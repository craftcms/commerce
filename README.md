--- conflicted
+++ resolved
@@ -14,11 +14,7 @@
 
 ## Requirements
 
-<<<<<<< HEAD
-This plugin requires Craft CMS 3.2.0 or later.
-=======
 This plugin requires Craft CMS 3.3.0 or later.
->>>>>>> c2789e26
 
 ## Installation
 
