<nav>

    {% set page = craft.app.request.getSegment(2) %}

<<<<<<< HEAD
    {% if craft.subscriptions.count() > 0 %}
=======
    {% if craft.commerce.plans.getAllPlans|length %}
>>>>>>> 69e23771
    <a class="button {% if page == 'services' %}button-primary{% endif %}" href="{{ url('shop/services') }}">
        {{ "Services"|t }}
    </a>
    {% endif %}

    <a class="button {% if page == 'products' %}button-primary{% endif %}" href="{{ url('shop/products') }}">
        {{ "Products"|t }}
    </a>

    <a class="button {% if page == 'cart' %}button-primary{% endif %}" href="{{ url('shop/cart') }}">
        <i class="fa fa-shopping-cart"></i> {{ "Cart"|t }} ({{ cart.lineItems|length }})
    </a>

    <span class="right">
        {% if currentUser %}
          <a href="{{ url('shop/customer') }}">{{ "My Orders"|t }}</a>
          — <a href="{{ url('shop/customer/addresses') }}">{{ "My Addresses"|t }}</a>
          — <a href="{{ url('shop/customer/cards') }}">{{ "My Cards"|t }}</a>
          — <a href="{{ logoutUrl }}">Logout</a>
        {% else %}
          {{ "Guest"|t }}
        {% endif %}
    </span>

</nav><|MERGE_RESOLUTION|>--- conflicted
+++ resolved
@@ -2,11 +2,7 @@
 
     {% set page = craft.app.request.getSegment(2) %}
 
-<<<<<<< HEAD
-    {% if craft.subscriptions.count() > 0 %}
-=======
     {% if craft.commerce.plans.getAllPlans|length %}
->>>>>>> 69e23771
     <a class="button {% if page == 'services' %}button-primary{% endif %}" href="{{ url('shop/services') }}">
         {{ "Services"|t }}
     </a>
