{% extends "shop/_layouts/main" %}

{% block main %}
    <div class="row">
        <div class="twelve columns">

            {% if cart.lineItems|length %}
            <table class="u-full-width">
                <thead>
                <tr>
                    <th>Product</th>
                    <th>Qty</th>
                    <th class="text-right">Price</th>
                </tr>
                </thead>
                <tbody>
                {% set lineItemHasErrors = false %}
                {% for item in cart.lineItems %}
                    {% if item.hasErrors() %}
                        {# if the line item has errors lets record it so we can hide totals later (since they wont make sense) #}
                        {% set lineItemHasErrors = true %}
                    {% endif %}
                    <tr {% if item.hasErrors() %}style="background-color:rgba(255, 0, 0, .1);"{% endif %}>
                        <td>
                            <strong>{{ item.description }}</strong><br>
                            ({{ item.sku }})
                            <br>
                            <code>{{ item.options|json_encode }}</code>
                            <form method="POST">
                                <input type="hidden" name="action" value="commerce/cart/remove-line-item"/>
                                {{ redirectInput('shop/cart') }}
                                {{ csrfInput() }}
                                <input type="hidden" name="lineItemId" value="{{ item.id }}"/>
                                <input type="submit" class="button link" value="Remove"/>
                            </form>
                        </td>
                        <td>
                            <form method="POST">
                                <input type="hidden" name="action" value="commerce/cart/update-line-item">
                                {{ redirectInput('shop/cart') }}
                                <input type="hidden" name="lineItemId" value="{{ item.id }}">
                                <input type="text" placeholder="My Note" size="20" name="note" value="{{ item.note }}">
                                <span {% if item.getFirstError('qty') %}class="has-error"{% endif %}>
                                <input  type="number" name="qty" min="1" value="{{ item.qty }}">
                                </span>
                                {{ csrfInput() }}
                                {% if item.options.giftWrapped is defined %}
                                <select name="options[giftWrapped]">
                                    <option value="no" {% if item.options.giftWrapped == 'no' %}selected{% endif %}>No gift wrap.</option>
                                    <option value="yes" {% if item.options.giftWrapped == 'yes' %}selected{% endif %}>Gift wrapped.</option>
                                </select>
                                {% endif %}
                                <input type="submit" class="button" value="Update"/>
                            </form>
                        </td>
                        <td class="text-right">
                            {% if not lineItemHasErrors %}
                            {% if item.onSale %}
                                <s>Price: {{ item.price|commerceCurrency(cart.currency) }}</s><br>
                                Sale Off: {{ item.saleAmount|commerceCurrency(cart.currency) }}<br>
                                Sale Price {{ item.salePrice|commerceCurrency(cart.currency) }}<br>
                                Sale Price Subtotal: {{ item.subtotal|commerceCurrency(cart.currency) }}<br>
                            {% else %}
                                Price: {{ item.price|commerceCurrency(cart.currency) }}<br>
                                Sale Price {{ item.salePrice|commerceCurrency(cart.currency) }}<br>
                                Sale Price Subtotal: {{ item.subtotal|commerceCurrency(cart.currency) }}<br>
                            {% endif %}

                            Discount: {{ item.discount|commerceCurrency(cart.currency) }}<br>
                            Taxes: {{ item.tax|commerceCurrency(cart.currency) }}<br>
                            Taxes (Inc): {{ item.taxIncluded|commerceCurrency(cart.currency) }}<br>
                            Shipping: {{ item.shippingCost|commerceCurrency(cart.currency) }}<br>
                            Total: {{ item.total|commerceCurrency(cart.currency) }}<br>
                            {% endif %}
                        </td>
                    </tr>
                {% endfor %}

                {% if not lineItemHasErrors %}
                {% for adjustment in cart.adjustments %}
                    <tr>
                        <td>{{ adjustment.type }}
                        </td>
                        <td><strong>{{ adjustment.name }}</strong><br>({{ adjustment.description }})</td>
                        <td class="text-right">{{ adjustment.amount|commerceCurrency(cart.currency) }}</td>
                    </tr>
                {% endfor %}
                {% endif %}

                <tr>
                    <td>
                        {# Remove all line items to empty the cart: #}
                        <form method="POST">
                            <input type="hidden" name="action" value="commerce/cart/remove-all-line-items"/>
                            {{ redirectInput('shop/cart') }}
                            {{ csrfInput() }}
                            <input class="button link" type="submit" value="Empty the Cart"/>
                        </form>

                        {# Update Coupon form uses the single update controller action: #}
                        {% if cart.getFirstError('couponCode') %}<span class="flash">{{ cart.getFirstError('couponCode') }}</span>{% endif %}
                        <form method="POST">
                            <input type="hidden" name="action" value="commerce/cart/update-cart">
                            {{ redirectInput('shop/cart') }}
                            {{ csrfInput() }}
                            <span class="{% if cart.getFirstError('couponCode') %}has-error{% endif %}">
                            <input type="text" name="couponCode" width="11" class="{% if cart.getFirstError('couponCode') %}has-error{% endif %}" value="{{ cart.couponCode }}" placeholder="{{ "Coupon Code"|t }}">
							</span>
                            <input type="submit" class="button" value="{% if cart.couponCode %}Change{% else %}Apply{% endif %} Coupon"/>
                        </form>

                    </td>
                    <td colspan="2" class="text-right">
                        {% if not lineItemHasErrors %}
                        Item Sub Total: {{ cart.itemSubTotal|commerceCurrency(cart.currency) }}<br>

                        Item Total: {{ cart.itemTotal|commerceCurrency(cart.currency) }}<br>
                        <br>
                        Base Discount: {{ cart.baseDiscount|commerceCurrency(cart.currency) }}<br>
                        Base Shipping Cost: {{ cart.baseShippingCost|commerceCurrency(cart.currency) }}<br>
                        Base Tax: {{ cart.baseTax|commerceCurrency(cart.currency) }}<br>
<<<<<<< HEAD

=======
                        Base Tax Included: {{ cart.baseTaxIncluded|commerceCurrency(cart.currency) }}<br>
>>>>>>> e3539043
                        <br>
                        Total Discount: {{ cart.totalDiscount|commerceCurrency(cart.currency) }}<br>
                        Total Shipping: {{ cart.totalShippingCost|commerceCurrency(cart.currency) }}<br>
                        Total Tax: {{ cart.totalTax|commerceCurrency(cart.currency) }}<br>
                        Total Tax (inc): {{ cart.totalTaxIncluded|commerceCurrency(cart.currency) }}<br>

                        <h4>Total Price: {{ cart.totalPrice|commerceCurrency(cart.currency) }}</h4>
                        {% endif %}
                    </td>
                </tr>

                </tbody>
            </table>
            {% if not lineItemHasErrors %}
            <a class="button button-primary" href="{{ url('shop/checkout') }}">Checkout</a>
            {% endif %}

            {% endif %}

            {% if not cart.lineItems|length %}
                <p>You have no items in your cart, add some on the <a href="{{ url('shop/products') }}">products page</a>.</p>
            {% endif %}

        </div>
    </div>
{% endblock %}<|MERGE_RESOLUTION|>--- conflicted
+++ resolved
@@ -16,11 +16,11 @@
                 <tbody>
                 {% set lineItemHasErrors = false %}
                 {% for item in cart.lineItems %}
-                    {% if item.hasErrors() %}
-                        {# if the line item has errors lets record it so we can hide totals later (since they wont make sense) #}
-                        {% set lineItemHasErrors = true %}
-                    {% endif %}
-                    <tr {% if item.hasErrors() %}style="background-color:rgba(255, 0, 0, .1);"{% endif %}>
+                        {% if item.hasErrors() %}
+                            {# if the line item has errors lets record it so we can hide totals later (since they wont make sense) #}
+                            {% set lineItemHasErrors = true %}
+                        {% endif %}
+                        <tr {% if item.hasErrors() %}style="background-color:rgba(255, 0, 0, .1);"{% endif %}>
                         <td>
                             <strong>{{ item.description }}</strong><br>
                             ({{ item.sku }})
@@ -119,11 +119,7 @@
                         Base Discount: {{ cart.baseDiscount|commerceCurrency(cart.currency) }}<br>
                         Base Shipping Cost: {{ cart.baseShippingCost|commerceCurrency(cart.currency) }}<br>
                         Base Tax: {{ cart.baseTax|commerceCurrency(cart.currency) }}<br>
-<<<<<<< HEAD
 
-=======
-                        Base Tax Included: {{ cart.baseTaxIncluded|commerceCurrency(cart.currency) }}<br>
->>>>>>> e3539043
                         <br>
                         Total Discount: {{ cart.totalDiscount|commerceCurrency(cart.currency) }}<br>
                         Total Shipping: {{ cart.totalShippingCost|commerceCurrency(cart.currency) }}<br>
@@ -137,9 +133,10 @@
 
                 </tbody>
             </table>
-            {% if not lineItemHasErrors %}
-            <a class="button button-primary" href="{{ url('shop/checkout') }}">Checkout</a>
-            {% endif %}
+
+                {% if not lineItemHasErrors %}
+                <a class="button button-primary" href="{{ url('shop/checkout') }}">Checkout</a>
+                {% endif %}
 
             {% endif %}
 
