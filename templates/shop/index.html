{% extends 'commerce/_layouts/main' %}

{% block main %}

    <div class="row">
        <div class="eleven columns">
            <p>
                These are the Craft Commerce example templates.
            </p>

            <p>Additional Resources:
            <ul>
<<<<<<< HEAD
                <li><a href="https://craftcommerce.com/docs/introduction">Craft Commerce Documentation</a>.</li>
=======
                <li><a href="https://craftcommerce.com/docs">Craft Commerce Documentation</a>.</li>
>>>>>>> d6057b9f
                <li><a href="https://craftcms.com/docs/introduction">Craft CMS Documentation</a>.</li>
                <li><a href="http://craftcms.stackexchange.com">Craft CMS Stack Exchange</a>. Use the <code>commerce-plugin</code>
                    tag.
                </li>
<<<<<<< HEAD
                <li><a href="http://craftcms.com/community#slack">Slack Community</a>. Use the <code>#craftcommerce</code>
=======
                <li><a href="https://craftcms.com/community#slack">Slack Community</a>. Use the <code>#craftcommerce</code>
>>>>>>> d6057b9f
                    channel.
                </li>
            </ul>
            </p>
        </div>
    </div>

{% endblock %}<|MERGE_RESOLUTION|>--- conflicted
+++ resolved
@@ -10,20 +10,12 @@
 
             <p>Additional Resources:
             <ul>
-<<<<<<< HEAD
-                <li><a href="https://craftcommerce.com/docs/introduction">Craft Commerce Documentation</a>.</li>
-=======
                 <li><a href="https://craftcommerce.com/docs">Craft Commerce Documentation</a>.</li>
->>>>>>> d6057b9f
                 <li><a href="https://craftcms.com/docs/introduction">Craft CMS Documentation</a>.</li>
                 <li><a href="http://craftcms.stackexchange.com">Craft CMS Stack Exchange</a>. Use the <code>commerce-plugin</code>
                     tag.
                 </li>
-<<<<<<< HEAD
-                <li><a href="http://craftcms.com/community#slack">Slack Community</a>. Use the <code>#craftcommerce</code>
-=======
                 <li><a href="https://craftcms.com/community#slack">Slack Community</a>. Use the <code>#craftcommerce</code>
->>>>>>> d6057b9f
                     channel.
                 </li>
             </ul>
