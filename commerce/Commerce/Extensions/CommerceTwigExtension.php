--- conflicted
+++ resolved
@@ -1,115 +1,112 @@
-<?php
-namespace Commerce\Extensions;
-
-/**
- * Class CommerceTwigExtension
- *
- * @author    Pixel & Tonic, Inc. <support@pixelandtonic.com>
- * @copyright Copyright (c) 2015, Pixel & Tonic, Inc.
- * @license   https://craftcommerce.com/license Craft Commerce License Agreement
- * @see       https://craftcommerce.com
- * @package   Commerce\Extensions
- * @since     1.0
- */
-class CommerceTwigExtension extends \Twig_Extension
-{
-
-    /**
-     * @return string
-     */
-    public function getName()
-    {
-        return 'Craft Commerce Twig Extension';
-    }
-
-    /**
-     * @return mixed
-     */
-    public function getFilters()
-    {
-        $returnArray['commercePercent'] = new \Twig_Filter_Method($this, 'percent');
-<<<<<<< HEAD
-        $returnArray['commerceCurrencyCovert'] = new \Twig_Filter_Method($this, 'currencyCovert');
-        $returnArray['cc'] = new \Twig_Filter_Method($this, 'currencyCovert');
-
-=======
-        $returnArray['json_encode_filtered'] = new \Twig_Filter_Method($this, 'jsonEncodeFiltered');
-        
->>>>>>> 1b083d21
-        return $returnArray;
-    }
-
-    public function currencyCovert($amount, $currency)
-    {
-        $currency = \Craft\craft()->commerce_currencies->getCurrencyByIso($currency);
-
-        if(!$currency)
-        {
-            throw new \Twig_Error(\Craft\Craft::t('Not a valid currency code for conversion'));
-        }
-
-        return $amount * $currency->rate;
-    }
-
-    /**
-     * @param $string
-     *
-     * @return mixed
-     */
-    public function percent($string)
-    {
-        $localeData = \Craft\craft()->i18n->getLocaleData();
-        $percentSign = $localeData->getNumberSymbol('percentSign');
-
-        return $this->decimal($string) . "" . $percentSign;
-    }
-
-    public function jsonEncodeFiltered($input)
-    {
-        $array = $this->recursiveSanitizeArray($input);
-
-        return json_encode($array);
-    }
-
-    public static function sanitize($input)
-    {
-        $sanitized = $input;
-
-        if ( ! is_int($sanitized)) {
-            $sanitized = filter_var($sanitized, FILTER_SANITIZE_SPECIAL_CHARS);
-        } else {
-            $newValue = filter_var($sanitized, FILTER_SANITIZE_SPECIAL_CHARS);
-
-            if (is_numeric($newValue))
-            {
-                $sanitized = intval($newValue);
-            } else {
-                $sanitized = $newValue;
-            }
-        }
-
-        return $sanitized;
-    }
-
-    public function recursiveSanitizeArray($array)
-    {
-        $finalArray = [];
-
-        foreach ($array as $key => $value)
-        {
-            $newKey = self::sanitize($key);
-
-            if (is_array($value))
-            {
-                $finalArray[$newKey] = $this->recursiveSanitizeArray($value);
-            }
-            else
-            {
-                $finalArray[$newKey] = self::sanitize($value);
-            }
-        }
-
-        return $finalArray;
-    }
-
-}
+<?php
+namespace Commerce\Extensions;
+
+/**
+ * Class CommerceTwigExtension
+ *
+ * @author    Pixel & Tonic, Inc. <support@pixelandtonic.com>
+ * @copyright Copyright (c) 2015, Pixel & Tonic, Inc.
+ * @license   https://craftcommerce.com/license Craft Commerce License Agreement
+ * @see       https://craftcommerce.com
+ * @package   Commerce\Extensions
+ * @since     1.0
+ */
+class CommerceTwigExtension extends \Twig_Extension
+{
+
+    /**
+     * @return string
+     */
+    public function getName()
+    {
+        return 'Craft Commerce Twig Extension';
+    }
+
+    /**
+     * @return mixed
+     */
+    public function getFilters()
+    {
+        $returnArray['commercePercent'] = new \Twig_Filter_Method($this, 'percent');
+		$returnArray['json_encode_filtered'] = new \Twig_Filter_Method($this, 'jsonEncodeFiltered');
+
+        $returnArray['commerceCurrencyCovert'] = new \Twig_Filter_Method($this, 'currencyCovert');
+        $returnArray['cc'] = new \Twig_Filter_Method($this, 'currencyCovert');
+
+        return $returnArray;
+    }
+
+    public function currencyCovert($amount, $currency)
+    {
+        $currency = \Craft\craft()->commerce_currencies->getCurrencyByIso($currency);
+
+        if(!$currency)
+        {
+            throw new \Twig_Error(\Craft\Craft::t('Not a valid currency code for conversion'));
+        }
+
+        return $amount * $currency->rate;
+    }
+
+    /**
+     * @param $string
+     *
+     * @return mixed
+     */
+    public function percent($string)
+    {
+        $localeData = \Craft\craft()->i18n->getLocaleData();
+        $percentSign = $localeData->getNumberSymbol('percentSign');
+
+        return $this->decimal($string) . "" . $percentSign;
+    }
+
+    public function jsonEncodeFiltered($input)
+    {
+        $array = $this->recursiveSanitizeArray($input);
+
+        return json_encode($array);
+    }
+
+    public static function sanitize($input)
+    {
+        $sanitized = $input;
+
+        if ( ! is_int($sanitized)) {
+            $sanitized = filter_var($sanitized, FILTER_SANITIZE_SPECIAL_CHARS);
+        } else {
+            $newValue = filter_var($sanitized, FILTER_SANITIZE_SPECIAL_CHARS);
+
+            if (is_numeric($newValue))
+            {
+                $sanitized = intval($newValue);
+            } else {
+                $sanitized = $newValue;
+            }
+        }
+
+        return $sanitized;
+    }
+
+    public function recursiveSanitizeArray($array)
+    {
+        $finalArray = [];
+
+        foreach ($array as $key => $value)
+        {
+            $newKey = self::sanitize($key);
+
+            if (is_array($value))
+            {
+                $finalArray[$newKey] = $this->recursiveSanitizeArray($value);
+            }
+            else
+            {
+                $finalArray[$newKey] = self::sanitize($value);
+            }
+        }
+
+        return $finalArray;
+    }
+
+}