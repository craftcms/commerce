--- conflicted
+++ resolved
@@ -20,528 +20,6 @@
 class Commerce_OrderElementType extends Commerce_BaseElementType
 {
 
-<<<<<<< HEAD
-    /**
-     * @return null|string
-     */
-    public function getName()
-    {
-        return Craft::t('Orders');
-    }
-
-    /**
-     * @return bool
-     */
-    public function hasContent()
-    {
-        return true;
-    }
-
-    /**
-     * @return bool
-     */
-    public function hasTitles()
-    {
-        return false;
-    }
-
-    /**
-     * @return bool
-     */
-    public function hasStatuses()
-    {
-        return false;
-    }
-
-    /**
-     * @return bool
-     */
-    public function isLocalized()
-    {
-        return false;
-    }
-
-    /**
-     * @param null $source
-     *
-     * @return array
-     */
-    public function getAvailableActions($source = null)
-    {
-        $actions = [];
-
-        if (craft()->userSession->checkPermission('commerce-manageOrders'))
-        {
-            $deleteAction = craft()->elements->getAction('Delete');
-            $deleteAction->setParams([
-                'confirmationMessage' => Craft::t('Are you sure you want to delete the selected orders?'),
-                'successMessage' => Craft::t('Orders deleted.'),
-            ]);
-            $actions[] = $deleteAction;
-
-            // Only allow mass updating order status when all selected are of the same status, and not carts.
-            $isStatus = strpos($source, 'orderStatus:');
-            if ($isStatus === 0) {
-                $updateOrderStatusAction = craft()->elements->getAction('Commerce_UpdateOrderStatus');
-                $actions[] = $updateOrderStatusAction;
-            }
-        }
-
-        // Allow plugins to add additional actions
-        $allPluginActions = craft()->plugins->call('commerce_addOrderActions', [$source], true);
-
-        foreach ($allPluginActions as $pluginActions) {
-            $actions = array_merge($actions, $pluginActions);
-        }
-
-        return $actions;
-    }
-
-    /**
-     * @param null $context
-     *
-     * @return array
-     */
-    public function getSources($context = null)
-    {
-        $sources = [
-            '*' => [
-                'label' => Craft::t('All Orders'),
-                'criteria' => ['completed' => true],
-                'defaultSort' => ['dateOrdered', 'desc']
-            ]
-        ];
-
-        $sources[] = ['heading' => Craft::t("Order Status")];
-
-        foreach (craft()->commerce_orderStatuses->getAllOrderStatuses() as $orderStatus) {
-            $key = 'orderStatus:' . $orderStatus->handle;
-            $sources[$key] = [
-                'status' => $orderStatus->color,
-                'label' => $orderStatus->name,
-                'criteria' => ['orderStatus' => $orderStatus],
-                'defaultSort' => ['dateOrdered', 'desc']
-            ];
-        }
-
-
-        $sources[] = ['heading' => Craft::t("Carts")];
-
-        $edge = new DateTime();
-        $interval = new DateInterval("PT1H");
-        $interval->invert = 1;
-        $edge->add($interval);
-
-        $sources['carts:active'] = [
-            'label' => Craft::t('Active Carts'),
-            'criteria' => ['updatedAfter' => $edge, 'isCompleted' => 'not 1'],
-            'defaultSort' => ['orders.dateUpdated', 'asc']
-        ];
-
-        $sources['carts:inactive'] = [
-            'label' => Craft::t('Inactive Carts'),
-            'criteria' => ['updatedBefore' => $edge, 'isCompleted' => 'not 1'],
-            'defaultSort' => ['orders.dateUpdated', 'desc']
-        ];
-
-        // Allow plugins to modify the sources
-        craft()->plugins->call('commerce_modifyOrderSources', [&$sources, $context]);
-
-        return $sources;
-    }
-
-    /**
-     * @return array
-     */
-    public function defineAvailableTableAttributes()
-    {
-        $attributes = [
-            'number' => ['label' => Craft::t('Number')],
-            'id' => ['label' => Craft::t('ID')],
-            'orderStatus' => ['label' => Craft::t('Status')],
-            'totalPrice' => ['label' => Craft::t('Total')],
-            'totalPaid' => ['label' => Craft::t('Total Paid')],
-            'totalDiscount' => ['label' => Craft::t('Total Discount')],
-            'totalShippingCost' => ['label' => Craft::t('Total Shipping')],
-            'dateOrdered' => ['label' => Craft::t('Date Ordered')],
-            'datePaid' => ['label' => Craft::t('Date Paid')],
-            'dateCreated' => ['label' => Craft::t('Date Created')],
-            'dateUpdated' => ['label' => Craft::t('Date Updated')],
-            'email' => ['label' => Craft::t('Email')],
-            'shippingFullName' => ['label' => Craft::t('Shipping Full Name')],
-            'billingFullName' => ['label' => Craft::t('Billing Full Name')],
-            'shippingBusinessName' => ['label' => Craft::t('Shipping Business Name')],
-            'billingBusinessName' => ['label' => Craft::t('Billing Business Name')],
-        ];
-
-        // Allow plugins to modify the attributes
-        $pluginAttributes = craft()->plugins->call('commerce_defineAdditionalOrderTableAttributes', array(), true);
-
-        foreach ($pluginAttributes as $thisPluginAttributes)
-        {
-            $attributes = array_merge($attributes, $thisPluginAttributes);
-        }
-
-        return $attributes;
-    }
-
-    /**
-     * @param string|null $source
-     *
-     * @return array
-     */
-    public function getDefaultTableAttributes($source = null)
-    {
-        $attributes = ['number'];
-
-        if (strncmp($source, 'carts:', 6) !== 0) {
-            $attributes[] = 'orderStatus';
-            $attributes[] = 'totalPrice';
-            $attributes[] = 'dateOrdered';
-            $attributes[] = 'totalPaid';
-            $attributes[] = 'datePaid';
-        } else {
-            $attributes[] = 'dateUpdated';
-            $attributes[] = 'totalPrice';
-        }
-
-        return $attributes;
-    }
-
-    /**
-     * @return array
-     */
-    public function defineSearchableAttributes()
-    {
-        return ['number', 'email'];
-    }
-
-    /**
-     * @param BaseElementModel|Commerce_OrderModel $element
-     * @param string $attribute
-     *
-     * @return mixed|string
-     */
-    public function getTableAttributeHtml(BaseElementModel $element, $attribute)
-    {
-        // First give plugins a chance to set this
-        $pluginAttributeHtml = craft()->plugins->callFirst('commerce_getOrderTableAttributeHtml', [$element, $attribute], true);
-
-        if ($pluginAttributeHtml !== null) {
-            return $pluginAttributeHtml;
-        }
-
-        switch ($attribute) {
-            case 'orderStatus': {
-                if ($element->orderStatus) {
-                    return $element->orderStatus->htmlLabel();
-                } else {
-                    return '<span class="status"></span>';
-                }
-            }
-            case 'shippingFullName':
-            {
-                if ($element->shippingAddress)
-                {
-                    return $element->shippingAddress->getFullName();
-                }
-                else
-                {
-                    return "";
-                }
-            }
-            case 'billingFullName':
-            {
-                if ($element->billingAddress)
-                {
-                    return $element->billingAddress->getFullName();
-                }
-                else
-                {
-                    return "";
-                }
-            }
-            case 'shippingBusinessName':
-            {
-                if ($element->shippingAddress)
-                {
-                    return $element->shippingAddress->businessName;
-                }
-                else
-                {
-                    return "";
-                }
-            }
-            case 'billingBusinessName':
-            {
-                if ($element->billingAddress)
-                {
-                    return $element->billingAddress->businessName;
-                }
-                else
-                {
-                    return "";
-                }
-            }
-            case 'totalPaid':
-            case 'totalPrice':
-            case 'totalShippingCost':
-            case 'totalDiscount': {
-
-                if ($element->$attribute == 0)
-                {
-                    return "";
-                }
-
-                if ($element->$attribute > 0)
-                {
-                    return craft()->numberFormatter->formatCurrency($element->$attribute, $element->currency);
-                }else{
-                    return craft()->numberFormatter->formatCurrency($element->$attribute*-1, $element->currency);
-                }
-
-            }
-            default: {
-                return parent::getTableAttributeHtml($element, $attribute);
-            }
-        }
-    }
-
-    /**
-     * @return array
-     */
-    public function defineSortableAttributes()
-    {
-        $attributes = [
-            'number' => Craft::t('Number'),
-            'id' => Craft::t('ID'),
-            'orderStatusId' => Craft::t('Order Status'),
-            'totalPrice' => Craft::t('Total Payable'),
-            'totalPaid' => Craft::t('Total Paid'),
-            'dateOrdered' => Craft::t('Date Ordered'),
-            'orders.dateUpdated' => Craft::t('Date Updated'),
-            'datePaid' => Craft::t('Date Paid')
-        ];
-
-        // Allow plugins to modify the attributes
-        craft()->plugins->call('commerce_modifyOrderSortableAttributes', [&$attributes]);
-
-        return $attributes;
-    }
-
-
-    /**
-     * @return array
-     */
-    public function defineCriteriaAttributes()
-    {
-        return [
-            'number' => AttributeType::Mixed,
-            'email' => AttributeType::Mixed,
-            'isCompleted' => AttributeType::Mixed,
-            'dateOrdered' => AttributeType::Mixed,
-            'updatedOn' => AttributeType::Mixed,
-            'updatedAfter' => AttributeType::Mixed,
-            'updatedBefore' => AttributeType::Mixed,
-            'orderStatus' => AttributeType::Mixed,
-            'orderStatusId' => AttributeType::Mixed,
-            'completed' => AttributeType::Bool,
-            'customer' => AttributeType::Mixed,
-            'customerId' => AttributeType::Mixed,
-            'user' => AttributeType::Mixed,
-            'isPaid' => AttributeType::Bool,
-            'isUnpaid' => AttributeType::Bool,
-            'hasPurchasables' => AttributeType::Mixed,
-            'paymentMethod' => AttributeType::Mixed,
-            'paymentMethodId' => AttributeType::Mixed
-        ];
-    }
-
-    /**
-     * @param DbCommand $query
-     * @param ElementCriteriaModel $criteria
-     *
-     * @return bool|false|null|void
-     */
-    public function modifyElementsQuery(DbCommand $query, ElementCriteriaModel $criteria)
-    {
-
-	    $query
-		    ->addSelect(
-			'orders.id,
-	        orders.number,
-	        orders.couponCode,
-	        orders.itemTotal,
-	        orders.baseDiscount,
-	        orders.baseShippingCost,
-	        orders.totalPrice,
-	        orders.totalPaid,
-	        orders.orderStatusId,
-	        orders.dateOrdered,
-	        orders.email,
-	        orders.isCompleted,
-	        orders.datePaid,
-	        orders.currency,
-	        orders.paymentCurrency,
-	        orders.lastIp,
-	        orders.message,
-	        orders.returnUrl,
-	        orders.cancelUrl,
-	        orders.billingAddressId,
-	        orders.shippingAddressId,
-	        orders.shippingMethod,
-	        orders.paymentMethodId,
-	        orders.customerId,
-	        orders.dateUpdated')
-		    ->join('commerce_orders orders', 'orders.id = elements.id');
-
-        if ($criteria->completed) {
-            if ($criteria->completed == true) {
-                $query->andWhere('orders.isCompleted = 1');
-                $criteria->completed = null;
-            }
-        }
-
-        if ($criteria->isCompleted) {
-            $query->andWhere(DbHelper::parseParam('orders.isCompleted', $criteria->isCompleted, $query->params));
-        }
-
-        if ($criteria->dateOrdered) {
-            $query->andWhere(DbHelper::parseParam('orders.dateOrdered', $criteria->dateOrdered, $query->params));
-        }
-
-        // If the 'number' parameter is set to any empty value besides `null`, don't return anything
-        if ($criteria->number !== null && empty($criteria->number))
-        {
-            return false;
-        }
-
-        if ($criteria->number) {
-            $query->andWhere(DbHelper::parseParam('orders.number', $criteria->number, $query->params));
-        }
-
-        if ($criteria->email) {
-            $query->andWhere(DbHelper::parseParam('orders.email', $criteria->email, $query->params));
-        }
-
-        if ($criteria->orderStatus) {
-            if ($criteria->orderStatus instanceof Commerce_OrderStatusModel) {
-                $criteria->orderStatusId = $criteria->orderStatus->id;
-                $criteria->orderStatus = null;
-            } else {
-                $query->andWhere(DbHelper::parseParam('orders.orderStatusId', $criteria->orderStatus, $query->params));
-            }
-        }
-
-        if ($criteria->orderStatusId) {
-            $query->andWhere(DbHelper::parseParam('orders.orderStatusId', $criteria->orderStatusId, $query->params));
-        }
-
-        if ($criteria->user) {
-            if ($criteria->user instanceof UserModel) {
-                $customer = craft()->commerce_customers->getCustomerByUserId($criteria->user->id);
-                if($customer){
-                    $criteria->customerId = $customer->id;
-                    $criteria->user = null;
-                } else {
-                    return false;
-                }
-            }
-        }
-
-        if ($criteria->customer) {
-            if ($criteria->customer instanceof Commerce_CustomerModel) {
-                if ($criteria->customer->id) {
-                    $criteria->customerId = $criteria->customer->id;
-                    $criteria->customer = null;
-                } else {
-                    return false;
-                }
-            }
-        }
-
-        if ($criteria->customerId) {
-            $query->andWhere(DbHelper::parseParam('orders.customerId', $criteria->customerId, $query->params));
-        }
-
-        if ($criteria->updatedOn) {
-            $query->andWhere(DbHelper::parseDateParam('orders.dateUpdated', $criteria->updatedOn, $query->params));
-        } else {
-            if ($criteria->updatedAfter) {
-                $query->andWhere(DbHelper::parseDateParam('orders.dateUpdated', '>=' . $criteria->updatedAfter, $query->params));
-            }
-
-            if ($criteria->updatedBefore) {
-                $query->andWhere(DbHelper::parseDateParam('orders.dateUpdated', '<' . $criteria->updatedBefore, $query->params));
-            }
-        }
-
-        if ($criteria->isPaid === true) {
-	        $decimals = CommerceCurrencyHelper::defaultDecimals();
-            $query->andWhere('ROUND(orders.totalPaid,'.$decimals.') >= ROUND(orders.totalPrice,'.$decimals.')');
-        }
-
-        if ($criteria->isUnpaid === true) {
-	        $decimals = CommerceCurrencyHelper::defaultDecimals();
-	        $query->andWhere('ROUND(orders.totalPaid,'.$decimals.') < ROUND(orders.totalPrice,'.$decimals.')');
-        }
-
-        if ($criteria->paymentMethod) {
-            if ($criteria->paymentMethod instanceof Commerce_PaymentMethodModel) {
-                $criteria->paymentMethodId = $criteria->paymentMethod->id;
-                $criteria->paymentMethod = null;
-            } else {
-                $query->andWhere(DbHelper::parseParam('orders.orderStatusId', $criteria->paymentMethod, $query->params));
-            }
-        }
-
-        if ($criteria->paymentMethodId) {
-            $query->andWhere(DbHelper::parseParam('orders.orderStatusId', $criteria->paymentMethodId, $query->params));
-        }
-
-	    if ($criteria->hasPurchasables !== null)
-	    {
-		    $purchasableIds = [];
-
-		    if (!is_array($criteria->hasPurchasables))
-		    {
-			    $criteria->hasPurchasables = [$criteria->hasPurchasables];
-		    }
-
-		    foreach ($criteria->hasPurchasables as $purchasable)
-		    {
-			    if ($purchasable instanceof Purchasable)
-			    {
-				    $purchasableIds[] = $purchasable->getPurchasableId();
-			    }
-
-			    if (is_numeric($purchasable))
-			    {
-				    $purchasableIds[] = $purchasable;
-			    }
-		    }
-
-		    // Remove any blank purchasable IDs (if any)
-		    $purchasableIds = array_filter($purchasableIds);
-
-		    $query->join('commerce_lineitems lineitems', 'lineitems.orderId = elements.id');
-		    $query->andWhere(['in', 'lineitems.purchasableId', $purchasableIds]);
-	    }
-    }
-
-
-    /**
-     * Populate the Order.
-     *
-     * @param array $row
-     *
-     * @return BaseModel
-     */
-    public function populateElementModel($row)
-    {
-        return Commerce_OrderModel::populateModel($row);
-    }
-=======
 	/**
 	 * @return null|string
 	 */
@@ -873,6 +351,8 @@
 			'isPaid' => AttributeType::Bool,
 			'isUnpaid' => AttributeType::Bool,
 			'hasPurchasables' => AttributeType::Mixed
+            'paymentMethod' => AttributeType::Mixed,
+            'paymentMethodId' => AttributeType::Mixed
 		];
 	}
 
@@ -987,8 +467,8 @@
 			if ($criteria->updatedAfter) {
 				$query->andWhere(DbHelper::parseDateParam('orders.dateUpdated', '>=' . $criteria->updatedAfter, $query->params));
 			}
-
 			if ($criteria->updatedBefore) {
+
 				$query->andWhere(DbHelper::parseDateParam('orders.dateUpdated', '<' . $criteria->updatedBefore, $query->params));
 			}
 		}
@@ -1043,6 +523,5 @@
 	{
 		return Commerce_OrderModel::populateModel($row);
 	}
->>>>>>> 77c87efb
 
 }