--- conflicted
+++ resolved
@@ -4,9 +4,5 @@
 	'paymentMethodSettings'       => [],
 	'purgeInactiveCartsDuration'  => 'P3M',
 	'gatewayPostRedirectTemplate' => '',
-<<<<<<< HEAD
-	'includeCartInformationOnGatewayRequest' => true
-=======
-	'sendCartInfoToGateways'      => false
->>>>>>> 4a3eb8d0
+	'sendCartInfoToGateways'      => true
 ];