{% extends "market/_layouts/_main" %}
{% block title %}Cart{% endblock %}

{% block content %}

<<<<<<< HEAD
    {% set cart = craft.market.getCart('cart') %}

=======
    {% set cart = craft.market.cart %}
    <h3>Cart ID: {{ cart.number }}</h3>
>>>>>>> 0b47dec9
    {% if cart.state == 'cart' %}
        {% include 'market/cart/_cart.html' %}
    {% elseif cart.state == 'address' %}
        {% include 'market/cart/_address.html' %}
    {% elseif cart.state == 'payment' %}
        {% include 'market/cart/_cart.html' with {'readOnly': true} %}
        {% include 'market/cart/_payment.html' %}
    {% elseif cart.state == 'confirm' %}
        {% include 'market/cart/_confirm.html' %}
    {% elseif cart.state == 'complete' %}
        {% include 'market/cart/_complete.html' %}
    {% endif %}
{% endblock %}<|MERGE_RESOLUTION|>--- conflicted
+++ resolved
@@ -3,13 +3,8 @@
 
 {% block content %}
 
-<<<<<<< HEAD
     {% set cart = craft.market.getCart('cart') %}
-
-=======
-    {% set cart = craft.market.cart %}
     <h3>Cart ID: {{ cart.number }}</h3>
->>>>>>> 0b47dec9
     {% if cart.state == 'cart' %}
         {% include 'market/cart/_cart.html' %}
     {% elseif cart.state == 'address' %}
