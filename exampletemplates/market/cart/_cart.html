--- conflicted
+++ resolved
@@ -1,96 +1,82 @@
-{% if not cart.lineItems|length %}
-
-<div class="flash-info">
-<p class="bg-info">You have nothing in you cart, add some <a href="{{url('market/products')}}">products</a> to your cart</p>
-</div>
-
-{% else %}
-
-<table class="table">
-    <thead>
-    <tr>
-        <th>Product</th>
-        <th>Info</th>
-        <th>Quantity</th>
-        <th>Price</th>
-        <th>Actions</th>
-    </tr>
-    </thead>
-    <tbody>
-    {% for lineItem in cart.lineItems %}
-        {% include "market/cart/_cartLineItem" %}
-    {% endfor %}
-    {% for adjustment in cart.adjustments %}
-        <tr>
-            <td></td>
-            <td><pre style="border: none">{{ adjustment.optionsJson|json_encode(constant('JSON_PRETTY_PRINT')) }}</pre></td>
-            <td>
-                {{ adjustment.type }} <strong>{{ adjustment.name }}</strong> ({{ adjustment.description }})
-            </td>
-            <td>
-                {{ adjustment.amount|number_format(2) }}
-            </td>
-            <td></td>
-        </tr>
-    {% endfor %}
-    <tr>
-        <td></td>
-        <td></td>
-        <td>
-            {% if readOnly is defined %}
-                <p>{% if cart.couponCode %}Coupon: {% endif %}{{ cart.couponCode }}</p>
-            {% else %}
-            <form method="POST" class="form-inline">
-                <input type="hidden" name="action" value="market/cart/applyCoupon">
-                <input type="hidden" name="redirect" value="market/cart">
-                <input type="hidden" name="orderTypeHandle" value="cart">
-                {{ getCsrfInput() }}
-                Coupon Code: <input type="text" name="couponCode" class="form-control" width="11" value="{{ cart.couponCode }}">
-                <input type="submit" class="btn" value="{% if cart.couponCode %}Change{% else %}Apply{% endif %} Coupon" />
-                {% if couponError is defined %}<strong>Error: {{ couponError }}</strong>{% endif %}
-            </form>
-            {% endif %}
-        </td>
-        <td>
-            Item Total: {{ cart.itemTotal|number_format(2) }}<br/>
-            Base Discount: {{ cart.baseDiscount|number_format(2) }}<br/>
-            Base Shipping Rate: {{ cart.baseShippingRate|number_format(2) }}<br/>
-            <h3>Final Price: {{ cart.finalPrice|number_format(2) }}</h3>
-        <td></td>
-    </tr>
-    <tr>
-        <td>
-            {% if not readOnly is defined %}
-            <form method="POST">
-                <input type="hidden" name="action" value="market/cart/removeAll" />
-                <input type="hidden" name="redirect" value="market/cart" />
-                <input type="hidden" name="orderTypeHandle" value="cart">
-                {{ getCsrfInput() }}
-                <input class="btn btn-danger btn-xs" type="submit" value="Remove all" />
-            </form>
-            {% endif %}
-        </td>
-        <td></td>
-        <td></td>
-        <td></td>
-<<<<<<< HEAD
-        <td>
-            {% if not readOnly is defined %}
-            <form method="POST">
-                <input type="hidden" name="action" value="market/cart/goToAddress" />
-                <input type="hidden" name="redirect" value="market/cart" />
-                <input type="hidden" name="orderTypeHandle" value="cart">
-                {{ getCsrfInput() }}
-                <input class="btn btn-primary" type="submit" value="Checkout" />
-            </form>
-            {% endif %}
-        </td>
-=======
-        <td></td>
->>>>>>> 2e41810a
-    </tr>
-    </tbody>
-
-</table>
-
+{% if not cart.lineItems|length %}
+
+<div class="flash-info">
+<p class="bg-info">You have nothing in you cart, add some <a href="{{url('market/products')}}">products</a> to your cart</p>
+</div>
+
+{% else %}
+
+<table class="table">
+    <thead>
+    <tr>
+        <th>Product</th>
+        <th>Info</th>
+        <th>Quantity</th>
+        <th>Price</th>
+        <th>Actions</th>
+    </tr>
+    </thead>
+    <tbody>
+    {% for lineItem in cart.lineItems %}
+        {% include "market/cart/_cartLineItem" %}
+    {% endfor %}
+    {% for adjustment in cart.adjustments %}
+        <tr>
+            <td></td>
+            <td><pre style="border: none">{{ adjustment.optionsJson|json_encode(constant('JSON_PRETTY_PRINT')) }}</pre></td>
+            <td>
+                {{ adjustment.type }} <strong>{{ adjustment.name }}</strong> ({{ adjustment.description }})
+            </td>
+            <td>
+                {{ adjustment.amount|number_format(2) }}
+            </td>
+            <td></td>
+        </tr>
+    {% endfor %}
+    <tr>
+        <td></td>
+        <td></td>
+        <td>
+            {% if readOnly is defined %}
+                <p>{% if cart.couponCode %}Coupon: {% endif %}{{ cart.couponCode }}</p>
+            {% else %}
+            <form method="POST" class="form-inline">
+                <input type="hidden" name="action" value="market/cart/applyCoupon">
+                <input type="hidden" name="redirect" value="market/cart">
+                <input type="hidden" name="orderTypeHandle" value="cart">
+                {{ getCsrfInput() }}
+                Coupon Code: <input type="text" name="couponCode" class="form-control" width="11" value="{{ cart.couponCode }}">
+                <input type="submit" class="btn" value="{% if cart.couponCode %}Change{% else %}Apply{% endif %} Coupon" />
+                {% if couponError is defined %}<strong>Error: {{ couponError }}</strong>{% endif %}
+            </form>
+            {% endif %}
+        </td>
+        <td>
+            Item Total: {{ cart.itemTotal|number_format(2) }}<br/>
+            Base Discount: {{ cart.baseDiscount|number_format(2) }}<br/>
+            Base Shipping Rate: {{ cart.baseShippingRate|number_format(2) }}<br/>
+            <h3>Final Price: {{ cart.finalPrice|number_format(2) }}</h3>
+        <td></td>
+    </tr>
+    <tr>
+        <td>
+            {% if not readOnly is defined %}
+            <form method="POST">
+                <input type="hidden" name="action" value="market/cart/removeAll" />
+                <input type="hidden" name="redirect" value="market/cart" />
+                <input type="hidden" name="orderTypeHandle" value="cart">
+                {{ getCsrfInput() }}
+                <input class="btn btn-danger btn-xs" type="submit" value="Remove all" />
+            </form>
+            {% endif %}
+        </td>
+        <td></td>
+        <td></td>
+        <td></td>
+        <td></td>
+    </tr>
+    </tbody>
+
+</table>
+
 {% endif %}