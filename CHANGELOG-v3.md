--- conflicted
+++ resolved
@@ -14,11 +14,8 @@
 - Added the ability on promotions to choose the relationship type for related categories.
 - Added the ability to set a plain text template for Commerce emails.
 - Added the `showCustomerInfoTab` setting to allow control over showing the customer info tab on the User Edit page.
-<<<<<<< HEAD
 - Added the ability to create discounts using the order total and percentages. 
-=======
 - Added the ability to sort by shipping and billing first, last and full name on the Orders index page.
->>>>>>> 0f892df3
 - Added `craft\commerce\controllers\LineItemStatuses`.
 - Added `craft\commerce\controllers\OrdersController::actionNewOrder()`.
 - Added `craft\commerce\elements\Order::$origin`.
