# Running Release Notes for Craft Commerce 3.0

### Added
- Added the ability to create and edit orders from the Control Panel.
- Added the ability to send emails from the Edit Order page.
- Added “Edit Orders” and “Delete Orders” user permissions.
- Line items now have a status that can be changed on the Edit Order page.
- Line items now have a Private Note field for store managers.
- Inactive carts are now purged during garbage collection.
- Orders now have recalculation modes to determine what should be recalculated on the order.
- Added the `origin` order query param.
- `commerce/payments/pay` JSON responses now include an `orderErrors` array if there were any errors on the order.
- Added warnings to settings that are being overridden in the config file.
- Added the ability on promotions to choose the relationship type for related categories.
- Added the ability to set a plain text template for Commerce emails.
<<<<<<< HEAD
- Added the ability to create discounts using the order total and percentages. 
=======
- Added the `showCustomerInfoTab` setting to allow control over showing the customer info tab on the User Edit page.
>>>>>>> fcdf0097
- Added `craft\commerce\controllers\LineItemStatuses`.
- Added `craft\commerce\controllers\OrdersController::actionNewOrder()`.
- Added `craft\commerce\elements\Order::$origin`.
- Added `craft\commerce\elements\Order::$recalculationMode`.
- Added `craft\commerce\models\LineItem::$lineItemStatusId`.
- Added `craft\commerce\models\LineItem::$privateNote`.
- Added `craft\commerce\records\LineItemStatus`.
- Added `craft\commerce\records\Purchasable::$description`.
- Added `craft\commerce\services\Emails::getAllEnabledEmails()`.
- Added `craft\commerce\services\LineItemStatuses::EVENT_DEFAULT_LINE_ITEM_STATUS`.
- Added `craft\commerce\services\LineItemStatuses`.

## Changed
- The Edit Order page is now a Vue app. This is likely to break any plugins that use JavaScript to modify the DOM on that page.
- If no `donationAmount` line item option parameter is submitted when adding a donation to the cart, the donation amount will default to zero.
- Controller actions now call `craft\commerce\elements\Order::toArray()` when generating the cart array for JSON responses.
- `commerce/payments/pay` JSON responses now list payment form errors under `paymentFormErrors` rather than `paymentForm`.
- Customer records that are anonymous and orphaned are now deleted during garbage collection.
- Changed the default category relationship type on promotions from `sourceElement` to `element` .
- `purgeInactiveCartsDuration` default value is number of seconds as an integer and is now being passed through `craft\cms\helpers\ConfigHelper::durationInSeconds()`.
- `activeCartDuration` default value is number of seconds as an integer and is now being passed through `craft\cms\helpers\ConfigHelper::durationInSeconds()`.
- `craft\commerce\controllers\CustomerAddressesController::actionSave()` no long forces primary shipping and billing addresses if they do not exist.

## Deprecated
- Deprecated `craft\commerce\elements\Order::getShouldRecalculateAdjustments()` and `setShouldRecalculateAdjustments()`. `craft\commerce\elements\Order::$recalculationMode` should be used instead.
- Deprecated `craft\commerce\services\Orders::cartArray()`. `craft\commerce\elements\Order::toArray()` should be used instead.

## Removed
- Removed the Customer Info field type.
- Removed the `craft.commerce.availableShippingMethods` Twig property.
- Removed the `craft.commerce.cart` Twig property.
- Removed the `craft.commerce.countriesList` Twig property.
- Removed the `craft.commerce.customer` Twig property.
- Removed the `craft.commerce.discountByCode` Twig property.
- Removed the `craft.commerce.primaryPaymentCurrency` Twig property.
- Removed the `craft.commerce.statesArray` Twig property.
- Removed the `commerce/cart/remove-all-line-items` action.
- Removed the `commerce/cart/remove-line-item` action.
- Removed the `commerce/cart/update-line-item` action.
- Removed `craft\commerce\base\Purchasable::getPurchasableId()`.
- Removed `craft\commerce\elements\db\OrderQuery::updatedAfter()`.
- Removed `craft\commerce\elements\db\OrderQuery::updatedBefore()`.
- Removed `craft\commerce\elements\db\SubscriptionQuery::subscribedAfter()`.
- Removed `craft\commerce\elements\db\SubscriptionQuery::subscribedBefore()`.
- Removed `craft\commerce\elements\Order::getOrderLocale()`.
- Removed `craft\commerce\elements\Order::getTotalDiscount()`.
- Removed `craft\commerce\elements\Order::getTotalShippingCost()`.
- Removed `craft\commerce\elements\Order::getTotalTax()`.
- Removed `craft\commerce\elements\Order::getTotalTaxIncluded()`.
- Removed `craft\commerce\elements\Order::updateOrderPaidTotal()`.
- Removed `craft\commerce\elements\Product::getSnapshot()`.
- Removed `craft\commerce\elements\Product::getUnlimitedStock()`.
- Removed `craft\commerce\elements\Variant::getSalesApplied()`.
- Removed `craft\commerce\models\Address::getFullName()`.
- Removed `craft\commerce\models\Discount::getFreeShipping()`.
- Removed `craft\commerce\models\Discount::setFreeShipping()`.
- Removed `craft\commerce\models\LineItem::fillFromPurchasable()`.
- Removed `craft\commerce\models\Order::getDiscount()`.
- Removed `craft\commerce\models\Order::getShippingCost()`.
- Removed `craft\commerce\models\Order::getTax()`.
- Removed `craft\commerce\models\Order::getTaxIncluded()`.
- Removed `craft\commerce\models\ShippingMethod::$amount`.
- Removed `craft\commerce\services\Countries::getAllCountriesListData()`.
- Removed `craft\commerce\services\Gateways::getAllFrontEndGateways()`.
- Removed `craft\commerce\services\ShippingMethods::getOrderedAvailableShippingMethods()`.<|MERGE_RESOLUTION|>--- conflicted
+++ resolved
@@ -13,11 +13,8 @@
 - Added warnings to settings that are being overridden in the config file.
 - Added the ability on promotions to choose the relationship type for related categories.
 - Added the ability to set a plain text template for Commerce emails.
-<<<<<<< HEAD
+- Added the `showCustomerInfoTab` setting to allow control over showing the customer info tab on the User Edit page.
 - Added the ability to create discounts using the order total and percentages. 
-=======
-- Added the `showCustomerInfoTab` setting to allow control over showing the customer info tab on the User Edit page.
->>>>>>> fcdf0097
 - Added `craft\commerce\controllers\LineItemStatuses`.
 - Added `craft\commerce\controllers\OrdersController::actionNewOrder()`.
 - Added `craft\commerce\elements\Order::$origin`.
