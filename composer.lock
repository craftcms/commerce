--- conflicted
+++ resolved
@@ -4,11 +4,7 @@
         "Read more about it at https://getcomposer.org/doc/01-basic-usage.md#installing-dependencies",
         "This file is @generated automatically"
     ],
-<<<<<<< HEAD
-    "content-hash": "3d411a645b90e1cf660532e598d29a53",
-=======
     "content-hash": "2832608e64f5c1f94848a172da7e61c2",
->>>>>>> da968538
     "packages": [
         {
             "name": "cebe/markdown",
@@ -543,18 +539,6 @@
         },
         {
             "name": "craftcms/cms",
-<<<<<<< HEAD
-            "version": "3.6.12.1",
-            "source": {
-                "type": "git",
-                "url": "https://github.com/craftcms/cms.git",
-                "reference": "d950f6841c5d63b4320bc4b54b915968eddb4047"
-            },
-            "dist": {
-                "type": "zip",
-                "url": "https://api.github.com/repos/craftcms/cms/zipball/d950f6841c5d63b4320bc4b54b915968eddb4047",
-                "reference": "d950f6841c5d63b4320bc4b54b915968eddb4047",
-=======
             "version": "3.6.15",
             "source": {
                 "type": "git",
@@ -565,7 +549,6 @@
                 "type": "zip",
                 "url": "https://api.github.com/repos/craftcms/cms/zipball/7a0c70fd7c7d46cbeb993d345a4b47c968bdd82a",
                 "reference": "7a0c70fd7c7d46cbeb993d345a4b47c968bdd82a",
->>>>>>> da968538
                 "shasum": ""
             },
             "require": {
@@ -655,11 +638,7 @@
                 "rss": "https://github.com/craftcms/cms/releases.atom",
                 "source": "https://github.com/craftcms/cms"
             },
-<<<<<<< HEAD
-            "time": "2021-04-29T17:23:09+00:00"
-=======
             "time": "2021-05-18T21:47:23+00:00"
->>>>>>> da968538
         },
         {
             "name": "craftcms/oauth2-craftid",
@@ -1517,35 +1496,33 @@
         },
         {
             "name": "ibericode/vat",
-            "version": "2.0.3",
+            "version": "1.2.1",
             "source": {
                 "type": "git",
                 "url": "https://github.com/ibericode/vat.git",
-                "reference": "70de835ab5c1bc8d72248e3784a9a1e63ee268e9"
-            },
-            "dist": {
-                "type": "zip",
-                "url": "https://api.github.com/repos/ibericode/vat/zipball/70de835ab5c1bc8d72248e3784a9a1e63ee268e9",
-                "reference": "70de835ab5c1bc8d72248e3784a9a1e63ee268e9",
-                "shasum": ""
-            },
-            "require": {
-                "ext-curl": "*",
-                "ext-json": "*",
-                "php": ">=7.1"
-            },
-            "require-dev": {
-                "phpunit/phpunit": "^8.5.2",
-                "squizlabs/php_codesniffer": "^3.5"
-            },
-            "suggest": {
-                "ext-soap": "Needed to support VIES VAT number validation",
-                "ibericode/vat-bundle": "Symfony bundle for integrating this package"
-            },
-            "type": "library",
-            "autoload": {
-                "psr-4": {
-                    "Ibericode\\Vat\\": "src/"
+                "reference": "1d24382454481384bbc987dcbc959cfef17d6baa"
+            },
+            "dist": {
+                "type": "zip",
+                "url": "https://api.github.com/repos/ibericode/vat/zipball/1d24382454481384bbc987dcbc959cfef17d6baa",
+                "reference": "1d24382454481384bbc987dcbc959cfef17d6baa",
+                "shasum": ""
+            },
+            "require": {
+                "ext-soap": "*",
+                "php": ">=7.1",
+                "psr/simple-cache": "^1.0"
+            },
+            "provide": {
+                "psr/simple-cache-implementation": "1.0"
+            },
+            "require-dev": {
+                "phpunit/phpunit": "^6.3|^7.0"
+            },
+            "type": "library",
+            "autoload": {
+                "psr-4": {
+                    "DvK\\Vat\\": "src/"
                 }
             },
             "notification-url": "https://packagist.org/downloads/",
@@ -1558,15 +1535,15 @@
                     "email": "hi@dvk.co"
                 }
             ],
-            "description": "PHP library for dealing with EU VAT",
+            "description": "PHP library for dealing with VAT in Europe",
             "keywords": [
                 "vat"
             ],
             "support": {
                 "issues": "https://github.com/ibericode/vat/issues",
-                "source": "https://github.com/ibericode/vat/tree/master"
-            },
-            "time": "2020-04-17T07:45:10+00:00"
+                "source": "https://github.com/ibericode/vat/tree/1.2.1"
+            },
+            "time": "2019-01-08T09:21:39+00:00"
         },
         {
             "name": "iio/libmergepdf",
@@ -2926,8 +2903,6 @@
                 "source": "https://github.com/php-fig/log/tree/1.1.4"
             },
             "time": "2021-05-03T11:20:27+00:00"
-<<<<<<< HEAD
-=======
         },
         {
             "name": "psr/simple-cache",
@@ -2979,7 +2954,6 @@
                 "source": "https://github.com/php-fig/simple-cache/tree/master"
             },
             "time": "2017-10-23T01:57:42+00:00"
->>>>>>> da968538
         },
         {
             "name": "ralouphie/getallheaders",
@@ -3439,18 +3413,6 @@
         },
         {
             "name": "symfony/console",
-<<<<<<< HEAD
-            "version": "v5.2.7",
-            "source": {
-                "type": "git",
-                "url": "https://github.com/symfony/console.git",
-                "reference": "90374b8ed059325b49a29b55b3f8bb4062c87629"
-            },
-            "dist": {
-                "type": "zip",
-                "url": "https://api.github.com/repos/symfony/console/zipball/90374b8ed059325b49a29b55b3f8bb4062c87629",
-                "reference": "90374b8ed059325b49a29b55b3f8bb4062c87629",
-=======
             "version": "v5.3.0",
             "source": {
                 "type": "git",
@@ -3461,7 +3423,6 @@
                 "type": "zip",
                 "url": "https://api.github.com/repos/symfony/console/zipball/058553870f7809087fa80fa734704a21b9bcaeb2",
                 "reference": "058553870f7809087fa80fa734704a21b9bcaeb2",
->>>>>>> da968538
                 "shasum": ""
             },
             "require": {
@@ -3530,11 +3491,7 @@
                 "terminal"
             ],
             "support": {
-<<<<<<< HEAD
-                "source": "https://github.com/symfony/console/tree/v5.2.7"
-=======
                 "source": "https://github.com/symfony/console/tree/v5.3.0"
->>>>>>> da968538
             },
             "funding": [
                 {
@@ -3550,11 +3507,7 @@
                     "type": "tidelift"
                 }
             ],
-<<<<<<< HEAD
-            "time": "2021-04-19T14:07:32+00:00"
-=======
             "time": "2021-05-26T17:43:10+00:00"
->>>>>>> da968538
         },
         {
             "name": "symfony/deprecation-contracts",
@@ -3625,18 +3578,6 @@
         },
         {
             "name": "symfony/filesystem",
-<<<<<<< HEAD
-            "version": "v5.2.7",
-            "source": {
-                "type": "git",
-                "url": "https://github.com/symfony/filesystem.git",
-                "reference": "056e92acc21d977c37e6ea8e97374b2a6c8551b0"
-            },
-            "dist": {
-                "type": "zip",
-                "url": "https://api.github.com/repos/symfony/filesystem/zipball/056e92acc21d977c37e6ea8e97374b2a6c8551b0",
-                "reference": "056e92acc21d977c37e6ea8e97374b2a6c8551b0",
-=======
             "version": "v5.3.0",
             "source": {
                 "type": "git",
@@ -3647,7 +3588,6 @@
                 "type": "zip",
                 "url": "https://api.github.com/repos/symfony/filesystem/zipball/348116319d7fb7d1faa781d26a48922428013eb2",
                 "reference": "348116319d7fb7d1faa781d26a48922428013eb2",
->>>>>>> da968538
                 "shasum": ""
             },
             "require": {
@@ -3680,11 +3620,7 @@
             "description": "Provides basic utilities for the filesystem",
             "homepage": "https://symfony.com",
             "support": {
-<<<<<<< HEAD
-                "source": "https://github.com/symfony/filesystem/tree/v5.2.7"
-=======
                 "source": "https://github.com/symfony/filesystem/tree/v5.3.0"
->>>>>>> da968538
             },
             "funding": [
                 {
@@ -3700,11 +3636,7 @@
                     "type": "tidelift"
                 }
             ],
-<<<<<<< HEAD
-            "time": "2021-04-01T10:42:13+00:00"
-=======
             "time": "2021-05-26T17:43:10+00:00"
->>>>>>> da968538
         },
         {
             "name": "symfony/finder",
@@ -4498,18 +4430,6 @@
         },
         {
             "name": "symfony/process",
-<<<<<<< HEAD
-            "version": "v5.2.7",
-            "source": {
-                "type": "git",
-                "url": "https://github.com/symfony/process.git",
-                "reference": "98cb8eeb72e55d4196dd1e36f1f16e7b3a9a088e"
-            },
-            "dist": {
-                "type": "zip",
-                "url": "https://api.github.com/repos/symfony/process/zipball/98cb8eeb72e55d4196dd1e36f1f16e7b3a9a088e",
-                "reference": "98cb8eeb72e55d4196dd1e36f1f16e7b3a9a088e",
-=======
             "version": "v5.3.0",
             "source": {
                 "type": "git",
@@ -4520,7 +4440,6 @@
                 "type": "zip",
                 "url": "https://api.github.com/repos/symfony/process/zipball/53e36cb1c160505cdaf1ef201501669c4c317191",
                 "reference": "53e36cb1c160505cdaf1ef201501669c4c317191",
->>>>>>> da968538
                 "shasum": ""
             },
             "require": {
@@ -4553,11 +4472,7 @@
             "description": "Executes commands in sub-processes",
             "homepage": "https://symfony.com",
             "support": {
-<<<<<<< HEAD
-                "source": "https://github.com/symfony/process/tree/v5.3.0-BETA1"
-=======
                 "source": "https://github.com/symfony/process/tree/v5.3.0"
->>>>>>> da968538
             },
             "funding": [
                 {
@@ -4573,11 +4488,7 @@
                     "type": "tidelift"
                 }
             ],
-<<<<<<< HEAD
-            "time": "2021-04-08T10:27:02+00:00"
-=======
             "time": "2021-05-26T12:52:38+00:00"
->>>>>>> da968538
         },
         {
             "name": "symfony/service-contracts",
@@ -4743,18 +4654,6 @@
         },
         {
             "name": "symfony/yaml",
-<<<<<<< HEAD
-            "version": "v5.2.7",
-            "source": {
-                "type": "git",
-                "url": "https://github.com/symfony/yaml.git",
-                "reference": "76546cbeddd0a9540b4e4e57eddeec3e9bb444a5"
-            },
-            "dist": {
-                "type": "zip",
-                "url": "https://api.github.com/repos/symfony/yaml/zipball/76546cbeddd0a9540b4e4e57eddeec3e9bb444a5",
-                "reference": "76546cbeddd0a9540b4e4e57eddeec3e9bb444a5",
-=======
             "version": "v5.3.0",
             "source": {
                 "type": "git",
@@ -4765,7 +4664,6 @@
                 "type": "zip",
                 "url": "https://api.github.com/repos/symfony/yaml/zipball/3bbcf262fceb3d8f48175302e6ba0ac96e3a5a11",
                 "reference": "3bbcf262fceb3d8f48175302e6ba0ac96e3a5a11",
->>>>>>> da968538
                 "shasum": ""
             },
             "require": {
@@ -4811,11 +4709,7 @@
             "description": "Loads and dumps YAML files",
             "homepage": "https://symfony.com",
             "support": {
-<<<<<<< HEAD
-                "source": "https://github.com/symfony/yaml/tree/v5.2.7"
-=======
                 "source": "https://github.com/symfony/yaml/tree/v5.3.0"
->>>>>>> da968538
             },
             "funding": [
                 {
@@ -4831,9 +4725,6 @@
                     "type": "tidelift"
                 }
             ],
-<<<<<<< HEAD
-            "time": "2021-04-29T20:47:09+00:00"
-=======
             "time": "2021-05-26T17:43:10+00:00"
         },
         {
@@ -4907,7 +4798,6 @@
                 }
             ],
             "time": "2021-03-27T16:00:33+00:00"
->>>>>>> da968538
         },
         {
             "name": "true/punycode",
@@ -8730,18 +8620,6 @@
         },
         {
             "name": "symfony/browser-kit",
-<<<<<<< HEAD
-            "version": "v5.2.7",
-            "source": {
-                "type": "git",
-                "url": "https://github.com/symfony/browser-kit.git",
-                "reference": "b1c9d5701273a255da3a580f85066b83bd94e97d"
-            },
-            "dist": {
-                "type": "zip",
-                "url": "https://api.github.com/repos/symfony/browser-kit/zipball/b1c9d5701273a255da3a580f85066b83bd94e97d",
-                "reference": "b1c9d5701273a255da3a580f85066b83bd94e97d",
-=======
             "version": "v5.3.0",
             "source": {
                 "type": "git",
@@ -8752,7 +8630,6 @@
                 "type": "zip",
                 "url": "https://api.github.com/repos/symfony/browser-kit/zipball/379984e25eee9811b0a25a2105e1a2b3b8d9b734",
                 "reference": "379984e25eee9811b0a25a2105e1a2b3b8d9b734",
->>>>>>> da968538
                 "shasum": ""
             },
             "require": {
@@ -8794,11 +8671,7 @@
             "description": "Simulates the behavior of a web browser, allowing you to make requests, click on links and submit forms programmatically",
             "homepage": "https://symfony.com",
             "support": {
-<<<<<<< HEAD
-                "source": "https://github.com/symfony/browser-kit/tree/v5.2.7"
-=======
                 "source": "https://github.com/symfony/browser-kit/tree/v5.3.0"
->>>>>>> da968538
             },
             "funding": [
                 {
@@ -8814,22 +8687,6 @@
                     "type": "tidelift"
                 }
             ],
-<<<<<<< HEAD
-            "time": "2021-04-08T10:27:02+00:00"
-        },
-        {
-            "name": "symfony/css-selector",
-            "version": "v5.2.7",
-            "source": {
-                "type": "git",
-                "url": "https://github.com/symfony/css-selector.git",
-                "reference": "59a684f5ac454f066ecbe6daecce6719aed283fb"
-            },
-            "dist": {
-                "type": "zip",
-                "url": "https://api.github.com/repos/symfony/css-selector/zipball/59a684f5ac454f066ecbe6daecce6719aed283fb",
-                "reference": "59a684f5ac454f066ecbe6daecce6719aed283fb",
-=======
             "time": "2021-05-26T17:43:10+00:00"
         },
         {
@@ -8844,7 +8701,6 @@
                 "type": "zip",
                 "url": "https://api.github.com/repos/symfony/css-selector/zipball/fcd0b29a7a0b1bb5bfbedc6231583d77fea04814",
                 "reference": "fcd0b29a7a0b1bb5bfbedc6231583d77fea04814",
->>>>>>> da968538
                 "shasum": ""
             },
             "require": {
@@ -8880,11 +8736,7 @@
             "description": "Converts CSS selectors to XPath expressions",
             "homepage": "https://symfony.com",
             "support": {
-<<<<<<< HEAD
-                "source": "https://github.com/symfony/css-selector/tree/v5.3.0-BETA1"
-=======
                 "source": "https://github.com/symfony/css-selector/tree/v5.3.0"
->>>>>>> da968538
             },
             "funding": [
                 {
@@ -8900,11 +8752,7 @@
                     "type": "tidelift"
                 }
             ],
-<<<<<<< HEAD
-            "time": "2021-04-07T16:07:52+00:00"
-=======
             "time": "2021-05-26T17:40:38+00:00"
->>>>>>> da968538
         },
         {
             "name": "symfony/dom-crawler",
