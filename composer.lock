{
    "_readme": [
        "This file locks the dependencies of your project to a known state",
        "Read more about it at https://getcomposer.org/doc/01-basic-usage.md#installing-dependencies",
        "This file is @generated automatically"
    ],
    "content-hash": "96a4b6a8b77b4b339583360e0d996d2b",
    "packages": [
        {
            "name": "cebe/markdown",
            "version": "1.2.1",
            "source": {
                "type": "git",
                "url": "https://github.com/cebe/markdown.git",
                "reference": "9bac5e971dd391e2802dca5400bbeacbaea9eb86"
            },
            "dist": {
                "type": "zip",
                "url": "https://api.github.com/repos/cebe/markdown/zipball/9bac5e971dd391e2802dca5400bbeacbaea9eb86",
                "reference": "9bac5e971dd391e2802dca5400bbeacbaea9eb86",
                "shasum": ""
            },
            "require": {
                "lib-pcre": "*",
                "php": ">=5.4.0"
            },
            "require-dev": {
                "cebe/indent": "*",
                "facebook/xhprof": "*@dev",
                "phpunit/phpunit": "4.1.*"
            },
            "bin": [
                "bin/markdown"
            ],
            "type": "library",
            "extra": {
                "branch-alias": {
                    "dev-master": "1.2.x-dev"
                }
            },
            "autoload": {
                "psr-4": {
                    "cebe\\markdown\\": ""
                }
            },
            "notification-url": "https://packagist.org/downloads/",
            "license": [
                "MIT"
            ],
            "authors": [
                {
                    "name": "Carsten Brandt",
                    "email": "mail@cebe.cc",
                    "homepage": "http://cebe.cc/",
                    "role": "Creator"
                }
            ],
            "description": "A super fast, highly extensible markdown parser for PHP",
            "homepage": "https://github.com/cebe/markdown#readme",
            "keywords": [
                "extensible",
                "fast",
                "gfm",
                "markdown",
                "markdown-extra"
            ],
            "support": {
                "issues": "https://github.com/cebe/markdown/issues",
                "source": "https://github.com/cebe/markdown"
            },
            "time": "2018-03-26T11:24:36+00:00"
        },
        {
            "name": "commerceguys/addressing",
            "version": "v1.4.1",
            "source": {
                "type": "git",
                "url": "https://github.com/commerceguys/addressing.git",
                "reference": "8b1bcd45971733e8f4224e539cb92838f18c4d06"
            },
            "dist": {
                "type": "zip",
                "url": "https://api.github.com/repos/commerceguys/addressing/zipball/8b1bcd45971733e8f4224e539cb92838f18c4d06",
                "reference": "8b1bcd45971733e8f4224e539cb92838f18c4d06",
                "shasum": ""
            },
            "require": {
                "doctrine/collections": "^1.2",
                "php": ">=7.3"
            },
            "require-dev": {
                "ext-json": "*",
                "mikey179/vfsstream": "^1.6.10",
                "phpunit/phpunit": "^9.5",
                "squizlabs/php_codesniffer": "^3.6",
                "symfony/validator": "^4.4 || ^5.4 || ^6.0"
            },
            "suggest": {
                "symfony/validator": "to validate addresses"
            },
            "type": "library",
            "extra": {
                "branch-alias": {
                    "dev-master": "1.x-dev"
                }
            },
            "autoload": {
                "psr-4": {
                    "CommerceGuys\\Addressing\\": "src"
                }
            },
            "notification-url": "https://packagist.org/downloads/",
            "license": [
                "MIT"
            ],
            "authors": [
                {
                    "name": "Bojan Zivanovic"
                },
                {
                    "name": "Damien Tournoud"
                }
            ],
            "description": "Addressing library powered by CLDR and Google's address data.",
            "keywords": [
                "address",
                "internationalization",
                "localization",
                "postal"
            ],
            "support": {
                "issues": "https://github.com/commerceguys/addressing/issues",
                "source": "https://github.com/commerceguys/addressing/tree/v1.4.1"
            },
            "time": "2022-08-09T11:42:51+00:00"
        },
        {
            "name": "composer/ca-bundle",
            "version": "1.3.3",
            "source": {
                "type": "git",
                "url": "https://github.com/composer/ca-bundle.git",
                "reference": "30897edbfb15e784fe55587b4f73ceefd3c4d98c"
            },
            "dist": {
                "type": "zip",
                "url": "https://api.github.com/repos/composer/ca-bundle/zipball/30897edbfb15e784fe55587b4f73ceefd3c4d98c",
                "reference": "30897edbfb15e784fe55587b4f73ceefd3c4d98c",
                "shasum": ""
            },
            "require": {
                "ext-openssl": "*",
                "ext-pcre": "*",
                "php": "^5.3.2 || ^7.0 || ^8.0"
            },
            "require-dev": {
                "phpstan/phpstan": "^0.12.55",
                "psr/log": "^1.0",
                "symfony/phpunit-bridge": "^4.2 || ^5",
                "symfony/process": "^2.5 || ^3.0 || ^4.0 || ^5.0 || ^6.0"
            },
            "type": "library",
            "extra": {
                "branch-alias": {
                    "dev-main": "1.x-dev"
                }
            },
            "autoload": {
                "psr-4": {
                    "Composer\\CaBundle\\": "src"
                }
            },
            "notification-url": "https://packagist.org/downloads/",
            "license": [
                "MIT"
            ],
            "authors": [
                {
                    "name": "Jordi Boggiano",
                    "email": "j.boggiano@seld.be",
                    "homepage": "http://seld.be"
                }
            ],
            "description": "Lets you find a path to the system CA bundle, and includes a fallback to the Mozilla CA bundle.",
            "keywords": [
                "cabundle",
                "cacert",
                "certificate",
                "ssl",
                "tls"
            ],
            "support": {
                "irc": "irc://irc.freenode.org/composer",
                "issues": "https://github.com/composer/ca-bundle/issues",
                "source": "https://github.com/composer/ca-bundle/tree/1.3.3"
            },
            "funding": [
                {
                    "url": "https://packagist.com",
                    "type": "custom"
                },
                {
                    "url": "https://github.com/composer",
                    "type": "github"
                },
                {
                    "url": "https://tidelift.com/funding/github/packagist/composer/composer",
                    "type": "tidelift"
                }
            ],
            "time": "2022-07-20T07:14:26+00:00"
        },
        {
            "name": "composer/composer",
            "version": "2.2.15",
            "source": {
                "type": "git",
                "url": "https://github.com/composer/composer.git",
                "reference": "509dcbd4f8d459e0ef2ef223a231b8c31bceed78"
            },
            "dist": {
                "type": "zip",
                "url": "https://api.github.com/repos/composer/composer/zipball/509dcbd4f8d459e0ef2ef223a231b8c31bceed78",
                "reference": "509dcbd4f8d459e0ef2ef223a231b8c31bceed78",
                "shasum": ""
            },
            "require": {
                "composer/ca-bundle": "^1.0",
                "composer/metadata-minifier": "^1.0",
                "composer/pcre": "^1.0",
                "composer/semver": "^3.0",
                "composer/spdx-licenses": "^1.2",
                "composer/xdebug-handler": "^2.0 || ^3.0",
                "justinrainbow/json-schema": "^5.2.11",
                "php": "^5.3.2 || ^7.0 || ^8.0",
                "psr/log": "^1.0 || ^2.0",
                "react/promise": "^1.2 || ^2.7",
                "seld/jsonlint": "^1.4",
                "seld/phar-utils": "^1.0",
                "symfony/console": "^2.8.52 || ^3.4.35 || ^4.4 || ^5.0",
                "symfony/filesystem": "^2.8.52 || ^3.4.35 || ^4.4 || ^5.0 || ^6.0",
                "symfony/finder": "^2.8.52 || ^3.4.35 || ^4.4 || ^5.0 || ^6.0",
                "symfony/process": "^2.8.52 || ^3.4.35 || ^4.4 || ^5.0 || ^6.0"
            },
            "require-dev": {
                "phpspec/prophecy": "^1.10",
                "symfony/phpunit-bridge": "^4.2 || ^5.0 || ^6.0"
            },
            "suggest": {
                "ext-openssl": "Enabling the openssl extension allows you to access https URLs for repositories and packages",
                "ext-zip": "Enabling the zip extension allows you to unzip archives",
                "ext-zlib": "Allow gzip compression of HTTP requests"
            },
            "bin": [
                "bin/composer"
            ],
            "type": "library",
            "extra": {
                "branch-alias": {
                    "dev-main": "2.2-dev"
                }
            },
            "autoload": {
                "psr-4": {
                    "Composer\\": "src/Composer"
                }
            },
            "notification-url": "https://packagist.org/downloads/",
            "license": [
                "MIT"
            ],
            "authors": [
                {
                    "name": "Nils Adermann",
                    "email": "naderman@naderman.de",
                    "homepage": "https://www.naderman.de"
                },
                {
                    "name": "Jordi Boggiano",
                    "email": "j.boggiano@seld.be",
                    "homepage": "https://seld.be"
                }
            ],
            "description": "Composer helps you declare, manage and install dependencies of PHP projects. It ensures you have the right stack everywhere.",
            "homepage": "https://getcomposer.org/",
            "keywords": [
                "autoload",
                "dependency",
                "package"
            ],
            "support": {
                "irc": "ircs://irc.libera.chat:6697/composer",
                "issues": "https://github.com/composer/composer/issues",
                "source": "https://github.com/composer/composer/tree/2.2.15"
            },
            "funding": [
                {
                    "url": "https://packagist.com",
                    "type": "custom"
                },
                {
                    "url": "https://github.com/composer",
                    "type": "github"
                },
                {
                    "url": "https://tidelift.com/funding/github/packagist/composer/composer",
                    "type": "tidelift"
                }
            ],
            "time": "2022-07-01T10:01:26+00:00"
        },
        {
            "name": "composer/metadata-minifier",
            "version": "1.0.0",
            "source": {
                "type": "git",
                "url": "https://github.com/composer/metadata-minifier.git",
                "reference": "c549d23829536f0d0e984aaabbf02af91f443207"
            },
            "dist": {
                "type": "zip",
                "url": "https://api.github.com/repos/composer/metadata-minifier/zipball/c549d23829536f0d0e984aaabbf02af91f443207",
                "reference": "c549d23829536f0d0e984aaabbf02af91f443207",
                "shasum": ""
            },
            "require": {
                "php": "^5.3.2 || ^7.0 || ^8.0"
            },
            "require-dev": {
                "composer/composer": "^2",
                "phpstan/phpstan": "^0.12.55",
                "symfony/phpunit-bridge": "^4.2 || ^5"
            },
            "type": "library",
            "extra": {
                "branch-alias": {
                    "dev-main": "1.x-dev"
                }
            },
            "autoload": {
                "psr-4": {
                    "Composer\\MetadataMinifier\\": "src"
                }
            },
            "notification-url": "https://packagist.org/downloads/",
            "license": [
                "MIT"
            ],
            "authors": [
                {
                    "name": "Jordi Boggiano",
                    "email": "j.boggiano@seld.be",
                    "homepage": "http://seld.be"
                }
            ],
            "description": "Small utility library that handles metadata minification and expansion.",
            "keywords": [
                "composer",
                "compression"
            ],
            "support": {
                "issues": "https://github.com/composer/metadata-minifier/issues",
                "source": "https://github.com/composer/metadata-minifier/tree/1.0.0"
            },
            "funding": [
                {
                    "url": "https://packagist.com",
                    "type": "custom"
                },
                {
                    "url": "https://github.com/composer",
                    "type": "github"
                },
                {
                    "url": "https://tidelift.com/funding/github/packagist/composer/composer",
                    "type": "tidelift"
                }
            ],
            "time": "2021-04-07T13:37:33+00:00"
        },
        {
            "name": "composer/pcre",
            "version": "1.0.1",
            "source": {
                "type": "git",
                "url": "https://github.com/composer/pcre.git",
                "reference": "67a32d7d6f9f560b726ab25a061b38ff3a80c560"
            },
            "dist": {
                "type": "zip",
                "url": "https://api.github.com/repos/composer/pcre/zipball/67a32d7d6f9f560b726ab25a061b38ff3a80c560",
                "reference": "67a32d7d6f9f560b726ab25a061b38ff3a80c560",
                "shasum": ""
            },
            "require": {
                "php": "^5.3.2 || ^7.0 || ^8.0"
            },
            "require-dev": {
                "phpstan/phpstan": "^1.3",
                "phpstan/phpstan-strict-rules": "^1.1",
                "symfony/phpunit-bridge": "^4.2 || ^5"
            },
            "type": "library",
            "extra": {
                "branch-alias": {
                    "dev-main": "1.x-dev"
                }
            },
            "autoload": {
                "psr-4": {
                    "Composer\\Pcre\\": "src"
                }
            },
            "notification-url": "https://packagist.org/downloads/",
            "license": [
                "MIT"
            ],
            "authors": [
                {
                    "name": "Jordi Boggiano",
                    "email": "j.boggiano@seld.be",
                    "homepage": "http://seld.be"
                }
            ],
            "description": "PCRE wrapping library that offers type-safe preg_* replacements.",
            "keywords": [
                "PCRE",
                "preg",
                "regex",
                "regular expression"
            ],
            "support": {
                "issues": "https://github.com/composer/pcre/issues",
                "source": "https://github.com/composer/pcre/tree/1.0.1"
            },
            "funding": [
                {
                    "url": "https://packagist.com",
                    "type": "custom"
                },
                {
                    "url": "https://github.com/composer",
                    "type": "github"
                },
                {
                    "url": "https://tidelift.com/funding/github/packagist/composer/composer",
                    "type": "tidelift"
                }
            ],
            "time": "2022-01-21T20:24:37+00:00"
        },
        {
            "name": "composer/semver",
            "version": "3.3.2",
            "source": {
                "type": "git",
                "url": "https://github.com/composer/semver.git",
                "reference": "3953f23262f2bff1919fc82183ad9acb13ff62c9"
            },
            "dist": {
                "type": "zip",
                "url": "https://api.github.com/repos/composer/semver/zipball/3953f23262f2bff1919fc82183ad9acb13ff62c9",
                "reference": "3953f23262f2bff1919fc82183ad9acb13ff62c9",
                "shasum": ""
            },
            "require": {
                "php": "^5.3.2 || ^7.0 || ^8.0"
            },
            "require-dev": {
                "phpstan/phpstan": "^1.4",
                "symfony/phpunit-bridge": "^4.2 || ^5"
            },
            "type": "library",
            "extra": {
                "branch-alias": {
                    "dev-main": "3.x-dev"
                }
            },
            "autoload": {
                "psr-4": {
                    "Composer\\Semver\\": "src"
                }
            },
            "notification-url": "https://packagist.org/downloads/",
            "license": [
                "MIT"
            ],
            "authors": [
                {
                    "name": "Nils Adermann",
                    "email": "naderman@naderman.de",
                    "homepage": "http://www.naderman.de"
                },
                {
                    "name": "Jordi Boggiano",
                    "email": "j.boggiano@seld.be",
                    "homepage": "http://seld.be"
                },
                {
                    "name": "Rob Bast",
                    "email": "rob.bast@gmail.com",
                    "homepage": "http://robbast.nl"
                }
            ],
            "description": "Semver library that offers utilities, version constraint parsing and validation.",
            "keywords": [
                "semantic",
                "semver",
                "validation",
                "versioning"
            ],
            "support": {
                "irc": "irc://irc.freenode.org/composer",
                "issues": "https://github.com/composer/semver/issues",
                "source": "https://github.com/composer/semver/tree/3.3.2"
            },
            "funding": [
                {
                    "url": "https://packagist.com",
                    "type": "custom"
                },
                {
                    "url": "https://github.com/composer",
                    "type": "github"
                },
                {
                    "url": "https://tidelift.com/funding/github/packagist/composer/composer",
                    "type": "tidelift"
                }
            ],
            "time": "2022-04-01T19:23:25+00:00"
        },
        {
            "name": "composer/spdx-licenses",
            "version": "1.5.7",
            "source": {
                "type": "git",
                "url": "https://github.com/composer/spdx-licenses.git",
                "reference": "c848241796da2abf65837d51dce1fae55a960149"
            },
            "dist": {
                "type": "zip",
                "url": "https://api.github.com/repos/composer/spdx-licenses/zipball/c848241796da2abf65837d51dce1fae55a960149",
                "reference": "c848241796da2abf65837d51dce1fae55a960149",
                "shasum": ""
            },
            "require": {
                "php": "^5.3.2 || ^7.0 || ^8.0"
            },
            "require-dev": {
                "phpstan/phpstan": "^0.12.55",
                "symfony/phpunit-bridge": "^4.2 || ^5"
            },
            "type": "library",
            "extra": {
                "branch-alias": {
                    "dev-main": "1.x-dev"
                }
            },
            "autoload": {
                "psr-4": {
                    "Composer\\Spdx\\": "src"
                }
            },
            "notification-url": "https://packagist.org/downloads/",
            "license": [
                "MIT"
            ],
            "authors": [
                {
                    "name": "Nils Adermann",
                    "email": "naderman@naderman.de",
                    "homepage": "http://www.naderman.de"
                },
                {
                    "name": "Jordi Boggiano",
                    "email": "j.boggiano@seld.be",
                    "homepage": "http://seld.be"
                },
                {
                    "name": "Rob Bast",
                    "email": "rob.bast@gmail.com",
                    "homepage": "http://robbast.nl"
                }
            ],
            "description": "SPDX licenses list and validation library.",
            "keywords": [
                "license",
                "spdx",
                "validator"
            ],
            "support": {
                "irc": "irc://irc.freenode.org/composer",
                "issues": "https://github.com/composer/spdx-licenses/issues",
                "source": "https://github.com/composer/spdx-licenses/tree/1.5.7"
            },
            "funding": [
                {
                    "url": "https://packagist.com",
                    "type": "custom"
                },
                {
                    "url": "https://github.com/composer",
                    "type": "github"
                },
                {
                    "url": "https://tidelift.com/funding/github/packagist/composer/composer",
                    "type": "tidelift"
                }
            ],
            "time": "2022-05-23T07:37:50+00:00"
        },
        {
            "name": "composer/xdebug-handler",
            "version": "3.0.3",
            "source": {
                "type": "git",
                "url": "https://github.com/composer/xdebug-handler.git",
                "reference": "ced299686f41dce890debac69273b47ffe98a40c"
            },
            "dist": {
                "type": "zip",
                "url": "https://api.github.com/repos/composer/xdebug-handler/zipball/ced299686f41dce890debac69273b47ffe98a40c",
                "reference": "ced299686f41dce890debac69273b47ffe98a40c",
                "shasum": ""
            },
            "require": {
                "composer/pcre": "^1 || ^2 || ^3",
                "php": "^7.2.5 || ^8.0",
                "psr/log": "^1 || ^2 || ^3"
            },
            "require-dev": {
                "phpstan/phpstan": "^1.0",
                "phpstan/phpstan-strict-rules": "^1.1",
                "symfony/phpunit-bridge": "^6.0"
            },
            "type": "library",
            "autoload": {
                "psr-4": {
                    "Composer\\XdebugHandler\\": "src"
                }
            },
            "notification-url": "https://packagist.org/downloads/",
            "license": [
                "MIT"
            ],
            "authors": [
                {
                    "name": "John Stevenson",
                    "email": "john-stevenson@blueyonder.co.uk"
                }
            ],
            "description": "Restarts a process without Xdebug.",
            "keywords": [
                "Xdebug",
                "performance"
            ],
            "support": {
                "irc": "irc://irc.freenode.org/composer",
                "issues": "https://github.com/composer/xdebug-handler/issues",
                "source": "https://github.com/composer/xdebug-handler/tree/3.0.3"
            },
            "funding": [
                {
                    "url": "https://packagist.com",
                    "type": "custom"
                },
                {
                    "url": "https://github.com/composer",
                    "type": "github"
                },
                {
                    "url": "https://tidelift.com/funding/github/packagist/composer/composer",
                    "type": "tidelift"
                }
            ],
            "time": "2022-02-25T21:32:43+00:00"
        },
        {
            "name": "craftcms/cms",
<<<<<<< HEAD
            "version": "4.2.0.2",
            "source": {
                "type": "git",
                "url": "https://github.com/craftcms/cms.git",
                "reference": "cf3f39924bddd1a69295b5af03dae2c1b03815ea"
            },
            "dist": {
                "type": "zip",
                "url": "https://api.github.com/repos/craftcms/cms/zipball/cf3f39924bddd1a69295b5af03dae2c1b03815ea",
                "reference": "cf3f39924bddd1a69295b5af03dae2c1b03815ea",
=======
            "version": "4.3.x-dev",
            "source": {
                "type": "git",
                "url": "https://github.com/craftcms/cms.git",
                "reference": "02849b51886cb02d068e2d8322dfc458ff1c64d5"
            },
            "dist": {
                "type": "zip",
                "url": "https://api.github.com/repos/craftcms/cms/zipball/02849b51886cb02d068e2d8322dfc458ff1c64d5",
                "reference": "02849b51886cb02d068e2d8322dfc458ff1c64d5",
>>>>>>> 2bdb170d
                "shasum": ""
            },
            "require": {
                "commerceguys/addressing": "^1.2",
                "composer/composer": "2.2.15",
                "craftcms/oauth2-craftid": "~1.0.0",
                "craftcms/plugin-installer": "~1.5.6",
                "craftcms/server-check": "~2.1.2",
                "creocoder/yii2-nested-sets": "~0.9.0",
                "elvanto/litemoji": "^3.0.1",
                "enshrined/svg-sanitize": "~0.15.0",
                "ext-bcmath": "*",
                "ext-curl": "*",
                "ext-dom": "*",
                "ext-intl": "*",
                "ext-json": "*",
                "ext-mbstring": "*",
                "ext-openssl": "*",
                "ext-pcre": "*",
                "ext-pdo": "*",
                "ext-zip": "*",
                "guzzlehttp/guzzle": "^7.2.0",
                "illuminate/collections": "^9.1.0",
                "league/oauth2-client": "^2.6.0",
                "mikehaertl/php-shellcommand": "^1.6.3",
                "moneyphp/money": "^4.0",
                "monolog/monolog": "^2.3",
                "php": "^8.0.2",
                "pixelandtonic/imagine": "~1.2.4.1",
                "samdark/yii2-psr-log-target": "^1.1",
                "seld/cli-prompt": "^1.0.4",
                "symfony/http-client": "^6.0.3",
                "symfony/var-dumper": "^5.0|^6.0",
                "symfony/yaml": "^5.2.3",
                "theiconic/name-parser": "^1.2",
                "true/punycode": "^2.1.1",
                "twig/twig": "~3.3.0",
                "voku/stringy": "^6.4.0",
                "webonyx/graphql-php": "~14.11.5",
                "yiisoft/yii2": "~2.0.46.0",
                "yiisoft/yii2-debug": "~2.1.19.0",
                "yiisoft/yii2-queue": "~2.3.2",
                "yiisoft/yii2-symfonymailer": "^2.0.0"
            },
            "conflict": {
                "league/oauth2-client": "2.4.0"
            },
            "provide": {
                "bower-asset/inputmask": "~3.2.2|~3.3.5",
                "bower-asset/jquery": "3.5.*@stable|3.4.*@stable|3.3.*@stable|3.2.*@stable|3.1.*@stable|2.2.*@stable|2.1.*@stable|1.11.*@stable|1.12.*@stable",
                "bower-asset/punycode": "1.3.*",
                "bower-asset/yii2-pjax": "~2.0.1",
                "yii2tech/ar-softdelete": "1.0.4"
            },
            "require-dev": {
                "codeception/codeception": "^4.1.29",
                "codeception/module-asserts": "^1.3.1",
                "codeception/module-datafactory": "^1.1.0",
                "codeception/module-phpbrowser": "^1.0.2",
                "codeception/module-rest": "^1.4.2",
                "codeception/module-yii2": "^1.1.5",
                "craftcms/ecs": "dev-main",
                "fakerphp/faker": "^1.19.0",
                "league/factory-muffin": "^3.3.0",
                "phpstan/phpstan": "^1.4.6",
                "vlucas/phpdotenv": "^5.4.1"
            },
            "suggest": {
                "ext-exif": "Adds support for parsing image EXIF data.",
                "ext-iconv": "Adds support for more character encodings than PHP’s built-in mb_convert_encoding() function, which Craft will take advantage of when converting strings to UTF-8.",
                "ext-imagick": "Adds support for more image processing formats and options."
            },
            "type": "library",
            "autoload": {
                "psr-4": {
                    "craft\\": "src/",
                    "yii2tech\\ar\\softdelete\\": "lib/ar-softdelete/src/"
                }
            },
            "notification-url": "https://packagist.org/downloads/",
            "license": [
                "proprietary"
            ],
            "authors": [
                {
                    "name": "Pixel & Tonic",
                    "homepage": "https://pixelandtonic.com/"
                }
            ],
            "description": "Craft CMS",
            "homepage": "https://craftcms.com",
            "keywords": [
                "cms",
                "craftcms",
                "yii2"
            ],
            "support": {
                "docs": "https://docs.craftcms.com/v3/",
                "email": "support@craftcms.com",
                "forum": "https://craftcms.stackexchange.com/",
                "issues": "https://github.com/craftcms/cms/issues?state=open",
                "rss": "https://github.com/craftcms/cms/releases.atom",
                "source": "https://github.com/craftcms/cms"
            },
<<<<<<< HEAD
            "time": "2022-07-27T19:39:59+00:00"
=======
            "time": "2022-09-08T03:26:20+00:00"
>>>>>>> 2bdb170d
        },
        {
            "name": "craftcms/oauth2-craftid",
            "version": "1.0.0.1",
            "source": {
                "type": "git",
                "url": "https://github.com/craftcms/oauth2-craftid.git",
                "reference": "3f18364139d72d83fb50546d85130beaaa868836"
            },
            "dist": {
                "type": "zip",
                "url": "https://api.github.com/repos/craftcms/oauth2-craftid/zipball/3f18364139d72d83fb50546d85130beaaa868836",
                "reference": "3f18364139d72d83fb50546d85130beaaa868836",
                "shasum": ""
            },
            "require": {
                "league/oauth2-client": "^2.2.1"
            },
            "require-dev": {
                "phpunit/phpunit": "^5.0",
                "satooshi/php-coveralls": "^1.0",
                "squizlabs/php_codesniffer": "^2.0"
            },
            "type": "library",
            "autoload": {
                "psr-4": {
                    "craftcms\\oauth2\\client\\": "src/"
                }
            },
            "notification-url": "https://packagist.org/downloads/",
            "license": [
                "MIT"
            ],
            "authors": [
                {
                    "name": "Pixel & Tonic",
                    "homepage": "https://pixelandtonic.com/"
                }
            ],
            "description": "Craft OAuth 2.0 Client Provider for The PHP League OAuth2-Client",
            "keywords": [
                "Authentication",
                "authorization",
                "client",
                "cms",
                "craftcms",
                "craftid",
                "oauth",
                "oauth2"
            ],
            "support": {
                "issues": "https://github.com/craftcms/oauth2-craftid/issues",
                "source": "https://github.com/craftcms/oauth2-craftid/tree/1.0.0.1"
            },
            "time": "2017-11-22T19:46:18+00:00"
        },
        {
            "name": "craftcms/plugin-installer",
            "version": "1.5.7",
            "source": {
                "type": "git",
                "url": "https://github.com/craftcms/plugin-installer.git",
                "reference": "23ec472acd4410b70b07d5a02b2b82db9ee3f66b"
            },
            "dist": {
                "type": "zip",
                "url": "https://api.github.com/repos/craftcms/plugin-installer/zipball/23ec472acd4410b70b07d5a02b2b82db9ee3f66b",
                "reference": "23ec472acd4410b70b07d5a02b2b82db9ee3f66b",
                "shasum": ""
            },
            "require": {
                "composer-plugin-api": "^1.0 || ^2.0",
                "php": ">=5.4"
            },
            "require-dev": {
                "composer/composer": "^1.0 || ^2.0"
            },
            "type": "composer-plugin",
            "extra": {
                "class": "craft\\composer\\Plugin"
            },
            "autoload": {
                "psr-4": {
                    "craft\\composer\\": "src/"
                }
            },
            "notification-url": "https://packagist.org/downloads/",
            "license": [
                "MIT"
            ],
            "description": "Craft CMS Plugin Installer",
            "homepage": "https://craftcms.com/",
            "keywords": [
                "cms",
                "composer",
                "craftcms",
                "installer",
                "plugin"
            ],
            "support": {
                "docs": "https://craftcms.com/docs",
                "email": "support@craftcms.com",
                "forum": "https://craftcms.stackexchange.com/",
                "issues": "https://github.com/craftcms/cms/issues?state=open",
                "rss": "https://craftcms.com/changelog.rss",
                "source": "https://github.com/craftcms/cms"
            },
            "time": "2021-02-18T02:01:38+00:00"
        },
        {
            "name": "craftcms/server-check",
            "version": "2.1.4",
            "source": {
                "type": "git",
                "url": "https://github.com/craftcms/server-check.git",
                "reference": "c262ebd39572902bdf4fe3ea570e11cd6725b381"
            },
            "dist": {
                "type": "zip",
                "url": "https://api.github.com/repos/craftcms/server-check/zipball/c262ebd39572902bdf4fe3ea570e11cd6725b381",
                "reference": "c262ebd39572902bdf4fe3ea570e11cd6725b381",
                "shasum": ""
            },
            "type": "library",
            "autoload": {
                "classmap": [
                    "server/requirements"
                ]
            },
            "notification-url": "https://packagist.org/downloads/",
            "license": [
                "MIT"
            ],
            "description": "Craft CMS Server Check",
            "homepage": "https://craftcms.com/",
            "keywords": [
                "cms",
                "craftcms",
                "requirements",
                "yii2"
            ],
            "support": {
                "docs": "https://github.com/craftcms/docs",
                "email": "support@craftcms.com",
                "forum": "https://craftcms.stackexchange.com/",
                "issues": "https://github.com/craftcms/server-check/issues?state=open",
                "rss": "https://github.com/craftcms/server-check/releases.atom",
                "source": "https://github.com/craftcms/server-check"
            },
            "time": "2022-04-17T02:14:46+00:00"
        },
        {
            "name": "creocoder/yii2-nested-sets",
            "version": "0.9.0",
            "source": {
                "type": "git",
                "url": "https://github.com/creocoder/yii2-nested-sets.git",
                "reference": "cb8635a459b6246e5a144f096b992dcc30cf9954"
            },
            "dist": {
                "type": "zip",
                "url": "https://api.github.com/repos/creocoder/yii2-nested-sets/zipball/cb8635a459b6246e5a144f096b992dcc30cf9954",
                "reference": "cb8635a459b6246e5a144f096b992dcc30cf9954",
                "shasum": ""
            },
            "require": {
                "yiisoft/yii2": "*"
            },
            "type": "yii2-extension",
            "autoload": {
                "psr-4": {
                    "creocoder\\nestedsets\\": "src"
                }
            },
            "notification-url": "https://packagist.org/downloads/",
            "license": [
                "BSD-3-Clause"
            ],
            "authors": [
                {
                    "name": "Alexander Kochetov",
                    "email": "creocoder@gmail.com"
                }
            ],
            "description": "The nested sets behavior for the Yii framework",
            "keywords": [
                "nested sets",
                "yii2"
            ],
            "support": {
                "issues": "https://github.com/creocoder/yii2-nested-sets/issues",
                "source": "https://github.com/creocoder/yii2-nested-sets/tree/master"
            },
            "time": "2015-01-27T10:53:51+00:00"
        },
        {
            "name": "defuse/php-encryption",
            "version": "v2.3.1",
            "source": {
                "type": "git",
                "url": "https://github.com/defuse/php-encryption.git",
                "reference": "77880488b9954b7884c25555c2a0ea9e7053f9d2"
            },
            "dist": {
                "type": "zip",
                "url": "https://api.github.com/repos/defuse/php-encryption/zipball/77880488b9954b7884c25555c2a0ea9e7053f9d2",
                "reference": "77880488b9954b7884c25555c2a0ea9e7053f9d2",
                "shasum": ""
            },
            "require": {
                "ext-openssl": "*",
                "paragonie/random_compat": ">= 2",
                "php": ">=5.6.0"
            },
            "require-dev": {
                "phpunit/phpunit": "^4|^5|^6|^7|^8|^9"
            },
            "bin": [
                "bin/generate-defuse-key"
            ],
            "type": "library",
            "autoload": {
                "psr-4": {
                    "Defuse\\Crypto\\": "src"
                }
            },
            "notification-url": "https://packagist.org/downloads/",
            "license": [
                "MIT"
            ],
            "authors": [
                {
                    "name": "Taylor Hornby",
                    "email": "taylor@defuse.ca",
                    "homepage": "https://defuse.ca/"
                },
                {
                    "name": "Scott Arciszewski",
                    "email": "info@paragonie.com",
                    "homepage": "https://paragonie.com"
                }
            ],
            "description": "Secure PHP Encryption Library",
            "keywords": [
                "aes",
                "authenticated encryption",
                "cipher",
                "crypto",
                "cryptography",
                "encrypt",
                "encryption",
                "openssl",
                "security",
                "symmetric key cryptography"
            ],
            "support": {
                "issues": "https://github.com/defuse/php-encryption/issues",
                "source": "https://github.com/defuse/php-encryption/tree/v2.3.1"
            },
            "time": "2021-04-09T23:57:26+00:00"
        },
        {
            "name": "doctrine/collections",
            "version": "1.7.2",
            "source": {
                "type": "git",
                "url": "https://github.com/doctrine/collections.git",
                "reference": "3fe77330f5591108bbf1315da7377a7e704ed8a0"
            },
            "dist": {
                "type": "zip",
                "url": "https://api.github.com/repos/doctrine/collections/zipball/3fe77330f5591108bbf1315da7377a7e704ed8a0",
                "reference": "3fe77330f5591108bbf1315da7377a7e704ed8a0",
                "shasum": ""
            },
            "require": {
                "doctrine/deprecations": "^0.5.3 || ^1",
                "php": "^7.1.3 || ^8.0"
            },
            "require-dev": {
                "doctrine/coding-standard": "^9.0 || ^10.0",
                "phpstan/phpstan": "^1.4.8",
                "phpunit/phpunit": "^7.5 || ^8.5 || ^9.1.5",
                "vimeo/psalm": "^4.22"
            },
            "type": "library",
            "autoload": {
                "psr-4": {
                    "Doctrine\\Common\\Collections\\": "lib/Doctrine/Common/Collections"
                }
            },
            "notification-url": "https://packagist.org/downloads/",
            "license": [
                "MIT"
            ],
            "authors": [
                {
                    "name": "Guilherme Blanco",
                    "email": "guilhermeblanco@gmail.com"
                },
                {
                    "name": "Roman Borschel",
                    "email": "roman@code-factory.org"
                },
                {
                    "name": "Benjamin Eberlei",
                    "email": "kontakt@beberlei.de"
                },
                {
                    "name": "Jonathan Wage",
                    "email": "jonwage@gmail.com"
                },
                {
                    "name": "Johannes Schmitt",
                    "email": "schmittjoh@gmail.com"
                }
            ],
            "description": "PHP Doctrine Collections library that adds additional functionality on top of PHP arrays.",
            "homepage": "https://www.doctrine-project.org/projects/collections.html",
            "keywords": [
                "array",
                "collections",
                "iterators",
                "php"
            ],
            "support": {
                "issues": "https://github.com/doctrine/collections/issues",
                "source": "https://github.com/doctrine/collections/tree/1.7.2"
            },
            "time": "2022-08-27T16:08:58+00:00"
        },
        {
            "name": "doctrine/deprecations",
            "version": "v1.0.0",
            "source": {
                "type": "git",
                "url": "https://github.com/doctrine/deprecations.git",
                "reference": "0e2a4f1f8cdfc7a92ec3b01c9334898c806b30de"
            },
            "dist": {
                "type": "zip",
                "url": "https://api.github.com/repos/doctrine/deprecations/zipball/0e2a4f1f8cdfc7a92ec3b01c9334898c806b30de",
                "reference": "0e2a4f1f8cdfc7a92ec3b01c9334898c806b30de",
                "shasum": ""
            },
            "require": {
                "php": "^7.1|^8.0"
            },
            "require-dev": {
                "doctrine/coding-standard": "^9",
                "phpunit/phpunit": "^7.5|^8.5|^9.5",
                "psr/log": "^1|^2|^3"
            },
            "suggest": {
                "psr/log": "Allows logging deprecations via PSR-3 logger implementation"
            },
            "type": "library",
            "autoload": {
                "psr-4": {
                    "Doctrine\\Deprecations\\": "lib/Doctrine/Deprecations"
                }
            },
            "notification-url": "https://packagist.org/downloads/",
            "license": [
                "MIT"
            ],
            "description": "A small layer on top of trigger_error(E_USER_DEPRECATED) or PSR-3 logging with options to disable all deprecations or selectively for packages.",
            "homepage": "https://www.doctrine-project.org/",
            "support": {
                "issues": "https://github.com/doctrine/deprecations/issues",
                "source": "https://github.com/doctrine/deprecations/tree/v1.0.0"
            },
            "time": "2022-05-02T15:47:09+00:00"
        },
        {
            "name": "doctrine/lexer",
            "version": "1.2.3",
            "source": {
                "type": "git",
                "url": "https://github.com/doctrine/lexer.git",
                "reference": "c268e882d4dbdd85e36e4ad69e02dc284f89d229"
            },
            "dist": {
                "type": "zip",
                "url": "https://api.github.com/repos/doctrine/lexer/zipball/c268e882d4dbdd85e36e4ad69e02dc284f89d229",
                "reference": "c268e882d4dbdd85e36e4ad69e02dc284f89d229",
                "shasum": ""
            },
            "require": {
                "php": "^7.1 || ^8.0"
            },
            "require-dev": {
                "doctrine/coding-standard": "^9.0",
                "phpstan/phpstan": "^1.3",
                "phpunit/phpunit": "^7.5 || ^8.5 || ^9.5",
                "vimeo/psalm": "^4.11"
            },
            "type": "library",
            "autoload": {
                "psr-4": {
                    "Doctrine\\Common\\Lexer\\": "lib/Doctrine/Common/Lexer"
                }
            },
            "notification-url": "https://packagist.org/downloads/",
            "license": [
                "MIT"
            ],
            "authors": [
                {
                    "name": "Guilherme Blanco",
                    "email": "guilhermeblanco@gmail.com"
                },
                {
                    "name": "Roman Borschel",
                    "email": "roman@code-factory.org"
                },
                {
                    "name": "Johannes Schmitt",
                    "email": "schmittjoh@gmail.com"
                }
            ],
            "description": "PHP Doctrine Lexer parser library that can be used in Top-Down, Recursive Descent Parsers.",
            "homepage": "https://www.doctrine-project.org/projects/lexer.html",
            "keywords": [
                "annotations",
                "docblock",
                "lexer",
                "parser",
                "php"
            ],
            "support": {
                "issues": "https://github.com/doctrine/lexer/issues",
                "source": "https://github.com/doctrine/lexer/tree/1.2.3"
            },
            "funding": [
                {
                    "url": "https://www.doctrine-project.org/sponsorship.html",
                    "type": "custom"
                },
                {
                    "url": "https://www.patreon.com/phpdoctrine",
                    "type": "patreon"
                },
                {
                    "url": "https://tidelift.com/funding/github/packagist/doctrine%2Flexer",
                    "type": "tidelift"
                }
            ],
            "time": "2022-02-28T11:07:21+00:00"
        },
        {
            "name": "dompdf/dompdf",
            "version": "v2.0.0",
            "source": {
                "type": "git",
                "url": "https://github.com/dompdf/dompdf.git",
                "reference": "79573d8b8a141ec8a17312515de8740eed014fa9"
            },
            "dist": {
                "type": "zip",
                "url": "https://api.github.com/repos/dompdf/dompdf/zipball/79573d8b8a141ec8a17312515de8740eed014fa9",
                "reference": "79573d8b8a141ec8a17312515de8740eed014fa9",
                "shasum": ""
            },
            "require": {
                "ext-dom": "*",
                "ext-mbstring": "*",
                "masterminds/html5": "^2.0",
                "phenx/php-font-lib": "^0.5.4",
                "phenx/php-svg-lib": "^0.3.3 || ^0.4.0",
                "php": "^7.1 || ^8.0"
            },
            "require-dev": {
                "ext-json": "*",
                "ext-zip": "*",
                "mockery/mockery": "^1.3",
                "phpunit/phpunit": "^7.5 || ^8 || ^9",
                "squizlabs/php_codesniffer": "^3.5"
            },
            "suggest": {
                "ext-gd": "Needed to process images",
                "ext-gmagick": "Improves image processing performance",
                "ext-imagick": "Improves image processing performance",
                "ext-zlib": "Needed for pdf stream compression"
            },
            "type": "library",
            "autoload": {
                "psr-4": {
                    "Dompdf\\": "src/"
                },
                "classmap": [
                    "lib/"
                ]
            },
            "notification-url": "https://packagist.org/downloads/",
            "license": [
                "LGPL-2.1"
            ],
            "authors": [
                {
                    "name": "Fabien Ménager",
                    "email": "fabien.menager@gmail.com"
                },
                {
                    "name": "Brian Sweeney",
                    "email": "eclecticgeek@gmail.com"
                },
                {
                    "name": "Gabriel Bull",
                    "email": "me@gabrielbull.com"
                }
            ],
            "description": "DOMPDF is a CSS 2.1 compliant HTML to PDF converter",
            "homepage": "https://github.com/dompdf/dompdf",
            "support": {
                "issues": "https://github.com/dompdf/dompdf/issues",
                "source": "https://github.com/dompdf/dompdf/tree/v2.0.0"
            },
            "time": "2022-06-21T21:14:57+00:00"
        },
        {
            "name": "egulias/email-validator",
            "version": "3.2.1",
            "source": {
                "type": "git",
                "url": "https://github.com/egulias/EmailValidator.git",
                "reference": "f88dcf4b14af14a98ad96b14b2b317969eab6715"
            },
            "dist": {
                "type": "zip",
                "url": "https://api.github.com/repos/egulias/EmailValidator/zipball/f88dcf4b14af14a98ad96b14b2b317969eab6715",
                "reference": "f88dcf4b14af14a98ad96b14b2b317969eab6715",
                "shasum": ""
            },
            "require": {
                "doctrine/lexer": "^1.2",
                "php": ">=7.2",
                "symfony/polyfill-intl-idn": "^1.15"
            },
            "require-dev": {
                "php-coveralls/php-coveralls": "^2.2",
                "phpunit/phpunit": "^8.5.8|^9.3.3",
                "vimeo/psalm": "^4"
            },
            "suggest": {
                "ext-intl": "PHP Internationalization Libraries are required to use the SpoofChecking validation"
            },
            "type": "library",
            "extra": {
                "branch-alias": {
                    "dev-master": "3.0.x-dev"
                }
            },
            "autoload": {
                "psr-4": {
                    "Egulias\\EmailValidator\\": "src"
                }
            },
            "notification-url": "https://packagist.org/downloads/",
            "license": [
                "MIT"
            ],
            "authors": [
                {
                    "name": "Eduardo Gulias Davis"
                }
            ],
            "description": "A library for validating emails against several RFCs",
            "homepage": "https://github.com/egulias/EmailValidator",
            "keywords": [
                "email",
                "emailvalidation",
                "emailvalidator",
                "validation",
                "validator"
            ],
            "support": {
                "issues": "https://github.com/egulias/EmailValidator/issues",
                "source": "https://github.com/egulias/EmailValidator/tree/3.2.1"
            },
            "funding": [
                {
                    "url": "https://github.com/egulias",
                    "type": "github"
                }
            ],
            "time": "2022-06-18T20:57:19+00:00"
        },
        {
            "name": "elvanto/litemoji",
            "version": "3.0.1",
            "source": {
                "type": "git",
                "url": "https://github.com/elvanto/litemoji.git",
                "reference": "acd6fd944814683983dcdfcf4d33f24430631b77"
            },
            "dist": {
                "type": "zip",
                "url": "https://api.github.com/repos/elvanto/litemoji/zipball/acd6fd944814683983dcdfcf4d33f24430631b77",
                "reference": "acd6fd944814683983dcdfcf4d33f24430631b77",
                "shasum": ""
            },
            "require": {
                "php": ">=7.0"
            },
            "require-dev": {
                "milesj/emojibase": "6.0.*",
                "phpunit/phpunit": "^6.0"
            },
            "type": "library",
            "autoload": {
                "psr-4": {
                    "LitEmoji\\": "src/"
                }
            },
            "notification-url": "https://packagist.org/downloads/",
            "license": [
                "MIT"
            ],
            "description": "A PHP library simplifying the conversion of unicode, HTML and shortcode emoji.",
            "keywords": [
                "emoji",
                "php-emoji"
            ],
            "support": {
                "issues": "https://github.com/elvanto/litemoji/issues",
                "source": "https://github.com/elvanto/litemoji/tree/3.0.1"
            },
            "time": "2020-11-27T05:08:33+00:00"
        },
        {
            "name": "enshrined/svg-sanitize",
            "version": "0.15.4",
            "source": {
                "type": "git",
                "url": "https://github.com/darylldoyle/svg-sanitizer.git",
                "reference": "e50b83a2f1f296ca61394fe88fbfe3e896a84cf4"
            },
            "dist": {
                "type": "zip",
                "url": "https://api.github.com/repos/darylldoyle/svg-sanitizer/zipball/e50b83a2f1f296ca61394fe88fbfe3e896a84cf4",
                "reference": "e50b83a2f1f296ca61394fe88fbfe3e896a84cf4",
                "shasum": ""
            },
            "require": {
                "ext-dom": "*",
                "ext-libxml": "*",
                "php": "^7.0 || ^8.0"
            },
            "require-dev": {
                "phpunit/phpunit": "^6.5 || ^8.5"
            },
            "type": "library",
            "autoload": {
                "psr-4": {
                    "enshrined\\svgSanitize\\": "src"
                }
            },
            "notification-url": "https://packagist.org/downloads/",
            "license": [
                "GPL-2.0-or-later"
            ],
            "authors": [
                {
                    "name": "Daryll Doyle",
                    "email": "daryll@enshrined.co.uk"
                }
            ],
            "description": "An SVG sanitizer for PHP",
            "support": {
                "issues": "https://github.com/darylldoyle/svg-sanitizer/issues",
                "source": "https://github.com/darylldoyle/svg-sanitizer/tree/0.15.4"
            },
            "time": "2022-02-21T09:13:59+00:00"
        },
        {
            "name": "ezyang/htmlpurifier",
            "version": "v4.14.0",
            "source": {
                "type": "git",
                "url": "https://github.com/ezyang/htmlpurifier.git",
                "reference": "12ab42bd6e742c70c0a52f7b82477fcd44e64b75"
            },
            "dist": {
                "type": "zip",
                "url": "https://api.github.com/repos/ezyang/htmlpurifier/zipball/12ab42bd6e742c70c0a52f7b82477fcd44e64b75",
                "reference": "12ab42bd6e742c70c0a52f7b82477fcd44e64b75",
                "shasum": ""
            },
            "require": {
                "php": ">=5.2"
            },
            "type": "library",
            "autoload": {
                "files": [
                    "library/HTMLPurifier.composer.php"
                ],
                "psr-0": {
                    "HTMLPurifier": "library/"
                },
                "exclude-from-classmap": [
                    "/library/HTMLPurifier/Language/"
                ]
            },
            "notification-url": "https://packagist.org/downloads/",
            "license": [
                "LGPL-2.1-or-later"
            ],
            "authors": [
                {
                    "name": "Edward Z. Yang",
                    "email": "admin@htmlpurifier.org",
                    "homepage": "http://ezyang.com"
                }
            ],
            "description": "Standards compliant HTML filter written in PHP",
            "homepage": "http://htmlpurifier.org/",
            "keywords": [
                "html"
            ],
            "support": {
                "issues": "https://github.com/ezyang/htmlpurifier/issues",
                "source": "https://github.com/ezyang/htmlpurifier/tree/v4.14.0"
            },
            "time": "2021-12-25T01:21:49+00:00"
        },
        {
            "name": "guzzlehttp/guzzle",
            "version": "7.5.0",
            "source": {
                "type": "git",
                "url": "https://github.com/guzzle/guzzle.git",
                "reference": "b50a2a1251152e43f6a37f0fa053e730a67d25ba"
            },
            "dist": {
                "type": "zip",
                "url": "https://api.github.com/repos/guzzle/guzzle/zipball/b50a2a1251152e43f6a37f0fa053e730a67d25ba",
                "reference": "b50a2a1251152e43f6a37f0fa053e730a67d25ba",
                "shasum": ""
            },
            "require": {
                "ext-json": "*",
                "guzzlehttp/promises": "^1.5",
                "guzzlehttp/psr7": "^1.9 || ^2.4",
                "php": "^7.2.5 || ^8.0",
                "psr/http-client": "^1.0",
                "symfony/deprecation-contracts": "^2.2 || ^3.0"
            },
            "provide": {
                "psr/http-client-implementation": "1.0"
            },
            "require-dev": {
                "bamarni/composer-bin-plugin": "^1.8.1",
                "ext-curl": "*",
                "php-http/client-integration-tests": "^3.0",
                "phpunit/phpunit": "^8.5.29 || ^9.5.23",
                "psr/log": "^1.1 || ^2.0 || ^3.0"
            },
            "suggest": {
                "ext-curl": "Required for CURL handler support",
                "ext-intl": "Required for Internationalized Domain Name (IDN) support",
                "psr/log": "Required for using the Log middleware"
            },
            "type": "library",
            "extra": {
                "bamarni-bin": {
                    "bin-links": true,
                    "forward-command": false
                },
                "branch-alias": {
                    "dev-master": "7.5-dev"
                }
            },
            "autoload": {
                "files": [
                    "src/functions_include.php"
                ],
                "psr-4": {
                    "GuzzleHttp\\": "src/"
                }
            },
            "notification-url": "https://packagist.org/downloads/",
            "license": [
                "MIT"
            ],
            "authors": [
                {
                    "name": "Graham Campbell",
                    "email": "hello@gjcampbell.co.uk",
                    "homepage": "https://github.com/GrahamCampbell"
                },
                {
                    "name": "Michael Dowling",
                    "email": "mtdowling@gmail.com",
                    "homepage": "https://github.com/mtdowling"
                },
                {
                    "name": "Jeremy Lindblom",
                    "email": "jeremeamia@gmail.com",
                    "homepage": "https://github.com/jeremeamia"
                },
                {
                    "name": "George Mponos",
                    "email": "gmponos@gmail.com",
                    "homepage": "https://github.com/gmponos"
                },
                {
                    "name": "Tobias Nyholm",
                    "email": "tobias.nyholm@gmail.com",
                    "homepage": "https://github.com/Nyholm"
                },
                {
                    "name": "Márk Sági-Kazár",
                    "email": "mark.sagikazar@gmail.com",
                    "homepage": "https://github.com/sagikazarmark"
                },
                {
                    "name": "Tobias Schultze",
                    "email": "webmaster@tubo-world.de",
                    "homepage": "https://github.com/Tobion"
                }
            ],
            "description": "Guzzle is a PHP HTTP client library",
            "keywords": [
                "client",
                "curl",
                "framework",
                "http",
                "http client",
                "psr-18",
                "psr-7",
                "rest",
                "web service"
            ],
            "support": {
                "issues": "https://github.com/guzzle/guzzle/issues",
                "source": "https://github.com/guzzle/guzzle/tree/7.5.0"
            },
            "funding": [
                {
                    "url": "https://github.com/GrahamCampbell",
                    "type": "github"
                },
                {
                    "url": "https://github.com/Nyholm",
                    "type": "github"
                },
                {
                    "url": "https://tidelift.com/funding/github/packagist/guzzlehttp/guzzle",
                    "type": "tidelift"
                }
            ],
            "time": "2022-08-28T15:39:27+00:00"
        },
        {
            "name": "guzzlehttp/promises",
            "version": "1.5.2",
            "source": {
                "type": "git",
                "url": "https://github.com/guzzle/promises.git",
                "reference": "b94b2807d85443f9719887892882d0329d1e2598"
            },
            "dist": {
                "type": "zip",
                "url": "https://api.github.com/repos/guzzle/promises/zipball/b94b2807d85443f9719887892882d0329d1e2598",
                "reference": "b94b2807d85443f9719887892882d0329d1e2598",
                "shasum": ""
            },
            "require": {
                "php": ">=5.5"
            },
            "require-dev": {
                "symfony/phpunit-bridge": "^4.4 || ^5.1"
            },
            "type": "library",
            "extra": {
                "branch-alias": {
                    "dev-master": "1.5-dev"
                }
            },
            "autoload": {
                "files": [
                    "src/functions_include.php"
                ],
                "psr-4": {
                    "GuzzleHttp\\Promise\\": "src/"
                }
            },
            "notification-url": "https://packagist.org/downloads/",
            "license": [
                "MIT"
            ],
            "authors": [
                {
                    "name": "Graham Campbell",
                    "email": "hello@gjcampbell.co.uk",
                    "homepage": "https://github.com/GrahamCampbell"
                },
                {
                    "name": "Michael Dowling",
                    "email": "mtdowling@gmail.com",
                    "homepage": "https://github.com/mtdowling"
                },
                {
                    "name": "Tobias Nyholm",
                    "email": "tobias.nyholm@gmail.com",
                    "homepage": "https://github.com/Nyholm"
                },
                {
                    "name": "Tobias Schultze",
                    "email": "webmaster@tubo-world.de",
                    "homepage": "https://github.com/Tobion"
                }
            ],
            "description": "Guzzle promises library",
            "keywords": [
                "promise"
            ],
            "support": {
                "issues": "https://github.com/guzzle/promises/issues",
                "source": "https://github.com/guzzle/promises/tree/1.5.2"
            },
            "funding": [
                {
                    "url": "https://github.com/GrahamCampbell",
                    "type": "github"
                },
                {
                    "url": "https://github.com/Nyholm",
                    "type": "github"
                },
                {
                    "url": "https://tidelift.com/funding/github/packagist/guzzlehttp/promises",
                    "type": "tidelift"
                }
            ],
            "time": "2022-08-28T14:55:35+00:00"
        },
        {
            "name": "guzzlehttp/psr7",
            "version": "2.4.1",
            "source": {
                "type": "git",
                "url": "https://github.com/guzzle/psr7.git",
                "reference": "69568e4293f4fa993f3b0e51c9723e1e17c41379"
            },
            "dist": {
                "type": "zip",
                "url": "https://api.github.com/repos/guzzle/psr7/zipball/69568e4293f4fa993f3b0e51c9723e1e17c41379",
                "reference": "69568e4293f4fa993f3b0e51c9723e1e17c41379",
                "shasum": ""
            },
            "require": {
                "php": "^7.2.5 || ^8.0",
                "psr/http-factory": "^1.0",
                "psr/http-message": "^1.0",
                "ralouphie/getallheaders": "^3.0"
            },
            "provide": {
                "psr/http-factory-implementation": "1.0",
                "psr/http-message-implementation": "1.0"
            },
            "require-dev": {
                "bamarni/composer-bin-plugin": "^1.8.1",
                "http-interop/http-factory-tests": "^0.9",
                "phpunit/phpunit": "^8.5.29 || ^9.5.23"
            },
            "suggest": {
                "laminas/laminas-httphandlerrunner": "Emit PSR-7 responses"
            },
            "type": "library",
            "extra": {
                "bamarni-bin": {
                    "bin-links": true,
                    "forward-command": false
                },
                "branch-alias": {
                    "dev-master": "2.4-dev"
                }
            },
            "autoload": {
                "psr-4": {
                    "GuzzleHttp\\Psr7\\": "src/"
                }
            },
            "notification-url": "https://packagist.org/downloads/",
            "license": [
                "MIT"
            ],
            "authors": [
                {
                    "name": "Graham Campbell",
                    "email": "hello@gjcampbell.co.uk",
                    "homepage": "https://github.com/GrahamCampbell"
                },
                {
                    "name": "Michael Dowling",
                    "email": "mtdowling@gmail.com",
                    "homepage": "https://github.com/mtdowling"
                },
                {
                    "name": "George Mponos",
                    "email": "gmponos@gmail.com",
                    "homepage": "https://github.com/gmponos"
                },
                {
                    "name": "Tobias Nyholm",
                    "email": "tobias.nyholm@gmail.com",
                    "homepage": "https://github.com/Nyholm"
                },
                {
                    "name": "Márk Sági-Kazár",
                    "email": "mark.sagikazar@gmail.com",
                    "homepage": "https://github.com/sagikazarmark"
                },
                {
                    "name": "Tobias Schultze",
                    "email": "webmaster@tubo-world.de",
                    "homepage": "https://github.com/Tobion"
                },
                {
                    "name": "Márk Sági-Kazár",
                    "email": "mark.sagikazar@gmail.com",
                    "homepage": "https://sagikazarmark.hu"
                }
            ],
            "description": "PSR-7 message implementation that also provides common utility methods",
            "keywords": [
                "http",
                "message",
                "psr-7",
                "request",
                "response",
                "stream",
                "uri",
                "url"
            ],
            "support": {
                "issues": "https://github.com/guzzle/psr7/issues",
                "source": "https://github.com/guzzle/psr7/tree/2.4.1"
            },
            "funding": [
                {
                    "url": "https://github.com/GrahamCampbell",
                    "type": "github"
                },
                {
                    "url": "https://github.com/Nyholm",
                    "type": "github"
                },
                {
                    "url": "https://tidelift.com/funding/github/packagist/guzzlehttp/psr7",
                    "type": "tidelift"
                }
            ],
            "time": "2022-08-28T14:45:39+00:00"
        },
        {
            "name": "ibericode/vat",
            "version": "1.2.1",
            "source": {
                "type": "git",
                "url": "https://github.com/ibericode/vat.git",
                "reference": "1d24382454481384bbc987dcbc959cfef17d6baa"
            },
            "dist": {
                "type": "zip",
                "url": "https://api.github.com/repos/ibericode/vat/zipball/1d24382454481384bbc987dcbc959cfef17d6baa",
                "reference": "1d24382454481384bbc987dcbc959cfef17d6baa",
                "shasum": ""
            },
            "require": {
                "ext-soap": "*",
                "php": ">=7.1",
                "psr/simple-cache": "^1.0"
            },
            "provide": {
                "psr/simple-cache-implementation": "1.0"
            },
            "require-dev": {
                "phpunit/phpunit": "^6.3|^7.0"
            },
            "type": "library",
            "autoload": {
                "psr-4": {
                    "DvK\\Vat\\": "src/"
                }
            },
            "notification-url": "https://packagist.org/downloads/",
            "license": [
                "MIT"
            ],
            "authors": [
                {
                    "name": "Danny van Kooten",
                    "email": "hi@dvk.co"
                }
            ],
            "description": "PHP library for dealing with VAT in Europe",
            "keywords": [
                "vat"
            ],
            "support": {
                "issues": "https://github.com/ibericode/vat/issues",
                "source": "https://github.com/ibericode/vat/tree/1.2.1"
            },
            "time": "2019-01-08T09:21:39+00:00"
        },
        {
            "name": "iio/libmergepdf",
            "version": "4.0.4",
            "source": {
                "type": "git",
                "url": "https://github.com/hanneskod/libmergepdf.git",
                "reference": "6613b978c08d00d559796ab510614243e4dd5dfb"
            },
            "dist": {
                "type": "zip",
                "url": "https://api.github.com/repos/hanneskod/libmergepdf/zipball/6613b978c08d00d559796ab510614243e4dd5dfb",
                "reference": "6613b978c08d00d559796ab510614243e4dd5dfb",
                "shasum": ""
            },
            "require": {
                "php": "^7.1||^8.0",
                "setasign/fpdi": "^2",
                "tecnickcom/tcpdf": "^6.2.22"
            },
            "conflict": {
                "rafikhaceb/tcpdi": "*",
                "setasign/fpdf": "*"
            },
            "require-dev": {
                "phpunit/phpunit": "^7|^8",
                "smalot/pdfparser": "~0.13"
            },
            "type": "library",
            "autoload": {
                "psr-4": {
                    "iio\\libmergepdf\\": "src/"
                },
                "classmap": [
                    "tcpdi/"
                ]
            },
            "notification-url": "https://packagist.org/downloads/",
            "license": [
                "WTFPL"
            ],
            "authors": [
                {
                    "name": "Hannes Forsgård",
                    "email": "hannes.forsgard@fripost.org"
                }
            ],
            "description": "Library for merging multiple PDFs",
            "homepage": "https://github.com/hanneskod/libmergepdf",
            "keywords": [
                "merge",
                "pdf"
            ],
            "support": {
                "issues": "https://github.com/hanneskod/libmergepdf/issues",
                "source": "https://github.com/hanneskod/libmergepdf/tree/4.0.4"
            },
            "time": "2020-12-07T12:18:49+00:00"
        },
        {
            "name": "illuminate/collections",
<<<<<<< HEAD
            "version": "v9.22.1",
            "source": {
                "type": "git",
                "url": "https://github.com/illuminate/collections.git",
                "reference": "9b862a8e7c0da5b00af75b1422d3a29080ef7adb"
            },
            "dist": {
                "type": "zip",
                "url": "https://api.github.com/repos/illuminate/collections/zipball/9b862a8e7c0da5b00af75b1422d3a29080ef7adb",
                "reference": "9b862a8e7c0da5b00af75b1422d3a29080ef7adb",
=======
            "version": "v9.28.0",
            "source": {
                "type": "git",
                "url": "https://github.com/illuminate/collections.git",
                "reference": "3bda212d2c245b3261cd9af690dfd47d9878cebf"
            },
            "dist": {
                "type": "zip",
                "url": "https://api.github.com/repos/illuminate/collections/zipball/3bda212d2c245b3261cd9af690dfd47d9878cebf",
                "reference": "3bda212d2c245b3261cd9af690dfd47d9878cebf",
>>>>>>> 2bdb170d
                "shasum": ""
            },
            "require": {
                "illuminate/conditionable": "^9.0",
                "illuminate/contracts": "^9.0",
                "illuminate/macroable": "^9.0",
                "php": "^8.0.2"
            },
            "suggest": {
                "symfony/var-dumper": "Required to use the dump method (^6.0)."
            },
            "type": "library",
            "extra": {
                "branch-alias": {
                    "dev-master": "9.x-dev"
                }
            },
            "autoload": {
                "files": [
                    "helpers.php"
                ],
                "psr-4": {
                    "Illuminate\\Support\\": ""
                }
            },
            "notification-url": "https://packagist.org/downloads/",
            "license": [
                "MIT"
            ],
            "authors": [
                {
                    "name": "Taylor Otwell",
                    "email": "taylor@laravel.com"
                }
            ],
            "description": "The Illuminate Collections package.",
            "homepage": "https://laravel.com",
            "support": {
                "issues": "https://github.com/laravel/framework/issues",
                "source": "https://github.com/laravel/framework"
            },
<<<<<<< HEAD
            "time": "2022-07-18T13:54:30+00:00"
        },
        {
            "name": "illuminate/conditionable",
            "version": "v9.22.1",
=======
            "time": "2022-08-22T14:29:59+00:00"
        },
        {
            "name": "illuminate/conditionable",
            "version": "v9.28.0",
>>>>>>> 2bdb170d
            "source": {
                "type": "git",
                "url": "https://github.com/illuminate/conditionable.git",
                "reference": "5b40f51ccb07e0e7b1ec5559d8db9e0e2dc51883"
            },
            "dist": {
                "type": "zip",
                "url": "https://api.github.com/repos/illuminate/conditionable/zipball/5b40f51ccb07e0e7b1ec5559d8db9e0e2dc51883",
                "reference": "5b40f51ccb07e0e7b1ec5559d8db9e0e2dc51883",
                "shasum": ""
            },
            "require": {
                "php": "^8.0.2"
            },
            "type": "library",
            "extra": {
                "branch-alias": {
                    "dev-master": "9.x-dev"
                }
            },
            "autoload": {
                "psr-4": {
                    "Illuminate\\Support\\": ""
                }
            },
            "notification-url": "https://packagist.org/downloads/",
            "license": [
                "MIT"
            ],
            "authors": [
                {
                    "name": "Taylor Otwell",
                    "email": "taylor@laravel.com"
                }
            ],
            "description": "The Illuminate Conditionable package.",
            "homepage": "https://laravel.com",
            "support": {
                "issues": "https://github.com/laravel/framework/issues",
                "source": "https://github.com/laravel/framework"
            },
            "time": "2022-07-29T19:44:19+00:00"
        },
        {
            "name": "illuminate/contracts",
<<<<<<< HEAD
            "version": "v9.22.1",
            "source": {
                "type": "git",
                "url": "https://github.com/illuminate/contracts.git",
                "reference": "ac7f63520e18721f214e80fa7e8f0a5c77ed2719"
            },
            "dist": {
                "type": "zip",
                "url": "https://api.github.com/repos/illuminate/contracts/zipball/ac7f63520e18721f214e80fa7e8f0a5c77ed2719",
                "reference": "ac7f63520e18721f214e80fa7e8f0a5c77ed2719",
=======
            "version": "v9.28.0",
            "source": {
                "type": "git",
                "url": "https://github.com/illuminate/contracts.git",
                "reference": "0d1dd1a7e947072319f2e641cc50081219606502"
            },
            "dist": {
                "type": "zip",
                "url": "https://api.github.com/repos/illuminate/contracts/zipball/0d1dd1a7e947072319f2e641cc50081219606502",
                "reference": "0d1dd1a7e947072319f2e641cc50081219606502",
>>>>>>> 2bdb170d
                "shasum": ""
            },
            "require": {
                "php": "^8.0.2",
                "psr/container": "^1.1.1|^2.0.1",
                "psr/simple-cache": "^1.0|^2.0|^3.0"
            },
            "type": "library",
            "extra": {
                "branch-alias": {
                    "dev-master": "9.x-dev"
                }
            },
            "autoload": {
                "psr-4": {
                    "Illuminate\\Contracts\\": ""
                }
            },
            "notification-url": "https://packagist.org/downloads/",
            "license": [
                "MIT"
            ],
            "authors": [
                {
                    "name": "Taylor Otwell",
                    "email": "taylor@laravel.com"
                }
            ],
            "description": "The Illuminate Contracts package.",
            "homepage": "https://laravel.com",
            "support": {
                "issues": "https://github.com/laravel/framework/issues",
                "source": "https://github.com/laravel/framework"
            },
<<<<<<< HEAD
            "time": "2022-07-26T14:41:38+00:00"
        },
        {
            "name": "illuminate/macroable",
            "version": "v9.22.1",
=======
            "time": "2022-08-18T14:18:13+00:00"
        },
        {
            "name": "illuminate/macroable",
            "version": "v9.28.0",
>>>>>>> 2bdb170d
            "source": {
                "type": "git",
                "url": "https://github.com/illuminate/macroable.git",
                "reference": "e3bfaf6401742a9c6abca61b9b10e998e5b6449a"
            },
            "dist": {
                "type": "zip",
                "url": "https://api.github.com/repos/illuminate/macroable/zipball/e3bfaf6401742a9c6abca61b9b10e998e5b6449a",
                "reference": "e3bfaf6401742a9c6abca61b9b10e998e5b6449a",
                "shasum": ""
            },
            "require": {
                "php": "^8.0.2"
            },
            "type": "library",
            "extra": {
                "branch-alias": {
                    "dev-master": "9.x-dev"
                }
            },
            "autoload": {
                "psr-4": {
                    "Illuminate\\Support\\": ""
                }
            },
            "notification-url": "https://packagist.org/downloads/",
            "license": [
                "MIT"
            ],
            "authors": [
                {
                    "name": "Taylor Otwell",
                    "email": "taylor@laravel.com"
                }
            ],
            "description": "The Illuminate Macroable package.",
            "homepage": "https://laravel.com",
            "support": {
                "issues": "https://github.com/laravel/framework/issues",
                "source": "https://github.com/laravel/framework"
            },
            "time": "2022-08-09T13:29:29+00:00"
        },
        {
            "name": "justinrainbow/json-schema",
            "version": "5.2.12",
            "source": {
                "type": "git",
                "url": "https://github.com/justinrainbow/json-schema.git",
                "reference": "ad87d5a5ca981228e0e205c2bc7dfb8e24559b60"
            },
            "dist": {
                "type": "zip",
                "url": "https://api.github.com/repos/justinrainbow/json-schema/zipball/ad87d5a5ca981228e0e205c2bc7dfb8e24559b60",
                "reference": "ad87d5a5ca981228e0e205c2bc7dfb8e24559b60",
                "shasum": ""
            },
            "require": {
                "php": ">=5.3.3"
            },
            "require-dev": {
                "friendsofphp/php-cs-fixer": "~2.2.20||~2.15.1",
                "json-schema/json-schema-test-suite": "1.2.0",
                "phpunit/phpunit": "^4.8.35"
            },
            "bin": [
                "bin/validate-json"
            ],
            "type": "library",
            "extra": {
                "branch-alias": {
                    "dev-master": "5.0.x-dev"
                }
            },
            "autoload": {
                "psr-4": {
                    "JsonSchema\\": "src/JsonSchema/"
                }
            },
            "notification-url": "https://packagist.org/downloads/",
            "license": [
                "MIT"
            ],
            "authors": [
                {
                    "name": "Bruno Prieto Reis",
                    "email": "bruno.p.reis@gmail.com"
                },
                {
                    "name": "Justin Rainbow",
                    "email": "justin.rainbow@gmail.com"
                },
                {
                    "name": "Igor Wiedler",
                    "email": "igor@wiedler.ch"
                },
                {
                    "name": "Robert Schönthal",
                    "email": "seroscho@googlemail.com"
                }
            ],
            "description": "A library to validate a json schema.",
            "homepage": "https://github.com/justinrainbow/json-schema",
            "keywords": [
                "json",
                "schema"
            ],
            "support": {
                "issues": "https://github.com/justinrainbow/json-schema/issues",
                "source": "https://github.com/justinrainbow/json-schema/tree/5.2.12"
            },
            "time": "2022-04-13T08:02:27+00:00"
        },
        {
            "name": "league/oauth2-client",
            "version": "2.6.1",
            "source": {
                "type": "git",
                "url": "https://github.com/thephpleague/oauth2-client.git",
                "reference": "2334c249907190c132364f5dae0287ab8666aa19"
            },
            "dist": {
                "type": "zip",
                "url": "https://api.github.com/repos/thephpleague/oauth2-client/zipball/2334c249907190c132364f5dae0287ab8666aa19",
                "reference": "2334c249907190c132364f5dae0287ab8666aa19",
                "shasum": ""
            },
            "require": {
                "guzzlehttp/guzzle": "^6.0 || ^7.0",
                "paragonie/random_compat": "^1 || ^2 || ^9.99",
                "php": "^5.6 || ^7.0 || ^8.0"
            },
            "require-dev": {
                "mockery/mockery": "^1.3.5",
                "php-parallel-lint/php-parallel-lint": "^1.3.1",
                "phpunit/phpunit": "^5.7 || ^6.0 || ^9.5",
                "squizlabs/php_codesniffer": "^2.3 || ^3.0"
            },
            "type": "library",
            "extra": {
                "branch-alias": {
                    "dev-2.x": "2.0.x-dev"
                }
            },
            "autoload": {
                "psr-4": {
                    "League\\OAuth2\\Client\\": "src/"
                }
            },
            "notification-url": "https://packagist.org/downloads/",
            "license": [
                "MIT"
            ],
            "authors": [
                {
                    "name": "Alex Bilbie",
                    "email": "hello@alexbilbie.com",
                    "homepage": "http://www.alexbilbie.com",
                    "role": "Developer"
                },
                {
                    "name": "Woody Gilk",
                    "homepage": "https://github.com/shadowhand",
                    "role": "Contributor"
                }
            ],
            "description": "OAuth 2.0 Client Library",
            "keywords": [
                "Authentication",
                "SSO",
                "authorization",
                "identity",
                "idp",
                "oauth",
                "oauth2",
                "single sign on"
            ],
            "support": {
                "issues": "https://github.com/thephpleague/oauth2-client/issues",
                "source": "https://github.com/thephpleague/oauth2-client/tree/2.6.1"
            },
            "time": "2021-12-22T16:42:49+00:00"
        },
        {
            "name": "masterminds/html5",
            "version": "2.7.6",
            "source": {
                "type": "git",
                "url": "https://github.com/Masterminds/html5-php.git",
                "reference": "897eb517a343a2281f11bc5556d6548db7d93947"
            },
            "dist": {
                "type": "zip",
                "url": "https://api.github.com/repos/Masterminds/html5-php/zipball/897eb517a343a2281f11bc5556d6548db7d93947",
                "reference": "897eb517a343a2281f11bc5556d6548db7d93947",
                "shasum": ""
            },
            "require": {
                "ext-ctype": "*",
                "ext-dom": "*",
                "ext-libxml": "*",
                "php": ">=5.3.0"
            },
            "require-dev": {
                "phpunit/phpunit": "^4.8.35 || ^5.7.21 || ^6 || ^7"
            },
            "type": "library",
            "extra": {
                "branch-alias": {
                    "dev-master": "2.7-dev"
                }
            },
            "autoload": {
                "psr-4": {
                    "Masterminds\\": "src"
                }
            },
            "notification-url": "https://packagist.org/downloads/",
            "license": [
                "MIT"
            ],
            "authors": [
                {
                    "name": "Matt Butcher",
                    "email": "technosophos@gmail.com"
                },
                {
                    "name": "Matt Farina",
                    "email": "matt@mattfarina.com"
                },
                {
                    "name": "Asmir Mustafic",
                    "email": "goetas@gmail.com"
                }
            ],
            "description": "An HTML5 parser and serializer.",
            "homepage": "http://masterminds.github.io/html5-php",
            "keywords": [
                "HTML5",
                "dom",
                "html",
                "parser",
                "querypath",
                "serializer",
                "xml"
            ],
            "support": {
                "issues": "https://github.com/Masterminds/html5-php/issues",
                "source": "https://github.com/Masterminds/html5-php/tree/2.7.6"
            },
            "time": "2022-08-18T16:18:26+00:00"
        },
        {
            "name": "mikehaertl/php-shellcommand",
            "version": "1.6.4",
            "source": {
                "type": "git",
                "url": "https://github.com/mikehaertl/php-shellcommand.git",
                "reference": "3488d7803df1e8f1a343d3d0ca452d527ad8d5e5"
            },
            "dist": {
                "type": "zip",
                "url": "https://api.github.com/repos/mikehaertl/php-shellcommand/zipball/3488d7803df1e8f1a343d3d0ca452d527ad8d5e5",
                "reference": "3488d7803df1e8f1a343d3d0ca452d527ad8d5e5",
                "shasum": ""
            },
            "require": {
                "php": ">= 5.3.0"
            },
            "require-dev": {
                "phpunit/phpunit": ">4.0 <=9.4"
            },
            "type": "library",
            "autoload": {
                "psr-4": {
                    "mikehaertl\\shellcommand\\": "src/"
                }
            },
            "notification-url": "https://packagist.org/downloads/",
            "license": [
                "MIT"
            ],
            "authors": [
                {
                    "name": "Michael Härtl",
                    "email": "haertl.mike@gmail.com"
                }
            ],
            "description": "An object oriented interface to shell commands",
            "keywords": [
                "shell"
            ],
            "support": {
                "issues": "https://github.com/mikehaertl/php-shellcommand/issues",
                "source": "https://github.com/mikehaertl/php-shellcommand/tree/1.6.4"
            },
            "time": "2021-03-17T06:54:33+00:00"
        },
        {
            "name": "moneyphp/money",
            "version": "v4.0.5",
            "source": {
                "type": "git",
                "url": "https://github.com/moneyphp/money.git",
                "reference": "cee58435ff82a5de252c516e6a31beb674898985"
            },
            "dist": {
                "type": "zip",
                "url": "https://api.github.com/repos/moneyphp/money/zipball/cee58435ff82a5de252c516e6a31beb674898985",
                "reference": "cee58435ff82a5de252c516e6a31beb674898985",
                "shasum": ""
            },
            "require": {
                "ext-bcmath": "*",
                "ext-filter": "*",
                "ext-json": "*",
                "php": "~8.0.0 || ~8.1.0"
            },
            "require-dev": {
                "cache/taggable-cache": "^1.1.0",
                "doctrine/coding-standard": "^9.0",
                "doctrine/instantiator": "^1.4.0",
                "ext-gmp": "*",
                "ext-intl": "*",
                "florianv/exchanger": "^2.6.3",
                "florianv/swap": "^4.3.0",
                "moneyphp/iso-currencies": "^3.2.1",
                "php-http/message": "^1.11.0",
                "php-http/mock-client": "^1.4.1",
                "phpbench/phpbench": "^1.2.5",
                "phpspec/phpspec": "^7.2",
                "phpunit/phpunit": "^9.5.4",
                "psalm/plugin-phpunit": "^0.15.1",
                "psr/cache": "^1.0.1",
                "vimeo/psalm": "~4.7.0 || ^4.8.2"
            },
            "suggest": {
                "ext-gmp": "Calculate without integer limits",
                "ext-intl": "Format Money objects with intl",
                "florianv/exchanger": "Exchange rates library for PHP",
                "florianv/swap": "Exchange rates library for PHP",
                "psr/cache-implementation": "Used for Currency caching"
            },
            "type": "library",
            "extra": {
                "branch-alias": {
                    "dev-master": "3.x-dev"
                }
            },
            "autoload": {
                "psr-4": {
                    "Money\\": "src/"
                }
            },
            "notification-url": "https://packagist.org/downloads/",
            "license": [
                "MIT"
            ],
            "authors": [
                {
                    "name": "Mathias Verraes",
                    "email": "mathias@verraes.net",
                    "homepage": "http://verraes.net"
                },
                {
                    "name": "Márk Sági-Kazár",
                    "email": "mark.sagikazar@gmail.com"
                },
                {
                    "name": "Frederik Bosch",
                    "email": "f.bosch@genkgo.nl"
                }
            ],
            "description": "PHP implementation of Fowler's Money pattern",
            "homepage": "http://moneyphp.org",
            "keywords": [
                "Value Object",
                "money",
                "vo"
            ],
            "support": {
                "issues": "https://github.com/moneyphp/money/issues",
                "source": "https://github.com/moneyphp/money/tree/v4.0.5"
            },
            "time": "2022-08-11T09:12:20+00:00"
        },
        {
            "name": "monolog/monolog",
            "version": "2.8.0",
            "source": {
                "type": "git",
                "url": "https://github.com/Seldaek/monolog.git",
                "reference": "720488632c590286b88b80e62aa3d3d551ad4a50"
            },
            "dist": {
                "type": "zip",
                "url": "https://api.github.com/repos/Seldaek/monolog/zipball/720488632c590286b88b80e62aa3d3d551ad4a50",
                "reference": "720488632c590286b88b80e62aa3d3d551ad4a50",
                "shasum": ""
            },
            "require": {
                "php": ">=7.2",
                "psr/log": "^1.0.1 || ^2.0 || ^3.0"
            },
            "provide": {
                "psr/log-implementation": "1.0.0 || 2.0.0 || 3.0.0"
            },
            "require-dev": {
                "aws/aws-sdk-php": "^2.4.9 || ^3.0",
                "doctrine/couchdb": "~1.0@dev",
                "elasticsearch/elasticsearch": "^7 || ^8",
                "ext-json": "*",
                "graylog2/gelf-php": "^1.4.2",
                "guzzlehttp/guzzle": "^7.4",
                "guzzlehttp/psr7": "^2.2",
                "mongodb/mongodb": "^1.8",
                "php-amqplib/php-amqplib": "~2.4 || ^3",
                "phpspec/prophecy": "^1.15",
                "phpstan/phpstan": "^0.12.91",
                "phpunit/phpunit": "^8.5.14",
                "predis/predis": "^1.1 || ^2.0",
                "rollbar/rollbar": "^1.3 || ^2 || ^3",
                "ruflin/elastica": "^7",
                "swiftmailer/swiftmailer": "^5.3|^6.0",
                "symfony/mailer": "^5.4 || ^6",
                "symfony/mime": "^5.4 || ^6"
            },
            "suggest": {
                "aws/aws-sdk-php": "Allow sending log messages to AWS services like DynamoDB",
                "doctrine/couchdb": "Allow sending log messages to a CouchDB server",
                "elasticsearch/elasticsearch": "Allow sending log messages to an Elasticsearch server via official client",
                "ext-amqp": "Allow sending log messages to an AMQP server (1.0+ required)",
                "ext-curl": "Required to send log messages using the IFTTTHandler, the LogglyHandler, the SendGridHandler, the SlackWebhookHandler or the TelegramBotHandler",
                "ext-mbstring": "Allow to work properly with unicode symbols",
                "ext-mongodb": "Allow sending log messages to a MongoDB server (via driver)",
                "ext-openssl": "Required to send log messages using SSL",
                "ext-sockets": "Allow sending log messages to a Syslog server (via UDP driver)",
                "graylog2/gelf-php": "Allow sending log messages to a GrayLog2 server",
                "mongodb/mongodb": "Allow sending log messages to a MongoDB server (via library)",
                "php-amqplib/php-amqplib": "Allow sending log messages to an AMQP server using php-amqplib",
                "rollbar/rollbar": "Allow sending log messages to Rollbar",
                "ruflin/elastica": "Allow sending log messages to an Elastic Search server"
            },
            "type": "library",
            "extra": {
                "branch-alias": {
                    "dev-main": "2.x-dev"
                }
            },
            "autoload": {
                "psr-4": {
                    "Monolog\\": "src/Monolog"
                }
            },
            "notification-url": "https://packagist.org/downloads/",
            "license": [
                "MIT"
            ],
            "authors": [
                {
                    "name": "Jordi Boggiano",
                    "email": "j.boggiano@seld.be",
                    "homepage": "https://seld.be"
                }
            ],
            "description": "Sends your logs to files, sockets, inboxes, databases and various web services",
            "homepage": "https://github.com/Seldaek/monolog",
            "keywords": [
                "log",
                "logging",
                "psr-3"
            ],
            "support": {
                "issues": "https://github.com/Seldaek/monolog/issues",
                "source": "https://github.com/Seldaek/monolog/tree/2.8.0"
            },
            "funding": [
                {
                    "url": "https://github.com/Seldaek",
                    "type": "github"
                },
                {
                    "url": "https://tidelift.com/funding/github/packagist/monolog/monolog",
                    "type": "tidelift"
                }
            ],
            "time": "2022-07-24T11:55:47+00:00"
        },
        {
            "name": "paragonie/random_compat",
            "version": "v9.99.100",
            "source": {
                "type": "git",
                "url": "https://github.com/paragonie/random_compat.git",
                "reference": "996434e5492cb4c3edcb9168db6fbb1359ef965a"
            },
            "dist": {
                "type": "zip",
                "url": "https://api.github.com/repos/paragonie/random_compat/zipball/996434e5492cb4c3edcb9168db6fbb1359ef965a",
                "reference": "996434e5492cb4c3edcb9168db6fbb1359ef965a",
                "shasum": ""
            },
            "require": {
                "php": ">= 7"
            },
            "require-dev": {
                "phpunit/phpunit": "4.*|5.*",
                "vimeo/psalm": "^1"
            },
            "suggest": {
                "ext-libsodium": "Provides a modern crypto API that can be used to generate random bytes."
            },
            "type": "library",
            "notification-url": "https://packagist.org/downloads/",
            "license": [
                "MIT"
            ],
            "authors": [
                {
                    "name": "Paragon Initiative Enterprises",
                    "email": "security@paragonie.com",
                    "homepage": "https://paragonie.com"
                }
            ],
            "description": "PHP 5.x polyfill for random_bytes() and random_int() from PHP 7",
            "keywords": [
                "csprng",
                "polyfill",
                "pseudorandom",
                "random"
            ],
            "support": {
                "email": "info@paragonie.com",
                "issues": "https://github.com/paragonie/random_compat/issues",
                "source": "https://github.com/paragonie/random_compat"
            },
            "time": "2020-10-15T08:29:30+00:00"
        },
        {
            "name": "phenx/php-font-lib",
            "version": "0.5.4",
            "source": {
                "type": "git",
                "url": "https://github.com/dompdf/php-font-lib.git",
                "reference": "dd448ad1ce34c63d09baccd05415e361300c35b4"
            },
            "dist": {
                "type": "zip",
                "url": "https://api.github.com/repos/dompdf/php-font-lib/zipball/dd448ad1ce34c63d09baccd05415e361300c35b4",
                "reference": "dd448ad1ce34c63d09baccd05415e361300c35b4",
                "shasum": ""
            },
            "require": {
                "ext-mbstring": "*"
            },
            "require-dev": {
                "symfony/phpunit-bridge": "^3 || ^4 || ^5"
            },
            "type": "library",
            "autoload": {
                "psr-4": {
                    "FontLib\\": "src/FontLib"
                }
            },
            "notification-url": "https://packagist.org/downloads/",
            "license": [
                "LGPL-3.0"
            ],
            "authors": [
                {
                    "name": "Fabien Ménager",
                    "email": "fabien.menager@gmail.com"
                }
            ],
            "description": "A library to read, parse, export and make subsets of different types of font files.",
            "homepage": "https://github.com/PhenX/php-font-lib",
            "support": {
                "issues": "https://github.com/dompdf/php-font-lib/issues",
                "source": "https://github.com/dompdf/php-font-lib/tree/0.5.4"
            },
            "time": "2021-12-17T19:44:54+00:00"
        },
        {
            "name": "phenx/php-svg-lib",
            "version": "0.4.1",
            "source": {
                "type": "git",
                "url": "https://github.com/dompdf/php-svg-lib.git",
                "reference": "4498b5df7b08e8469f0f8279651ea5de9626ed02"
            },
            "dist": {
                "type": "zip",
                "url": "https://api.github.com/repos/dompdf/php-svg-lib/zipball/4498b5df7b08e8469f0f8279651ea5de9626ed02",
                "reference": "4498b5df7b08e8469f0f8279651ea5de9626ed02",
                "shasum": ""
            },
            "require": {
                "ext-mbstring": "*",
                "php": "^7.1 || ^7.2 || ^7.3 || ^7.4 || ^8.0",
                "sabberworm/php-css-parser": "^8.4"
            },
            "require-dev": {
                "phpunit/phpunit": "^7.5 || ^8.5 || ^9.5"
            },
            "type": "library",
            "autoload": {
                "psr-4": {
                    "Svg\\": "src/Svg"
                }
            },
            "notification-url": "https://packagist.org/downloads/",
            "license": [
                "LGPL-3.0"
            ],
            "authors": [
                {
                    "name": "Fabien Ménager",
                    "email": "fabien.menager@gmail.com"
                }
            ],
            "description": "A library to read, parse and export to PDF SVG files.",
            "homepage": "https://github.com/PhenX/php-svg-lib",
            "support": {
                "issues": "https://github.com/dompdf/php-svg-lib/issues",
                "source": "https://github.com/dompdf/php-svg-lib/tree/0.4.1"
            },
            "time": "2022-03-07T12:52:04+00:00"
        },
        {
            "name": "phpdocumentor/reflection-common",
            "version": "2.2.0",
            "source": {
                "type": "git",
                "url": "https://github.com/phpDocumentor/ReflectionCommon.git",
                "reference": "1d01c49d4ed62f25aa84a747ad35d5a16924662b"
            },
            "dist": {
                "type": "zip",
                "url": "https://api.github.com/repos/phpDocumentor/ReflectionCommon/zipball/1d01c49d4ed62f25aa84a747ad35d5a16924662b",
                "reference": "1d01c49d4ed62f25aa84a747ad35d5a16924662b",
                "shasum": ""
            },
            "require": {
                "php": "^7.2 || ^8.0"
            },
            "type": "library",
            "extra": {
                "branch-alias": {
                    "dev-2.x": "2.x-dev"
                }
            },
            "autoload": {
                "psr-4": {
                    "phpDocumentor\\Reflection\\": "src/"
                }
            },
            "notification-url": "https://packagist.org/downloads/",
            "license": [
                "MIT"
            ],
            "authors": [
                {
                    "name": "Jaap van Otterdijk",
                    "email": "opensource@ijaap.nl"
                }
            ],
            "description": "Common reflection classes used by phpdocumentor to reflect the code structure",
            "homepage": "http://www.phpdoc.org",
            "keywords": [
                "FQSEN",
                "phpDocumentor",
                "phpdoc",
                "reflection",
                "static analysis"
            ],
            "support": {
                "issues": "https://github.com/phpDocumentor/ReflectionCommon/issues",
                "source": "https://github.com/phpDocumentor/ReflectionCommon/tree/2.x"
            },
            "time": "2020-06-27T09:03:43+00:00"
        },
        {
            "name": "phpdocumentor/reflection-docblock",
            "version": "5.3.0",
            "source": {
                "type": "git",
                "url": "https://github.com/phpDocumentor/ReflectionDocBlock.git",
                "reference": "622548b623e81ca6d78b721c5e029f4ce664f170"
            },
            "dist": {
                "type": "zip",
                "url": "https://api.github.com/repos/phpDocumentor/ReflectionDocBlock/zipball/622548b623e81ca6d78b721c5e029f4ce664f170",
                "reference": "622548b623e81ca6d78b721c5e029f4ce664f170",
                "shasum": ""
            },
            "require": {
                "ext-filter": "*",
                "php": "^7.2 || ^8.0",
                "phpdocumentor/reflection-common": "^2.2",
                "phpdocumentor/type-resolver": "^1.3",
                "webmozart/assert": "^1.9.1"
            },
            "require-dev": {
                "mockery/mockery": "~1.3.2",
                "psalm/phar": "^4.8"
            },
            "type": "library",
            "extra": {
                "branch-alias": {
                    "dev-master": "5.x-dev"
                }
            },
            "autoload": {
                "psr-4": {
                    "phpDocumentor\\Reflection\\": "src"
                }
            },
            "notification-url": "https://packagist.org/downloads/",
            "license": [
                "MIT"
            ],
            "authors": [
                {
                    "name": "Mike van Riel",
                    "email": "me@mikevanriel.com"
                },
                {
                    "name": "Jaap van Otterdijk",
                    "email": "account@ijaap.nl"
                }
            ],
            "description": "With this component, a library can provide support for annotations via DocBlocks or otherwise retrieve information that is embedded in a DocBlock.",
            "support": {
                "issues": "https://github.com/phpDocumentor/ReflectionDocBlock/issues",
                "source": "https://github.com/phpDocumentor/ReflectionDocBlock/tree/5.3.0"
            },
            "time": "2021-10-19T17:43:47+00:00"
        },
        {
            "name": "phpdocumentor/type-resolver",
            "version": "1.6.1",
            "source": {
                "type": "git",
                "url": "https://github.com/phpDocumentor/TypeResolver.git",
                "reference": "77a32518733312af16a44300404e945338981de3"
            },
            "dist": {
                "type": "zip",
                "url": "https://api.github.com/repos/phpDocumentor/TypeResolver/zipball/77a32518733312af16a44300404e945338981de3",
                "reference": "77a32518733312af16a44300404e945338981de3",
                "shasum": ""
            },
            "require": {
                "php": "^7.2 || ^8.0",
                "phpdocumentor/reflection-common": "^2.0"
            },
            "require-dev": {
                "ext-tokenizer": "*",
                "psalm/phar": "^4.8"
            },
            "type": "library",
            "extra": {
                "branch-alias": {
                    "dev-1.x": "1.x-dev"
                }
            },
            "autoload": {
                "psr-4": {
                    "phpDocumentor\\Reflection\\": "src"
                }
            },
            "notification-url": "https://packagist.org/downloads/",
            "license": [
                "MIT"
            ],
            "authors": [
                {
                    "name": "Mike van Riel",
                    "email": "me@mikevanriel.com"
                }
            ],
            "description": "A PSR-5 based resolver of Class names, Types and Structural Element Names",
            "support": {
                "issues": "https://github.com/phpDocumentor/TypeResolver/issues",
                "source": "https://github.com/phpDocumentor/TypeResolver/tree/1.6.1"
            },
            "time": "2022-03-15T21:29:03+00:00"
        },
        {
            "name": "pixelandtonic/imagine",
            "version": "1.2.4.2",
            "source": {
                "type": "git",
                "url": "https://github.com/pixelandtonic/Imagine.git",
                "reference": "5ee4b6a365497818815ba50738c8dcbb555c9fd3"
            },
            "dist": {
                "type": "zip",
                "url": "https://api.github.com/repos/pixelandtonic/Imagine/zipball/5ee4b6a365497818815ba50738c8dcbb555c9fd3",
                "reference": "5ee4b6a365497818815ba50738c8dcbb555c9fd3",
                "shasum": ""
            },
            "require": {
                "php": ">=5.3.2"
            },
            "require-dev": {
                "friendsofphp/php-cs-fixer": "^2.2",
                "phpunit/phpunit": "^4.8 || ^5.7 || ^6.5 || ^7.5 || ^8.4 || ^9.3"
            },
            "suggest": {
                "ext-gd": "to use the GD implementation",
                "ext-gmagick": "to use the Gmagick implementation",
                "ext-imagick": "to use the Imagick implementation"
            },
            "type": "library",
            "extra": {
                "branch-alias": {
                    "dev-develop": "0.7-dev"
                }
            },
            "autoload": {
                "psr-4": {
                    "Imagine\\": "src/"
                }
            },
            "notification-url": "https://packagist.org/downloads/",
            "license": [
                "MIT"
            ],
            "authors": [
                {
                    "name": "Bulat Shakirzyanov",
                    "email": "mallluhuct@gmail.com",
                    "homepage": "http://avalanche123.com"
                }
            ],
            "description": "Image processing for PHP 5.3",
            "homepage": "http://imagine.readthedocs.org/",
            "keywords": [
                "drawing",
                "graphics",
                "image manipulation",
                "image processing"
            ],
            "support": {
                "source": "https://github.com/pixelandtonic/Imagine/tree/1.2.4.2"
            },
            "time": "2021-06-22T18:26:46+00:00"
        },
        {
            "name": "psr/container",
            "version": "2.0.2",
            "source": {
                "type": "git",
                "url": "https://github.com/php-fig/container.git",
                "reference": "c71ecc56dfe541dbd90c5360474fbc405f8d5963"
            },
            "dist": {
                "type": "zip",
                "url": "https://api.github.com/repos/php-fig/container/zipball/c71ecc56dfe541dbd90c5360474fbc405f8d5963",
                "reference": "c71ecc56dfe541dbd90c5360474fbc405f8d5963",
                "shasum": ""
            },
            "require": {
                "php": ">=7.4.0"
            },
            "type": "library",
            "extra": {
                "branch-alias": {
                    "dev-master": "2.0.x-dev"
                }
            },
            "autoload": {
                "psr-4": {
                    "Psr\\Container\\": "src/"
                }
            },
            "notification-url": "https://packagist.org/downloads/",
            "license": [
                "MIT"
            ],
            "authors": [
                {
                    "name": "PHP-FIG",
                    "homepage": "https://www.php-fig.org/"
                }
            ],
            "description": "Common Container Interface (PHP FIG PSR-11)",
            "homepage": "https://github.com/php-fig/container",
            "keywords": [
                "PSR-11",
                "container",
                "container-interface",
                "container-interop",
                "psr"
            ],
            "support": {
                "issues": "https://github.com/php-fig/container/issues",
                "source": "https://github.com/php-fig/container/tree/2.0.2"
            },
            "time": "2021-11-05T16:47:00+00:00"
        },
        {
            "name": "psr/event-dispatcher",
            "version": "1.0.0",
            "source": {
                "type": "git",
                "url": "https://github.com/php-fig/event-dispatcher.git",
                "reference": "dbefd12671e8a14ec7f180cab83036ed26714bb0"
            },
            "dist": {
                "type": "zip",
                "url": "https://api.github.com/repos/php-fig/event-dispatcher/zipball/dbefd12671e8a14ec7f180cab83036ed26714bb0",
                "reference": "dbefd12671e8a14ec7f180cab83036ed26714bb0",
                "shasum": ""
            },
            "require": {
                "php": ">=7.2.0"
            },
            "type": "library",
            "extra": {
                "branch-alias": {
                    "dev-master": "1.0.x-dev"
                }
            },
            "autoload": {
                "psr-4": {
                    "Psr\\EventDispatcher\\": "src/"
                }
            },
            "notification-url": "https://packagist.org/downloads/",
            "license": [
                "MIT"
            ],
            "authors": [
                {
                    "name": "PHP-FIG",
                    "homepage": "http://www.php-fig.org/"
                }
            ],
            "description": "Standard interfaces for event handling.",
            "keywords": [
                "events",
                "psr",
                "psr-14"
            ],
            "support": {
                "issues": "https://github.com/php-fig/event-dispatcher/issues",
                "source": "https://github.com/php-fig/event-dispatcher/tree/1.0.0"
            },
            "time": "2019-01-08T18:20:26+00:00"
        },
        {
            "name": "psr/http-client",
            "version": "1.0.1",
            "source": {
                "type": "git",
                "url": "https://github.com/php-fig/http-client.git",
                "reference": "2dfb5f6c5eff0e91e20e913f8c5452ed95b86621"
            },
            "dist": {
                "type": "zip",
                "url": "https://api.github.com/repos/php-fig/http-client/zipball/2dfb5f6c5eff0e91e20e913f8c5452ed95b86621",
                "reference": "2dfb5f6c5eff0e91e20e913f8c5452ed95b86621",
                "shasum": ""
            },
            "require": {
                "php": "^7.0 || ^8.0",
                "psr/http-message": "^1.0"
            },
            "type": "library",
            "extra": {
                "branch-alias": {
                    "dev-master": "1.0.x-dev"
                }
            },
            "autoload": {
                "psr-4": {
                    "Psr\\Http\\Client\\": "src/"
                }
            },
            "notification-url": "https://packagist.org/downloads/",
            "license": [
                "MIT"
            ],
            "authors": [
                {
                    "name": "PHP-FIG",
                    "homepage": "http://www.php-fig.org/"
                }
            ],
            "description": "Common interface for HTTP clients",
            "homepage": "https://github.com/php-fig/http-client",
            "keywords": [
                "http",
                "http-client",
                "psr",
                "psr-18"
            ],
            "support": {
                "source": "https://github.com/php-fig/http-client/tree/master"
            },
            "time": "2020-06-29T06:28:15+00:00"
        },
        {
            "name": "psr/http-factory",
            "version": "1.0.1",
            "source": {
                "type": "git",
                "url": "https://github.com/php-fig/http-factory.git",
                "reference": "12ac7fcd07e5b077433f5f2bee95b3a771bf61be"
            },
            "dist": {
                "type": "zip",
                "url": "https://api.github.com/repos/php-fig/http-factory/zipball/12ac7fcd07e5b077433f5f2bee95b3a771bf61be",
                "reference": "12ac7fcd07e5b077433f5f2bee95b3a771bf61be",
                "shasum": ""
            },
            "require": {
                "php": ">=7.0.0",
                "psr/http-message": "^1.0"
            },
            "type": "library",
            "extra": {
                "branch-alias": {
                    "dev-master": "1.0.x-dev"
                }
            },
            "autoload": {
                "psr-4": {
                    "Psr\\Http\\Message\\": "src/"
                }
            },
            "notification-url": "https://packagist.org/downloads/",
            "license": [
                "MIT"
            ],
            "authors": [
                {
                    "name": "PHP-FIG",
                    "homepage": "http://www.php-fig.org/"
                }
            ],
            "description": "Common interfaces for PSR-7 HTTP message factories",
            "keywords": [
                "factory",
                "http",
                "message",
                "psr",
                "psr-17",
                "psr-7",
                "request",
                "response"
            ],
            "support": {
                "source": "https://github.com/php-fig/http-factory/tree/master"
            },
            "time": "2019-04-30T12:38:16+00:00"
        },
        {
            "name": "psr/http-message",
            "version": "1.0.1",
            "source": {
                "type": "git",
                "url": "https://github.com/php-fig/http-message.git",
                "reference": "f6561bf28d520154e4b0ec72be95418abe6d9363"
            },
            "dist": {
                "type": "zip",
                "url": "https://api.github.com/repos/php-fig/http-message/zipball/f6561bf28d520154e4b0ec72be95418abe6d9363",
                "reference": "f6561bf28d520154e4b0ec72be95418abe6d9363",
                "shasum": ""
            },
            "require": {
                "php": ">=5.3.0"
            },
            "type": "library",
            "extra": {
                "branch-alias": {
                    "dev-master": "1.0.x-dev"
                }
            },
            "autoload": {
                "psr-4": {
                    "Psr\\Http\\Message\\": "src/"
                }
            },
            "notification-url": "https://packagist.org/downloads/",
            "license": [
                "MIT"
            ],
            "authors": [
                {
                    "name": "PHP-FIG",
                    "homepage": "http://www.php-fig.org/"
                }
            ],
            "description": "Common interface for HTTP messages",
            "homepage": "https://github.com/php-fig/http-message",
            "keywords": [
                "http",
                "http-message",
                "psr",
                "psr-7",
                "request",
                "response"
            ],
            "support": {
                "source": "https://github.com/php-fig/http-message/tree/master"
            },
            "time": "2016-08-06T14:39:51+00:00"
        },
        {
            "name": "psr/log",
            "version": "1.1.4",
            "source": {
                "type": "git",
                "url": "https://github.com/php-fig/log.git",
                "reference": "d49695b909c3b7628b6289db5479a1c204601f11"
            },
            "dist": {
                "type": "zip",
                "url": "https://api.github.com/repos/php-fig/log/zipball/d49695b909c3b7628b6289db5479a1c204601f11",
                "reference": "d49695b909c3b7628b6289db5479a1c204601f11",
                "shasum": ""
            },
            "require": {
                "php": ">=5.3.0"
            },
            "type": "library",
            "extra": {
                "branch-alias": {
                    "dev-master": "1.1.x-dev"
                }
            },
            "autoload": {
                "psr-4": {
                    "Psr\\Log\\": "Psr/Log/"
                }
            },
            "notification-url": "https://packagist.org/downloads/",
            "license": [
                "MIT"
            ],
            "authors": [
                {
                    "name": "PHP-FIG",
                    "homepage": "https://www.php-fig.org/"
                }
            ],
            "description": "Common interface for logging libraries",
            "homepage": "https://github.com/php-fig/log",
            "keywords": [
                "log",
                "psr",
                "psr-3"
            ],
            "support": {
                "source": "https://github.com/php-fig/log/tree/1.1.4"
            },
            "time": "2021-05-03T11:20:27+00:00"
        },
        {
            "name": "psr/simple-cache",
            "version": "1.0.1",
            "source": {
                "type": "git",
                "url": "https://github.com/php-fig/simple-cache.git",
                "reference": "408d5eafb83c57f6365a3ca330ff23aa4a5fa39b"
            },
            "dist": {
                "type": "zip",
                "url": "https://api.github.com/repos/php-fig/simple-cache/zipball/408d5eafb83c57f6365a3ca330ff23aa4a5fa39b",
                "reference": "408d5eafb83c57f6365a3ca330ff23aa4a5fa39b",
                "shasum": ""
            },
            "require": {
                "php": ">=5.3.0"
            },
            "type": "library",
            "extra": {
                "branch-alias": {
                    "dev-master": "1.0.x-dev"
                }
            },
            "autoload": {
                "psr-4": {
                    "Psr\\SimpleCache\\": "src/"
                }
            },
            "notification-url": "https://packagist.org/downloads/",
            "license": [
                "MIT"
            ],
            "authors": [
                {
                    "name": "PHP-FIG",
                    "homepage": "http://www.php-fig.org/"
                }
            ],
            "description": "Common interfaces for simple caching",
            "keywords": [
                "cache",
                "caching",
                "psr",
                "psr-16",
                "simple-cache"
            ],
            "support": {
                "source": "https://github.com/php-fig/simple-cache/tree/master"
            },
            "time": "2017-10-23T01:57:42+00:00"
        },
        {
            "name": "ralouphie/getallheaders",
            "version": "3.0.3",
            "source": {
                "type": "git",
                "url": "https://github.com/ralouphie/getallheaders.git",
                "reference": "120b605dfeb996808c31b6477290a714d356e822"
            },
            "dist": {
                "type": "zip",
                "url": "https://api.github.com/repos/ralouphie/getallheaders/zipball/120b605dfeb996808c31b6477290a714d356e822",
                "reference": "120b605dfeb996808c31b6477290a714d356e822",
                "shasum": ""
            },
            "require": {
                "php": ">=5.6"
            },
            "require-dev": {
                "php-coveralls/php-coveralls": "^2.1",
                "phpunit/phpunit": "^5 || ^6.5"
            },
            "type": "library",
            "autoload": {
                "files": [
                    "src/getallheaders.php"
                ]
            },
            "notification-url": "https://packagist.org/downloads/",
            "license": [
                "MIT"
            ],
            "authors": [
                {
                    "name": "Ralph Khattar",
                    "email": "ralph.khattar@gmail.com"
                }
            ],
            "description": "A polyfill for getallheaders.",
            "support": {
                "issues": "https://github.com/ralouphie/getallheaders/issues",
                "source": "https://github.com/ralouphie/getallheaders/tree/develop"
            },
            "time": "2019-03-08T08:55:37+00:00"
        },
        {
            "name": "react/promise",
            "version": "v2.9.0",
            "source": {
                "type": "git",
                "url": "https://github.com/reactphp/promise.git",
                "reference": "234f8fd1023c9158e2314fa9d7d0e6a83db42910"
            },
            "dist": {
                "type": "zip",
                "url": "https://api.github.com/repos/reactphp/promise/zipball/234f8fd1023c9158e2314fa9d7d0e6a83db42910",
                "reference": "234f8fd1023c9158e2314fa9d7d0e6a83db42910",
                "shasum": ""
            },
            "require": {
                "php": ">=5.4.0"
            },
            "require-dev": {
                "phpunit/phpunit": "^9.3 || ^5.7 || ^4.8.36"
            },
            "type": "library",
            "autoload": {
                "files": [
                    "src/functions_include.php"
                ],
                "psr-4": {
                    "React\\Promise\\": "src/"
                }
            },
            "notification-url": "https://packagist.org/downloads/",
            "license": [
                "MIT"
            ],
            "authors": [
                {
                    "name": "Jan Sorgalla",
                    "email": "jsorgalla@gmail.com",
                    "homepage": "https://sorgalla.com/"
                },
                {
                    "name": "Christian Lück",
                    "email": "christian@clue.engineering",
                    "homepage": "https://clue.engineering/"
                },
                {
                    "name": "Cees-Jan Kiewiet",
                    "email": "reactphp@ceesjankiewiet.nl",
                    "homepage": "https://wyrihaximus.net/"
                },
                {
                    "name": "Chris Boden",
                    "email": "cboden@gmail.com",
                    "homepage": "https://cboden.dev/"
                }
            ],
            "description": "A lightweight implementation of CommonJS Promises/A for PHP",
            "keywords": [
                "promise",
                "promises"
            ],
            "support": {
                "issues": "https://github.com/reactphp/promise/issues",
                "source": "https://github.com/reactphp/promise/tree/v2.9.0"
            },
            "funding": [
                {
                    "url": "https://github.com/WyriHaximus",
                    "type": "github"
                },
                {
                    "url": "https://github.com/clue",
                    "type": "github"
                }
            ],
            "time": "2022-02-11T10:27:51+00:00"
        },
        {
            "name": "sabberworm/php-css-parser",
            "version": "8.4.0",
            "source": {
                "type": "git",
                "url": "https://github.com/sabberworm/PHP-CSS-Parser.git",
                "reference": "e41d2140031d533348b2192a83f02d8dd8a71d30"
            },
            "dist": {
                "type": "zip",
                "url": "https://api.github.com/repos/sabberworm/PHP-CSS-Parser/zipball/e41d2140031d533348b2192a83f02d8dd8a71d30",
                "reference": "e41d2140031d533348b2192a83f02d8dd8a71d30",
                "shasum": ""
            },
            "require": {
                "ext-iconv": "*",
                "php": ">=5.6.20"
            },
            "require-dev": {
                "codacy/coverage": "^1.4",
                "phpunit/phpunit": "^4.8.36"
            },
            "suggest": {
                "ext-mbstring": "for parsing UTF-8 CSS"
            },
            "type": "library",
            "autoload": {
                "psr-4": {
                    "Sabberworm\\CSS\\": "src/"
                }
            },
            "notification-url": "https://packagist.org/downloads/",
            "license": [
                "MIT"
            ],
            "authors": [
                {
                    "name": "Raphael Schweikert"
                }
            ],
            "description": "Parser for CSS Files written in PHP",
            "homepage": "https://www.sabberworm.com/blog/2010/6/10/php-css-parser",
            "keywords": [
                "css",
                "parser",
                "stylesheet"
            ],
            "support": {
                "issues": "https://github.com/sabberworm/PHP-CSS-Parser/issues",
                "source": "https://github.com/sabberworm/PHP-CSS-Parser/tree/8.4.0"
            },
            "time": "2021-12-11T13:40:54+00:00"
        },
        {
            "name": "samdark/yii2-psr-log-target",
            "version": "1.1.3",
            "source": {
                "type": "git",
                "url": "https://github.com/samdark/yii2-psr-log-target.git",
                "reference": "ccb29ecb7140c4eb81c3dfad38f61b21a9c1ed30"
            },
            "dist": {
                "type": "zip",
                "url": "https://api.github.com/repos/samdark/yii2-psr-log-target/zipball/ccb29ecb7140c4eb81c3dfad38f61b21a9c1ed30",
                "reference": "ccb29ecb7140c4eb81c3dfad38f61b21a9c1ed30",
                "shasum": ""
            },
            "require": {
                "psr/log": "~1.0.2|~1.1.0",
                "yiisoft/yii2": "~2.0.0"
            },
            "require-dev": {
                "phpunit/phpunit": "~4.4"
            },
            "type": "yii2-extension",
            "autoload": {
                "psr-4": {
                    "samdark\\log\\": "src",
                    "samdark\\log\\tests\\": "tests"
                }
            },
            "notification-url": "https://packagist.org/downloads/",
            "license": [
                "BSD-3-Clause"
            ],
            "authors": [
                {
                    "name": "Alexander Makarov",
                    "email": "sam@rmcreative.ru"
                }
            ],
            "description": "Yii 2 log target which uses PSR-3 compatible logger",
            "homepage": "https://github.com/samdark/yii2-psr-log-target",
            "keywords": [
                "extension",
                "log",
                "psr-3",
                "yii"
            ],
            "support": {
                "issues": "https://github.com/samdark/yii2-psr-log-target/issues",
                "source": "https://github.com/samdark/yii2-psr-log-target"
            },
            "funding": [
                {
                    "url": "https://github.com/samdark",
                    "type": "github"
                },
                {
                    "url": "https://www.patreon.com/samdark",
                    "type": "patreon"
                }
            ],
            "time": "2020-07-16T12:34:01+00:00"
        },
        {
            "name": "seld/cli-prompt",
            "version": "1.0.4",
            "source": {
                "type": "git",
                "url": "https://github.com/Seldaek/cli-prompt.git",
                "reference": "b8dfcf02094b8c03b40322c229493bb2884423c5"
            },
            "dist": {
                "type": "zip",
                "url": "https://api.github.com/repos/Seldaek/cli-prompt/zipball/b8dfcf02094b8c03b40322c229493bb2884423c5",
                "reference": "b8dfcf02094b8c03b40322c229493bb2884423c5",
                "shasum": ""
            },
            "require": {
                "php": ">=5.3"
            },
            "require-dev": {
                "phpstan/phpstan": "^0.12.63"
            },
            "type": "library",
            "extra": {
                "branch-alias": {
                    "dev-master": "1.x-dev"
                }
            },
            "autoload": {
                "psr-4": {
                    "Seld\\CliPrompt\\": "src/"
                }
            },
            "notification-url": "https://packagist.org/downloads/",
            "license": [
                "MIT"
            ],
            "authors": [
                {
                    "name": "Jordi Boggiano",
                    "email": "j.boggiano@seld.be"
                }
            ],
            "description": "Allows you to prompt for user input on the command line, and optionally hide the characters they type",
            "keywords": [
                "cli",
                "console",
                "hidden",
                "input",
                "prompt"
            ],
            "support": {
                "issues": "https://github.com/Seldaek/cli-prompt/issues",
                "source": "https://github.com/Seldaek/cli-prompt/tree/1.0.4"
            },
            "time": "2020-12-15T21:32:01+00:00"
        },
        {
            "name": "seld/jsonlint",
            "version": "1.9.0",
            "source": {
                "type": "git",
                "url": "https://github.com/Seldaek/jsonlint.git",
                "reference": "4211420d25eba80712bff236a98960ef68b866b7"
            },
            "dist": {
                "type": "zip",
                "url": "https://api.github.com/repos/Seldaek/jsonlint/zipball/4211420d25eba80712bff236a98960ef68b866b7",
                "reference": "4211420d25eba80712bff236a98960ef68b866b7",
                "shasum": ""
            },
            "require": {
                "php": "^5.3 || ^7.0 || ^8.0"
            },
            "require-dev": {
                "phpstan/phpstan": "^1.5",
                "phpunit/phpunit": "^4.8.35 || ^5.7 || ^6.0 || ^8.5.13"
            },
            "bin": [
                "bin/jsonlint"
            ],
            "type": "library",
            "autoload": {
                "psr-4": {
                    "Seld\\JsonLint\\": "src/Seld/JsonLint/"
                }
            },
            "notification-url": "https://packagist.org/downloads/",
            "license": [
                "MIT"
            ],
            "authors": [
                {
                    "name": "Jordi Boggiano",
                    "email": "j.boggiano@seld.be",
                    "homepage": "http://seld.be"
                }
            ],
            "description": "JSON Linter",
            "keywords": [
                "json",
                "linter",
                "parser",
                "validator"
            ],
            "support": {
                "issues": "https://github.com/Seldaek/jsonlint/issues",
                "source": "https://github.com/Seldaek/jsonlint/tree/1.9.0"
            },
            "funding": [
                {
                    "url": "https://github.com/Seldaek",
                    "type": "github"
                },
                {
                    "url": "https://tidelift.com/funding/github/packagist/seld/jsonlint",
                    "type": "tidelift"
                }
            ],
            "time": "2022-04-01T13:37:23+00:00"
        },
        {
            "name": "seld/phar-utils",
            "version": "1.2.1",
            "source": {
                "type": "git",
                "url": "https://github.com/Seldaek/phar-utils.git",
                "reference": "ea2f4014f163c1be4c601b9b7bd6af81ba8d701c"
            },
            "dist": {
                "type": "zip",
                "url": "https://api.github.com/repos/Seldaek/phar-utils/zipball/ea2f4014f163c1be4c601b9b7bd6af81ba8d701c",
                "reference": "ea2f4014f163c1be4c601b9b7bd6af81ba8d701c",
                "shasum": ""
            },
            "require": {
                "php": ">=5.3"
            },
            "type": "library",
            "extra": {
                "branch-alias": {
                    "dev-master": "1.x-dev"
                }
            },
            "autoload": {
                "psr-4": {
                    "Seld\\PharUtils\\": "src/"
                }
            },
            "notification-url": "https://packagist.org/downloads/",
            "license": [
                "MIT"
            ],
            "authors": [
                {
                    "name": "Jordi Boggiano",
                    "email": "j.boggiano@seld.be"
                }
            ],
            "description": "PHAR file format utilities, for when PHP phars you up",
            "keywords": [
                "phar"
            ],
            "support": {
                "issues": "https://github.com/Seldaek/phar-utils/issues",
                "source": "https://github.com/Seldaek/phar-utils/tree/1.2.1"
            },
            "time": "2022-08-31T10:31:18+00:00"
        },
        {
            "name": "setasign/fpdi",
            "version": "v2.3.6",
            "source": {
                "type": "git",
                "url": "https://github.com/Setasign/FPDI.git",
                "reference": "6231e315f73e4f62d72b73f3d6d78ff0eed93c31"
            },
            "dist": {
                "type": "zip",
                "url": "https://api.github.com/repos/Setasign/FPDI/zipball/6231e315f73e4f62d72b73f3d6d78ff0eed93c31",
                "reference": "6231e315f73e4f62d72b73f3d6d78ff0eed93c31",
                "shasum": ""
            },
            "require": {
                "ext-zlib": "*",
                "php": "^5.6 || ^7.0 || ^8.0"
            },
            "conflict": {
                "setasign/tfpdf": "<1.31"
            },
            "require-dev": {
                "phpunit/phpunit": "~5.7",
                "setasign/fpdf": "~1.8",
                "setasign/tfpdf": "1.31",
                "squizlabs/php_codesniffer": "^3.5",
                "tecnickcom/tcpdf": "~6.2"
            },
            "suggest": {
                "setasign/fpdf": "FPDI will extend this class but as it is also possible to use TCPDF or tFPDF as an alternative. There's no fixed dependency configured."
            },
            "type": "library",
            "autoload": {
                "psr-4": {
                    "setasign\\Fpdi\\": "src/"
                }
            },
            "notification-url": "https://packagist.org/downloads/",
            "license": [
                "MIT"
            ],
            "authors": [
                {
                    "name": "Jan Slabon",
                    "email": "jan.slabon@setasign.com",
                    "homepage": "https://www.setasign.com"
                },
                {
                    "name": "Maximilian Kresse",
                    "email": "maximilian.kresse@setasign.com",
                    "homepage": "https://www.setasign.com"
                }
            ],
            "description": "FPDI is a collection of PHP classes facilitating developers to read pages from existing PDF documents and use them as templates in FPDF. Because it is also possible to use FPDI with TCPDF, there are no fixed dependencies defined. Please see suggestions for packages which evaluates the dependencies automatically.",
            "homepage": "https://www.setasign.com/fpdi",
            "keywords": [
                "fpdf",
                "fpdi",
                "pdf"
            ],
            "support": {
                "issues": "https://github.com/Setasign/FPDI/issues",
                "source": "https://github.com/Setasign/FPDI/tree/v2.3.6"
            },
            "funding": [
                {
                    "url": "https://tidelift.com/funding/github/packagist/setasign/fpdi",
                    "type": "tidelift"
                }
            ],
            "time": "2021-02-11T11:37:01+00:00"
        },
        {
            "name": "symfony/console",
<<<<<<< HEAD
            "version": "v5.4.11",
            "source": {
                "type": "git",
                "url": "https://github.com/symfony/console.git",
                "reference": "535846c7ee6bc4dd027ca0d93220601456734b10"
            },
            "dist": {
                "type": "zip",
                "url": "https://api.github.com/repos/symfony/console/zipball/535846c7ee6bc4dd027ca0d93220601456734b10",
                "reference": "535846c7ee6bc4dd027ca0d93220601456734b10",
=======
            "version": "v5.4.12",
            "source": {
                "type": "git",
                "url": "https://github.com/symfony/console.git",
                "reference": "c072aa8f724c3af64e2c7a96b796a4863d24dba1"
            },
            "dist": {
                "type": "zip",
                "url": "https://api.github.com/repos/symfony/console/zipball/c072aa8f724c3af64e2c7a96b796a4863d24dba1",
                "reference": "c072aa8f724c3af64e2c7a96b796a4863d24dba1",
>>>>>>> 2bdb170d
                "shasum": ""
            },
            "require": {
                "php": ">=7.2.5",
                "symfony/deprecation-contracts": "^2.1|^3",
                "symfony/polyfill-mbstring": "~1.0",
                "symfony/polyfill-php73": "^1.9",
                "symfony/polyfill-php80": "^1.16",
                "symfony/service-contracts": "^1.1|^2|^3",
                "symfony/string": "^5.1|^6.0"
            },
            "conflict": {
                "psr/log": ">=3",
                "symfony/dependency-injection": "<4.4",
                "symfony/dotenv": "<5.1",
                "symfony/event-dispatcher": "<4.4",
                "symfony/lock": "<4.4",
                "symfony/process": "<4.4"
            },
            "provide": {
                "psr/log-implementation": "1.0|2.0"
            },
            "require-dev": {
                "psr/log": "^1|^2",
                "symfony/config": "^4.4|^5.0|^6.0",
                "symfony/dependency-injection": "^4.4|^5.0|^6.0",
                "symfony/event-dispatcher": "^4.4|^5.0|^6.0",
                "symfony/lock": "^4.4|^5.0|^6.0",
                "symfony/process": "^4.4|^5.0|^6.0",
                "symfony/var-dumper": "^4.4|^5.0|^6.0"
            },
            "suggest": {
                "psr/log": "For using the console logger",
                "symfony/event-dispatcher": "",
                "symfony/lock": "",
                "symfony/process": ""
            },
            "type": "library",
            "autoload": {
                "psr-4": {
                    "Symfony\\Component\\Console\\": ""
                },
                "exclude-from-classmap": [
                    "/Tests/"
                ]
            },
            "notification-url": "https://packagist.org/downloads/",
            "license": [
                "MIT"
            ],
            "authors": [
                {
                    "name": "Fabien Potencier",
                    "email": "fabien@symfony.com"
                },
                {
                    "name": "Symfony Community",
                    "homepage": "https://symfony.com/contributors"
                }
            ],
            "description": "Eases the creation of beautiful and testable command line interfaces",
            "homepage": "https://symfony.com",
            "keywords": [
                "cli",
                "command line",
                "console",
                "terminal"
            ],
            "support": {
<<<<<<< HEAD
                "source": "https://github.com/symfony/console/tree/v5.4.11"
=======
                "source": "https://github.com/symfony/console/tree/v5.4.12"
>>>>>>> 2bdb170d
            },
            "funding": [
                {
                    "url": "https://symfony.com/sponsor",
                    "type": "custom"
                },
                {
                    "url": "https://github.com/fabpot",
                    "type": "github"
                },
                {
                    "url": "https://tidelift.com/funding/github/packagist/symfony/symfony",
                    "type": "tidelift"
                }
            ],
<<<<<<< HEAD
            "time": "2022-07-22T10:42:43+00:00"
=======
            "time": "2022-08-17T13:18:05+00:00"
>>>>>>> 2bdb170d
        },
        {
            "name": "symfony/deprecation-contracts",
            "version": "v3.0.2",
            "source": {
                "type": "git",
                "url": "https://github.com/symfony/deprecation-contracts.git",
                "reference": "26954b3d62a6c5fd0ea8a2a00c0353a14978d05c"
            },
            "dist": {
                "type": "zip",
                "url": "https://api.github.com/repos/symfony/deprecation-contracts/zipball/26954b3d62a6c5fd0ea8a2a00c0353a14978d05c",
                "reference": "26954b3d62a6c5fd0ea8a2a00c0353a14978d05c",
                "shasum": ""
            },
            "require": {
                "php": ">=8.0.2"
            },
            "type": "library",
            "extra": {
                "branch-alias": {
                    "dev-main": "3.0-dev"
                },
                "thanks": {
                    "name": "symfony/contracts",
                    "url": "https://github.com/symfony/contracts"
                }
            },
            "autoload": {
                "files": [
                    "function.php"
                ]
            },
            "notification-url": "https://packagist.org/downloads/",
            "license": [
                "MIT"
            ],
            "authors": [
                {
                    "name": "Nicolas Grekas",
                    "email": "p@tchwork.com"
                },
                {
                    "name": "Symfony Community",
                    "homepage": "https://symfony.com/contributors"
                }
            ],
            "description": "A generic function and convention to trigger deprecation notices",
            "homepage": "https://symfony.com",
            "support": {
                "source": "https://github.com/symfony/deprecation-contracts/tree/v3.0.2"
            },
            "funding": [
                {
                    "url": "https://symfony.com/sponsor",
                    "type": "custom"
                },
                {
                    "url": "https://github.com/fabpot",
                    "type": "github"
                },
                {
                    "url": "https://tidelift.com/funding/github/packagist/symfony/symfony",
                    "type": "tidelift"
                }
            ],
            "time": "2022-01-02T09:55:41+00:00"
        },
        {
            "name": "symfony/event-dispatcher",
            "version": "v5.4.9",
            "source": {
                "type": "git",
                "url": "https://github.com/symfony/event-dispatcher.git",
                "reference": "8e6ce1cc0279e3ff3c8ff0f43813bc88d21ca1bc"
            },
            "dist": {
                "type": "zip",
                "url": "https://api.github.com/repos/symfony/event-dispatcher/zipball/8e6ce1cc0279e3ff3c8ff0f43813bc88d21ca1bc",
                "reference": "8e6ce1cc0279e3ff3c8ff0f43813bc88d21ca1bc",
                "shasum": ""
            },
            "require": {
                "php": ">=7.2.5",
                "symfony/deprecation-contracts": "^2.1|^3",
                "symfony/event-dispatcher-contracts": "^2|^3",
                "symfony/polyfill-php80": "^1.16"
            },
            "conflict": {
                "symfony/dependency-injection": "<4.4"
            },
            "provide": {
                "psr/event-dispatcher-implementation": "1.0",
                "symfony/event-dispatcher-implementation": "2.0"
            },
            "require-dev": {
                "psr/log": "^1|^2|^3",
                "symfony/config": "^4.4|^5.0|^6.0",
                "symfony/dependency-injection": "^4.4|^5.0|^6.0",
                "symfony/error-handler": "^4.4|^5.0|^6.0",
                "symfony/expression-language": "^4.4|^5.0|^6.0",
                "symfony/http-foundation": "^4.4|^5.0|^6.0",
                "symfony/service-contracts": "^1.1|^2|^3",
                "symfony/stopwatch": "^4.4|^5.0|^6.0"
            },
            "suggest": {
                "symfony/dependency-injection": "",
                "symfony/http-kernel": ""
            },
            "type": "library",
            "autoload": {
                "psr-4": {
                    "Symfony\\Component\\EventDispatcher\\": ""
                },
                "exclude-from-classmap": [
                    "/Tests/"
                ]
            },
            "notification-url": "https://packagist.org/downloads/",
            "license": [
                "MIT"
            ],
            "authors": [
                {
                    "name": "Fabien Potencier",
                    "email": "fabien@symfony.com"
                },
                {
                    "name": "Symfony Community",
                    "homepage": "https://symfony.com/contributors"
                }
            ],
            "description": "Provides tools that allow your application components to communicate with each other by dispatching events and listening to them",
            "homepage": "https://symfony.com",
            "support": {
                "source": "https://github.com/symfony/event-dispatcher/tree/v5.4.9"
            },
            "funding": [
                {
                    "url": "https://symfony.com/sponsor",
                    "type": "custom"
                },
                {
                    "url": "https://github.com/fabpot",
                    "type": "github"
                },
                {
                    "url": "https://tidelift.com/funding/github/packagist/symfony/symfony",
                    "type": "tidelift"
                }
            ],
            "time": "2022-05-05T16:45:39+00:00"
        },
        {
            "name": "symfony/event-dispatcher-contracts",
            "version": "v3.0.2",
            "source": {
                "type": "git",
                "url": "https://github.com/symfony/event-dispatcher-contracts.git",
                "reference": "7bc61cc2db649b4637d331240c5346dcc7708051"
            },
            "dist": {
                "type": "zip",
                "url": "https://api.github.com/repos/symfony/event-dispatcher-contracts/zipball/7bc61cc2db649b4637d331240c5346dcc7708051",
                "reference": "7bc61cc2db649b4637d331240c5346dcc7708051",
                "shasum": ""
            },
            "require": {
                "php": ">=8.0.2",
                "psr/event-dispatcher": "^1"
            },
            "suggest": {
                "symfony/event-dispatcher-implementation": ""
            },
            "type": "library",
            "extra": {
                "branch-alias": {
                    "dev-main": "3.0-dev"
                },
                "thanks": {
                    "name": "symfony/contracts",
                    "url": "https://github.com/symfony/contracts"
                }
            },
            "autoload": {
                "psr-4": {
                    "Symfony\\Contracts\\EventDispatcher\\": ""
                }
            },
            "notification-url": "https://packagist.org/downloads/",
            "license": [
                "MIT"
            ],
            "authors": [
                {
                    "name": "Nicolas Grekas",
                    "email": "p@tchwork.com"
                },
                {
                    "name": "Symfony Community",
                    "homepage": "https://symfony.com/contributors"
                }
            ],
            "description": "Generic abstractions related to dispatching event",
            "homepage": "https://symfony.com",
            "keywords": [
                "abstractions",
                "contracts",
                "decoupling",
                "interfaces",
                "interoperability",
                "standards"
            ],
            "support": {
                "source": "https://github.com/symfony/event-dispatcher-contracts/tree/v3.0.2"
            },
            "funding": [
                {
                    "url": "https://symfony.com/sponsor",
                    "type": "custom"
                },
                {
                    "url": "https://github.com/fabpot",
                    "type": "github"
                },
                {
                    "url": "https://tidelift.com/funding/github/packagist/symfony/symfony",
                    "type": "tidelift"
                }
            ],
            "time": "2022-01-02T09:55:41+00:00"
        },
        {
            "name": "symfony/filesystem",
<<<<<<< HEAD
            "version": "v6.0.11",
            "source": {
                "type": "git",
                "url": "https://github.com/symfony/filesystem.git",
                "reference": "33787a6b6e055245d5710697dfc4a9a2b896c032"
            },
            "dist": {
                "type": "zip",
                "url": "https://api.github.com/repos/symfony/filesystem/zipball/33787a6b6e055245d5710697dfc4a9a2b896c032",
                "reference": "33787a6b6e055245d5710697dfc4a9a2b896c032",
=======
            "version": "v6.0.12",
            "source": {
                "type": "git",
                "url": "https://github.com/symfony/filesystem.git",
                "reference": "a36b782dc19dce3ab7e47d4b92b13cefb3511da3"
            },
            "dist": {
                "type": "zip",
                "url": "https://api.github.com/repos/symfony/filesystem/zipball/a36b782dc19dce3ab7e47d4b92b13cefb3511da3",
                "reference": "a36b782dc19dce3ab7e47d4b92b13cefb3511da3",
>>>>>>> 2bdb170d
                "shasum": ""
            },
            "require": {
                "php": ">=8.0.2",
                "symfony/polyfill-ctype": "~1.8",
                "symfony/polyfill-mbstring": "~1.8"
            },
            "type": "library",
            "autoload": {
                "psr-4": {
                    "Symfony\\Component\\Filesystem\\": ""
                },
                "exclude-from-classmap": [
                    "/Tests/"
                ]
            },
            "notification-url": "https://packagist.org/downloads/",
            "license": [
                "MIT"
            ],
            "authors": [
                {
                    "name": "Fabien Potencier",
                    "email": "fabien@symfony.com"
                },
                {
                    "name": "Symfony Community",
                    "homepage": "https://symfony.com/contributors"
                }
            ],
            "description": "Provides basic utilities for the filesystem",
            "homepage": "https://symfony.com",
            "support": {
<<<<<<< HEAD
                "source": "https://github.com/symfony/filesystem/tree/v6.0.11"
=======
                "source": "https://github.com/symfony/filesystem/tree/v6.0.12"
>>>>>>> 2bdb170d
            },
            "funding": [
                {
                    "url": "https://symfony.com/sponsor",
                    "type": "custom"
                },
                {
                    "url": "https://github.com/fabpot",
                    "type": "github"
                },
                {
                    "url": "https://tidelift.com/funding/github/packagist/symfony/symfony",
                    "type": "tidelift"
                }
            ],
<<<<<<< HEAD
            "time": "2022-07-20T14:06:08+00:00"
=======
            "time": "2022-08-02T16:01:06+00:00"
>>>>>>> 2bdb170d
        },
        {
            "name": "symfony/finder",
            "version": "v5.4.11",
            "source": {
                "type": "git",
                "url": "https://github.com/symfony/finder.git",
                "reference": "7872a66f57caffa2916a584db1aa7f12adc76f8c"
            },
            "dist": {
                "type": "zip",
                "url": "https://api.github.com/repos/symfony/finder/zipball/7872a66f57caffa2916a584db1aa7f12adc76f8c",
                "reference": "7872a66f57caffa2916a584db1aa7f12adc76f8c",
                "shasum": ""
            },
            "require": {
                "php": ">=7.2.5",
                "symfony/deprecation-contracts": "^2.1|^3",
                "symfony/polyfill-php80": "^1.16"
            },
            "type": "library",
            "autoload": {
                "psr-4": {
                    "Symfony\\Component\\Finder\\": ""
                },
                "exclude-from-classmap": [
                    "/Tests/"
                ]
            },
            "notification-url": "https://packagist.org/downloads/",
            "license": [
                "MIT"
            ],
            "authors": [
                {
                    "name": "Fabien Potencier",
                    "email": "fabien@symfony.com"
                },
                {
                    "name": "Symfony Community",
                    "homepage": "https://symfony.com/contributors"
                }
            ],
            "description": "Finds files and directories via an intuitive fluent interface",
            "homepage": "https://symfony.com",
            "support": {
                "source": "https://github.com/symfony/finder/tree/v5.4.11"
            },
            "funding": [
                {
                    "url": "https://symfony.com/sponsor",
                    "type": "custom"
                },
                {
                    "url": "https://github.com/fabpot",
                    "type": "github"
                },
                {
                    "url": "https://tidelift.com/funding/github/packagist/symfony/symfony",
                    "type": "tidelift"
                }
            ],
            "time": "2022-07-29T07:37:50+00:00"
        },
        {
            "name": "symfony/http-client",
<<<<<<< HEAD
            "version": "v6.0.11",
            "source": {
                "type": "git",
                "url": "https://github.com/symfony/http-client.git",
                "reference": "49bef7df70f84a4f5d516eb268963779ca80320d"
            },
            "dist": {
                "type": "zip",
                "url": "https://api.github.com/repos/symfony/http-client/zipball/49bef7df70f84a4f5d516eb268963779ca80320d",
                "reference": "49bef7df70f84a4f5d516eb268963779ca80320d",
=======
            "version": "v6.0.12",
            "source": {
                "type": "git",
                "url": "https://github.com/symfony/http-client.git",
                "reference": "411f73ad1a797f327d100d27fa5d715b947a8272"
            },
            "dist": {
                "type": "zip",
                "url": "https://api.github.com/repos/symfony/http-client/zipball/411f73ad1a797f327d100d27fa5d715b947a8272",
                "reference": "411f73ad1a797f327d100d27fa5d715b947a8272",
>>>>>>> 2bdb170d
                "shasum": ""
            },
            "require": {
                "php": ">=8.0.2",
                "psr/log": "^1|^2|^3",
                "symfony/http-client-contracts": "^3",
                "symfony/service-contracts": "^1.0|^2|^3"
            },
            "provide": {
                "php-http/async-client-implementation": "*",
                "php-http/client-implementation": "*",
                "psr/http-client-implementation": "1.0",
                "symfony/http-client-implementation": "3.0"
            },
            "require-dev": {
                "amphp/amp": "^2.5",
                "amphp/http-client": "^4.2.1",
                "amphp/http-tunnel": "^1.0",
                "amphp/socket": "^1.1",
                "guzzlehttp/promises": "^1.4",
                "nyholm/psr7": "^1.0",
                "php-http/httplug": "^1.0|^2.0",
                "psr/http-client": "^1.0",
                "symfony/dependency-injection": "^5.4|^6.0",
                "symfony/http-kernel": "^5.4|^6.0",
                "symfony/process": "^5.4|^6.0",
                "symfony/stopwatch": "^5.4|^6.0"
            },
            "type": "library",
            "autoload": {
                "psr-4": {
                    "Symfony\\Component\\HttpClient\\": ""
                },
                "exclude-from-classmap": [
                    "/Tests/"
                ]
            },
            "notification-url": "https://packagist.org/downloads/",
            "license": [
                "MIT"
            ],
            "authors": [
                {
                    "name": "Nicolas Grekas",
                    "email": "p@tchwork.com"
                },
                {
                    "name": "Symfony Community",
                    "homepage": "https://symfony.com/contributors"
                }
            ],
            "description": "Provides powerful methods to fetch HTTP resources synchronously or asynchronously",
            "homepage": "https://symfony.com",
            "support": {
<<<<<<< HEAD
                "source": "https://github.com/symfony/http-client/tree/v6.0.11"
=======
                "source": "https://github.com/symfony/http-client/tree/v6.0.12"
>>>>>>> 2bdb170d
            },
            "funding": [
                {
                    "url": "https://symfony.com/sponsor",
                    "type": "custom"
                },
                {
                    "url": "https://github.com/fabpot",
                    "type": "github"
                },
                {
                    "url": "https://tidelift.com/funding/github/packagist/symfony/symfony",
                    "type": "tidelift"
                }
            ],
<<<<<<< HEAD
            "time": "2022-07-28T13:39:17+00:00"
=======
            "time": "2022-08-02T16:01:06+00:00"
>>>>>>> 2bdb170d
        },
        {
            "name": "symfony/http-client-contracts",
            "version": "v3.0.2",
            "source": {
                "type": "git",
                "url": "https://github.com/symfony/http-client-contracts.git",
                "reference": "4184b9b63af1edaf35b6a7974c6f1f9f33294129"
            },
            "dist": {
                "type": "zip",
                "url": "https://api.github.com/repos/symfony/http-client-contracts/zipball/4184b9b63af1edaf35b6a7974c6f1f9f33294129",
                "reference": "4184b9b63af1edaf35b6a7974c6f1f9f33294129",
                "shasum": ""
            },
            "require": {
                "php": ">=8.0.2"
            },
            "suggest": {
                "symfony/http-client-implementation": ""
            },
            "type": "library",
            "extra": {
                "branch-alias": {
                    "dev-main": "3.0-dev"
                },
                "thanks": {
                    "name": "symfony/contracts",
                    "url": "https://github.com/symfony/contracts"
                }
            },
            "autoload": {
                "psr-4": {
                    "Symfony\\Contracts\\HttpClient\\": ""
                }
            },
            "notification-url": "https://packagist.org/downloads/",
            "license": [
                "MIT"
            ],
            "authors": [
                {
                    "name": "Nicolas Grekas",
                    "email": "p@tchwork.com"
                },
                {
                    "name": "Symfony Community",
                    "homepage": "https://symfony.com/contributors"
                }
            ],
            "description": "Generic abstractions related to HTTP clients",
            "homepage": "https://symfony.com",
            "keywords": [
                "abstractions",
                "contracts",
                "decoupling",
                "interfaces",
                "interoperability",
                "standards"
            ],
            "support": {
                "source": "https://github.com/symfony/http-client-contracts/tree/v3.0.2"
            },
            "funding": [
                {
                    "url": "https://symfony.com/sponsor",
                    "type": "custom"
                },
                {
                    "url": "https://github.com/fabpot",
                    "type": "github"
                },
                {
                    "url": "https://tidelift.com/funding/github/packagist/symfony/symfony",
                    "type": "tidelift"
                }
            ],
            "time": "2022-04-12T16:11:42+00:00"
        },
        {
            "name": "symfony/mailer",
<<<<<<< HEAD
            "version": "v6.0.11",
            "source": {
                "type": "git",
                "url": "https://github.com/symfony/mailer.git",
                "reference": "4a787a257addd412eac53157d459f87f8e335037"
            },
            "dist": {
                "type": "zip",
                "url": "https://api.github.com/repos/symfony/mailer/zipball/4a787a257addd412eac53157d459f87f8e335037",
                "reference": "4a787a257addd412eac53157d459f87f8e335037",
=======
            "version": "v6.0.12",
            "source": {
                "type": "git",
                "url": "https://github.com/symfony/mailer.git",
                "reference": "45aad5f8cfb481130e83dc4cb867c0f576182ea9"
            },
            "dist": {
                "type": "zip",
                "url": "https://api.github.com/repos/symfony/mailer/zipball/45aad5f8cfb481130e83dc4cb867c0f576182ea9",
                "reference": "45aad5f8cfb481130e83dc4cb867c0f576182ea9",
>>>>>>> 2bdb170d
                "shasum": ""
            },
            "require": {
                "egulias/email-validator": "^2.1.10|^3",
                "php": ">=8.0.2",
                "psr/event-dispatcher": "^1",
                "psr/log": "^1|^2|^3",
                "symfony/event-dispatcher": "^5.4|^6.0",
                "symfony/mime": "^5.4|^6.0",
                "symfony/service-contracts": "^1.1|^2|^3"
            },
            "conflict": {
                "symfony/http-kernel": "<5.4"
            },
            "require-dev": {
                "symfony/http-client-contracts": "^1.1|^2|^3",
                "symfony/messenger": "^5.4|^6.0"
            },
            "type": "library",
            "autoload": {
                "psr-4": {
                    "Symfony\\Component\\Mailer\\": ""
                },
                "exclude-from-classmap": [
                    "/Tests/"
                ]
            },
            "notification-url": "https://packagist.org/downloads/",
            "license": [
                "MIT"
            ],
            "authors": [
                {
                    "name": "Fabien Potencier",
                    "email": "fabien@symfony.com"
                },
                {
                    "name": "Symfony Community",
                    "homepage": "https://symfony.com/contributors"
                }
            ],
            "description": "Helps sending emails",
            "homepage": "https://symfony.com",
            "support": {
<<<<<<< HEAD
                "source": "https://github.com/symfony/mailer/tree/v6.0.11"
=======
                "source": "https://github.com/symfony/mailer/tree/v6.0.12"
>>>>>>> 2bdb170d
            },
            "funding": [
                {
                    "url": "https://symfony.com/sponsor",
                    "type": "custom"
                },
                {
                    "url": "https://github.com/fabpot",
                    "type": "github"
                },
                {
                    "url": "https://tidelift.com/funding/github/packagist/symfony/symfony",
                    "type": "tidelift"
                }
            ],
<<<<<<< HEAD
            "time": "2022-07-27T15:50:26+00:00"
        },
        {
            "name": "symfony/mime",
            "version": "v6.0.11",
            "source": {
                "type": "git",
                "url": "https://github.com/symfony/mime.git",
                "reference": "c6f16f6789587348f6518b193d3499c0e1f5e5c5"
            },
            "dist": {
                "type": "zip",
                "url": "https://api.github.com/repos/symfony/mime/zipball/c6f16f6789587348f6518b193d3499c0e1f5e5c5",
                "reference": "c6f16f6789587348f6518b193d3499c0e1f5e5c5",
=======
            "time": "2022-08-03T05:17:36+00:00"
        },
        {
            "name": "symfony/mime",
            "version": "v6.0.12",
            "source": {
                "type": "git",
                "url": "https://github.com/symfony/mime.git",
                "reference": "02a11577f2f9522c783179712bdf6d2d3cb9fc1d"
            },
            "dist": {
                "type": "zip",
                "url": "https://api.github.com/repos/symfony/mime/zipball/02a11577f2f9522c783179712bdf6d2d3cb9fc1d",
                "reference": "02a11577f2f9522c783179712bdf6d2d3cb9fc1d",
>>>>>>> 2bdb170d
                "shasum": ""
            },
            "require": {
                "php": ">=8.0.2",
                "symfony/polyfill-intl-idn": "^1.10",
                "symfony/polyfill-mbstring": "^1.0"
            },
            "conflict": {
                "egulias/email-validator": "~3.0.0",
                "phpdocumentor/reflection-docblock": "<3.2.2",
                "phpdocumentor/type-resolver": "<1.4.0",
                "symfony/mailer": "<5.4"
            },
            "require-dev": {
                "egulias/email-validator": "^2.1.10|^3.1",
                "phpdocumentor/reflection-docblock": "^3.0|^4.0|^5.0",
                "symfony/dependency-injection": "^5.4|^6.0",
                "symfony/property-access": "^5.4|^6.0",
                "symfony/property-info": "^5.4|^6.0",
                "symfony/serializer": "^5.4|^6.0"
            },
            "type": "library",
            "autoload": {
                "psr-4": {
                    "Symfony\\Component\\Mime\\": ""
                },
                "exclude-from-classmap": [
                    "/Tests/"
                ]
            },
            "notification-url": "https://packagist.org/downloads/",
            "license": [
                "MIT"
            ],
            "authors": [
                {
                    "name": "Fabien Potencier",
                    "email": "fabien@symfony.com"
                },
                {
                    "name": "Symfony Community",
                    "homepage": "https://symfony.com/contributors"
                }
            ],
            "description": "Allows manipulating MIME messages",
            "homepage": "https://symfony.com",
            "keywords": [
                "mime",
                "mime-type"
            ],
            "support": {
<<<<<<< HEAD
                "source": "https://github.com/symfony/mime/tree/v6.0.11"
=======
                "source": "https://github.com/symfony/mime/tree/v6.0.12"
>>>>>>> 2bdb170d
            },
            "funding": [
                {
                    "url": "https://symfony.com/sponsor",
                    "type": "custom"
                },
                {
                    "url": "https://github.com/fabpot",
                    "type": "github"
                },
                {
                    "url": "https://tidelift.com/funding/github/packagist/symfony/symfony",
                    "type": "tidelift"
                }
            ],
<<<<<<< HEAD
            "time": "2022-07-20T13:45:53+00:00"
=======
            "time": "2022-08-19T14:25:15+00:00"
>>>>>>> 2bdb170d
        },
        {
            "name": "symfony/polyfill-ctype",
            "version": "v1.26.0",
            "source": {
                "type": "git",
                "url": "https://github.com/symfony/polyfill-ctype.git",
                "reference": "6fd1b9a79f6e3cf65f9e679b23af304cd9e010d4"
            },
            "dist": {
                "type": "zip",
                "url": "https://api.github.com/repos/symfony/polyfill-ctype/zipball/6fd1b9a79f6e3cf65f9e679b23af304cd9e010d4",
                "reference": "6fd1b9a79f6e3cf65f9e679b23af304cd9e010d4",
                "shasum": ""
            },
            "require": {
                "php": ">=7.1"
            },
            "provide": {
                "ext-ctype": "*"
            },
            "suggest": {
                "ext-ctype": "For best performance"
            },
            "type": "library",
            "extra": {
                "branch-alias": {
                    "dev-main": "1.26-dev"
                },
                "thanks": {
                    "name": "symfony/polyfill",
                    "url": "https://github.com/symfony/polyfill"
                }
            },
            "autoload": {
                "files": [
                    "bootstrap.php"
                ],
                "psr-4": {
                    "Symfony\\Polyfill\\Ctype\\": ""
                }
            },
            "notification-url": "https://packagist.org/downloads/",
            "license": [
                "MIT"
            ],
            "authors": [
                {
                    "name": "Gert de Pagter",
                    "email": "BackEndTea@gmail.com"
                },
                {
                    "name": "Symfony Community",
                    "homepage": "https://symfony.com/contributors"
                }
            ],
            "description": "Symfony polyfill for ctype functions",
            "homepage": "https://symfony.com",
            "keywords": [
                "compatibility",
                "ctype",
                "polyfill",
                "portable"
            ],
            "support": {
                "source": "https://github.com/symfony/polyfill-ctype/tree/v1.26.0"
            },
            "funding": [
                {
                    "url": "https://symfony.com/sponsor",
                    "type": "custom"
                },
                {
                    "url": "https://github.com/fabpot",
                    "type": "github"
                },
                {
                    "url": "https://tidelift.com/funding/github/packagist/symfony/symfony",
                    "type": "tidelift"
                }
            ],
            "time": "2022-05-24T11:49:31+00:00"
        },
        {
            "name": "symfony/polyfill-iconv",
            "version": "v1.26.0",
            "source": {
                "type": "git",
                "url": "https://github.com/symfony/polyfill-iconv.git",
                "reference": "143f1881e655bebca1312722af8068de235ae5dc"
            },
            "dist": {
                "type": "zip",
                "url": "https://api.github.com/repos/symfony/polyfill-iconv/zipball/143f1881e655bebca1312722af8068de235ae5dc",
                "reference": "143f1881e655bebca1312722af8068de235ae5dc",
                "shasum": ""
            },
            "require": {
                "php": ">=7.1"
            },
            "provide": {
                "ext-iconv": "*"
            },
            "suggest": {
                "ext-iconv": "For best performance"
            },
            "type": "library",
            "extra": {
                "branch-alias": {
                    "dev-main": "1.26-dev"
                },
                "thanks": {
                    "name": "symfony/polyfill",
                    "url": "https://github.com/symfony/polyfill"
                }
            },
            "autoload": {
                "files": [
                    "bootstrap.php"
                ],
                "psr-4": {
                    "Symfony\\Polyfill\\Iconv\\": ""
                }
            },
            "notification-url": "https://packagist.org/downloads/",
            "license": [
                "MIT"
            ],
            "authors": [
                {
                    "name": "Nicolas Grekas",
                    "email": "p@tchwork.com"
                },
                {
                    "name": "Symfony Community",
                    "homepage": "https://symfony.com/contributors"
                }
            ],
            "description": "Symfony polyfill for the Iconv extension",
            "homepage": "https://symfony.com",
            "keywords": [
                "compatibility",
                "iconv",
                "polyfill",
                "portable",
                "shim"
            ],
            "support": {
                "source": "https://github.com/symfony/polyfill-iconv/tree/v1.26.0"
            },
            "funding": [
                {
                    "url": "https://symfony.com/sponsor",
                    "type": "custom"
                },
                {
                    "url": "https://github.com/fabpot",
                    "type": "github"
                },
                {
                    "url": "https://tidelift.com/funding/github/packagist/symfony/symfony",
                    "type": "tidelift"
                }
            ],
            "time": "2022-05-24T11:49:31+00:00"
        },
        {
            "name": "symfony/polyfill-intl-grapheme",
            "version": "v1.26.0",
            "source": {
                "type": "git",
                "url": "https://github.com/symfony/polyfill-intl-grapheme.git",
                "reference": "433d05519ce6990bf3530fba6957499d327395c2"
            },
            "dist": {
                "type": "zip",
                "url": "https://api.github.com/repos/symfony/polyfill-intl-grapheme/zipball/433d05519ce6990bf3530fba6957499d327395c2",
                "reference": "433d05519ce6990bf3530fba6957499d327395c2",
                "shasum": ""
            },
            "require": {
                "php": ">=7.1"
            },
            "suggest": {
                "ext-intl": "For best performance"
            },
            "type": "library",
            "extra": {
                "branch-alias": {
                    "dev-main": "1.26-dev"
                },
                "thanks": {
                    "name": "symfony/polyfill",
                    "url": "https://github.com/symfony/polyfill"
                }
            },
            "autoload": {
                "files": [
                    "bootstrap.php"
                ],
                "psr-4": {
                    "Symfony\\Polyfill\\Intl\\Grapheme\\": ""
                }
            },
            "notification-url": "https://packagist.org/downloads/",
            "license": [
                "MIT"
            ],
            "authors": [
                {
                    "name": "Nicolas Grekas",
                    "email": "p@tchwork.com"
                },
                {
                    "name": "Symfony Community",
                    "homepage": "https://symfony.com/contributors"
                }
            ],
            "description": "Symfony polyfill for intl's grapheme_* functions",
            "homepage": "https://symfony.com",
            "keywords": [
                "compatibility",
                "grapheme",
                "intl",
                "polyfill",
                "portable",
                "shim"
            ],
            "support": {
                "source": "https://github.com/symfony/polyfill-intl-grapheme/tree/v1.26.0"
            },
            "funding": [
                {
                    "url": "https://symfony.com/sponsor",
                    "type": "custom"
                },
                {
                    "url": "https://github.com/fabpot",
                    "type": "github"
                },
                {
                    "url": "https://tidelift.com/funding/github/packagist/symfony/symfony",
                    "type": "tidelift"
                }
            ],
            "time": "2022-05-24T11:49:31+00:00"
        },
        {
            "name": "symfony/polyfill-intl-idn",
            "version": "v1.26.0",
            "source": {
                "type": "git",
                "url": "https://github.com/symfony/polyfill-intl-idn.git",
                "reference": "59a8d271f00dd0e4c2e518104cc7963f655a1aa8"
            },
            "dist": {
                "type": "zip",
                "url": "https://api.github.com/repos/symfony/polyfill-intl-idn/zipball/59a8d271f00dd0e4c2e518104cc7963f655a1aa8",
                "reference": "59a8d271f00dd0e4c2e518104cc7963f655a1aa8",
                "shasum": ""
            },
            "require": {
                "php": ">=7.1",
                "symfony/polyfill-intl-normalizer": "^1.10",
                "symfony/polyfill-php72": "^1.10"
            },
            "suggest": {
                "ext-intl": "For best performance"
            },
            "type": "library",
            "extra": {
                "branch-alias": {
                    "dev-main": "1.26-dev"
                },
                "thanks": {
                    "name": "symfony/polyfill",
                    "url": "https://github.com/symfony/polyfill"
                }
            },
            "autoload": {
                "files": [
                    "bootstrap.php"
                ],
                "psr-4": {
                    "Symfony\\Polyfill\\Intl\\Idn\\": ""
                }
            },
            "notification-url": "https://packagist.org/downloads/",
            "license": [
                "MIT"
            ],
            "authors": [
                {
                    "name": "Laurent Bassin",
                    "email": "laurent@bassin.info"
                },
                {
                    "name": "Trevor Rowbotham",
                    "email": "trevor.rowbotham@pm.me"
                },
                {
                    "name": "Symfony Community",
                    "homepage": "https://symfony.com/contributors"
                }
            ],
            "description": "Symfony polyfill for intl's idn_to_ascii and idn_to_utf8 functions",
            "homepage": "https://symfony.com",
            "keywords": [
                "compatibility",
                "idn",
                "intl",
                "polyfill",
                "portable",
                "shim"
            ],
            "support": {
                "source": "https://github.com/symfony/polyfill-intl-idn/tree/v1.26.0"
            },
            "funding": [
                {
                    "url": "https://symfony.com/sponsor",
                    "type": "custom"
                },
                {
                    "url": "https://github.com/fabpot",
                    "type": "github"
                },
                {
                    "url": "https://tidelift.com/funding/github/packagist/symfony/symfony",
                    "type": "tidelift"
                }
            ],
            "time": "2022-05-24T11:49:31+00:00"
        },
        {
            "name": "symfony/polyfill-intl-normalizer",
            "version": "v1.26.0",
            "source": {
                "type": "git",
                "url": "https://github.com/symfony/polyfill-intl-normalizer.git",
                "reference": "219aa369ceff116e673852dce47c3a41794c14bd"
            },
            "dist": {
                "type": "zip",
                "url": "https://api.github.com/repos/symfony/polyfill-intl-normalizer/zipball/219aa369ceff116e673852dce47c3a41794c14bd",
                "reference": "219aa369ceff116e673852dce47c3a41794c14bd",
                "shasum": ""
            },
            "require": {
                "php": ">=7.1"
            },
            "suggest": {
                "ext-intl": "For best performance"
            },
            "type": "library",
            "extra": {
                "branch-alias": {
                    "dev-main": "1.26-dev"
                },
                "thanks": {
                    "name": "symfony/polyfill",
                    "url": "https://github.com/symfony/polyfill"
                }
            },
            "autoload": {
                "files": [
                    "bootstrap.php"
                ],
                "psr-4": {
                    "Symfony\\Polyfill\\Intl\\Normalizer\\": ""
                },
                "classmap": [
                    "Resources/stubs"
                ]
            },
            "notification-url": "https://packagist.org/downloads/",
            "license": [
                "MIT"
            ],
            "authors": [
                {
                    "name": "Nicolas Grekas",
                    "email": "p@tchwork.com"
                },
                {
                    "name": "Symfony Community",
                    "homepage": "https://symfony.com/contributors"
                }
            ],
            "description": "Symfony polyfill for intl's Normalizer class and related functions",
            "homepage": "https://symfony.com",
            "keywords": [
                "compatibility",
                "intl",
                "normalizer",
                "polyfill",
                "portable",
                "shim"
            ],
            "support": {
                "source": "https://github.com/symfony/polyfill-intl-normalizer/tree/v1.26.0"
            },
            "funding": [
                {
                    "url": "https://symfony.com/sponsor",
                    "type": "custom"
                },
                {
                    "url": "https://github.com/fabpot",
                    "type": "github"
                },
                {
                    "url": "https://tidelift.com/funding/github/packagist/symfony/symfony",
                    "type": "tidelift"
                }
            ],
            "time": "2022-05-24T11:49:31+00:00"
        },
        {
            "name": "symfony/polyfill-mbstring",
            "version": "v1.26.0",
            "source": {
                "type": "git",
                "url": "https://github.com/symfony/polyfill-mbstring.git",
                "reference": "9344f9cb97f3b19424af1a21a3b0e75b0a7d8d7e"
            },
            "dist": {
                "type": "zip",
                "url": "https://api.github.com/repos/symfony/polyfill-mbstring/zipball/9344f9cb97f3b19424af1a21a3b0e75b0a7d8d7e",
                "reference": "9344f9cb97f3b19424af1a21a3b0e75b0a7d8d7e",
                "shasum": ""
            },
            "require": {
                "php": ">=7.1"
            },
            "provide": {
                "ext-mbstring": "*"
            },
            "suggest": {
                "ext-mbstring": "For best performance"
            },
            "type": "library",
            "extra": {
                "branch-alias": {
                    "dev-main": "1.26-dev"
                },
                "thanks": {
                    "name": "symfony/polyfill",
                    "url": "https://github.com/symfony/polyfill"
                }
            },
            "autoload": {
                "files": [
                    "bootstrap.php"
                ],
                "psr-4": {
                    "Symfony\\Polyfill\\Mbstring\\": ""
                }
            },
            "notification-url": "https://packagist.org/downloads/",
            "license": [
                "MIT"
            ],
            "authors": [
                {
                    "name": "Nicolas Grekas",
                    "email": "p@tchwork.com"
                },
                {
                    "name": "Symfony Community",
                    "homepage": "https://symfony.com/contributors"
                }
            ],
            "description": "Symfony polyfill for the Mbstring extension",
            "homepage": "https://symfony.com",
            "keywords": [
                "compatibility",
                "mbstring",
                "polyfill",
                "portable",
                "shim"
            ],
            "support": {
                "source": "https://github.com/symfony/polyfill-mbstring/tree/v1.26.0"
            },
            "funding": [
                {
                    "url": "https://symfony.com/sponsor",
                    "type": "custom"
                },
                {
                    "url": "https://github.com/fabpot",
                    "type": "github"
                },
                {
                    "url": "https://tidelift.com/funding/github/packagist/symfony/symfony",
                    "type": "tidelift"
                }
            ],
            "time": "2022-05-24T11:49:31+00:00"
        },
        {
            "name": "symfony/polyfill-php72",
            "version": "v1.26.0",
            "source": {
                "type": "git",
                "url": "https://github.com/symfony/polyfill-php72.git",
                "reference": "bf44a9fd41feaac72b074de600314a93e2ae78e2"
            },
            "dist": {
                "type": "zip",
                "url": "https://api.github.com/repos/symfony/polyfill-php72/zipball/bf44a9fd41feaac72b074de600314a93e2ae78e2",
                "reference": "bf44a9fd41feaac72b074de600314a93e2ae78e2",
                "shasum": ""
            },
            "require": {
                "php": ">=7.1"
            },
            "type": "library",
            "extra": {
                "branch-alias": {
                    "dev-main": "1.26-dev"
                },
                "thanks": {
                    "name": "symfony/polyfill",
                    "url": "https://github.com/symfony/polyfill"
                }
            },
            "autoload": {
                "files": [
                    "bootstrap.php"
                ],
                "psr-4": {
                    "Symfony\\Polyfill\\Php72\\": ""
                }
            },
            "notification-url": "https://packagist.org/downloads/",
            "license": [
                "MIT"
            ],
            "authors": [
                {
                    "name": "Nicolas Grekas",
                    "email": "p@tchwork.com"
                },
                {
                    "name": "Symfony Community",
                    "homepage": "https://symfony.com/contributors"
                }
            ],
            "description": "Symfony polyfill backporting some PHP 7.2+ features to lower PHP versions",
            "homepage": "https://symfony.com",
            "keywords": [
                "compatibility",
                "polyfill",
                "portable",
                "shim"
            ],
            "support": {
                "source": "https://github.com/symfony/polyfill-php72/tree/v1.26.0"
            },
            "funding": [
                {
                    "url": "https://symfony.com/sponsor",
                    "type": "custom"
                },
                {
                    "url": "https://github.com/fabpot",
                    "type": "github"
                },
                {
                    "url": "https://tidelift.com/funding/github/packagist/symfony/symfony",
                    "type": "tidelift"
                }
            ],
            "time": "2022-05-24T11:49:31+00:00"
        },
        {
            "name": "symfony/polyfill-php73",
            "version": "v1.26.0",
            "source": {
                "type": "git",
                "url": "https://github.com/symfony/polyfill-php73.git",
                "reference": "e440d35fa0286f77fb45b79a03fedbeda9307e85"
            },
            "dist": {
                "type": "zip",
                "url": "https://api.github.com/repos/symfony/polyfill-php73/zipball/e440d35fa0286f77fb45b79a03fedbeda9307e85",
                "reference": "e440d35fa0286f77fb45b79a03fedbeda9307e85",
                "shasum": ""
            },
            "require": {
                "php": ">=7.1"
            },
            "type": "library",
            "extra": {
                "branch-alias": {
                    "dev-main": "1.26-dev"
                },
                "thanks": {
                    "name": "symfony/polyfill",
                    "url": "https://github.com/symfony/polyfill"
                }
            },
            "autoload": {
                "files": [
                    "bootstrap.php"
                ],
                "psr-4": {
                    "Symfony\\Polyfill\\Php73\\": ""
                },
                "classmap": [
                    "Resources/stubs"
                ]
            },
            "notification-url": "https://packagist.org/downloads/",
            "license": [
                "MIT"
            ],
            "authors": [
                {
                    "name": "Nicolas Grekas",
                    "email": "p@tchwork.com"
                },
                {
                    "name": "Symfony Community",
                    "homepage": "https://symfony.com/contributors"
                }
            ],
            "description": "Symfony polyfill backporting some PHP 7.3+ features to lower PHP versions",
            "homepage": "https://symfony.com",
            "keywords": [
                "compatibility",
                "polyfill",
                "portable",
                "shim"
            ],
            "support": {
                "source": "https://github.com/symfony/polyfill-php73/tree/v1.26.0"
            },
            "funding": [
                {
                    "url": "https://symfony.com/sponsor",
                    "type": "custom"
                },
                {
                    "url": "https://github.com/fabpot",
                    "type": "github"
                },
                {
                    "url": "https://tidelift.com/funding/github/packagist/symfony/symfony",
                    "type": "tidelift"
                }
            ],
            "time": "2022-05-24T11:49:31+00:00"
        },
        {
            "name": "symfony/polyfill-php80",
            "version": "v1.26.0",
            "source": {
                "type": "git",
                "url": "https://github.com/symfony/polyfill-php80.git",
                "reference": "cfa0ae98841b9e461207c13ab093d76b0fa7bace"
            },
            "dist": {
                "type": "zip",
                "url": "https://api.github.com/repos/symfony/polyfill-php80/zipball/cfa0ae98841b9e461207c13ab093d76b0fa7bace",
                "reference": "cfa0ae98841b9e461207c13ab093d76b0fa7bace",
                "shasum": ""
            },
            "require": {
                "php": ">=7.1"
            },
            "type": "library",
            "extra": {
                "branch-alias": {
                    "dev-main": "1.26-dev"
                },
                "thanks": {
                    "name": "symfony/polyfill",
                    "url": "https://github.com/symfony/polyfill"
                }
            },
            "autoload": {
                "files": [
                    "bootstrap.php"
                ],
                "psr-4": {
                    "Symfony\\Polyfill\\Php80\\": ""
                },
                "classmap": [
                    "Resources/stubs"
                ]
            },
            "notification-url": "https://packagist.org/downloads/",
            "license": [
                "MIT"
            ],
            "authors": [
                {
                    "name": "Ion Bazan",
                    "email": "ion.bazan@gmail.com"
                },
                {
                    "name": "Nicolas Grekas",
                    "email": "p@tchwork.com"
                },
                {
                    "name": "Symfony Community",
                    "homepage": "https://symfony.com/contributors"
                }
            ],
            "description": "Symfony polyfill backporting some PHP 8.0+ features to lower PHP versions",
            "homepage": "https://symfony.com",
            "keywords": [
                "compatibility",
                "polyfill",
                "portable",
                "shim"
            ],
            "support": {
                "source": "https://github.com/symfony/polyfill-php80/tree/v1.26.0"
            },
            "funding": [
                {
                    "url": "https://symfony.com/sponsor",
                    "type": "custom"
                },
                {
                    "url": "https://github.com/fabpot",
                    "type": "github"
                },
                {
                    "url": "https://tidelift.com/funding/github/packagist/symfony/symfony",
                    "type": "tidelift"
                }
            ],
            "time": "2022-05-10T07:21:04+00:00"
        },
        {
            "name": "symfony/process",
            "version": "v5.4.11",
            "source": {
                "type": "git",
                "url": "https://github.com/symfony/process.git",
                "reference": "6e75fe6874cbc7e4773d049616ab450eff537bf1"
            },
            "dist": {
                "type": "zip",
                "url": "https://api.github.com/repos/symfony/process/zipball/6e75fe6874cbc7e4773d049616ab450eff537bf1",
                "reference": "6e75fe6874cbc7e4773d049616ab450eff537bf1",
                "shasum": ""
            },
            "require": {
                "php": ">=7.2.5",
                "symfony/polyfill-php80": "^1.16"
            },
            "type": "library",
            "autoload": {
                "psr-4": {
                    "Symfony\\Component\\Process\\": ""
                },
                "exclude-from-classmap": [
                    "/Tests/"
                ]
            },
            "notification-url": "https://packagist.org/downloads/",
            "license": [
                "MIT"
            ],
            "authors": [
                {
                    "name": "Fabien Potencier",
                    "email": "fabien@symfony.com"
                },
                {
                    "name": "Symfony Community",
                    "homepage": "https://symfony.com/contributors"
                }
            ],
            "description": "Executes commands in sub-processes",
            "homepage": "https://symfony.com",
            "support": {
                "source": "https://github.com/symfony/process/tree/v5.4.11"
            },
            "funding": [
                {
                    "url": "https://symfony.com/sponsor",
                    "type": "custom"
                },
                {
                    "url": "https://github.com/fabpot",
                    "type": "github"
                },
                {
                    "url": "https://tidelift.com/funding/github/packagist/symfony/symfony",
                    "type": "tidelift"
                }
            ],
            "time": "2022-06-27T16:58:25+00:00"
        },
        {
            "name": "symfony/service-contracts",
            "version": "v3.0.2",
            "source": {
                "type": "git",
                "url": "https://github.com/symfony/service-contracts.git",
                "reference": "d78d39c1599bd1188b8e26bb341da52c3c6d8a66"
            },
            "dist": {
                "type": "zip",
                "url": "https://api.github.com/repos/symfony/service-contracts/zipball/d78d39c1599bd1188b8e26bb341da52c3c6d8a66",
                "reference": "d78d39c1599bd1188b8e26bb341da52c3c6d8a66",
                "shasum": ""
            },
            "require": {
                "php": ">=8.0.2",
                "psr/container": "^2.0"
            },
            "conflict": {
                "ext-psr": "<1.1|>=2"
            },
            "suggest": {
                "symfony/service-implementation": ""
            },
            "type": "library",
            "extra": {
                "branch-alias": {
                    "dev-main": "3.0-dev"
                },
                "thanks": {
                    "name": "symfony/contracts",
                    "url": "https://github.com/symfony/contracts"
                }
            },
            "autoload": {
                "psr-4": {
                    "Symfony\\Contracts\\Service\\": ""
                }
            },
            "notification-url": "https://packagist.org/downloads/",
            "license": [
                "MIT"
            ],
            "authors": [
                {
                    "name": "Nicolas Grekas",
                    "email": "p@tchwork.com"
                },
                {
                    "name": "Symfony Community",
                    "homepage": "https://symfony.com/contributors"
                }
            ],
            "description": "Generic abstractions related to writing services",
            "homepage": "https://symfony.com",
            "keywords": [
                "abstractions",
                "contracts",
                "decoupling",
                "interfaces",
                "interoperability",
                "standards"
            ],
            "support": {
                "source": "https://github.com/symfony/service-contracts/tree/v3.0.2"
            },
            "funding": [
                {
                    "url": "https://symfony.com/sponsor",
                    "type": "custom"
                },
                {
                    "url": "https://github.com/fabpot",
                    "type": "github"
                },
                {
                    "url": "https://tidelift.com/funding/github/packagist/symfony/symfony",
                    "type": "tidelift"
                }
            ],
            "time": "2022-05-30T19:17:58+00:00"
        },
        {
            "name": "symfony/string",
<<<<<<< HEAD
            "version": "v6.0.11",
            "source": {
                "type": "git",
                "url": "https://github.com/symfony/string.git",
                "reference": "042b6bf0f6ccca6d456a0572eb788cfb8b1ff809"
            },
            "dist": {
                "type": "zip",
                "url": "https://api.github.com/repos/symfony/string/zipball/042b6bf0f6ccca6d456a0572eb788cfb8b1ff809",
                "reference": "042b6bf0f6ccca6d456a0572eb788cfb8b1ff809",
=======
            "version": "v6.0.12",
            "source": {
                "type": "git",
                "url": "https://github.com/symfony/string.git",
                "reference": "3a975ba1a1508ad97df45f4590f55b7cc4c1a0a0"
            },
            "dist": {
                "type": "zip",
                "url": "https://api.github.com/repos/symfony/string/zipball/3a975ba1a1508ad97df45f4590f55b7cc4c1a0a0",
                "reference": "3a975ba1a1508ad97df45f4590f55b7cc4c1a0a0",
>>>>>>> 2bdb170d
                "shasum": ""
            },
            "require": {
                "php": ">=8.0.2",
                "symfony/polyfill-ctype": "~1.8",
                "symfony/polyfill-intl-grapheme": "~1.0",
                "symfony/polyfill-intl-normalizer": "~1.0",
                "symfony/polyfill-mbstring": "~1.0"
            },
            "conflict": {
                "symfony/translation-contracts": "<2.0"
            },
            "require-dev": {
                "symfony/error-handler": "^5.4|^6.0",
                "symfony/http-client": "^5.4|^6.0",
                "symfony/translation-contracts": "^2.0|^3.0",
                "symfony/var-exporter": "^5.4|^6.0"
            },
            "type": "library",
            "autoload": {
                "files": [
                    "Resources/functions.php"
                ],
                "psr-4": {
                    "Symfony\\Component\\String\\": ""
                },
                "exclude-from-classmap": [
                    "/Tests/"
                ]
            },
            "notification-url": "https://packagist.org/downloads/",
            "license": [
                "MIT"
            ],
            "authors": [
                {
                    "name": "Nicolas Grekas",
                    "email": "p@tchwork.com"
                },
                {
                    "name": "Symfony Community",
                    "homepage": "https://symfony.com/contributors"
                }
            ],
            "description": "Provides an object-oriented API to strings and deals with bytes, UTF-8 code points and grapheme clusters in a unified way",
            "homepage": "https://symfony.com",
            "keywords": [
                "grapheme",
                "i18n",
                "string",
                "unicode",
                "utf-8",
                "utf8"
            ],
            "support": {
<<<<<<< HEAD
                "source": "https://github.com/symfony/string/tree/v6.0.11"
=======
                "source": "https://github.com/symfony/string/tree/v6.0.12"
>>>>>>> 2bdb170d
            },
            "funding": [
                {
                    "url": "https://symfony.com/sponsor",
                    "type": "custom"
                },
                {
                    "url": "https://github.com/fabpot",
                    "type": "github"
                },
                {
                    "url": "https://tidelift.com/funding/github/packagist/symfony/symfony",
                    "type": "tidelift"
                }
            ],
<<<<<<< HEAD
            "time": "2022-07-27T15:50:26+00:00"
=======
            "time": "2022-08-12T18:05:20+00:00"
>>>>>>> 2bdb170d
        },
        {
            "name": "symfony/var-dumper",
            "version": "v6.0.11",
            "source": {
                "type": "git",
                "url": "https://github.com/symfony/var-dumper.git",
                "reference": "2672bdc01c1971e3d8879ce153ec4c3621be5f07"
            },
            "dist": {
                "type": "zip",
                "url": "https://api.github.com/repos/symfony/var-dumper/zipball/2672bdc01c1971e3d8879ce153ec4c3621be5f07",
                "reference": "2672bdc01c1971e3d8879ce153ec4c3621be5f07",
                "shasum": ""
            },
            "require": {
                "php": ">=8.0.2",
                "symfony/polyfill-mbstring": "~1.0"
            },
            "conflict": {
                "phpunit/phpunit": "<5.4.3",
                "symfony/console": "<5.4"
            },
            "require-dev": {
                "ext-iconv": "*",
                "symfony/console": "^5.4|^6.0",
                "symfony/process": "^5.4|^6.0",
                "symfony/uid": "^5.4|^6.0",
                "twig/twig": "^2.13|^3.0.4"
            },
            "suggest": {
                "ext-iconv": "To convert non-UTF-8 strings to UTF-8 (or symfony/polyfill-iconv in case ext-iconv cannot be used).",
                "ext-intl": "To show region name in time zone dump",
                "symfony/console": "To use the ServerDumpCommand and/or the bin/var-dump-server script"
            },
            "bin": [
                "Resources/bin/var-dump-server"
            ],
            "type": "library",
            "autoload": {
                "files": [
                    "Resources/functions/dump.php"
                ],
                "psr-4": {
                    "Symfony\\Component\\VarDumper\\": ""
                },
                "exclude-from-classmap": [
                    "/Tests/"
                ]
            },
            "notification-url": "https://packagist.org/downloads/",
            "license": [
                "MIT"
            ],
            "authors": [
                {
                    "name": "Nicolas Grekas",
                    "email": "p@tchwork.com"
                },
                {
                    "name": "Symfony Community",
                    "homepage": "https://symfony.com/contributors"
                }
            ],
            "description": "Provides mechanisms for walking through any arbitrary PHP variable",
            "homepage": "https://symfony.com",
            "keywords": [
                "debug",
                "dump"
            ],
            "support": {
                "source": "https://github.com/symfony/var-dumper/tree/v6.0.11"
            },
            "funding": [
                {
                    "url": "https://symfony.com/sponsor",
                    "type": "custom"
                },
                {
                    "url": "https://github.com/fabpot",
                    "type": "github"
                },
                {
                    "url": "https://tidelift.com/funding/github/packagist/symfony/symfony",
                    "type": "tidelift"
                }
            ],
            "time": "2022-07-20T13:45:53+00:00"
        },
        {
            "name": "symfony/yaml",
<<<<<<< HEAD
            "version": "v5.4.11",
            "source": {
                "type": "git",
                "url": "https://github.com/symfony/yaml.git",
                "reference": "05d4ea560f3402c6c116afd99fdc66e60eda227e"
            },
            "dist": {
                "type": "zip",
                "url": "https://api.github.com/repos/symfony/yaml/zipball/05d4ea560f3402c6c116afd99fdc66e60eda227e",
                "reference": "05d4ea560f3402c6c116afd99fdc66e60eda227e",
=======
            "version": "v5.4.12",
            "source": {
                "type": "git",
                "url": "https://github.com/symfony/yaml.git",
                "reference": "7a3aa21ac8ab1a96cc6de5bbcab4bc9fc943b18c"
            },
            "dist": {
                "type": "zip",
                "url": "https://api.github.com/repos/symfony/yaml/zipball/7a3aa21ac8ab1a96cc6de5bbcab4bc9fc943b18c",
                "reference": "7a3aa21ac8ab1a96cc6de5bbcab4bc9fc943b18c",
>>>>>>> 2bdb170d
                "shasum": ""
            },
            "require": {
                "php": ">=7.2.5",
                "symfony/deprecation-contracts": "^2.1|^3",
                "symfony/polyfill-ctype": "^1.8"
            },
            "conflict": {
                "symfony/console": "<5.3"
            },
            "require-dev": {
                "symfony/console": "^5.3|^6.0"
            },
            "suggest": {
                "symfony/console": "For validating YAML files using the lint command"
            },
            "bin": [
                "Resources/bin/yaml-lint"
            ],
            "type": "library",
            "autoload": {
                "psr-4": {
                    "Symfony\\Component\\Yaml\\": ""
                },
                "exclude-from-classmap": [
                    "/Tests/"
                ]
            },
            "notification-url": "https://packagist.org/downloads/",
            "license": [
                "MIT"
            ],
            "authors": [
                {
                    "name": "Fabien Potencier",
                    "email": "fabien@symfony.com"
                },
                {
                    "name": "Symfony Community",
                    "homepage": "https://symfony.com/contributors"
                }
            ],
            "description": "Loads and dumps YAML files",
            "homepage": "https://symfony.com",
            "support": {
<<<<<<< HEAD
                "source": "https://github.com/symfony/yaml/tree/v5.4.11"
=======
                "source": "https://github.com/symfony/yaml/tree/v5.4.12"
>>>>>>> 2bdb170d
            },
            "funding": [
                {
                    "url": "https://symfony.com/sponsor",
                    "type": "custom"
                },
                {
                    "url": "https://github.com/fabpot",
                    "type": "github"
                },
                {
                    "url": "https://tidelift.com/funding/github/packagist/symfony/symfony",
                    "type": "tidelift"
                }
            ],
<<<<<<< HEAD
            "time": "2022-06-27T16:58:25+00:00"
=======
            "time": "2022-08-02T15:52:22+00:00"
>>>>>>> 2bdb170d
        },
        {
            "name": "tecnickcom/tcpdf",
            "version": "6.5.0",
            "source": {
                "type": "git",
                "url": "https://github.com/tecnickcom/TCPDF.git",
                "reference": "cc54c1503685e618b23922f53635f46e87653662"
            },
            "dist": {
                "type": "zip",
                "url": "https://api.github.com/repos/tecnickcom/TCPDF/zipball/cc54c1503685e618b23922f53635f46e87653662",
                "reference": "cc54c1503685e618b23922f53635f46e87653662",
                "shasum": ""
            },
            "require": {
                "php": ">=5.3.0"
            },
            "type": "library",
            "autoload": {
                "classmap": [
                    "config",
                    "include",
                    "tcpdf.php",
                    "tcpdf_parser.php",
                    "tcpdf_import.php",
                    "tcpdf_barcodes_1d.php",
                    "tcpdf_barcodes_2d.php",
                    "include/tcpdf_colors.php",
                    "include/tcpdf_filters.php",
                    "include/tcpdf_font_data.php",
                    "include/tcpdf_fonts.php",
                    "include/tcpdf_images.php",
                    "include/tcpdf_static.php",
                    "include/barcodes/datamatrix.php",
                    "include/barcodes/pdf417.php",
                    "include/barcodes/qrcode.php"
                ]
            },
            "notification-url": "https://packagist.org/downloads/",
            "license": [
                "LGPL-3.0-only"
            ],
            "authors": [
                {
                    "name": "Nicola Asuni",
                    "email": "info@tecnick.com",
                    "role": "lead"
                }
            ],
            "description": "TCPDF is a PHP class for generating PDF documents and barcodes.",
            "homepage": "http://www.tcpdf.org/",
            "keywords": [
                "PDFD32000-2008",
                "TCPDF",
                "barcodes",
                "datamatrix",
                "pdf",
                "pdf417",
                "qrcode"
            ],
            "support": {
                "issues": "https://github.com/tecnickcom/TCPDF/issues",
                "source": "https://github.com/tecnickcom/TCPDF/tree/6.5.0"
            },
            "funding": [
                {
                    "url": "https://www.paypal.com/cgi-bin/webscr?cmd=_donations&currency_code=GBP&business=paypal@tecnick.com&item_name=donation%20for%20tcpdf%20project",
                    "type": "custom"
                }
            ],
            "time": "2022-08-12T07:50:54+00:00"
        },
        {
            "name": "theiconic/name-parser",
            "version": "v1.2.11",
            "source": {
                "type": "git",
                "url": "https://github.com/theiconic/name-parser.git",
                "reference": "9a54a713bf5b2e7fd990828147d42de16bf8a253"
            },
            "dist": {
                "type": "zip",
                "url": "https://api.github.com/repos/theiconic/name-parser/zipball/9a54a713bf5b2e7fd990828147d42de16bf8a253",
                "reference": "9a54a713bf5b2e7fd990828147d42de16bf8a253",
                "shasum": ""
            },
            "require": {
                "php": ">=7.1"
            },
            "require-dev": {
                "php-coveralls/php-coveralls": "^2.1",
                "php-mock/php-mock-phpunit": "^2.1",
                "phpunit/phpunit": "^7.0"
            },
            "type": "library",
            "autoload": {
                "psr-4": {
                    "TheIconic\\NameParser\\": [
                        "src/",
                        "tests/"
                    ]
                }
            },
            "notification-url": "https://packagist.org/downloads/",
            "license": [
                "MIT"
            ],
            "authors": [
                {
                    "name": "The Iconic",
                    "email": "engineering@theiconic.com.au"
                }
            ],
            "description": "PHP library for parsing a string containing a full name into its parts",
            "support": {
                "issues": "https://github.com/theiconic/name-parser/issues",
                "source": "https://github.com/theiconic/name-parser/tree/v1.2.11"
            },
            "time": "2019-11-14T14:08:48+00:00"
        },
        {
            "name": "true/punycode",
            "version": "v2.1.1",
            "source": {
                "type": "git",
                "url": "https://github.com/true/php-punycode.git",
                "reference": "a4d0c11a36dd7f4e7cd7096076cab6d3378a071e"
            },
            "dist": {
                "type": "zip",
                "url": "https://api.github.com/repos/true/php-punycode/zipball/a4d0c11a36dd7f4e7cd7096076cab6d3378a071e",
                "reference": "a4d0c11a36dd7f4e7cd7096076cab6d3378a071e",
                "shasum": ""
            },
            "require": {
                "php": ">=5.3.0",
                "symfony/polyfill-mbstring": "^1.3"
            },
            "require-dev": {
                "phpunit/phpunit": "~4.7",
                "squizlabs/php_codesniffer": "~2.0"
            },
            "type": "library",
            "autoload": {
                "psr-4": {
                    "TrueBV\\": "src/"
                }
            },
            "notification-url": "https://packagist.org/downloads/",
            "license": [
                "MIT"
            ],
            "authors": [
                {
                    "name": "Renan Gonçalves",
                    "email": "renan.saddam@gmail.com"
                }
            ],
            "description": "A Bootstring encoding of Unicode for Internationalized Domain Names in Applications (IDNA)",
            "homepage": "https://github.com/true/php-punycode",
            "keywords": [
                "idna",
                "punycode"
            ],
            "support": {
                "issues": "https://github.com/true/php-punycode/issues",
                "source": "https://github.com/true/php-punycode/tree/master"
            },
            "abandoned": true,
            "time": "2016-11-16T10:37:54+00:00"
        },
        {
            "name": "twig/twig",
            "version": "v3.3.10",
            "source": {
                "type": "git",
                "url": "https://github.com/twigphp/Twig.git",
                "reference": "8442df056c51b706793adf80a9fd363406dd3674"
            },
            "dist": {
                "type": "zip",
                "url": "https://api.github.com/repos/twigphp/Twig/zipball/8442df056c51b706793adf80a9fd363406dd3674",
                "reference": "8442df056c51b706793adf80a9fd363406dd3674",
                "shasum": ""
            },
            "require": {
                "php": ">=7.2.5",
                "symfony/polyfill-ctype": "^1.8",
                "symfony/polyfill-mbstring": "^1.3"
            },
            "require-dev": {
                "psr/container": "^1.0",
                "symfony/phpunit-bridge": "^4.4.9|^5.0.9|^6.0"
            },
            "type": "library",
            "extra": {
                "branch-alias": {
                    "dev-master": "3.3-dev"
                }
            },
            "autoload": {
                "psr-4": {
                    "Twig\\": "src/"
                }
            },
            "notification-url": "https://packagist.org/downloads/",
            "license": [
                "BSD-3-Clause"
            ],
            "authors": [
                {
                    "name": "Fabien Potencier",
                    "email": "fabien@symfony.com",
                    "homepage": "http://fabien.potencier.org",
                    "role": "Lead Developer"
                },
                {
                    "name": "Twig Team",
                    "role": "Contributors"
                },
                {
                    "name": "Armin Ronacher",
                    "email": "armin.ronacher@active-4.com",
                    "role": "Project Founder"
                }
            ],
            "description": "Twig, the flexible, fast, and secure template language for PHP",
            "homepage": "https://twig.symfony.com",
            "keywords": [
                "templating"
            ],
            "support": {
                "issues": "https://github.com/twigphp/Twig/issues",
                "source": "https://github.com/twigphp/Twig/tree/v3.3.10"
            },
            "funding": [
                {
                    "url": "https://github.com/fabpot",
                    "type": "github"
                },
                {
                    "url": "https://tidelift.com/funding/github/packagist/twig/twig",
                    "type": "tidelift"
                }
            ],
            "time": "2022-04-06T06:47:41+00:00"
        },
        {
            "name": "voku/anti-xss",
            "version": "4.1.39",
            "source": {
                "type": "git",
                "url": "https://github.com/voku/anti-xss.git",
                "reference": "64a59ba4744e6722866ff3440d93561da9e85cd0"
            },
            "dist": {
                "type": "zip",
                "url": "https://api.github.com/repos/voku/anti-xss/zipball/64a59ba4744e6722866ff3440d93561da9e85cd0",
                "reference": "64a59ba4744e6722866ff3440d93561da9e85cd0",
                "shasum": ""
            },
            "require": {
                "php": ">=7.0.0",
                "voku/portable-utf8": "~6.0.2"
            },
            "require-dev": {
                "phpunit/phpunit": "~6.0 || ~7.0 || ~9.0"
            },
            "type": "library",
            "extra": {
                "branch-alias": {
                    "dev-master": "4.1.x-dev"
                }
            },
            "autoload": {
                "psr-4": {
                    "voku\\helper\\": "src/voku/helper/"
                }
            },
            "notification-url": "https://packagist.org/downloads/",
            "license": [
                "MIT"
            ],
            "authors": [
                {
                    "name": "EllisLab Dev Team",
                    "homepage": "http://ellislab.com/"
                },
                {
                    "name": "Lars Moelleken",
                    "email": "lars@moelleken.org",
                    "homepage": "https://www.moelleken.org/"
                }
            ],
            "description": "anti xss-library",
            "homepage": "https://github.com/voku/anti-xss",
            "keywords": [
                "anti-xss",
                "clean",
                "security",
                "xss"
            ],
            "support": {
                "issues": "https://github.com/voku/anti-xss/issues",
                "source": "https://github.com/voku/anti-xss/tree/4.1.39"
            },
            "funding": [
                {
                    "url": "https://www.paypal.me/moelleken",
                    "type": "custom"
                },
                {
                    "url": "https://github.com/voku",
                    "type": "github"
                },
                {
                    "url": "https://opencollective.com/anti-xss",
                    "type": "open_collective"
                },
                {
                    "url": "https://www.patreon.com/voku",
                    "type": "patreon"
                },
                {
                    "url": "https://tidelift.com/funding/github/packagist/voku/anti-xss",
                    "type": "tidelift"
                }
            ],
            "time": "2022-03-08T17:03:58+00:00"
        },
        {
            "name": "voku/arrayy",
            "version": "7.9.4",
            "source": {
                "type": "git",
                "url": "https://github.com/voku/Arrayy.git",
                "reference": "4a995937b91f15b95d9a170f803951069b2f0fa0"
            },
            "dist": {
                "type": "zip",
                "url": "https://api.github.com/repos/voku/Arrayy/zipball/4a995937b91f15b95d9a170f803951069b2f0fa0",
                "reference": "4a995937b91f15b95d9a170f803951069b2f0fa0",
                "shasum": ""
            },
            "require": {
                "ext-json": "*",
                "php": ">=7.0.0",
                "phpdocumentor/reflection-docblock": "~4.3 || ~5.0",
                "symfony/polyfill-mbstring": "~1.0"
            },
            "require-dev": {
                "phpunit/phpunit": "~6.0 || ~7.0 || ~9.0"
            },
            "type": "library",
            "autoload": {
                "files": [
                    "src/Create.php"
                ],
                "psr-4": {
                    "Arrayy\\": "src/"
                }
            },
            "notification-url": "https://packagist.org/downloads/",
            "license": [
                "MIT"
            ],
            "authors": [
                {
                    "name": "Lars Moelleken",
                    "email": "lars@moelleken.org",
                    "homepage": "https://www.moelleken.org/",
                    "role": "Maintainer"
                }
            ],
            "description": "Array manipulation library for PHP, called Arrayy!",
            "keywords": [
                "Arrayy",
                "array",
                "helpers",
                "manipulation",
                "methods",
                "utility",
                "utils"
            ],
            "support": {
                "docs": "http://voku.github.io/Arrayy/index.html",
                "issues": "https://github.com/voku/Arrayy/issues",
                "source": "https://github.com/voku/Arrayy"
            },
            "funding": [
                {
                    "url": "https://www.paypal.me/moelleken",
                    "type": "custom"
                },
                {
                    "url": "https://github.com/voku",
                    "type": "github"
                },
                {
                    "url": "https://opencollective.com/arrayy",
                    "type": "open_collective"
                },
                {
                    "url": "https://www.patreon.com/voku",
                    "type": "patreon"
                },
                {
                    "url": "https://tidelift.com/funding/github/packagist/voku/arrayy",
                    "type": "tidelift"
                }
            ],
            "time": "2022-09-06T20:07:10+00:00"
        },
        {
            "name": "voku/email-check",
            "version": "3.1.0",
            "source": {
                "type": "git",
                "url": "https://github.com/voku/email-check.git",
                "reference": "6ea842920bbef6758b8c1e619fd1710e7a1a2cac"
            },
            "dist": {
                "type": "zip",
                "url": "https://api.github.com/repos/voku/email-check/zipball/6ea842920bbef6758b8c1e619fd1710e7a1a2cac",
                "reference": "6ea842920bbef6758b8c1e619fd1710e7a1a2cac",
                "shasum": ""
            },
            "require": {
                "php": ">=7.0.0",
                "symfony/polyfill-intl-idn": "~1.10"
            },
            "require-dev": {
                "fzaninotto/faker": "~1.7",
                "phpunit/phpunit": "~6.0 || ~7.0"
            },
            "suggest": {
                "ext-intl": "Use Intl for best performance"
            },
            "type": "library",
            "autoload": {
                "psr-4": {
                    "voku\\helper\\": "src/voku/helper/"
                }
            },
            "notification-url": "https://packagist.org/downloads/",
            "license": [
                "MIT"
            ],
            "authors": [
                {
                    "name": "Lars Moelleken",
                    "homepage": "http://www.moelleken.org/"
                }
            ],
            "description": "email-check (syntax, dns, trash, ...) library",
            "homepage": "https://github.com/voku/email-check",
            "keywords": [
                "check-email",
                "email",
                "mail",
                "mail-check",
                "validate-email",
                "validate-email-address",
                "validate-mail"
            ],
            "support": {
                "issues": "https://github.com/voku/email-check/issues",
                "source": "https://github.com/voku/email-check/tree/3.1.0"
            },
            "funding": [
                {
                    "url": "https://www.paypal.me/moelleken",
                    "type": "custom"
                },
                {
                    "url": "https://github.com/voku",
                    "type": "github"
                },
                {
                    "url": "https://www.patreon.com/voku",
                    "type": "patreon"
                },
                {
                    "url": "https://tidelift.com/funding/github/packagist/voku/email-check",
                    "type": "tidelift"
                }
            ],
            "time": "2021-01-27T14:14:33+00:00"
        },
        {
            "name": "voku/portable-ascii",
            "version": "2.0.1",
            "source": {
                "type": "git",
                "url": "https://github.com/voku/portable-ascii.git",
                "reference": "b56450eed252f6801410d810c8e1727224ae0743"
            },
            "dist": {
                "type": "zip",
                "url": "https://api.github.com/repos/voku/portable-ascii/zipball/b56450eed252f6801410d810c8e1727224ae0743",
                "reference": "b56450eed252f6801410d810c8e1727224ae0743",
                "shasum": ""
            },
            "require": {
                "php": ">=7.0.0"
            },
            "require-dev": {
                "phpunit/phpunit": "~6.0 || ~7.0 || ~9.0"
            },
            "suggest": {
                "ext-intl": "Use Intl for transliterator_transliterate() support"
            },
            "type": "library",
            "autoload": {
                "psr-4": {
                    "voku\\": "src/voku/"
                }
            },
            "notification-url": "https://packagist.org/downloads/",
            "license": [
                "MIT"
            ],
            "authors": [
                {
                    "name": "Lars Moelleken",
                    "homepage": "http://www.moelleken.org/"
                }
            ],
            "description": "Portable ASCII library - performance optimized (ascii) string functions for php.",
            "homepage": "https://github.com/voku/portable-ascii",
            "keywords": [
                "ascii",
                "clean",
                "php"
            ],
            "support": {
                "issues": "https://github.com/voku/portable-ascii/issues",
                "source": "https://github.com/voku/portable-ascii/tree/2.0.1"
            },
            "funding": [
                {
                    "url": "https://www.paypal.me/moelleken",
                    "type": "custom"
                },
                {
                    "url": "https://github.com/voku",
                    "type": "github"
                },
                {
                    "url": "https://opencollective.com/portable-ascii",
                    "type": "open_collective"
                },
                {
                    "url": "https://www.patreon.com/voku",
                    "type": "patreon"
                },
                {
                    "url": "https://tidelift.com/funding/github/packagist/voku/portable-ascii",
                    "type": "tidelift"
                }
            ],
            "time": "2022-03-08T17:03:00+00:00"
        },
        {
            "name": "voku/portable-utf8",
            "version": "6.0.9",
            "source": {
                "type": "git",
                "url": "https://github.com/voku/portable-utf8.git",
                "reference": "eb2861c34203a9c2a7c275cba7014d6816604e89"
            },
            "dist": {
                "type": "zip",
                "url": "https://api.github.com/repos/voku/portable-utf8/zipball/eb2861c34203a9c2a7c275cba7014d6816604e89",
                "reference": "eb2861c34203a9c2a7c275cba7014d6816604e89",
                "shasum": ""
            },
            "require": {
                "php": ">=7.0.0",
                "symfony/polyfill-iconv": "~1.0",
                "symfony/polyfill-intl-grapheme": "~1.0",
                "symfony/polyfill-intl-normalizer": "~1.0",
                "symfony/polyfill-mbstring": "~1.0",
                "symfony/polyfill-php72": "~1.0",
                "voku/portable-ascii": "~2.0.0"
            },
            "require-dev": {
                "phpstan/phpstan": "1.8.*@dev",
                "phpstan/phpstan-strict-rules": "1.4.*@dev",
                "phpunit/phpunit": "~6.0 || ~7.0 || ~9.0",
                "thecodingmachine/phpstan-strict-rules": "1.0.*@dev",
                "voku/phpstan-rules": "3.1.*@dev"
            },
            "suggest": {
                "ext-ctype": "Use Ctype for e.g. hexadecimal digit detection",
                "ext-fileinfo": "Use Fileinfo for better binary file detection",
                "ext-iconv": "Use iconv for best performance",
                "ext-intl": "Use Intl for best performance",
                "ext-json": "Use JSON for string detection",
                "ext-mbstring": "Use Mbstring for best performance"
            },
            "type": "library",
            "autoload": {
                "files": [
                    "bootstrap.php"
                ],
                "psr-4": {
                    "voku\\": "src/voku/"
                }
            },
            "notification-url": "https://packagist.org/downloads/",
            "license": [
                "(Apache-2.0 or GPL-2.0)"
            ],
            "authors": [
                {
                    "name": "Nicolas Grekas",
                    "email": "p@tchwork.com"
                },
                {
                    "name": "Hamid Sarfraz",
                    "homepage": "http://pageconfig.com/"
                },
                {
                    "name": "Lars Moelleken",
                    "homepage": "http://www.moelleken.org/"
                }
            ],
            "description": "Portable UTF-8 library - performance optimized (unicode) string functions for php.",
            "homepage": "https://github.com/voku/portable-utf8",
            "keywords": [
                "UTF",
                "clean",
                "php",
                "unicode",
                "utf-8",
                "utf8"
            ],
            "support": {
                "issues": "https://github.com/voku/portable-utf8/issues",
                "source": "https://github.com/voku/portable-utf8/tree/6.0.9"
            },
            "funding": [
                {
                    "url": "https://www.paypal.me/moelleken",
                    "type": "custom"
                },
                {
                    "url": "https://github.com/voku",
                    "type": "github"
                },
                {
                    "url": "https://opencollective.com/portable-utf8",
                    "type": "open_collective"
                },
                {
                    "url": "https://www.patreon.com/voku",
                    "type": "patreon"
                },
                {
                    "url": "https://tidelift.com/funding/github/packagist/voku/portable-utf8",
                    "type": "tidelift"
                }
            ],
            "time": "2022-09-01T09:54:03+00:00"
        },
        {
            "name": "voku/stop-words",
            "version": "2.0.1",
            "source": {
                "type": "git",
                "url": "https://github.com/voku/stop-words.git",
                "reference": "8e63c0af20f800b1600783764e0ce19e53969f71"
            },
            "dist": {
                "type": "zip",
                "url": "https://api.github.com/repos/voku/stop-words/zipball/8e63c0af20f800b1600783764e0ce19e53969f71",
                "reference": "8e63c0af20f800b1600783764e0ce19e53969f71",
                "shasum": ""
            },
            "require": {
                "php": ">=7.0.0"
            },
            "require-dev": {
                "phpunit/phpunit": "~6.0"
            },
            "type": "library",
            "autoload": {
                "psr-4": {
                    "voku\\": "src/voku/"
                }
            },
            "notification-url": "https://packagist.org/downloads/",
            "license": [
                "MIT"
            ],
            "authors": [
                {
                    "name": "Lars Moelleken",
                    "homepage": "http://www.moelleken.org/"
                }
            ],
            "description": "Stop-Words via PHP",
            "keywords": [
                "stop words",
                "stop-words"
            ],
            "support": {
                "issues": "https://github.com/voku/stop-words/issues",
                "source": "https://github.com/voku/stop-words/tree/master"
            },
            "time": "2018-11-23T01:37:27+00:00"
        },
        {
            "name": "voku/stringy",
            "version": "6.5.3",
            "source": {
                "type": "git",
                "url": "https://github.com/voku/Stringy.git",
                "reference": "c453c88fbff298f042c836ef44306f8703b2d537"
            },
            "dist": {
                "type": "zip",
                "url": "https://api.github.com/repos/voku/Stringy/zipball/c453c88fbff298f042c836ef44306f8703b2d537",
                "reference": "c453c88fbff298f042c836ef44306f8703b2d537",
                "shasum": ""
            },
            "require": {
                "defuse/php-encryption": "~2.0",
                "ext-json": "*",
                "php": ">=7.0.0",
                "voku/anti-xss": "~4.1",
                "voku/arrayy": "~7.8",
                "voku/email-check": "~3.1",
                "voku/portable-ascii": "~2.0",
                "voku/portable-utf8": "~6.0",
                "voku/urlify": "~5.0"
            },
            "replace": {
                "danielstjules/stringy": "~3.0"
            },
            "require-dev": {
                "phpunit/phpunit": "~6.0 || ~7.0 || ~9.0"
            },
            "type": "library",
            "autoload": {
                "files": [
                    "src/Create.php"
                ],
                "psr-4": {
                    "Stringy\\": "src/"
                }
            },
            "notification-url": "https://packagist.org/downloads/",
            "license": [
                "MIT"
            ],
            "authors": [
                {
                    "name": "Daniel St. Jules",
                    "email": "danielst.jules@gmail.com",
                    "homepage": "http://www.danielstjules.com",
                    "role": "Maintainer"
                },
                {
                    "name": "Lars Moelleken",
                    "email": "lars@moelleken.org",
                    "homepage": "https://www.moelleken.org/",
                    "role": "Fork-Maintainer"
                }
            ],
            "description": "A string manipulation library with multibyte support",
            "homepage": "https://github.com/danielstjules/Stringy",
            "keywords": [
                "UTF",
                "helpers",
                "manipulation",
                "methods",
                "multibyte",
                "string",
                "utf-8",
                "utility",
                "utils"
            ],
            "support": {
                "issues": "https://github.com/voku/Stringy/issues",
                "source": "https://github.com/voku/Stringy"
            },
            "funding": [
                {
                    "url": "https://www.paypal.me/moelleken",
                    "type": "custom"
                },
                {
                    "url": "https://github.com/voku",
                    "type": "github"
                },
                {
                    "url": "https://www.patreon.com/voku",
                    "type": "patreon"
                },
                {
                    "url": "https://tidelift.com/funding/github/packagist/voku/stringy",
                    "type": "tidelift"
                }
            ],
            "time": "2022-03-28T14:52:20+00:00"
        },
        {
            "name": "voku/urlify",
            "version": "5.0.7",
            "source": {
                "type": "git",
                "url": "https://github.com/voku/urlify.git",
                "reference": "014b2074407b5db5968f836c27d8731934b330e4"
            },
            "dist": {
                "type": "zip",
                "url": "https://api.github.com/repos/voku/urlify/zipball/014b2074407b5db5968f836c27d8731934b330e4",
                "reference": "014b2074407b5db5968f836c27d8731934b330e4",
                "shasum": ""
            },
            "require": {
                "php": ">=7.0.0",
                "voku/portable-ascii": "~2.0",
                "voku/portable-utf8": "~6.0",
                "voku/stop-words": "~2.0"
            },
            "require-dev": {
                "phpunit/phpunit": "~6.0 || ~7.0 || ~9.0"
            },
            "type": "library",
            "autoload": {
                "psr-4": {
                    "voku\\helper\\": "src/voku/helper/"
                }
            },
            "notification-url": "https://packagist.org/downloads/",
            "license": [
                "BSD-3-Clause"
            ],
            "authors": [
                {
                    "name": "Johnny Broadway",
                    "email": "johnny@johnnybroadway.com",
                    "homepage": "http://www.johnnybroadway.com/"
                },
                {
                    "name": "Lars Moelleken",
                    "email": "lars@moelleken.org",
                    "homepage": "https://moelleken.org/"
                }
            ],
            "description": "PHP port of URLify.js from the Django project. Transliterates non-ascii characters for use in URLs.",
            "homepage": "https://github.com/voku/urlify",
            "keywords": [
                "encode",
                "iconv",
                "link",
                "slug",
                "translit",
                "transliterate",
                "transliteration",
                "url",
                "urlify"
            ],
            "support": {
                "issues": "https://github.com/voku/urlify/issues",
                "source": "https://github.com/voku/urlify/tree/5.0.7"
            },
            "funding": [
                {
                    "url": "https://www.paypal.me/moelleken",
                    "type": "custom"
                },
                {
                    "url": "https://github.com/voku",
                    "type": "github"
                },
                {
                    "url": "https://www.patreon.com/voku",
                    "type": "patreon"
                },
                {
                    "url": "https://tidelift.com/funding/github/packagist/voku/urlify",
                    "type": "tidelift"
                }
            ],
            "time": "2022-01-24T19:08:46+00:00"
        },
        {
            "name": "webmozart/assert",
            "version": "1.11.0",
            "source": {
                "type": "git",
                "url": "https://github.com/webmozarts/assert.git",
                "reference": "11cb2199493b2f8a3b53e7f19068fc6aac760991"
            },
            "dist": {
                "type": "zip",
                "url": "https://api.github.com/repos/webmozarts/assert/zipball/11cb2199493b2f8a3b53e7f19068fc6aac760991",
                "reference": "11cb2199493b2f8a3b53e7f19068fc6aac760991",
                "shasum": ""
            },
            "require": {
                "ext-ctype": "*",
                "php": "^7.2 || ^8.0"
            },
            "conflict": {
                "phpstan/phpstan": "<0.12.20",
                "vimeo/psalm": "<4.6.1 || 4.6.2"
            },
            "require-dev": {
                "phpunit/phpunit": "^8.5.13"
            },
            "type": "library",
            "extra": {
                "branch-alias": {
                    "dev-master": "1.10-dev"
                }
            },
            "autoload": {
                "psr-4": {
                    "Webmozart\\Assert\\": "src/"
                }
            },
            "notification-url": "https://packagist.org/downloads/",
            "license": [
                "MIT"
            ],
            "authors": [
                {
                    "name": "Bernhard Schussek",
                    "email": "bschussek@gmail.com"
                }
            ],
            "description": "Assertions to validate method input/output with nice error messages.",
            "keywords": [
                "assert",
                "check",
                "validate"
            ],
            "support": {
                "issues": "https://github.com/webmozarts/assert/issues",
                "source": "https://github.com/webmozarts/assert/tree/1.11.0"
            },
            "time": "2022-06-03T18:03:27+00:00"
        },
        {
            "name": "webonyx/graphql-php",
            "version": "v14.11.6",
            "source": {
                "type": "git",
                "url": "https://github.com/webonyx/graphql-php.git",
                "reference": "6070542725b61fc7d0654a8a9855303e5e157434"
            },
            "dist": {
                "type": "zip",
                "url": "https://api.github.com/repos/webonyx/graphql-php/zipball/6070542725b61fc7d0654a8a9855303e5e157434",
                "reference": "6070542725b61fc7d0654a8a9855303e5e157434",
                "shasum": ""
            },
            "require": {
                "ext-json": "*",
                "ext-mbstring": "*",
                "php": "^7.1 || ^8"
            },
            "require-dev": {
                "amphp/amp": "^2.3",
                "doctrine/coding-standard": "^6.0",
                "nyholm/psr7": "^1.2",
                "phpbench/phpbench": "^1.2",
                "phpstan/extension-installer": "^1.0",
                "phpstan/phpstan": "0.12.82",
                "phpstan/phpstan-phpunit": "0.12.18",
                "phpstan/phpstan-strict-rules": "0.12.9",
                "phpunit/phpunit": "^7.2 || ^8.5",
                "psr/http-message": "^1.0",
                "react/promise": "2.*",
                "simpod/php-coveralls-mirror": "^3.0",
                "squizlabs/php_codesniffer": "3.5.4"
            },
            "suggest": {
                "psr/http-message": "To use standard GraphQL server",
                "react/promise": "To leverage async resolving on React PHP platform"
            },
            "type": "library",
            "autoload": {
                "psr-4": {
                    "GraphQL\\": "src/"
                }
            },
            "notification-url": "https://packagist.org/downloads/",
            "license": [
                "MIT"
            ],
            "description": "A PHP port of GraphQL reference implementation",
            "homepage": "https://github.com/webonyx/graphql-php",
            "keywords": [
                "api",
                "graphql"
            ],
            "support": {
                "issues": "https://github.com/webonyx/graphql-php/issues",
                "source": "https://github.com/webonyx/graphql-php/tree/v14.11.6"
            },
            "funding": [
                {
                    "url": "https://opencollective.com/webonyx-graphql-php",
                    "type": "open_collective"
                }
            ],
            "time": "2022-04-13T16:25:32+00:00"
        },
        {
            "name": "yiisoft/yii2",
            "version": "2.0.46",
            "source": {
                "type": "git",
                "url": "https://github.com/yiisoft/yii2-framework.git",
                "reference": "d73259c3bc886648a6875109f9f09cddeff03708"
            },
            "dist": {
                "type": "zip",
                "url": "https://api.github.com/repos/yiisoft/yii2-framework/zipball/d73259c3bc886648a6875109f9f09cddeff03708",
                "reference": "d73259c3bc886648a6875109f9f09cddeff03708",
                "shasum": ""
            },
            "require": {
                "bower-asset/inputmask": "~3.2.2 | ~3.3.5",
                "bower-asset/jquery": "3.6.*@stable | 3.5.*@stable | 3.4.*@stable | 3.3.*@stable | 3.2.*@stable | 3.1.*@stable | 2.2.*@stable | 2.1.*@stable | 1.11.*@stable | 1.12.*@stable",
                "bower-asset/punycode": "1.3.*",
                "bower-asset/yii2-pjax": "~2.0.1",
                "cebe/markdown": "~1.0.0 | ~1.1.0 | ~1.2.0",
                "ext-ctype": "*",
                "ext-mbstring": "*",
                "ezyang/htmlpurifier": "~4.6",
                "lib-pcre": "*",
                "paragonie/random_compat": ">=1",
                "php": ">=5.4.0",
                "yiisoft/yii2-composer": "~2.0.4"
            },
            "bin": [
                "yii"
            ],
            "type": "library",
            "extra": {
                "branch-alias": {
                    "dev-master": "2.0.x-dev"
                }
            },
            "autoload": {
                "psr-4": {
                    "yii\\": ""
                }
            },
            "notification-url": "https://packagist.org/downloads/",
            "license": [
                "BSD-3-Clause"
            ],
            "authors": [
                {
                    "name": "Qiang Xue",
                    "email": "qiang.xue@gmail.com",
                    "homepage": "https://www.yiiframework.com/",
                    "role": "Founder and project lead"
                },
                {
                    "name": "Alexander Makarov",
                    "email": "sam@rmcreative.ru",
                    "homepage": "https://rmcreative.ru/",
                    "role": "Core framework development"
                },
                {
                    "name": "Maurizio Domba",
                    "homepage": "http://mdomba.info/",
                    "role": "Core framework development"
                },
                {
                    "name": "Carsten Brandt",
                    "email": "mail@cebe.cc",
                    "homepage": "https://www.cebe.cc/",
                    "role": "Core framework development"
                },
                {
                    "name": "Timur Ruziev",
                    "email": "resurtm@gmail.com",
                    "homepage": "http://resurtm.com/",
                    "role": "Core framework development"
                },
                {
                    "name": "Paul Klimov",
                    "email": "klimov.paul@gmail.com",
                    "role": "Core framework development"
                },
                {
                    "name": "Dmitry Naumenko",
                    "email": "d.naumenko.a@gmail.com",
                    "role": "Core framework development"
                },
                {
                    "name": "Boudewijn Vahrmeijer",
                    "email": "info@dynasource.eu",
                    "homepage": "http://dynasource.eu",
                    "role": "Core framework development"
                }
            ],
            "description": "Yii PHP Framework Version 2",
            "homepage": "https://www.yiiframework.com/",
            "keywords": [
                "framework",
                "yii2"
            ],
            "support": {
                "forum": "https://forum.yiiframework.com/",
                "irc": "ircs://irc.libera.chat:6697/yii",
                "issues": "https://github.com/yiisoft/yii2/issues?state=open",
                "source": "https://github.com/yiisoft/yii2",
                "wiki": "https://www.yiiframework.com/wiki"
            },
            "funding": [
                {
                    "url": "https://github.com/yiisoft",
                    "type": "github"
                },
                {
                    "url": "https://opencollective.com/yiisoft",
                    "type": "open_collective"
                },
                {
                    "url": "https://tidelift.com/funding/github/packagist/yiisoft/yii2",
                    "type": "tidelift"
                }
            ],
            "time": "2022-08-18T22:18:45+00:00"
        },
        {
            "name": "yiisoft/yii2-composer",
            "version": "2.0.10",
            "source": {
                "type": "git",
                "url": "https://github.com/yiisoft/yii2-composer.git",
                "reference": "94bb3f66e779e2774f8776d6e1bdeab402940510"
            },
            "dist": {
                "type": "zip",
                "url": "https://api.github.com/repos/yiisoft/yii2-composer/zipball/94bb3f66e779e2774f8776d6e1bdeab402940510",
                "reference": "94bb3f66e779e2774f8776d6e1bdeab402940510",
                "shasum": ""
            },
            "require": {
                "composer-plugin-api": "^1.0 | ^2.0"
            },
            "require-dev": {
                "composer/composer": "^1.0 | ^2.0@dev",
                "phpunit/phpunit": "<7"
            },
            "type": "composer-plugin",
            "extra": {
                "class": "yii\\composer\\Plugin",
                "branch-alias": {
                    "dev-master": "2.0.x-dev"
                }
            },
            "autoload": {
                "psr-4": {
                    "yii\\composer\\": ""
                }
            },
            "notification-url": "https://packagist.org/downloads/",
            "license": [
                "BSD-3-Clause"
            ],
            "authors": [
                {
                    "name": "Qiang Xue",
                    "email": "qiang.xue@gmail.com"
                },
                {
                    "name": "Carsten Brandt",
                    "email": "mail@cebe.cc"
                }
            ],
            "description": "The composer plugin for Yii extension installer",
            "keywords": [
                "composer",
                "extension installer",
                "yii2"
            ],
            "support": {
                "forum": "http://www.yiiframework.com/forum/",
                "irc": "irc://irc.freenode.net/yii",
                "issues": "https://github.com/yiisoft/yii2-composer/issues",
                "source": "https://github.com/yiisoft/yii2-composer",
                "wiki": "http://www.yiiframework.com/wiki/"
            },
            "funding": [
                {
                    "url": "https://github.com/yiisoft",
                    "type": "github"
                },
                {
                    "url": "https://opencollective.com/yiisoft",
                    "type": "open_collective"
                },
                {
                    "url": "https://tidelift.com/funding/github/packagist/yiisoft/yii2-composer",
                    "type": "tidelift"
                }
            ],
            "time": "2020-06-24T00:04:01+00:00"
        },
        {
            "name": "yiisoft/yii2-debug",
            "version": "2.1.19",
            "source": {
                "type": "git",
                "url": "https://github.com/yiisoft/yii2-debug.git",
                "reference": "84d20d738b0698298f851fcb6fc25e748d759223"
            },
            "dist": {
                "type": "zip",
                "url": "https://api.github.com/repos/yiisoft/yii2-debug/zipball/84d20d738b0698298f851fcb6fc25e748d759223",
                "reference": "84d20d738b0698298f851fcb6fc25e748d759223",
                "shasum": ""
            },
            "require": {
                "ext-mbstring": "*",
                "php": ">=5.4",
                "yiisoft/yii2": "~2.0.13"
            },
            "require-dev": {
                "cweagans/composer-patches": "^1.7",
                "phpunit/phpunit": "4.8.34",
                "yiisoft/yii2-coding-standards": "~2.0",
                "yiisoft/yii2-swiftmailer": "*"
            },
            "type": "yii2-extension",
            "extra": {
                "branch-alias": {
                    "dev-master": "2.0.x-dev"
                },
                "composer-exit-on-patch-failure": true,
                "patches": {
                    "phpunit/phpunit-mock-objects": {
                        "Fix PHP 7 and 8 compatibility": "https://yiisoft.github.io/phpunit-patches/phpunit_mock_objects.patch"
                    },
                    "phpunit/phpunit": {
                        "Fix PHP 7 compatibility": "https://yiisoft.github.io/phpunit-patches/phpunit_php7.patch",
                        "Fix PHP 8 compatibility": "https://yiisoft.github.io/phpunit-patches/phpunit_php8.patch",
                        "Fix PHP 8.1 compatibility": "https://yiisoft.github.io/phpunit-patches/phpunit_php81.patch"
                    }
                }
            },
            "autoload": {
                "psr-4": {
                    "yii\\debug\\": "src"
                }
            },
            "notification-url": "https://packagist.org/downloads/",
            "license": [
                "BSD-3-Clause"
            ],
            "authors": [
                {
                    "name": "Qiang Xue",
                    "email": "qiang.xue@gmail.com"
                },
                {
                    "name": "Simon Karlen",
                    "email": "simi.albi@outlook.com"
                }
            ],
            "description": "The debugger extension for the Yii framework",
            "keywords": [
                "debug",
                "debugger",
                "yii2"
            ],
            "support": {
                "forum": "http://www.yiiframework.com/forum/",
                "irc": "irc://irc.freenode.net/yii",
                "issues": "https://github.com/yiisoft/yii2-debug/issues",
                "source": "https://github.com/yiisoft/yii2-debug",
                "wiki": "http://www.yiiframework.com/wiki/"
            },
            "funding": [
                {
                    "url": "https://github.com/yiisoft",
                    "type": "github"
                },
                {
                    "url": "https://opencollective.com/yiisoft",
                    "type": "open_collective"
                },
                {
                    "url": "https://tidelift.com/funding/github/packagist/yiisoft/yii2-debug",
                    "type": "tidelift"
                }
            ],
            "time": "2022-04-05T20:35:14+00:00"
        },
        {
            "name": "yiisoft/yii2-queue",
            "version": "2.3.4",
            "source": {
                "type": "git",
                "url": "https://github.com/yiisoft/yii2-queue.git",
                "reference": "ed30b5f46ddadd62587a4963dec35f9b756c408b"
            },
            "dist": {
                "type": "zip",
                "url": "https://api.github.com/repos/yiisoft/yii2-queue/zipball/ed30b5f46ddadd62587a4963dec35f9b756c408b",
                "reference": "ed30b5f46ddadd62587a4963dec35f9b756c408b",
                "shasum": ""
            },
            "require": {
                "php": ">=5.5.0",
                "symfony/process": "^3.3||^4.0||^5.0",
                "yiisoft/yii2": "~2.0.14"
            },
            "require-dev": {
                "aws/aws-sdk-php": ">=2.4",
                "enqueue/amqp-lib": "^0.8||^0.9.10",
                "enqueue/stomp": "^0.8.39",
                "jeremeamia/superclosure": "*",
                "pda/pheanstalk": "v3.*",
                "php-amqplib/php-amqplib": "*",
                "phpunit/phpunit": "~4.4",
                "yiisoft/yii2-debug": "*",
                "yiisoft/yii2-gii": "*",
                "yiisoft/yii2-redis": "*"
            },
            "suggest": {
                "aws/aws-sdk-php": "Need for aws SQS.",
                "enqueue/amqp-lib": "Need for AMQP interop queue.",
                "enqueue/stomp": "Need for Stomp queue.",
                "ext-gearman": "Need for Gearman queue.",
                "ext-pcntl": "Need for process signals.",
                "pda/pheanstalk": "Need for Beanstalk queue.",
                "php-amqplib/php-amqplib": "Need for AMQP queue.",
                "yiisoft/yii2-redis": "Need for Redis queue."
            },
            "type": "yii2-extension",
            "extra": {
                "branch-alias": {
                    "dev-master": "2.x-dev"
                }
            },
            "autoload": {
                "psr-4": {
                    "yii\\queue\\": "src",
                    "yii\\queue\\db\\": "src/drivers/db",
                    "yii\\queue\\sqs\\": "src/drivers/sqs",
                    "yii\\queue\\amqp\\": "src/drivers/amqp",
                    "yii\\queue\\file\\": "src/drivers/file",
                    "yii\\queue\\sync\\": "src/drivers/sync",
                    "yii\\queue\\redis\\": "src/drivers/redis",
                    "yii\\queue\\stomp\\": "src/drivers/stomp",
                    "yii\\queue\\gearman\\": "src/drivers/gearman",
                    "yii\\queue\\beanstalk\\": "src/drivers/beanstalk",
                    "yii\\queue\\amqp_interop\\": "src/drivers/amqp_interop"
                }
            },
            "notification-url": "https://packagist.org/downloads/",
            "license": [
                "BSD-3-Clause"
            ],
            "authors": [
                {
                    "name": "Roman Zhuravlev",
                    "email": "zhuravljov@gmail.com"
                }
            ],
            "description": "Yii2 Queue Extension which supported DB, Redis, RabbitMQ, Beanstalk, SQS and Gearman",
            "keywords": [
                "async",
                "beanstalk",
                "db",
                "gearman",
                "gii",
                "queue",
                "rabbitmq",
                "redis",
                "sqs",
                "yii"
            ],
            "support": {
                "docs": "https://github.com/yiisoft/yii2-queue/blob/master/docs/guide",
                "issues": "https://github.com/yiisoft/yii2-queue/issues",
                "source": "https://github.com/yiisoft/yii2-queue"
            },
            "funding": [
                {
                    "url": "https://github.com/yiisoft",
                    "type": "github"
                },
                {
                    "url": "https://opencollective.com/yiisoft",
                    "type": "open_collective"
                },
                {
                    "url": "https://tidelift.com/funding/github/packagist/yiisoft/yii2-queue",
                    "type": "tidelift"
                }
            ],
            "time": "2022-03-31T07:41:51+00:00"
        },
        {
            "name": "yiisoft/yii2-symfonymailer",
            "version": "2.0.4",
            "source": {
                "type": "git",
                "url": "https://github.com/yiisoft/yii2-symfonymailer.git",
                "reference": "82f5902551a160633c4734b5096977ce76a809d9"
            },
            "dist": {
                "type": "zip",
                "url": "https://api.github.com/repos/yiisoft/yii2-symfonymailer/zipball/82f5902551a160633c4734b5096977ce76a809d9",
                "reference": "82f5902551a160633c4734b5096977ce76a809d9",
                "shasum": ""
            },
            "require": {
                "php": ">=7.4.0",
                "symfony/mailer": ">=5.4.0",
                "yiisoft/yii2": ">=2.0.4"
            },
            "require-dev": {
                "phpunit/phpunit": "9.5.10"
            },
            "type": "yii2-extension",
            "extra": {
                "branch-alias": {
                    "dev-master": "2.0.x-dev"
                }
            },
            "autoload": {
                "psr-4": {
                    "yii\\symfonymailer\\": "src"
                }
            },
            "notification-url": "https://packagist.org/downloads/",
            "license": [
                "BSD-3-Clause"
            ],
            "authors": [
                {
                    "name": "Kirill Petrov",
                    "email": "archibeardrinker@gmail.com"
                }
            ],
            "description": "The SymfonyMailer integration for the Yii framework",
            "keywords": [
                "email",
                "mail",
                "mailer",
                "symfony",
                "symfonymailer",
                "yii2"
            ],
            "support": {
                "forum": "http://www.yiiframework.com/forum/",
                "irc": "irc://irc.freenode.net/yii",
                "issues": "https://github.com/yiisoft/yii2-symfonymailer/issues",
                "source": "https://github.com/yiisoft/yii2-symfonymailer",
                "wiki": "http://www.yiiframework.com/wiki/"
            },
            "funding": [
                {
                    "url": "https://github.com/yiisoft",
                    "type": "github"
                },
                {
                    "url": "https://opencollective.com/yiisoft",
                    "type": "open_collective"
                },
                {
                    "url": "https://tidelift.com/funding/github/packagist/yiisoft/yii2-symfonymailer",
                    "type": "tidelift"
                }
            ],
            "time": "2022-09-04T10:48:21+00:00"
        }
    ],
    "packages-dev": [
        {
            "name": "behat/gherkin",
            "version": "v4.9.0",
            "source": {
                "type": "git",
                "url": "https://github.com/Behat/Gherkin.git",
                "reference": "0bc8d1e30e96183e4f36db9dc79caead300beff4"
            },
            "dist": {
                "type": "zip",
                "url": "https://api.github.com/repos/Behat/Gherkin/zipball/0bc8d1e30e96183e4f36db9dc79caead300beff4",
                "reference": "0bc8d1e30e96183e4f36db9dc79caead300beff4",
                "shasum": ""
            },
            "require": {
                "php": "~7.2|~8.0"
            },
            "require-dev": {
                "cucumber/cucumber": "dev-gherkin-22.0.0",
                "phpunit/phpunit": "~8|~9",
                "symfony/yaml": "~3|~4|~5"
            },
            "suggest": {
                "symfony/yaml": "If you want to parse features, represented in YAML files"
            },
            "type": "library",
            "extra": {
                "branch-alias": {
                    "dev-master": "4.x-dev"
                }
            },
            "autoload": {
                "psr-0": {
                    "Behat\\Gherkin": "src/"
                }
            },
            "notification-url": "https://packagist.org/downloads/",
            "license": [
                "MIT"
            ],
            "authors": [
                {
                    "name": "Konstantin Kudryashov",
                    "email": "ever.zet@gmail.com",
                    "homepage": "http://everzet.com"
                }
            ],
            "description": "Gherkin DSL parser for PHP",
            "homepage": "http://behat.org/",
            "keywords": [
                "BDD",
                "Behat",
                "Cucumber",
                "DSL",
                "gherkin",
                "parser"
            ],
            "support": {
                "issues": "https://github.com/Behat/Gherkin/issues",
                "source": "https://github.com/Behat/Gherkin/tree/v4.9.0"
            },
            "time": "2021-10-12T13:05:09+00:00"
        },
        {
            "name": "codeception/codeception",
            "version": "4.2.2",
            "source": {
                "type": "git",
                "url": "https://github.com/Codeception/Codeception.git",
                "reference": "b88014f3348c93f3df99dc6d0967b0dbfa804474"
            },
            "dist": {
                "type": "zip",
                "url": "https://api.github.com/repos/Codeception/Codeception/zipball/b88014f3348c93f3df99dc6d0967b0dbfa804474",
                "reference": "b88014f3348c93f3df99dc6d0967b0dbfa804474",
                "shasum": ""
            },
            "require": {
                "behat/gherkin": "^4.4.0",
                "codeception/lib-asserts": "^1.0 | 2.0.*@dev",
                "codeception/phpunit-wrapper": ">6.0.15 <6.1.0 | ^6.6.1 | ^7.7.1 | ^8.1.1 | ^9.0",
                "codeception/stub": "^2.0 | ^3.0 | ^4.0",
                "ext-curl": "*",
                "ext-json": "*",
                "ext-mbstring": "*",
                "guzzlehttp/psr7": "^1.4 | ^2.0",
                "php": ">=5.6.0 <9.0",
                "symfony/console": ">=2.7 <6.0",
                "symfony/css-selector": ">=2.7 <6.0",
                "symfony/event-dispatcher": ">=2.7 <6.0",
                "symfony/finder": ">=2.7 <6.0",
                "symfony/yaml": ">=2.7 <6.0"
            },
            "require-dev": {
                "codeception/module-asserts": "^1.0 | 2.0.*@dev",
                "codeception/module-cli": "^1.0 | 2.0.*@dev",
                "codeception/module-db": "^1.0 | 2.0.*@dev",
                "codeception/module-filesystem": "^1.0 | 2.0.*@dev",
                "codeception/module-phpbrowser": "^1.0 | 2.0.*@dev",
                "codeception/specify": "~0.3",
                "codeception/util-universalframework": "*@dev",
                "monolog/monolog": "~1.8",
                "squizlabs/php_codesniffer": "~2.0",
                "symfony/process": ">=2.7 <6.0",
                "vlucas/phpdotenv": "^2.0 | ^3.0 | ^4.0 | ^5.0"
            },
            "suggest": {
                "codeception/specify": "BDD-style code blocks",
                "codeception/verify": "BDD-style assertions",
                "hoa/console": "For interactive console functionality",
                "stecman/symfony-console-completion": "For BASH autocompletion",
                "symfony/phpunit-bridge": "For phpunit-bridge support"
            },
            "bin": [
                "codecept"
            ],
            "type": "library",
            "extra": {
                "branch-alias": []
            },
            "autoload": {
                "files": [
                    "functions.php"
                ],
                "psr-4": {
                    "Codeception\\": "src/Codeception",
                    "Codeception\\Extension\\": "ext"
                }
            },
            "notification-url": "https://packagist.org/downloads/",
            "license": [
                "MIT"
            ],
            "authors": [
                {
                    "name": "Michael Bodnarchuk",
                    "email": "davert@mail.ua",
                    "homepage": "https://codegyre.com"
                }
            ],
            "description": "BDD-style testing framework",
            "homepage": "https://codeception.com/",
            "keywords": [
                "BDD",
                "TDD",
                "acceptance testing",
                "functional testing",
                "unit testing"
            ],
            "support": {
                "issues": "https://github.com/Codeception/Codeception/issues",
                "source": "https://github.com/Codeception/Codeception/tree/4.2.2"
            },
            "funding": [
                {
                    "url": "https://opencollective.com/codeception",
                    "type": "open_collective"
                }
            ],
            "time": "2022-08-13T13:28:25+00:00"
        },
        {
            "name": "codeception/lib-asserts",
            "version": "1.13.2",
            "source": {
                "type": "git",
                "url": "https://github.com/Codeception/lib-asserts.git",
                "reference": "184231d5eab66bc69afd6b9429344d80c67a33b6"
            },
            "dist": {
                "type": "zip",
                "url": "https://api.github.com/repos/Codeception/lib-asserts/zipball/184231d5eab66bc69afd6b9429344d80c67a33b6",
                "reference": "184231d5eab66bc69afd6b9429344d80c67a33b6",
                "shasum": ""
            },
            "require": {
                "codeception/phpunit-wrapper": ">6.0.15 <6.1.0 | ^6.6.1 | ^7.7.1 | ^8.0.3 | ^9.0",
                "ext-dom": "*",
                "php": ">=5.6.0 <9.0"
            },
            "type": "library",
            "autoload": {
                "classmap": [
                    "src/"
                ]
            },
            "notification-url": "https://packagist.org/downloads/",
            "license": [
                "MIT"
            ],
            "authors": [
                {
                    "name": "Michael Bodnarchuk",
                    "email": "davert@mail.ua",
                    "homepage": "http://codegyre.com"
                },
                {
                    "name": "Gintautas Miselis"
                },
                {
                    "name": "Gustavo Nieves",
                    "homepage": "https://medium.com/@ganieves"
                }
            ],
            "description": "Assertion methods used by Codeception core and Asserts module",
            "homepage": "https://codeception.com/",
            "keywords": [
                "codeception"
            ],
            "support": {
                "issues": "https://github.com/Codeception/lib-asserts/issues",
                "source": "https://github.com/Codeception/lib-asserts/tree/1.13.2"
            },
            "time": "2020-10-21T16:26:20+00:00"
        },
        {
            "name": "codeception/lib-innerbrowser",
            "version": "1.5.1",
            "source": {
                "type": "git",
                "url": "https://github.com/Codeception/lib-innerbrowser.git",
                "reference": "31b4b56ad53c3464fcb2c0a14d55a51a201bd3c2"
            },
            "dist": {
                "type": "zip",
                "url": "https://api.github.com/repos/Codeception/lib-innerbrowser/zipball/31b4b56ad53c3464fcb2c0a14d55a51a201bd3c2",
                "reference": "31b4b56ad53c3464fcb2c0a14d55a51a201bd3c2",
                "shasum": ""
            },
            "require": {
                "codeception/codeception": "4.*@dev",
                "ext-dom": "*",
                "ext-json": "*",
                "ext-mbstring": "*",
                "php": ">=5.6.0 <9.0",
                "symfony/browser-kit": ">=2.7 <6.0",
                "symfony/dom-crawler": ">=2.7 <6.0"
            },
            "conflict": {
                "codeception/codeception": "<4.0"
            },
            "require-dev": {
                "codeception/util-universalframework": "dev-master"
            },
            "type": "library",
            "autoload": {
                "classmap": [
                    "src/"
                ]
            },
            "notification-url": "https://packagist.org/downloads/",
            "license": [
                "MIT"
            ],
            "authors": [
                {
                    "name": "Michael Bodnarchuk",
                    "email": "davert@mail.ua",
                    "homepage": "http://codegyre.com"
                },
                {
                    "name": "Gintautas Miselis"
                }
            ],
            "description": "Parent library for all Codeception framework modules and PhpBrowser",
            "homepage": "https://codeception.com/",
            "keywords": [
                "codeception"
            ],
            "support": {
                "issues": "https://github.com/Codeception/lib-innerbrowser/issues",
                "source": "https://github.com/Codeception/lib-innerbrowser/tree/1.5.1"
            },
            "time": "2021-08-30T15:21:42+00:00"
        },
        {
            "name": "codeception/module-asserts",
            "version": "1.3.1",
            "source": {
                "type": "git",
                "url": "https://github.com/Codeception/module-asserts.git",
                "reference": "59374f2fef0cabb9e8ddb53277e85cdca74328de"
            },
            "dist": {
                "type": "zip",
                "url": "https://api.github.com/repos/Codeception/module-asserts/zipball/59374f2fef0cabb9e8ddb53277e85cdca74328de",
                "reference": "59374f2fef0cabb9e8ddb53277e85cdca74328de",
                "shasum": ""
            },
            "require": {
                "codeception/codeception": "*@dev",
                "codeception/lib-asserts": "^1.13.1",
                "php": ">=5.6.0 <9.0"
            },
            "conflict": {
                "codeception/codeception": "<4.0"
            },
            "type": "library",
            "autoload": {
                "classmap": [
                    "src/"
                ]
            },
            "notification-url": "https://packagist.org/downloads/",
            "license": [
                "MIT"
            ],
            "authors": [
                {
                    "name": "Michael Bodnarchuk"
                },
                {
                    "name": "Gintautas Miselis"
                },
                {
                    "name": "Gustavo Nieves",
                    "homepage": "https://medium.com/@ganieves"
                }
            ],
            "description": "Codeception module containing various assertions",
            "homepage": "https://codeception.com/",
            "keywords": [
                "assertions",
                "asserts",
                "codeception"
            ],
            "support": {
                "issues": "https://github.com/Codeception/module-asserts/issues",
                "source": "https://github.com/Codeception/module-asserts/tree/1.3.1"
            },
            "time": "2020-10-21T16:48:15+00:00"
        },
        {
            "name": "codeception/module-datafactory",
            "version": "1.1.0",
            "source": {
                "type": "git",
                "url": "https://github.com/Codeception/module-datafactory.git",
                "reference": "cf66d54f4084969659ef7fb86409c11d451d7af6"
            },
            "dist": {
                "type": "zip",
                "url": "https://api.github.com/repos/Codeception/module-datafactory/zipball/cf66d54f4084969659ef7fb86409c11d451d7af6",
                "reference": "cf66d54f4084969659ef7fb86409c11d451d7af6",
                "shasum": ""
            },
            "require": {
                "codeception/codeception": "^4.0",
                "league/factory-muffin": "^3.0",
                "league/factory-muffin-faker": "^2.1",
                "php": ">=5.6.0 <9.0"
            },
            "type": "library",
            "autoload": {
                "classmap": [
                    "src/"
                ]
            },
            "notification-url": "https://packagist.org/downloads/",
            "license": [
                "MIT"
            ],
            "authors": [
                {
                    "name": "Michael Bodnarchuk"
                }
            ],
            "description": "DataFactory module for Codeception",
            "homepage": "http://codeception.com/",
            "keywords": [
                "codeception"
            ],
            "support": {
                "issues": "https://github.com/Codeception/module-datafactory/issues",
                "source": "https://github.com/Codeception/module-datafactory/tree/1.1.0"
            },
            "time": "2021-03-16T19:42:07+00:00"
        },
        {
            "name": "codeception/module-phpbrowser",
            "version": "1.0.3",
            "source": {
                "type": "git",
                "url": "https://github.com/Codeception/module-phpbrowser.git",
                "reference": "8ba6bede11d0914e74d98691f427fd8f397f192e"
            },
            "dist": {
                "type": "zip",
                "url": "https://api.github.com/repos/Codeception/module-phpbrowser/zipball/8ba6bede11d0914e74d98691f427fd8f397f192e",
                "reference": "8ba6bede11d0914e74d98691f427fd8f397f192e",
                "shasum": ""
            },
            "require": {
                "codeception/codeception": "^4.1",
                "codeception/lib-innerbrowser": "^1.3",
                "guzzlehttp/guzzle": "^6.3|^7.0",
                "php": ">=5.6.0 <9.0"
            },
            "conflict": {
                "codeception/codeception": "<4.0"
            },
            "require-dev": {
                "codeception/module-rest": "^1.0"
            },
            "suggest": {
                "codeception/phpbuiltinserver": "Start and stop PHP built-in web server for your tests"
            },
            "type": "library",
            "autoload": {
                "classmap": [
                    "src/"
                ]
            },
            "notification-url": "https://packagist.org/downloads/",
            "license": [
                "MIT"
            ],
            "authors": [
                {
                    "name": "Michael Bodnarchuk"
                },
                {
                    "name": "Gintautas Miselis"
                }
            ],
            "description": "Codeception module for testing web application over HTTP",
            "homepage": "http://codeception.com/",
            "keywords": [
                "codeception",
                "functional-testing",
                "http"
            ],
            "support": {
                "issues": "https://github.com/Codeception/module-phpbrowser/issues",
                "source": "https://github.com/Codeception/module-phpbrowser/tree/1.0.3"
            },
            "time": "2022-05-21T13:50:41+00:00"
        },
        {
            "name": "codeception/module-rest",
            "version": "1.4.2",
            "source": {
                "type": "git",
                "url": "https://github.com/Codeception/module-rest.git",
                "reference": "9cd7a87fd9343494e7782f7bdb51687c25046917"
            },
            "dist": {
                "type": "zip",
                "url": "https://api.github.com/repos/Codeception/module-rest/zipball/9cd7a87fd9343494e7782f7bdb51687c25046917",
                "reference": "9cd7a87fd9343494e7782f7bdb51687c25046917",
                "shasum": ""
            },
            "require": {
                "codeception/codeception": "^4.0",
                "justinrainbow/json-schema": "~5.2.9",
                "php": ">=5.6.6 <9.0",
                "softcreatr/jsonpath": "^0.5 || ^0.7"
            },
            "require-dev": {
                "codeception/lib-innerbrowser": "^1.0",
                "codeception/util-universalframework": "^1.0"
            },
            "suggest": {
                "aws/aws-sdk-php": "For using AWS Auth"
            },
            "type": "library",
            "autoload": {
                "classmap": [
                    "src/"
                ]
            },
            "notification-url": "https://packagist.org/downloads/",
            "license": [
                "MIT"
            ],
            "authors": [
                {
                    "name": "Gintautas Miselis"
                }
            ],
            "description": "REST module for Codeception",
            "homepage": "http://codeception.com/",
            "keywords": [
                "codeception",
                "rest"
            ],
            "support": {
                "issues": "https://github.com/Codeception/module-rest/issues",
                "source": "https://github.com/Codeception/module-rest/tree/1.4.2"
            },
            "time": "2021-11-18T18:58:15+00:00"
        },
        {
            "name": "codeception/module-yii2",
            "version": "1.1.5",
            "source": {
                "type": "git",
                "url": "https://github.com/Codeception/module-yii2.git",
                "reference": "14269d059b8eaedf3d414a673907bd874cd4ed04"
            },
            "dist": {
                "type": "zip",
                "url": "https://api.github.com/repos/Codeception/module-yii2/zipball/14269d059b8eaedf3d414a673907bd874cd4ed04",
                "reference": "14269d059b8eaedf3d414a673907bd874cd4ed04",
                "shasum": ""
            },
            "require": {
                "codeception/codeception": "^4.0",
                "codeception/lib-innerbrowser": "^1.0",
                "php": ">=5.6.0 <=8.1 | ~8.1.0"
            },
            "require-dev": {
                "codeception/module-asserts": "^1.3",
                "codeception/module-filesystem": "^1.0",
                "codeception/verify": "<2",
                "codemix/yii2-localeurls": "^1.7",
                "yiisoft/yii2": "dev-master",
                "yiisoft/yii2-app-advanced": "dev-master"
            },
            "type": "library",
            "autoload": {
                "classmap": [
                    "src/"
                ]
            },
            "notification-url": "https://packagist.org/downloads/",
            "license": [
                "MIT"
            ],
            "authors": [
                {
                    "name": "Alexander Makarov"
                },
                {
                    "name": "Sam Mouse"
                },
                {
                    "name": "Michael Bodnarchuk"
                }
            ],
            "description": "Codeception module for Yii2 framework",
            "homepage": "http://codeception.com/",
            "keywords": [
                "codeception",
                "yii2"
            ],
            "support": {
                "issues": "https://github.com/Codeception/module-yii2/issues",
                "source": "https://github.com/Codeception/module-yii2/tree/1.1.5"
            },
            "time": "2021-12-30T09:16:01+00:00"
        },
        {
            "name": "codeception/phpunit-wrapper",
            "version": "9.0.9",
            "source": {
                "type": "git",
                "url": "https://github.com/Codeception/phpunit-wrapper.git",
                "reference": "7439a53ae367986e9c22b2ac00f9d7376bb2f8cf"
            },
            "dist": {
                "type": "zip",
                "url": "https://api.github.com/repos/Codeception/phpunit-wrapper/zipball/7439a53ae367986e9c22b2ac00f9d7376bb2f8cf",
                "reference": "7439a53ae367986e9c22b2ac00f9d7376bb2f8cf",
                "shasum": ""
            },
            "require": {
                "php": ">=7.2",
                "phpunit/phpunit": "^9.0"
            },
            "require-dev": {
                "codeception/specify": "*",
                "consolidation/robo": "^3.0.0-alpha3",
                "vlucas/phpdotenv": "^3.0"
            },
            "type": "library",
            "autoload": {
                "psr-4": {
                    "Codeception\\PHPUnit\\": "src/"
                }
            },
            "notification-url": "https://packagist.org/downloads/",
            "license": [
                "MIT"
            ],
            "authors": [
                {
                    "name": "Davert",
                    "email": "davert.php@resend.cc"
                },
                {
                    "name": "Naktibalda"
                }
            ],
            "description": "PHPUnit classes used by Codeception",
            "support": {
                "issues": "https://github.com/Codeception/phpunit-wrapper/issues",
                "source": "https://github.com/Codeception/phpunit-wrapper/tree/9.0.9"
            },
            "time": "2022-05-23T06:24:11+00:00"
        },
        {
            "name": "codeception/stub",
            "version": "4.0.2",
            "source": {
                "type": "git",
                "url": "https://github.com/Codeception/Stub.git",
                "reference": "18a148dacd293fc7b044042f5aa63a82b08bff5d"
            },
            "dist": {
                "type": "zip",
                "url": "https://api.github.com/repos/Codeception/Stub/zipball/18a148dacd293fc7b044042f5aa63a82b08bff5d",
                "reference": "18a148dacd293fc7b044042f5aa63a82b08bff5d",
                "shasum": ""
            },
            "require": {
                "php": "^7.4 | ^8.0",
                "phpunit/phpunit": "^8.4 | ^9.0 | ^10.0 | 10.0.x-dev"
            },
            "require-dev": {
                "consolidation/robo": "^3.0"
            },
            "type": "library",
            "autoload": {
                "psr-4": {
                    "Codeception\\": "src/"
                }
            },
            "notification-url": "https://packagist.org/downloads/",
            "license": [
                "MIT"
            ],
            "description": "Flexible Stub wrapper for PHPUnit's Mock Builder",
            "support": {
                "issues": "https://github.com/Codeception/Stub/issues",
                "source": "https://github.com/Codeception/Stub/tree/4.0.2"
            },
            "time": "2022-01-31T19:25:15+00:00"
        },
        {
            "name": "craftcms/ecs",
            "version": "dev-main",
            "source": {
                "type": "git",
                "url": "https://github.com/craftcms/ecs.git",
                "reference": "b4ef13140cd808feed5bfb857b3083d6c44ca2b4"
            },
            "dist": {
                "type": "zip",
                "url": "https://api.github.com/repos/craftcms/ecs/zipball/b4ef13140cd808feed5bfb857b3083d6c44ca2b4",
                "reference": "b4ef13140cd808feed5bfb857b3083d6c44ca2b4",
                "shasum": ""
            },
            "require": {
                "php": "^7.2.5|^8.0.2",
                "symplify/easy-coding-standard": "^10.3.3"
            },
            "default-branch": true,
            "type": "library",
            "autoload": {
                "psr-4": {
                    "craft\\ecs\\": "src"
                }
            },
            "notification-url": "https://packagist.org/downloads/",
            "description": "Easy Coding Standard configurations for Craft CMS projects",
            "support": {
                "issues": "https://github.com/craftcms/ecs/issues",
                "source": "https://github.com/craftcms/ecs/tree/main"
            },
            "time": "2022-06-30T16:27:12+00:00"
        },
        {
            "name": "craftcms/html-field",
            "version": "2.0.5",
            "source": {
                "type": "git",
                "url": "https://github.com/craftcms/html-field.git",
                "reference": "a969a86e9b6d156b40f558ec57a1ff4543389ae8"
            },
            "dist": {
                "type": "zip",
                "url": "https://api.github.com/repos/craftcms/html-field/zipball/a969a86e9b6d156b40f558ec57a1ff4543389ae8",
                "reference": "a969a86e9b6d156b40f558ec57a1ff4543389ae8",
                "shasum": ""
            },
            "require": {
                "craftcms/cms": "^4.0.0-alpha.1",
                "php": "^8.0.2"
            },
            "require-dev": {
                "craftcms/ecs": "dev-main",
                "craftcms/phpstan": "dev-main",
                "craftcms/rector": "dev-main"
            },
            "type": "library",
            "autoload": {
                "psr-4": {
                    "craft\\htmlfield\\": "src/"
                }
            },
            "notification-url": "https://packagist.org/downloads/",
            "license": [
                "MIT"
            ],
            "authors": [
                {
                    "name": "Pixel & Tonic",
                    "homepage": "https://pixelandtonic.com/"
                }
            ],
            "description": "Base class for Craft CMS field types with HTML values.",
            "support": {
                "docs": "https://github.com/craftcms/html-field/blob/main/README.md",
                "email": "support@craftcms.com",
                "issues": "https://github.com/craftcms/html-field/issues?state=open",
                "rss": "https://github.com/craftcms/html-field/commits/main.atom",
                "source": "https://github.com/craftcms/html-field"
            },
            "time": "2022-06-29T11:33:11+00:00"
        },
        {
            "name": "craftcms/phpstan",
            "version": "dev-main",
            "source": {
                "type": "git",
                "url": "https://github.com/craftcms/phpstan.git",
                "reference": "b61bba102b5ec8599406e6e29a28a20c915a6abc"
            },
            "dist": {
                "type": "zip",
                "url": "https://api.github.com/repos/craftcms/phpstan/zipball/b61bba102b5ec8599406e6e29a28a20c915a6abc",
                "reference": "b61bba102b5ec8599406e6e29a28a20c915a6abc",
                "shasum": ""
            },
            "require": {
                "phpstan/phpstan": "^1.4.6"
            },
            "default-branch": true,
            "type": "library",
            "notification-url": "https://packagist.org/downloads/",
            "description": "PHPStan configuration for Craft CMS projects",
            "support": {
                "issues": "https://github.com/craftcms/phpstan/issues",
                "source": "https://github.com/craftcms/phpstan/tree/main"
            },
            "time": "2022-04-12T20:50:18+00:00"
        },
        {
            "name": "craftcms/rector",
            "version": "dev-main",
            "source": {
                "type": "git",
                "url": "https://github.com/craftcms/rector.git",
                "reference": "c14081f857aabf20129b370e95dda6c0d69c7407"
            },
            "dist": {
                "type": "zip",
                "url": "https://api.github.com/repos/craftcms/rector/zipball/c14081f857aabf20129b370e95dda6c0d69c7407",
                "reference": "c14081f857aabf20129b370e95dda6c0d69c7407",
                "shasum": ""
            },
            "require": {
                "php": "^8.0.2",
                "rector/rector": "^0.12.23"
            },
            "require-dev": {
                "craftcms/cms": "^4.0.0-alpha",
                "craftcms/ecs": "dev-main",
                "phpstan/phpstan": "^1.6.8",
                "phpunit/phpunit": "^9.5",
                "symfony/var-exporter": "^6.0"
            },
            "default-branch": true,
            "type": "library",
            "autoload": {
                "psr-4": {
                    "craft\\rector\\": "src"
                }
            },
            "notification-url": "https://packagist.org/downloads/",
            "description": "Rector sets to automate Craft CMS upgrades",
            "support": {
                "issues": "https://github.com/craftcms/rector/issues",
                "source": "https://github.com/craftcms/rector/tree/main"
            },
            "time": "2022-08-30T22:27:29+00:00"
        },
        {
            "name": "craftcms/redactor",
            "version": "3.0.2",
            "source": {
                "type": "git",
                "url": "https://github.com/craftcms/redactor.git",
                "reference": "c9c152be7a75813ba193f30cb3effed3f005d03e"
            },
            "dist": {
                "type": "zip",
                "url": "https://api.github.com/repos/craftcms/redactor/zipball/c9c152be7a75813ba193f30cb3effed3f005d03e",
                "reference": "c9c152be7a75813ba193f30cb3effed3f005d03e",
                "shasum": ""
            },
            "require": {
                "craftcms/cms": "^4.0.0-alpha.1",
                "craftcms/html-field": "^2.0.0",
                "php": "^8.0.2"
            },
            "require-dev": {
                "craftcms/ecs": "dev-main",
                "craftcms/phpstan": "dev-main",
                "craftcms/rector": "dev-main"
            },
            "type": "craft-plugin",
            "extra": {
                "name": "Redactor",
                "handle": "redactor",
                "documentationUrl": "https://github.com/craftcms/redactor/blob/v2/README.md"
            },
            "autoload": {
                "psr-4": {
                    "craft\\redactor\\": "src/"
                }
            },
            "notification-url": "https://packagist.org/downloads/",
            "license": [
                "MIT"
            ],
            "authors": [
                {
                    "name": "Pixel & Tonic",
                    "homepage": "https://pixelandtonic.com/"
                }
            ],
            "description": "Edit rich text content in Craft CMS using Redactor by Imperavi.",
            "keywords": [
                "Redactor",
                "cms",
                "craftcms",
                "html",
                "yii2"
            ],
            "support": {
                "docs": "https://github.com/craftcms/redactor/blob/v2/README.md",
                "email": "support@craftcms.com",
                "issues": "https://github.com/craftcms/redactor/issues?state=open",
                "rss": "https://github.com/craftcms/redactor/commits/v2.atom",
                "source": "https://github.com/craftcms/redactor"
            },
            "time": "2022-06-30T22:14:03+00:00"
        },
        {
            "name": "doctrine/instantiator",
            "version": "1.4.1",
            "source": {
                "type": "git",
                "url": "https://github.com/doctrine/instantiator.git",
                "reference": "10dcfce151b967d20fde1b34ae6640712c3891bc"
            },
            "dist": {
                "type": "zip",
                "url": "https://api.github.com/repos/doctrine/instantiator/zipball/10dcfce151b967d20fde1b34ae6640712c3891bc",
                "reference": "10dcfce151b967d20fde1b34ae6640712c3891bc",
                "shasum": ""
            },
            "require": {
                "php": "^7.1 || ^8.0"
            },
            "require-dev": {
                "doctrine/coding-standard": "^9",
                "ext-pdo": "*",
                "ext-phar": "*",
                "phpbench/phpbench": "^0.16 || ^1",
                "phpstan/phpstan": "^1.4",
                "phpstan/phpstan-phpunit": "^1",
                "phpunit/phpunit": "^7.5 || ^8.5 || ^9.5",
                "vimeo/psalm": "^4.22"
            },
            "type": "library",
            "autoload": {
                "psr-4": {
                    "Doctrine\\Instantiator\\": "src/Doctrine/Instantiator/"
                }
            },
            "notification-url": "https://packagist.org/downloads/",
            "license": [
                "MIT"
            ],
            "authors": [
                {
                    "name": "Marco Pivetta",
                    "email": "ocramius@gmail.com",
                    "homepage": "https://ocramius.github.io/"
                }
            ],
            "description": "A small, lightweight utility to instantiate objects in PHP without invoking their constructors",
            "homepage": "https://www.doctrine-project.org/projects/instantiator.html",
            "keywords": [
                "constructor",
                "instantiate"
            ],
            "support": {
                "issues": "https://github.com/doctrine/instantiator/issues",
                "source": "https://github.com/doctrine/instantiator/tree/1.4.1"
            },
            "funding": [
                {
                    "url": "https://www.doctrine-project.org/sponsorship.html",
                    "type": "custom"
                },
                {
                    "url": "https://www.patreon.com/phpdoctrine",
                    "type": "patreon"
                },
                {
                    "url": "https://tidelift.com/funding/github/packagist/doctrine%2Finstantiator",
                    "type": "tidelift"
                }
            ],
            "time": "2022-03-03T08:28:38+00:00"
        },
        {
            "name": "fakerphp/faker",
            "version": "v1.20.0",
            "source": {
                "type": "git",
                "url": "https://github.com/FakerPHP/Faker.git",
                "reference": "37f751c67a5372d4e26353bd9384bc03744ec77b"
            },
            "dist": {
                "type": "zip",
                "url": "https://api.github.com/repos/FakerPHP/Faker/zipball/37f751c67a5372d4e26353bd9384bc03744ec77b",
                "reference": "37f751c67a5372d4e26353bd9384bc03744ec77b",
                "shasum": ""
            },
            "require": {
                "php": "^7.1 || ^8.0",
                "psr/container": "^1.0 || ^2.0",
                "symfony/deprecation-contracts": "^2.2 || ^3.0"
            },
            "conflict": {
                "fzaninotto/faker": "*"
            },
            "require-dev": {
                "bamarni/composer-bin-plugin": "^1.4.1",
                "doctrine/persistence": "^1.3 || ^2.0",
                "ext-intl": "*",
                "symfony/phpunit-bridge": "^4.4 || ^5.2"
            },
            "suggest": {
                "doctrine/orm": "Required to use Faker\\ORM\\Doctrine",
                "ext-curl": "Required by Faker\\Provider\\Image to download images.",
                "ext-dom": "Required by Faker\\Provider\\HtmlLorem for generating random HTML.",
                "ext-iconv": "Required by Faker\\Provider\\ru_RU\\Text::realText() for generating real Russian text.",
                "ext-mbstring": "Required for multibyte Unicode string functionality."
            },
            "type": "library",
            "extra": {
                "branch-alias": {
                    "dev-main": "v1.20-dev"
                }
            },
            "autoload": {
                "psr-4": {
                    "Faker\\": "src/Faker/"
                }
            },
            "notification-url": "https://packagist.org/downloads/",
            "license": [
                "MIT"
            ],
            "authors": [
                {
                    "name": "François Zaninotto"
                }
            ],
            "description": "Faker is a PHP library that generates fake data for you.",
            "keywords": [
                "data",
                "faker",
                "fixtures"
            ],
            "support": {
                "issues": "https://github.com/FakerPHP/Faker/issues",
                "source": "https://github.com/FakerPHP/Faker/tree/v1.20.0"
            },
            "time": "2022-07-20T13:12:54+00:00"
        },
        {
            "name": "league/factory-muffin",
            "version": "v3.3.0",
            "source": {
                "type": "git",
                "url": "https://github.com/thephpleague/factory-muffin.git",
                "reference": "62c8c31d47667523da14e83df36cc897d34173cd"
            },
            "dist": {
                "type": "zip",
                "url": "https://api.github.com/repos/thephpleague/factory-muffin/zipball/62c8c31d47667523da14e83df36cc897d34173cd",
                "reference": "62c8c31d47667523da14e83df36cc897d34173cd",
                "shasum": ""
            },
            "require": {
                "php": ">=5.4.0"
            },
            "replace": {
                "zizaco/factory-muff": "self.version"
            },
            "require-dev": {
                "doctrine/orm": "^2.5",
                "illuminate/database": "5.0.* || 5.1.* || 5.5.* || ^6.0",
                "league/factory-muffin-faker": "^2.3",
                "phpunit/phpunit": "^4.8.36 || ^5.7.27 || ^6.5.14 || ^7.5.20"
            },
            "suggest": {
                "doctrine/orm": "Factory Muffin supports doctrine through the repository store.",
                "illuminate/database": "Factory Muffin supports eloquent through the model store.",
                "league/factory-muffin-faker": "Factory Muffin is very powerful together with faker."
            },
            "type": "library",
            "extra": {
                "branch-alias": {
                    "dev-master": "3.3-dev"
                }
            },
            "autoload": {
                "psr-4": {
                    "League\\FactoryMuffin\\": "src/"
                }
            },
            "notification-url": "https://packagist.org/downloads/",
            "license": [
                "MIT"
            ],
            "authors": [
                {
                    "name": "Graham Campbell",
                    "email": "graham@alt-three.com"
                },
                {
                    "name": "Scott Robertson",
                    "email": "scottymeuk@gmail.com"
                }
            ],
            "description": "The goal of this package is to enable the rapid creation of objects for the purpose of testing.",
            "homepage": "http://factory-muffin.thephpleague.com/",
            "keywords": [
                "factory",
                "testing"
            ],
            "support": {
                "issues": "https://github.com/thephpleague/factory-muffin/issues",
                "source": "https://github.com/thephpleague/factory-muffin/tree/v3.3.0"
            },
            "funding": [
                {
                    "url": "https://github.com/GrahamCampbell",
                    "type": "github"
                },
                {
                    "url": "https://tidelift.com/funding/github/packagist/league/factory-muffin",
                    "type": "tidelift"
                }
            ],
            "time": "2020-12-13T18:38:47+00:00"
        },
        {
            "name": "league/factory-muffin-faker",
            "version": "v2.3.0",
            "source": {
                "type": "git",
                "url": "https://github.com/thephpleague/factory-muffin-faker.git",
                "reference": "258068c840e8fdc45d1cb1636a0890e92f2e864a"
            },
            "dist": {
                "type": "zip",
                "url": "https://api.github.com/repos/thephpleague/factory-muffin-faker/zipball/258068c840e8fdc45d1cb1636a0890e92f2e864a",
                "reference": "258068c840e8fdc45d1cb1636a0890e92f2e864a",
                "shasum": ""
            },
            "require": {
                "fakerphp/faker": "^1.9.1",
                "php": ">=5.4.0"
            },
            "require-dev": {
                "phpunit/phpunit": "^4.8.36 || ^5.7.27 || ^6.5.14 || ^7.5.20"
            },
            "type": "library",
            "extra": {
                "branch-alias": {
                    "dev-master": "2.3-dev"
                }
            },
            "autoload": {
                "psr-4": {
                    "League\\FactoryMuffin\\Faker\\": "src/"
                }
            },
            "notification-url": "https://packagist.org/downloads/",
            "license": [
                "MIT"
            ],
            "authors": [
                {
                    "name": "Graham Campbell",
                    "email": "graham@alt-three.com"
                }
            ],
            "description": "The goal of this package is to wrap faker to make it super easy to use with factory muffin.",
            "homepage": "http://factory-muffin.thephpleague.com/",
            "keywords": [
                "factory",
                "faker",
                "testing"
            ],
            "support": {
                "issues": "https://github.com/thephpleague/factory-muffin-faker/issues",
                "source": "https://github.com/thephpleague/factory-muffin-faker/tree/v2.3.0"
            },
            "funding": [
                {
                    "url": "https://github.com/GrahamCampbell",
                    "type": "github"
                },
                {
                    "url": "https://tidelift.com/funding/github/packagist/league/factory-muffin-faker",
                    "type": "tidelift"
                }
            ],
            "time": "2020-12-13T15:53:28+00:00"
        },
        {
            "name": "myclabs/deep-copy",
            "version": "1.11.0",
            "source": {
                "type": "git",
                "url": "https://github.com/myclabs/DeepCopy.git",
                "reference": "14daed4296fae74d9e3201d2c4925d1acb7aa614"
            },
            "dist": {
                "type": "zip",
                "url": "https://api.github.com/repos/myclabs/DeepCopy/zipball/14daed4296fae74d9e3201d2c4925d1acb7aa614",
                "reference": "14daed4296fae74d9e3201d2c4925d1acb7aa614",
                "shasum": ""
            },
            "require": {
                "php": "^7.1 || ^8.0"
            },
            "conflict": {
                "doctrine/collections": "<1.6.8",
                "doctrine/common": "<2.13.3 || >=3,<3.2.2"
            },
            "require-dev": {
                "doctrine/collections": "^1.6.8",
                "doctrine/common": "^2.13.3 || ^3.2.2",
                "phpunit/phpunit": "^7.5.20 || ^8.5.23 || ^9.5.13"
            },
            "type": "library",
            "autoload": {
                "files": [
                    "src/DeepCopy/deep_copy.php"
                ],
                "psr-4": {
                    "DeepCopy\\": "src/DeepCopy/"
                }
            },
            "notification-url": "https://packagist.org/downloads/",
            "license": [
                "MIT"
            ],
            "description": "Create deep copies (clones) of your objects",
            "keywords": [
                "clone",
                "copy",
                "duplicate",
                "object",
                "object graph"
            ],
            "support": {
                "issues": "https://github.com/myclabs/DeepCopy/issues",
                "source": "https://github.com/myclabs/DeepCopy/tree/1.11.0"
            },
            "funding": [
                {
                    "url": "https://tidelift.com/funding/github/packagist/myclabs/deep-copy",
                    "type": "tidelift"
                }
            ],
            "time": "2022-03-03T13:19:32+00:00"
        },
        {
            "name": "nikic/php-parser",
            "version": "v4.15.1",
            "source": {
                "type": "git",
                "url": "https://github.com/nikic/PHP-Parser.git",
                "reference": "0ef6c55a3f47f89d7a374e6f835197a0b5fcf900"
            },
            "dist": {
                "type": "zip",
                "url": "https://api.github.com/repos/nikic/PHP-Parser/zipball/0ef6c55a3f47f89d7a374e6f835197a0b5fcf900",
                "reference": "0ef6c55a3f47f89d7a374e6f835197a0b5fcf900",
                "shasum": ""
            },
            "require": {
                "ext-tokenizer": "*",
                "php": ">=7.0"
            },
            "require-dev": {
                "ircmaxell/php-yacc": "^0.0.7",
                "phpunit/phpunit": "^6.5 || ^7.0 || ^8.0 || ^9.0"
            },
            "bin": [
                "bin/php-parse"
            ],
            "type": "library",
            "extra": {
                "branch-alias": {
                    "dev-master": "4.9-dev"
                }
            },
            "autoload": {
                "psr-4": {
                    "PhpParser\\": "lib/PhpParser"
                }
            },
            "notification-url": "https://packagist.org/downloads/",
            "license": [
                "BSD-3-Clause"
            ],
            "authors": [
                {
                    "name": "Nikita Popov"
                }
            ],
            "description": "A PHP parser written in PHP",
            "keywords": [
                "parser",
                "php"
            ],
            "support": {
                "issues": "https://github.com/nikic/PHP-Parser/issues",
                "source": "https://github.com/nikic/PHP-Parser/tree/v4.15.1"
            },
            "time": "2022-09-04T07:30:47+00:00"
        },
        {
            "name": "phar-io/manifest",
            "version": "2.0.3",
            "source": {
                "type": "git",
                "url": "https://github.com/phar-io/manifest.git",
                "reference": "97803eca37d319dfa7826cc2437fc020857acb53"
            },
            "dist": {
                "type": "zip",
                "url": "https://api.github.com/repos/phar-io/manifest/zipball/97803eca37d319dfa7826cc2437fc020857acb53",
                "reference": "97803eca37d319dfa7826cc2437fc020857acb53",
                "shasum": ""
            },
            "require": {
                "ext-dom": "*",
                "ext-phar": "*",
                "ext-xmlwriter": "*",
                "phar-io/version": "^3.0.1",
                "php": "^7.2 || ^8.0"
            },
            "type": "library",
            "extra": {
                "branch-alias": {
                    "dev-master": "2.0.x-dev"
                }
            },
            "autoload": {
                "classmap": [
                    "src/"
                ]
            },
            "notification-url": "https://packagist.org/downloads/",
            "license": [
                "BSD-3-Clause"
            ],
            "authors": [
                {
                    "name": "Arne Blankerts",
                    "email": "arne@blankerts.de",
                    "role": "Developer"
                },
                {
                    "name": "Sebastian Heuer",
                    "email": "sebastian@phpeople.de",
                    "role": "Developer"
                },
                {
                    "name": "Sebastian Bergmann",
                    "email": "sebastian@phpunit.de",
                    "role": "Developer"
                }
            ],
            "description": "Component for reading phar.io manifest information from a PHP Archive (PHAR)",
            "support": {
                "issues": "https://github.com/phar-io/manifest/issues",
                "source": "https://github.com/phar-io/manifest/tree/2.0.3"
            },
            "time": "2021-07-20T11:28:43+00:00"
        },
        {
            "name": "phar-io/version",
            "version": "3.2.1",
            "source": {
                "type": "git",
                "url": "https://github.com/phar-io/version.git",
                "reference": "4f7fd7836c6f332bb2933569e566a0d6c4cbed74"
            },
            "dist": {
                "type": "zip",
                "url": "https://api.github.com/repos/phar-io/version/zipball/4f7fd7836c6f332bb2933569e566a0d6c4cbed74",
                "reference": "4f7fd7836c6f332bb2933569e566a0d6c4cbed74",
                "shasum": ""
            },
            "require": {
                "php": "^7.2 || ^8.0"
            },
            "type": "library",
            "autoload": {
                "classmap": [
                    "src/"
                ]
            },
            "notification-url": "https://packagist.org/downloads/",
            "license": [
                "BSD-3-Clause"
            ],
            "authors": [
                {
                    "name": "Arne Blankerts",
                    "email": "arne@blankerts.de",
                    "role": "Developer"
                },
                {
                    "name": "Sebastian Heuer",
                    "email": "sebastian@phpeople.de",
                    "role": "Developer"
                },
                {
                    "name": "Sebastian Bergmann",
                    "email": "sebastian@phpunit.de",
                    "role": "Developer"
                }
            ],
            "description": "Library for handling version information and constraints",
            "support": {
                "issues": "https://github.com/phar-io/version/issues",
                "source": "https://github.com/phar-io/version/tree/3.2.1"
            },
            "time": "2022-02-21T01:04:05+00:00"
        },
        {
            "name": "phpoption/phpoption",
            "version": "1.9.0",
            "source": {
                "type": "git",
                "url": "https://github.com/schmittjoh/php-option.git",
                "reference": "dc5ff11e274a90cc1c743f66c9ad700ce50db9ab"
            },
            "dist": {
                "type": "zip",
                "url": "https://api.github.com/repos/schmittjoh/php-option/zipball/dc5ff11e274a90cc1c743f66c9ad700ce50db9ab",
                "reference": "dc5ff11e274a90cc1c743f66c9ad700ce50db9ab",
                "shasum": ""
            },
            "require": {
                "php": "^7.2.5 || ^8.0"
            },
            "require-dev": {
                "bamarni/composer-bin-plugin": "^1.8",
                "phpunit/phpunit": "^8.5.28 || ^9.5.21"
            },
            "type": "library",
            "extra": {
                "bamarni-bin": {
                    "bin-links": true,
                    "forward-command": true
                },
                "branch-alias": {
                    "dev-master": "1.9-dev"
                }
            },
            "autoload": {
                "psr-4": {
                    "PhpOption\\": "src/PhpOption/"
                }
            },
            "notification-url": "https://packagist.org/downloads/",
            "license": [
                "Apache-2.0"
            ],
            "authors": [
                {
                    "name": "Johannes M. Schmitt",
                    "email": "schmittjoh@gmail.com",
                    "homepage": "https://github.com/schmittjoh"
                },
                {
                    "name": "Graham Campbell",
                    "email": "hello@gjcampbell.co.uk",
                    "homepage": "https://github.com/GrahamCampbell"
                }
            ],
            "description": "Option Type for PHP",
            "keywords": [
                "language",
                "option",
                "php",
                "type"
            ],
            "support": {
                "issues": "https://github.com/schmittjoh/php-option/issues",
                "source": "https://github.com/schmittjoh/php-option/tree/1.9.0"
            },
            "funding": [
                {
                    "url": "https://github.com/GrahamCampbell",
                    "type": "github"
                },
                {
                    "url": "https://tidelift.com/funding/github/packagist/phpoption/phpoption",
                    "type": "tidelift"
                }
            ],
            "time": "2022-07-30T15:51:26+00:00"
<<<<<<< HEAD
        },
        {
            "name": "phpspec/prophecy",
            "version": "v1.15.0",
            "source": {
                "type": "git",
                "url": "https://github.com/phpspec/prophecy.git",
                "reference": "bbcd7380b0ebf3961ee21409db7b38bc31d69a13"
            },
            "dist": {
                "type": "zip",
                "url": "https://api.github.com/repos/phpspec/prophecy/zipball/bbcd7380b0ebf3961ee21409db7b38bc31d69a13",
                "reference": "bbcd7380b0ebf3961ee21409db7b38bc31d69a13",
                "shasum": ""
            },
            "require": {
                "doctrine/instantiator": "^1.2",
                "php": "^7.2 || ~8.0, <8.2",
                "phpdocumentor/reflection-docblock": "^5.2",
                "sebastian/comparator": "^3.0 || ^4.0",
                "sebastian/recursion-context": "^3.0 || ^4.0"
            },
            "require-dev": {
                "phpspec/phpspec": "^6.0 || ^7.0",
                "phpunit/phpunit": "^8.0 || ^9.0"
            },
            "type": "library",
            "extra": {
                "branch-alias": {
                    "dev-master": "1.x-dev"
                }
            },
            "autoload": {
                "psr-4": {
                    "Prophecy\\": "src/Prophecy"
                }
            },
            "notification-url": "https://packagist.org/downloads/",
            "license": [
                "MIT"
            ],
            "authors": [
                {
                    "name": "Konstantin Kudryashov",
                    "email": "ever.zet@gmail.com",
                    "homepage": "http://everzet.com"
                },
                {
                    "name": "Marcello Duarte",
                    "email": "marcello.duarte@gmail.com"
                }
            ],
            "description": "Highly opinionated mocking framework for PHP 5.3+",
            "homepage": "https://github.com/phpspec/prophecy",
            "keywords": [
                "Double",
                "Dummy",
                "fake",
                "mock",
                "spy",
                "stub"
            ],
            "support": {
                "issues": "https://github.com/phpspec/prophecy/issues",
                "source": "https://github.com/phpspec/prophecy/tree/v1.15.0"
            },
            "time": "2021-12-08T12:19:24+00:00"
        },
        {
            "name": "phpstan/phpstan",
            "version": "1.8.2",
            "source": {
                "type": "git",
                "url": "https://github.com/phpstan/phpstan.git",
                "reference": "c53312ecc575caf07b0e90dee43883fdf90ca67c"
            },
            "dist": {
                "type": "zip",
                "url": "https://api.github.com/repos/phpstan/phpstan/zipball/c53312ecc575caf07b0e90dee43883fdf90ca67c",
                "reference": "c53312ecc575caf07b0e90dee43883fdf90ca67c",
=======
        },
        {
            "name": "phpstan/phpstan",
            "version": "1.8.5",
            "source": {
                "type": "git",
                "url": "https://github.com/phpstan/phpstan.git",
                "reference": "f6598a5ff12ca4499a836815e08b4d77a2ddeb20"
            },
            "dist": {
                "type": "zip",
                "url": "https://api.github.com/repos/phpstan/phpstan/zipball/f6598a5ff12ca4499a836815e08b4d77a2ddeb20",
                "reference": "f6598a5ff12ca4499a836815e08b4d77a2ddeb20",
>>>>>>> 2bdb170d
                "shasum": ""
            },
            "require": {
                "php": "^7.2|^8.0"
            },
            "conflict": {
                "phpstan/phpstan-shim": "*"
            },
            "bin": [
                "phpstan",
                "phpstan.phar"
            ],
            "type": "library",
            "autoload": {
                "files": [
                    "bootstrap.php"
                ]
            },
            "notification-url": "https://packagist.org/downloads/",
            "license": [
                "MIT"
            ],
            "description": "PHPStan - PHP Static Analysis Tool",
            "keywords": [
                "dev",
                "static analysis"
            ],
            "support": {
                "issues": "https://github.com/phpstan/phpstan/issues",
<<<<<<< HEAD
                "source": "https://github.com/phpstan/phpstan/tree/1.8.2"
=======
                "source": "https://github.com/phpstan/phpstan/tree/1.8.5"
>>>>>>> 2bdb170d
            },
            "funding": [
                {
                    "url": "https://github.com/ondrejmirtes",
                    "type": "github"
                },
                {
                    "url": "https://github.com/phpstan",
                    "type": "github"
                },
                {
                    "url": "https://tidelift.com/funding/github/packagist/phpstan/phpstan",
                    "type": "tidelift"
                }
            ],
<<<<<<< HEAD
            "time": "2022-07-20T09:57:31+00:00"
=======
            "time": "2022-09-07T16:05:32+00:00"
>>>>>>> 2bdb170d
        },
        {
            "name": "phpunit/php-code-coverage",
            "version": "9.2.17",
            "source": {
                "type": "git",
                "url": "https://github.com/sebastianbergmann/php-code-coverage.git",
                "reference": "aa94dc41e8661fe90c7316849907cba3007b10d8"
            },
            "dist": {
                "type": "zip",
                "url": "https://api.github.com/repos/sebastianbergmann/php-code-coverage/zipball/aa94dc41e8661fe90c7316849907cba3007b10d8",
                "reference": "aa94dc41e8661fe90c7316849907cba3007b10d8",
                "shasum": ""
            },
            "require": {
                "ext-dom": "*",
                "ext-libxml": "*",
                "ext-xmlwriter": "*",
                "nikic/php-parser": "^4.14",
                "php": ">=7.3",
                "phpunit/php-file-iterator": "^3.0.3",
                "phpunit/php-text-template": "^2.0.2",
                "sebastian/code-unit-reverse-lookup": "^2.0.2",
                "sebastian/complexity": "^2.0",
                "sebastian/environment": "^5.1.2",
                "sebastian/lines-of-code": "^1.0.3",
                "sebastian/version": "^3.0.1",
                "theseer/tokenizer": "^1.2.0"
            },
            "require-dev": {
                "phpunit/phpunit": "^9.3"
            },
            "suggest": {
                "ext-pcov": "*",
                "ext-xdebug": "*"
            },
            "type": "library",
            "extra": {
                "branch-alias": {
                    "dev-master": "9.2-dev"
                }
            },
            "autoload": {
                "classmap": [
                    "src/"
                ]
            },
            "notification-url": "https://packagist.org/downloads/",
            "license": [
                "BSD-3-Clause"
            ],
            "authors": [
                {
                    "name": "Sebastian Bergmann",
                    "email": "sebastian@phpunit.de",
                    "role": "lead"
                }
            ],
            "description": "Library that provides collection, processing, and rendering functionality for PHP code coverage information.",
            "homepage": "https://github.com/sebastianbergmann/php-code-coverage",
            "keywords": [
                "coverage",
                "testing",
                "xunit"
            ],
            "support": {
                "issues": "https://github.com/sebastianbergmann/php-code-coverage/issues",
                "source": "https://github.com/sebastianbergmann/php-code-coverage/tree/9.2.17"
            },
            "funding": [
                {
                    "url": "https://github.com/sebastianbergmann",
                    "type": "github"
                }
            ],
            "time": "2022-08-30T12:24:04+00:00"
        },
        {
            "name": "phpunit/php-file-iterator",
            "version": "3.0.6",
            "source": {
                "type": "git",
                "url": "https://github.com/sebastianbergmann/php-file-iterator.git",
                "reference": "cf1c2e7c203ac650e352f4cc675a7021e7d1b3cf"
            },
            "dist": {
                "type": "zip",
                "url": "https://api.github.com/repos/sebastianbergmann/php-file-iterator/zipball/cf1c2e7c203ac650e352f4cc675a7021e7d1b3cf",
                "reference": "cf1c2e7c203ac650e352f4cc675a7021e7d1b3cf",
                "shasum": ""
            },
            "require": {
                "php": ">=7.3"
            },
            "require-dev": {
                "phpunit/phpunit": "^9.3"
            },
            "type": "library",
            "extra": {
                "branch-alias": {
                    "dev-master": "3.0-dev"
                }
            },
            "autoload": {
                "classmap": [
                    "src/"
                ]
            },
            "notification-url": "https://packagist.org/downloads/",
            "license": [
                "BSD-3-Clause"
            ],
            "authors": [
                {
                    "name": "Sebastian Bergmann",
                    "email": "sebastian@phpunit.de",
                    "role": "lead"
                }
            ],
            "description": "FilterIterator implementation that filters files based on a list of suffixes.",
            "homepage": "https://github.com/sebastianbergmann/php-file-iterator/",
            "keywords": [
                "filesystem",
                "iterator"
            ],
            "support": {
                "issues": "https://github.com/sebastianbergmann/php-file-iterator/issues",
                "source": "https://github.com/sebastianbergmann/php-file-iterator/tree/3.0.6"
            },
            "funding": [
                {
                    "url": "https://github.com/sebastianbergmann",
                    "type": "github"
                }
            ],
            "time": "2021-12-02T12:48:52+00:00"
        },
        {
            "name": "phpunit/php-invoker",
            "version": "3.1.1",
            "source": {
                "type": "git",
                "url": "https://github.com/sebastianbergmann/php-invoker.git",
                "reference": "5a10147d0aaf65b58940a0b72f71c9ac0423cc67"
            },
            "dist": {
                "type": "zip",
                "url": "https://api.github.com/repos/sebastianbergmann/php-invoker/zipball/5a10147d0aaf65b58940a0b72f71c9ac0423cc67",
                "reference": "5a10147d0aaf65b58940a0b72f71c9ac0423cc67",
                "shasum": ""
            },
            "require": {
                "php": ">=7.3"
            },
            "require-dev": {
                "ext-pcntl": "*",
                "phpunit/phpunit": "^9.3"
            },
            "suggest": {
                "ext-pcntl": "*"
            },
            "type": "library",
            "extra": {
                "branch-alias": {
                    "dev-master": "3.1-dev"
                }
            },
            "autoload": {
                "classmap": [
                    "src/"
                ]
            },
            "notification-url": "https://packagist.org/downloads/",
            "license": [
                "BSD-3-Clause"
            ],
            "authors": [
                {
                    "name": "Sebastian Bergmann",
                    "email": "sebastian@phpunit.de",
                    "role": "lead"
                }
            ],
            "description": "Invoke callables with a timeout",
            "homepage": "https://github.com/sebastianbergmann/php-invoker/",
            "keywords": [
                "process"
            ],
            "support": {
                "issues": "https://github.com/sebastianbergmann/php-invoker/issues",
                "source": "https://github.com/sebastianbergmann/php-invoker/tree/3.1.1"
            },
            "funding": [
                {
                    "url": "https://github.com/sebastianbergmann",
                    "type": "github"
                }
            ],
            "time": "2020-09-28T05:58:55+00:00"
        },
        {
            "name": "phpunit/php-text-template",
            "version": "2.0.4",
            "source": {
                "type": "git",
                "url": "https://github.com/sebastianbergmann/php-text-template.git",
                "reference": "5da5f67fc95621df9ff4c4e5a84d6a8a2acf7c28"
            },
            "dist": {
                "type": "zip",
                "url": "https://api.github.com/repos/sebastianbergmann/php-text-template/zipball/5da5f67fc95621df9ff4c4e5a84d6a8a2acf7c28",
                "reference": "5da5f67fc95621df9ff4c4e5a84d6a8a2acf7c28",
                "shasum": ""
            },
            "require": {
                "php": ">=7.3"
            },
            "require-dev": {
                "phpunit/phpunit": "^9.3"
            },
            "type": "library",
            "extra": {
                "branch-alias": {
                    "dev-master": "2.0-dev"
                }
            },
            "autoload": {
                "classmap": [
                    "src/"
                ]
            },
            "notification-url": "https://packagist.org/downloads/",
            "license": [
                "BSD-3-Clause"
            ],
            "authors": [
                {
                    "name": "Sebastian Bergmann",
                    "email": "sebastian@phpunit.de",
                    "role": "lead"
                }
            ],
            "description": "Simple template engine.",
            "homepage": "https://github.com/sebastianbergmann/php-text-template/",
            "keywords": [
                "template"
            ],
            "support": {
                "issues": "https://github.com/sebastianbergmann/php-text-template/issues",
                "source": "https://github.com/sebastianbergmann/php-text-template/tree/2.0.4"
            },
            "funding": [
                {
                    "url": "https://github.com/sebastianbergmann",
                    "type": "github"
                }
            ],
            "time": "2020-10-26T05:33:50+00:00"
        },
        {
            "name": "phpunit/php-timer",
            "version": "5.0.3",
            "source": {
                "type": "git",
                "url": "https://github.com/sebastianbergmann/php-timer.git",
                "reference": "5a63ce20ed1b5bf577850e2c4e87f4aa902afbd2"
            },
            "dist": {
                "type": "zip",
                "url": "https://api.github.com/repos/sebastianbergmann/php-timer/zipball/5a63ce20ed1b5bf577850e2c4e87f4aa902afbd2",
                "reference": "5a63ce20ed1b5bf577850e2c4e87f4aa902afbd2",
                "shasum": ""
            },
            "require": {
                "php": ">=7.3"
            },
            "require-dev": {
                "phpunit/phpunit": "^9.3"
            },
            "type": "library",
            "extra": {
                "branch-alias": {
                    "dev-master": "5.0-dev"
                }
            },
            "autoload": {
                "classmap": [
                    "src/"
                ]
            },
            "notification-url": "https://packagist.org/downloads/",
            "license": [
                "BSD-3-Clause"
            ],
            "authors": [
                {
                    "name": "Sebastian Bergmann",
                    "email": "sebastian@phpunit.de",
                    "role": "lead"
                }
            ],
            "description": "Utility class for timing",
            "homepage": "https://github.com/sebastianbergmann/php-timer/",
            "keywords": [
                "timer"
            ],
            "support": {
                "issues": "https://github.com/sebastianbergmann/php-timer/issues",
                "source": "https://github.com/sebastianbergmann/php-timer/tree/5.0.3"
            },
            "funding": [
                {
                    "url": "https://github.com/sebastianbergmann",
                    "type": "github"
                }
            ],
            "time": "2020-10-26T13:16:10+00:00"
        },
        {
            "name": "phpunit/phpunit",
            "version": "9.5.24",
            "source": {
                "type": "git",
                "url": "https://github.com/sebastianbergmann/phpunit.git",
                "reference": "d0aa6097bef9fd42458a9b3c49da32c6ce6129c5"
            },
            "dist": {
                "type": "zip",
                "url": "https://api.github.com/repos/sebastianbergmann/phpunit/zipball/d0aa6097bef9fd42458a9b3c49da32c6ce6129c5",
                "reference": "d0aa6097bef9fd42458a9b3c49da32c6ce6129c5",
                "shasum": ""
            },
            "require": {
                "doctrine/instantiator": "^1.3.1",
                "ext-dom": "*",
                "ext-json": "*",
                "ext-libxml": "*",
                "ext-mbstring": "*",
                "ext-xml": "*",
                "ext-xmlwriter": "*",
                "myclabs/deep-copy": "^1.10.1",
                "phar-io/manifest": "^2.0.3",
                "phar-io/version": "^3.0.2",
                "php": ">=7.3",
                "phpunit/php-code-coverage": "^9.2.13",
                "phpunit/php-file-iterator": "^3.0.5",
                "phpunit/php-invoker": "^3.1.1",
                "phpunit/php-text-template": "^2.0.3",
                "phpunit/php-timer": "^5.0.2",
                "sebastian/cli-parser": "^1.0.1",
                "sebastian/code-unit": "^1.0.6",
                "sebastian/comparator": "^4.0.5",
                "sebastian/diff": "^4.0.3",
                "sebastian/environment": "^5.1.3",
                "sebastian/exporter": "^4.0.3",
                "sebastian/global-state": "^5.0.1",
                "sebastian/object-enumerator": "^4.0.3",
                "sebastian/resource-operations": "^3.0.3",
                "sebastian/type": "^3.1",
                "sebastian/version": "^3.0.2"
            },
            "suggest": {
                "ext-soap": "*",
                "ext-xdebug": "*"
            },
            "bin": [
                "phpunit"
            ],
            "type": "library",
            "extra": {
                "branch-alias": {
                    "dev-master": "9.5-dev"
                }
            },
            "autoload": {
                "files": [
                    "src/Framework/Assert/Functions.php"
                ],
                "classmap": [
                    "src/"
                ]
            },
            "notification-url": "https://packagist.org/downloads/",
            "license": [
                "BSD-3-Clause"
            ],
            "authors": [
                {
                    "name": "Sebastian Bergmann",
                    "email": "sebastian@phpunit.de",
                    "role": "lead"
                }
            ],
            "description": "The PHP Unit Testing framework.",
            "homepage": "https://phpunit.de/",
            "keywords": [
                "phpunit",
                "testing",
                "xunit"
            ],
            "support": {
                "issues": "https://github.com/sebastianbergmann/phpunit/issues",
                "source": "https://github.com/sebastianbergmann/phpunit/tree/9.5.24"
            },
            "funding": [
                {
                    "url": "https://phpunit.de/sponsors.html",
                    "type": "custom"
                },
                {
                    "url": "https://github.com/sebastianbergmann",
                    "type": "github"
                }
            ],
            "time": "2022-08-30T07:42:16+00:00"
        },
        {
            "name": "rector/rector",
            "version": "0.12.23",
            "source": {
                "type": "git",
                "url": "https://github.com/rectorphp/rector.git",
                "reference": "690b31768b322db886b35845f8452025eba2cacb"
            },
            "dist": {
                "type": "zip",
                "url": "https://api.github.com/repos/rectorphp/rector/zipball/690b31768b322db886b35845f8452025eba2cacb",
                "reference": "690b31768b322db886b35845f8452025eba2cacb",
                "shasum": ""
            },
            "require": {
                "php": "^7.2|^8.0",
                "phpstan/phpstan": "^1.6"
            },
            "conflict": {
                "phpstan/phpdoc-parser": "<1.2",
                "rector/rector-cakephp": "*",
                "rector/rector-doctrine": "*",
                "rector/rector-laravel": "*",
                "rector/rector-nette": "*",
                "rector/rector-phpoffice": "*",
                "rector/rector-phpunit": "*",
                "rector/rector-prefixed": "*",
                "rector/rector-symfony": "*"
            },
            "bin": [
                "bin/rector"
            ],
            "type": "library",
            "extra": {
                "branch-alias": {
                    "dev-main": "0.12-dev"
                }
            },
            "autoload": {
                "files": [
                    "bootstrap.php"
                ]
            },
            "notification-url": "https://packagist.org/downloads/",
            "license": [
                "MIT"
            ],
            "description": "Instant Upgrade and Automated Refactoring of any PHP code",
            "support": {
                "issues": "https://github.com/rectorphp/rector/issues",
                "source": "https://github.com/rectorphp/rector/tree/0.12.23"
            },
            "funding": [
                {
                    "url": "https://github.com/tomasvotruba",
                    "type": "github"
                }
            ],
            "time": "2022-05-01T15:50:16+00:00"
        },
        {
            "name": "sebastian/cli-parser",
            "version": "1.0.1",
            "source": {
                "type": "git",
                "url": "https://github.com/sebastianbergmann/cli-parser.git",
                "reference": "442e7c7e687e42adc03470c7b668bc4b2402c0b2"
            },
            "dist": {
                "type": "zip",
                "url": "https://api.github.com/repos/sebastianbergmann/cli-parser/zipball/442e7c7e687e42adc03470c7b668bc4b2402c0b2",
                "reference": "442e7c7e687e42adc03470c7b668bc4b2402c0b2",
                "shasum": ""
            },
            "require": {
                "php": ">=7.3"
            },
            "require-dev": {
                "phpunit/phpunit": "^9.3"
            },
            "type": "library",
            "extra": {
                "branch-alias": {
                    "dev-master": "1.0-dev"
                }
            },
            "autoload": {
                "classmap": [
                    "src/"
                ]
            },
            "notification-url": "https://packagist.org/downloads/",
            "license": [
                "BSD-3-Clause"
            ],
            "authors": [
                {
                    "name": "Sebastian Bergmann",
                    "email": "sebastian@phpunit.de",
                    "role": "lead"
                }
            ],
            "description": "Library for parsing CLI options",
            "homepage": "https://github.com/sebastianbergmann/cli-parser",
            "support": {
                "issues": "https://github.com/sebastianbergmann/cli-parser/issues",
                "source": "https://github.com/sebastianbergmann/cli-parser/tree/1.0.1"
            },
            "funding": [
                {
                    "url": "https://github.com/sebastianbergmann",
                    "type": "github"
                }
            ],
            "time": "2020-09-28T06:08:49+00:00"
        },
        {
            "name": "sebastian/code-unit",
            "version": "1.0.8",
            "source": {
                "type": "git",
                "url": "https://github.com/sebastianbergmann/code-unit.git",
                "reference": "1fc9f64c0927627ef78ba436c9b17d967e68e120"
            },
            "dist": {
                "type": "zip",
                "url": "https://api.github.com/repos/sebastianbergmann/code-unit/zipball/1fc9f64c0927627ef78ba436c9b17d967e68e120",
                "reference": "1fc9f64c0927627ef78ba436c9b17d967e68e120",
                "shasum": ""
            },
            "require": {
                "php": ">=7.3"
            },
            "require-dev": {
                "phpunit/phpunit": "^9.3"
            },
            "type": "library",
            "extra": {
                "branch-alias": {
                    "dev-master": "1.0-dev"
                }
            },
            "autoload": {
                "classmap": [
                    "src/"
                ]
            },
            "notification-url": "https://packagist.org/downloads/",
            "license": [
                "BSD-3-Clause"
            ],
            "authors": [
                {
                    "name": "Sebastian Bergmann",
                    "email": "sebastian@phpunit.de",
                    "role": "lead"
                }
            ],
            "description": "Collection of value objects that represent the PHP code units",
            "homepage": "https://github.com/sebastianbergmann/code-unit",
            "support": {
                "issues": "https://github.com/sebastianbergmann/code-unit/issues",
                "source": "https://github.com/sebastianbergmann/code-unit/tree/1.0.8"
            },
            "funding": [
                {
                    "url": "https://github.com/sebastianbergmann",
                    "type": "github"
                }
            ],
            "time": "2020-10-26T13:08:54+00:00"
        },
        {
            "name": "sebastian/code-unit-reverse-lookup",
            "version": "2.0.3",
            "source": {
                "type": "git",
                "url": "https://github.com/sebastianbergmann/code-unit-reverse-lookup.git",
                "reference": "ac91f01ccec49fb77bdc6fd1e548bc70f7faa3e5"
            },
            "dist": {
                "type": "zip",
                "url": "https://api.github.com/repos/sebastianbergmann/code-unit-reverse-lookup/zipball/ac91f01ccec49fb77bdc6fd1e548bc70f7faa3e5",
                "reference": "ac91f01ccec49fb77bdc6fd1e548bc70f7faa3e5",
                "shasum": ""
            },
            "require": {
                "php": ">=7.3"
            },
            "require-dev": {
                "phpunit/phpunit": "^9.3"
            },
            "type": "library",
            "extra": {
                "branch-alias": {
                    "dev-master": "2.0-dev"
                }
            },
            "autoload": {
                "classmap": [
                    "src/"
                ]
            },
            "notification-url": "https://packagist.org/downloads/",
            "license": [
                "BSD-3-Clause"
            ],
            "authors": [
                {
                    "name": "Sebastian Bergmann",
                    "email": "sebastian@phpunit.de"
                }
            ],
            "description": "Looks up which function or method a line of code belongs to",
            "homepage": "https://github.com/sebastianbergmann/code-unit-reverse-lookup/",
            "support": {
                "issues": "https://github.com/sebastianbergmann/code-unit-reverse-lookup/issues",
                "source": "https://github.com/sebastianbergmann/code-unit-reverse-lookup/tree/2.0.3"
            },
            "funding": [
                {
                    "url": "https://github.com/sebastianbergmann",
                    "type": "github"
                }
            ],
            "time": "2020-09-28T05:30:19+00:00"
        },
        {
            "name": "sebastian/comparator",
            "version": "4.0.6",
            "source": {
                "type": "git",
                "url": "https://github.com/sebastianbergmann/comparator.git",
                "reference": "55f4261989e546dc112258c7a75935a81a7ce382"
            },
            "dist": {
                "type": "zip",
                "url": "https://api.github.com/repos/sebastianbergmann/comparator/zipball/55f4261989e546dc112258c7a75935a81a7ce382",
                "reference": "55f4261989e546dc112258c7a75935a81a7ce382",
                "shasum": ""
            },
            "require": {
                "php": ">=7.3",
                "sebastian/diff": "^4.0",
                "sebastian/exporter": "^4.0"
            },
            "require-dev": {
                "phpunit/phpunit": "^9.3"
            },
            "type": "library",
            "extra": {
                "branch-alias": {
                    "dev-master": "4.0-dev"
                }
            },
            "autoload": {
                "classmap": [
                    "src/"
                ]
            },
            "notification-url": "https://packagist.org/downloads/",
            "license": [
                "BSD-3-Clause"
            ],
            "authors": [
                {
                    "name": "Sebastian Bergmann",
                    "email": "sebastian@phpunit.de"
                },
                {
                    "name": "Jeff Welch",
                    "email": "whatthejeff@gmail.com"
                },
                {
                    "name": "Volker Dusch",
                    "email": "github@wallbash.com"
                },
                {
                    "name": "Bernhard Schussek",
                    "email": "bschussek@2bepublished.at"
                }
            ],
            "description": "Provides the functionality to compare PHP values for equality",
            "homepage": "https://github.com/sebastianbergmann/comparator",
            "keywords": [
                "comparator",
                "compare",
                "equality"
            ],
            "support": {
                "issues": "https://github.com/sebastianbergmann/comparator/issues",
                "source": "https://github.com/sebastianbergmann/comparator/tree/4.0.6"
            },
            "funding": [
                {
                    "url": "https://github.com/sebastianbergmann",
                    "type": "github"
                }
            ],
            "time": "2020-10-26T15:49:45+00:00"
        },
        {
            "name": "sebastian/complexity",
            "version": "2.0.2",
            "source": {
                "type": "git",
                "url": "https://github.com/sebastianbergmann/complexity.git",
                "reference": "739b35e53379900cc9ac327b2147867b8b6efd88"
            },
            "dist": {
                "type": "zip",
                "url": "https://api.github.com/repos/sebastianbergmann/complexity/zipball/739b35e53379900cc9ac327b2147867b8b6efd88",
                "reference": "739b35e53379900cc9ac327b2147867b8b6efd88",
                "shasum": ""
            },
            "require": {
                "nikic/php-parser": "^4.7",
                "php": ">=7.3"
            },
            "require-dev": {
                "phpunit/phpunit": "^9.3"
            },
            "type": "library",
            "extra": {
                "branch-alias": {
                    "dev-master": "2.0-dev"
                }
            },
            "autoload": {
                "classmap": [
                    "src/"
                ]
            },
            "notification-url": "https://packagist.org/downloads/",
            "license": [
                "BSD-3-Clause"
            ],
            "authors": [
                {
                    "name": "Sebastian Bergmann",
                    "email": "sebastian@phpunit.de",
                    "role": "lead"
                }
            ],
            "description": "Library for calculating the complexity of PHP code units",
            "homepage": "https://github.com/sebastianbergmann/complexity",
            "support": {
                "issues": "https://github.com/sebastianbergmann/complexity/issues",
                "source": "https://github.com/sebastianbergmann/complexity/tree/2.0.2"
            },
            "funding": [
                {
                    "url": "https://github.com/sebastianbergmann",
                    "type": "github"
                }
            ],
            "time": "2020-10-26T15:52:27+00:00"
        },
        {
            "name": "sebastian/diff",
            "version": "4.0.4",
            "source": {
                "type": "git",
                "url": "https://github.com/sebastianbergmann/diff.git",
                "reference": "3461e3fccc7cfdfc2720be910d3bd73c69be590d"
            },
            "dist": {
                "type": "zip",
                "url": "https://api.github.com/repos/sebastianbergmann/diff/zipball/3461e3fccc7cfdfc2720be910d3bd73c69be590d",
                "reference": "3461e3fccc7cfdfc2720be910d3bd73c69be590d",
                "shasum": ""
            },
            "require": {
                "php": ">=7.3"
            },
            "require-dev": {
                "phpunit/phpunit": "^9.3",
                "symfony/process": "^4.2 || ^5"
            },
            "type": "library",
            "extra": {
                "branch-alias": {
                    "dev-master": "4.0-dev"
                }
            },
            "autoload": {
                "classmap": [
                    "src/"
                ]
            },
            "notification-url": "https://packagist.org/downloads/",
            "license": [
                "BSD-3-Clause"
            ],
            "authors": [
                {
                    "name": "Sebastian Bergmann",
                    "email": "sebastian@phpunit.de"
                },
                {
                    "name": "Kore Nordmann",
                    "email": "mail@kore-nordmann.de"
                }
            ],
            "description": "Diff implementation",
            "homepage": "https://github.com/sebastianbergmann/diff",
            "keywords": [
                "diff",
                "udiff",
                "unidiff",
                "unified diff"
            ],
            "support": {
                "issues": "https://github.com/sebastianbergmann/diff/issues",
                "source": "https://github.com/sebastianbergmann/diff/tree/4.0.4"
            },
            "funding": [
                {
                    "url": "https://github.com/sebastianbergmann",
                    "type": "github"
                }
            ],
            "time": "2020-10-26T13:10:38+00:00"
        },
        {
            "name": "sebastian/environment",
            "version": "5.1.4",
            "source": {
                "type": "git",
                "url": "https://github.com/sebastianbergmann/environment.git",
                "reference": "1b5dff7bb151a4db11d49d90e5408e4e938270f7"
            },
            "dist": {
                "type": "zip",
                "url": "https://api.github.com/repos/sebastianbergmann/environment/zipball/1b5dff7bb151a4db11d49d90e5408e4e938270f7",
                "reference": "1b5dff7bb151a4db11d49d90e5408e4e938270f7",
                "shasum": ""
            },
            "require": {
                "php": ">=7.3"
            },
            "require-dev": {
                "phpunit/phpunit": "^9.3"
            },
            "suggest": {
                "ext-posix": "*"
            },
            "type": "library",
            "extra": {
                "branch-alias": {
                    "dev-master": "5.1-dev"
                }
            },
            "autoload": {
                "classmap": [
                    "src/"
                ]
            },
            "notification-url": "https://packagist.org/downloads/",
            "license": [
                "BSD-3-Clause"
            ],
            "authors": [
                {
                    "name": "Sebastian Bergmann",
                    "email": "sebastian@phpunit.de"
                }
            ],
            "description": "Provides functionality to handle HHVM/PHP environments",
            "homepage": "http://www.github.com/sebastianbergmann/environment",
            "keywords": [
                "Xdebug",
                "environment",
                "hhvm"
            ],
            "support": {
                "issues": "https://github.com/sebastianbergmann/environment/issues",
                "source": "https://github.com/sebastianbergmann/environment/tree/5.1.4"
            },
            "funding": [
                {
                    "url": "https://github.com/sebastianbergmann",
                    "type": "github"
                }
            ],
            "time": "2022-04-03T09:37:03+00:00"
        },
        {
            "name": "sebastian/exporter",
            "version": "4.0.4",
            "source": {
                "type": "git",
                "url": "https://github.com/sebastianbergmann/exporter.git",
                "reference": "65e8b7db476c5dd267e65eea9cab77584d3cfff9"
            },
            "dist": {
                "type": "zip",
                "url": "https://api.github.com/repos/sebastianbergmann/exporter/zipball/65e8b7db476c5dd267e65eea9cab77584d3cfff9",
                "reference": "65e8b7db476c5dd267e65eea9cab77584d3cfff9",
                "shasum": ""
            },
            "require": {
                "php": ">=7.3",
                "sebastian/recursion-context": "^4.0"
            },
            "require-dev": {
                "ext-mbstring": "*",
                "phpunit/phpunit": "^9.3"
            },
            "type": "library",
            "extra": {
                "branch-alias": {
                    "dev-master": "4.0-dev"
                }
            },
            "autoload": {
                "classmap": [
                    "src/"
                ]
            },
            "notification-url": "https://packagist.org/downloads/",
            "license": [
                "BSD-3-Clause"
            ],
            "authors": [
                {
                    "name": "Sebastian Bergmann",
                    "email": "sebastian@phpunit.de"
                },
                {
                    "name": "Jeff Welch",
                    "email": "whatthejeff@gmail.com"
                },
                {
                    "name": "Volker Dusch",
                    "email": "github@wallbash.com"
                },
                {
                    "name": "Adam Harvey",
                    "email": "aharvey@php.net"
                },
                {
                    "name": "Bernhard Schussek",
                    "email": "bschussek@gmail.com"
                }
            ],
            "description": "Provides the functionality to export PHP variables for visualization",
            "homepage": "https://www.github.com/sebastianbergmann/exporter",
            "keywords": [
                "export",
                "exporter"
            ],
            "support": {
                "issues": "https://github.com/sebastianbergmann/exporter/issues",
                "source": "https://github.com/sebastianbergmann/exporter/tree/4.0.4"
            },
            "funding": [
                {
                    "url": "https://github.com/sebastianbergmann",
                    "type": "github"
                }
            ],
            "time": "2021-11-11T14:18:36+00:00"
        },
        {
            "name": "sebastian/global-state",
            "version": "5.0.5",
            "source": {
                "type": "git",
                "url": "https://github.com/sebastianbergmann/global-state.git",
                "reference": "0ca8db5a5fc9c8646244e629625ac486fa286bf2"
            },
            "dist": {
                "type": "zip",
                "url": "https://api.github.com/repos/sebastianbergmann/global-state/zipball/0ca8db5a5fc9c8646244e629625ac486fa286bf2",
                "reference": "0ca8db5a5fc9c8646244e629625ac486fa286bf2",
                "shasum": ""
            },
            "require": {
                "php": ">=7.3",
                "sebastian/object-reflector": "^2.0",
                "sebastian/recursion-context": "^4.0"
            },
            "require-dev": {
                "ext-dom": "*",
                "phpunit/phpunit": "^9.3"
            },
            "suggest": {
                "ext-uopz": "*"
            },
            "type": "library",
            "extra": {
                "branch-alias": {
                    "dev-master": "5.0-dev"
                }
            },
            "autoload": {
                "classmap": [
                    "src/"
                ]
            },
            "notification-url": "https://packagist.org/downloads/",
            "license": [
                "BSD-3-Clause"
            ],
            "authors": [
                {
                    "name": "Sebastian Bergmann",
                    "email": "sebastian@phpunit.de"
                }
            ],
            "description": "Snapshotting of global state",
            "homepage": "http://www.github.com/sebastianbergmann/global-state",
            "keywords": [
                "global state"
            ],
            "support": {
                "issues": "https://github.com/sebastianbergmann/global-state/issues",
                "source": "https://github.com/sebastianbergmann/global-state/tree/5.0.5"
            },
            "funding": [
                {
                    "url": "https://github.com/sebastianbergmann",
                    "type": "github"
                }
            ],
            "time": "2022-02-14T08:28:10+00:00"
        },
        {
            "name": "sebastian/lines-of-code",
            "version": "1.0.3",
            "source": {
                "type": "git",
                "url": "https://github.com/sebastianbergmann/lines-of-code.git",
                "reference": "c1c2e997aa3146983ed888ad08b15470a2e22ecc"
            },
            "dist": {
                "type": "zip",
                "url": "https://api.github.com/repos/sebastianbergmann/lines-of-code/zipball/c1c2e997aa3146983ed888ad08b15470a2e22ecc",
                "reference": "c1c2e997aa3146983ed888ad08b15470a2e22ecc",
                "shasum": ""
            },
            "require": {
                "nikic/php-parser": "^4.6",
                "php": ">=7.3"
            },
            "require-dev": {
                "phpunit/phpunit": "^9.3"
            },
            "type": "library",
            "extra": {
                "branch-alias": {
                    "dev-master": "1.0-dev"
                }
            },
            "autoload": {
                "classmap": [
                    "src/"
                ]
            },
            "notification-url": "https://packagist.org/downloads/",
            "license": [
                "BSD-3-Clause"
            ],
            "authors": [
                {
                    "name": "Sebastian Bergmann",
                    "email": "sebastian@phpunit.de",
                    "role": "lead"
                }
            ],
            "description": "Library for counting the lines of code in PHP source code",
            "homepage": "https://github.com/sebastianbergmann/lines-of-code",
            "support": {
                "issues": "https://github.com/sebastianbergmann/lines-of-code/issues",
                "source": "https://github.com/sebastianbergmann/lines-of-code/tree/1.0.3"
            },
            "funding": [
                {
                    "url": "https://github.com/sebastianbergmann",
                    "type": "github"
                }
            ],
            "time": "2020-11-28T06:42:11+00:00"
        },
        {
            "name": "sebastian/object-enumerator",
            "version": "4.0.4",
            "source": {
                "type": "git",
                "url": "https://github.com/sebastianbergmann/object-enumerator.git",
                "reference": "5c9eeac41b290a3712d88851518825ad78f45c71"
            },
            "dist": {
                "type": "zip",
                "url": "https://api.github.com/repos/sebastianbergmann/object-enumerator/zipball/5c9eeac41b290a3712d88851518825ad78f45c71",
                "reference": "5c9eeac41b290a3712d88851518825ad78f45c71",
                "shasum": ""
            },
            "require": {
                "php": ">=7.3",
                "sebastian/object-reflector": "^2.0",
                "sebastian/recursion-context": "^4.0"
            },
            "require-dev": {
                "phpunit/phpunit": "^9.3"
            },
            "type": "library",
            "extra": {
                "branch-alias": {
                    "dev-master": "4.0-dev"
                }
            },
            "autoload": {
                "classmap": [
                    "src/"
                ]
            },
            "notification-url": "https://packagist.org/downloads/",
            "license": [
                "BSD-3-Clause"
            ],
            "authors": [
                {
                    "name": "Sebastian Bergmann",
                    "email": "sebastian@phpunit.de"
                }
            ],
            "description": "Traverses array structures and object graphs to enumerate all referenced objects",
            "homepage": "https://github.com/sebastianbergmann/object-enumerator/",
            "support": {
                "issues": "https://github.com/sebastianbergmann/object-enumerator/issues",
                "source": "https://github.com/sebastianbergmann/object-enumerator/tree/4.0.4"
            },
            "funding": [
                {
                    "url": "https://github.com/sebastianbergmann",
                    "type": "github"
                }
            ],
            "time": "2020-10-26T13:12:34+00:00"
        },
        {
            "name": "sebastian/object-reflector",
            "version": "2.0.4",
            "source": {
                "type": "git",
                "url": "https://github.com/sebastianbergmann/object-reflector.git",
                "reference": "b4f479ebdbf63ac605d183ece17d8d7fe49c15c7"
            },
            "dist": {
                "type": "zip",
                "url": "https://api.github.com/repos/sebastianbergmann/object-reflector/zipball/b4f479ebdbf63ac605d183ece17d8d7fe49c15c7",
                "reference": "b4f479ebdbf63ac605d183ece17d8d7fe49c15c7",
                "shasum": ""
            },
            "require": {
                "php": ">=7.3"
            },
            "require-dev": {
                "phpunit/phpunit": "^9.3"
            },
            "type": "library",
            "extra": {
                "branch-alias": {
                    "dev-master": "2.0-dev"
                }
            },
            "autoload": {
                "classmap": [
                    "src/"
                ]
            },
            "notification-url": "https://packagist.org/downloads/",
            "license": [
                "BSD-3-Clause"
            ],
            "authors": [
                {
                    "name": "Sebastian Bergmann",
                    "email": "sebastian@phpunit.de"
                }
            ],
            "description": "Allows reflection of object attributes, including inherited and non-public ones",
            "homepage": "https://github.com/sebastianbergmann/object-reflector/",
            "support": {
                "issues": "https://github.com/sebastianbergmann/object-reflector/issues",
                "source": "https://github.com/sebastianbergmann/object-reflector/tree/2.0.4"
            },
            "funding": [
                {
                    "url": "https://github.com/sebastianbergmann",
                    "type": "github"
                }
            ],
            "time": "2020-10-26T13:14:26+00:00"
        },
        {
            "name": "sebastian/recursion-context",
            "version": "4.0.4",
            "source": {
                "type": "git",
                "url": "https://github.com/sebastianbergmann/recursion-context.git",
                "reference": "cd9d8cf3c5804de4341c283ed787f099f5506172"
            },
            "dist": {
                "type": "zip",
                "url": "https://api.github.com/repos/sebastianbergmann/recursion-context/zipball/cd9d8cf3c5804de4341c283ed787f099f5506172",
                "reference": "cd9d8cf3c5804de4341c283ed787f099f5506172",
                "shasum": ""
            },
            "require": {
                "php": ">=7.3"
            },
            "require-dev": {
                "phpunit/phpunit": "^9.3"
            },
            "type": "library",
            "extra": {
                "branch-alias": {
                    "dev-master": "4.0-dev"
                }
            },
            "autoload": {
                "classmap": [
                    "src/"
                ]
            },
            "notification-url": "https://packagist.org/downloads/",
            "license": [
                "BSD-3-Clause"
            ],
            "authors": [
                {
                    "name": "Sebastian Bergmann",
                    "email": "sebastian@phpunit.de"
                },
                {
                    "name": "Jeff Welch",
                    "email": "whatthejeff@gmail.com"
                },
                {
                    "name": "Adam Harvey",
                    "email": "aharvey@php.net"
                }
            ],
            "description": "Provides functionality to recursively process PHP variables",
            "homepage": "http://www.github.com/sebastianbergmann/recursion-context",
            "support": {
                "issues": "https://github.com/sebastianbergmann/recursion-context/issues",
                "source": "https://github.com/sebastianbergmann/recursion-context/tree/4.0.4"
            },
            "funding": [
                {
                    "url": "https://github.com/sebastianbergmann",
                    "type": "github"
                }
            ],
            "time": "2020-10-26T13:17:30+00:00"
        },
        {
            "name": "sebastian/resource-operations",
            "version": "3.0.3",
            "source": {
                "type": "git",
                "url": "https://github.com/sebastianbergmann/resource-operations.git",
                "reference": "0f4443cb3a1d92ce809899753bc0d5d5a8dd19a8"
            },
            "dist": {
                "type": "zip",
                "url": "https://api.github.com/repos/sebastianbergmann/resource-operations/zipball/0f4443cb3a1d92ce809899753bc0d5d5a8dd19a8",
                "reference": "0f4443cb3a1d92ce809899753bc0d5d5a8dd19a8",
                "shasum": ""
            },
            "require": {
                "php": ">=7.3"
            },
            "require-dev": {
                "phpunit/phpunit": "^9.0"
            },
            "type": "library",
            "extra": {
                "branch-alias": {
                    "dev-master": "3.0-dev"
                }
            },
            "autoload": {
                "classmap": [
                    "src/"
                ]
            },
            "notification-url": "https://packagist.org/downloads/",
            "license": [
                "BSD-3-Clause"
            ],
            "authors": [
                {
                    "name": "Sebastian Bergmann",
                    "email": "sebastian@phpunit.de"
                }
            ],
            "description": "Provides a list of PHP built-in functions that operate on resources",
            "homepage": "https://www.github.com/sebastianbergmann/resource-operations",
            "support": {
                "issues": "https://github.com/sebastianbergmann/resource-operations/issues",
                "source": "https://github.com/sebastianbergmann/resource-operations/tree/3.0.3"
            },
            "funding": [
                {
                    "url": "https://github.com/sebastianbergmann",
                    "type": "github"
                }
            ],
            "time": "2020-09-28T06:45:17+00:00"
        },
        {
            "name": "sebastian/type",
            "version": "3.1.0",
            "source": {
                "type": "git",
                "url": "https://github.com/sebastianbergmann/type.git",
                "reference": "fb44e1cc6e557418387ad815780360057e40753e"
            },
            "dist": {
                "type": "zip",
                "url": "https://api.github.com/repos/sebastianbergmann/type/zipball/fb44e1cc6e557418387ad815780360057e40753e",
                "reference": "fb44e1cc6e557418387ad815780360057e40753e",
                "shasum": ""
            },
            "require": {
                "php": ">=7.3"
            },
            "require-dev": {
                "phpunit/phpunit": "^9.5"
            },
            "type": "library",
            "extra": {
                "branch-alias": {
                    "dev-master": "3.1-dev"
                }
            },
            "autoload": {
                "classmap": [
                    "src/"
                ]
            },
            "notification-url": "https://packagist.org/downloads/",
            "license": [
                "BSD-3-Clause"
            ],
            "authors": [
                {
                    "name": "Sebastian Bergmann",
                    "email": "sebastian@phpunit.de",
                    "role": "lead"
                }
            ],
            "description": "Collection of value objects that represent the types of the PHP type system",
            "homepage": "https://github.com/sebastianbergmann/type",
            "support": {
                "issues": "https://github.com/sebastianbergmann/type/issues",
                "source": "https://github.com/sebastianbergmann/type/tree/3.1.0"
            },
            "funding": [
                {
                    "url": "https://github.com/sebastianbergmann",
                    "type": "github"
                }
            ],
            "time": "2022-08-29T06:55:37+00:00"
        },
        {
            "name": "sebastian/version",
            "version": "3.0.2",
            "source": {
                "type": "git",
                "url": "https://github.com/sebastianbergmann/version.git",
                "reference": "c6c1022351a901512170118436c764e473f6de8c"
            },
            "dist": {
                "type": "zip",
                "url": "https://api.github.com/repos/sebastianbergmann/version/zipball/c6c1022351a901512170118436c764e473f6de8c",
                "reference": "c6c1022351a901512170118436c764e473f6de8c",
                "shasum": ""
            },
            "require": {
                "php": ">=7.3"
            },
            "type": "library",
            "extra": {
                "branch-alias": {
                    "dev-master": "3.0-dev"
                }
            },
            "autoload": {
                "classmap": [
                    "src/"
                ]
            },
            "notification-url": "https://packagist.org/downloads/",
            "license": [
                "BSD-3-Clause"
            ],
            "authors": [
                {
                    "name": "Sebastian Bergmann",
                    "email": "sebastian@phpunit.de",
                    "role": "lead"
                }
            ],
            "description": "Library that helps with managing the version number of Git-hosted PHP projects",
            "homepage": "https://github.com/sebastianbergmann/version",
            "support": {
                "issues": "https://github.com/sebastianbergmann/version/issues",
                "source": "https://github.com/sebastianbergmann/version/tree/3.0.2"
            },
            "funding": [
                {
                    "url": "https://github.com/sebastianbergmann",
                    "type": "github"
                }
            ],
            "time": "2020-09-28T06:39:44+00:00"
        },
        {
            "name": "softcreatr/jsonpath",
            "version": "0.7.5",
            "source": {
                "type": "git",
                "url": "https://github.com/SoftCreatR/JSONPath.git",
                "reference": "008569bf80aa3584834f7890781576bc7b65afa7"
            },
            "dist": {
                "type": "zip",
                "url": "https://api.github.com/repos/SoftCreatR/JSONPath/zipball/008569bf80aa3584834f7890781576bc7b65afa7",
                "reference": "008569bf80aa3584834f7890781576bc7b65afa7",
                "shasum": ""
            },
            "require": {
                "ext-json": "*",
                "php": ">=7.1"
            },
            "replace": {
                "flow/jsonpath": "*"
            },
            "require-dev": {
                "phpunit/phpunit": ">=7.0",
                "roave/security-advisories": "dev-master",
                "squizlabs/php_codesniffer": "^3.5"
            },
            "type": "library",
            "autoload": {
                "psr-4": {
                    "Flow\\JSONPath\\": "src/"
                }
            },
            "notification-url": "https://packagist.org/downloads/",
            "license": [
                "MIT"
            ],
            "authors": [
                {
                    "name": "Stephen Frank",
                    "email": "stephen@flowsa.com",
                    "homepage": "https://prismaticbytes.com",
                    "role": "Developer"
                },
                {
                    "name": "Sascha Greuel",
                    "email": "hello@1-2.dev",
                    "homepage": "http://1-2.dev",
                    "role": "Developer"
                }
            ],
            "description": "JSONPath implementation for parsing, searching and flattening arrays",
            "support": {
                "email": "hello@1-2.dev",
                "forum": "https://github.com/SoftCreatR/JSONPath/discussions",
                "issues": "https://github.com/SoftCreatR/JSONPath/issues",
                "source": "https://github.com/SoftCreatR/JSONPath"
            },
            "funding": [
                {
                    "url": "https://github.com/softcreatr",
                    "type": "github"
                }
            ],
            "time": "2021-06-02T22:15:26+00:00"
        },
        {
            "name": "symfony/browser-kit",
            "version": "v5.4.11",
            "source": {
                "type": "git",
                "url": "https://github.com/symfony/browser-kit.git",
                "reference": "081fe28a26b6bd671dea85ef3a4b5003f3c88027"
            },
            "dist": {
                "type": "zip",
                "url": "https://api.github.com/repos/symfony/browser-kit/zipball/081fe28a26b6bd671dea85ef3a4b5003f3c88027",
                "reference": "081fe28a26b6bd671dea85ef3a4b5003f3c88027",
                "shasum": ""
            },
            "require": {
                "php": ">=7.2.5",
                "symfony/dom-crawler": "^4.4|^5.0|^6.0",
                "symfony/polyfill-php80": "^1.16"
            },
            "require-dev": {
                "symfony/css-selector": "^4.4|^5.0|^6.0",
                "symfony/http-client": "^4.4|^5.0|^6.0",
                "symfony/mime": "^4.4|^5.0|^6.0",
                "symfony/process": "^4.4|^5.0|^6.0"
            },
            "suggest": {
                "symfony/process": ""
            },
            "type": "library",
            "autoload": {
                "psr-4": {
                    "Symfony\\Component\\BrowserKit\\": ""
                },
                "exclude-from-classmap": [
                    "/Tests/"
                ]
            },
            "notification-url": "https://packagist.org/downloads/",
            "license": [
                "MIT"
            ],
            "authors": [
                {
                    "name": "Fabien Potencier",
                    "email": "fabien@symfony.com"
                },
                {
                    "name": "Symfony Community",
                    "homepage": "https://symfony.com/contributors"
                }
            ],
            "description": "Simulates the behavior of a web browser, allowing you to make requests, click on links and submit forms programmatically",
            "homepage": "https://symfony.com",
            "support": {
                "source": "https://github.com/symfony/browser-kit/tree/v5.4.11"
            },
            "funding": [
                {
                    "url": "https://symfony.com/sponsor",
                    "type": "custom"
                },
                {
                    "url": "https://github.com/fabpot",
                    "type": "github"
                },
                {
                    "url": "https://tidelift.com/funding/github/packagist/symfony/symfony",
                    "type": "tidelift"
                }
            ],
            "time": "2022-07-27T15:50:05+00:00"
        },
        {
            "name": "symfony/css-selector",
            "version": "v5.4.11",
            "source": {
                "type": "git",
                "url": "https://github.com/symfony/css-selector.git",
                "reference": "c1681789f059ab756001052164726ae88512ae3d"
            },
            "dist": {
                "type": "zip",
                "url": "https://api.github.com/repos/symfony/css-selector/zipball/c1681789f059ab756001052164726ae88512ae3d",
                "reference": "c1681789f059ab756001052164726ae88512ae3d",
                "shasum": ""
            },
            "require": {
                "php": ">=7.2.5",
                "symfony/polyfill-php80": "^1.16"
            },
            "type": "library",
            "autoload": {
                "psr-4": {
                    "Symfony\\Component\\CssSelector\\": ""
                },
                "exclude-from-classmap": [
                    "/Tests/"
                ]
            },
            "notification-url": "https://packagist.org/downloads/",
            "license": [
                "MIT"
            ],
            "authors": [
                {
                    "name": "Fabien Potencier",
                    "email": "fabien@symfony.com"
                },
                {
                    "name": "Jean-François Simon",
                    "email": "jeanfrancois.simon@sensiolabs.com"
                },
                {
                    "name": "Symfony Community",
                    "homepage": "https://symfony.com/contributors"
                }
            ],
            "description": "Converts CSS selectors to XPath expressions",
            "homepage": "https://symfony.com",
            "support": {
                "source": "https://github.com/symfony/css-selector/tree/v5.4.11"
            },
            "funding": [
                {
                    "url": "https://symfony.com/sponsor",
                    "type": "custom"
                },
                {
                    "url": "https://github.com/fabpot",
                    "type": "github"
                },
                {
                    "url": "https://tidelift.com/funding/github/packagist/symfony/symfony",
                    "type": "tidelift"
                }
            ],
            "time": "2022-06-27T16:58:25+00:00"
        },
        {
            "name": "symfony/dom-crawler",
<<<<<<< HEAD
            "version": "v5.4.11",
            "source": {
                "type": "git",
                "url": "https://github.com/symfony/dom-crawler.git",
                "reference": "0b900ca5576ecd59e08c76127e616667cfe427a7"
            },
            "dist": {
                "type": "zip",
                "url": "https://api.github.com/repos/symfony/dom-crawler/zipball/0b900ca5576ecd59e08c76127e616667cfe427a7",
                "reference": "0b900ca5576ecd59e08c76127e616667cfe427a7",
=======
            "version": "v5.4.12",
            "source": {
                "type": "git",
                "url": "https://github.com/symfony/dom-crawler.git",
                "reference": "291c1e92281a09152dda089f782e23dedd34bd4f"
            },
            "dist": {
                "type": "zip",
                "url": "https://api.github.com/repos/symfony/dom-crawler/zipball/291c1e92281a09152dda089f782e23dedd34bd4f",
                "reference": "291c1e92281a09152dda089f782e23dedd34bd4f",
>>>>>>> 2bdb170d
                "shasum": ""
            },
            "require": {
                "php": ">=7.2.5",
                "symfony/deprecation-contracts": "^2.1|^3",
                "symfony/polyfill-ctype": "~1.8",
                "symfony/polyfill-mbstring": "~1.0",
                "symfony/polyfill-php80": "^1.16"
            },
            "conflict": {
                "masterminds/html5": "<2.6"
            },
            "require-dev": {
                "masterminds/html5": "^2.6",
                "symfony/css-selector": "^4.4|^5.0|^6.0"
            },
            "suggest": {
                "symfony/css-selector": ""
            },
            "type": "library",
            "autoload": {
                "psr-4": {
                    "Symfony\\Component\\DomCrawler\\": ""
                },
                "exclude-from-classmap": [
                    "/Tests/"
                ]
            },
            "notification-url": "https://packagist.org/downloads/",
            "license": [
                "MIT"
            ],
            "authors": [
                {
                    "name": "Fabien Potencier",
                    "email": "fabien@symfony.com"
                },
                {
                    "name": "Symfony Community",
                    "homepage": "https://symfony.com/contributors"
                }
            ],
            "description": "Eases DOM navigation for HTML and XML documents",
            "homepage": "https://symfony.com",
            "support": {
<<<<<<< HEAD
                "source": "https://github.com/symfony/dom-crawler/tree/v5.4.11"
=======
                "source": "https://github.com/symfony/dom-crawler/tree/v5.4.12"
>>>>>>> 2bdb170d
            },
            "funding": [
                {
                    "url": "https://symfony.com/sponsor",
                    "type": "custom"
                },
                {
                    "url": "https://github.com/fabpot",
                    "type": "github"
                },
                {
                    "url": "https://tidelift.com/funding/github/packagist/symfony/symfony",
                    "type": "tidelift"
                }
            ],
<<<<<<< HEAD
            "time": "2022-06-27T16:58:25+00:00"
=======
            "time": "2022-08-03T13:09:21+00:00"
>>>>>>> 2bdb170d
        },
        {
            "name": "symplify/easy-coding-standard",
            "version": "10.3.3",
            "source": {
                "type": "git",
                "url": "https://github.com/symplify/easy-coding-standard.git",
                "reference": "c93878b3c052321231519b6540e227380f90be17"
            },
            "dist": {
                "type": "zip",
                "url": "https://api.github.com/repos/symplify/easy-coding-standard/zipball/c93878b3c052321231519b6540e227380f90be17",
                "reference": "c93878b3c052321231519b6540e227380f90be17",
                "shasum": ""
            },
            "require": {
                "php": ">=7.2"
            },
            "conflict": {
                "friendsofphp/php-cs-fixer": "<3.0",
                "squizlabs/php_codesniffer": "<3.6"
            },
            "bin": [
                "bin/ecs"
            ],
            "type": "library",
            "extra": {
                "branch-alias": {
                    "dev-main": "10.3-dev"
                }
            },
            "autoload": {
                "files": [
                    "bootstrap.php"
                ]
            },
            "notification-url": "https://packagist.org/downloads/",
            "license": [
                "MIT"
            ],
            "description": "Prefixed scoped version of ECS package",
            "support": {
                "source": "https://github.com/symplify/easy-coding-standard/tree/10.3.3"
            },
            "funding": [
                {
                    "url": "https://www.paypal.me/rectorphp",
                    "type": "custom"
                },
                {
                    "url": "https://github.com/tomasvotruba",
                    "type": "github"
                }
            ],
            "time": "2022-06-13T14:03:37+00:00"
        },
        {
            "name": "theseer/tokenizer",
            "version": "1.2.1",
            "source": {
                "type": "git",
                "url": "https://github.com/theseer/tokenizer.git",
                "reference": "34a41e998c2183e22995f158c581e7b5e755ab9e"
            },
            "dist": {
                "type": "zip",
                "url": "https://api.github.com/repos/theseer/tokenizer/zipball/34a41e998c2183e22995f158c581e7b5e755ab9e",
                "reference": "34a41e998c2183e22995f158c581e7b5e755ab9e",
                "shasum": ""
            },
            "require": {
                "ext-dom": "*",
                "ext-tokenizer": "*",
                "ext-xmlwriter": "*",
                "php": "^7.2 || ^8.0"
            },
            "type": "library",
            "autoload": {
                "classmap": [
                    "src/"
                ]
            },
            "notification-url": "https://packagist.org/downloads/",
            "license": [
                "BSD-3-Clause"
            ],
            "authors": [
                {
                    "name": "Arne Blankerts",
                    "email": "arne@blankerts.de",
                    "role": "Developer"
                }
            ],
            "description": "A small library for converting tokenized PHP source code into XML and potentially other formats",
            "support": {
                "issues": "https://github.com/theseer/tokenizer/issues",
                "source": "https://github.com/theseer/tokenizer/tree/1.2.1"
            },
            "funding": [
                {
                    "url": "https://github.com/theseer",
                    "type": "github"
                }
            ],
            "time": "2021-07-28T10:34:58+00:00"
        },
        {
            "name": "vlucas/phpdotenv",
            "version": "v3.6.10",
            "source": {
                "type": "git",
                "url": "https://github.com/vlucas/phpdotenv.git",
                "reference": "5b547cdb25825f10251370f57ba5d9d924e6f68e"
            },
            "dist": {
                "type": "zip",
                "url": "https://api.github.com/repos/vlucas/phpdotenv/zipball/5b547cdb25825f10251370f57ba5d9d924e6f68e",
                "reference": "5b547cdb25825f10251370f57ba5d9d924e6f68e",
                "shasum": ""
            },
            "require": {
                "php": "^5.4 || ^7.0 || ^8.0",
                "phpoption/phpoption": "^1.5.2",
                "symfony/polyfill-ctype": "^1.17"
            },
            "require-dev": {
                "ext-filter": "*",
                "ext-pcre": "*",
                "phpunit/phpunit": "^4.8.36 || ^5.7.27 || ^6.5.14 || ^7.5.20 || ^8.5.21"
            },
            "suggest": {
                "ext-filter": "Required to use the boolean validator.",
                "ext-pcre": "Required to use most of the library."
            },
            "type": "library",
            "extra": {
                "branch-alias": {
                    "dev-master": "3.6-dev"
                }
            },
            "autoload": {
                "psr-4": {
                    "Dotenv\\": "src/"
                }
            },
            "notification-url": "https://packagist.org/downloads/",
            "license": [
                "BSD-3-Clause"
            ],
            "authors": [
                {
                    "name": "Graham Campbell",
                    "email": "hello@gjcampbell.co.uk",
                    "homepage": "https://github.com/GrahamCampbell"
                },
                {
                    "name": "Vance Lucas",
                    "email": "vance@vancelucas.com",
                    "homepage": "https://github.com/vlucas"
                }
            ],
            "description": "Loads environment variables from `.env` to `getenv()`, `$_ENV` and `$_SERVER` automagically.",
            "keywords": [
                "dotenv",
                "env",
                "environment"
            ],
            "support": {
                "issues": "https://github.com/vlucas/phpdotenv/issues",
                "source": "https://github.com/vlucas/phpdotenv/tree/v3.6.10"
            },
            "funding": [
                {
                    "url": "https://github.com/GrahamCampbell",
                    "type": "github"
                },
                {
                    "url": "https://tidelift.com/funding/github/packagist/vlucas/phpdotenv",
                    "type": "tidelift"
                }
            ],
            "time": "2021-12-12T23:02:06+00:00"
        }
    ],
    "aliases": [
        {
            "package": "craftcms/cms",
            "version": "4.3.9999999.9999999-dev",
            "alias": "4.3.0",
            "alias_normalized": "4.3.0.0"
        }
    ],
    "minimum-stability": "dev",
    "stability-flags": {
        "craftcms/cms": 20,
        "craftcms/ecs": 20,
        "craftcms/phpstan": 20,
        "craftcms/rector": 20
    },
    "prefer-stable": true,
    "prefer-lowest": false,
    "platform": {
        "php": "^8.0.2"
    },
    "platform-dev": [],
    "platform-overrides": {
        "php": "8.0.2"
    },
    "plugin-api-version": "2.2.0"
}<|MERGE_RESOLUTION|>--- conflicted
+++ resolved
@@ -678,18 +678,6 @@
         },
         {
             "name": "craftcms/cms",
-<<<<<<< HEAD
-            "version": "4.2.0.2",
-            "source": {
-                "type": "git",
-                "url": "https://github.com/craftcms/cms.git",
-                "reference": "cf3f39924bddd1a69295b5af03dae2c1b03815ea"
-            },
-            "dist": {
-                "type": "zip",
-                "url": "https://api.github.com/repos/craftcms/cms/zipball/cf3f39924bddd1a69295b5af03dae2c1b03815ea",
-                "reference": "cf3f39924bddd1a69295b5af03dae2c1b03815ea",
-=======
             "version": "4.3.x-dev",
             "source": {
                 "type": "git",
@@ -700,7 +688,6 @@
                 "type": "zip",
                 "url": "https://api.github.com/repos/craftcms/cms/zipball/02849b51886cb02d068e2d8322dfc458ff1c64d5",
                 "reference": "02849b51886cb02d068e2d8322dfc458ff1c64d5",
->>>>>>> 2bdb170d
                 "shasum": ""
             },
             "require": {
@@ -805,11 +792,7 @@
                 "rss": "https://github.com/craftcms/cms/releases.atom",
                 "source": "https://github.com/craftcms/cms"
             },
-<<<<<<< HEAD
-            "time": "2022-07-27T19:39:59+00:00"
-=======
             "time": "2022-09-08T03:26:20+00:00"
->>>>>>> 2bdb170d
         },
         {
             "name": "craftcms/oauth2-craftid",
@@ -1978,18 +1961,6 @@
         },
         {
             "name": "illuminate/collections",
-<<<<<<< HEAD
-            "version": "v9.22.1",
-            "source": {
-                "type": "git",
-                "url": "https://github.com/illuminate/collections.git",
-                "reference": "9b862a8e7c0da5b00af75b1422d3a29080ef7adb"
-            },
-            "dist": {
-                "type": "zip",
-                "url": "https://api.github.com/repos/illuminate/collections/zipball/9b862a8e7c0da5b00af75b1422d3a29080ef7adb",
-                "reference": "9b862a8e7c0da5b00af75b1422d3a29080ef7adb",
-=======
             "version": "v9.28.0",
             "source": {
                 "type": "git",
@@ -2000,7 +1971,6 @@
                 "type": "zip",
                 "url": "https://api.github.com/repos/illuminate/collections/zipball/3bda212d2c245b3261cd9af690dfd47d9878cebf",
                 "reference": "3bda212d2c245b3261cd9af690dfd47d9878cebf",
->>>>>>> 2bdb170d
                 "shasum": ""
             },
             "require": {
@@ -2042,19 +2012,11 @@
                 "issues": "https://github.com/laravel/framework/issues",
                 "source": "https://github.com/laravel/framework"
             },
-<<<<<<< HEAD
-            "time": "2022-07-18T13:54:30+00:00"
-        },
-        {
-            "name": "illuminate/conditionable",
-            "version": "v9.22.1",
-=======
             "time": "2022-08-22T14:29:59+00:00"
         },
         {
             "name": "illuminate/conditionable",
             "version": "v9.28.0",
->>>>>>> 2bdb170d
             "source": {
                 "type": "git",
                 "url": "https://github.com/illuminate/conditionable.git",
@@ -2100,18 +2062,6 @@
         },
         {
             "name": "illuminate/contracts",
-<<<<<<< HEAD
-            "version": "v9.22.1",
-            "source": {
-                "type": "git",
-                "url": "https://github.com/illuminate/contracts.git",
-                "reference": "ac7f63520e18721f214e80fa7e8f0a5c77ed2719"
-            },
-            "dist": {
-                "type": "zip",
-                "url": "https://api.github.com/repos/illuminate/contracts/zipball/ac7f63520e18721f214e80fa7e8f0a5c77ed2719",
-                "reference": "ac7f63520e18721f214e80fa7e8f0a5c77ed2719",
-=======
             "version": "v9.28.0",
             "source": {
                 "type": "git",
@@ -2122,7 +2072,6 @@
                 "type": "zip",
                 "url": "https://api.github.com/repos/illuminate/contracts/zipball/0d1dd1a7e947072319f2e641cc50081219606502",
                 "reference": "0d1dd1a7e947072319f2e641cc50081219606502",
->>>>>>> 2bdb170d
                 "shasum": ""
             },
             "require": {
@@ -2157,19 +2106,11 @@
                 "issues": "https://github.com/laravel/framework/issues",
                 "source": "https://github.com/laravel/framework"
             },
-<<<<<<< HEAD
-            "time": "2022-07-26T14:41:38+00:00"
-        },
-        {
-            "name": "illuminate/macroable",
-            "version": "v9.22.1",
-=======
             "time": "2022-08-18T14:18:13+00:00"
         },
         {
             "name": "illuminate/macroable",
             "version": "v9.28.0",
->>>>>>> 2bdb170d
             "source": {
                 "type": "git",
                 "url": "https://github.com/illuminate/macroable.git",
@@ -3859,18 +3800,6 @@
         },
         {
             "name": "symfony/console",
-<<<<<<< HEAD
-            "version": "v5.4.11",
-            "source": {
-                "type": "git",
-                "url": "https://github.com/symfony/console.git",
-                "reference": "535846c7ee6bc4dd027ca0d93220601456734b10"
-            },
-            "dist": {
-                "type": "zip",
-                "url": "https://api.github.com/repos/symfony/console/zipball/535846c7ee6bc4dd027ca0d93220601456734b10",
-                "reference": "535846c7ee6bc4dd027ca0d93220601456734b10",
-=======
             "version": "v5.4.12",
             "source": {
                 "type": "git",
@@ -3881,7 +3810,6 @@
                 "type": "zip",
                 "url": "https://api.github.com/repos/symfony/console/zipball/c072aa8f724c3af64e2c7a96b796a4863d24dba1",
                 "reference": "c072aa8f724c3af64e2c7a96b796a4863d24dba1",
->>>>>>> 2bdb170d
                 "shasum": ""
             },
             "require": {
@@ -3951,11 +3879,7 @@
                 "terminal"
             ],
             "support": {
-<<<<<<< HEAD
-                "source": "https://github.com/symfony/console/tree/v5.4.11"
-=======
                 "source": "https://github.com/symfony/console/tree/v5.4.12"
->>>>>>> 2bdb170d
             },
             "funding": [
                 {
@@ -3971,11 +3895,7 @@
                     "type": "tidelift"
                 }
             ],
-<<<<<<< HEAD
-            "time": "2022-07-22T10:42:43+00:00"
-=======
             "time": "2022-08-17T13:18:05+00:00"
->>>>>>> 2bdb170d
         },
         {
             "name": "symfony/deprecation-contracts",
@@ -4210,18 +4130,6 @@
         },
         {
             "name": "symfony/filesystem",
-<<<<<<< HEAD
-            "version": "v6.0.11",
-            "source": {
-                "type": "git",
-                "url": "https://github.com/symfony/filesystem.git",
-                "reference": "33787a6b6e055245d5710697dfc4a9a2b896c032"
-            },
-            "dist": {
-                "type": "zip",
-                "url": "https://api.github.com/repos/symfony/filesystem/zipball/33787a6b6e055245d5710697dfc4a9a2b896c032",
-                "reference": "33787a6b6e055245d5710697dfc4a9a2b896c032",
-=======
             "version": "v6.0.12",
             "source": {
                 "type": "git",
@@ -4232,7 +4140,6 @@
                 "type": "zip",
                 "url": "https://api.github.com/repos/symfony/filesystem/zipball/a36b782dc19dce3ab7e47d4b92b13cefb3511da3",
                 "reference": "a36b782dc19dce3ab7e47d4b92b13cefb3511da3",
->>>>>>> 2bdb170d
                 "shasum": ""
             },
             "require": {
@@ -4266,11 +4173,7 @@
             "description": "Provides basic utilities for the filesystem",
             "homepage": "https://symfony.com",
             "support": {
-<<<<<<< HEAD
-                "source": "https://github.com/symfony/filesystem/tree/v6.0.11"
-=======
                 "source": "https://github.com/symfony/filesystem/tree/v6.0.12"
->>>>>>> 2bdb170d
             },
             "funding": [
                 {
@@ -4286,11 +4189,7 @@
                     "type": "tidelift"
                 }
             ],
-<<<<<<< HEAD
-            "time": "2022-07-20T14:06:08+00:00"
-=======
             "time": "2022-08-02T16:01:06+00:00"
->>>>>>> 2bdb170d
         },
         {
             "name": "symfony/finder",
@@ -4357,18 +4256,6 @@
         },
         {
             "name": "symfony/http-client",
-<<<<<<< HEAD
-            "version": "v6.0.11",
-            "source": {
-                "type": "git",
-                "url": "https://github.com/symfony/http-client.git",
-                "reference": "49bef7df70f84a4f5d516eb268963779ca80320d"
-            },
-            "dist": {
-                "type": "zip",
-                "url": "https://api.github.com/repos/symfony/http-client/zipball/49bef7df70f84a4f5d516eb268963779ca80320d",
-                "reference": "49bef7df70f84a4f5d516eb268963779ca80320d",
-=======
             "version": "v6.0.12",
             "source": {
                 "type": "git",
@@ -4379,7 +4266,6 @@
                 "type": "zip",
                 "url": "https://api.github.com/repos/symfony/http-client/zipball/411f73ad1a797f327d100d27fa5d715b947a8272",
                 "reference": "411f73ad1a797f327d100d27fa5d715b947a8272",
->>>>>>> 2bdb170d
                 "shasum": ""
             },
             "require": {
@@ -4434,11 +4320,7 @@
             "description": "Provides powerful methods to fetch HTTP resources synchronously or asynchronously",
             "homepage": "https://symfony.com",
             "support": {
-<<<<<<< HEAD
-                "source": "https://github.com/symfony/http-client/tree/v6.0.11"
-=======
                 "source": "https://github.com/symfony/http-client/tree/v6.0.12"
->>>>>>> 2bdb170d
             },
             "funding": [
                 {
@@ -4454,11 +4336,7 @@
                     "type": "tidelift"
                 }
             ],
-<<<<<<< HEAD
-            "time": "2022-07-28T13:39:17+00:00"
-=======
             "time": "2022-08-02T16:01:06+00:00"
->>>>>>> 2bdb170d
         },
         {
             "name": "symfony/http-client-contracts",
@@ -4540,18 +4418,6 @@
         },
         {
             "name": "symfony/mailer",
-<<<<<<< HEAD
-            "version": "v6.0.11",
-            "source": {
-                "type": "git",
-                "url": "https://github.com/symfony/mailer.git",
-                "reference": "4a787a257addd412eac53157d459f87f8e335037"
-            },
-            "dist": {
-                "type": "zip",
-                "url": "https://api.github.com/repos/symfony/mailer/zipball/4a787a257addd412eac53157d459f87f8e335037",
-                "reference": "4a787a257addd412eac53157d459f87f8e335037",
-=======
             "version": "v6.0.12",
             "source": {
                 "type": "git",
@@ -4562,7 +4428,6 @@
                 "type": "zip",
                 "url": "https://api.github.com/repos/symfony/mailer/zipball/45aad5f8cfb481130e83dc4cb867c0f576182ea9",
                 "reference": "45aad5f8cfb481130e83dc4cb867c0f576182ea9",
->>>>>>> 2bdb170d
                 "shasum": ""
             },
             "require": {
@@ -4607,11 +4472,7 @@
             "description": "Helps sending emails",
             "homepage": "https://symfony.com",
             "support": {
-<<<<<<< HEAD
-                "source": "https://github.com/symfony/mailer/tree/v6.0.11"
-=======
                 "source": "https://github.com/symfony/mailer/tree/v6.0.12"
->>>>>>> 2bdb170d
             },
             "funding": [
                 {
@@ -4627,22 +4488,6 @@
                     "type": "tidelift"
                 }
             ],
-<<<<<<< HEAD
-            "time": "2022-07-27T15:50:26+00:00"
-        },
-        {
-            "name": "symfony/mime",
-            "version": "v6.0.11",
-            "source": {
-                "type": "git",
-                "url": "https://github.com/symfony/mime.git",
-                "reference": "c6f16f6789587348f6518b193d3499c0e1f5e5c5"
-            },
-            "dist": {
-                "type": "zip",
-                "url": "https://api.github.com/repos/symfony/mime/zipball/c6f16f6789587348f6518b193d3499c0e1f5e5c5",
-                "reference": "c6f16f6789587348f6518b193d3499c0e1f5e5c5",
-=======
             "time": "2022-08-03T05:17:36+00:00"
         },
         {
@@ -4657,7 +4502,6 @@
                 "type": "zip",
                 "url": "https://api.github.com/repos/symfony/mime/zipball/02a11577f2f9522c783179712bdf6d2d3cb9fc1d",
                 "reference": "02a11577f2f9522c783179712bdf6d2d3cb9fc1d",
->>>>>>> 2bdb170d
                 "shasum": ""
             },
             "require": {
@@ -4709,11 +4553,7 @@
                 "mime-type"
             ],
             "support": {
-<<<<<<< HEAD
-                "source": "https://github.com/symfony/mime/tree/v6.0.11"
-=======
                 "source": "https://github.com/symfony/mime/tree/v6.0.12"
->>>>>>> 2bdb170d
             },
             "funding": [
                 {
@@ -4729,11 +4569,7 @@
                     "type": "tidelift"
                 }
             ],
-<<<<<<< HEAD
-            "time": "2022-07-20T13:45:53+00:00"
-=======
             "time": "2022-08-19T14:25:15+00:00"
->>>>>>> 2bdb170d
         },
         {
             "name": "symfony/polyfill-ctype",
@@ -5619,18 +5455,6 @@
         },
         {
             "name": "symfony/string",
-<<<<<<< HEAD
-            "version": "v6.0.11",
-            "source": {
-                "type": "git",
-                "url": "https://github.com/symfony/string.git",
-                "reference": "042b6bf0f6ccca6d456a0572eb788cfb8b1ff809"
-            },
-            "dist": {
-                "type": "zip",
-                "url": "https://api.github.com/repos/symfony/string/zipball/042b6bf0f6ccca6d456a0572eb788cfb8b1ff809",
-                "reference": "042b6bf0f6ccca6d456a0572eb788cfb8b1ff809",
-=======
             "version": "v6.0.12",
             "source": {
                 "type": "git",
@@ -5641,7 +5465,6 @@
                 "type": "zip",
                 "url": "https://api.github.com/repos/symfony/string/zipball/3a975ba1a1508ad97df45f4590f55b7cc4c1a0a0",
                 "reference": "3a975ba1a1508ad97df45f4590f55b7cc4c1a0a0",
->>>>>>> 2bdb170d
                 "shasum": ""
             },
             "require": {
@@ -5697,11 +5520,7 @@
                 "utf8"
             ],
             "support": {
-<<<<<<< HEAD
-                "source": "https://github.com/symfony/string/tree/v6.0.11"
-=======
                 "source": "https://github.com/symfony/string/tree/v6.0.12"
->>>>>>> 2bdb170d
             },
             "funding": [
                 {
@@ -5717,11 +5536,7 @@
                     "type": "tidelift"
                 }
             ],
-<<<<<<< HEAD
-            "time": "2022-07-27T15:50:26+00:00"
-=======
             "time": "2022-08-12T18:05:20+00:00"
->>>>>>> 2bdb170d
         },
         {
             "name": "symfony/var-dumper",
@@ -5813,18 +5628,6 @@
         },
         {
             "name": "symfony/yaml",
-<<<<<<< HEAD
-            "version": "v5.4.11",
-            "source": {
-                "type": "git",
-                "url": "https://github.com/symfony/yaml.git",
-                "reference": "05d4ea560f3402c6c116afd99fdc66e60eda227e"
-            },
-            "dist": {
-                "type": "zip",
-                "url": "https://api.github.com/repos/symfony/yaml/zipball/05d4ea560f3402c6c116afd99fdc66e60eda227e",
-                "reference": "05d4ea560f3402c6c116afd99fdc66e60eda227e",
-=======
             "version": "v5.4.12",
             "source": {
                 "type": "git",
@@ -5835,7 +5638,6 @@
                 "type": "zip",
                 "url": "https://api.github.com/repos/symfony/yaml/zipball/7a3aa21ac8ab1a96cc6de5bbcab4bc9fc943b18c",
                 "reference": "7a3aa21ac8ab1a96cc6de5bbcab4bc9fc943b18c",
->>>>>>> 2bdb170d
                 "shasum": ""
             },
             "require": {
@@ -5881,11 +5683,7 @@
             "description": "Loads and dumps YAML files",
             "homepage": "https://symfony.com",
             "support": {
-<<<<<<< HEAD
-                "source": "https://github.com/symfony/yaml/tree/v5.4.11"
-=======
                 "source": "https://github.com/symfony/yaml/tree/v5.4.12"
->>>>>>> 2bdb170d
             },
             "funding": [
                 {
@@ -5901,11 +5699,7 @@
                     "type": "tidelift"
                 }
             ],
-<<<<<<< HEAD
-            "time": "2022-06-27T16:58:25+00:00"
-=======
             "time": "2022-08-02T15:52:22+00:00"
->>>>>>> 2bdb170d
         },
         {
             "name": "tecnickcom/tcpdf",
@@ -8822,88 +8616,6 @@
                 }
             ],
             "time": "2022-07-30T15:51:26+00:00"
-<<<<<<< HEAD
-        },
-        {
-            "name": "phpspec/prophecy",
-            "version": "v1.15.0",
-            "source": {
-                "type": "git",
-                "url": "https://github.com/phpspec/prophecy.git",
-                "reference": "bbcd7380b0ebf3961ee21409db7b38bc31d69a13"
-            },
-            "dist": {
-                "type": "zip",
-                "url": "https://api.github.com/repos/phpspec/prophecy/zipball/bbcd7380b0ebf3961ee21409db7b38bc31d69a13",
-                "reference": "bbcd7380b0ebf3961ee21409db7b38bc31d69a13",
-                "shasum": ""
-            },
-            "require": {
-                "doctrine/instantiator": "^1.2",
-                "php": "^7.2 || ~8.0, <8.2",
-                "phpdocumentor/reflection-docblock": "^5.2",
-                "sebastian/comparator": "^3.0 || ^4.0",
-                "sebastian/recursion-context": "^3.0 || ^4.0"
-            },
-            "require-dev": {
-                "phpspec/phpspec": "^6.0 || ^7.0",
-                "phpunit/phpunit": "^8.0 || ^9.0"
-            },
-            "type": "library",
-            "extra": {
-                "branch-alias": {
-                    "dev-master": "1.x-dev"
-                }
-            },
-            "autoload": {
-                "psr-4": {
-                    "Prophecy\\": "src/Prophecy"
-                }
-            },
-            "notification-url": "https://packagist.org/downloads/",
-            "license": [
-                "MIT"
-            ],
-            "authors": [
-                {
-                    "name": "Konstantin Kudryashov",
-                    "email": "ever.zet@gmail.com",
-                    "homepage": "http://everzet.com"
-                },
-                {
-                    "name": "Marcello Duarte",
-                    "email": "marcello.duarte@gmail.com"
-                }
-            ],
-            "description": "Highly opinionated mocking framework for PHP 5.3+",
-            "homepage": "https://github.com/phpspec/prophecy",
-            "keywords": [
-                "Double",
-                "Dummy",
-                "fake",
-                "mock",
-                "spy",
-                "stub"
-            ],
-            "support": {
-                "issues": "https://github.com/phpspec/prophecy/issues",
-                "source": "https://github.com/phpspec/prophecy/tree/v1.15.0"
-            },
-            "time": "2021-12-08T12:19:24+00:00"
-        },
-        {
-            "name": "phpstan/phpstan",
-            "version": "1.8.2",
-            "source": {
-                "type": "git",
-                "url": "https://github.com/phpstan/phpstan.git",
-                "reference": "c53312ecc575caf07b0e90dee43883fdf90ca67c"
-            },
-            "dist": {
-                "type": "zip",
-                "url": "https://api.github.com/repos/phpstan/phpstan/zipball/c53312ecc575caf07b0e90dee43883fdf90ca67c",
-                "reference": "c53312ecc575caf07b0e90dee43883fdf90ca67c",
-=======
         },
         {
             "name": "phpstan/phpstan",
@@ -8917,7 +8629,6 @@
                 "type": "zip",
                 "url": "https://api.github.com/repos/phpstan/phpstan/zipball/f6598a5ff12ca4499a836815e08b4d77a2ddeb20",
                 "reference": "f6598a5ff12ca4499a836815e08b4d77a2ddeb20",
->>>>>>> 2bdb170d
                 "shasum": ""
             },
             "require": {
@@ -8947,11 +8658,7 @@
             ],
             "support": {
                 "issues": "https://github.com/phpstan/phpstan/issues",
-<<<<<<< HEAD
-                "source": "https://github.com/phpstan/phpstan/tree/1.8.2"
-=======
                 "source": "https://github.com/phpstan/phpstan/tree/1.8.5"
->>>>>>> 2bdb170d
             },
             "funding": [
                 {
@@ -8967,11 +8674,7 @@
                     "type": "tidelift"
                 }
             ],
-<<<<<<< HEAD
-            "time": "2022-07-20T09:57:31+00:00"
-=======
             "time": "2022-09-07T16:05:32+00:00"
->>>>>>> 2bdb170d
         },
         {
             "name": "phpunit/php-code-coverage",
@@ -10618,18 +10321,6 @@
         },
         {
             "name": "symfony/dom-crawler",
-<<<<<<< HEAD
-            "version": "v5.4.11",
-            "source": {
-                "type": "git",
-                "url": "https://github.com/symfony/dom-crawler.git",
-                "reference": "0b900ca5576ecd59e08c76127e616667cfe427a7"
-            },
-            "dist": {
-                "type": "zip",
-                "url": "https://api.github.com/repos/symfony/dom-crawler/zipball/0b900ca5576ecd59e08c76127e616667cfe427a7",
-                "reference": "0b900ca5576ecd59e08c76127e616667cfe427a7",
-=======
             "version": "v5.4.12",
             "source": {
                 "type": "git",
@@ -10640,7 +10331,6 @@
                 "type": "zip",
                 "url": "https://api.github.com/repos/symfony/dom-crawler/zipball/291c1e92281a09152dda089f782e23dedd34bd4f",
                 "reference": "291c1e92281a09152dda089f782e23dedd34bd4f",
->>>>>>> 2bdb170d
                 "shasum": ""
             },
             "require": {
@@ -10686,11 +10376,7 @@
             "description": "Eases DOM navigation for HTML and XML documents",
             "homepage": "https://symfony.com",
             "support": {
-<<<<<<< HEAD
-                "source": "https://github.com/symfony/dom-crawler/tree/v5.4.11"
-=======
                 "source": "https://github.com/symfony/dom-crawler/tree/v5.4.12"
->>>>>>> 2bdb170d
             },
             "funding": [
                 {
@@ -10706,11 +10392,7 @@
                     "type": "tidelift"
                 }
             ],
-<<<<<<< HEAD
-            "time": "2022-06-27T16:58:25+00:00"
-=======
             "time": "2022-08-03T13:09:21+00:00"
->>>>>>> 2bdb170d
         },
         {
             "name": "symplify/easy-coding-standard",
