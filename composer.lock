--- conflicted
+++ resolved
@@ -539,29 +539,16 @@
         },
         {
             "name": "craftcms/cms",
-<<<<<<< HEAD
             "version": "4.0.x-dev",
             "source": {
                 "type": "git",
                 "url": "https://github.com/craftcms/cms.git",
-                "reference": "7d75994d553319e49b460198113fb3ee5e6ad041"
-            },
-            "dist": {
-                "type": "zip",
-                "url": "https://api.github.com/repos/craftcms/cms/zipball/7d75994d553319e49b460198113fb3ee5e6ad041",
-                "reference": "7d75994d553319e49b460198113fb3ee5e6ad041",
-=======
-            "version": "3.7.0-beta.6",
-            "source": {
-                "type": "git",
-                "url": "https://github.com/craftcms/cms.git",
-                "reference": "e387e74f860637ca6b8fd82498ce83192dea406f"
-            },
-            "dist": {
-                "type": "zip",
-                "url": "https://api.github.com/repos/craftcms/cms/zipball/e387e74f860637ca6b8fd82498ce83192dea406f",
-                "reference": "e387e74f860637ca6b8fd82498ce83192dea406f",
->>>>>>> 6b34c017
+                "reference": "952db48566272405f2c5329f9f1b48cb61eb293a"
+            },
+            "dist": {
+                "type": "zip",
+                "url": "https://api.github.com/repos/craftcms/cms/zipball/952db48566272405f2c5329f9f1b48cb61eb293a",
+                "reference": "952db48566272405f2c5329f9f1b48cb61eb293a",
                 "shasum": ""
             },
             "require": {
@@ -580,13 +567,7 @@
                 "ext-pcre": "*",
                 "ext-pdo": "*",
                 "ext-zip": "*",
-<<<<<<< HEAD
                 "guzzlehttp/guzzle": "^7.2.0",
-=======
-                "guzzlehttp/guzzle": "^6.5.5|^7.2.0",
-                "laminas/laminas-feed": "~2.12.3|^2.13.1",
-                "league/flysystem": "^1.1.4",
->>>>>>> 6b34c017
                 "league/oauth2-client": "^2.6.0",
                 "mikehaertl/php-shellcommand": "^1.6.3",
                 "php": ">=7.4",
@@ -661,11 +642,7 @@
                 "rss": "https://github.com/craftcms/cms/releases.atom",
                 "source": "https://github.com/craftcms/cms"
             },
-<<<<<<< HEAD
-            "time": "2021-07-10T22:03:51+00:00"
-=======
-            "time": "2021-07-09T17:24:09+00:00"
->>>>>>> 6b34c017
+            "time": "2021-07-11T21:05:46+00:00"
         },
         {
             "name": "craftcms/oauth2-craftid",
