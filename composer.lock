{
    "_readme": [
        "This file locks the dependencies of your project to a known state",
        "Read more about it at https://getcomposer.org/doc/01-basic-usage.md#installing-dependencies",
        "This file is @generated automatically"
    ],
<<<<<<< HEAD
    "content-hash": "537b1e13997b0bb6e8f05d5601ef2aa7",
=======
    "content-hash": "89a72b01977f1c34119d5a18854b4613",
>>>>>>> 12d5e687
    "packages": [
        {
            "name": "cebe/markdown",
            "version": "1.2.1",
            "source": {
                "type": "git",
                "url": "https://github.com/cebe/markdown.git",
                "reference": "9bac5e971dd391e2802dca5400bbeacbaea9eb86"
            },
            "dist": {
                "type": "zip",
                "url": "https://api.github.com/repos/cebe/markdown/zipball/9bac5e971dd391e2802dca5400bbeacbaea9eb86",
                "reference": "9bac5e971dd391e2802dca5400bbeacbaea9eb86",
                "shasum": ""
            },
            "require": {
                "lib-pcre": "*",
                "php": ">=5.4.0"
            },
            "require-dev": {
                "cebe/indent": "*",
                "facebook/xhprof": "*@dev",
                "phpunit/phpunit": "4.1.*"
            },
            "bin": [
                "bin/markdown"
            ],
            "type": "library",
            "extra": {
                "branch-alias": {
                    "dev-master": "1.2.x-dev"
                }
            },
            "autoload": {
                "psr-4": {
                    "cebe\\markdown\\": ""
                }
            },
            "notification-url": "https://packagist.org/downloads/",
            "license": [
                "MIT"
            ],
            "authors": [
                {
                    "name": "Carsten Brandt",
                    "email": "mail@cebe.cc",
                    "homepage": "http://cebe.cc/",
                    "role": "Creator"
                }
            ],
            "description": "A super fast, highly extensible markdown parser for PHP",
            "homepage": "https://github.com/cebe/markdown#readme",
            "keywords": [
                "extensible",
                "fast",
                "gfm",
                "markdown",
                "markdown-extra"
            ],
            "support": {
                "issues": "https://github.com/cebe/markdown/issues",
                "source": "https://github.com/cebe/markdown"
            },
            "time": "2018-03-26T11:24:36+00:00"
        },
        {
            "name": "composer/ca-bundle",
            "version": "1.2.8",
            "source": {
                "type": "git",
                "url": "https://github.com/composer/ca-bundle.git",
                "reference": "8a7ecad675253e4654ea05505233285377405215"
            },
            "dist": {
                "type": "zip",
                "url": "https://api.github.com/repos/composer/ca-bundle/zipball/8a7ecad675253e4654ea05505233285377405215",
                "reference": "8a7ecad675253e4654ea05505233285377405215",
                "shasum": ""
            },
            "require": {
                "ext-openssl": "*",
                "ext-pcre": "*",
                "php": "^5.3.2 || ^7.0 || ^8.0"
            },
            "require-dev": {
                "phpunit/phpunit": "^4.8.35 || ^5.7 || 6.5 - 8",
                "psr/log": "^1.0",
                "symfony/process": "^2.5 || ^3.0 || ^4.0 || ^5.0"
            },
            "type": "library",
            "extra": {
                "branch-alias": {
                    "dev-master": "1.x-dev"
                }
            },
            "autoload": {
                "psr-4": {
                    "Composer\\CaBundle\\": "src"
                }
            },
            "notification-url": "https://packagist.org/downloads/",
            "license": [
                "MIT"
            ],
            "authors": [
                {
                    "name": "Jordi Boggiano",
                    "email": "j.boggiano@seld.be",
                    "homepage": "http://seld.be"
                }
            ],
            "description": "Lets you find a path to the system CA bundle, and includes a fallback to the Mozilla CA bundle.",
            "keywords": [
                "cabundle",
                "cacert",
                "certificate",
                "ssl",
                "tls"
            ],
            "support": {
                "irc": "irc://irc.freenode.org/composer",
                "issues": "https://github.com/composer/ca-bundle/issues",
                "source": "https://github.com/composer/ca-bundle/tree/1.2.8"
            },
            "funding": [
                {
                    "url": "https://packagist.com",
                    "type": "custom"
                },
                {
                    "url": "https://github.com/composer",
                    "type": "github"
                },
                {
                    "url": "https://tidelift.com/funding/github/packagist/composer/composer",
                    "type": "tidelift"
                }
            ],
            "time": "2020-08-23T12:54:47+00:00"
        },
        {
            "name": "composer/composer",
            "version": "1.10.10",
            "source": {
                "type": "git",
                "url": "https://github.com/composer/composer.git",
                "reference": "32966a3b1d48bc01472a8321fd6472b44fad033a"
            },
            "dist": {
                "type": "zip",
                "url": "https://api.github.com/repos/composer/composer/zipball/32966a3b1d48bc01472a8321fd6472b44fad033a",
                "reference": "32966a3b1d48bc01472a8321fd6472b44fad033a",
                "shasum": ""
            },
            "require": {
                "composer/ca-bundle": "^1.0",
                "composer/semver": "^1.0",
                "composer/spdx-licenses": "^1.2",
                "composer/xdebug-handler": "^1.1",
                "justinrainbow/json-schema": "^5.2.10",
                "php": "^5.3.2 || ^7.0",
                "psr/log": "^1.0",
                "seld/jsonlint": "^1.4",
                "seld/phar-utils": "^1.0",
                "symfony/console": "^2.7 || ^3.0 || ^4.0 || ^5.0",
                "symfony/filesystem": "^2.7 || ^3.0 || ^4.0 || ^5.0",
                "symfony/finder": "^2.7 || ^3.0 || ^4.0 || ^5.0",
                "symfony/process": "^2.7 || ^3.0 || ^4.0 || ^5.0"
            },
            "conflict": {
                "symfony/console": "2.8.38"
            },
            "require-dev": {
                "phpspec/prophecy": "^1.10",
                "symfony/phpunit-bridge": "^4.2"
            },
            "suggest": {
                "ext-openssl": "Enabling the openssl extension allows you to access https URLs for repositories and packages",
                "ext-zip": "Enabling the zip extension allows you to unzip archives",
                "ext-zlib": "Allow gzip compression of HTTP requests"
            },
            "bin": [
                "bin/composer"
            ],
            "type": "library",
            "extra": {
                "branch-alias": {
                    "dev-master": "1.10-dev"
                }
            },
            "autoload": {
                "psr-4": {
                    "Composer\\": "src/Composer"
                }
            },
            "notification-url": "https://packagist.org/downloads/",
            "license": [
                "MIT"
            ],
            "authors": [
                {
                    "name": "Nils Adermann",
                    "email": "naderman@naderman.de",
                    "homepage": "http://www.naderman.de"
                },
                {
                    "name": "Jordi Boggiano",
                    "email": "j.boggiano@seld.be",
                    "homepage": "http://seld.be"
                }
            ],
            "description": "Composer helps you declare, manage and install dependencies of PHP projects. It ensures you have the right stack everywhere.",
            "homepage": "https://getcomposer.org/",
            "keywords": [
                "autoload",
                "dependency",
                "package"
            ],
            "support": {
                "irc": "irc://irc.freenode.org/composer",
                "issues": "https://github.com/composer/composer/issues",
                "source": "https://github.com/composer/composer/tree/1.10.10"
            },
            "funding": [
                {
                    "url": "https://packagist.com",
                    "type": "custom"
                },
                {
                    "url": "https://github.com/composer",
                    "type": "github"
                },
                {
                    "url": "https://tidelift.com/funding/github/packagist/composer/composer",
                    "type": "tidelift"
                }
            ],
            "time": "2020-08-03T09:35:19+00:00"
        },
        {
            "name": "composer/semver",
            "version": "1.7.1",
            "source": {
                "type": "git",
                "url": "https://github.com/composer/semver.git",
                "reference": "38276325bd896f90dfcfe30029aa5db40df387a7"
            },
            "dist": {
                "type": "zip",
                "url": "https://api.github.com/repos/composer/semver/zipball/38276325bd896f90dfcfe30029aa5db40df387a7",
                "reference": "38276325bd896f90dfcfe30029aa5db40df387a7",
                "shasum": ""
            },
            "require": {
                "php": "^5.3.2 || ^7.0"
            },
            "require-dev": {
                "phpunit/phpunit": "^4.5 || ^5.0.5"
            },
            "type": "library",
            "extra": {
                "branch-alias": {
                    "dev-master": "1.x-dev"
                }
            },
            "autoload": {
                "psr-4": {
                    "Composer\\Semver\\": "src"
                }
            },
            "notification-url": "https://packagist.org/downloads/",
            "license": [
                "MIT"
            ],
            "authors": [
                {
                    "name": "Nils Adermann",
                    "email": "naderman@naderman.de",
                    "homepage": "http://www.naderman.de"
                },
                {
                    "name": "Jordi Boggiano",
                    "email": "j.boggiano@seld.be",
                    "homepage": "http://seld.be"
                },
                {
                    "name": "Rob Bast",
                    "email": "rob.bast@gmail.com",
                    "homepage": "http://robbast.nl"
                }
            ],
            "description": "Semver library that offers utilities, version constraint parsing and validation.",
            "keywords": [
                "semantic",
                "semver",
                "validation",
                "versioning"
            ],
            "support": {
                "irc": "irc://irc.freenode.org/composer",
                "issues": "https://github.com/composer/semver/issues",
                "source": "https://github.com/composer/semver/tree/1.7.1"
            },
            "funding": [
                {
                    "url": "https://packagist.com",
                    "type": "custom"
                },
                {
                    "url": "https://github.com/composer",
                    "type": "github"
                },
                {
                    "url": "https://tidelift.com/funding/github/packagist/composer/composer",
                    "type": "tidelift"
                }
            ],
            "time": "2020-09-27T13:13:07+00:00"
        },
        {
            "name": "composer/spdx-licenses",
            "version": "1.5.4",
            "source": {
                "type": "git",
                "url": "https://github.com/composer/spdx-licenses.git",
                "reference": "6946f785871e2314c60b4524851f3702ea4f2223"
            },
            "dist": {
                "type": "zip",
                "url": "https://api.github.com/repos/composer/spdx-licenses/zipball/6946f785871e2314c60b4524851f3702ea4f2223",
                "reference": "6946f785871e2314c60b4524851f3702ea4f2223",
                "shasum": ""
            },
            "require": {
                "php": "^5.3.2 || ^7.0 || ^8.0"
            },
            "require-dev": {
                "phpunit/phpunit": "^4.8.35 || ^5.7 || 6.5 - 7"
            },
            "type": "library",
            "extra": {
                "branch-alias": {
                    "dev-master": "1.x-dev"
                }
            },
            "autoload": {
                "psr-4": {
                    "Composer\\Spdx\\": "src"
                }
            },
            "notification-url": "https://packagist.org/downloads/",
            "license": [
                "MIT"
            ],
            "authors": [
                {
                    "name": "Nils Adermann",
                    "email": "naderman@naderman.de",
                    "homepage": "http://www.naderman.de"
                },
                {
                    "name": "Jordi Boggiano",
                    "email": "j.boggiano@seld.be",
                    "homepage": "http://seld.be"
                },
                {
                    "name": "Rob Bast",
                    "email": "rob.bast@gmail.com",
                    "homepage": "http://robbast.nl"
                }
            ],
            "description": "SPDX licenses list and validation library.",
            "keywords": [
                "license",
                "spdx",
                "validator"
            ],
            "support": {
                "irc": "irc://irc.freenode.org/composer",
                "issues": "https://github.com/composer/spdx-licenses/issues",
                "source": "https://github.com/composer/spdx-licenses/tree/1.5.4"
            },
            "funding": [
                {
                    "url": "https://packagist.com",
                    "type": "custom"
                },
                {
                    "url": "https://github.com/composer",
                    "type": "github"
                },
                {
                    "url": "https://tidelift.com/funding/github/packagist/composer/composer",
                    "type": "tidelift"
                }
            ],
            "time": "2020-07-15T15:35:07+00:00"
        },
        {
            "name": "composer/xdebug-handler",
            "version": "1.4.5",
            "source": {
                "type": "git",
                "url": "https://github.com/composer/xdebug-handler.git",
                "reference": "f28d44c286812c714741478d968104c5e604a1d4"
            },
            "dist": {
                "type": "zip",
                "url": "https://api.github.com/repos/composer/xdebug-handler/zipball/f28d44c286812c714741478d968104c5e604a1d4",
                "reference": "f28d44c286812c714741478d968104c5e604a1d4",
                "shasum": ""
            },
            "require": {
                "php": "^5.3.2 || ^7.0 || ^8.0",
                "psr/log": "^1.0"
            },
            "require-dev": {
                "phpunit/phpunit": "^4.8.35 || ^5.7 || 6.5 - 8"
            },
            "type": "library",
            "autoload": {
                "psr-4": {
                    "Composer\\XdebugHandler\\": "src"
                }
            },
            "notification-url": "https://packagist.org/downloads/",
            "license": [
                "MIT"
            ],
            "authors": [
                {
                    "name": "John Stevenson",
                    "email": "john-stevenson@blueyonder.co.uk"
                }
            ],
            "description": "Restarts a process without Xdebug.",
            "keywords": [
                "Xdebug",
                "performance"
            ],
            "support": {
                "irc": "irc://irc.freenode.org/composer",
                "issues": "https://github.com/composer/xdebug-handler/issues",
                "source": "https://github.com/composer/xdebug-handler/tree/1.4.5"
            },
            "funding": [
                {
                    "url": "https://packagist.com",
                    "type": "custom"
                },
                {
                    "url": "https://github.com/composer",
                    "type": "github"
                },
                {
                    "url": "https://tidelift.com/funding/github/packagist/composer/composer",
                    "type": "tidelift"
                }
            ],
            "time": "2020-11-13T08:04:11+00:00"
        },
        {
            "name": "craftcms/cms",
            "version": "3.5.16",
            "source": {
                "type": "git",
                "url": "https://github.com/craftcms/cms.git",
                "reference": "1d69bfb0308d3b56990d7b257591071992d7a297"
            },
            "dist": {
                "type": "zip",
                "url": "https://api.github.com/repos/craftcms/cms/zipball/1d69bfb0308d3b56990d7b257591071992d7a297",
                "reference": "1d69bfb0308d3b56990d7b257591071992d7a297",
                "shasum": ""
            },
            "require": {
                "composer/composer": "1.10.10",
                "craftcms/oauth2-craftid": "~1.0.0",
                "craftcms/plugin-installer": "~1.5.6",
                "craftcms/server-check": "~1.1.0",
                "creocoder/yii2-nested-sets": "~0.9.0",
                "elvanto/litemoji": "^1.3.1",
                "enshrined/svg-sanitize": "~0.13.2",
                "ext-curl": "*",
                "ext-dom": "*",
                "ext-json": "*",
                "ext-mbstring": "*",
                "ext-openssl": "*",
                "ext-pcre": "*",
                "ext-pdo": "*",
                "ext-zip": "*",
                "guzzlehttp/guzzle": ">=6.3.0 <6.5.0 || ^6.5.1",
                "laminas/laminas-feed": "^2.12.0",
                "league/flysystem": "^1.0.35",
                "league/oauth2-client": "^2.2.1",
                "mikehaertl/php-shellcommand": "^1.2.5",
                "mrclay/jsmin-php": "^2.4",
                "mrclay/minify": "^3.0.7",
                "php": ">=7.0.0",
                "pixelandtonic/imagine": "~1.2.4.1",
                "sebastian/diff": "^2.0|^3.0|^4.0",
                "seld/cli-prompt": "^1.0.3",
                "symfony/yaml": "^3.2|^4.0",
                "true/punycode": "^2.1.0",
                "twig/twig": "~2.12.5|~2.13.1|~2.14.0",
                "voku/portable-utf8": "^5.4.28",
                "voku/stringy": "^6.2.2",
                "webonyx/graphql-php": "^0.12.0",
                "yii2tech/ar-softdelete": "^1.0.2",
                "yiisoft/yii2": "~2.0.38.0",
                "yiisoft/yii2-debug": "^2.1.14",
                "yiisoft/yii2-queue": "~2.3.0",
                "yiisoft/yii2-swiftmailer": "^2.1.0"
            },
            "conflict": {
                "league/oauth2-client": "2.4.0"
            },
            "provide": {
                "bower-asset/inputmask": "~3.2.2 | ~3.3.5",
                "bower-asset/jquery": "3.5.*@stable | 3.4.*@stable | 3.3.*@stable | 3.2.*@stable | 3.1.*@stable | 2.2.*@stable | 2.1.*@stable | 1.11.*@stable | 1.12.*@stable",
                "bower-asset/punycode": "1.3.*",
                "bower-asset/yii2-pjax": "~2.0.1"
            },
            "require-dev": {
                "codeception/codeception": "^4.0.0",
                "codeception/module-asserts": "^1.0.0",
                "codeception/module-datafactory": "^1.0.0",
                "codeception/module-phpbrowser": "^1.0.0",
                "codeception/module-rest": "^1.0.0",
                "codeception/module-yii2": "^1.0.0",
                "fzaninotto/faker": "^1.8",
                "league/factory-muffin": "^3.0",
                "vlucas/phpdotenv": "^3.0"
            },
            "suggest": {
                "ext-iconv": "Adds support for more character encodings than PHP’s built-in mb_convert_encoding() function, which Craft will take advantage of when converting strings to UTF-8.",
                "ext-imagick": "Adds support for more image processing formats and options.",
                "ext-intl": "Adds rich internationalization support."
            },
            "type": "library",
            "autoload": {
                "psr-4": {
                    "craft\\": "src/",
                    "crafttests\\fixtures\\": "tests/fixtures/"
                }
            },
            "notification-url": "https://packagist.org/downloads/",
            "license": [
                "proprietary"
            ],
            "description": "Craft CMS",
            "homepage": "https://craftcms.com",
            "keywords": [
                "cms",
                "craftcms",
                "yii2"
            ],
            "support": {
                "docs": "https://craftcms.com/docs/3.x/",
                "email": "support@craftcms.com",
                "forum": "https://craftcms.stackexchange.com/",
                "issues": "https://github.com/craftcms/cms/issues?state=open",
                "rss": "https://github.com/craftcms/cms/releases.atom",
                "source": "https://github.com/craftcms/cms"
            },
            "time": "2020-11-24T19:40:32+00:00"
        },
        {
            "name": "craftcms/oauth2-craftid",
            "version": "1.0.0.1",
            "source": {
                "type": "git",
                "url": "https://github.com/craftcms/oauth2-craftid.git",
                "reference": "3f18364139d72d83fb50546d85130beaaa868836"
            },
            "dist": {
                "type": "zip",
                "url": "https://api.github.com/repos/craftcms/oauth2-craftid/zipball/3f18364139d72d83fb50546d85130beaaa868836",
                "reference": "3f18364139d72d83fb50546d85130beaaa868836",
                "shasum": ""
            },
            "require": {
                "league/oauth2-client": "^2.2.1"
            },
            "require-dev": {
                "phpunit/phpunit": "^5.0",
                "satooshi/php-coveralls": "^1.0",
                "squizlabs/php_codesniffer": "^2.0"
            },
            "type": "library",
            "autoload": {
                "psr-4": {
                    "craftcms\\oauth2\\client\\": "src/"
                }
            },
            "notification-url": "https://packagist.org/downloads/",
            "license": [
                "MIT"
            ],
            "authors": [
                {
                    "name": "Pixel & Tonic",
                    "homepage": "https://pixelandtonic.com/"
                }
            ],
            "description": "Craft OAuth 2.0 Client Provider for The PHP League OAuth2-Client",
            "keywords": [
                "Authentication",
                "authorization",
                "client",
                "cms",
                "craftcms",
                "craftid",
                "oauth",
                "oauth2"
            ],
            "support": {
                "issues": "https://github.com/craftcms/oauth2-craftid/issues",
                "source": "https://github.com/craftcms/oauth2-craftid/tree/1.0.0.1"
            },
            "time": "2017-11-22T19:46:18+00:00"
        },
        {
            "name": "craftcms/plugin-installer",
            "version": "1.5.6",
            "source": {
                "type": "git",
                "url": "https://github.com/craftcms/plugin-installer.git",
                "reference": "4d24e227a086db3d8784a705f59060c49cf989ad"
            },
            "dist": {
                "type": "zip",
                "url": "https://api.github.com/repos/craftcms/plugin-installer/zipball/4d24e227a086db3d8784a705f59060c49cf989ad",
                "reference": "4d24e227a086db3d8784a705f59060c49cf989ad",
                "shasum": ""
            },
            "require": {
                "composer-plugin-api": "^1.0 || ^2.0",
                "php": ">=5.4"
            },
            "require-dev": {
                "composer/composer": "^1.0 || ^2.0"
            },
            "type": "composer-plugin",
            "extra": {
                "class": "craft\\composer\\Plugin"
            },
            "autoload": {
                "psr-4": {
                    "craft\\composer\\": "src/"
                }
            },
            "notification-url": "https://packagist.org/downloads/",
            "license": [
                "MIT"
            ],
            "description": "Craft CMS Plugin Installer",
            "homepage": "https://craftcms.com/",
            "keywords": [
                "cms",
                "composer",
                "craftcms",
                "installer",
                "plugin"
            ],
            "support": {
                "docs": "https://craftcms.com/docs",
                "email": "support@craftcms.com",
                "forum": "https://craftcms.stackexchange.com/",
                "issues": "https://github.com/craftcms/cms/issues?state=open",
                "rss": "https://craftcms.com/changelog.rss",
                "source": "https://github.com/craftcms/cms"
            },
            "time": "2020-10-26T23:34:21+00:00"
        },
        {
            "name": "craftcms/server-check",
            "version": "1.1.9",
            "source": {
                "type": "git",
                "url": "https://github.com/craftcms/server-check.git",
                "reference": "579fd9ac93580800330695c5d38ca6decb6601ac"
            },
            "dist": {
                "type": "zip",
                "url": "https://api.github.com/repos/craftcms/server-check/zipball/579fd9ac93580800330695c5d38ca6decb6601ac",
                "reference": "579fd9ac93580800330695c5d38ca6decb6601ac",
                "shasum": ""
            },
            "type": "library",
            "autoload": {
                "classmap": [
                    "server/requirements"
                ]
            },
            "notification-url": "https://packagist.org/downloads/",
            "license": [
                "MIT"
            ],
            "description": "Craft CMS Server Check",
            "homepage": "https://craftcms.com/",
            "keywords": [
                "cms",
                "craftcms",
                "requirements",
                "yii2"
            ],
            "support": {
                "docs": "https://github.com/craftcms/docs",
                "email": "support@craftcms.com",
                "forum": "https://craftcms.stackexchange.com/",
                "issues": "https://github.com/craftcms/server-check/issues?state=open",
                "rss": "https://github.com/craftcms/server-check/releases.atom",
                "source": "https://github.com/craftcms/server-check"
            },
            "time": "2020-07-14T18:57:12+00:00"
        },
        {
            "name": "creocoder/yii2-nested-sets",
            "version": "0.9.0",
            "source": {
                "type": "git",
                "url": "https://github.com/creocoder/yii2-nested-sets.git",
                "reference": "cb8635a459b6246e5a144f096b992dcc30cf9954"
            },
            "dist": {
                "type": "zip",
                "url": "https://api.github.com/repos/creocoder/yii2-nested-sets/zipball/cb8635a459b6246e5a144f096b992dcc30cf9954",
                "reference": "cb8635a459b6246e5a144f096b992dcc30cf9954",
                "shasum": ""
            },
            "require": {
                "yiisoft/yii2": "*"
            },
            "type": "yii2-extension",
            "autoload": {
                "psr-4": {
                    "creocoder\\nestedsets\\": "src"
                }
            },
            "notification-url": "https://packagist.org/downloads/",
            "license": [
                "BSD-3-Clause"
            ],
            "authors": [
                {
                    "name": "Alexander Kochetov",
                    "email": "creocoder@gmail.com"
                }
            ],
            "description": "The nested sets behavior for the Yii framework",
            "keywords": [
                "nested sets",
                "yii2"
            ],
            "support": {
                "issues": "https://github.com/creocoder/yii2-nested-sets/issues",
                "source": "https://github.com/creocoder/yii2-nested-sets/tree/master"
            },
            "time": "2015-01-27T10:53:51+00:00"
        },
        {
            "name": "defuse/php-encryption",
            "version": "v2.2.1",
            "source": {
                "type": "git",
                "url": "https://github.com/defuse/php-encryption.git",
                "reference": "0f407c43b953d571421e0020ba92082ed5fb7620"
            },
            "dist": {
                "type": "zip",
                "url": "https://api.github.com/repos/defuse/php-encryption/zipball/0f407c43b953d571421e0020ba92082ed5fb7620",
                "reference": "0f407c43b953d571421e0020ba92082ed5fb7620",
                "shasum": ""
            },
            "require": {
                "ext-openssl": "*",
                "paragonie/random_compat": ">= 2",
                "php": ">=5.4.0"
            },
            "require-dev": {
                "nikic/php-parser": "^2.0|^3.0|^4.0",
                "phpunit/phpunit": "^4|^5"
            },
            "bin": [
                "bin/generate-defuse-key"
            ],
            "type": "library",
            "autoload": {
                "psr-4": {
                    "Defuse\\Crypto\\": "src"
                }
            },
            "notification-url": "https://packagist.org/downloads/",
            "license": [
                "MIT"
            ],
            "authors": [
                {
                    "name": "Taylor Hornby",
                    "email": "taylor@defuse.ca",
                    "homepage": "https://defuse.ca/"
                },
                {
                    "name": "Scott Arciszewski",
                    "email": "info@paragonie.com",
                    "homepage": "https://paragonie.com"
                }
            ],
            "description": "Secure PHP Encryption Library",
            "keywords": [
                "aes",
                "authenticated encryption",
                "cipher",
                "crypto",
                "cryptography",
                "encrypt",
                "encryption",
                "openssl",
                "security",
                "symmetric key cryptography"
            ],
            "support": {
                "issues": "https://github.com/defuse/php-encryption/issues",
                "source": "https://github.com/defuse/php-encryption/tree/master"
            },
            "time": "2018-07-24T23:27:56+00:00"
        },
        {
            "name": "doctrine/lexer",
            "version": "1.0.2",
            "source": {
                "type": "git",
                "url": "https://github.com/doctrine/lexer.git",
                "reference": "1febd6c3ef84253d7c815bed85fc622ad207a9f8"
            },
            "dist": {
                "type": "zip",
                "url": "https://api.github.com/repos/doctrine/lexer/zipball/1febd6c3ef84253d7c815bed85fc622ad207a9f8",
                "reference": "1febd6c3ef84253d7c815bed85fc622ad207a9f8",
                "shasum": ""
            },
            "require": {
                "php": ">=5.3.2"
            },
            "require-dev": {
                "phpunit/phpunit": "^4.5"
            },
            "type": "library",
            "extra": {
                "branch-alias": {
                    "dev-master": "1.0.x-dev"
                }
            },
            "autoload": {
                "psr-4": {
                    "Doctrine\\Common\\Lexer\\": "lib/Doctrine/Common/Lexer"
                }
            },
            "notification-url": "https://packagist.org/downloads/",
            "license": [
                "MIT"
            ],
            "authors": [
                {
                    "name": "Roman Borschel",
                    "email": "roman@code-factory.org"
                },
                {
                    "name": "Guilherme Blanco",
                    "email": "guilhermeblanco@gmail.com"
                },
                {
                    "name": "Johannes Schmitt",
                    "email": "schmittjoh@gmail.com"
                }
            ],
            "description": "PHP Doctrine Lexer parser library that can be used in Top-Down, Recursive Descent Parsers.",
            "homepage": "https://www.doctrine-project.org/projects/lexer.html",
            "keywords": [
                "annotations",
                "docblock",
                "lexer",
                "parser",
                "php"
            ],
            "support": {
                "issues": "https://github.com/doctrine/lexer/issues",
                "source": "https://github.com/doctrine/lexer/tree/1.0.2"
            },
            "time": "2019-06-08T11:03:04+00:00"
        },
        {
            "name": "dompdf/dompdf",
            "version": "v0.8.6",
            "source": {
                "type": "git",
                "url": "https://github.com/dompdf/dompdf.git",
                "reference": "db91d81866c69a42dad1d2926f61515a1e3f42c5"
            },
            "dist": {
                "type": "zip",
                "url": "https://api.github.com/repos/dompdf/dompdf/zipball/db91d81866c69a42dad1d2926f61515a1e3f42c5",
                "reference": "db91d81866c69a42dad1d2926f61515a1e3f42c5",
                "shasum": ""
            },
            "require": {
                "ext-dom": "*",
                "ext-mbstring": "*",
                "phenx/php-font-lib": "^0.5.2",
                "phenx/php-svg-lib": "^0.3.3",
                "php": "^7.1"
            },
            "require-dev": {
                "mockery/mockery": "^1.3",
                "phpunit/phpunit": "^7.5",
                "squizlabs/php_codesniffer": "^3.5"
            },
            "suggest": {
                "ext-gd": "Needed to process images",
                "ext-gmagick": "Improves image processing performance",
                "ext-imagick": "Improves image processing performance",
                "ext-zlib": "Needed for pdf stream compression"
            },
            "type": "library",
            "extra": {
                "branch-alias": {
                    "dev-develop": "0.7-dev"
                }
            },
            "autoload": {
                "psr-4": {
                    "Dompdf\\": "src/"
                },
                "classmap": [
                    "lib/"
                ]
            },
            "notification-url": "https://packagist.org/downloads/",
            "license": [
                "LGPL-2.1"
            ],
            "authors": [
                {
                    "name": "Fabien Ménager",
                    "email": "fabien.menager@gmail.com"
                },
                {
                    "name": "Brian Sweeney",
                    "email": "eclecticgeek@gmail.com"
                },
                {
                    "name": "Gabriel Bull",
                    "email": "me@gabrielbull.com"
                }
            ],
            "description": "DOMPDF is a CSS 2.1 compliant HTML to PDF converter",
            "homepage": "https://github.com/dompdf/dompdf",
            "support": {
                "issues": "https://github.com/dompdf/dompdf/issues",
                "source": "https://github.com/dompdf/dompdf/tree/master"
            },
            "time": "2020-08-30T22:54:22+00:00"
        },
        {
            "name": "egulias/email-validator",
            "version": "2.1.24",
            "source": {
                "type": "git",
                "url": "https://github.com/egulias/EmailValidator.git",
                "reference": "ca90a3291eee1538cd48ff25163240695bd95448"
            },
            "dist": {
                "type": "zip",
                "url": "https://api.github.com/repos/egulias/EmailValidator/zipball/ca90a3291eee1538cd48ff25163240695bd95448",
                "reference": "ca90a3291eee1538cd48ff25163240695bd95448",
                "shasum": ""
            },
            "require": {
                "doctrine/lexer": "^1.0.1",
                "php": ">=5.5",
                "symfony/polyfill-intl-idn": "^1.10"
            },
            "require-dev": {
                "dominicsayers/isemail": "^3.0.7",
                "phpunit/phpunit": "^4.8.36|^7.5.15",
                "satooshi/php-coveralls": "^1.0.1"
            },
            "suggest": {
                "ext-intl": "PHP Internationalization Libraries are required to use the SpoofChecking validation"
            },
            "type": "library",
            "extra": {
                "branch-alias": {
                    "dev-master": "2.1.x-dev"
                }
            },
            "autoload": {
                "psr-4": {
                    "Egulias\\EmailValidator\\": "src"
                }
            },
            "notification-url": "https://packagist.org/downloads/",
            "license": [
                "MIT"
            ],
            "authors": [
                {
                    "name": "Eduardo Gulias Davis"
                }
            ],
            "description": "A library for validating emails against several RFCs",
            "homepage": "https://github.com/egulias/EmailValidator",
            "keywords": [
                "email",
                "emailvalidation",
                "emailvalidator",
                "validation",
                "validator"
            ],
            "support": {
                "issues": "https://github.com/egulias/EmailValidator/issues",
                "source": "https://github.com/egulias/EmailValidator/tree/2.1.24"
            },
            "funding": [
                {
                    "url": "https://github.com/egulias",
                    "type": "github"
                }
            ],
            "time": "2020-11-14T15:56:27+00:00"
        },
        {
            "name": "elvanto/litemoji",
            "version": "1.4.4",
            "source": {
                "type": "git",
                "url": "https://github.com/elvanto/litemoji.git",
                "reference": "17bf635e4d1a5b4d35d2cadf153cd589b78af7f0"
            },
            "dist": {
                "type": "zip",
                "url": "https://api.github.com/repos/elvanto/litemoji/zipball/17bf635e4d1a5b4d35d2cadf153cd589b78af7f0",
                "reference": "17bf635e4d1a5b4d35d2cadf153cd589b78af7f0",
                "shasum": ""
            },
            "require": {
                "php": ">=5.4"
            },
            "require-dev": {
                "milesj/emojibase": "3.1.0",
                "phpunit/phpunit": "^5.0"
            },
            "type": "library",
            "autoload": {
                "psr-4": {
                    "LitEmoji\\": "src/"
                }
            },
            "notification-url": "https://packagist.org/downloads/",
            "license": [
                "MIT"
            ],
            "description": "A PHP library simplifying the conversion of unicode, HTML and shortcode emoji.",
            "keywords": [
                "emoji",
                "php-emoji"
            ],
            "support": {
                "issues": "https://github.com/elvanto/litemoji/issues",
                "source": "https://github.com/elvanto/litemoji/tree/master"
            },
            "time": "2018-09-28T05:23:38+00:00"
        },
        {
            "name": "enshrined/svg-sanitize",
            "version": "0.13.3",
            "source": {
                "type": "git",
                "url": "https://github.com/darylldoyle/svg-sanitizer.git",
                "reference": "bc66593f255b7d2613d8f22041180036979b6403"
            },
            "dist": {
                "type": "zip",
                "url": "https://api.github.com/repos/darylldoyle/svg-sanitizer/zipball/bc66593f255b7d2613d8f22041180036979b6403",
                "reference": "bc66593f255b7d2613d8f22041180036979b6403",
                "shasum": ""
            },
            "require": {
                "ext-dom": "*",
                "ext-libxml": "*"
            },
            "require-dev": {
                "codeclimate/php-test-reporter": "^0.1.2",
                "phpunit/phpunit": "^6"
            },
            "type": "library",
            "autoload": {
                "psr-4": {
                    "enshrined\\svgSanitize\\": "src"
                }
            },
            "notification-url": "https://packagist.org/downloads/",
            "license": [
                "GPL-2.0-or-later"
            ],
            "authors": [
                {
                    "name": "Daryll Doyle",
                    "email": "daryll@enshrined.co.uk"
                }
            ],
            "description": "An SVG sanitizer for PHP",
            "support": {
                "issues": "https://github.com/darylldoyle/svg-sanitizer/issues",
                "source": "https://github.com/darylldoyle/svg-sanitizer/tree/develop"
            },
            "time": "2020-01-20T01:34:17+00:00"
        },
        {
            "name": "ezyang/htmlpurifier",
            "version": "v4.13.0",
            "source": {
                "type": "git",
                "url": "https://github.com/ezyang/htmlpurifier.git",
                "reference": "08e27c97e4c6ed02f37c5b2b20488046c8d90d75"
            },
            "dist": {
                "type": "zip",
                "url": "https://api.github.com/repos/ezyang/htmlpurifier/zipball/08e27c97e4c6ed02f37c5b2b20488046c8d90d75",
                "reference": "08e27c97e4c6ed02f37c5b2b20488046c8d90d75",
                "shasum": ""
            },
            "require": {
                "php": ">=5.2"
            },
            "require-dev": {
                "simpletest/simpletest": "dev-master#72de02a7b80c6bb8864ef9bf66d41d2f58f826bd"
            },
            "type": "library",
            "autoload": {
                "psr-0": {
                    "HTMLPurifier": "library/"
                },
                "files": [
                    "library/HTMLPurifier.composer.php"
                ],
                "exclude-from-classmap": [
                    "/library/HTMLPurifier/Language/"
                ]
            },
            "notification-url": "https://packagist.org/downloads/",
            "license": [
                "LGPL-2.1-or-later"
            ],
            "authors": [
                {
                    "name": "Edward Z. Yang",
                    "email": "admin@htmlpurifier.org",
                    "homepage": "http://ezyang.com"
                }
            ],
            "description": "Standards compliant HTML filter written in PHP",
            "homepage": "http://htmlpurifier.org/",
            "keywords": [
                "html"
            ],
            "support": {
                "issues": "https://github.com/ezyang/htmlpurifier/issues",
                "source": "https://github.com/ezyang/htmlpurifier/tree/master"
            },
            "time": "2020-06-29T00:56:53+00:00"
        },
        {
            "name": "guzzlehttp/guzzle",
            "version": "6.5.5",
            "source": {
                "type": "git",
                "url": "https://github.com/guzzle/guzzle.git",
                "reference": "9d4290de1cfd701f38099ef7e183b64b4b7b0c5e"
            },
            "dist": {
                "type": "zip",
                "url": "https://api.github.com/repos/guzzle/guzzle/zipball/9d4290de1cfd701f38099ef7e183b64b4b7b0c5e",
                "reference": "9d4290de1cfd701f38099ef7e183b64b4b7b0c5e",
                "shasum": ""
            },
            "require": {
                "ext-json": "*",
                "guzzlehttp/promises": "^1.0",
                "guzzlehttp/psr7": "^1.6.1",
                "php": ">=5.5",
                "symfony/polyfill-intl-idn": "^1.17.0"
            },
            "require-dev": {
                "ext-curl": "*",
                "phpunit/phpunit": "^4.8.35 || ^5.7 || ^6.4 || ^7.0",
                "psr/log": "^1.1"
            },
            "suggest": {
                "psr/log": "Required for using the Log middleware"
            },
            "type": "library",
            "extra": {
                "branch-alias": {
                    "dev-master": "6.5-dev"
                }
            },
            "autoload": {
                "psr-4": {
                    "GuzzleHttp\\": "src/"
                },
                "files": [
                    "src/functions_include.php"
                ]
            },
            "notification-url": "https://packagist.org/downloads/",
            "license": [
                "MIT"
            ],
            "authors": [
                {
                    "name": "Michael Dowling",
                    "email": "mtdowling@gmail.com",
                    "homepage": "https://github.com/mtdowling"
                }
            ],
            "description": "Guzzle is a PHP HTTP client library",
            "homepage": "http://guzzlephp.org/",
            "keywords": [
                "client",
                "curl",
                "framework",
                "http",
                "http client",
                "rest",
                "web service"
            ],
            "support": {
                "issues": "https://github.com/guzzle/guzzle/issues",
                "source": "https://github.com/guzzle/guzzle/tree/6.5"
            },
            "time": "2020-06-16T21:01:06+00:00"
        },
        {
            "name": "guzzlehttp/promises",
            "version": "1.4.0",
            "source": {
                "type": "git",
                "url": "https://github.com/guzzle/promises.git",
                "reference": "60d379c243457e073cff02bc323a2a86cb355631"
            },
            "dist": {
                "type": "zip",
                "url": "https://api.github.com/repos/guzzle/promises/zipball/60d379c243457e073cff02bc323a2a86cb355631",
                "reference": "60d379c243457e073cff02bc323a2a86cb355631",
                "shasum": ""
            },
            "require": {
                "php": ">=5.5"
            },
            "require-dev": {
                "symfony/phpunit-bridge": "^4.4 || ^5.1"
            },
            "type": "library",
            "extra": {
                "branch-alias": {
                    "dev-master": "1.4-dev"
                }
            },
            "autoload": {
                "psr-4": {
                    "GuzzleHttp\\Promise\\": "src/"
                },
                "files": [
                    "src/functions_include.php"
                ]
            },
            "notification-url": "https://packagist.org/downloads/",
            "license": [
                "MIT"
            ],
            "authors": [
                {
                    "name": "Michael Dowling",
                    "email": "mtdowling@gmail.com",
                    "homepage": "https://github.com/mtdowling"
                }
            ],
            "description": "Guzzle promises library",
            "keywords": [
                "promise"
            ],
            "support": {
                "issues": "https://github.com/guzzle/promises/issues",
                "source": "https://github.com/guzzle/promises/tree/1.4.0"
            },
            "time": "2020-09-30T07:37:28+00:00"
        },
        {
            "name": "guzzlehttp/psr7",
            "version": "1.7.0",
            "source": {
                "type": "git",
                "url": "https://github.com/guzzle/psr7.git",
                "reference": "53330f47520498c0ae1f61f7e2c90f55690c06a3"
            },
            "dist": {
                "type": "zip",
                "url": "https://api.github.com/repos/guzzle/psr7/zipball/53330f47520498c0ae1f61f7e2c90f55690c06a3",
                "reference": "53330f47520498c0ae1f61f7e2c90f55690c06a3",
                "shasum": ""
            },
            "require": {
                "php": ">=5.4.0",
                "psr/http-message": "~1.0",
                "ralouphie/getallheaders": "^2.0.5 || ^3.0.0"
            },
            "provide": {
                "psr/http-message-implementation": "1.0"
            },
            "require-dev": {
                "ext-zlib": "*",
                "phpunit/phpunit": "~4.8.36 || ^5.7.27 || ^6.5.14 || ^7.5.20 || ^8.5.8 || ^9.3.10"
            },
            "suggest": {
                "laminas/laminas-httphandlerrunner": "Emit PSR-7 responses"
            },
            "type": "library",
            "extra": {
                "branch-alias": {
                    "dev-master": "1.7-dev"
                }
            },
            "autoload": {
                "psr-4": {
                    "GuzzleHttp\\Psr7\\": "src/"
                },
                "files": [
                    "src/functions_include.php"
                ]
            },
            "notification-url": "https://packagist.org/downloads/",
            "license": [
                "MIT"
            ],
            "authors": [
                {
                    "name": "Michael Dowling",
                    "email": "mtdowling@gmail.com",
                    "homepage": "https://github.com/mtdowling"
                },
                {
                    "name": "Tobias Schultze",
                    "homepage": "https://github.com/Tobion"
                }
            ],
            "description": "PSR-7 message implementation that also provides common utility methods",
            "keywords": [
                "http",
                "message",
                "psr-7",
                "request",
                "response",
                "stream",
                "uri",
                "url"
            ],
            "support": {
                "issues": "https://github.com/guzzle/psr7/issues",
                "source": "https://github.com/guzzle/psr7/tree/1.7.0"
            },
            "time": "2020-09-30T07:37:11+00:00"
        },
        {
            "name": "ibericode/vat",
            "version": "1.2.1",
            "source": {
                "type": "git",
                "url": "https://github.com/ibericode/vat.git",
                "reference": "1d24382454481384bbc987dcbc959cfef17d6baa"
            },
            "dist": {
                "type": "zip",
                "url": "https://api.github.com/repos/ibericode/vat/zipball/1d24382454481384bbc987dcbc959cfef17d6baa",
                "reference": "1d24382454481384bbc987dcbc959cfef17d6baa",
                "shasum": ""
            },
            "require": {
                "ext-soap": "*",
                "php": ">=7.1",
                "psr/simple-cache": "^1.0"
            },
            "provide": {
                "psr/simple-cache-implementation": "1.0"
            },
            "require-dev": {
                "phpunit/phpunit": "^6.3|^7.0"
            },
            "type": "library",
            "autoload": {
                "psr-4": {
                    "DvK\\Vat\\": "src/"
                }
            },
            "notification-url": "https://packagist.org/downloads/",
            "license": [
                "MIT"
            ],
            "authors": [
                {
                    "name": "Danny van Kooten",
                    "email": "hi@dvk.co"
                }
            ],
            "description": "PHP library for dealing with VAT in Europe",
            "keywords": [
                "vat"
            ],
            "support": {
                "issues": "https://github.com/ibericode/vat/issues",
                "source": "https://github.com/ibericode/vat/tree/1.2.1"
            },
            "time": "2019-01-08T09:21:39+00:00"
        },
        {
            "name": "intervention/httpauth",
            "version": "2.1.0",
            "source": {
                "type": "git",
                "url": "https://github.com/Intervention/httpauth.git",
                "reference": "3d67894b28b9ff3887fb9e4474c6b81ca5614543"
            },
            "dist": {
                "type": "zip",
                "url": "https://api.github.com/repos/Intervention/httpauth/zipball/3d67894b28b9ff3887fb9e4474c6b81ca5614543",
                "reference": "3d67894b28b9ff3887fb9e4474c6b81ca5614543",
                "shasum": ""
            },
            "require": {
                "php": ">=5.3.0"
            },
            "require-dev": {
                "phpunit/phpunit": "~4.0"
            },
            "type": "library",
            "extra": {
                "laravel": {
                    "providers": [
                        "Intervention\\Httpauth\\HttpauthServiceProvider"
                    ],
                    "aliases": {
                        "Httpauth": "Intervention\\Httpauth\\Facades\\Httpauth"
                    }
                }
            },
            "autoload": {
                "psr-4": {
                    "Intervention\\Httpauth\\": "src/Intervention/Httpauth"
                }
            },
            "notification-url": "https://packagist.org/downloads/",
            "license": [
                "MIT"
            ],
            "authors": [
                {
                    "name": "Oliver Vogel",
                    "email": "oliver@olivervogel.com",
                    "homepage": "http://olivervogel.com/"
                }
            ],
            "description": "HTTP authentication (Basic & Digest) including ServiceProviders for easy Laravel integration",
            "homepage": "https://github.com/Intervention/httpauth",
            "keywords": [
                "Authentication",
                "http",
                "laravel"
            ],
            "support": {
                "issues": "https://github.com/Intervention/httpauth/issues",
                "source": "https://github.com/Intervention/httpauth/tree/master"
            },
            "time": "2019-09-09T11:59:51+00:00"
        },
        {
            "name": "justinrainbow/json-schema",
            "version": "5.2.10",
            "source": {
                "type": "git",
                "url": "https://github.com/justinrainbow/json-schema.git",
                "reference": "2ba9c8c862ecd5510ed16c6340aa9f6eadb4f31b"
            },
            "dist": {
                "type": "zip",
                "url": "https://api.github.com/repos/justinrainbow/json-schema/zipball/2ba9c8c862ecd5510ed16c6340aa9f6eadb4f31b",
                "reference": "2ba9c8c862ecd5510ed16c6340aa9f6eadb4f31b",
                "shasum": ""
            },
            "require": {
                "php": ">=5.3.3"
            },
            "require-dev": {
                "friendsofphp/php-cs-fixer": "~2.2.20||~2.15.1",
                "json-schema/json-schema-test-suite": "1.2.0",
                "phpunit/phpunit": "^4.8.35"
            },
            "bin": [
                "bin/validate-json"
            ],
            "type": "library",
            "extra": {
                "branch-alias": {
                    "dev-master": "5.0.x-dev"
                }
            },
            "autoload": {
                "psr-4": {
                    "JsonSchema\\": "src/JsonSchema/"
                }
            },
            "notification-url": "https://packagist.org/downloads/",
            "license": [
                "MIT"
            ],
            "authors": [
                {
                    "name": "Bruno Prieto Reis",
                    "email": "bruno.p.reis@gmail.com"
                },
                {
                    "name": "Justin Rainbow",
                    "email": "justin.rainbow@gmail.com"
                },
                {
                    "name": "Igor Wiedler",
                    "email": "igor@wiedler.ch"
                },
                {
                    "name": "Robert Schönthal",
                    "email": "seroscho@googlemail.com"
                }
            ],
            "description": "A library to validate a json schema.",
            "homepage": "https://github.com/justinrainbow/json-schema",
            "keywords": [
                "json",
                "schema"
            ],
            "support": {
                "issues": "https://github.com/justinrainbow/json-schema/issues",
                "source": "https://github.com/justinrainbow/json-schema/tree/5.2.10"
            },
            "time": "2020-05-27T16:41:55+00:00"
        },
        {
            "name": "laminas/laminas-escaper",
            "version": "2.6.1",
            "source": {
                "type": "git",
                "url": "https://github.com/laminas/laminas-escaper.git",
                "reference": "25f2a053eadfa92ddacb609dcbbc39362610da70"
            },
            "dist": {
                "type": "zip",
                "url": "https://api.github.com/repos/laminas/laminas-escaper/zipball/25f2a053eadfa92ddacb609dcbbc39362610da70",
                "reference": "25f2a053eadfa92ddacb609dcbbc39362610da70",
                "shasum": ""
            },
            "require": {
                "laminas/laminas-zendframework-bridge": "^1.0",
                "php": "^5.6 || ^7.0"
            },
            "replace": {
                "zendframework/zend-escaper": "self.version"
            },
            "require-dev": {
                "laminas/laminas-coding-standard": "~1.0.0",
                "phpunit/phpunit": "^5.7.27 || ^6.5.8 || ^7.1.2"
            },
            "type": "library",
            "extra": {
                "branch-alias": {
                    "dev-master": "2.6.x-dev",
                    "dev-develop": "2.7.x-dev"
                }
            },
            "autoload": {
                "psr-4": {
                    "Laminas\\Escaper\\": "src/"
                }
            },
            "notification-url": "https://packagist.org/downloads/",
            "license": [
                "BSD-3-Clause"
            ],
            "description": "Securely and safely escape HTML, HTML attributes, JavaScript, CSS, and URLs",
            "homepage": "https://laminas.dev",
            "keywords": [
                "escaper",
                "laminas"
            ],
            "support": {
                "chat": "https://laminas.dev/chat",
                "docs": "https://docs.laminas.dev/laminas-escaper/",
                "forum": "https://discourse.laminas.dev",
                "issues": "https://github.com/laminas/laminas-escaper/issues",
                "rss": "https://github.com/laminas/laminas-escaper/releases.atom",
                "source": "https://github.com/laminas/laminas-escaper"
            },
            "time": "2019-12-31T16:43:30+00:00"
        },
        {
            "name": "laminas/laminas-feed",
            "version": "2.12.3",
            "source": {
                "type": "git",
                "url": "https://github.com/laminas/laminas-feed.git",
                "reference": "3c91415633cb1be6f9d78683d69b7dcbfe6b4012"
            },
            "dist": {
                "type": "zip",
                "url": "https://api.github.com/repos/laminas/laminas-feed/zipball/3c91415633cb1be6f9d78683d69b7dcbfe6b4012",
                "reference": "3c91415633cb1be6f9d78683d69b7dcbfe6b4012",
                "shasum": ""
            },
            "require": {
                "ext-dom": "*",
                "ext-libxml": "*",
                "laminas/laminas-escaper": "^2.5.2",
                "laminas/laminas-stdlib": "^3.2.1",
                "laminas/laminas-zendframework-bridge": "^1.0",
                "php": "^5.6 || ^7.0"
            },
            "replace": {
                "zendframework/zend-feed": "^2.12.0"
            },
            "require-dev": {
                "laminas/laminas-cache": "^2.7.2",
                "laminas/laminas-coding-standard": "~1.0.0",
                "laminas/laminas-db": "^2.8.2",
                "laminas/laminas-http": "^2.7",
                "laminas/laminas-servicemanager": "^2.7.8 || ^3.3",
                "laminas/laminas-validator": "^2.10.1",
                "phpunit/phpunit": "^5.7.27 || ^6.5.14 || ^7.5.20",
                "psr/http-message": "^1.0.1"
            },
            "suggest": {
                "laminas/laminas-cache": "Laminas\\Cache component, for optionally caching feeds between requests",
                "laminas/laminas-db": "Laminas\\Db component, for use with PubSubHubbub",
                "laminas/laminas-http": "Laminas\\Http for PubSubHubbub, and optionally for use with Laminas\\Feed\\Reader",
                "laminas/laminas-servicemanager": "Laminas\\ServiceManager component, for easily extending ExtensionManager implementations",
                "laminas/laminas-validator": "Laminas\\Validator component, for validating email addresses used in Atom feeds and entries when using the Writer subcomponent",
                "psr/http-message": "PSR-7 ^1.0.1, if you wish to use Laminas\\Feed\\Reader\\Http\\Psr7ResponseDecorator"
            },
            "type": "library",
            "extra": {
                "branch-alias": {
                    "dev-master": "2.12.x-dev",
                    "dev-develop": "2.13.x-dev"
                }
            },
            "autoload": {
                "psr-4": {
                    "Laminas\\Feed\\": "src/"
                }
            },
            "notification-url": "https://packagist.org/downloads/",
            "license": [
                "BSD-3-Clause"
            ],
            "description": "provides functionality for consuming RSS and Atom feeds",
            "homepage": "https://laminas.dev",
            "keywords": [
                "feed",
                "laminas"
            ],
            "support": {
                "chat": "https://laminas.dev/chat",
                "docs": "https://docs.laminas.dev/laminas-feed/",
                "forum": "https://discourse.laminas.dev",
                "issues": "https://github.com/laminas/laminas-feed/issues",
                "rss": "https://github.com/laminas/laminas-feed/releases.atom",
                "source": "https://github.com/laminas/laminas-feed"
            },
            "funding": [
                {
                    "url": "https://funding.communitybridge.org/projects/laminas-project",
                    "type": "community_bridge"
                }
            ],
            "time": "2020-08-18T13:45:04+00:00"
        },
        {
            "name": "laminas/laminas-stdlib",
            "version": "3.2.1",
            "source": {
                "type": "git",
                "url": "https://github.com/laminas/laminas-stdlib.git",
                "reference": "2b18347625a2f06a1a485acfbc870f699dbe51c6"
            },
            "dist": {
                "type": "zip",
                "url": "https://api.github.com/repos/laminas/laminas-stdlib/zipball/2b18347625a2f06a1a485acfbc870f699dbe51c6",
                "reference": "2b18347625a2f06a1a485acfbc870f699dbe51c6",
                "shasum": ""
            },
            "require": {
                "laminas/laminas-zendframework-bridge": "^1.0",
                "php": "^5.6 || ^7.0"
            },
            "replace": {
                "zendframework/zend-stdlib": "self.version"
            },
            "require-dev": {
                "laminas/laminas-coding-standard": "~1.0.0",
                "phpbench/phpbench": "^0.13",
                "phpunit/phpunit": "^5.7.27 || ^6.5.8 || ^7.1.2"
            },
            "type": "library",
            "extra": {
                "branch-alias": {
                    "dev-master": "3.2.x-dev",
                    "dev-develop": "3.3.x-dev"
                }
            },
            "autoload": {
                "psr-4": {
                    "Laminas\\Stdlib\\": "src/"
                }
            },
            "notification-url": "https://packagist.org/downloads/",
            "license": [
                "BSD-3-Clause"
            ],
            "description": "SPL extensions, array utilities, error handlers, and more",
            "homepage": "https://laminas.dev",
            "keywords": [
                "laminas",
                "stdlib"
            ],
            "support": {
                "chat": "https://laminas.dev/chat",
                "docs": "https://docs.laminas.dev/laminas-stdlib/",
                "forum": "https://discourse.laminas.dev",
                "issues": "https://github.com/laminas/laminas-stdlib/issues",
                "rss": "https://github.com/laminas/laminas-stdlib/releases.atom",
                "source": "https://github.com/laminas/laminas-stdlib"
            },
            "time": "2019-12-31T17:51:15+00:00"
        },
        {
            "name": "laminas/laminas-zendframework-bridge",
            "version": "1.1.1",
            "source": {
                "type": "git",
                "url": "https://github.com/laminas/laminas-zendframework-bridge.git",
                "reference": "6ede70583e101030bcace4dcddd648f760ddf642"
            },
            "dist": {
                "type": "zip",
                "url": "https://api.github.com/repos/laminas/laminas-zendframework-bridge/zipball/6ede70583e101030bcace4dcddd648f760ddf642",
                "reference": "6ede70583e101030bcace4dcddd648f760ddf642",
                "shasum": ""
            },
            "require": {
                "php": "^5.6 || ^7.0 || ^8.0"
            },
            "require-dev": {
                "phpunit/phpunit": "^5.7 || ^6.5 || ^7.5 || ^8.1 || ^9.3",
                "squizlabs/php_codesniffer": "^3.5"
            },
            "type": "library",
            "extra": {
                "laminas": {
                    "module": "Laminas\\ZendFrameworkBridge"
                }
            },
            "autoload": {
                "files": [
                    "src/autoload.php"
                ],
                "psr-4": {
                    "Laminas\\ZendFrameworkBridge\\": "src//"
                }
            },
            "notification-url": "https://packagist.org/downloads/",
            "license": [
                "BSD-3-Clause"
            ],
            "description": "Alias legacy ZF class names to Laminas Project equivalents.",
            "keywords": [
                "ZendFramework",
                "autoloading",
                "laminas",
                "zf"
            ],
            "support": {
                "forum": "https://discourse.laminas.dev/",
                "issues": "https://github.com/laminas/laminas-zendframework-bridge/issues",
                "rss": "https://github.com/laminas/laminas-zendframework-bridge/releases.atom",
                "source": "https://github.com/laminas/laminas-zendframework-bridge"
            },
            "funding": [
                {
                    "url": "https://funding.communitybridge.org/projects/laminas-project",
                    "type": "community_bridge"
                }
            ],
            "time": "2020-09-14T14:23:00+00:00"
        },
        {
            "name": "league/flysystem",
            "version": "1.0.70",
            "source": {
                "type": "git",
                "url": "https://github.com/thephpleague/flysystem.git",
                "reference": "585824702f534f8d3cf7fab7225e8466cc4b7493"
            },
            "dist": {
                "type": "zip",
                "url": "https://api.github.com/repos/thephpleague/flysystem/zipball/585824702f534f8d3cf7fab7225e8466cc4b7493",
                "reference": "585824702f534f8d3cf7fab7225e8466cc4b7493",
                "shasum": ""
            },
            "require": {
                "ext-fileinfo": "*",
                "php": ">=5.5.9"
            },
            "conflict": {
                "league/flysystem-sftp": "<1.0.6"
            },
            "require-dev": {
                "phpspec/phpspec": "^3.4 || ^4.0 || ^5.0 || ^6.0",
                "phpunit/phpunit": "^5.7.26"
            },
            "suggest": {
                "ext-fileinfo": "Required for MimeType",
                "ext-ftp": "Allows you to use FTP server storage",
                "ext-openssl": "Allows you to use FTPS server storage",
                "league/flysystem-aws-s3-v2": "Allows you to use S3 storage with AWS SDK v2",
                "league/flysystem-aws-s3-v3": "Allows you to use S3 storage with AWS SDK v3",
                "league/flysystem-azure": "Allows you to use Windows Azure Blob storage",
                "league/flysystem-cached-adapter": "Flysystem adapter decorator for metadata caching",
                "league/flysystem-eventable-filesystem": "Allows you to use EventableFilesystem",
                "league/flysystem-rackspace": "Allows you to use Rackspace Cloud Files",
                "league/flysystem-sftp": "Allows you to use SFTP server storage via phpseclib",
                "league/flysystem-webdav": "Allows you to use WebDAV storage",
                "league/flysystem-ziparchive": "Allows you to use ZipArchive adapter",
                "spatie/flysystem-dropbox": "Allows you to use Dropbox storage",
                "srmklive/flysystem-dropbox-v2": "Allows you to use Dropbox storage for PHP 5 applications"
            },
            "type": "library",
            "extra": {
                "branch-alias": {
                    "dev-master": "1.1-dev"
                }
            },
            "autoload": {
                "psr-4": {
                    "League\\Flysystem\\": "src/"
                }
            },
            "notification-url": "https://packagist.org/downloads/",
            "license": [
                "MIT"
            ],
            "authors": [
                {
                    "name": "Frank de Jonge",
                    "email": "info@frenky.net"
                }
            ],
            "description": "Filesystem abstraction: Many filesystems, one API.",
            "keywords": [
                "Cloud Files",
                "WebDAV",
                "abstraction",
                "aws",
                "cloud",
                "copy.com",
                "dropbox",
                "file systems",
                "files",
                "filesystem",
                "filesystems",
                "ftp",
                "rackspace",
                "remote",
                "s3",
                "sftp",
                "storage"
            ],
            "support": {
                "issues": "https://github.com/thephpleague/flysystem/issues",
                "source": "https://github.com/thephpleague/flysystem/tree/1.0.70"
            },
            "funding": [
                {
                    "url": "https://offset.earth/frankdejonge",
                    "type": "other"
                }
            ],
            "time": "2020-07-26T07:20:36+00:00"
        },
        {
            "name": "league/oauth2-client",
            "version": "2.6.0",
            "source": {
                "type": "git",
                "url": "https://github.com/thephpleague/oauth2-client.git",
                "reference": "badb01e62383430706433191b82506b6df24ad98"
            },
            "dist": {
                "type": "zip",
                "url": "https://api.github.com/repos/thephpleague/oauth2-client/zipball/badb01e62383430706433191b82506b6df24ad98",
                "reference": "badb01e62383430706433191b82506b6df24ad98",
                "shasum": ""
            },
            "require": {
                "guzzlehttp/guzzle": "^6.0 || ^7.0",
                "paragonie/random_compat": "^1 || ^2 || ^9.99",
                "php": "^5.6 || ^7.0 || ^8.0"
            },
            "require-dev": {
                "mockery/mockery": "^1.3",
                "php-parallel-lint/php-parallel-lint": "^1.2",
                "phpunit/phpunit": "^5.7 || ^6.0 || ^9.3",
                "squizlabs/php_codesniffer": "^2.3 || ^3.0"
            },
            "type": "library",
            "extra": {
                "branch-alias": {
                    "dev-2.x": "2.0.x-dev"
                }
            },
            "autoload": {
                "psr-4": {
                    "League\\OAuth2\\Client\\": "src/"
                }
            },
            "notification-url": "https://packagist.org/downloads/",
            "license": [
                "MIT"
            ],
            "authors": [
                {
                    "name": "Alex Bilbie",
                    "email": "hello@alexbilbie.com",
                    "homepage": "http://www.alexbilbie.com",
                    "role": "Developer"
                },
                {
                    "name": "Woody Gilk",
                    "homepage": "https://github.com/shadowhand",
                    "role": "Contributor"
                }
            ],
            "description": "OAuth 2.0 Client Library",
            "keywords": [
                "Authentication",
                "SSO",
                "authorization",
                "identity",
                "idp",
                "oauth",
                "oauth2",
                "single sign on"
            ],
            "support": {
                "issues": "https://github.com/thephpleague/oauth2-client/issues",
                "source": "https://github.com/thephpleague/oauth2-client/tree/2.6.0"
            },
            "time": "2020-10-28T02:03:40+00:00"
        },
        {
            "name": "marcusschwarz/lesserphp",
            "version": "v0.5.4",
            "source": {
                "type": "git",
                "url": "https://github.com/MarcusSchwarz/lesserphp.git",
                "reference": "3a0f5ae0d63cbb661b5f4afd2f96875e73b3ad7e"
            },
            "dist": {
                "type": "zip",
                "url": "https://api.github.com/repos/MarcusSchwarz/lesserphp/zipball/3a0f5ae0d63cbb661b5f4afd2f96875e73b3ad7e",
                "reference": "3a0f5ae0d63cbb661b5f4afd2f96875e73b3ad7e",
                "shasum": ""
            },
            "require-dev": {
                "phpunit/phpunit": "~4.3"
            },
            "bin": [
                "plessc"
            ],
            "type": "library",
            "extra": {
                "branch-alias": {
                    "dev-master": "0.5.1-dev"
                }
            },
            "autoload": {
                "classmap": [
                    "lessc.inc.php"
                ]
            },
            "notification-url": "https://packagist.org/downloads/",
            "license": [
                "MIT",
                "GPL-3.0"
            ],
            "authors": [
                {
                    "name": "Leaf Corcoran",
                    "email": "leafot@gmail.com",
                    "homepage": "http://leafo.net"
                },
                {
                    "name": "Marcus Schwarz",
                    "email": "github@maswaba.de",
                    "homepage": "https://www.maswaba.de"
                }
            ],
            "description": "lesserphp is a compiler for LESS written in PHP based on leafo's lessphp.",
            "homepage": "http://leafo.net/lessphp/",
            "support": {
                "issues": "https://github.com/MarcusSchwarz/lesserphp/issues",
                "source": "https://github.com/MarcusSchwarz/lesserphp/tree/v0.5.4"
            },
            "time": "2020-01-19T19:18:49+00:00"
        },
        {
            "name": "mikehaertl/php-shellcommand",
            "version": "1.6.2",
            "source": {
                "type": "git",
                "url": "https://github.com/mikehaertl/php-shellcommand.git",
                "reference": "06d6220c77c4632b639f4855f76026c59bceb8aa"
            },
            "dist": {
                "type": "zip",
                "url": "https://api.github.com/repos/mikehaertl/php-shellcommand/zipball/06d6220c77c4632b639f4855f76026c59bceb8aa",
                "reference": "06d6220c77c4632b639f4855f76026c59bceb8aa",
                "shasum": ""
            },
            "require": {
                "php": ">= 5.4.0"
            },
            "require-dev": {
                "phpunit/phpunit": ">4.0 <8"
            },
            "type": "library",
            "autoload": {
                "psr-4": {
                    "mikehaertl\\shellcommand\\": "src/"
                }
            },
            "notification-url": "https://packagist.org/downloads/",
            "license": [
                "MIT"
            ],
            "authors": [
                {
                    "name": "Michael Härtl",
                    "email": "haertl.mike@gmail.com"
                }
            ],
            "description": "An object oriented interface to shell commands",
            "keywords": [
                "shell"
            ],
            "support": {
                "issues": "https://github.com/mikehaertl/php-shellcommand/issues",
                "source": "https://github.com/mikehaertl/php-shellcommand/tree/master"
            },
            "time": "2020-08-30T09:56:40+00:00"
        },
        {
            "name": "moneyphp/money",
            "version": "v3.3.1",
            "source": {
                "type": "git",
                "url": "https://github.com/moneyphp/money.git",
                "reference": "122664c2621a95180a13c1ac81fea1d2ef20781e"
            },
            "dist": {
                "type": "zip",
                "url": "https://api.github.com/repos/moneyphp/money/zipball/122664c2621a95180a13c1ac81fea1d2ef20781e",
                "reference": "122664c2621a95180a13c1ac81fea1d2ef20781e",
                "shasum": ""
            },
            "require": {
                "ext-json": "*",
                "php": ">=5.6"
            },
            "require-dev": {
                "cache/taggable-cache": "^0.4.0",
                "doctrine/instantiator": "^1.0.5",
                "ext-bcmath": "*",
                "ext-gmp": "*",
                "ext-intl": "*",
                "florianv/exchanger": "^1.0",
                "florianv/swap": "^3.0",
                "friends-of-phpspec/phpspec-code-coverage": "^3.1.1 || ^4.3",
                "moneyphp/iso-currencies": "^3.2.1",
                "php-http/message": "^1.4",
                "php-http/mock-client": "^1.0.0",
                "phpspec/phpspec": "^3.4.3",
                "phpunit/phpunit": "^5.7.27 || ^6.5.14 || ^7.5.18 || ^8.5",
                "psr/cache": "^1.0",
                "symfony/phpunit-bridge": "^4"
            },
            "suggest": {
                "ext-bcmath": "Calculate without integer limits",
                "ext-gmp": "Calculate without integer limits",
                "ext-intl": "Format Money objects with intl",
                "florianv/exchanger": "Exchange rates library for PHP",
                "florianv/swap": "Exchange rates library for PHP",
                "psr/cache-implementation": "Used for Currency caching"
            },
            "type": "library",
            "extra": {
                "branch-alias": {
                    "dev-master": "3.x-dev"
                }
            },
            "autoload": {
                "psr-4": {
                    "Money\\": "src/"
                }
            },
            "notification-url": "https://packagist.org/downloads/",
            "license": [
                "MIT"
            ],
            "authors": [
                {
                    "name": "Mathias Verraes",
                    "email": "mathias@verraes.net",
                    "homepage": "http://verraes.net"
                },
                {
                    "name": "Márk Sági-Kazár",
                    "email": "mark.sagikazar@gmail.com"
                },
                {
                    "name": "Frederik Bosch",
                    "email": "f.bosch@genkgo.nl"
                }
            ],
            "description": "PHP implementation of Fowler's Money pattern",
            "homepage": "http://moneyphp.org",
            "keywords": [
                "Value Object",
                "money",
                "vo"
            ],
            "support": {
                "issues": "https://github.com/moneyphp/money/issues",
                "source": "https://github.com/moneyphp/money/tree/master"
            },
            "time": "2020-03-18T17:49:59+00:00"
        },
        {
            "name": "monolog/monolog",
            "version": "1.25.5",
            "source": {
                "type": "git",
                "url": "https://github.com/Seldaek/monolog.git",
                "reference": "1817faadd1846cd08be9a49e905dc68823bc38c0"
            },
            "dist": {
                "type": "zip",
                "url": "https://api.github.com/repos/Seldaek/monolog/zipball/1817faadd1846cd08be9a49e905dc68823bc38c0",
                "reference": "1817faadd1846cd08be9a49e905dc68823bc38c0",
                "shasum": ""
            },
            "require": {
                "php": ">=5.3.0",
                "psr/log": "~1.0"
            },
            "provide": {
                "psr/log-implementation": "1.0.0"
            },
            "require-dev": {
                "aws/aws-sdk-php": "^2.4.9 || ^3.0",
                "doctrine/couchdb": "~1.0@dev",
                "graylog2/gelf-php": "~1.0",
                "php-amqplib/php-amqplib": "~2.4",
                "php-console/php-console": "^3.1.3",
                "php-parallel-lint/php-parallel-lint": "^1.0",
                "phpunit/phpunit": "~4.5",
                "ruflin/elastica": ">=0.90 <3.0",
                "sentry/sentry": "^0.13",
                "swiftmailer/swiftmailer": "^5.3|^6.0"
            },
            "suggest": {
                "aws/aws-sdk-php": "Allow sending log messages to AWS services like DynamoDB",
                "doctrine/couchdb": "Allow sending log messages to a CouchDB server",
                "ext-amqp": "Allow sending log messages to an AMQP server (1.0+ required)",
                "ext-mongo": "Allow sending log messages to a MongoDB server",
                "graylog2/gelf-php": "Allow sending log messages to a GrayLog2 server",
                "mongodb/mongodb": "Allow sending log messages to a MongoDB server via PHP Driver",
                "php-amqplib/php-amqplib": "Allow sending log messages to an AMQP server using php-amqplib",
                "php-console/php-console": "Allow sending log messages to Google Chrome",
                "rollbar/rollbar": "Allow sending log messages to Rollbar",
                "ruflin/elastica": "Allow sending log messages to an Elastic Search server",
                "sentry/sentry": "Allow sending log messages to a Sentry server"
            },
            "type": "library",
            "extra": {
                "branch-alias": {
                    "dev-master": "2.0.x-dev"
                }
            },
            "autoload": {
                "psr-4": {
                    "Monolog\\": "src/Monolog"
                }
            },
            "notification-url": "https://packagist.org/downloads/",
            "license": [
                "MIT"
            ],
            "authors": [
                {
                    "name": "Jordi Boggiano",
                    "email": "j.boggiano@seld.be",
                    "homepage": "http://seld.be"
                }
            ],
            "description": "Sends your logs to files, sockets, inboxes, databases and various web services",
            "homepage": "http://github.com/Seldaek/monolog",
            "keywords": [
                "log",
                "logging",
                "psr-3"
            ],
            "support": {
                "issues": "https://github.com/Seldaek/monolog/issues",
                "source": "https://github.com/Seldaek/monolog/tree/1.25.5"
            },
            "funding": [
                {
                    "url": "https://github.com/Seldaek",
                    "type": "github"
                },
                {
                    "url": "https://tidelift.com/funding/github/packagist/monolog/monolog",
                    "type": "tidelift"
                }
            ],
            "time": "2020-07-23T08:35:51+00:00"
        },
        {
            "name": "mrclay/jsmin-php",
            "version": "2.4.0",
            "source": {
                "type": "git",
                "url": "https://github.com/mrclay/jsmin-php.git",
                "reference": "bb05febc9440852d39899255afd5569b7f21a72c"
            },
            "dist": {
                "type": "zip",
                "url": "https://api.github.com/repos/mrclay/jsmin-php/zipball/bb05febc9440852d39899255afd5569b7f21a72c",
                "reference": "bb05febc9440852d39899255afd5569b7f21a72c",
                "shasum": ""
            },
            "require": {
                "ext-pcre": "*",
                "php": ">=5.3.0"
            },
            "require-dev": {
                "phpunit/phpunit": "4.2"
            },
            "type": "library",
            "autoload": {
                "psr-0": {
                    "JSMin\\": "src/"
                }
            },
            "notification-url": "https://packagist.org/downloads/",
            "license": [
                "MIT"
            ],
            "authors": [
                {
                    "name": "Stephen Clay",
                    "email": "steve@mrclay.org",
                    "role": "Developer"
                },
                {
                    "name": "Ryan Grove",
                    "email": "ryan@wonko.com",
                    "role": "Developer"
                }
            ],
            "description": "Provides a modified port of Douglas Crockford's jsmin.c, which removes unnecessary whitespace from JavaScript files.",
            "homepage": "https://github.com/mrclay/jsmin-php/",
            "keywords": [
                "compress",
                "jsmin",
                "minify"
            ],
            "support": {
                "email": "minify@googlegroups.com",
                "issues": "https://github.com/mrclay/jsmin-php/issues",
                "source": "https://github.com/mrclay/jsmin-php/tree/master"
            },
            "time": "2018-12-06T15:03:38+00:00"
        },
        {
            "name": "mrclay/minify",
            "version": "3.0.10",
            "source": {
                "type": "git",
                "url": "https://github.com/mrclay/minify.git",
                "reference": "8dba84a2d24ae6382057a1215ad3af25202addb9"
            },
            "dist": {
                "type": "zip",
                "url": "https://api.github.com/repos/mrclay/minify/zipball/8dba84a2d24ae6382057a1215ad3af25202addb9",
                "reference": "8dba84a2d24ae6382057a1215ad3af25202addb9",
                "shasum": ""
            },
            "require": {
                "ext-pcre": "*",
                "intervention/httpauth": "^2.0|^3.0",
                "marcusschwarz/lesserphp": "^0.5.1",
                "monolog/monolog": "~1.1|~2.0",
                "mrclay/jsmin-php": "~2",
                "mrclay/props-dic": "^2.2|^3.0",
                "php": "^5.3.0 || ^7.0",
                "tubalmartin/cssmin": "~4"
            },
            "require-dev": {
                "firephp/firephp-core": "~0.4.0",
                "leafo/scssphp": "^0.3 || ^0.6 || ^0.7",
                "meenie/javascript-packer": "~1.1",
                "phpunit/phpunit": "^4.8.36",
                "tedivm/jshrink": "~1.1.0"
            },
            "suggest": {
                "firephp/firephp-core": "Use FirePHP for Log messages",
                "meenie/javascript-packer": "Keep track of the Packer PHP port using Composer"
            },
            "type": "library",
            "extra": {
                "branch-alias": {
                    "dev-master": "3.0.x-dev"
                }
            },
            "autoload": {
                "classmap": [
                    "lib/"
                ]
            },
            "notification-url": "https://packagist.org/downloads/",
            "license": [
                "BSD-3-Clause"
            ],
            "authors": [
                {
                    "name": "Stephen Clay",
                    "email": "steve@mrclay.org",
                    "role": "Developer"
                }
            ],
            "description": "Minify is a PHP app that helps you follow several rules for client-side performance. It combines multiple CSS or Javascript files, removes unnecessary whitespace and comments, and serves them with gzip encoding and optimal client-side cache headers",
            "homepage": "https://github.com/mrclay/minify",
            "support": {
                "email": "minify@googlegroups.com",
                "issues": "https://github.com/mrclay/minify/issues",
                "source": "https://github.com/mrclay/minify/tree/3.0.10",
                "wiki": "https://github.com/mrclay/minify/blob/master/docs"
            },
            "time": "2020-04-02T19:47:26+00:00"
        },
        {
            "name": "mrclay/props-dic",
            "version": "3.0.0",
            "source": {
                "type": "git",
                "url": "https://github.com/mrclay/Props.git",
                "reference": "0b0fd254e33e2d60bc2bcd7867f2ab3cdd05a843"
            },
            "dist": {
                "type": "zip",
                "url": "https://api.github.com/repos/mrclay/Props/zipball/0b0fd254e33e2d60bc2bcd7867f2ab3cdd05a843",
                "reference": "0b0fd254e33e2d60bc2bcd7867f2ab3cdd05a843",
                "shasum": ""
            },
            "require": {
                "php": ">=5.3.3",
                "pimple/pimple": "~3.0",
                "psr/container": "^1.0"
            },
            "require-dev": {
                "phpunit/phpunit": "~4.8"
            },
            "type": "library",
            "autoload": {
                "psr-0": {
                    "Props\\": [
                        "src/"
                    ]
                }
            },
            "notification-url": "https://packagist.org/downloads/",
            "license": [
                "MIT"
            ],
            "authors": [
                {
                    "name": "Steve Clay",
                    "email": "steve@mrclay.org",
                    "homepage": "http://www.mrclay.org/"
                }
            ],
            "description": "Props is a simple DI container that allows retrieving values via custom property and method names",
            "keywords": [
                "container",
                "dependency injection",
                "dependency injection container",
                "di",
                "di container"
            ],
            "support": {
                "issues": "https://github.com/mrclay/Props/issues",
                "source": "https://github.com/mrclay/Props/tree/master"
            },
            "time": "2019-11-26T17:56:10+00:00"
        },
        {
            "name": "opis/closure",
            "version": "3.6.1",
            "source": {
                "type": "git",
                "url": "https://github.com/opis/closure.git",
                "reference": "943b5d70cc5ae7483f6aff6ff43d7e34592ca0f5"
            },
            "dist": {
                "type": "zip",
                "url": "https://api.github.com/repos/opis/closure/zipball/943b5d70cc5ae7483f6aff6ff43d7e34592ca0f5",
                "reference": "943b5d70cc5ae7483f6aff6ff43d7e34592ca0f5",
                "shasum": ""
            },
            "require": {
                "php": "^5.4 || ^7.0 || ^8.0"
            },
            "require-dev": {
                "jeremeamia/superclosure": "^2.0",
                "phpunit/phpunit": "^4.0 || ^5.0 || ^6.0 || ^7.0 || ^8.0 || ^9.0"
            },
            "type": "library",
            "extra": {
                "branch-alias": {
                    "dev-master": "3.6.x-dev"
                }
            },
            "autoload": {
                "psr-4": {
                    "Opis\\Closure\\": "src/"
                },
                "files": [
                    "functions.php"
                ]
            },
            "notification-url": "https://packagist.org/downloads/",
            "license": [
                "MIT"
            ],
            "authors": [
                {
                    "name": "Marius Sarca",
                    "email": "marius.sarca@gmail.com"
                },
                {
                    "name": "Sorin Sarca",
                    "email": "sarca_sorin@hotmail.com"
                }
            ],
            "description": "A library that can be used to serialize closures (anonymous functions) and arbitrary objects.",
            "homepage": "https://opis.io/closure",
            "keywords": [
                "anonymous functions",
                "closure",
                "function",
                "serializable",
                "serialization",
                "serialize"
            ],
            "support": {
                "issues": "https://github.com/opis/closure/issues",
                "source": "https://github.com/opis/closure/tree/3.6.1"
            },
            "time": "2020-11-07T02:01:34+00:00"
        },
        {
            "name": "paragonie/random_compat",
            "version": "v9.99.100",
            "source": {
                "type": "git",
                "url": "https://github.com/paragonie/random_compat.git",
                "reference": "996434e5492cb4c3edcb9168db6fbb1359ef965a"
            },
            "dist": {
                "type": "zip",
                "url": "https://api.github.com/repos/paragonie/random_compat/zipball/996434e5492cb4c3edcb9168db6fbb1359ef965a",
                "reference": "996434e5492cb4c3edcb9168db6fbb1359ef965a",
                "shasum": ""
            },
            "require": {
                "php": ">= 7"
            },
            "require-dev": {
                "phpunit/phpunit": "4.*|5.*",
                "vimeo/psalm": "^1"
            },
            "suggest": {
                "ext-libsodium": "Provides a modern crypto API that can be used to generate random bytes."
            },
            "type": "library",
            "notification-url": "https://packagist.org/downloads/",
            "license": [
                "MIT"
            ],
            "authors": [
                {
                    "name": "Paragon Initiative Enterprises",
                    "email": "security@paragonie.com",
                    "homepage": "https://paragonie.com"
                }
            ],
            "description": "PHP 5.x polyfill for random_bytes() and random_int() from PHP 7",
            "keywords": [
                "csprng",
                "polyfill",
                "pseudorandom",
                "random"
            ],
            "support": {
                "email": "info@paragonie.com",
                "issues": "https://github.com/paragonie/random_compat/issues",
                "source": "https://github.com/paragonie/random_compat"
            },
            "time": "2020-10-15T08:29:30+00:00"
        },
        {
            "name": "phenx/php-font-lib",
            "version": "0.5.2",
            "source": {
                "type": "git",
                "url": "https://github.com/PhenX/php-font-lib.git",
                "reference": "ca6ad461f032145fff5971b5985e5af9e7fa88d8"
            },
            "dist": {
                "type": "zip",
                "url": "https://api.github.com/repos/PhenX/php-font-lib/zipball/ca6ad461f032145fff5971b5985e5af9e7fa88d8",
                "reference": "ca6ad461f032145fff5971b5985e5af9e7fa88d8",
                "shasum": ""
            },
            "require-dev": {
                "phpunit/phpunit": "^4.8.35 || ^5 || ^6 || ^7"
            },
            "type": "library",
            "autoload": {
                "psr-4": {
                    "FontLib\\": "src/FontLib"
                }
            },
            "notification-url": "https://packagist.org/downloads/",
            "license": [
                "LGPL-3.0"
            ],
            "authors": [
                {
                    "name": "Fabien Ménager",
                    "email": "fabien.menager@gmail.com"
                }
            ],
            "description": "A library to read, parse, export and make subsets of different types of font files.",
            "homepage": "https://github.com/PhenX/php-font-lib",
            "support": {
                "issues": "https://github.com/PhenX/php-font-lib/issues",
                "source": "https://github.com/PhenX/php-font-lib/tree/0.5.2"
            },
            "time": "2020-03-08T15:31:32+00:00"
        },
        {
            "name": "phenx/php-svg-lib",
            "version": "v0.3.3",
            "source": {
                "type": "git",
                "url": "https://github.com/PhenX/php-svg-lib.git",
                "reference": "5fa61b65e612ce1ae15f69b3d223cb14ecc60e32"
            },
            "dist": {
                "type": "zip",
                "url": "https://api.github.com/repos/PhenX/php-svg-lib/zipball/5fa61b65e612ce1ae15f69b3d223cb14ecc60e32",
                "reference": "5fa61b65e612ce1ae15f69b3d223cb14ecc60e32",
                "shasum": ""
            },
            "require": {
                "sabberworm/php-css-parser": "^8.3"
            },
            "require-dev": {
                "phpunit/phpunit": "^5.5|^6.5"
            },
            "type": "library",
            "autoload": {
                "psr-4": {
                    "Svg\\": "src/Svg"
                }
            },
            "notification-url": "https://packagist.org/downloads/",
            "license": [
                "LGPL-3.0"
            ],
            "authors": [
                {
                    "name": "Fabien Ménager",
                    "email": "fabien.menager@gmail.com"
                }
            ],
            "description": "A library to read, parse and export to PDF SVG files.",
            "homepage": "https://github.com/PhenX/php-svg-lib",
            "support": {
                "issues": "https://github.com/PhenX/php-svg-lib/issues",
                "source": "https://github.com/PhenX/php-svg-lib/tree/master"
            },
            "time": "2019-09-11T20:02:13+00:00"
        },
        {
            "name": "phpdocumentor/reflection-common",
            "version": "2.1.0",
            "source": {
                "type": "git",
                "url": "https://github.com/phpDocumentor/ReflectionCommon.git",
                "reference": "6568f4687e5b41b054365f9ae03fcb1ed5f2069b"
            },
            "dist": {
                "type": "zip",
                "url": "https://api.github.com/repos/phpDocumentor/ReflectionCommon/zipball/6568f4687e5b41b054365f9ae03fcb1ed5f2069b",
                "reference": "6568f4687e5b41b054365f9ae03fcb1ed5f2069b",
                "shasum": ""
            },
            "require": {
                "php": ">=7.1"
            },
            "type": "library",
            "extra": {
                "branch-alias": {
                    "dev-master": "2.x-dev"
                }
            },
            "autoload": {
                "psr-4": {
                    "phpDocumentor\\Reflection\\": "src/"
                }
            },
            "notification-url": "https://packagist.org/downloads/",
            "license": [
                "MIT"
            ],
            "authors": [
                {
                    "name": "Jaap van Otterdijk",
                    "email": "opensource@ijaap.nl"
                }
            ],
            "description": "Common reflection classes used by phpdocumentor to reflect the code structure",
            "homepage": "http://www.phpdoc.org",
            "keywords": [
                "FQSEN",
                "phpDocumentor",
                "phpdoc",
                "reflection",
                "static analysis"
            ],
            "support": {
                "issues": "https://github.com/phpDocumentor/ReflectionCommon/issues",
                "source": "https://github.com/phpDocumentor/ReflectionCommon/tree/master"
            },
            "time": "2020-04-27T09:25:28+00:00"
        },
        {
            "name": "phpdocumentor/reflection-docblock",
            "version": "4.3.4",
            "source": {
                "type": "git",
                "url": "https://github.com/phpDocumentor/ReflectionDocBlock.git",
                "reference": "da3fd972d6bafd628114f7e7e036f45944b62e9c"
            },
            "dist": {
                "type": "zip",
                "url": "https://api.github.com/repos/phpDocumentor/ReflectionDocBlock/zipball/da3fd972d6bafd628114f7e7e036f45944b62e9c",
                "reference": "da3fd972d6bafd628114f7e7e036f45944b62e9c",
                "shasum": ""
            },
            "require": {
                "php": "^7.0",
                "phpdocumentor/reflection-common": "^1.0.0 || ^2.0.0",
                "phpdocumentor/type-resolver": "~0.4 || ^1.0.0",
                "webmozart/assert": "^1.0"
            },
            "require-dev": {
                "doctrine/instantiator": "^1.0.5",
                "mockery/mockery": "^1.0",
                "phpdocumentor/type-resolver": "0.4.*",
                "phpunit/phpunit": "^6.4"
            },
            "type": "library",
            "extra": {
                "branch-alias": {
                    "dev-master": "4.x-dev"
                }
            },
            "autoload": {
                "psr-4": {
                    "phpDocumentor\\Reflection\\": [
                        "src/"
                    ]
                }
            },
            "notification-url": "https://packagist.org/downloads/",
            "license": [
                "MIT"
            ],
            "authors": [
                {
                    "name": "Mike van Riel",
                    "email": "me@mikevanriel.com"
                }
            ],
            "description": "With this component, a library can provide support for annotations via DocBlocks or otherwise retrieve information that is embedded in a DocBlock.",
            "support": {
                "issues": "https://github.com/phpDocumentor/ReflectionDocBlock/issues",
                "source": "https://github.com/phpDocumentor/ReflectionDocBlock/tree/release/4.x"
            },
            "time": "2019-12-28T18:55:12+00:00"
        },
        {
            "name": "phpdocumentor/type-resolver",
            "version": "1.0.1",
            "source": {
                "type": "git",
                "url": "https://github.com/phpDocumentor/TypeResolver.git",
                "reference": "2e32a6d48972b2c1976ed5d8967145b6cec4a4a9"
            },
            "dist": {
                "type": "zip",
                "url": "https://api.github.com/repos/phpDocumentor/TypeResolver/zipball/2e32a6d48972b2c1976ed5d8967145b6cec4a4a9",
                "reference": "2e32a6d48972b2c1976ed5d8967145b6cec4a4a9",
                "shasum": ""
            },
            "require": {
                "php": "^7.1",
                "phpdocumentor/reflection-common": "^2.0"
            },
            "require-dev": {
                "ext-tokenizer": "^7.1",
                "mockery/mockery": "~1",
                "phpunit/phpunit": "^7.0"
            },
            "type": "library",
            "extra": {
                "branch-alias": {
                    "dev-master": "1.x-dev"
                }
            },
            "autoload": {
                "psr-4": {
                    "phpDocumentor\\Reflection\\": "src"
                }
            },
            "notification-url": "https://packagist.org/downloads/",
            "license": [
                "MIT"
            ],
            "authors": [
                {
                    "name": "Mike van Riel",
                    "email": "me@mikevanriel.com"
                }
            ],
            "description": "A PSR-5 based resolver of Class names, Types and Structural Element Names",
            "support": {
                "issues": "https://github.com/phpDocumentor/TypeResolver/issues",
                "source": "https://github.com/phpDocumentor/TypeResolver/tree/0.7.2"
            },
            "time": "2019-08-22T18:11:29+00:00"
        },
        {
            "name": "pimple/pimple",
            "version": "v3.2.3",
            "source": {
                "type": "git",
                "url": "https://github.com/silexphp/Pimple.git",
                "reference": "9e403941ef9d65d20cba7d54e29fe906db42cf32"
            },
            "dist": {
                "type": "zip",
                "url": "https://api.github.com/repos/silexphp/Pimple/zipball/9e403941ef9d65d20cba7d54e29fe906db42cf32",
                "reference": "9e403941ef9d65d20cba7d54e29fe906db42cf32",
                "shasum": ""
            },
            "require": {
                "php": ">=5.3.0",
                "psr/container": "^1.0"
            },
            "require-dev": {
                "symfony/phpunit-bridge": "^3.2"
            },
            "type": "library",
            "extra": {
                "branch-alias": {
                    "dev-master": "3.2.x-dev"
                }
            },
            "autoload": {
                "psr-0": {
                    "Pimple": "src/"
                }
            },
            "notification-url": "https://packagist.org/downloads/",
            "license": [
                "MIT"
            ],
            "authors": [
                {
                    "name": "Fabien Potencier",
                    "email": "fabien@symfony.com"
                }
            ],
            "description": "Pimple, a simple Dependency Injection Container",
            "homepage": "http://pimple.sensiolabs.org",
            "keywords": [
                "container",
                "dependency injection"
            ],
            "support": {
                "issues": "https://github.com/silexphp/Pimple/issues",
                "source": "https://github.com/silexphp/Pimple/tree/master"
            },
            "time": "2018-01-21T07:42:36+00:00"
        },
        {
            "name": "pixelandtonic/imagine",
            "version": "1.2.4.1",
            "source": {
                "type": "git",
                "url": "https://github.com/pixelandtonic/Imagine.git",
                "reference": "2bedcf2dfab50a22126498a16241944c9d4cde65"
            },
            "dist": {
                "type": "zip",
                "url": "https://api.github.com/repos/pixelandtonic/Imagine/zipball/2bedcf2dfab50a22126498a16241944c9d4cde65",
                "reference": "2bedcf2dfab50a22126498a16241944c9d4cde65",
                "shasum": ""
            },
            "require": {
                "php": ">=5.3.2"
            },
            "require-dev": {
                "friendsofphp/php-cs-fixer": "^2.2",
                "phpunit/phpunit": "^4.8 || ^5.7 || ^6.5 || ^7.5 || ^8.4 || ^9.3"
            },
            "suggest": {
                "ext-gd": "to use the GD implementation",
                "ext-gmagick": "to use the Gmagick implementation",
                "ext-imagick": "to use the Imagick implementation"
            },
            "type": "library",
            "extra": {
                "branch-alias": {
                    "dev-develop": "0.7-dev"
                }
            },
            "autoload": {
                "psr-4": {
                    "Imagine\\": "src/"
                }
            },
            "notification-url": "https://packagist.org/downloads/",
            "license": [
                "MIT"
            ],
            "authors": [
                {
                    "name": "Bulat Shakirzyanov",
                    "email": "mallluhuct@gmail.com",
                    "homepage": "http://avalanche123.com"
                }
            ],
            "description": "Image processing for PHP 5.3",
            "homepage": "http://imagine.readthedocs.org/",
            "keywords": [
                "drawing",
                "graphics",
                "image manipulation",
                "image processing"
            ],
            "support": {
                "source": "https://github.com/pixelandtonic/Imagine/tree/1.2.4.1"
            },
            "time": "2020-11-05T18:36:18+00:00"
        },
        {
            "name": "psr/container",
            "version": "1.0.0",
            "source": {
                "type": "git",
                "url": "https://github.com/php-fig/container.git",
                "reference": "b7ce3b176482dbbc1245ebf52b181af44c2cf55f"
            },
            "dist": {
                "type": "zip",
                "url": "https://api.github.com/repos/php-fig/container/zipball/b7ce3b176482dbbc1245ebf52b181af44c2cf55f",
                "reference": "b7ce3b176482dbbc1245ebf52b181af44c2cf55f",
                "shasum": ""
            },
            "require": {
                "php": ">=5.3.0"
            },
            "type": "library",
            "extra": {
                "branch-alias": {
                    "dev-master": "1.0.x-dev"
                }
            },
            "autoload": {
                "psr-4": {
                    "Psr\\Container\\": "src/"
                }
            },
            "notification-url": "https://packagist.org/downloads/",
            "license": [
                "MIT"
            ],
            "authors": [
                {
                    "name": "PHP-FIG",
                    "homepage": "http://www.php-fig.org/"
                }
            ],
            "description": "Common Container Interface (PHP FIG PSR-11)",
            "homepage": "https://github.com/php-fig/container",
            "keywords": [
                "PSR-11",
                "container",
                "container-interface",
                "container-interop",
                "psr"
            ],
            "support": {
                "issues": "https://github.com/php-fig/container/issues",
                "source": "https://github.com/php-fig/container/tree/master"
            },
            "time": "2017-02-14T16:28:37+00:00"
        },
        {
            "name": "psr/http-message",
            "version": "1.0.1",
            "source": {
                "type": "git",
                "url": "https://github.com/php-fig/http-message.git",
                "reference": "f6561bf28d520154e4b0ec72be95418abe6d9363"
            },
            "dist": {
                "type": "zip",
                "url": "https://api.github.com/repos/php-fig/http-message/zipball/f6561bf28d520154e4b0ec72be95418abe6d9363",
                "reference": "f6561bf28d520154e4b0ec72be95418abe6d9363",
                "shasum": ""
            },
            "require": {
                "php": ">=5.3.0"
            },
            "type": "library",
            "extra": {
                "branch-alias": {
                    "dev-master": "1.0.x-dev"
                }
            },
            "autoload": {
                "psr-4": {
                    "Psr\\Http\\Message\\": "src/"
                }
            },
            "notification-url": "https://packagist.org/downloads/",
            "license": [
                "MIT"
            ],
            "authors": [
                {
                    "name": "PHP-FIG",
                    "homepage": "http://www.php-fig.org/"
                }
            ],
            "description": "Common interface for HTTP messages",
            "homepage": "https://github.com/php-fig/http-message",
            "keywords": [
                "http",
                "http-message",
                "psr",
                "psr-7",
                "request",
                "response"
            ],
            "support": {
                "source": "https://github.com/php-fig/http-message/tree/master"
            },
            "time": "2016-08-06T14:39:51+00:00"
        },
        {
            "name": "psr/log",
            "version": "1.1.3",
            "source": {
                "type": "git",
                "url": "https://github.com/php-fig/log.git",
                "reference": "0f73288fd15629204f9d42b7055f72dacbe811fc"
            },
            "dist": {
                "type": "zip",
                "url": "https://api.github.com/repos/php-fig/log/zipball/0f73288fd15629204f9d42b7055f72dacbe811fc",
                "reference": "0f73288fd15629204f9d42b7055f72dacbe811fc",
                "shasum": ""
            },
            "require": {
                "php": ">=5.3.0"
            },
            "type": "library",
            "extra": {
                "branch-alias": {
                    "dev-master": "1.1.x-dev"
                }
            },
            "autoload": {
                "psr-4": {
                    "Psr\\Log\\": "Psr/Log/"
                }
            },
            "notification-url": "https://packagist.org/downloads/",
            "license": [
                "MIT"
            ],
            "authors": [
                {
                    "name": "PHP-FIG",
                    "homepage": "http://www.php-fig.org/"
                }
            ],
            "description": "Common interface for logging libraries",
            "homepage": "https://github.com/php-fig/log",
            "keywords": [
                "log",
                "psr",
                "psr-3"
            ],
            "support": {
                "source": "https://github.com/php-fig/log/tree/1.1.3"
            },
            "time": "2020-03-23T09:12:05+00:00"
        },
        {
            "name": "psr/simple-cache",
            "version": "1.0.1",
            "source": {
                "type": "git",
                "url": "https://github.com/php-fig/simple-cache.git",
                "reference": "408d5eafb83c57f6365a3ca330ff23aa4a5fa39b"
            },
            "dist": {
                "type": "zip",
                "url": "https://api.github.com/repos/php-fig/simple-cache/zipball/408d5eafb83c57f6365a3ca330ff23aa4a5fa39b",
                "reference": "408d5eafb83c57f6365a3ca330ff23aa4a5fa39b",
                "shasum": ""
            },
            "require": {
                "php": ">=5.3.0"
            },
            "type": "library",
            "extra": {
                "branch-alias": {
                    "dev-master": "1.0.x-dev"
                }
            },
            "autoload": {
                "psr-4": {
                    "Psr\\SimpleCache\\": "src/"
                }
            },
            "notification-url": "https://packagist.org/downloads/",
            "license": [
                "MIT"
            ],
            "authors": [
                {
                    "name": "PHP-FIG",
                    "homepage": "http://www.php-fig.org/"
                }
            ],
            "description": "Common interfaces for simple caching",
            "keywords": [
                "cache",
                "caching",
                "psr",
                "psr-16",
                "simple-cache"
            ],
            "support": {
                "source": "https://github.com/php-fig/simple-cache/tree/master"
            },
            "time": "2017-10-23T01:57:42+00:00"
        },
        {
            "name": "ralouphie/getallheaders",
            "version": "3.0.3",
            "source": {
                "type": "git",
                "url": "https://github.com/ralouphie/getallheaders.git",
                "reference": "120b605dfeb996808c31b6477290a714d356e822"
            },
            "dist": {
                "type": "zip",
                "url": "https://api.github.com/repos/ralouphie/getallheaders/zipball/120b605dfeb996808c31b6477290a714d356e822",
                "reference": "120b605dfeb996808c31b6477290a714d356e822",
                "shasum": ""
            },
            "require": {
                "php": ">=5.6"
            },
            "require-dev": {
                "php-coveralls/php-coveralls": "^2.1",
                "phpunit/phpunit": "^5 || ^6.5"
            },
            "type": "library",
            "autoload": {
                "files": [
                    "src/getallheaders.php"
                ]
            },
            "notification-url": "https://packagist.org/downloads/",
            "license": [
                "MIT"
            ],
            "authors": [
                {
                    "name": "Ralph Khattar",
                    "email": "ralph.khattar@gmail.com"
                }
            ],
            "description": "A polyfill for getallheaders.",
            "support": {
                "issues": "https://github.com/ralouphie/getallheaders/issues",
                "source": "https://github.com/ralouphie/getallheaders/tree/develop"
            },
            "time": "2019-03-08T08:55:37+00:00"
        },
        {
            "name": "sabberworm/php-css-parser",
            "version": "8.3.1",
            "source": {
                "type": "git",
                "url": "https://github.com/sabberworm/PHP-CSS-Parser.git",
                "reference": "d217848e1396ef962fb1997cf3e2421acba7f796"
            },
            "dist": {
                "type": "zip",
                "url": "https://api.github.com/repos/sabberworm/PHP-CSS-Parser/zipball/d217848e1396ef962fb1997cf3e2421acba7f796",
                "reference": "d217848e1396ef962fb1997cf3e2421acba7f796",
                "shasum": ""
            },
            "require": {
                "php": ">=5.3.2"
            },
            "require-dev": {
                "codacy/coverage": "^1.4",
                "phpunit/phpunit": "~4.8"
            },
            "type": "library",
            "autoload": {
                "psr-0": {
                    "Sabberworm\\CSS": "lib/"
                }
            },
            "notification-url": "https://packagist.org/downloads/",
            "license": [
                "MIT"
            ],
            "authors": [
                {
                    "name": "Raphael Schweikert"
                }
            ],
            "description": "Parser for CSS Files written in PHP",
            "homepage": "http://www.sabberworm.com/blog/2010/6/10/php-css-parser",
            "keywords": [
                "css",
                "parser",
                "stylesheet"
            ],
            "support": {
                "issues": "https://github.com/sabberworm/PHP-CSS-Parser/issues",
                "source": "https://github.com/sabberworm/PHP-CSS-Parser/tree/8.3.1"
            },
            "time": "2020-06-01T09:10:00+00:00"
        },
        {
            "name": "sebastian/diff",
            "version": "3.0.2",
            "source": {
                "type": "git",
                "url": "https://github.com/sebastianbergmann/diff.git",
                "reference": "720fcc7e9b5cf384ea68d9d930d480907a0c1a29"
            },
            "dist": {
                "type": "zip",
                "url": "https://api.github.com/repos/sebastianbergmann/diff/zipball/720fcc7e9b5cf384ea68d9d930d480907a0c1a29",
                "reference": "720fcc7e9b5cf384ea68d9d930d480907a0c1a29",
                "shasum": ""
            },
            "require": {
                "php": "^7.1"
            },
            "require-dev": {
                "phpunit/phpunit": "^7.5 || ^8.0",
                "symfony/process": "^2 || ^3.3 || ^4"
            },
            "type": "library",
            "extra": {
                "branch-alias": {
                    "dev-master": "3.0-dev"
                }
            },
            "autoload": {
                "classmap": [
                    "src/"
                ]
            },
            "notification-url": "https://packagist.org/downloads/",
            "license": [
                "BSD-3-Clause"
            ],
            "authors": [
                {
                    "name": "Kore Nordmann",
                    "email": "mail@kore-nordmann.de"
                },
                {
                    "name": "Sebastian Bergmann",
                    "email": "sebastian@phpunit.de"
                }
            ],
            "description": "Diff implementation",
            "homepage": "https://github.com/sebastianbergmann/diff",
            "keywords": [
                "diff",
                "udiff",
                "unidiff",
                "unified diff"
            ],
            "support": {
                "issues": "https://github.com/sebastianbergmann/diff/issues",
                "source": "https://github.com/sebastianbergmann/diff/tree/master"
            },
            "time": "2019-02-04T06:01:07+00:00"
        },
        {
            "name": "seld/cli-prompt",
            "version": "1.0.3",
            "source": {
                "type": "git",
                "url": "https://github.com/Seldaek/cli-prompt.git",
                "reference": "a19a7376a4689d4d94cab66ab4f3c816019ba8dd"
            },
            "dist": {
                "type": "zip",
                "url": "https://api.github.com/repos/Seldaek/cli-prompt/zipball/a19a7376a4689d4d94cab66ab4f3c816019ba8dd",
                "reference": "a19a7376a4689d4d94cab66ab4f3c816019ba8dd",
                "shasum": ""
            },
            "require": {
                "php": ">=5.3"
            },
            "type": "library",
            "extra": {
                "branch-alias": {
                    "dev-master": "1.x-dev"
                }
            },
            "autoload": {
                "psr-4": {
                    "Seld\\CliPrompt\\": "src/"
                }
            },
            "notification-url": "https://packagist.org/downloads/",
            "license": [
                "MIT"
            ],
            "authors": [
                {
                    "name": "Jordi Boggiano",
                    "email": "j.boggiano@seld.be"
                }
            ],
            "description": "Allows you to prompt for user input on the command line, and optionally hide the characters they type",
            "keywords": [
                "cli",
                "console",
                "hidden",
                "input",
                "prompt"
            ],
            "support": {
                "issues": "https://github.com/Seldaek/cli-prompt/issues",
                "source": "https://github.com/Seldaek/cli-prompt/tree/master"
            },
            "time": "2017-03-18T11:32:45+00:00"
        },
        {
            "name": "seld/jsonlint",
            "version": "1.8.3",
            "source": {
                "type": "git",
                "url": "https://github.com/Seldaek/jsonlint.git",
                "reference": "9ad6ce79c342fbd44df10ea95511a1b24dee5b57"
            },
            "dist": {
                "type": "zip",
                "url": "https://api.github.com/repos/Seldaek/jsonlint/zipball/9ad6ce79c342fbd44df10ea95511a1b24dee5b57",
                "reference": "9ad6ce79c342fbd44df10ea95511a1b24dee5b57",
                "shasum": ""
            },
            "require": {
                "php": "^5.3 || ^7.0 || ^8.0"
            },
            "require-dev": {
                "phpunit/phpunit": "^4.8.35 || ^5.7 || ^6.0"
            },
            "bin": [
                "bin/jsonlint"
            ],
            "type": "library",
            "autoload": {
                "psr-4": {
                    "Seld\\JsonLint\\": "src/Seld/JsonLint/"
                }
            },
            "notification-url": "https://packagist.org/downloads/",
            "license": [
                "MIT"
            ],
            "authors": [
                {
                    "name": "Jordi Boggiano",
                    "email": "j.boggiano@seld.be",
                    "homepage": "http://seld.be"
                }
            ],
            "description": "JSON Linter",
            "keywords": [
                "json",
                "linter",
                "parser",
                "validator"
            ],
            "support": {
                "issues": "https://github.com/Seldaek/jsonlint/issues",
                "source": "https://github.com/Seldaek/jsonlint/tree/1.8.3"
            },
            "funding": [
                {
                    "url": "https://github.com/Seldaek",
                    "type": "github"
                },
                {
                    "url": "https://tidelift.com/funding/github/packagist/seld/jsonlint",
                    "type": "tidelift"
                }
            ],
            "time": "2020-11-11T09:19:24+00:00"
        },
        {
            "name": "seld/phar-utils",
            "version": "1.1.1",
            "source": {
                "type": "git",
                "url": "https://github.com/Seldaek/phar-utils.git",
                "reference": "8674b1d84ffb47cc59a101f5d5a3b61e87d23796"
            },
            "dist": {
                "type": "zip",
                "url": "https://api.github.com/repos/Seldaek/phar-utils/zipball/8674b1d84ffb47cc59a101f5d5a3b61e87d23796",
                "reference": "8674b1d84ffb47cc59a101f5d5a3b61e87d23796",
                "shasum": ""
            },
            "require": {
                "php": ">=5.3"
            },
            "type": "library",
            "extra": {
                "branch-alias": {
                    "dev-master": "1.x-dev"
                }
            },
            "autoload": {
                "psr-4": {
                    "Seld\\PharUtils\\": "src/"
                }
            },
            "notification-url": "https://packagist.org/downloads/",
            "license": [
                "MIT"
            ],
            "authors": [
                {
                    "name": "Jordi Boggiano",
                    "email": "j.boggiano@seld.be"
                }
            ],
            "description": "PHAR file format utilities, for when PHP phars you up",
            "keywords": [
                "phar"
            ],
            "support": {
                "issues": "https://github.com/Seldaek/phar-utils/issues",
                "source": "https://github.com/Seldaek/phar-utils/tree/master"
            },
            "time": "2020-07-07T18:42:57+00:00"
        },
        {
            "name": "swiftmailer/swiftmailer",
            "version": "v6.2.3",
            "source": {
                "type": "git",
                "url": "https://github.com/swiftmailer/swiftmailer.git",
                "reference": "149cfdf118b169f7840bbe3ef0d4bc795d1780c9"
            },
            "dist": {
                "type": "zip",
                "url": "https://api.github.com/repos/swiftmailer/swiftmailer/zipball/149cfdf118b169f7840bbe3ef0d4bc795d1780c9",
                "reference": "149cfdf118b169f7840bbe3ef0d4bc795d1780c9",
                "shasum": ""
            },
            "require": {
                "egulias/email-validator": "~2.0",
                "php": ">=7.0.0",
                "symfony/polyfill-iconv": "^1.0",
                "symfony/polyfill-intl-idn": "^1.10",
                "symfony/polyfill-mbstring": "^1.0"
            },
            "require-dev": {
                "mockery/mockery": "~0.9.1",
                "symfony/phpunit-bridge": "^3.4.19|^4.1.8"
            },
            "suggest": {
                "ext-intl": "Needed to support internationalized email addresses",
                "true/punycode": "Needed to support internationalized email addresses, if ext-intl is not installed"
            },
            "type": "library",
            "extra": {
                "branch-alias": {
                    "dev-master": "6.2-dev"
                }
            },
            "autoload": {
                "files": [
                    "lib/swift_required.php"
                ]
            },
            "notification-url": "https://packagist.org/downloads/",
            "license": [
                "MIT"
            ],
            "authors": [
                {
                    "name": "Chris Corbyn"
                },
                {
                    "name": "Fabien Potencier",
                    "email": "fabien@symfony.com"
                }
            ],
            "description": "Swiftmailer, free feature-rich PHP mailer",
            "homepage": "https://swiftmailer.symfony.com",
            "keywords": [
                "email",
                "mail",
                "mailer"
            ],
            "support": {
                "issues": "https://github.com/swiftmailer/swiftmailer/issues",
                "source": "https://github.com/swiftmailer/swiftmailer/tree/v6.2.3"
            },
            "time": "2019-11-12T09:31:26+00:00"
        },
        {
            "name": "symfony/console",
            "version": "v4.4.16",
            "source": {
                "type": "git",
                "url": "https://github.com/symfony/console.git",
                "reference": "20f73dd143a5815d475e0838ff867bce1eebd9d5"
            },
            "dist": {
                "type": "zip",
                "url": "https://api.github.com/repos/symfony/console/zipball/20f73dd143a5815d475e0838ff867bce1eebd9d5",
                "reference": "20f73dd143a5815d475e0838ff867bce1eebd9d5",
                "shasum": ""
            },
            "require": {
                "php": ">=7.1.3",
                "symfony/polyfill-mbstring": "~1.0",
                "symfony/polyfill-php73": "^1.8",
                "symfony/polyfill-php80": "^1.15",
                "symfony/service-contracts": "^1.1|^2"
            },
            "conflict": {
                "symfony/dependency-injection": "<3.4",
                "symfony/event-dispatcher": "<4.3|>=5",
                "symfony/lock": "<4.4",
                "symfony/process": "<3.3"
            },
            "provide": {
                "psr/log-implementation": "1.0"
            },
            "require-dev": {
                "psr/log": "~1.0",
                "symfony/config": "^3.4|^4.0|^5.0",
                "symfony/dependency-injection": "^3.4|^4.0|^5.0",
                "symfony/event-dispatcher": "^4.3",
                "symfony/lock": "^4.4|^5.0",
                "symfony/process": "^3.4|^4.0|^5.0",
                "symfony/var-dumper": "^4.3|^5.0"
            },
            "suggest": {
                "psr/log": "For using the console logger",
                "symfony/event-dispatcher": "",
                "symfony/lock": "",
                "symfony/process": ""
            },
            "type": "library",
            "autoload": {
                "psr-4": {
                    "Symfony\\Component\\Console\\": ""
                },
                "exclude-from-classmap": [
                    "/Tests/"
                ]
            },
            "notification-url": "https://packagist.org/downloads/",
            "license": [
                "MIT"
            ],
            "authors": [
                {
                    "name": "Fabien Potencier",
                    "email": "fabien@symfony.com"
                },
                {
                    "name": "Symfony Community",
                    "homepage": "https://symfony.com/contributors"
                }
            ],
            "description": "Symfony Console Component",
            "homepage": "https://symfony.com",
            "support": {
                "source": "https://github.com/symfony/console/tree/v4.4.16"
            },
            "funding": [
                {
                    "url": "https://symfony.com/sponsor",
                    "type": "custom"
                },
                {
                    "url": "https://github.com/fabpot",
                    "type": "github"
                },
                {
                    "url": "https://tidelift.com/funding/github/packagist/symfony/symfony",
                    "type": "tidelift"
                }
            ],
            "time": "2020-10-24T11:50:19+00:00"
        },
        {
            "name": "symfony/filesystem",
            "version": "v4.4.16",
            "source": {
                "type": "git",
                "url": "https://github.com/symfony/filesystem.git",
                "reference": "e74b873395b7213d44d1397bd4a605cd1632a68a"
            },
            "dist": {
                "type": "zip",
                "url": "https://api.github.com/repos/symfony/filesystem/zipball/e74b873395b7213d44d1397bd4a605cd1632a68a",
                "reference": "e74b873395b7213d44d1397bd4a605cd1632a68a",
                "shasum": ""
            },
            "require": {
                "php": ">=7.1.3",
                "symfony/polyfill-ctype": "~1.8"
            },
            "type": "library",
            "autoload": {
                "psr-4": {
                    "Symfony\\Component\\Filesystem\\": ""
                },
                "exclude-from-classmap": [
                    "/Tests/"
                ]
            },
            "notification-url": "https://packagist.org/downloads/",
            "license": [
                "MIT"
            ],
            "authors": [
                {
                    "name": "Fabien Potencier",
                    "email": "fabien@symfony.com"
                },
                {
                    "name": "Symfony Community",
                    "homepage": "https://symfony.com/contributors"
                }
            ],
            "description": "Symfony Filesystem Component",
            "homepage": "https://symfony.com",
            "support": {
                "source": "https://github.com/symfony/filesystem/tree/v4.4.16"
            },
            "funding": [
                {
                    "url": "https://symfony.com/sponsor",
                    "type": "custom"
                },
                {
                    "url": "https://github.com/fabpot",
                    "type": "github"
                },
                {
                    "url": "https://tidelift.com/funding/github/packagist/symfony/symfony",
                    "type": "tidelift"
                }
            ],
            "time": "2020-10-24T11:50:19+00:00"
        },
        {
            "name": "symfony/finder",
            "version": "v4.4.16",
            "source": {
                "type": "git",
                "url": "https://github.com/symfony/finder.git",
                "reference": "26f63b8d4e92f2eecd90f6791a563ebb001abe31"
            },
            "dist": {
                "type": "zip",
                "url": "https://api.github.com/repos/symfony/finder/zipball/26f63b8d4e92f2eecd90f6791a563ebb001abe31",
                "reference": "26f63b8d4e92f2eecd90f6791a563ebb001abe31",
                "shasum": ""
            },
            "require": {
                "php": ">=7.1.3"
            },
            "type": "library",
            "autoload": {
                "psr-4": {
                    "Symfony\\Component\\Finder\\": ""
                },
                "exclude-from-classmap": [
                    "/Tests/"
                ]
            },
            "notification-url": "https://packagist.org/downloads/",
            "license": [
                "MIT"
            ],
            "authors": [
                {
                    "name": "Fabien Potencier",
                    "email": "fabien@symfony.com"
                },
                {
                    "name": "Symfony Community",
                    "homepage": "https://symfony.com/contributors"
                }
            ],
            "description": "Symfony Finder Component",
            "homepage": "https://symfony.com",
            "support": {
                "source": "https://github.com/symfony/finder/tree/v4.4.16"
            },
            "funding": [
                {
                    "url": "https://symfony.com/sponsor",
                    "type": "custom"
                },
                {
                    "url": "https://github.com/fabpot",
                    "type": "github"
                },
                {
                    "url": "https://tidelift.com/funding/github/packagist/symfony/symfony",
                    "type": "tidelift"
                }
            ],
            "time": "2020-10-24T11:50:19+00:00"
        },
        {
            "name": "symfony/polyfill-ctype",
            "version": "v1.20.0",
            "source": {
                "type": "git",
                "url": "https://github.com/symfony/polyfill-ctype.git",
                "reference": "f4ba089a5b6366e453971d3aad5fe8e897b37f41"
            },
            "dist": {
                "type": "zip",
                "url": "https://api.github.com/repos/symfony/polyfill-ctype/zipball/f4ba089a5b6366e453971d3aad5fe8e897b37f41",
                "reference": "f4ba089a5b6366e453971d3aad5fe8e897b37f41",
                "shasum": ""
            },
            "require": {
                "php": ">=7.1"
            },
            "suggest": {
                "ext-ctype": "For best performance"
            },
            "type": "library",
            "extra": {
                "branch-alias": {
                    "dev-main": "1.20-dev"
                },
                "thanks": {
                    "name": "symfony/polyfill",
                    "url": "https://github.com/symfony/polyfill"
                }
            },
            "autoload": {
                "psr-4": {
                    "Symfony\\Polyfill\\Ctype\\": ""
                },
                "files": [
                    "bootstrap.php"
                ]
            },
            "notification-url": "https://packagist.org/downloads/",
            "license": [
                "MIT"
            ],
            "authors": [
                {
                    "name": "Gert de Pagter",
                    "email": "BackEndTea@gmail.com"
                },
                {
                    "name": "Symfony Community",
                    "homepage": "https://symfony.com/contributors"
                }
            ],
            "description": "Symfony polyfill for ctype functions",
            "homepage": "https://symfony.com",
            "keywords": [
                "compatibility",
                "ctype",
                "polyfill",
                "portable"
            ],
            "support": {
                "source": "https://github.com/symfony/polyfill-ctype/tree/v1.20.0"
            },
            "funding": [
                {
                    "url": "https://symfony.com/sponsor",
                    "type": "custom"
                },
                {
                    "url": "https://github.com/fabpot",
                    "type": "github"
                },
                {
                    "url": "https://tidelift.com/funding/github/packagist/symfony/symfony",
                    "type": "tidelift"
                }
            ],
            "time": "2020-10-23T14:02:19+00:00"
        },
        {
            "name": "symfony/polyfill-iconv",
            "version": "v1.20.0",
            "source": {
                "type": "git",
                "url": "https://github.com/symfony/polyfill-iconv.git",
                "reference": "c536646fdb4f29104dd26effc2fdcb9a5b085024"
            },
            "dist": {
                "type": "zip",
                "url": "https://api.github.com/repos/symfony/polyfill-iconv/zipball/c536646fdb4f29104dd26effc2fdcb9a5b085024",
                "reference": "c536646fdb4f29104dd26effc2fdcb9a5b085024",
                "shasum": ""
            },
            "require": {
                "php": ">=7.1"
            },
            "suggest": {
                "ext-iconv": "For best performance"
            },
            "type": "library",
            "extra": {
                "branch-alias": {
                    "dev-main": "1.20-dev"
                },
                "thanks": {
                    "name": "symfony/polyfill",
                    "url": "https://github.com/symfony/polyfill"
                }
            },
            "autoload": {
                "psr-4": {
                    "Symfony\\Polyfill\\Iconv\\": ""
                },
                "files": [
                    "bootstrap.php"
                ]
            },
            "notification-url": "https://packagist.org/downloads/",
            "license": [
                "MIT"
            ],
            "authors": [
                {
                    "name": "Nicolas Grekas",
                    "email": "p@tchwork.com"
                },
                {
                    "name": "Symfony Community",
                    "homepage": "https://symfony.com/contributors"
                }
            ],
            "description": "Symfony polyfill for the Iconv extension",
            "homepage": "https://symfony.com",
            "keywords": [
                "compatibility",
                "iconv",
                "polyfill",
                "portable",
                "shim"
            ],
            "support": {
                "source": "https://github.com/symfony/polyfill-iconv/tree/v1.20.0"
            },
            "funding": [
                {
                    "url": "https://symfony.com/sponsor",
                    "type": "custom"
                },
                {
                    "url": "https://github.com/fabpot",
                    "type": "github"
                },
                {
                    "url": "https://tidelift.com/funding/github/packagist/symfony/symfony",
                    "type": "tidelift"
                }
            ],
            "time": "2020-10-23T14:02:19+00:00"
        },
        {
            "name": "symfony/polyfill-intl-grapheme",
            "version": "v1.20.0",
            "source": {
                "type": "git",
                "url": "https://github.com/symfony/polyfill-intl-grapheme.git",
                "reference": "c7cf3f858ec7d70b89559d6e6eb1f7c2517d479c"
            },
            "dist": {
                "type": "zip",
                "url": "https://api.github.com/repos/symfony/polyfill-intl-grapheme/zipball/c7cf3f858ec7d70b89559d6e6eb1f7c2517d479c",
                "reference": "c7cf3f858ec7d70b89559d6e6eb1f7c2517d479c",
                "shasum": ""
            },
            "require": {
                "php": ">=7.1"
            },
            "suggest": {
                "ext-intl": "For best performance"
            },
            "type": "library",
            "extra": {
                "branch-alias": {
                    "dev-main": "1.20-dev"
                },
                "thanks": {
                    "name": "symfony/polyfill",
                    "url": "https://github.com/symfony/polyfill"
                }
            },
            "autoload": {
                "psr-4": {
                    "Symfony\\Polyfill\\Intl\\Grapheme\\": ""
                },
                "files": [
                    "bootstrap.php"
                ]
            },
            "notification-url": "https://packagist.org/downloads/",
            "license": [
                "MIT"
            ],
            "authors": [
                {
                    "name": "Nicolas Grekas",
                    "email": "p@tchwork.com"
                },
                {
                    "name": "Symfony Community",
                    "homepage": "https://symfony.com/contributors"
                }
            ],
            "description": "Symfony polyfill for intl's grapheme_* functions",
            "homepage": "https://symfony.com",
            "keywords": [
                "compatibility",
                "grapheme",
                "intl",
                "polyfill",
                "portable",
                "shim"
            ],
            "support": {
                "source": "https://github.com/symfony/polyfill-intl-grapheme/tree/v1.20.0"
            },
            "funding": [
                {
                    "url": "https://symfony.com/sponsor",
                    "type": "custom"
                },
                {
                    "url": "https://github.com/fabpot",
                    "type": "github"
                },
                {
                    "url": "https://tidelift.com/funding/github/packagist/symfony/symfony",
                    "type": "tidelift"
                }
            ],
            "time": "2020-10-23T14:02:19+00:00"
        },
        {
            "name": "symfony/polyfill-intl-idn",
            "version": "v1.20.0",
            "source": {
                "type": "git",
                "url": "https://github.com/symfony/polyfill-intl-idn.git",
                "reference": "3b75acd829741c768bc8b1f84eb33265e7cc5117"
            },
            "dist": {
                "type": "zip",
                "url": "https://api.github.com/repos/symfony/polyfill-intl-idn/zipball/3b75acd829741c768bc8b1f84eb33265e7cc5117",
                "reference": "3b75acd829741c768bc8b1f84eb33265e7cc5117",
                "shasum": ""
            },
            "require": {
                "php": ">=7.1",
                "symfony/polyfill-intl-normalizer": "^1.10",
                "symfony/polyfill-php72": "^1.10"
            },
            "suggest": {
                "ext-intl": "For best performance"
            },
            "type": "library",
            "extra": {
                "branch-alias": {
                    "dev-main": "1.20-dev"
                },
                "thanks": {
                    "name": "symfony/polyfill",
                    "url": "https://github.com/symfony/polyfill"
                }
            },
            "autoload": {
                "psr-4": {
                    "Symfony\\Polyfill\\Intl\\Idn\\": ""
                },
                "files": [
                    "bootstrap.php"
                ]
            },
            "notification-url": "https://packagist.org/downloads/",
            "license": [
                "MIT"
            ],
            "authors": [
                {
                    "name": "Laurent Bassin",
                    "email": "laurent@bassin.info"
                },
                {
                    "name": "Trevor Rowbotham",
                    "email": "trevor.rowbotham@pm.me"
                },
                {
                    "name": "Symfony Community",
                    "homepage": "https://symfony.com/contributors"
                }
            ],
            "description": "Symfony polyfill for intl's idn_to_ascii and idn_to_utf8 functions",
            "homepage": "https://symfony.com",
            "keywords": [
                "compatibility",
                "idn",
                "intl",
                "polyfill",
                "portable",
                "shim"
            ],
            "support": {
                "source": "https://github.com/symfony/polyfill-intl-idn/tree/v1.20.0"
            },
            "funding": [
                {
                    "url": "https://symfony.com/sponsor",
                    "type": "custom"
                },
                {
                    "url": "https://github.com/fabpot",
                    "type": "github"
                },
                {
                    "url": "https://tidelift.com/funding/github/packagist/symfony/symfony",
                    "type": "tidelift"
                }
            ],
            "time": "2020-10-23T14:02:19+00:00"
        },
        {
            "name": "symfony/polyfill-intl-normalizer",
            "version": "v1.20.0",
            "source": {
                "type": "git",
                "url": "https://github.com/symfony/polyfill-intl-normalizer.git",
                "reference": "727d1096295d807c309fb01a851577302394c897"
            },
            "dist": {
                "type": "zip",
                "url": "https://api.github.com/repos/symfony/polyfill-intl-normalizer/zipball/727d1096295d807c309fb01a851577302394c897",
                "reference": "727d1096295d807c309fb01a851577302394c897",
                "shasum": ""
            },
            "require": {
                "php": ">=7.1"
            },
            "suggest": {
                "ext-intl": "For best performance"
            },
            "type": "library",
            "extra": {
                "branch-alias": {
                    "dev-main": "1.20-dev"
                },
                "thanks": {
                    "name": "symfony/polyfill",
                    "url": "https://github.com/symfony/polyfill"
                }
            },
            "autoload": {
                "psr-4": {
                    "Symfony\\Polyfill\\Intl\\Normalizer\\": ""
                },
                "files": [
                    "bootstrap.php"
                ],
                "classmap": [
                    "Resources/stubs"
                ]
            },
            "notification-url": "https://packagist.org/downloads/",
            "license": [
                "MIT"
            ],
            "authors": [
                {
                    "name": "Nicolas Grekas",
                    "email": "p@tchwork.com"
                },
                {
                    "name": "Symfony Community",
                    "homepage": "https://symfony.com/contributors"
                }
            ],
            "description": "Symfony polyfill for intl's Normalizer class and related functions",
            "homepage": "https://symfony.com",
            "keywords": [
                "compatibility",
                "intl",
                "normalizer",
                "polyfill",
                "portable",
                "shim"
            ],
            "support": {
                "source": "https://github.com/symfony/polyfill-intl-normalizer/tree/v1.20.0"
            },
            "funding": [
                {
                    "url": "https://symfony.com/sponsor",
                    "type": "custom"
                },
                {
                    "url": "https://github.com/fabpot",
                    "type": "github"
                },
                {
                    "url": "https://tidelift.com/funding/github/packagist/symfony/symfony",
                    "type": "tidelift"
                }
            ],
            "time": "2020-10-23T14:02:19+00:00"
        },
        {
            "name": "symfony/polyfill-mbstring",
            "version": "v1.20.0",
            "source": {
                "type": "git",
                "url": "https://github.com/symfony/polyfill-mbstring.git",
                "reference": "39d483bdf39be819deabf04ec872eb0b2410b531"
            },
            "dist": {
                "type": "zip",
                "url": "https://api.github.com/repos/symfony/polyfill-mbstring/zipball/39d483bdf39be819deabf04ec872eb0b2410b531",
                "reference": "39d483bdf39be819deabf04ec872eb0b2410b531",
                "shasum": ""
            },
            "require": {
                "php": ">=7.1"
            },
            "suggest": {
                "ext-mbstring": "For best performance"
            },
            "type": "library",
            "extra": {
                "branch-alias": {
                    "dev-main": "1.20-dev"
                },
                "thanks": {
                    "name": "symfony/polyfill",
                    "url": "https://github.com/symfony/polyfill"
                }
            },
            "autoload": {
                "psr-4": {
                    "Symfony\\Polyfill\\Mbstring\\": ""
                },
                "files": [
                    "bootstrap.php"
                ]
            },
            "notification-url": "https://packagist.org/downloads/",
            "license": [
                "MIT"
            ],
            "authors": [
                {
                    "name": "Nicolas Grekas",
                    "email": "p@tchwork.com"
                },
                {
                    "name": "Symfony Community",
                    "homepage": "https://symfony.com/contributors"
                }
            ],
            "description": "Symfony polyfill for the Mbstring extension",
            "homepage": "https://symfony.com",
            "keywords": [
                "compatibility",
                "mbstring",
                "polyfill",
                "portable",
                "shim"
            ],
            "support": {
                "source": "https://github.com/symfony/polyfill-mbstring/tree/v1.20.0"
            },
            "funding": [
                {
                    "url": "https://symfony.com/sponsor",
                    "type": "custom"
                },
                {
                    "url": "https://github.com/fabpot",
                    "type": "github"
                },
                {
                    "url": "https://tidelift.com/funding/github/packagist/symfony/symfony",
                    "type": "tidelift"
                }
            ],
            "time": "2020-10-23T14:02:19+00:00"
        },
        {
            "name": "symfony/polyfill-php72",
            "version": "v1.20.0",
            "source": {
                "type": "git",
                "url": "https://github.com/symfony/polyfill-php72.git",
                "reference": "cede45fcdfabdd6043b3592e83678e42ec69e930"
            },
            "dist": {
                "type": "zip",
                "url": "https://api.github.com/repos/symfony/polyfill-php72/zipball/cede45fcdfabdd6043b3592e83678e42ec69e930",
                "reference": "cede45fcdfabdd6043b3592e83678e42ec69e930",
                "shasum": ""
            },
            "require": {
                "php": ">=7.1"
            },
            "type": "library",
            "extra": {
                "branch-alias": {
                    "dev-main": "1.20-dev"
                },
                "thanks": {
                    "name": "symfony/polyfill",
                    "url": "https://github.com/symfony/polyfill"
                }
            },
            "autoload": {
                "psr-4": {
                    "Symfony\\Polyfill\\Php72\\": ""
                },
                "files": [
                    "bootstrap.php"
                ]
            },
            "notification-url": "https://packagist.org/downloads/",
            "license": [
                "MIT"
            ],
            "authors": [
                {
                    "name": "Nicolas Grekas",
                    "email": "p@tchwork.com"
                },
                {
                    "name": "Symfony Community",
                    "homepage": "https://symfony.com/contributors"
                }
            ],
            "description": "Symfony polyfill backporting some PHP 7.2+ features to lower PHP versions",
            "homepage": "https://symfony.com",
            "keywords": [
                "compatibility",
                "polyfill",
                "portable",
                "shim"
            ],
            "support": {
                "source": "https://github.com/symfony/polyfill-php72/tree/v1.20.0"
            },
            "funding": [
                {
                    "url": "https://symfony.com/sponsor",
                    "type": "custom"
                },
                {
                    "url": "https://github.com/fabpot",
                    "type": "github"
                },
                {
                    "url": "https://tidelift.com/funding/github/packagist/symfony/symfony",
                    "type": "tidelift"
                }
            ],
            "time": "2020-10-23T14:02:19+00:00"
        },
        {
            "name": "symfony/polyfill-php73",
            "version": "v1.20.0",
            "source": {
                "type": "git",
                "url": "https://github.com/symfony/polyfill-php73.git",
                "reference": "8ff431c517be11c78c48a39a66d37431e26a6bed"
            },
            "dist": {
                "type": "zip",
                "url": "https://api.github.com/repos/symfony/polyfill-php73/zipball/8ff431c517be11c78c48a39a66d37431e26a6bed",
                "reference": "8ff431c517be11c78c48a39a66d37431e26a6bed",
                "shasum": ""
            },
            "require": {
                "php": ">=7.1"
            },
            "type": "library",
            "extra": {
                "branch-alias": {
                    "dev-main": "1.20-dev"
                },
                "thanks": {
                    "name": "symfony/polyfill",
                    "url": "https://github.com/symfony/polyfill"
                }
            },
            "autoload": {
                "psr-4": {
                    "Symfony\\Polyfill\\Php73\\": ""
                },
                "files": [
                    "bootstrap.php"
                ],
                "classmap": [
                    "Resources/stubs"
                ]
            },
            "notification-url": "https://packagist.org/downloads/",
            "license": [
                "MIT"
            ],
            "authors": [
                {
                    "name": "Nicolas Grekas",
                    "email": "p@tchwork.com"
                },
                {
                    "name": "Symfony Community",
                    "homepage": "https://symfony.com/contributors"
                }
            ],
            "description": "Symfony polyfill backporting some PHP 7.3+ features to lower PHP versions",
            "homepage": "https://symfony.com",
            "keywords": [
                "compatibility",
                "polyfill",
                "portable",
                "shim"
            ],
            "support": {
                "source": "https://github.com/symfony/polyfill-php73/tree/v1.20.0"
            },
            "funding": [
                {
                    "url": "https://symfony.com/sponsor",
                    "type": "custom"
                },
                {
                    "url": "https://github.com/fabpot",
                    "type": "github"
                },
                {
                    "url": "https://tidelift.com/funding/github/packagist/symfony/symfony",
                    "type": "tidelift"
                }
            ],
            "time": "2020-10-23T14:02:19+00:00"
        },
        {
            "name": "symfony/polyfill-php80",
            "version": "v1.20.0",
            "source": {
                "type": "git",
                "url": "https://github.com/symfony/polyfill-php80.git",
                "reference": "e70aa8b064c5b72d3df2abd5ab1e90464ad009de"
            },
            "dist": {
                "type": "zip",
                "url": "https://api.github.com/repos/symfony/polyfill-php80/zipball/e70aa8b064c5b72d3df2abd5ab1e90464ad009de",
                "reference": "e70aa8b064c5b72d3df2abd5ab1e90464ad009de",
                "shasum": ""
            },
            "require": {
                "php": ">=7.1"
            },
            "type": "library",
            "extra": {
                "branch-alias": {
                    "dev-main": "1.20-dev"
                },
                "thanks": {
                    "name": "symfony/polyfill",
                    "url": "https://github.com/symfony/polyfill"
                }
            },
            "autoload": {
                "psr-4": {
                    "Symfony\\Polyfill\\Php80\\": ""
                },
                "files": [
                    "bootstrap.php"
                ],
                "classmap": [
                    "Resources/stubs"
                ]
            },
            "notification-url": "https://packagist.org/downloads/",
            "license": [
                "MIT"
            ],
            "authors": [
                {
                    "name": "Ion Bazan",
                    "email": "ion.bazan@gmail.com"
                },
                {
                    "name": "Nicolas Grekas",
                    "email": "p@tchwork.com"
                },
                {
                    "name": "Symfony Community",
                    "homepage": "https://symfony.com/contributors"
                }
            ],
            "description": "Symfony polyfill backporting some PHP 8.0+ features to lower PHP versions",
            "homepage": "https://symfony.com",
            "keywords": [
                "compatibility",
                "polyfill",
                "portable",
                "shim"
            ],
            "support": {
                "source": "https://github.com/symfony/polyfill-php80/tree/v1.20.0"
            },
            "funding": [
                {
                    "url": "https://symfony.com/sponsor",
                    "type": "custom"
                },
                {
                    "url": "https://github.com/fabpot",
                    "type": "github"
                },
                {
                    "url": "https://tidelift.com/funding/github/packagist/symfony/symfony",
                    "type": "tidelift"
                }
            ],
            "time": "2020-10-23T14:02:19+00:00"
        },
        {
            "name": "symfony/process",
            "version": "v4.4.16",
            "source": {
                "type": "git",
                "url": "https://github.com/symfony/process.git",
                "reference": "2f4b049fb80ca5e9874615a2a85dc2a502090f05"
            },
            "dist": {
                "type": "zip",
                "url": "https://api.github.com/repos/symfony/process/zipball/2f4b049fb80ca5e9874615a2a85dc2a502090f05",
                "reference": "2f4b049fb80ca5e9874615a2a85dc2a502090f05",
                "shasum": ""
            },
            "require": {
                "php": ">=7.1.3"
            },
            "type": "library",
            "autoload": {
                "psr-4": {
                    "Symfony\\Component\\Process\\": ""
                },
                "exclude-from-classmap": [
                    "/Tests/"
                ]
            },
            "notification-url": "https://packagist.org/downloads/",
            "license": [
                "MIT"
            ],
            "authors": [
                {
                    "name": "Fabien Potencier",
                    "email": "fabien@symfony.com"
                },
                {
                    "name": "Symfony Community",
                    "homepage": "https://symfony.com/contributors"
                }
            ],
            "description": "Symfony Process Component",
            "homepage": "https://symfony.com",
            "support": {
                "source": "https://github.com/symfony/process/tree/v4.4.16"
            },
            "funding": [
                {
                    "url": "https://symfony.com/sponsor",
                    "type": "custom"
                },
                {
                    "url": "https://github.com/fabpot",
                    "type": "github"
                },
                {
                    "url": "https://tidelift.com/funding/github/packagist/symfony/symfony",
                    "type": "tidelift"
                }
            ],
            "time": "2020-10-24T11:50:19+00:00"
        },
        {
            "name": "symfony/service-contracts",
            "version": "v1.1.9",
            "source": {
                "type": "git",
                "url": "https://github.com/symfony/service-contracts.git",
                "reference": "b776d18b303a39f56c63747bcb977ad4b27aca26"
            },
            "dist": {
                "type": "zip",
                "url": "https://api.github.com/repos/symfony/service-contracts/zipball/b776d18b303a39f56c63747bcb977ad4b27aca26",
                "reference": "b776d18b303a39f56c63747bcb977ad4b27aca26",
                "shasum": ""
            },
            "require": {
                "php": ">=7.1.3",
                "psr/container": "^1.0"
            },
            "suggest": {
                "symfony/service-implementation": ""
            },
            "type": "library",
            "extra": {
                "branch-alias": {
                    "dev-master": "1.1-dev"
                },
                "thanks": {
                    "name": "symfony/contracts",
                    "url": "https://github.com/symfony/contracts"
                }
            },
            "autoload": {
                "psr-4": {
                    "Symfony\\Contracts\\Service\\": ""
                }
            },
            "notification-url": "https://packagist.org/downloads/",
            "license": [
                "MIT"
            ],
            "authors": [
                {
                    "name": "Nicolas Grekas",
                    "email": "p@tchwork.com"
                },
                {
                    "name": "Symfony Community",
                    "homepage": "https://symfony.com/contributors"
                }
            ],
            "description": "Generic abstractions related to writing services",
            "homepage": "https://symfony.com",
            "keywords": [
                "abstractions",
                "contracts",
                "decoupling",
                "interfaces",
                "interoperability",
                "standards"
            ],
            "support": {
                "source": "https://github.com/symfony/service-contracts/tree/v1.1.9"
            },
            "funding": [
                {
                    "url": "https://symfony.com/sponsor",
                    "type": "custom"
                },
                {
                    "url": "https://github.com/fabpot",
                    "type": "github"
                },
                {
                    "url": "https://tidelift.com/funding/github/packagist/symfony/symfony",
                    "type": "tidelift"
                }
            ],
            "time": "2020-07-06T13:19:58+00:00"
        },
        {
            "name": "symfony/yaml",
            "version": "v4.4.16",
            "source": {
                "type": "git",
                "url": "https://github.com/symfony/yaml.git",
                "reference": "543cb4dbd45ed803f08a9a65f27fb149b5dd20c2"
            },
            "dist": {
                "type": "zip",
                "url": "https://api.github.com/repos/symfony/yaml/zipball/543cb4dbd45ed803f08a9a65f27fb149b5dd20c2",
                "reference": "543cb4dbd45ed803f08a9a65f27fb149b5dd20c2",
                "shasum": ""
            },
            "require": {
                "php": ">=7.1.3",
                "symfony/polyfill-ctype": "~1.8"
            },
            "conflict": {
                "symfony/console": "<3.4"
            },
            "require-dev": {
                "symfony/console": "^3.4|^4.0|^5.0"
            },
            "suggest": {
                "symfony/console": "For validating YAML files using the lint command"
            },
            "type": "library",
            "autoload": {
                "psr-4": {
                    "Symfony\\Component\\Yaml\\": ""
                },
                "exclude-from-classmap": [
                    "/Tests/"
                ]
            },
            "notification-url": "https://packagist.org/downloads/",
            "license": [
                "MIT"
            ],
            "authors": [
                {
                    "name": "Fabien Potencier",
                    "email": "fabien@symfony.com"
                },
                {
                    "name": "Symfony Community",
                    "homepage": "https://symfony.com/contributors"
                }
            ],
            "description": "Symfony Yaml Component",
            "homepage": "https://symfony.com",
            "support": {
                "source": "https://github.com/symfony/yaml/tree/v4.4.16"
            },
            "funding": [
                {
                    "url": "https://symfony.com/sponsor",
                    "type": "custom"
                },
                {
                    "url": "https://github.com/fabpot",
                    "type": "github"
                },
                {
                    "url": "https://tidelift.com/funding/github/packagist/symfony/symfony",
                    "type": "tidelift"
                }
            ],
            "time": "2020-10-24T11:50:19+00:00"
        },
        {
            "name": "true/punycode",
            "version": "v2.1.1",
            "source": {
                "type": "git",
                "url": "https://github.com/true/php-punycode.git",
                "reference": "a4d0c11a36dd7f4e7cd7096076cab6d3378a071e"
            },
            "dist": {
                "type": "zip",
                "url": "https://api.github.com/repos/true/php-punycode/zipball/a4d0c11a36dd7f4e7cd7096076cab6d3378a071e",
                "reference": "a4d0c11a36dd7f4e7cd7096076cab6d3378a071e",
                "shasum": ""
            },
            "require": {
                "php": ">=5.3.0",
                "symfony/polyfill-mbstring": "^1.3"
            },
            "require-dev": {
                "phpunit/phpunit": "~4.7",
                "squizlabs/php_codesniffer": "~2.0"
            },
            "type": "library",
            "autoload": {
                "psr-4": {
                    "TrueBV\\": "src/"
                }
            },
            "notification-url": "https://packagist.org/downloads/",
            "license": [
                "MIT"
            ],
            "authors": [
                {
                    "name": "Renan Gonçalves",
                    "email": "renan.saddam@gmail.com"
                }
            ],
            "description": "A Bootstring encoding of Unicode for Internationalized Domain Names in Applications (IDNA)",
            "homepage": "https://github.com/true/php-punycode",
            "keywords": [
                "idna",
                "punycode"
            ],
            "support": {
                "issues": "https://github.com/true/php-punycode/issues",
                "source": "https://github.com/true/php-punycode/tree/master"
            },
            "time": "2016-11-16T10:37:54+00:00"
        },
        {
            "name": "tubalmartin/cssmin",
            "version": "v4.1.1",
            "source": {
                "type": "git",
                "url": "https://github.com/tubalmartin/YUI-CSS-compressor-PHP-port.git",
                "reference": "3cbf557f4079d83a06f9c3ff9b957c022d7805cf"
            },
            "dist": {
                "type": "zip",
                "url": "https://api.github.com/repos/tubalmartin/YUI-CSS-compressor-PHP-port/zipball/3cbf557f4079d83a06f9c3ff9b957c022d7805cf",
                "reference": "3cbf557f4079d83a06f9c3ff9b957c022d7805cf",
                "shasum": ""
            },
            "require": {
                "ext-pcre": "*",
                "php": ">=5.3.2"
            },
            "require-dev": {
                "cogpowered/finediff": "0.3.*",
                "phpunit/phpunit": "4.8.*"
            },
            "bin": [
                "cssmin"
            ],
            "type": "library",
            "autoload": {
                "psr-4": {
                    "tubalmartin\\CssMin\\": "src"
                }
            },
            "notification-url": "https://packagist.org/downloads/",
            "license": [
                "BSD-3-Clause"
            ],
            "authors": [
                {
                    "name": "Túbal Martín",
                    "homepage": "http://tubalmartin.me/"
                }
            ],
            "description": "A PHP port of the YUI CSS compressor",
            "homepage": "https://github.com/tubalmartin/YUI-CSS-compressor-PHP-port",
            "keywords": [
                "compress",
                "compressor",
                "css",
                "cssmin",
                "minify",
                "yui"
            ],
            "support": {
                "issues": "https://github.com/tubalmartin/YUI-CSS-compressor-PHP-port/issues",
                "source": "https://github.com/tubalmartin/YUI-CSS-compressor-PHP-port"
            },
            "time": "2018-01-15T15:26:51+00:00"
        },
        {
            "name": "twig/twig",
            "version": "v2.13.1",
            "source": {
                "type": "git",
                "url": "https://github.com/twigphp/Twig.git",
                "reference": "57e96259776ddcacf1814885fc3950460c8e18ef"
            },
            "dist": {
                "type": "zip",
                "url": "https://api.github.com/repos/twigphp/Twig/zipball/57e96259776ddcacf1814885fc3950460c8e18ef",
                "reference": "57e96259776ddcacf1814885fc3950460c8e18ef",
                "shasum": ""
            },
            "require": {
                "php": ">=7.1.3",
                "symfony/polyfill-ctype": "^1.8",
                "symfony/polyfill-mbstring": "^1.3"
            },
            "require-dev": {
                "psr/container": "^1.0",
                "symfony/phpunit-bridge": "^4.4.9|^5.0.9"
            },
            "type": "library",
            "extra": {
                "branch-alias": {
                    "dev-master": "2.13-dev"
                }
            },
            "autoload": {
                "psr-0": {
                    "Twig_": "lib/"
                },
                "psr-4": {
                    "Twig\\": "src/"
                }
            },
            "notification-url": "https://packagist.org/downloads/",
            "license": [
                "BSD-3-Clause"
            ],
            "authors": [
                {
                    "name": "Fabien Potencier",
                    "email": "fabien@symfony.com",
                    "homepage": "http://fabien.potencier.org",
                    "role": "Lead Developer"
                },
                {
                    "name": "Twig Team",
                    "role": "Contributors"
                },
                {
                    "name": "Armin Ronacher",
                    "email": "armin.ronacher@active-4.com",
                    "role": "Project Founder"
                }
            ],
            "description": "Twig, the flexible, fast, and secure template language for PHP",
            "homepage": "https://twig.symfony.com",
            "keywords": [
                "templating"
            ],
            "support": {
                "issues": "https://github.com/twigphp/Twig/issues",
                "source": "https://github.com/twigphp/Twig/tree/v2.13.1"
            },
            "funding": [
                {
                    "url": "https://github.com/fabpot",
                    "type": "github"
                },
                {
                    "url": "https://tidelift.com/funding/github/packagist/twig/twig",
                    "type": "tidelift"
                }
            ],
            "time": "2020-08-05T15:09:04+00:00"
        },
        {
            "name": "voku/anti-xss",
            "version": "4.1.30",
            "source": {
                "type": "git",
                "url": "https://github.com/voku/anti-xss.git",
                "reference": "ff6e54f4a98ad1cd28f8b4a0f3c3f92f3c421f0a"
            },
            "dist": {
                "type": "zip",
                "url": "https://api.github.com/repos/voku/anti-xss/zipball/ff6e54f4a98ad1cd28f8b4a0f3c3f92f3c421f0a",
                "reference": "ff6e54f4a98ad1cd28f8b4a0f3c3f92f3c421f0a",
                "shasum": ""
            },
            "require": {
                "php": ">=7.0.0",
                "voku/portable-utf8": "~5.4.50"
            },
            "require-dev": {
                "phpunit/phpunit": "~6.0 || ~7.0 || ~9.0"
            },
            "type": "library",
            "extra": {
                "branch-alias": {
                    "dev-master": "4.1.x-dev"
                }
            },
            "autoload": {
                "psr-4": {
                    "voku\\helper\\": "src/voku/helper/"
                }
            },
            "notification-url": "https://packagist.org/downloads/",
            "license": [
                "MIT"
            ],
            "authors": [
                {
                    "name": "EllisLab Dev Team",
                    "homepage": "http://ellislab.com/"
                },
                {
                    "name": "Lars Moelleken",
                    "email": "lars@moelleken.org",
                    "homepage": "http://www.moelleken.org/"
                }
            ],
            "description": "anti xss-library",
            "homepage": "https://github.com/voku/anti-xss",
            "keywords": [
                "anti-xss",
                "clean",
                "security",
                "xss"
            ],
            "support": {
                "issues": "https://github.com/voku/anti-xss/issues",
                "source": "https://github.com/voku/anti-xss/tree/4.1.30"
            },
            "funding": [
                {
                    "url": "https://www.paypal.me/moelleken",
                    "type": "custom"
                },
                {
                    "url": "https://github.com/voku",
                    "type": "github"
                },
                {
                    "url": "https://opencollective.com/anti-xss",
                    "type": "open_collective"
                },
                {
                    "url": "https://www.patreon.com/voku",
                    "type": "patreon"
                },
                {
                    "url": "https://tidelift.com/funding/github/packagist/voku/anti-xss",
                    "type": "tidelift"
                }
            ],
            "time": "2020-11-12T00:30:57+00:00"
        },
        {
            "name": "voku/arrayy",
            "version": "7.8.5",
            "source": {
                "type": "git",
                "url": "https://github.com/voku/Arrayy.git",
                "reference": "eacd7fa54f8584ffe919a12d11093b0516081ecf"
            },
            "dist": {
                "type": "zip",
                "url": "https://api.github.com/repos/voku/Arrayy/zipball/eacd7fa54f8584ffe919a12d11093b0516081ecf",
                "reference": "eacd7fa54f8584ffe919a12d11093b0516081ecf",
                "shasum": ""
            },
            "require": {
                "ext-json": "*",
                "php": ">=7.0.0",
                "phpdocumentor/reflection-docblock": "~4.3 || ~5.0",
                "symfony/polyfill-mbstring": "~1.0"
            },
            "require-dev": {
                "phpunit/phpunit": "~6.0 || ~7.0 || ~9.0"
            },
            "type": "library",
            "autoload": {
                "psr-4": {
                    "Arrayy\\": "src/"
                },
                "files": [
                    "src/Create.php"
                ]
            },
            "notification-url": "https://packagist.org/downloads/",
            "license": [
                "MIT"
            ],
            "authors": [
                {
                    "name": "Lars Moelleken",
                    "email": "lars@moelleken.org",
                    "homepage": "http://www.moelleken.org/",
                    "role": "Maintainer"
                }
            ],
            "description": "Array manipulation library for PHP, called Arrayy!",
            "keywords": [
                "Arrayy",
                "array",
                "helpers",
                "manipulation",
                "methods",
                "utility",
                "utils"
            ],
            "support": {
                "docs": "http://voku.github.io/Arrayy/index.html",
                "issues": "https://github.com/voku/Arrayy/issues",
                "source": "https://github.com/voku/Arrayy"
            },
            "funding": [
                {
                    "url": "https://www.paypal.me/moelleken",
                    "type": "custom"
                },
                {
                    "url": "https://github.com/voku",
                    "type": "github"
                },
                {
                    "url": "https://opencollective.com/arrayy",
                    "type": "open_collective"
                },
                {
                    "url": "https://www.patreon.com/voku",
                    "type": "patreon"
                },
                {
                    "url": "https://tidelift.com/funding/github/packagist/voku/arrayy",
                    "type": "tidelift"
                }
            ],
            "time": "2020-11-02T22:37:00+00:00"
        },
        {
            "name": "voku/email-check",
            "version": "3.0.2",
            "source": {
                "type": "git",
                "url": "https://github.com/voku/email-check.git",
                "reference": "f91fc9da57fbb29c4ded5a1fc1238d4b988758dd"
            },
            "dist": {
                "type": "zip",
                "url": "https://api.github.com/repos/voku/email-check/zipball/f91fc9da57fbb29c4ded5a1fc1238d4b988758dd",
                "reference": "f91fc9da57fbb29c4ded5a1fc1238d4b988758dd",
                "shasum": ""
            },
            "require": {
                "php": ">=7.0.0",
                "symfony/polyfill-intl-idn": "~1.10"
            },
            "require-dev": {
                "fzaninotto/faker": "~1.7",
                "phpunit/phpunit": "~6.0 || ~7.0"
            },
            "suggest": {
                "ext-intl": "Use Intl for best performance"
            },
            "type": "library",
            "autoload": {
                "psr-4": {
                    "voku\\helper\\": "src/voku/helper/"
                }
            },
            "notification-url": "https://packagist.org/downloads/",
            "license": [
                "MIT"
            ],
            "authors": [
                {
                    "name": "Lars Moelleken",
                    "homepage": "http://www.moelleken.org/"
                }
            ],
            "description": "email-check (syntax, dns, trash, ...) library",
            "homepage": "https://github.com/voku/email-check",
            "keywords": [
                "check-email",
                "email",
                "mail",
                "mail-check",
                "validate-email",
                "validate-email-address",
                "validate-mail"
            ],
            "support": {
                "issues": "https://github.com/voku/email-check/issues",
                "source": "https://github.com/voku/email-check/tree/master"
            },
            "time": "2019-01-02T23:08:14+00:00"
        },
        {
            "name": "voku/portable-ascii",
            "version": "1.5.6",
            "source": {
                "type": "git",
                "url": "https://github.com/voku/portable-ascii.git",
                "reference": "80953678b19901e5165c56752d087fc11526017c"
            },
            "dist": {
                "type": "zip",
                "url": "https://api.github.com/repos/voku/portable-ascii/zipball/80953678b19901e5165c56752d087fc11526017c",
                "reference": "80953678b19901e5165c56752d087fc11526017c",
                "shasum": ""
            },
            "require": {
                "php": ">=7.0.0"
            },
            "require-dev": {
                "phpunit/phpunit": "~6.0 || ~7.0 || ~9.0"
            },
            "suggest": {
                "ext-intl": "Use Intl for transliterator_transliterate() support"
            },
            "type": "library",
            "autoload": {
                "psr-4": {
                    "voku\\": "src/voku/"
                }
            },
            "notification-url": "https://packagist.org/downloads/",
            "license": [
                "MIT"
            ],
            "authors": [
                {
                    "name": "Lars Moelleken",
                    "homepage": "http://www.moelleken.org/"
                }
            ],
            "description": "Portable ASCII library - performance optimized (ascii) string functions for php.",
            "homepage": "https://github.com/voku/portable-ascii",
            "keywords": [
                "ascii",
                "clean",
                "php"
            ],
            "support": {
                "issues": "https://github.com/voku/portable-ascii/issues",
                "source": "https://github.com/voku/portable-ascii/tree/1.5.6"
            },
            "funding": [
                {
                    "url": "https://www.paypal.me/moelleken",
                    "type": "custom"
                },
                {
                    "url": "https://github.com/voku",
                    "type": "github"
                },
                {
                    "url": "https://opencollective.com/portable-ascii",
                    "type": "open_collective"
                },
                {
                    "url": "https://www.patreon.com/voku",
                    "type": "patreon"
                },
                {
                    "url": "https://tidelift.com/funding/github/packagist/voku/portable-ascii",
                    "type": "tidelift"
                }
            ],
            "time": "2020-11-12T00:07:28+00:00"
        },
        {
            "name": "voku/portable-utf8",
            "version": "5.4.50",
            "source": {
                "type": "git",
                "url": "https://github.com/voku/portable-utf8.git",
                "reference": "f14ed68ea9ced6639e71ca989c6d907892115ba0"
            },
            "dist": {
                "type": "zip",
                "url": "https://api.github.com/repos/voku/portable-utf8/zipball/f14ed68ea9ced6639e71ca989c6d907892115ba0",
                "reference": "f14ed68ea9ced6639e71ca989c6d907892115ba0",
                "shasum": ""
            },
            "require": {
                "php": ">=7.0.0",
                "symfony/polyfill-iconv": "~1.0",
                "symfony/polyfill-intl-grapheme": "~1.0",
                "symfony/polyfill-intl-normalizer": "~1.0",
                "symfony/polyfill-mbstring": "~1.0",
                "symfony/polyfill-php72": "~1.0",
                "voku/portable-ascii": "~1.5.6"
            },
            "require-dev": {
                "phpunit/phpunit": "~6.0 || ~7.0 || ~9.0"
            },
            "suggest": {
                "ext-ctype": "Use Ctype for e.g. hexadecimal digit detection",
                "ext-fileinfo": "Use Fileinfo for better binary file detection",
                "ext-iconv": "Use iconv for best performance",
                "ext-intl": "Use Intl for best performance",
                "ext-json": "Use JSON for string detection",
                "ext-mbstring": "Use Mbstring for best performance"
            },
            "type": "library",
            "autoload": {
                "psr-4": {
                    "voku\\": "src/voku/"
                },
                "files": [
                    "bootstrap.php"
                ]
            },
            "notification-url": "https://packagist.org/downloads/",
            "license": [
                "(Apache-2.0 or GPL-2.0)"
            ],
            "authors": [
                {
                    "name": "Nicolas Grekas",
                    "email": "p@tchwork.com"
                },
                {
                    "name": "Hamid Sarfraz",
                    "homepage": "http://pageconfig.com/"
                },
                {
                    "name": "Lars Moelleken",
                    "homepage": "http://www.moelleken.org/"
                }
            ],
            "description": "Portable UTF-8 library - performance optimized (unicode) string functions for php.",
            "homepage": "https://github.com/voku/portable-utf8",
            "keywords": [
                "UTF",
                "clean",
                "php",
                "unicode",
                "utf-8",
                "utf8"
            ],
            "support": {
                "issues": "https://github.com/voku/portable-utf8/issues",
                "source": "https://github.com/voku/portable-utf8/tree/5.4.50"
            },
            "funding": [
                {
                    "url": "https://www.paypal.me/moelleken",
                    "type": "custom"
                },
                {
                    "url": "https://github.com/voku",
                    "type": "github"
                },
                {
                    "url": "https://opencollective.com/portable-utf8",
                    "type": "open_collective"
                },
                {
                    "url": "https://www.patreon.com/voku",
                    "type": "patreon"
                },
                {
                    "url": "https://tidelift.com/funding/github/packagist/voku/portable-utf8",
                    "type": "tidelift"
                }
            ],
            "time": "2020-11-12T00:17:47+00:00"
        },
        {
            "name": "voku/stop-words",
            "version": "2.0.1",
            "source": {
                "type": "git",
                "url": "https://github.com/voku/stop-words.git",
                "reference": "8e63c0af20f800b1600783764e0ce19e53969f71"
            },
            "dist": {
                "type": "zip",
                "url": "https://api.github.com/repos/voku/stop-words/zipball/8e63c0af20f800b1600783764e0ce19e53969f71",
                "reference": "8e63c0af20f800b1600783764e0ce19e53969f71",
                "shasum": ""
            },
            "require": {
                "php": ">=7.0.0"
            },
            "require-dev": {
                "phpunit/phpunit": "~6.0"
            },
            "type": "library",
            "autoload": {
                "psr-4": {
                    "voku\\": "src/voku/"
                }
            },
            "notification-url": "https://packagist.org/downloads/",
            "license": [
                "MIT"
            ],
            "authors": [
                {
                    "name": "Lars Moelleken",
                    "homepage": "http://www.moelleken.org/"
                }
            ],
            "description": "Stop-Words via PHP",
            "keywords": [
                "stop words",
                "stop-words"
            ],
            "support": {
                "issues": "https://github.com/voku/stop-words/issues",
                "source": "https://github.com/voku/stop-words/tree/master"
            },
            "time": "2018-11-23T01:37:27+00:00"
        },
        {
            "name": "voku/stringy",
            "version": "6.4.0",
            "source": {
                "type": "git",
                "url": "https://github.com/voku/Stringy.git",
                "reference": "b534a95b58b020faf3e3b779abc0bc277b5fb83c"
            },
            "dist": {
                "type": "zip",
                "url": "https://api.github.com/repos/voku/Stringy/zipball/b534a95b58b020faf3e3b779abc0bc277b5fb83c",
                "reference": "b534a95b58b020faf3e3b779abc0bc277b5fb83c",
                "shasum": ""
            },
            "require": {
                "defuse/php-encryption": "~2.0",
                "ext-json": "*",
                "php": ">=7.0.0",
                "voku/anti-xss": "~4.1",
                "voku/arrayy": "~7.5",
                "voku/email-check": "~3.0",
                "voku/portable-ascii": "~1.5",
                "voku/portable-utf8": "~5.4",
                "voku/urlify": "~5.0"
            },
            "replace": {
                "danielstjules/stringy": "~3.0"
            },
            "require-dev": {
                "phpunit/phpunit": "~6.0 || ~7.0"
            },
            "type": "library",
            "autoload": {
                "psr-4": {
                    "Stringy\\": "src/"
                },
                "files": [
                    "src/Create.php"
                ]
            },
            "notification-url": "https://packagist.org/downloads/",
            "license": [
                "MIT"
            ],
            "authors": [
                {
                    "name": "Daniel St. Jules",
                    "email": "danielst.jules@gmail.com",
                    "homepage": "http://www.danielstjules.com",
                    "role": "Maintainer"
                },
                {
                    "name": "Lars Moelleken",
                    "email": "lars@moelleken.org",
                    "homepage": "http://www.moelleken.org/",
                    "role": "Fork-Maintainer"
                }
            ],
            "description": "A string manipulation library with multibyte support",
            "homepage": "https://github.com/danielstjules/Stringy",
            "keywords": [
                "UTF",
                "helpers",
                "manipulation",
                "methods",
                "multibyte",
                "string",
                "utf-8",
                "utility",
                "utils"
            ],
            "support": {
                "issues": "https://github.com/voku/Stringy/issues",
                "source": "https://github.com/voku/Stringy"
            },
            "funding": [
                {
                    "url": "https://www.paypal.me/moelleken",
                    "type": "custom"
                },
                {
                    "url": "https://github.com/voku",
                    "type": "github"
                },
                {
                    "url": "https://www.patreon.com/voku",
                    "type": "patreon"
                },
                {
                    "url": "https://tidelift.com/funding/github/packagist/voku/stringy",
                    "type": "tidelift"
                }
            ],
            "time": "2020-09-27T21:32:36+00:00"
        },
        {
            "name": "voku/urlify",
            "version": "5.0.5",
            "source": {
                "type": "git",
                "url": "https://github.com/voku/urlify.git",
                "reference": "d59bfa6d13ce08062e2fe40dd23d226262f961c5"
            },
            "dist": {
                "type": "zip",
                "url": "https://api.github.com/repos/voku/urlify/zipball/d59bfa6d13ce08062e2fe40dd23d226262f961c5",
                "reference": "d59bfa6d13ce08062e2fe40dd23d226262f961c5",
                "shasum": ""
            },
            "require": {
                "php": ">=7.0.0",
                "voku/portable-ascii": "~1.4",
                "voku/portable-utf8": "~5.4",
                "voku/stop-words": "~2.0"
            },
            "require-dev": {
                "phpunit/phpunit": "~6.0 || ~7.0"
            },
            "type": "library",
            "autoload": {
                "psr-4": {
                    "voku\\helper\\": "src/voku/helper/"
                }
            },
            "notification-url": "https://packagist.org/downloads/",
            "license": [
                "BSD-3-Clause"
            ],
            "authors": [
                {
                    "name": "Johnny Broadway",
                    "email": "johnny@johnnybroadway.com",
                    "homepage": "http://www.johnnybroadway.com/"
                },
                {
                    "name": "Lars Moelleken",
                    "email": "lars@moelleken.org",
                    "homepage": "http://moelleken.org/"
                }
            ],
            "description": "PHP port of URLify.js from the Django project. Transliterates non-ascii characters for use in URLs.",
            "homepage": "https://github.com/voku/urlify",
            "keywords": [
                "encode",
                "iconv",
                "link",
                "slug",
                "translit",
                "transliterate",
                "transliteration",
                "url",
                "urlify"
            ],
            "support": {
                "issues": "https://github.com/voku/urlify/issues",
                "source": "https://github.com/voku/urlify/tree/master"
            },
            "time": "2019-12-13T02:57:54+00:00"
        },
        {
            "name": "webmozart/assert",
            "version": "1.9.1",
            "source": {
                "type": "git",
                "url": "https://github.com/webmozart/assert.git",
                "reference": "bafc69caeb4d49c39fd0779086c03a3738cbb389"
            },
            "dist": {
                "type": "zip",
                "url": "https://api.github.com/repos/webmozart/assert/zipball/bafc69caeb4d49c39fd0779086c03a3738cbb389",
                "reference": "bafc69caeb4d49c39fd0779086c03a3738cbb389",
                "shasum": ""
            },
            "require": {
                "php": "^5.3.3 || ^7.0 || ^8.0",
                "symfony/polyfill-ctype": "^1.8"
            },
            "conflict": {
                "phpstan/phpstan": "<0.12.20",
                "vimeo/psalm": "<3.9.1"
            },
            "require-dev": {
                "phpunit/phpunit": "^4.8.36 || ^7.5.13"
            },
            "type": "library",
            "autoload": {
                "psr-4": {
                    "Webmozart\\Assert\\": "src/"
                }
            },
            "notification-url": "https://packagist.org/downloads/",
            "license": [
                "MIT"
            ],
            "authors": [
                {
                    "name": "Bernhard Schussek",
                    "email": "bschussek@gmail.com"
                }
            ],
            "description": "Assertions to validate method input/output with nice error messages.",
            "keywords": [
                "assert",
                "check",
                "validate"
            ],
            "support": {
                "issues": "https://github.com/webmozart/assert/issues",
                "source": "https://github.com/webmozart/assert/tree/master"
            },
            "time": "2020-07-08T17:02:28+00:00"
        },
        {
            "name": "webonyx/graphql-php",
            "version": "v0.12.6",
            "source": {
                "type": "git",
                "url": "https://github.com/webonyx/graphql-php.git",
                "reference": "4c545e5ec4fc37f6eb36c19f5a0e7feaf5979c95"
            },
            "dist": {
                "type": "zip",
                "url": "https://api.github.com/repos/webonyx/graphql-php/zipball/4c545e5ec4fc37f6eb36c19f5a0e7feaf5979c95",
                "reference": "4c545e5ec4fc37f6eb36c19f5a0e7feaf5979c95",
                "shasum": ""
            },
            "require": {
                "ext-mbstring": "*",
                "php": ">=5.6"
            },
            "require-dev": {
                "phpunit/phpunit": "^4.8",
                "psr/http-message": "^1.0",
                "react/promise": "2.*"
            },
            "suggest": {
                "psr/http-message": "To use standard GraphQL server",
                "react/promise": "To leverage async resolving on React PHP platform"
            },
            "type": "library",
            "autoload": {
                "psr-4": {
                    "GraphQL\\": "src/"
                }
            },
            "notification-url": "https://packagist.org/downloads/",
            "license": [
                "MIT"
            ],
            "description": "A PHP port of GraphQL reference implementation",
            "homepage": "https://github.com/webonyx/graphql-php",
            "keywords": [
                "api",
                "graphql"
            ],
            "support": {
                "issues": "https://github.com/webonyx/graphql-php/issues",
                "source": "https://github.com/webonyx/graphql-php/tree/0.12.x"
            },
            "time": "2018-09-02T14:59:54+00:00"
        },
        {
            "name": "yii2tech/ar-softdelete",
            "version": "1.0.4",
            "source": {
                "type": "git",
                "url": "https://github.com/yii2tech/ar-softdelete.git",
                "reference": "498ed03f89ded835f0ca156ec50d432191c58769"
            },
            "dist": {
                "type": "zip",
                "url": "https://api.github.com/repos/yii2tech/ar-softdelete/zipball/498ed03f89ded835f0ca156ec50d432191c58769",
                "reference": "498ed03f89ded835f0ca156ec50d432191c58769",
                "shasum": ""
            },
            "require": {
                "yiisoft/yii2": "~2.0.13"
            },
            "require-dev": {
                "phpunit/phpunit": "4.8.27|^5.0|^6.0"
            },
            "type": "yii2-extension",
            "extra": {
                "branch-alias": {
                    "dev-master": "1.0.x-dev"
                }
            },
            "autoload": {
                "psr-4": {
                    "yii2tech\\ar\\softdelete\\": "src"
                }
            },
            "notification-url": "https://packagist.org/downloads/",
            "license": [
                "BSD-3-Clause"
            ],
            "authors": [
                {
                    "name": "Paul Klimov",
                    "email": "klimov.paul@gmail.com"
                }
            ],
            "description": "Provides support for ActiveRecord soft delete in Yii2",
            "keywords": [
                "active",
                "delete",
                "integrity",
                "record",
                "smart",
                "soft",
                "yii2"
            ],
            "support": {
                "forum": "http://www.yiiframework.com/forum/",
                "issues": "https://github.com/yii2tech/ar-softdelete/issues",
                "source": "https://github.com/yii2tech/ar-softdelete",
                "wiki": "https://github.com/yii2tech/ar-softdelete/wiki"
            },
            "time": "2019-07-30T11:05:57+00:00"
        },
        {
            "name": "yiisoft/yii2",
            "version": "2.0.38",
            "source": {
                "type": "git",
                "url": "https://github.com/yiisoft/yii2-framework.git",
                "reference": "fd01e747cc66a049ec105048f0ab8dfbdf60bf4b"
            },
            "dist": {
                "type": "zip",
                "url": "https://api.github.com/repos/yiisoft/yii2-framework/zipball/fd01e747cc66a049ec105048f0ab8dfbdf60bf4b",
                "reference": "fd01e747cc66a049ec105048f0ab8dfbdf60bf4b",
                "shasum": ""
            },
            "require": {
                "bower-asset/inputmask": "~3.2.2 | ~3.3.5",
                "bower-asset/jquery": "3.5.*@stable | 3.4.*@stable | 3.3.*@stable | 3.2.*@stable | 3.1.*@stable | 2.2.*@stable | 2.1.*@stable | 1.11.*@stable | 1.12.*@stable",
                "bower-asset/punycode": "1.3.*",
                "bower-asset/yii2-pjax": "~2.0.1",
                "cebe/markdown": "~1.0.0 | ~1.1.0 | ~1.2.0",
                "ext-ctype": "*",
                "ext-mbstring": "*",
                "ezyang/htmlpurifier": "~4.6",
                "lib-pcre": "*",
                "php": ">=5.4.0",
                "yiisoft/yii2-composer": "~2.0.4"
            },
            "bin": [
                "yii"
            ],
            "type": "library",
            "extra": {
                "branch-alias": {
                    "dev-master": "2.0.x-dev"
                }
            },
            "autoload": {
                "psr-4": {
                    "yii\\": ""
                }
            },
            "notification-url": "https://packagist.org/downloads/",
            "license": [
                "BSD-3-Clause"
            ],
            "authors": [
                {
                    "name": "Qiang Xue",
                    "email": "qiang.xue@gmail.com",
                    "homepage": "http://www.yiiframework.com/",
                    "role": "Founder and project lead"
                },
                {
                    "name": "Alexander Makarov",
                    "email": "sam@rmcreative.ru",
                    "homepage": "http://rmcreative.ru/",
                    "role": "Core framework development"
                },
                {
                    "name": "Maurizio Domba",
                    "homepage": "http://mdomba.info/",
                    "role": "Core framework development"
                },
                {
                    "name": "Carsten Brandt",
                    "email": "mail@cebe.cc",
                    "homepage": "http://cebe.cc/",
                    "role": "Core framework development"
                },
                {
                    "name": "Timur Ruziev",
                    "email": "resurtm@gmail.com",
                    "homepage": "http://resurtm.com/",
                    "role": "Core framework development"
                },
                {
                    "name": "Paul Klimov",
                    "email": "klimov.paul@gmail.com",
                    "role": "Core framework development"
                },
                {
                    "name": "Dmitry Naumenko",
                    "email": "d.naumenko.a@gmail.com",
                    "role": "Core framework development"
                },
                {
                    "name": "Boudewijn Vahrmeijer",
                    "email": "info@dynasource.eu",
                    "homepage": "http://dynasource.eu",
                    "role": "Core framework development"
                }
            ],
            "description": "Yii PHP Framework Version 2",
            "homepage": "http://www.yiiframework.com/",
            "keywords": [
                "framework",
                "yii2"
            ],
            "support": {
                "forum": "http://www.yiiframework.com/forum/",
                "irc": "irc://irc.freenode.net/yii",
                "issues": "https://github.com/yiisoft/yii2/issues?state=open",
                "source": "https://github.com/yiisoft/yii2",
                "wiki": "http://www.yiiframework.com/wiki/"
            },
            "funding": [
                {
                    "url": "https://github.com/yiisoft",
                    "type": "github"
                },
                {
                    "url": "https://opencollective.com/yiisoft",
                    "type": "open_collective"
                },
                {
                    "url": "https://tidelift.com/funding/github/packagist/yiisoft/yii2",
                    "type": "tidelift"
                }
            ],
            "time": "2020-09-14T21:52:10+00:00"
        },
        {
            "name": "yiisoft/yii2-composer",
            "version": "2.0.10",
            "source": {
                "type": "git",
                "url": "https://github.com/yiisoft/yii2-composer.git",
                "reference": "94bb3f66e779e2774f8776d6e1bdeab402940510"
            },
            "dist": {
                "type": "zip",
                "url": "https://api.github.com/repos/yiisoft/yii2-composer/zipball/94bb3f66e779e2774f8776d6e1bdeab402940510",
                "reference": "94bb3f66e779e2774f8776d6e1bdeab402940510",
                "shasum": ""
            },
            "require": {
                "composer-plugin-api": "^1.0 | ^2.0"
            },
            "require-dev": {
                "composer/composer": "^1.0 | ^2.0@dev",
                "phpunit/phpunit": "<7"
            },
            "type": "composer-plugin",
            "extra": {
                "class": "yii\\composer\\Plugin",
                "branch-alias": {
                    "dev-master": "2.0.x-dev"
                }
            },
            "autoload": {
                "psr-4": {
                    "yii\\composer\\": ""
                }
            },
            "notification-url": "https://packagist.org/downloads/",
            "license": [
                "BSD-3-Clause"
            ],
            "authors": [
                {
                    "name": "Qiang Xue",
                    "email": "qiang.xue@gmail.com"
                },
                {
                    "name": "Carsten Brandt",
                    "email": "mail@cebe.cc"
                }
            ],
            "description": "The composer plugin for Yii extension installer",
            "keywords": [
                "composer",
                "extension installer",
                "yii2"
            ],
            "support": {
                "forum": "http://www.yiiframework.com/forum/",
                "irc": "irc://irc.freenode.net/yii",
                "issues": "https://github.com/yiisoft/yii2-composer/issues",
                "source": "https://github.com/yiisoft/yii2-composer",
                "wiki": "http://www.yiiframework.com/wiki/"
            },
            "funding": [
                {
                    "url": "https://github.com/yiisoft",
                    "type": "github"
                },
                {
                    "url": "https://opencollective.com/yiisoft",
                    "type": "open_collective"
                },
                {
                    "url": "https://tidelift.com/funding/github/packagist/yiisoft/yii2-composer",
                    "type": "tidelift"
                }
            ],
            "time": "2020-06-24T00:04:01+00:00"
        },
        {
            "name": "yiisoft/yii2-debug",
            "version": "2.1.15",
            "source": {
                "type": "git",
                "url": "https://github.com/yiisoft/yii2-debug.git",
                "reference": "317f85c1ac7a8c0b73eea345a49066b5570aa2c6"
            },
            "dist": {
                "type": "zip",
                "url": "https://api.github.com/repos/yiisoft/yii2-debug/zipball/317f85c1ac7a8c0b73eea345a49066b5570aa2c6",
                "reference": "317f85c1ac7a8c0b73eea345a49066b5570aa2c6",
                "shasum": ""
            },
            "require": {
                "ext-mbstring": "*",
                "opis/closure": "^3.3",
                "php": ">=5.4",
                "yiisoft/yii2": "~2.0.13"
            },
            "require-dev": {
                "cweagans/composer-patches": "^1.7",
                "phpunit/phpunit": "4.8.34",
                "yiisoft/yii2-coding-standards": "~2.0",
                "yiisoft/yii2-swiftmailer": "*"
            },
            "type": "yii2-extension",
            "extra": {
                "branch-alias": {
                    "dev-master": "2.0.x-dev"
                },
                "composer-exit-on-patch-failure": true,
                "patches": {
                    "phpunit/phpunit-mock-objects": {
                        "Fix PHP 7 and 8 compatibility": "https://yiisoft.github.io/phpunit-patches/phpunit_mock_objects.patch"
                    },
                    "phpunit/phpunit": {
                        "Fix PHP 7 compatibility": "https://yiisoft.github.io/phpunit-patches/phpunit_php7.patch",
                        "Fix PHP 8 compatibility": "https://yiisoft.github.io/phpunit-patches/phpunit_php8.patch"
                    }
                }
            },
            "autoload": {
                "psr-4": {
                    "yii\\debug\\": "src"
                }
            },
            "notification-url": "https://packagist.org/downloads/",
            "license": [
                "BSD-3-Clause"
            ],
            "authors": [
                {
                    "name": "Qiang Xue",
                    "email": "qiang.xue@gmail.com"
                },
                {
                    "name": "Simon Karlen",
                    "email": "simi.albi@outlook.com"
                }
            ],
            "description": "The debugger extension for the Yii framework",
            "keywords": [
                "debug",
                "debugger",
                "yii2"
            ],
            "support": {
                "forum": "http://www.yiiframework.com/forum/",
                "irc": "irc://irc.freenode.net/yii",
                "issues": "https://github.com/yiisoft/yii2-debug/issues",
                "source": "https://github.com/yiisoft/yii2-debug",
                "wiki": "http://www.yiiframework.com/wiki/"
            },
            "funding": [
                {
                    "url": "https://github.com/yiisoft",
                    "type": "github"
                },
                {
                    "url": "https://opencollective.com/yiisoft",
                    "type": "open_collective"
                },
                {
                    "url": "https://tidelift.com/funding/github/packagist/yiisoft/yii2-debug",
                    "type": "tidelift"
                }
            ],
            "time": "2020-11-13T10:09:11+00:00"
        },
        {
            "name": "yiisoft/yii2-queue",
            "version": "2.3.0",
            "source": {
                "type": "git",
                "url": "https://github.com/yiisoft/yii2-queue.git",
                "reference": "25c1142558768ec0e835171c972a4edc2fb59cf0"
            },
            "dist": {
                "type": "zip",
                "url": "https://api.github.com/repos/yiisoft/yii2-queue/zipball/25c1142558768ec0e835171c972a4edc2fb59cf0",
                "reference": "25c1142558768ec0e835171c972a4edc2fb59cf0",
                "shasum": ""
            },
            "require": {
                "php": ">=5.5.0",
                "symfony/process": "^3.3||^4.0",
                "yiisoft/yii2": "~2.0.14"
            },
            "require-dev": {
                "aws/aws-sdk-php": ">=2.4",
                "enqueue/amqp-lib": "^0.8||^0.9.10",
                "enqueue/stomp": "^0.8.39",
                "jeremeamia/superclosure": "*",
                "pda/pheanstalk": "v3.*",
                "php-amqplib/php-amqplib": "*",
                "phpunit/phpunit": "~4.4",
                "yiisoft/yii2-debug": "*",
                "yiisoft/yii2-gii": "*",
                "yiisoft/yii2-redis": "*"
            },
            "suggest": {
                "aws/aws-sdk-php": "Need for aws SQS.",
                "enqueue/amqp-lib": "Need for AMQP interop queue.",
                "enqueue/stomp": "Need for Stomp queue.",
                "ext-gearman": "Need for Gearman queue.",
                "ext-pcntl": "Need for process signals.",
                "pda/pheanstalk": "Need for Beanstalk queue.",
                "php-amqplib/php-amqplib": "Need for AMQP queue.",
                "yiisoft/yii2-redis": "Need for Redis queue."
            },
            "type": "yii2-extension",
            "extra": {
                "branch-alias": {
                    "dev-master": "2.x-dev"
                }
            },
            "autoload": {
                "psr-4": {
                    "yii\\queue\\": "src",
                    "yii\\queue\\amqp\\": "src/drivers/amqp",
                    "yii\\queue\\amqp_interop\\": "src/drivers/amqp_interop",
                    "yii\\queue\\beanstalk\\": "src/drivers/beanstalk",
                    "yii\\queue\\db\\": "src/drivers/db",
                    "yii\\queue\\file\\": "src/drivers/file",
                    "yii\\queue\\gearman\\": "src/drivers/gearman",
                    "yii\\queue\\redis\\": "src/drivers/redis",
                    "yii\\queue\\sync\\": "src/drivers/sync",
                    "yii\\queue\\sqs\\": "src/drivers/sqs",
                    "yii\\queue\\stomp\\": "src/drivers/stomp"
                }
            },
            "notification-url": "https://packagist.org/downloads/",
            "license": [
                "BSD-3-Clause"
            ],
            "authors": [
                {
                    "name": "Roman Zhuravlev",
                    "email": "zhuravljov@gmail.com"
                }
            ],
            "description": "Yii2 Queue Extension which supported DB, Redis, RabbitMQ, Beanstalk, SQS and Gearman",
            "keywords": [
                "async",
                "beanstalk",
                "db",
                "gearman",
                "gii",
                "queue",
                "rabbitmq",
                "redis",
                "sqs",
                "yii"
            ],
            "support": {
                "docs": "https://github.com/yiisoft/yii2-queue/blob/master/docs/guide",
                "issues": "https://github.com/yiisoft/yii2-queue/issues",
                "source": "https://github.com/yiisoft/yii2-queue"
            },
            "time": "2019-06-04T18:58:40+00:00"
        },
        {
            "name": "yiisoft/yii2-swiftmailer",
            "version": "2.1.2",
            "source": {
                "type": "git",
                "url": "https://github.com/yiisoft/yii2-swiftmailer.git",
                "reference": "09659a55959f9e64b8178d842b64a9ffae42b994"
            },
            "dist": {
                "type": "zip",
                "url": "https://api.github.com/repos/yiisoft/yii2-swiftmailer/zipball/09659a55959f9e64b8178d842b64a9ffae42b994",
                "reference": "09659a55959f9e64b8178d842b64a9ffae42b994",
                "shasum": ""
            },
            "require": {
                "swiftmailer/swiftmailer": "~6.0",
                "yiisoft/yii2": ">=2.0.4"
            },
            "type": "yii2-extension",
            "extra": {
                "branch-alias": {
                    "dev-master": "2.1.x-dev"
                }
            },
            "autoload": {
                "psr-4": {
                    "yii\\swiftmailer\\": "src"
                }
            },
            "notification-url": "https://packagist.org/downloads/",
            "license": [
                "BSD-3-Clause"
            ],
            "authors": [
                {
                    "name": "Paul Klimov",
                    "email": "klimov.paul@gmail.com"
                }
            ],
            "description": "The SwiftMailer integration for the Yii framework",
            "keywords": [
                "email",
                "mail",
                "mailer",
                "swift",
                "swiftmailer",
                "yii2"
            ],
            "support": {
                "forum": "http://www.yiiframework.com/forum/",
                "irc": "irc://irc.freenode.net/yii",
                "issues": "https://github.com/yiisoft/yii2-swiftmailer/issues",
                "source": "https://github.com/yiisoft/yii2-swiftmailer",
                "wiki": "http://www.yiiframework.com/wiki/"
            },
            "time": "2018-09-23T22:00:47+00:00"
        }
    ],
    "packages-dev": [
        {
            "name": "alecrabbit/php-cli-snake",
            "version": "0.5.0",
            "source": {
                "type": "git",
                "url": "https://github.com/alecrabbit/php-cli-snake.git",
                "reference": "d4aa6ab9880c708b6a35abb43f3113566ca71c38"
            },
            "dist": {
                "type": "zip",
                "url": "https://api.github.com/repos/alecrabbit/php-cli-snake/zipball/d4aa6ab9880c708b6a35abb43f3113566ca71c38",
                "reference": "d4aa6ab9880c708b6a35abb43f3113566ca71c38",
                "shasum": ""
            },
            "require": {
                "php": ">=7.2"
            },
            "require-dev": {
                "nunomaduro/collision": "^3.0",
                "phpunit/phpunit": "^8.0",
                "react/event-loop": "^1.1",
                "symfony/var-dumper": "^4.2"
            },
            "type": "library",
            "autoload": {
                "psr-4": {
                    "AlecRabbit\\Snake\\": "src\\Snake"
                }
            },
            "notification-url": "https://packagist.org/downloads/",
            "license": [
                "MIT"
            ],
            "description": "Lightweight cli spinner with zero dependencies",
            "keywords": [
                "256color",
                "8bit",
                "ansi",
                "cli",
                "color",
                "colorful",
                "console",
                "php",
                "snake",
                "spinner"
            ],
            "support": {
                "issues": "https://github.com/alecrabbit/php-cli-snake/issues",
                "source": "https://github.com/alecrabbit/php-cli-snake/tree/develop"
            },
            "time": "2019-11-01T19:34:36+00:00"
        },
        {
            "name": "behat/gherkin",
            "version": "v4.6.2",
            "source": {
                "type": "git",
                "url": "https://github.com/Behat/Gherkin.git",
                "reference": "51ac4500c4dc30cbaaabcd2f25694299df666a31"
            },
            "dist": {
                "type": "zip",
                "url": "https://api.github.com/repos/Behat/Gherkin/zipball/51ac4500c4dc30cbaaabcd2f25694299df666a31",
                "reference": "51ac4500c4dc30cbaaabcd2f25694299df666a31",
                "shasum": ""
            },
            "require": {
                "php": ">=5.3.1"
            },
            "require-dev": {
                "phpunit/phpunit": "~4.5|~5",
                "symfony/phpunit-bridge": "~2.7|~3|~4",
                "symfony/yaml": "~2.3|~3|~4"
            },
            "suggest": {
                "symfony/yaml": "If you want to parse features, represented in YAML files"
            },
            "type": "library",
            "extra": {
                "branch-alias": {
                    "dev-master": "4.4-dev"
                }
            },
            "autoload": {
                "psr-0": {
                    "Behat\\Gherkin": "src/"
                }
            },
            "notification-url": "https://packagist.org/downloads/",
            "license": [
                "MIT"
            ],
            "authors": [
                {
                    "name": "Konstantin Kudryashov",
                    "email": "ever.zet@gmail.com",
                    "homepage": "http://everzet.com"
                }
            ],
            "description": "Gherkin DSL parser for PHP 5.3",
            "homepage": "http://behat.org/",
            "keywords": [
                "BDD",
                "Behat",
                "Cucumber",
                "DSL",
                "gherkin",
                "parser"
            ],
            "support": {
                "issues": "https://github.com/Behat/Gherkin/issues",
                "source": "https://github.com/Behat/Gherkin/tree/master"
            },
            "time": "2020-03-17T14:03:26+00:00"
        },
        {
            "name": "codeception/codeception",
            "version": "4.1.12",
            "source": {
                "type": "git",
                "url": "https://github.com/Codeception/Codeception.git",
                "reference": "fc550bf6e90d69fbfc8ab7e9e0a330ac98ffafdd"
            },
            "dist": {
                "type": "zip",
                "url": "https://api.github.com/repos/Codeception/Codeception/zipball/fc550bf6e90d69fbfc8ab7e9e0a330ac98ffafdd",
                "reference": "fc550bf6e90d69fbfc8ab7e9e0a330ac98ffafdd",
                "shasum": ""
            },
            "require": {
                "behat/gherkin": "^4.4.0",
                "codeception/lib-asserts": "^1.0",
                "codeception/phpunit-wrapper": ">6.0.15 <6.1.0 | ^6.6.1 | ^7.7.1 | ^8.1.1 | ^9.0",
                "codeception/stub": "^2.0 | ^3.0",
                "ext-curl": "*",
                "ext-json": "*",
                "ext-mbstring": "*",
                "guzzlehttp/psr7": "~1.4",
                "php": ">=5.6.0 <9.0",
                "symfony/console": ">=2.7 <6.0",
                "symfony/css-selector": ">=2.7 <6.0",
                "symfony/event-dispatcher": ">=2.7 <6.0",
                "symfony/finder": ">=2.7 <6.0",
                "symfony/yaml": ">=2.7 <6.0"
            },
            "require-dev": {
                "codeception/module-asserts": "*@dev",
                "codeception/module-cli": "*@dev",
                "codeception/module-db": "*@dev",
                "codeception/module-filesystem": "*@dev",
                "codeception/module-phpbrowser": "*@dev",
                "codeception/specify": "~0.3",
                "codeception/util-universalframework": "*@dev",
                "monolog/monolog": "~1.8",
                "squizlabs/php_codesniffer": "~2.0",
                "symfony/process": ">=2.7 <6.0",
                "vlucas/phpdotenv": "^2.0 | ^3.0 | ^4.0 | ^5.0"
            },
            "suggest": {
                "codeception/specify": "BDD-style code blocks",
                "codeception/verify": "BDD-style assertions",
                "hoa/console": "For interactive console functionality",
                "stecman/symfony-console-completion": "For BASH autocompletion",
                "symfony/phpunit-bridge": "For phpunit-bridge support"
            },
            "bin": [
                "codecept"
            ],
            "type": "library",
            "extra": {
                "branch-alias": []
            },
            "autoload": {
                "psr-4": {
                    "Codeception\\": "src/Codeception",
                    "Codeception\\Extension\\": "ext"
                }
            },
            "notification-url": "https://packagist.org/downloads/",
            "license": [
                "MIT"
            ],
            "authors": [
                {
                    "name": "Michael Bodnarchuk",
                    "email": "davert@mail.ua",
                    "homepage": "http://codegyre.com"
                }
            ],
            "description": "BDD-style testing framework",
            "homepage": "http://codeception.com/",
            "keywords": [
                "BDD",
                "TDD",
                "acceptance testing",
                "functional testing",
                "unit testing"
            ],
            "support": {
                "issues": "https://github.com/Codeception/Codeception/issues",
                "source": "https://github.com/Codeception/Codeception/tree/4.1.12"
            },
            "funding": [
                {
                    "url": "https://opencollective.com/codeception",
                    "type": "open_collective"
                }
            ],
            "time": "2020-11-16T06:36:57+00:00"
        },
        {
            "name": "codeception/lib-asserts",
            "version": "1.13.2",
            "source": {
                "type": "git",
                "url": "https://github.com/Codeception/lib-asserts.git",
                "reference": "184231d5eab66bc69afd6b9429344d80c67a33b6"
            },
            "dist": {
                "type": "zip",
                "url": "https://api.github.com/repos/Codeception/lib-asserts/zipball/184231d5eab66bc69afd6b9429344d80c67a33b6",
                "reference": "184231d5eab66bc69afd6b9429344d80c67a33b6",
                "shasum": ""
            },
            "require": {
                "codeception/phpunit-wrapper": ">6.0.15 <6.1.0 | ^6.6.1 | ^7.7.1 | ^8.0.3 | ^9.0",
                "ext-dom": "*",
                "php": ">=5.6.0 <9.0"
            },
            "type": "library",
            "autoload": {
                "classmap": [
                    "src/"
                ]
            },
            "notification-url": "https://packagist.org/downloads/",
            "license": [
                "MIT"
            ],
            "authors": [
                {
                    "name": "Michael Bodnarchuk",
                    "email": "davert@mail.ua",
                    "homepage": "http://codegyre.com"
                },
                {
                    "name": "Gintautas Miselis"
                },
                {
                    "name": "Gustavo Nieves",
                    "homepage": "https://medium.com/@ganieves"
                }
            ],
            "description": "Assertion methods used by Codeception core and Asserts module",
            "homepage": "https://codeception.com/",
            "keywords": [
                "codeception"
            ],
            "support": {
                "issues": "https://github.com/Codeception/lib-asserts/issues",
                "source": "https://github.com/Codeception/lib-asserts/tree/1.13.2"
            },
            "time": "2020-10-21T16:26:20+00:00"
        },
        {
            "name": "codeception/lib-innerbrowser",
            "version": "1.3.4",
            "source": {
                "type": "git",
                "url": "https://github.com/Codeception/lib-innerbrowser.git",
                "reference": "fd921e089147057b456ca3660de72112167e40a4"
            },
            "dist": {
                "type": "zip",
                "url": "https://api.github.com/repos/Codeception/lib-innerbrowser/zipball/fd921e089147057b456ca3660de72112167e40a4",
                "reference": "fd921e089147057b456ca3660de72112167e40a4",
                "shasum": ""
            },
            "require": {
                "codeception/codeception": "*@dev",
                "ext-dom": "*",
                "ext-json": "*",
                "ext-mbstring": "*",
                "php": ">=5.6.0 <9.0",
                "symfony/browser-kit": ">=2.7 <6.0",
                "symfony/dom-crawler": ">=2.7 <6.0"
            },
            "conflict": {
                "codeception/codeception": "<4.0"
            },
            "require-dev": {
                "codeception/util-universalframework": "dev-master"
            },
            "type": "library",
            "autoload": {
                "classmap": [
                    "src/"
                ]
            },
            "notification-url": "https://packagist.org/downloads/",
            "license": [
                "MIT"
            ],
            "authors": [
                {
                    "name": "Michael Bodnarchuk",
                    "email": "davert@mail.ua",
                    "homepage": "http://codegyre.com"
                },
                {
                    "name": "Gintautas Miselis"
                }
            ],
            "description": "Parent library for all Codeception framework modules and PhpBrowser",
            "homepage": "https://codeception.com/",
            "keywords": [
                "codeception"
            ],
            "support": {
                "issues": "https://github.com/Codeception/lib-innerbrowser/issues",
                "source": "https://github.com/Codeception/lib-innerbrowser/tree/1.3.4"
            },
            "time": "2020-10-22T05:45:03+00:00"
        },
        {
            "name": "codeception/module-asserts",
            "version": "1.3.1",
            "source": {
                "type": "git",
                "url": "https://github.com/Codeception/module-asserts.git",
                "reference": "59374f2fef0cabb9e8ddb53277e85cdca74328de"
            },
            "dist": {
                "type": "zip",
                "url": "https://api.github.com/repos/Codeception/module-asserts/zipball/59374f2fef0cabb9e8ddb53277e85cdca74328de",
                "reference": "59374f2fef0cabb9e8ddb53277e85cdca74328de",
                "shasum": ""
            },
            "require": {
                "codeception/codeception": "*@dev",
                "codeception/lib-asserts": "^1.13.1",
                "php": ">=5.6.0 <9.0"
            },
            "conflict": {
                "codeception/codeception": "<4.0"
            },
            "type": "library",
            "autoload": {
                "classmap": [
                    "src/"
                ]
            },
            "notification-url": "https://packagist.org/downloads/",
            "license": [
                "MIT"
            ],
            "authors": [
                {
                    "name": "Michael Bodnarchuk"
                },
                {
                    "name": "Gintautas Miselis"
                },
                {
                    "name": "Gustavo Nieves",
                    "homepage": "https://medium.com/@ganieves"
                }
            ],
            "description": "Codeception module containing various assertions",
            "homepage": "https://codeception.com/",
            "keywords": [
                "assertions",
                "asserts",
                "codeception"
            ],
            "support": {
                "issues": "https://github.com/Codeception/module-asserts/issues",
                "source": "https://github.com/Codeception/module-asserts/tree/1.3.1"
            },
            "time": "2020-10-21T16:48:15+00:00"
        },
        {
            "name": "codeception/module-datafactory",
            "version": "1.0.0",
            "source": {
                "type": "git",
                "url": "https://github.com/Codeception/module-datafactory.git",
                "reference": "1ba8c265c2c58e44e4054c47ac9a60f5dc13fb2b"
            },
            "dist": {
                "type": "zip",
                "url": "https://api.github.com/repos/Codeception/module-datafactory/zipball/1ba8c265c2c58e44e4054c47ac9a60f5dc13fb2b",
                "reference": "1ba8c265c2c58e44e4054c47ac9a60f5dc13fb2b",
                "shasum": ""
            },
            "require": {
                "codeception/codeception": "4.0.x-dev | ^4.0",
                "league/factory-muffin": "^3.0",
                "league/factory-muffin-faker": "^2.1",
                "php": ">=5.6.0 <8.0"
            },
            "require-dev": {
                "codeception/util-robohelpers": "dev-master"
            },
            "type": "library",
            "autoload": {
                "classmap": [
                    "src/"
                ]
            },
            "notification-url": "https://packagist.org/downloads/",
            "license": [
                "MIT"
            ],
            "authors": [
                {
                    "name": "Michael Bodnarchuk"
                }
            ],
            "description": "DataFactory module for Codeception",
            "homepage": "http://codeception.com/",
            "keywords": [
                "codeception"
            ],
            "support": {
                "issues": "https://github.com/Codeception/module-datafactory/issues",
                "source": "https://github.com/Codeception/module-datafactory/tree/1.0.0"
            },
            "time": "2019-10-10T14:24:09+00:00"
        },
        {
            "name": "codeception/module-phpbrowser",
            "version": "1.0.2",
            "source": {
                "type": "git",
                "url": "https://github.com/Codeception/module-phpbrowser.git",
                "reference": "770a6be4160a5c0c08d100dd51bff35f6056bbf1"
            },
            "dist": {
                "type": "zip",
                "url": "https://api.github.com/repos/Codeception/module-phpbrowser/zipball/770a6be4160a5c0c08d100dd51bff35f6056bbf1",
                "reference": "770a6be4160a5c0c08d100dd51bff35f6056bbf1",
                "shasum": ""
            },
            "require": {
                "codeception/codeception": "^4.0",
                "codeception/lib-innerbrowser": "^1.3",
                "guzzlehttp/guzzle": "^6.3|^7.0",
                "php": ">=5.6.0 <9.0"
            },
            "conflict": {
                "codeception/codeception": "<4.0"
            },
            "require-dev": {
                "codeception/module-rest": "^1.0"
            },
            "suggest": {
                "codeception/phpbuiltinserver": "Start and stop PHP built-in web server for your tests"
            },
            "type": "library",
            "autoload": {
                "classmap": [
                    "src/"
                ]
            },
            "notification-url": "https://packagist.org/downloads/",
            "license": [
                "MIT"
            ],
            "authors": [
                {
                    "name": "Michael Bodnarchuk"
                },
                {
                    "name": "Gintautas Miselis"
                }
            ],
            "description": "Codeception module for testing web application over HTTP",
            "homepage": "http://codeception.com/",
            "keywords": [
                "codeception",
                "functional-testing",
                "http"
            ],
            "support": {
                "issues": "https://github.com/Codeception/module-phpbrowser/issues",
                "source": "https://github.com/Codeception/module-phpbrowser/tree/1.0.2"
            },
            "time": "2020-10-24T15:29:28+00:00"
        },
        {
            "name": "codeception/module-rest",
            "version": "1.2.7",
            "source": {
                "type": "git",
                "url": "https://github.com/Codeception/module-rest.git",
                "reference": "beeb5a91a97d042273bf10f00063e9b8f541879a"
            },
            "dist": {
                "type": "zip",
                "url": "https://api.github.com/repos/Codeception/module-rest/zipball/beeb5a91a97d042273bf10f00063e9b8f541879a",
                "reference": "beeb5a91a97d042273bf10f00063e9b8f541879a",
                "shasum": ""
            },
            "require": {
                "codeception/codeception": "^4.0",
                "justinrainbow/json-schema": "~5.2.9",
                "php": ">=5.6.0 <9.0",
                "softcreatr/jsonpath": "^0.5 || ^0.7"
            },
            "require-dev": {
                "codeception/lib-innerbrowser": "^1.0",
                "codeception/util-universalframework": "^1.0"
            },
            "suggest": {
                "aws/aws-sdk-php": "For using AWS Auth"
            },
            "type": "library",
            "autoload": {
                "classmap": [
                    "src/"
                ]
            },
            "notification-url": "https://packagist.org/downloads/",
            "license": [
                "MIT"
            ],
            "authors": [
                {
                    "name": "Gintautas Miselis"
                }
            ],
            "description": "REST module for Codeception",
            "homepage": "http://codeception.com/",
            "keywords": [
                "codeception",
                "rest"
            ],
            "support": {
                "issues": "https://github.com/Codeception/module-rest/issues",
                "source": "https://github.com/Codeception/module-rest/tree/1.2.7"
            },
            "time": "2020-11-04T16:58:11+00:00"
        },
        {
            "name": "codeception/module-yii2",
            "version": "1.1.1",
            "source": {
                "type": "git",
                "url": "https://github.com/Codeception/module-yii2.git",
                "reference": "0e33d34991b58ffe7f2cae7158ae4221b677ec66"
            },
            "dist": {
                "type": "zip",
                "url": "https://api.github.com/repos/Codeception/module-yii2/zipball/0e33d34991b58ffe7f2cae7158ae4221b677ec66",
                "reference": "0e33d34991b58ffe7f2cae7158ae4221b677ec66",
                "shasum": ""
            },
            "require": {
                "codeception/codeception": "^4.0",
                "codeception/lib-innerbrowser": "^1.0",
                "php": ">=5.6.0 <8.0"
            },
            "require-dev": {
                "codeception/util-robohelpers": "dev-master"
            },
            "type": "library",
            "autoload": {
                "classmap": [
                    "src/"
                ]
            },
            "notification-url": "https://packagist.org/downloads/",
            "license": [
                "MIT"
            ],
            "authors": [
                {
                    "name": "Alexander Makarov"
                },
                {
                    "name": "Sam Mouse"
                },
                {
                    "name": "Michael Bodnarchuk"
                }
            ],
            "description": "Codeception module for Yii2 framework",
            "homepage": "http://codeception.com/",
            "keywords": [
                "codeception",
                "yii2"
            ],
            "support": {
                "issues": "https://github.com/Codeception/module-yii2/issues",
                "source": "https://github.com/Codeception/module-yii2/tree/master"
            },
            "time": "2020-08-28T06:50:26+00:00"
        },
        {
            "name": "codeception/phpunit-wrapper",
            "version": "7.8.1",
            "source": {
                "type": "git",
                "url": "https://github.com/Codeception/phpunit-wrapper.git",
                "reference": "bc6f37d770ec00c4c7c78a1cac2b8ac0f9c9eec5"
            },
            "dist": {
                "type": "zip",
                "url": "https://api.github.com/repos/Codeception/phpunit-wrapper/zipball/bc6f37d770ec00c4c7c78a1cac2b8ac0f9c9eec5",
                "reference": "bc6f37d770ec00c4c7c78a1cac2b8ac0f9c9eec5",
                "shasum": ""
            },
            "require": {
                "phpunit/php-code-coverage": "^6.0",
                "phpunit/phpunit": "7.5.*",
                "sebastian/comparator": "^3.0",
                "sebastian/diff": "^3.0"
            },
            "require-dev": {
                "codeception/specify": "*",
                "vlucas/phpdotenv": "^3.0"
            },
            "type": "library",
            "autoload": {
                "psr-4": {
                    "Codeception\\PHPUnit\\": "src/"
                }
            },
            "notification-url": "https://packagist.org/downloads/",
            "license": [
                "MIT"
            ],
            "authors": [
                {
                    "name": "Davert",
                    "email": "davert.php@resend.cc"
                }
            ],
            "description": "PHPUnit classes used by Codeception",
            "support": {
                "issues": "https://github.com/Codeception/phpunit-wrapper/issues",
                "source": "https://github.com/Codeception/phpunit-wrapper/tree/7.8.1"
            },
            "time": "2020-10-11T18:23:48+00:00"
        },
        {
            "name": "codeception/stub",
            "version": "3.0.0",
            "source": {
                "type": "git",
                "url": "https://github.com/Codeception/Stub.git",
                "reference": "eea518711d736eab838c1274593c4568ec06b23d"
            },
            "dist": {
                "type": "zip",
                "url": "https://api.github.com/repos/Codeception/Stub/zipball/eea518711d736eab838c1274593c4568ec06b23d",
                "reference": "eea518711d736eab838c1274593c4568ec06b23d",
                "shasum": ""
            },
            "require": {
                "codeception/phpunit-wrapper": "^6.6.1 | ^7.7.1 | ^8.0.3",
                "phpunit/phpunit": ">=6.5 <9.0"
            },
            "type": "library",
            "autoload": {
                "psr-4": {
                    "Codeception\\": "src/"
                }
            },
            "notification-url": "https://packagist.org/downloads/",
            "license": [
                "MIT"
            ],
            "description": "Flexible Stub wrapper for PHPUnit's Mock Builder",
            "support": {
                "issues": "https://github.com/Codeception/Stub/issues",
                "source": "https://github.com/Codeception/Stub/tree/master"
            },
            "time": "2019-08-10T16:20:53+00:00"
        },
        {
            "name": "doctrine/instantiator",
            "version": "1.4.0",
            "source": {
                "type": "git",
                "url": "https://github.com/doctrine/instantiator.git",
                "reference": "d56bf6102915de5702778fe20f2de3b2fe570b5b"
            },
            "dist": {
                "type": "zip",
                "url": "https://api.github.com/repos/doctrine/instantiator/zipball/d56bf6102915de5702778fe20f2de3b2fe570b5b",
                "reference": "d56bf6102915de5702778fe20f2de3b2fe570b5b",
                "shasum": ""
            },
            "require": {
                "php": "^7.1 || ^8.0"
            },
            "require-dev": {
                "doctrine/coding-standard": "^8.0",
                "ext-pdo": "*",
                "ext-phar": "*",
                "phpbench/phpbench": "^0.13 || 1.0.0-alpha2",
                "phpstan/phpstan": "^0.12",
                "phpstan/phpstan-phpunit": "^0.12",
                "phpunit/phpunit": "^7.0 || ^8.0 || ^9.0"
            },
            "type": "library",
            "autoload": {
                "psr-4": {
                    "Doctrine\\Instantiator\\": "src/Doctrine/Instantiator/"
                }
            },
            "notification-url": "https://packagist.org/downloads/",
            "license": [
                "MIT"
            ],
            "authors": [
                {
                    "name": "Marco Pivetta",
                    "email": "ocramius@gmail.com",
                    "homepage": "https://ocramius.github.io/"
                }
            ],
            "description": "A small, lightweight utility to instantiate objects in PHP without invoking their constructors",
            "homepage": "https://www.doctrine-project.org/projects/instantiator.html",
            "keywords": [
                "constructor",
                "instantiate"
            ],
            "support": {
                "issues": "https://github.com/doctrine/instantiator/issues",
                "source": "https://github.com/doctrine/instantiator/tree/1.4.0"
            },
            "funding": [
                {
                    "url": "https://www.doctrine-project.org/sponsorship.html",
                    "type": "custom"
                },
                {
                    "url": "https://www.patreon.com/phpdoctrine",
                    "type": "patreon"
                },
                {
                    "url": "https://tidelift.com/funding/github/packagist/doctrine%2Finstantiator",
                    "type": "tidelift"
                }
            ],
            "time": "2020-11-10T18:47:58+00:00"
        },
        {
            "name": "evenement/evenement",
            "version": "v3.0.1",
            "source": {
                "type": "git",
                "url": "https://github.com/igorw/evenement.git",
                "reference": "531bfb9d15f8aa57454f5f0285b18bec903b8fb7"
            },
            "dist": {
                "type": "zip",
                "url": "https://api.github.com/repos/igorw/evenement/zipball/531bfb9d15f8aa57454f5f0285b18bec903b8fb7",
                "reference": "531bfb9d15f8aa57454f5f0285b18bec903b8fb7",
                "shasum": ""
            },
            "require": {
                "php": ">=7.0"
            },
            "require-dev": {
                "phpunit/phpunit": "^6.0"
            },
            "type": "library",
            "autoload": {
                "psr-0": {
                    "Evenement": "src"
                }
            },
            "notification-url": "https://packagist.org/downloads/",
            "license": [
                "MIT"
            ],
            "authors": [
                {
                    "name": "Igor Wiedler",
                    "email": "igor@wiedler.ch"
                }
            ],
            "description": "Événement is a very simple event dispatching library for PHP",
            "keywords": [
                "event-dispatcher",
                "event-emitter"
            ],
            "support": {
                "issues": "https://github.com/igorw/evenement/issues",
                "source": "https://github.com/igorw/evenement/tree/master"
            },
            "time": "2017-07-23T21:35:13+00:00"
        },
        {
            "name": "fzaninotto/faker",
            "version": "v1.9.1",
            "source": {
                "type": "git",
                "url": "https://github.com/fzaninotto/Faker.git",
                "reference": "fc10d778e4b84d5bd315dad194661e091d307c6f"
            },
            "dist": {
                "type": "zip",
                "url": "https://api.github.com/repos/fzaninotto/Faker/zipball/fc10d778e4b84d5bd315dad194661e091d307c6f",
                "reference": "fc10d778e4b84d5bd315dad194661e091d307c6f",
                "shasum": ""
            },
            "require": {
                "php": "^5.3.3 || ^7.0"
            },
            "require-dev": {
                "ext-intl": "*",
                "phpunit/phpunit": "^4.8.35 || ^5.7",
                "squizlabs/php_codesniffer": "^2.9.2"
            },
            "type": "library",
            "extra": {
                "branch-alias": {
                    "dev-master": "1.9-dev"
                }
            },
            "autoload": {
                "psr-4": {
                    "Faker\\": "src/Faker/"
                }
            },
            "notification-url": "https://packagist.org/downloads/",
            "license": [
                "MIT"
            ],
            "authors": [
                {
                    "name": "François Zaninotto"
                }
            ],
            "description": "Faker is a PHP library that generates fake data for you.",
            "keywords": [
                "data",
                "faker",
                "fixtures"
            ],
            "support": {
                "issues": "https://github.com/fzaninotto/Faker/issues",
                "source": "https://github.com/fzaninotto/Faker/tree/v1.9.1"
            },
            "abandoned": true,
            "time": "2019-12-12T13:22:17+00:00"
        },
        {
            "name": "league/factory-muffin",
            "version": "v3.2.1",
            "source": {
                "type": "git",
                "url": "https://github.com/thephpleague/factory-muffin.git",
                "reference": "659b7eb9563d9cfd2284c0ddb74b9bc6d0a02332"
            },
            "dist": {
                "type": "zip",
                "url": "https://api.github.com/repos/thephpleague/factory-muffin/zipball/659b7eb9563d9cfd2284c0ddb74b9bc6d0a02332",
                "reference": "659b7eb9563d9cfd2284c0ddb74b9bc6d0a02332",
                "shasum": ""
            },
            "require": {
                "php": ">=5.4.0"
            },
            "replace": {
                "zizaco/factory-muff": "self.version"
            },
            "require-dev": {
                "doctrine/orm": "^2.5",
                "illuminate/database": "5.0.*|5.1.*|5.5.*|6.0.*",
                "league/factory-muffin-faker": "^2.0",
                "phpunit/phpunit": "^4.8.36|^5.6.3"
            },
            "suggest": {
                "doctrine/orm": "Factory Muffin supports doctrine through the repository store.",
                "illuminate/database": "Factory Muffin supports eloquent through the model store.",
                "league/factory-muffin-faker": "Factory Muffin is very powerful together with faker."
            },
            "type": "library",
            "extra": {
                "branch-alias": {
                    "dev-master": "3.2-dev"
                }
            },
            "autoload": {
                "psr-4": {
                    "League\\FactoryMuffin\\": "src/"
                }
            },
            "notification-url": "https://packagist.org/downloads/",
            "license": [
                "MIT"
            ],
            "authors": [
                {
                    "name": "Graham Campbell",
                    "email": "graham@alt-three.com"
                },
                {
                    "name": "Scott Robertson",
                    "email": "scottymeuk@gmail.com"
                }
            ],
            "description": "The goal of this package is to enable the rapid creation of objects for the purpose of testing.",
            "homepage": "http://factory-muffin.thephpleague.com/",
            "keywords": [
                "factory",
                "testing"
            ],
            "support": {
                "issues": "https://github.com/thephpleague/factory-muffin/issues",
                "source": "https://github.com/thephpleague/factory-muffin/tree/master"
            },
            "funding": [
                {
                    "url": "https://github.com/GrahamCampbell",
                    "type": "github"
                },
                {
                    "url": "https://tidelift.com/funding/github/packagist/league/factory-muffin",
                    "type": "tidelift"
                }
            ],
            "time": "2020-04-12T21:50:48+00:00"
        },
        {
            "name": "league/factory-muffin-faker",
            "version": "v2.2.2",
            "source": {
                "type": "git",
                "url": "https://github.com/thephpleague/factory-muffin-faker.git",
                "reference": "07f55317db9720cd750a196fa8bc41142d8ce0ca"
            },
            "dist": {
                "type": "zip",
                "url": "https://api.github.com/repos/thephpleague/factory-muffin-faker/zipball/07f55317db9720cd750a196fa8bc41142d8ce0ca",
                "reference": "07f55317db9720cd750a196fa8bc41142d8ce0ca",
                "shasum": ""
            },
            "require": {
                "fzaninotto/faker": "^1.6",
                "php": ">=5.4.0"
            },
            "require-dev": {
                "phpunit/phpunit": "^4.8.36|^5.6.3"
            },
            "type": "library",
            "extra": {
                "branch-alias": {
                    "dev-master": "2.2-dev"
                }
            },
            "autoload": {
                "psr-4": {
                    "League\\FactoryMuffin\\Faker\\": "src/"
                }
            },
            "notification-url": "https://packagist.org/downloads/",
            "license": [
                "MIT"
            ],
            "authors": [
                {
                    "name": "Graham Campbell",
                    "email": "graham@alt-three.com"
                }
            ],
            "description": "The goal of this package is to wrap faker to make it super easy to use with factory muffin.",
            "homepage": "http://factory-muffin.thephpleague.com/",
            "keywords": [
                "factory",
                "faker",
                "testing"
            ],
            "support": {
                "issues": "https://github.com/thephpleague/factory-muffin-faker/issues",
                "source": "https://github.com/thephpleague/factory-muffin-faker/tree/master"
            },
            "funding": [
                {
                    "url": "https://github.com/GrahamCampbell",
                    "type": "github"
                },
                {
                    "url": "https://tidelift.com/funding/github/packagist/league/factory-muffin-faker",
                    "type": "tidelift"
                }
            ],
            "time": "2020-04-12T21:50:53+00:00"
        },
        {
            "name": "myclabs/deep-copy",
            "version": "1.10.2",
            "source": {
                "type": "git",
                "url": "https://github.com/myclabs/DeepCopy.git",
                "reference": "776f831124e9c62e1a2c601ecc52e776d8bb7220"
            },
            "dist": {
                "type": "zip",
                "url": "https://api.github.com/repos/myclabs/DeepCopy/zipball/776f831124e9c62e1a2c601ecc52e776d8bb7220",
                "reference": "776f831124e9c62e1a2c601ecc52e776d8bb7220",
                "shasum": ""
            },
            "require": {
                "php": "^7.1 || ^8.0"
            },
            "replace": {
                "myclabs/deep-copy": "self.version"
            },
            "require-dev": {
                "doctrine/collections": "^1.0",
                "doctrine/common": "^2.6",
                "phpunit/phpunit": "^7.1"
            },
            "type": "library",
            "autoload": {
                "psr-4": {
                    "DeepCopy\\": "src/DeepCopy/"
                },
                "files": [
                    "src/DeepCopy/deep_copy.php"
                ]
            },
            "notification-url": "https://packagist.org/downloads/",
            "license": [
                "MIT"
            ],
            "description": "Create deep copies (clones) of your objects",
            "keywords": [
                "clone",
                "copy",
                "duplicate",
                "object",
                "object graph"
            ],
            "support": {
                "issues": "https://github.com/myclabs/DeepCopy/issues",
                "source": "https://github.com/myclabs/DeepCopy/tree/1.10.2"
            },
            "funding": [
                {
                    "url": "https://tidelift.com/funding/github/packagist/myclabs/deep-copy",
                    "type": "tidelift"
                }
            ],
            "time": "2020-11-13T09:40:50+00:00"
        },
        {
            "name": "phar-io/manifest",
            "version": "1.0.3",
            "source": {
                "type": "git",
                "url": "https://github.com/phar-io/manifest.git",
                "reference": "7761fcacf03b4d4f16e7ccb606d4879ca431fcf4"
            },
            "dist": {
                "type": "zip",
                "url": "https://api.github.com/repos/phar-io/manifest/zipball/7761fcacf03b4d4f16e7ccb606d4879ca431fcf4",
                "reference": "7761fcacf03b4d4f16e7ccb606d4879ca431fcf4",
                "shasum": ""
            },
            "require": {
                "ext-dom": "*",
                "ext-phar": "*",
                "phar-io/version": "^2.0",
                "php": "^5.6 || ^7.0"
            },
            "type": "library",
            "extra": {
                "branch-alias": {
                    "dev-master": "1.0.x-dev"
                }
            },
            "autoload": {
                "classmap": [
                    "src/"
                ]
            },
            "notification-url": "https://packagist.org/downloads/",
            "license": [
                "BSD-3-Clause"
            ],
            "authors": [
                {
                    "name": "Arne Blankerts",
                    "email": "arne@blankerts.de",
                    "role": "Developer"
                },
                {
                    "name": "Sebastian Heuer",
                    "email": "sebastian@phpeople.de",
                    "role": "Developer"
                },
                {
                    "name": "Sebastian Bergmann",
                    "email": "sebastian@phpunit.de",
                    "role": "Developer"
                }
            ],
            "description": "Component for reading phar.io manifest information from a PHP Archive (PHAR)",
            "support": {
                "issues": "https://github.com/phar-io/manifest/issues",
                "source": "https://github.com/phar-io/manifest/tree/master"
            },
            "time": "2018-07-08T19:23:20+00:00"
        },
        {
            "name": "phar-io/version",
            "version": "2.0.1",
            "source": {
                "type": "git",
                "url": "https://github.com/phar-io/version.git",
                "reference": "45a2ec53a73c70ce41d55cedef9063630abaf1b6"
            },
            "dist": {
                "type": "zip",
                "url": "https://api.github.com/repos/phar-io/version/zipball/45a2ec53a73c70ce41d55cedef9063630abaf1b6",
                "reference": "45a2ec53a73c70ce41d55cedef9063630abaf1b6",
                "shasum": ""
            },
            "require": {
                "php": "^5.6 || ^7.0"
            },
            "type": "library",
            "autoload": {
                "classmap": [
                    "src/"
                ]
            },
            "notification-url": "https://packagist.org/downloads/",
            "license": [
                "BSD-3-Clause"
            ],
            "authors": [
                {
                    "name": "Arne Blankerts",
                    "email": "arne@blankerts.de",
                    "role": "Developer"
                },
                {
                    "name": "Sebastian Heuer",
                    "email": "sebastian@phpeople.de",
                    "role": "Developer"
                },
                {
                    "name": "Sebastian Bergmann",
                    "email": "sebastian@phpunit.de",
                    "role": "Developer"
                }
            ],
            "description": "Library for handling version information and constraints",
            "support": {
                "issues": "https://github.com/phar-io/version/issues",
                "source": "https://github.com/phar-io/version/tree/master"
            },
            "time": "2018-07-08T19:19:57+00:00"
        },
        {
            "name": "phpoption/phpoption",
            "version": "1.7.5",
            "source": {
                "type": "git",
                "url": "https://github.com/schmittjoh/php-option.git",
                "reference": "994ecccd8f3283ecf5ac33254543eb0ac946d525"
            },
            "dist": {
                "type": "zip",
                "url": "https://api.github.com/repos/schmittjoh/php-option/zipball/994ecccd8f3283ecf5ac33254543eb0ac946d525",
                "reference": "994ecccd8f3283ecf5ac33254543eb0ac946d525",
                "shasum": ""
            },
            "require": {
                "php": "^5.5.9 || ^7.0 || ^8.0"
            },
            "require-dev": {
                "bamarni/composer-bin-plugin": "^1.4.1",
                "phpunit/phpunit": "^4.8.35 || ^5.7.27 || ^6.5.6 || ^7.0 || ^8.0 || ^9.0"
            },
            "type": "library",
            "extra": {
                "branch-alias": {
                    "dev-master": "1.7-dev"
                }
            },
            "autoload": {
                "psr-4": {
                    "PhpOption\\": "src/PhpOption/"
                }
            },
            "notification-url": "https://packagist.org/downloads/",
            "license": [
                "Apache-2.0"
            ],
            "authors": [
                {
                    "name": "Johannes M. Schmitt",
                    "email": "schmittjoh@gmail.com"
                },
                {
                    "name": "Graham Campbell",
                    "email": "graham@alt-three.com"
                }
            ],
            "description": "Option Type for PHP",
            "keywords": [
                "language",
                "option",
                "php",
                "type"
            ],
            "support": {
                "issues": "https://github.com/schmittjoh/php-option/issues",
                "source": "https://github.com/schmittjoh/php-option/tree/1.7.5"
            },
            "funding": [
                {
                    "url": "https://github.com/GrahamCampbell",
                    "type": "github"
                },
                {
                    "url": "https://tidelift.com/funding/github/packagist/phpoption/phpoption",
                    "type": "tidelift"
                }
            ],
            "time": "2020-07-20T17:29:33+00:00"
        },
        {
            "name": "phpspec/prophecy",
            "version": "v1.10.3",
            "source": {
                "type": "git",
                "url": "https://github.com/phpspec/prophecy.git",
                "reference": "451c3cd1418cf640de218914901e51b064abb093"
            },
            "dist": {
                "type": "zip",
                "url": "https://api.github.com/repos/phpspec/prophecy/zipball/451c3cd1418cf640de218914901e51b064abb093",
                "reference": "451c3cd1418cf640de218914901e51b064abb093",
                "shasum": ""
            },
            "require": {
                "doctrine/instantiator": "^1.0.2",
                "php": "^5.3|^7.0",
                "phpdocumentor/reflection-docblock": "^2.0|^3.0.2|^4.0|^5.0",
                "sebastian/comparator": "^1.2.3|^2.0|^3.0|^4.0",
                "sebastian/recursion-context": "^1.0|^2.0|^3.0|^4.0"
            },
            "require-dev": {
                "phpspec/phpspec": "^2.5 || ^3.2",
                "phpunit/phpunit": "^4.8.35 || ^5.7 || ^6.5 || ^7.1"
            },
            "type": "library",
            "extra": {
                "branch-alias": {
                    "dev-master": "1.10.x-dev"
                }
            },
            "autoload": {
                "psr-4": {
                    "Prophecy\\": "src/Prophecy"
                }
            },
            "notification-url": "https://packagist.org/downloads/",
            "license": [
                "MIT"
            ],
            "authors": [
                {
                    "name": "Konstantin Kudryashov",
                    "email": "ever.zet@gmail.com",
                    "homepage": "http://everzet.com"
                },
                {
                    "name": "Marcello Duarte",
                    "email": "marcello.duarte@gmail.com"
                }
            ],
            "description": "Highly opinionated mocking framework for PHP 5.3+",
            "homepage": "https://github.com/phpspec/prophecy",
            "keywords": [
                "Double",
                "Dummy",
                "fake",
                "mock",
                "spy",
                "stub"
            ],
            "support": {
                "issues": "https://github.com/phpspec/prophecy/issues",
                "source": "https://github.com/phpspec/prophecy/tree/v1.10.3"
            },
            "time": "2020-03-05T15:02:03+00:00"
        },
        {
            "name": "phpunit/php-code-coverage",
            "version": "6.1.4",
            "source": {
                "type": "git",
                "url": "https://github.com/sebastianbergmann/php-code-coverage.git",
                "reference": "807e6013b00af69b6c5d9ceb4282d0393dbb9d8d"
            },
            "dist": {
                "type": "zip",
                "url": "https://api.github.com/repos/sebastianbergmann/php-code-coverage/zipball/807e6013b00af69b6c5d9ceb4282d0393dbb9d8d",
                "reference": "807e6013b00af69b6c5d9ceb4282d0393dbb9d8d",
                "shasum": ""
            },
            "require": {
                "ext-dom": "*",
                "ext-xmlwriter": "*",
                "php": "^7.1",
                "phpunit/php-file-iterator": "^2.0",
                "phpunit/php-text-template": "^1.2.1",
                "phpunit/php-token-stream": "^3.0",
                "sebastian/code-unit-reverse-lookup": "^1.0.1",
                "sebastian/environment": "^3.1 || ^4.0",
                "sebastian/version": "^2.0.1",
                "theseer/tokenizer": "^1.1"
            },
            "require-dev": {
                "phpunit/phpunit": "^7.0"
            },
            "suggest": {
                "ext-xdebug": "^2.6.0"
            },
            "type": "library",
            "extra": {
                "branch-alias": {
                    "dev-master": "6.1-dev"
                }
            },
            "autoload": {
                "classmap": [
                    "src/"
                ]
            },
            "notification-url": "https://packagist.org/downloads/",
            "license": [
                "BSD-3-Clause"
            ],
            "authors": [
                {
                    "name": "Sebastian Bergmann",
                    "email": "sebastian@phpunit.de",
                    "role": "lead"
                }
            ],
            "description": "Library that provides collection, processing, and rendering functionality for PHP code coverage information.",
            "homepage": "https://github.com/sebastianbergmann/php-code-coverage",
            "keywords": [
                "coverage",
                "testing",
                "xunit"
            ],
            "support": {
                "issues": "https://github.com/sebastianbergmann/php-code-coverage/issues",
                "source": "https://github.com/sebastianbergmann/php-code-coverage/tree/master"
            },
            "time": "2018-10-31T16:06:48+00:00"
        },
        {
            "name": "phpunit/php-file-iterator",
            "version": "2.0.2",
            "source": {
                "type": "git",
                "url": "https://github.com/sebastianbergmann/php-file-iterator.git",
                "reference": "050bedf145a257b1ff02746c31894800e5122946"
            },
            "dist": {
                "type": "zip",
                "url": "https://api.github.com/repos/sebastianbergmann/php-file-iterator/zipball/050bedf145a257b1ff02746c31894800e5122946",
                "reference": "050bedf145a257b1ff02746c31894800e5122946",
                "shasum": ""
            },
            "require": {
                "php": "^7.1"
            },
            "require-dev": {
                "phpunit/phpunit": "^7.1"
            },
            "type": "library",
            "extra": {
                "branch-alias": {
                    "dev-master": "2.0.x-dev"
                }
            },
            "autoload": {
                "classmap": [
                    "src/"
                ]
            },
            "notification-url": "https://packagist.org/downloads/",
            "license": [
                "BSD-3-Clause"
            ],
            "authors": [
                {
                    "name": "Sebastian Bergmann",
                    "email": "sebastian@phpunit.de",
                    "role": "lead"
                }
            ],
            "description": "FilterIterator implementation that filters files based on a list of suffixes.",
            "homepage": "https://github.com/sebastianbergmann/php-file-iterator/",
            "keywords": [
                "filesystem",
                "iterator"
            ],
            "support": {
                "issues": "https://github.com/sebastianbergmann/php-file-iterator/issues",
                "source": "https://github.com/sebastianbergmann/php-file-iterator/tree/2.0.2"
            },
            "time": "2018-09-13T20:33:42+00:00"
        },
        {
            "name": "phpunit/php-text-template",
            "version": "1.2.1",
            "source": {
                "type": "git",
                "url": "https://github.com/sebastianbergmann/php-text-template.git",
                "reference": "31f8b717e51d9a2afca6c9f046f5d69fc27c8686"
            },
            "dist": {
                "type": "zip",
                "url": "https://api.github.com/repos/sebastianbergmann/php-text-template/zipball/31f8b717e51d9a2afca6c9f046f5d69fc27c8686",
                "reference": "31f8b717e51d9a2afca6c9f046f5d69fc27c8686",
                "shasum": ""
            },
            "require": {
                "php": ">=5.3.3"
            },
            "type": "library",
            "autoload": {
                "classmap": [
                    "src/"
                ]
            },
            "notification-url": "https://packagist.org/downloads/",
            "license": [
                "BSD-3-Clause"
            ],
            "authors": [
                {
                    "name": "Sebastian Bergmann",
                    "email": "sebastian@phpunit.de",
                    "role": "lead"
                }
            ],
            "description": "Simple template engine.",
            "homepage": "https://github.com/sebastianbergmann/php-text-template/",
            "keywords": [
                "template"
            ],
            "support": {
                "issues": "https://github.com/sebastianbergmann/php-text-template/issues",
                "source": "https://github.com/sebastianbergmann/php-text-template/tree/1.2.1"
            },
            "time": "2015-06-21T13:50:34+00:00"
        },
        {
            "name": "phpunit/php-timer",
            "version": "2.1.2",
            "source": {
                "type": "git",
                "url": "https://github.com/sebastianbergmann/php-timer.git",
                "reference": "1038454804406b0b5f5f520358e78c1c2f71501e"
            },
            "dist": {
                "type": "zip",
                "url": "https://api.github.com/repos/sebastianbergmann/php-timer/zipball/1038454804406b0b5f5f520358e78c1c2f71501e",
                "reference": "1038454804406b0b5f5f520358e78c1c2f71501e",
                "shasum": ""
            },
            "require": {
                "php": "^7.1"
            },
            "require-dev": {
                "phpunit/phpunit": "^7.0"
            },
            "type": "library",
            "extra": {
                "branch-alias": {
                    "dev-master": "2.1-dev"
                }
            },
            "autoload": {
                "classmap": [
                    "src/"
                ]
            },
            "notification-url": "https://packagist.org/downloads/",
            "license": [
                "BSD-3-Clause"
            ],
            "authors": [
                {
                    "name": "Sebastian Bergmann",
                    "email": "sebastian@phpunit.de",
                    "role": "lead"
                }
            ],
            "description": "Utility class for timing",
            "homepage": "https://github.com/sebastianbergmann/php-timer/",
            "keywords": [
                "timer"
            ],
            "support": {
                "issues": "https://github.com/sebastianbergmann/php-timer/issues",
                "source": "https://github.com/sebastianbergmann/php-timer/tree/master"
            },
            "time": "2019-06-07T04:22:29+00:00"
        },
        {
            "name": "phpunit/php-token-stream",
            "version": "3.1.1",
            "source": {
                "type": "git",
                "url": "https://github.com/sebastianbergmann/php-token-stream.git",
                "reference": "995192df77f63a59e47f025390d2d1fdf8f425ff"
            },
            "dist": {
                "type": "zip",
                "url": "https://api.github.com/repos/sebastianbergmann/php-token-stream/zipball/995192df77f63a59e47f025390d2d1fdf8f425ff",
                "reference": "995192df77f63a59e47f025390d2d1fdf8f425ff",
                "shasum": ""
            },
            "require": {
                "ext-tokenizer": "*",
                "php": "^7.1"
            },
            "require-dev": {
                "phpunit/phpunit": "^7.0"
            },
            "type": "library",
            "extra": {
                "branch-alias": {
                    "dev-master": "3.1-dev"
                }
            },
            "autoload": {
                "classmap": [
                    "src/"
                ]
            },
            "notification-url": "https://packagist.org/downloads/",
            "license": [
                "BSD-3-Clause"
            ],
            "authors": [
                {
                    "name": "Sebastian Bergmann",
                    "email": "sebastian@phpunit.de"
                }
            ],
            "description": "Wrapper around PHP's tokenizer extension.",
            "homepage": "https://github.com/sebastianbergmann/php-token-stream/",
            "keywords": [
                "tokenizer"
            ],
            "support": {
                "issues": "https://github.com/sebastianbergmann/php-token-stream/issues",
                "source": "https://github.com/sebastianbergmann/php-token-stream/tree/3.1.1"
            },
            "abandoned": true,
            "time": "2019-09-17T06:23:10+00:00"
        },
        {
            "name": "phpunit/phpunit",
            "version": "7.5.20",
            "source": {
                "type": "git",
                "url": "https://github.com/sebastianbergmann/phpunit.git",
                "reference": "9467db479d1b0487c99733bb1e7944d32deded2c"
            },
            "dist": {
                "type": "zip",
                "url": "https://api.github.com/repos/sebastianbergmann/phpunit/zipball/9467db479d1b0487c99733bb1e7944d32deded2c",
                "reference": "9467db479d1b0487c99733bb1e7944d32deded2c",
                "shasum": ""
            },
            "require": {
                "doctrine/instantiator": "^1.1",
                "ext-dom": "*",
                "ext-json": "*",
                "ext-libxml": "*",
                "ext-mbstring": "*",
                "ext-xml": "*",
                "myclabs/deep-copy": "^1.7",
                "phar-io/manifest": "^1.0.2",
                "phar-io/version": "^2.0",
                "php": "^7.1",
                "phpspec/prophecy": "^1.7",
                "phpunit/php-code-coverage": "^6.0.7",
                "phpunit/php-file-iterator": "^2.0.1",
                "phpunit/php-text-template": "^1.2.1",
                "phpunit/php-timer": "^2.1",
                "sebastian/comparator": "^3.0",
                "sebastian/diff": "^3.0",
                "sebastian/environment": "^4.0",
                "sebastian/exporter": "^3.1",
                "sebastian/global-state": "^2.0",
                "sebastian/object-enumerator": "^3.0.3",
                "sebastian/resource-operations": "^2.0",
                "sebastian/version": "^2.0.1"
            },
            "conflict": {
                "phpunit/phpunit-mock-objects": "*"
            },
            "require-dev": {
                "ext-pdo": "*"
            },
            "suggest": {
                "ext-soap": "*",
                "ext-xdebug": "*",
                "phpunit/php-invoker": "^2.0"
            },
            "bin": [
                "phpunit"
            ],
            "type": "library",
            "extra": {
                "branch-alias": {
                    "dev-master": "7.5-dev"
                }
            },
            "autoload": {
                "classmap": [
                    "src/"
                ]
            },
            "notification-url": "https://packagist.org/downloads/",
            "license": [
                "BSD-3-Clause"
            ],
            "authors": [
                {
                    "name": "Sebastian Bergmann",
                    "email": "sebastian@phpunit.de",
                    "role": "lead"
                }
            ],
            "description": "The PHP Unit Testing framework.",
            "homepage": "https://phpunit.de/",
            "keywords": [
                "phpunit",
                "testing",
                "xunit"
            ],
            "support": {
                "issues": "https://github.com/sebastianbergmann/phpunit/issues",
                "source": "https://github.com/sebastianbergmann/phpunit/tree/7.5.20"
            },
            "time": "2020-01-08T08:45:45+00:00"
        },
        {
<<<<<<< HEAD
            "name": "react/child-process",
            "version": "v0.6.1",
            "source": {
                "type": "git",
                "url": "https://github.com/reactphp/child-process.git",
                "reference": "6895afa583d51dc10a4b9e93cd3bce17b3b77ac3"
            },
            "dist": {
                "type": "zip",
                "url": "https://api.github.com/repos/reactphp/child-process/zipball/6895afa583d51dc10a4b9e93cd3bce17b3b77ac3",
                "reference": "6895afa583d51dc10a4b9e93cd3bce17b3b77ac3",
                "shasum": ""
            },
            "require": {
                "evenement/evenement": "^3.0 || ^2.0 || ^1.0",
                "php": ">=5.3.0",
                "react/event-loop": "^1.0 || ^0.5 || ^0.4 || ^0.3.5",
                "react/stream": "^1.0 || ^0.7.6"
            },
            "require-dev": {
                "phpunit/phpunit": "^7.0 || ^6.4 || ^5.7 || ^4.8.35",
                "react/socket": "^1.0",
                "sebastian/environment": "^3.0 || ^2.0 || ^1.0"
            },
            "type": "library",
            "autoload": {
                "psr-4": {
                    "React\\ChildProcess\\": "src"
                }
            },
            "notification-url": "https://packagist.org/downloads/",
            "license": [
                "MIT"
            ],
            "description": "Event-driven library for executing child processes with ReactPHP.",
            "keywords": [
                "event-driven",
                "process",
                "reactphp"
            ],
            "support": {
                "issues": "https://github.com/reactphp/child-process/issues",
                "source": "https://github.com/reactphp/child-process/tree/v0.6.1"
            },
            "time": "2019-02-15T13:48:16+00:00"
        },
        {
            "name": "react/event-loop",
            "version": "v1.1.1",
            "source": {
                "type": "git",
                "url": "https://github.com/reactphp/event-loop.git",
                "reference": "6d24de090cd59cfc830263cfba965be77b563c13"
            },
            "dist": {
                "type": "zip",
                "url": "https://api.github.com/repos/reactphp/event-loop/zipball/6d24de090cd59cfc830263cfba965be77b563c13",
                "reference": "6d24de090cd59cfc830263cfba965be77b563c13",
                "shasum": ""
            },
            "require": {
                "php": ">=5.3.0"
            },
            "require-dev": {
                "phpunit/phpunit": "^7.0 || ^6.4 || ^5.7 || ^4.8.35"
            },
            "suggest": {
                "ext-event": "~1.0 for ExtEventLoop",
                "ext-pcntl": "For signal handling support when using the StreamSelectLoop",
                "ext-uv": "* for ExtUvLoop"
            },
            "type": "library",
            "autoload": {
                "psr-4": {
                    "React\\EventLoop\\": "src"
                }
            },
            "notification-url": "https://packagist.org/downloads/",
            "license": [
                "MIT"
            ],
            "description": "ReactPHP's core reactor event loop that libraries can use for evented I/O.",
            "keywords": [
                "asynchronous",
                "event-loop"
            ],
            "support": {
                "issues": "https://github.com/reactphp/event-loop/issues",
                "source": "https://github.com/reactphp/event-loop/tree/v1.1.1"
            },
            "time": "2020-01-01T18:39:52+00:00"
        },
        {
            "name": "react/stream",
            "version": "v1.1.1",
            "source": {
                "type": "git",
                "url": "https://github.com/reactphp/stream.git",
                "reference": "7c02b510ee3f582c810aeccd3a197b9c2f52ff1a"
            },
            "dist": {
                "type": "zip",
                "url": "https://api.github.com/repos/reactphp/stream/zipball/7c02b510ee3f582c810aeccd3a197b9c2f52ff1a",
                "reference": "7c02b510ee3f582c810aeccd3a197b9c2f52ff1a",
                "shasum": ""
            },
            "require": {
                "evenement/evenement": "^3.0 || ^2.0 || ^1.0",
                "php": ">=5.3.8",
                "react/event-loop": "^1.0 || ^0.5 || ^0.4 || ^0.3.5"
            },
            "require-dev": {
                "clue/stream-filter": "~1.2",
                "phpunit/phpunit": "^7.0 || ^6.4 || ^5.7 || ^4.8.35"
            },
            "type": "library",
            "autoload": {
                "psr-4": {
                    "React\\Stream\\": "src"
                }
            },
            "notification-url": "https://packagist.org/downloads/",
            "license": [
                "MIT"
            ],
            "description": "Event-driven readable and writable streams for non-blocking I/O in ReactPHP",
            "keywords": [
                "event-driven",
                "io",
                "non-blocking",
                "pipe",
                "reactphp",
                "readable",
                "stream",
                "writable"
            ],
            "support": {
                "issues": "https://github.com/reactphp/stream/issues",
                "source": "https://github.com/reactphp/stream/tree/v1.1.1"
            },
            "time": "2020-05-04T10:17:57+00:00"
        },
        {
            "name": "roave/security-advisories",
            "version": "dev-master",
            "source": {
                "type": "git",
                "url": "https://github.com/Roave/SecurityAdvisories.git",
                "reference": "a7ebffcf8b453dcf36a9461cb7845885cb95d315"
            },
            "dist": {
                "type": "zip",
                "url": "https://api.github.com/repos/Roave/SecurityAdvisories/zipball/a7ebffcf8b453dcf36a9461cb7845885cb95d315",
                "reference": "a7ebffcf8b453dcf36a9461cb7845885cb95d315",
                "shasum": ""
            },
            "conflict": {
                "3f/pygmentize": "<1.2",
                "adodb/adodb-php": "<5.20.12",
                "alterphp/easyadmin-extension-bundle": ">=1.2,<1.2.11|>=1.3,<1.3.1",
                "amphp/artax": "<1.0.6|>=2,<2.0.6",
                "amphp/http": "<1.0.1",
                "amphp/http-client": ">=4,<4.4",
                "api-platform/core": ">=2.2,<2.2.10|>=2.3,<2.3.6",
                "asymmetricrypt/asymmetricrypt": ">=0,<9.9.99",
                "aws/aws-sdk-php": ">=3,<3.2.1",
                "bagisto/bagisto": "<0.1.5",
                "barrelstrength/sprout-base-email": "<1.2.7",
                "barrelstrength/sprout-forms": "<3.9",
                "baserproject/basercms": ">=4,<=4.3.6|>=4.4,<4.4.1",
                "bolt/bolt": "<3.7.1",
                "brightlocal/phpwhois": "<=4.2.5",
                "buddypress/buddypress": "<5.1.2",
                "bugsnag/bugsnag-laravel": ">=2,<2.0.2",
                "cakephp/cakephp": ">=1.3,<1.3.18|>=2,<2.4.99|>=2.5,<2.5.99|>=2.6,<2.6.12|>=2.7,<2.7.6|>=3,<3.5.18|>=3.6,<3.6.15|>=3.7,<3.7.7",
                "cart2quote/module-quotation": ">=4.1.6,<=4.4.5|>=5,<5.4.4",
                "cartalyst/sentry": "<=2.1.6",
                "centreon/centreon": "<18.10.8|>=19,<19.4.5",
                "cesnet/simplesamlphp-module-proxystatistics": "<3.1",
                "codeigniter/framework": "<=3.0.6",
                "composer/composer": "<=1-alpha.11",
                "contao-components/mediaelement": ">=2.14.2,<2.21.1",
                "contao/core": ">=2,<3.5.39",
                "contao/core-bundle": ">=4,<4.4.52|>=4.5,<4.9.6|= 4.10.0",
                "contao/listing-bundle": ">=4,<4.4.8",
                "datadog/dd-trace": ">=0.30,<0.30.2",
                "david-garcia/phpwhois": "<=4.3.1",
                "derhansen/sf_event_mgt": "<4.3.1|>=5,<5.1.1",
                "doctrine/annotations": ">=1,<1.2.7",
                "doctrine/cache": ">=1,<1.3.2|>=1.4,<1.4.2",
                "doctrine/common": ">=2,<2.4.3|>=2.5,<2.5.1",
                "doctrine/dbal": ">=2,<2.0.8|>=2.1,<2.1.2",
                "doctrine/doctrine-bundle": "<1.5.2",
                "doctrine/doctrine-module": "<=0.7.1",
                "doctrine/mongodb-odm": ">=1,<1.0.2",
                "doctrine/mongodb-odm-bundle": ">=2,<3.0.1",
                "doctrine/orm": ">=2,<2.4.8|>=2.5,<2.5.1",
                "dolibarr/dolibarr": "<11.0.4",
                "dompdf/dompdf": ">=0.6,<0.6.2",
                "drupal/core": ">=7,<7.73|>=8,<8.8.10|>=8.9,<8.9.6|>=9,<9.0.6",
                "drupal/drupal": ">=7,<7.73|>=8,<8.8.10|>=8.9,<8.9.6|>=9,<9.0.6",
                "endroid/qr-code-bundle": "<3.4.2",
                "enshrined/svg-sanitize": "<0.13.1",
                "erusev/parsedown": "<1.7.2",
                "ezsystems/demobundle": ">=5.4,<5.4.6.1",
                "ezsystems/ezdemo-ls-extension": ">=5.4,<5.4.2.1",
                "ezsystems/ezfind-ls": ">=5.3,<5.3.6.1|>=5.4,<5.4.11.1|>=2017.12,<2017.12.0.1",
                "ezsystems/ezplatform": ">=1.7,<1.7.9.1|>=1.13,<1.13.5.1|>=2.5,<2.5.4",
                "ezsystems/ezplatform-admin-ui": ">=1.3,<1.3.5|>=1.4,<1.4.6",
                "ezsystems/ezplatform-admin-ui-assets": ">=4,<4.2.1|>=5,<5.0.1|>=5.1,<5.1.1",
                "ezsystems/ezplatform-kernel": ">=1,<1.0.2.1",
                "ezsystems/ezplatform-user": ">=1,<1.0.1",
                "ezsystems/ezpublish-kernel": ">=5.3,<5.3.12.1|>=5.4,<5.4.14.2|>=6,<6.7.9.1|>=6.8,<6.13.6.3|>=7,<7.2.4.1|>=7.3,<7.3.2.1|>=7.5,<7.5.7.1",
                "ezsystems/ezpublish-legacy": ">=5.3,<5.3.12.6|>=5.4,<5.4.14.2|>=2011,<2017.12.7.3|>=2018.6,<2018.6.1.4|>=2018.9,<2018.9.1.3|>=2019.3,<2019.3.5.1",
                "ezsystems/platform-ui-assets-bundle": ">=4.2,<4.2.3",
                "ezsystems/repository-forms": ">=2.3,<2.3.2.1",
                "ezyang/htmlpurifier": "<4.1.1",
                "firebase/php-jwt": "<2",
                "fooman/tcpdf": "<6.2.22",
                "fossar/tcpdf-parser": "<6.2.22",
                "friendsofsymfony/oauth2-php": "<1.3",
                "friendsofsymfony/rest-bundle": ">=1.2,<1.2.2",
                "friendsofsymfony/user-bundle": ">=1.2,<1.3.5",
                "friendsoftypo3/mediace": ">=7.6.2,<7.6.5",
                "fuel/core": "<1.8.1",
                "getgrav/grav": "<1.7-beta.8",
                "gos/web-socket-bundle": "<1.10.4|>=2,<2.6.1|>=3,<3.3",
                "gree/jose": "<=2.2",
                "gregwar/rst": "<1.0.3",
                "guzzlehttp/guzzle": ">=4-rc.2,<4.2.4|>=5,<5.3.1|>=6,<6.2.1",
                "illuminate/auth": ">=4,<4.0.99|>=4.1,<=4.1.31|>=4.2,<=4.2.22|>=5,<=5.0.35|>=5.1,<=5.1.46|>=5.2,<=5.2.45|>=5.3,<=5.3.31|>=5.4,<=5.4.36|>=5.5,<5.5.10",
                "illuminate/cookie": ">=4,<=4.0.11|>=4.1,<=4.1.99999|>=4.2,<=4.2.99999|>=5,<=5.0.99999|>=5.1,<=5.1.99999|>=5.2,<=5.2.99999|>=5.3,<=5.3.99999|>=5.4,<=5.4.99999|>=5.5,<=5.5.49|>=5.6,<=5.6.99999|>=5.7,<=5.7.99999|>=5.8,<=5.8.99999|>=6,<6.18.31|>=7,<7.22.4",
                "illuminate/database": ">=4,<4.0.99|>=4.1,<4.1.29|>=5.5,<=5.5.44|>=6,<6.18.34|>=7,<7.23.2",
                "illuminate/encryption": ">=4,<=4.0.11|>=4.1,<=4.1.31|>=4.2,<=4.2.22|>=5,<=5.0.35|>=5.1,<=5.1.46|>=5.2,<=5.2.45|>=5.3,<=5.3.31|>=5.4,<=5.4.36|>=5.5,<5.5.40|>=5.6,<5.6.15",
                "illuminate/view": ">=7,<7.1.2",
                "ivankristianto/phpwhois": "<=4.3",
                "james-heinrich/getid3": "<1.9.9",
                "joomla/session": "<1.3.1",
                "jsmitty12/phpwhois": "<5.1",
                "kazist/phpwhois": "<=4.2.6",
                "kitodo/presentation": "<3.1.2",
                "kreait/firebase-php": ">=3.2,<3.8.1",
                "la-haute-societe/tcpdf": "<6.2.22",
                "laravel/framework": ">=4,<4.0.99|>=4.1,<=4.1.99999|>=4.2,<=4.2.99999|>=5,<=5.0.99999|>=5.1,<=5.1.99999|>=5.2,<=5.2.99999|>=5.3,<=5.3.99999|>=5.4,<=5.4.99999|>=5.5,<=5.5.49|>=5.6,<=5.6.99999|>=5.7,<=5.7.99999|>=5.8,<=5.8.99999|>=6,<6.18.34|>=7,<7.23.2",
                "laravel/socialite": ">=1,<1.0.99|>=2,<2.0.10",
                "league/commonmark": "<0.18.3",
                "librenms/librenms": "<1.53",
                "livewire/livewire": ">2.2.4,<2.2.6",
                "magento/community-edition": ">=2,<2.2.10|>=2.3,<2.3.3",
                "magento/magento1ce": "<1.9.4.3",
                "magento/magento1ee": ">=1,<1.14.4.3",
                "magento/product-community-edition": ">=2,<2.2.10|>=2.3,<2.3.2-p.2",
                "marcwillmann/turn": "<0.3.3",
                "mediawiki/core": ">=1.31,<1.31.9|>=1.32,<1.32.4|>=1.33,<1.33.3|>=1.34,<1.34.3|>=1.34.99,<1.35",
                "mittwald/typo3_forum": "<1.2.1",
                "monolog/monolog": ">=1.8,<1.12",
                "namshi/jose": "<2.2",
                "nette/application": ">=2,<2.0.19|>=2.1,<2.1.13|>=2.2,<2.2.10|>=2.3,<2.3.14|>=2.4,<2.4.16|>=3,<3.0.6",
                "nette/nette": ">=2,<2.0.19|>=2.1,<2.1.13",
                "nystudio107/craft-seomatic": "<3.3",
                "nzo/url-encryptor-bundle": ">=4,<4.3.2|>=5,<5.0.1",
                "october/backend": ">=1.0.319,<1.0.467",
                "october/cms": ">=1.0.319,<1.0.466",
                "october/october": ">=1.0.319,<1.0.466",
                "october/rain": ">=1.0.319,<1.0.468",
                "onelogin/php-saml": "<2.10.4",
                "oneup/uploader-bundle": "<1.9.3|>=2,<2.1.5",
                "openid/php-openid": "<2.3",
                "openmage/magento-lts": "<19.4.8|>=20,<20.0.4",
                "orchid/platform": ">=9,<9.4.4",
                "oro/crm": ">=1.7,<1.7.4",
                "oro/platform": ">=1.7,<1.7.4",
                "padraic/humbug_get_contents": "<1.1.2",
                "pagarme/pagarme-php": ">=0,<3",
                "paragonie/random_compat": "<2",
                "paypal/merchant-sdk-php": "<3.12",
                "pear/archive_tar": "<1.4.4",
                "personnummer/personnummer": "<3.0.2",
                "phpfastcache/phpfastcache": ">=5,<5.0.13",
                "phpmailer/phpmailer": "<6.1.6",
                "phpmussel/phpmussel": ">=1,<1.6",
                "phpmyadmin/phpmyadmin": "<4.9.2",
                "phpoffice/phpexcel": "<1.8.2",
                "phpoffice/phpspreadsheet": "<1.8",
                "phpunit/phpunit": ">=4.8.19,<4.8.28|>=5.0.10,<5.6.3",
                "phpwhois/phpwhois": "<=4.2.5",
                "phpxmlrpc/extras": "<0.6.1",
                "pimcore/pimcore": "<6.3",
                "pocketmine/pocketmine-mp": "<3.15.4",
                "prestashop/autoupgrade": ">=4,<4.10.1",
                "prestashop/contactform": ">1.0.1,<4.3",
                "prestashop/gamification": "<2.3.2",
                "prestashop/productcomments": ">=4,<4.2",
                "prestashop/ps_facetedsearch": "<3.4.1",
                "privatebin/privatebin": "<1.2.2|>=1.3,<1.3.2",
                "propel/propel": ">=2-alpha.1,<=2-alpha.7",
                "propel/propel1": ">=1,<=1.7.1",
                "pterodactyl/panel": "<0.7.19|>=1-rc.0,<=1-rc.6",
                "pusher/pusher-php-server": "<2.2.1",
                "rainlab/debugbar-plugin": "<3.1",
                "robrichards/xmlseclibs": "<3.0.4",
                "sabberworm/php-css-parser": ">=1,<1.0.1|>=2,<2.0.1|>=3,<3.0.1|>=4,<4.0.1|>=5,<5.0.9|>=5.1,<5.1.3|>=5.2,<5.2.1|>=6,<6.0.2|>=7,<7.0.4|>=8,<8.0.1|>=8.1,<8.1.1|>=8.2,<8.2.1|>=8.3,<8.3.1",
                "sabre/dav": ">=1.6,<1.6.99|>=1.7,<1.7.11|>=1.8,<1.8.9",
                "scheb/two-factor-bundle": ">=0,<3.26|>=4,<4.11",
                "sensiolabs/connect": "<4.2.3",
                "serluck/phpwhois": "<=4.2.6",
                "shopware/core": "<=6.3.2",
                "shopware/platform": "<=6.3.2",
                "shopware/shopware": "<5.6.9",
                "silverstripe/admin": ">=1.0.3,<1.0.4|>=1.1,<1.1.1",
                "silverstripe/assets": ">=1,<1.4.7|>=1.5,<1.5.2",
                "silverstripe/cms": "<4.3.6|>=4.4,<4.4.4",
                "silverstripe/comments": ">=1.3,<1.9.99|>=2,<2.9.99|>=3,<3.1.1",
                "silverstripe/forum": "<=0.6.1|>=0.7,<=0.7.3",
                "silverstripe/framework": "<4.4.7|>=4.5,<4.5.4",
                "silverstripe/graphql": ">=2,<2.0.5|>=3,<3.1.2|>=3.2,<3.2.4",
                "silverstripe/registry": ">=2.1,<2.1.2|>=2.2,<2.2.1",
                "silverstripe/restfulserver": ">=1,<1.0.9|>=2,<2.0.4",
                "silverstripe/subsites": ">=2,<2.1.1",
                "silverstripe/taxonomy": ">=1.3,<1.3.1|>=2,<2.0.1",
                "silverstripe/userforms": "<3",
                "simple-updates/phpwhois": "<=1",
                "simplesamlphp/saml2": "<1.10.6|>=2,<2.3.8|>=3,<3.1.4",
                "simplesamlphp/simplesamlphp": "<1.18.6",
                "simplesamlphp/simplesamlphp-module-infocard": "<1.0.1",
                "simplito/elliptic-php": "<1.0.6",
                "slim/slim": "<2.6",
                "smarty/smarty": "<3.1.33",
                "socalnick/scn-social-auth": "<1.15.2",
                "spoonity/tcpdf": "<6.2.22",
                "squizlabs/php_codesniffer": ">=1,<2.8.1|>=3,<3.0.1",
                "ssddanbrown/bookstack": "<0.29.2",
                "stormpath/sdk": ">=0,<9.9.99",
                "studio-42/elfinder": "<2.1.49",
                "sulu/sulu": "<1.6.34|>=2,<2.0.10|>=2.1,<2.1.1",
                "swiftmailer/swiftmailer": ">=4,<5.4.5",
                "sylius/admin-bundle": ">=1,<1.0.17|>=1.1,<1.1.9|>=1.2,<1.2.2",
                "sylius/grid": ">=1,<1.1.19|>=1.2,<1.2.18|>=1.3,<1.3.13|>=1.4,<1.4.5|>=1.5,<1.5.1",
                "sylius/grid-bundle": ">=1,<1.1.19|>=1.2,<1.2.18|>=1.3,<1.3.13|>=1.4,<1.4.5|>=1.5,<1.5.1",
                "sylius/resource-bundle": "<1.3.14|>=1.4,<1.4.7|>=1.5,<1.5.2|>=1.6,<1.6.4",
                "sylius/sylius": "<1.6.9|>=1.7,<1.7.9|>=1.8,<1.8.3",
                "symbiote/silverstripe-multivaluefield": ">=3,<3.0.99",
                "symbiote/silverstripe-versionedfiles": "<=2.0.3",
                "symfony/cache": ">=3.1,<3.4.35|>=4,<4.2.12|>=4.3,<4.3.8",
                "symfony/dependency-injection": ">=2,<2.0.17|>=2.7,<2.7.51|>=2.8,<2.8.50|>=3,<3.4.26|>=4,<4.1.12|>=4.2,<4.2.7",
                "symfony/error-handler": ">=4.4,<4.4.4|>=5,<5.0.4",
                "symfony/form": ">=2.3,<2.3.35|>=2.4,<2.6.12|>=2.7,<2.7.50|>=2.8,<2.8.49|>=3,<3.4.20|>=4,<4.0.15|>=4.1,<4.1.9|>=4.2,<4.2.1",
                "symfony/framework-bundle": ">=2,<2.3.18|>=2.4,<2.4.8|>=2.5,<2.5.2|>=2.7,<2.7.51|>=2.8,<2.8.50|>=3,<3.4.26|>=4,<4.1.12|>=4.2,<4.2.7",
                "symfony/http-foundation": ">=2,<2.8.52|>=3,<3.4.35|>=4,<4.2.12|>=4.3,<4.3.8|>=4.4,<4.4.7|>=5,<5.0.7",
                "symfony/http-kernel": ">=2,<2.8.52|>=3,<3.4.35|>=4,<4.2.12|>=4.3,<4.4.13|>=5,<5.1.5",
                "symfony/intl": ">=2.7,<2.7.38|>=2.8,<2.8.31|>=3,<3.2.14|>=3.3,<3.3.13",
                "symfony/mime": ">=4.3,<4.3.8",
                "symfony/phpunit-bridge": ">=2.8,<2.8.50|>=3,<3.4.26|>=4,<4.1.12|>=4.2,<4.2.7",
                "symfony/polyfill": ">=1,<1.10",
                "symfony/polyfill-php55": ">=1,<1.10",
                "symfony/proxy-manager-bridge": ">=2.7,<2.7.51|>=2.8,<2.8.50|>=3,<3.4.26|>=4,<4.1.12|>=4.2,<4.2.7",
                "symfony/routing": ">=2,<2.0.19",
                "symfony/security": ">=2,<2.7.51|>=2.8,<2.8.50|>=3,<3.4.26|>=4,<4.1.12|>=4.2,<4.2.7|>=4.4,<4.4.7|>=5,<5.0.7",
                "symfony/security-bundle": ">=2,<2.7.48|>=2.8,<2.8.41|>=3,<3.3.17|>=3.4,<3.4.11|>=4,<4.0.11",
                "symfony/security-core": ">=2.4,<2.6.13|>=2.7,<2.7.9|>=2.7.30,<2.7.32|>=2.8,<2.8.37|>=3,<3.3.17|>=3.4,<3.4.7|>=4,<4.0.7",
                "symfony/security-csrf": ">=2.4,<2.7.48|>=2.8,<2.8.41|>=3,<3.3.17|>=3.4,<3.4.11|>=4,<4.0.11",
                "symfony/security-guard": ">=2.8,<2.8.41|>=3,<3.3.17|>=3.4,<3.4.11|>=4,<4.0.11",
                "symfony/security-http": ">=2.3,<2.3.41|>=2.4,<2.7.51|>=2.8,<2.8.50|>=3,<3.4.26|>=4,<4.2.12|>=4.3,<4.3.8|>=4.4,<4.4.7|>=5,<5.0.7",
                "symfony/serializer": ">=2,<2.0.11",
                "symfony/symfony": ">=2,<2.8.52|>=3,<3.4.35|>=4,<4.2.12|>=4.3,<4.4.13|>=5,<5.1.5",
                "symfony/translation": ">=2,<2.0.17",
                "symfony/validator": ">=2,<2.0.24|>=2.1,<2.1.12|>=2.2,<2.2.5|>=2.3,<2.3.3",
                "symfony/var-exporter": ">=4.2,<4.2.12|>=4.3,<4.3.8",
                "symfony/web-profiler-bundle": ">=2,<2.3.19|>=2.4,<2.4.9|>=2.5,<2.5.4",
                "symfony/yaml": ">=2,<2.0.22|>=2.1,<2.1.7",
                "t3g/svg-sanitizer": "<1.0.3",
                "tecnickcom/tcpdf": "<6.2.22",
                "thelia/backoffice-default-template": ">=2.1,<2.1.2",
                "thelia/thelia": ">=2.1-beta.1,<2.1.3",
                "theonedemon/phpwhois": "<=4.2.5",
                "titon/framework": ">=0,<9.9.99",
                "truckersmp/phpwhois": "<=4.3.1",
                "twig/twig": "<1.38|>=2,<2.7",
                "typo3/cms": ">=6.2,<6.2.30|>=7,<7.6.32|>=8,<8.7.30|>=9,<9.5.20|>=10,<10.4.6",
                "typo3/cms-core": ">=8,<8.7.30|>=9,<9.5.20|>=10,<10.4.6",
                "typo3/flow": ">=1,<1.0.4|>=1.1,<1.1.1|>=2,<2.0.1|>=2.3,<2.3.16|>=3,<3.0.10|>=3.1,<3.1.7|>=3.2,<3.2.7|>=3.3,<3.3.5",
                "typo3/neos": ">=1.1,<1.1.3|>=1.2,<1.2.13|>=2,<2.0.4",
                "typo3/phar-stream-wrapper": ">=1,<2.1.1|>=3,<3.1.1",
                "typo3fluid/fluid": ">=2,<2.0.5|>=2.1,<2.1.4|>=2.2,<2.2.1|>=2.3,<2.3.5|>=2.4,<2.4.1|>=2.5,<2.5.5|>=2.6,<2.6.1",
                "ua-parser/uap-php": "<3.8",
                "usmanhalalit/pixie": "<1.0.3|>=2,<2.0.2",
                "verot/class.upload.php": "<=1.0.3|>=2,<=2.0.4",
                "wallabag/tcpdf": "<6.2.22",
                "willdurand/js-translation-bundle": "<2.1.1",
                "yii2mod/yii2-cms": "<1.9.2",
                "yiisoft/yii": ">=1.1.14,<1.1.15",
                "yiisoft/yii2": "<2.0.38",
                "yiisoft/yii2-bootstrap": "<2.0.4",
                "yiisoft/yii2-dev": "<2.0.15",
                "yiisoft/yii2-elasticsearch": "<2.0.5",
                "yiisoft/yii2-gii": "<2.0.4",
                "yiisoft/yii2-jui": "<2.0.4",
                "yiisoft/yii2-redis": "<2.0.8",
                "yourls/yourls": "<1.7.4",
                "zendframework/zend-cache": ">=2.4,<2.4.8|>=2.5,<2.5.3",
                "zendframework/zend-captcha": ">=2,<2.4.9|>=2.5,<2.5.2",
                "zendframework/zend-crypt": ">=2,<2.4.9|>=2.5,<2.5.2",
                "zendframework/zend-db": ">=2,<2.0.99|>=2.1,<2.1.99|>=2.2,<2.2.10|>=2.3,<2.3.5",
                "zendframework/zend-developer-tools": ">=1.2.2,<1.2.3",
                "zendframework/zend-diactoros": ">=1,<1.8.4",
                "zendframework/zend-feed": ">=1,<2.10.3",
                "zendframework/zend-form": ">=2,<2.2.7|>=2.3,<2.3.1",
                "zendframework/zend-http": ">=1,<2.8.1",
                "zendframework/zend-json": ">=2.1,<2.1.6|>=2.2,<2.2.6",
                "zendframework/zend-ldap": ">=2,<2.0.99|>=2.1,<2.1.99|>=2.2,<2.2.8|>=2.3,<2.3.3",
                "zendframework/zend-mail": ">=2,<2.4.11|>=2.5,<2.7.2",
                "zendframework/zend-navigation": ">=2,<2.2.7|>=2.3,<2.3.1",
                "zendframework/zend-session": ">=2,<2.0.99|>=2.1,<2.1.99|>=2.2,<2.2.9|>=2.3,<2.3.4",
                "zendframework/zend-validator": ">=2.3,<2.3.6",
                "zendframework/zend-view": ">=2,<2.2.7|>=2.3,<2.3.1",
                "zendframework/zend-xmlrpc": ">=2.1,<2.1.6|>=2.2,<2.2.6",
                "zendframework/zendframework": "<2.5.1",
                "zendframework/zendframework1": "<1.12.20",
                "zendframework/zendopenid": ">=2,<2.0.2",
                "zendframework/zendxml": ">=1,<1.0.1",
                "zetacomponents/mail": "<1.8.2",
                "zf-commons/zfc-user": "<1.2.2",
                "zfcampus/zf-apigility-doctrine": ">=1,<1.0.3",
                "zfr/zfr-oauth2-server-module": "<0.1.2"
            },
            "type": "metapackage",
            "notification-url": "https://packagist.org/downloads/",
            "license": [
                "MIT"
            ],
            "authors": [
                {
                    "name": "Marco Pivetta",
                    "email": "ocramius@gmail.com",
                    "role": "maintainer"
                },
                {
                    "name": "Ilya Tribusean",
                    "email": "slash3b@gmail.com",
                    "role": "maintainer"
                }
            ],
            "description": "Prevents installation of composer packages with known security vulnerabilities: no API, simply require it",
            "support": {
                "issues": "https://github.com/Roave/SecurityAdvisories/issues",
                "source": "https://github.com/Roave/SecurityAdvisories/tree/latest"
            },
            "funding": [
                {
                    "url": "https://github.com/Ocramius",
                    "type": "github"
                },
                {
                    "url": "https://tidelift.com/funding/github/packagist/roave/security-advisories",
                    "type": "tidelift"
                }
            ],
            "time": "2020-11-16T22:01:59+00:00"
        },
        {
=======
>>>>>>> 12d5e687
            "name": "sebastian/code-unit-reverse-lookup",
            "version": "1.0.1",
            "source": {
                "type": "git",
                "url": "https://github.com/sebastianbergmann/code-unit-reverse-lookup.git",
                "reference": "4419fcdb5eabb9caa61a27c7a1db532a6b55dd18"
            },
            "dist": {
                "type": "zip",
                "url": "https://api.github.com/repos/sebastianbergmann/code-unit-reverse-lookup/zipball/4419fcdb5eabb9caa61a27c7a1db532a6b55dd18",
                "reference": "4419fcdb5eabb9caa61a27c7a1db532a6b55dd18",
                "shasum": ""
            },
            "require": {
                "php": "^5.6 || ^7.0"
            },
            "require-dev": {
                "phpunit/phpunit": "^5.7 || ^6.0"
            },
            "type": "library",
            "extra": {
                "branch-alias": {
                    "dev-master": "1.0.x-dev"
                }
            },
            "autoload": {
                "classmap": [
                    "src/"
                ]
            },
            "notification-url": "https://packagist.org/downloads/",
            "license": [
                "BSD-3-Clause"
            ],
            "authors": [
                {
                    "name": "Sebastian Bergmann",
                    "email": "sebastian@phpunit.de"
                }
            ],
            "description": "Looks up which function or method a line of code belongs to",
            "homepage": "https://github.com/sebastianbergmann/code-unit-reverse-lookup/",
            "support": {
                "issues": "https://github.com/sebastianbergmann/code-unit-reverse-lookup/issues",
                "source": "https://github.com/sebastianbergmann/code-unit-reverse-lookup/tree/master"
            },
            "time": "2017-03-04T06:30:41+00:00"
        },
        {
            "name": "sebastian/comparator",
            "version": "3.0.2",
            "source": {
                "type": "git",
                "url": "https://github.com/sebastianbergmann/comparator.git",
                "reference": "5de4fc177adf9bce8df98d8d141a7559d7ccf6da"
            },
            "dist": {
                "type": "zip",
                "url": "https://api.github.com/repos/sebastianbergmann/comparator/zipball/5de4fc177adf9bce8df98d8d141a7559d7ccf6da",
                "reference": "5de4fc177adf9bce8df98d8d141a7559d7ccf6da",
                "shasum": ""
            },
            "require": {
                "php": "^7.1",
                "sebastian/diff": "^3.0",
                "sebastian/exporter": "^3.1"
            },
            "require-dev": {
                "phpunit/phpunit": "^7.1"
            },
            "type": "library",
            "extra": {
                "branch-alias": {
                    "dev-master": "3.0-dev"
                }
            },
            "autoload": {
                "classmap": [
                    "src/"
                ]
            },
            "notification-url": "https://packagist.org/downloads/",
            "license": [
                "BSD-3-Clause"
            ],
            "authors": [
                {
                    "name": "Jeff Welch",
                    "email": "whatthejeff@gmail.com"
                },
                {
                    "name": "Volker Dusch",
                    "email": "github@wallbash.com"
                },
                {
                    "name": "Bernhard Schussek",
                    "email": "bschussek@2bepublished.at"
                },
                {
                    "name": "Sebastian Bergmann",
                    "email": "sebastian@phpunit.de"
                }
            ],
            "description": "Provides the functionality to compare PHP values for equality",
            "homepage": "https://github.com/sebastianbergmann/comparator",
            "keywords": [
                "comparator",
                "compare",
                "equality"
            ],
            "support": {
                "issues": "https://github.com/sebastianbergmann/comparator/issues",
                "source": "https://github.com/sebastianbergmann/comparator/tree/master"
            },
            "time": "2018-07-12T15:12:46+00:00"
        },
        {
            "name": "sebastian/environment",
            "version": "4.2.3",
            "source": {
                "type": "git",
                "url": "https://github.com/sebastianbergmann/environment.git",
                "reference": "464c90d7bdf5ad4e8a6aea15c091fec0603d4368"
            },
            "dist": {
                "type": "zip",
                "url": "https://api.github.com/repos/sebastianbergmann/environment/zipball/464c90d7bdf5ad4e8a6aea15c091fec0603d4368",
                "reference": "464c90d7bdf5ad4e8a6aea15c091fec0603d4368",
                "shasum": ""
            },
            "require": {
                "php": "^7.1"
            },
            "require-dev": {
                "phpunit/phpunit": "^7.5"
            },
            "suggest": {
                "ext-posix": "*"
            },
            "type": "library",
            "extra": {
                "branch-alias": {
                    "dev-master": "4.2-dev"
                }
            },
            "autoload": {
                "classmap": [
                    "src/"
                ]
            },
            "notification-url": "https://packagist.org/downloads/",
            "license": [
                "BSD-3-Clause"
            ],
            "authors": [
                {
                    "name": "Sebastian Bergmann",
                    "email": "sebastian@phpunit.de"
                }
            ],
            "description": "Provides functionality to handle HHVM/PHP environments",
            "homepage": "http://www.github.com/sebastianbergmann/environment",
            "keywords": [
                "Xdebug",
                "environment",
                "hhvm"
            ],
            "support": {
                "issues": "https://github.com/sebastianbergmann/environment/issues",
                "source": "https://github.com/sebastianbergmann/environment/tree/4.2.3"
            },
            "time": "2019-11-20T08:46:58+00:00"
        },
        {
            "name": "sebastian/exporter",
            "version": "3.1.2",
            "source": {
                "type": "git",
                "url": "https://github.com/sebastianbergmann/exporter.git",
                "reference": "68609e1261d215ea5b21b7987539cbfbe156ec3e"
            },
            "dist": {
                "type": "zip",
                "url": "https://api.github.com/repos/sebastianbergmann/exporter/zipball/68609e1261d215ea5b21b7987539cbfbe156ec3e",
                "reference": "68609e1261d215ea5b21b7987539cbfbe156ec3e",
                "shasum": ""
            },
            "require": {
                "php": "^7.0",
                "sebastian/recursion-context": "^3.0"
            },
            "require-dev": {
                "ext-mbstring": "*",
                "phpunit/phpunit": "^6.0"
            },
            "type": "library",
            "extra": {
                "branch-alias": {
                    "dev-master": "3.1.x-dev"
                }
            },
            "autoload": {
                "classmap": [
                    "src/"
                ]
            },
            "notification-url": "https://packagist.org/downloads/",
            "license": [
                "BSD-3-Clause"
            ],
            "authors": [
                {
                    "name": "Sebastian Bergmann",
                    "email": "sebastian@phpunit.de"
                },
                {
                    "name": "Jeff Welch",
                    "email": "whatthejeff@gmail.com"
                },
                {
                    "name": "Volker Dusch",
                    "email": "github@wallbash.com"
                },
                {
                    "name": "Adam Harvey",
                    "email": "aharvey@php.net"
                },
                {
                    "name": "Bernhard Schussek",
                    "email": "bschussek@gmail.com"
                }
            ],
            "description": "Provides the functionality to export PHP variables for visualization",
            "homepage": "http://www.github.com/sebastianbergmann/exporter",
            "keywords": [
                "export",
                "exporter"
            ],
            "support": {
                "issues": "https://github.com/sebastianbergmann/exporter/issues",
                "source": "https://github.com/sebastianbergmann/exporter/tree/master"
            },
            "time": "2019-09-14T09:02:43+00:00"
        },
        {
            "name": "sebastian/global-state",
            "version": "2.0.0",
            "source": {
                "type": "git",
                "url": "https://github.com/sebastianbergmann/global-state.git",
                "reference": "e8ba02eed7bbbb9e59e43dedd3dddeff4a56b0c4"
            },
            "dist": {
                "type": "zip",
                "url": "https://api.github.com/repos/sebastianbergmann/global-state/zipball/e8ba02eed7bbbb9e59e43dedd3dddeff4a56b0c4",
                "reference": "e8ba02eed7bbbb9e59e43dedd3dddeff4a56b0c4",
                "shasum": ""
            },
            "require": {
                "php": "^7.0"
            },
            "require-dev": {
                "phpunit/phpunit": "^6.0"
            },
            "suggest": {
                "ext-uopz": "*"
            },
            "type": "library",
            "extra": {
                "branch-alias": {
                    "dev-master": "2.0-dev"
                }
            },
            "autoload": {
                "classmap": [
                    "src/"
                ]
            },
            "notification-url": "https://packagist.org/downloads/",
            "license": [
                "BSD-3-Clause"
            ],
            "authors": [
                {
                    "name": "Sebastian Bergmann",
                    "email": "sebastian@phpunit.de"
                }
            ],
            "description": "Snapshotting of global state",
            "homepage": "http://www.github.com/sebastianbergmann/global-state",
            "keywords": [
                "global state"
            ],
            "support": {
                "issues": "https://github.com/sebastianbergmann/global-state/issues",
                "source": "https://github.com/sebastianbergmann/global-state/tree/2.0.0"
            },
            "time": "2017-04-27T15:39:26+00:00"
        },
        {
            "name": "sebastian/object-enumerator",
            "version": "3.0.3",
            "source": {
                "type": "git",
                "url": "https://github.com/sebastianbergmann/object-enumerator.git",
                "reference": "7cfd9e65d11ffb5af41198476395774d4c8a84c5"
            },
            "dist": {
                "type": "zip",
                "url": "https://api.github.com/repos/sebastianbergmann/object-enumerator/zipball/7cfd9e65d11ffb5af41198476395774d4c8a84c5",
                "reference": "7cfd9e65d11ffb5af41198476395774d4c8a84c5",
                "shasum": ""
            },
            "require": {
                "php": "^7.0",
                "sebastian/object-reflector": "^1.1.1",
                "sebastian/recursion-context": "^3.0"
            },
            "require-dev": {
                "phpunit/phpunit": "^6.0"
            },
            "type": "library",
            "extra": {
                "branch-alias": {
                    "dev-master": "3.0.x-dev"
                }
            },
            "autoload": {
                "classmap": [
                    "src/"
                ]
            },
            "notification-url": "https://packagist.org/downloads/",
            "license": [
                "BSD-3-Clause"
            ],
            "authors": [
                {
                    "name": "Sebastian Bergmann",
                    "email": "sebastian@phpunit.de"
                }
            ],
            "description": "Traverses array structures and object graphs to enumerate all referenced objects",
            "homepage": "https://github.com/sebastianbergmann/object-enumerator/",
            "support": {
                "issues": "https://github.com/sebastianbergmann/object-enumerator/issues",
                "source": "https://github.com/sebastianbergmann/object-enumerator/tree/master"
            },
            "time": "2017-08-03T12:35:26+00:00"
        },
        {
            "name": "sebastian/object-reflector",
            "version": "1.1.1",
            "source": {
                "type": "git",
                "url": "https://github.com/sebastianbergmann/object-reflector.git",
                "reference": "773f97c67f28de00d397be301821b06708fca0be"
            },
            "dist": {
                "type": "zip",
                "url": "https://api.github.com/repos/sebastianbergmann/object-reflector/zipball/773f97c67f28de00d397be301821b06708fca0be",
                "reference": "773f97c67f28de00d397be301821b06708fca0be",
                "shasum": ""
            },
            "require": {
                "php": "^7.0"
            },
            "require-dev": {
                "phpunit/phpunit": "^6.0"
            },
            "type": "library",
            "extra": {
                "branch-alias": {
                    "dev-master": "1.1-dev"
                }
            },
            "autoload": {
                "classmap": [
                    "src/"
                ]
            },
            "notification-url": "https://packagist.org/downloads/",
            "license": [
                "BSD-3-Clause"
            ],
            "authors": [
                {
                    "name": "Sebastian Bergmann",
                    "email": "sebastian@phpunit.de"
                }
            ],
            "description": "Allows reflection of object attributes, including inherited and non-public ones",
            "homepage": "https://github.com/sebastianbergmann/object-reflector/",
            "support": {
                "issues": "https://github.com/sebastianbergmann/object-reflector/issues",
                "source": "https://github.com/sebastianbergmann/object-reflector/tree/master"
            },
            "time": "2017-03-29T09:07:27+00:00"
        },
        {
            "name": "sebastian/recursion-context",
            "version": "3.0.0",
            "source": {
                "type": "git",
                "url": "https://github.com/sebastianbergmann/recursion-context.git",
                "reference": "5b0cd723502bac3b006cbf3dbf7a1e3fcefe4fa8"
            },
            "dist": {
                "type": "zip",
                "url": "https://api.github.com/repos/sebastianbergmann/recursion-context/zipball/5b0cd723502bac3b006cbf3dbf7a1e3fcefe4fa8",
                "reference": "5b0cd723502bac3b006cbf3dbf7a1e3fcefe4fa8",
                "shasum": ""
            },
            "require": {
                "php": "^7.0"
            },
            "require-dev": {
                "phpunit/phpunit": "^6.0"
            },
            "type": "library",
            "extra": {
                "branch-alias": {
                    "dev-master": "3.0.x-dev"
                }
            },
            "autoload": {
                "classmap": [
                    "src/"
                ]
            },
            "notification-url": "https://packagist.org/downloads/",
            "license": [
                "BSD-3-Clause"
            ],
            "authors": [
                {
                    "name": "Jeff Welch",
                    "email": "whatthejeff@gmail.com"
                },
                {
                    "name": "Sebastian Bergmann",
                    "email": "sebastian@phpunit.de"
                },
                {
                    "name": "Adam Harvey",
                    "email": "aharvey@php.net"
                }
            ],
            "description": "Provides functionality to recursively process PHP variables",
            "homepage": "http://www.github.com/sebastianbergmann/recursion-context",
            "support": {
                "issues": "https://github.com/sebastianbergmann/recursion-context/issues",
                "source": "https://github.com/sebastianbergmann/recursion-context/tree/master"
            },
            "time": "2017-03-03T06:23:57+00:00"
        },
        {
            "name": "sebastian/resource-operations",
            "version": "2.0.1",
            "source": {
                "type": "git",
                "url": "https://github.com/sebastianbergmann/resource-operations.git",
                "reference": "4d7a795d35b889bf80a0cc04e08d77cedfa917a9"
            },
            "dist": {
                "type": "zip",
                "url": "https://api.github.com/repos/sebastianbergmann/resource-operations/zipball/4d7a795d35b889bf80a0cc04e08d77cedfa917a9",
                "reference": "4d7a795d35b889bf80a0cc04e08d77cedfa917a9",
                "shasum": ""
            },
            "require": {
                "php": "^7.1"
            },
            "type": "library",
            "extra": {
                "branch-alias": {
                    "dev-master": "2.0-dev"
                }
            },
            "autoload": {
                "classmap": [
                    "src/"
                ]
            },
            "notification-url": "https://packagist.org/downloads/",
            "license": [
                "BSD-3-Clause"
            ],
            "authors": [
                {
                    "name": "Sebastian Bergmann",
                    "email": "sebastian@phpunit.de"
                }
            ],
            "description": "Provides a list of PHP built-in functions that operate on resources",
            "homepage": "https://www.github.com/sebastianbergmann/resource-operations",
            "support": {
                "issues": "https://github.com/sebastianbergmann/resource-operations/issues",
                "source": "https://github.com/sebastianbergmann/resource-operations/tree/master"
            },
            "time": "2018-10-04T04:07:39+00:00"
        },
        {
            "name": "sebastian/version",
            "version": "2.0.1",
            "source": {
                "type": "git",
                "url": "https://github.com/sebastianbergmann/version.git",
                "reference": "99732be0ddb3361e16ad77b68ba41efc8e979019"
            },
            "dist": {
                "type": "zip",
                "url": "https://api.github.com/repos/sebastianbergmann/version/zipball/99732be0ddb3361e16ad77b68ba41efc8e979019",
                "reference": "99732be0ddb3361e16ad77b68ba41efc8e979019",
                "shasum": ""
            },
            "require": {
                "php": ">=5.6"
            },
            "type": "library",
            "extra": {
                "branch-alias": {
                    "dev-master": "2.0.x-dev"
                }
            },
            "autoload": {
                "classmap": [
                    "src/"
                ]
            },
            "notification-url": "https://packagist.org/downloads/",
            "license": [
                "BSD-3-Clause"
            ],
            "authors": [
                {
                    "name": "Sebastian Bergmann",
                    "email": "sebastian@phpunit.de",
                    "role": "lead"
                }
            ],
            "description": "Library that helps with managing the version number of Git-hosted PHP projects",
            "homepage": "https://github.com/sebastianbergmann/version",
            "support": {
                "issues": "https://github.com/sebastianbergmann/version/issues",
                "source": "https://github.com/sebastianbergmann/version/tree/master"
            },
            "time": "2016-10-03T07:35:21+00:00"
        },
        {
            "name": "seregazhuk/php-watcher",
            "version": "v0.5.2",
            "source": {
                "type": "git",
                "url": "https://github.com/seregazhuk/php-watcher.git",
                "reference": "b1ad89f5df17c50118731cf121469cefa13ff553"
            },
            "dist": {
                "type": "zip",
                "url": "https://api.github.com/repos/seregazhuk/php-watcher/zipball/b1ad89f5df17c50118731cf121469cefa13ff553",
                "reference": "b1ad89f5df17c50118731cf121469cefa13ff553",
                "shasum": ""
            },
            "require": {
                "alecrabbit/php-cli-snake": "^0.5",
                "ext-json": "*",
                "ext-pcntl": "*",
                "php": "^7.2",
                "react/child-process": "^0.6.1",
                "react/event-loop": "^1.1",
                "react/stream": "^1.0.0",
                "symfony/console": "^4.3 || ^5.0",
                "symfony/finder": "^4.3 || ^5.0",
                "symfony/yaml": "^4.3 || ^5.0",
                "yosymfony/resource-watcher": "^2.0"
            },
            "require-dev": {
                "clue/block-react": "^1.3",
                "phpunit/phpunit": "^8.0",
                "symfony/process": "^4.3"
            },
            "bin": [
                "php-watcher"
            ],
            "type": "library",
            "autoload": {
                "psr-4": {
                    "seregazhuk\\PhpWatcher\\": "src"
                }
            },
            "notification-url": "https://packagist.org/downloads/",
            "license": [
                "MIT"
            ],
            "authors": [
                {
                    "name": "Sergey Zhuk",
                    "email": "seregazhuk88@gmail.com",
                    "homepage": "http://sergeyzhuk.me",
                    "role": "Developer"
                }
            ],
            "description": "Automatically restart PHP application once the source code changes",
            "keywords": [
                "asynchronous",
                "bash",
                "cli",
                "clock",
                "console",
                "php",
                "php-watcher",
                "scripts",
                "shell",
                "watcher"
            ],
            "support": {
                "issues": "https://github.com/seregazhuk/php-watcher/issues",
                "source": "https://github.com/seregazhuk/php-watcher/tree/master"
            },
            "time": "2019-12-07T08:45:28+00:00"
        },
        {
            "name": "softcreatr/jsonpath",
            "version": "0.7.2",
            "source": {
                "type": "git",
                "url": "https://github.com/SoftCreatR/JSONPath.git",
                "reference": "46689608586a8081be399342755c36e179f3b5fc"
            },
            "dist": {
                "type": "zip",
                "url": "https://api.github.com/repos/SoftCreatR/JSONPath/zipball/46689608586a8081be399342755c36e179f3b5fc",
                "reference": "46689608586a8081be399342755c36e179f3b5fc",
                "shasum": ""
            },
            "require": {
                "ext-json": "*",
                "php": ">=7.1"
            },
            "conflict": {
                "phpunit/phpunit": "<7.0 || >= 10.0"
            },
            "replace": {
                "flow/jsonpath": "*"
            },
            "require-dev": {
                "phpunit/phpunit": ">=7.0",
                "roave/security-advisories": "dev-master",
                "squizlabs/php_codesniffer": "^3.5"
            },
            "type": "library",
            "autoload": {
                "psr-4": {
                    "Flow\\JSONPath\\": "src/"
                }
            },
            "notification-url": "https://packagist.org/downloads/",
            "license": [
                "MIT"
            ],
            "authors": [
                {
                    "name": "Stephen Frank",
                    "email": "stephen@flowsa.com",
                    "homepage": "https://prismaticbytes.com",
                    "role": "Developer"
                },
                {
                    "name": "Sascha Greuel",
                    "email": "hello@1-2.dev",
                    "homepage": "http://1-2.dev",
                    "role": "Developer"
                }
            ],
            "description": "JSONPath implementation for parsing, searching and flattening arrays",
            "support": {
                "email": "hello@1-2.dev",
                "issues": "https://github.com/SoftCreatR/JSONPath/issues",
                "source": "https://github.com/SoftCreatR/JSONPath"
            },
            "funding": [
                {
                    "url": "https://github.com/softcreatr",
                    "type": "github"
                }
            ],
            "time": "2020-10-27T11:37:08+00:00"
        },
        {
            "name": "symfony/browser-kit",
            "version": "v4.4.16",
            "source": {
                "type": "git",
                "url": "https://github.com/symfony/browser-kit.git",
                "reference": "99b640fd5d06877e3242ba0393b40a7877dfe534"
            },
            "dist": {
                "type": "zip",
                "url": "https://api.github.com/repos/symfony/browser-kit/zipball/99b640fd5d06877e3242ba0393b40a7877dfe534",
                "reference": "99b640fd5d06877e3242ba0393b40a7877dfe534",
                "shasum": ""
            },
            "require": {
                "php": ">=7.1.3",
                "symfony/dom-crawler": "^3.4|^4.0|^5.0"
            },
            "require-dev": {
                "symfony/css-selector": "^3.4|^4.0|^5.0",
                "symfony/http-client": "^4.3|^5.0",
                "symfony/mime": "^4.3|^5.0",
                "symfony/process": "^3.4|^4.0|^5.0"
            },
            "suggest": {
                "symfony/process": ""
            },
            "type": "library",
            "autoload": {
                "psr-4": {
                    "Symfony\\Component\\BrowserKit\\": ""
                },
                "exclude-from-classmap": [
                    "/Tests/"
                ]
            },
            "notification-url": "https://packagist.org/downloads/",
            "license": [
                "MIT"
            ],
            "authors": [
                {
                    "name": "Fabien Potencier",
                    "email": "fabien@symfony.com"
                },
                {
                    "name": "Symfony Community",
                    "homepage": "https://symfony.com/contributors"
                }
            ],
            "description": "Symfony BrowserKit Component",
            "homepage": "https://symfony.com",
            "support": {
                "source": "https://github.com/symfony/browser-kit/tree/v4.4.16"
            },
            "funding": [
                {
                    "url": "https://symfony.com/sponsor",
                    "type": "custom"
                },
                {
                    "url": "https://github.com/fabpot",
                    "type": "github"
                },
                {
                    "url": "https://tidelift.com/funding/github/packagist/symfony/symfony",
                    "type": "tidelift"
                }
            ],
            "time": "2020-10-24T11:50:19+00:00"
        },
        {
            "name": "symfony/css-selector",
            "version": "v4.4.16",
            "source": {
                "type": "git",
                "url": "https://github.com/symfony/css-selector.git",
                "reference": "719506cffda9dba80c75d94ac50f1a2561520e4f"
            },
            "dist": {
                "type": "zip",
                "url": "https://api.github.com/repos/symfony/css-selector/zipball/719506cffda9dba80c75d94ac50f1a2561520e4f",
                "reference": "719506cffda9dba80c75d94ac50f1a2561520e4f",
                "shasum": ""
            },
            "require": {
                "php": ">=7.1.3"
            },
            "type": "library",
            "autoload": {
                "psr-4": {
                    "Symfony\\Component\\CssSelector\\": ""
                },
                "exclude-from-classmap": [
                    "/Tests/"
                ]
            },
            "notification-url": "https://packagist.org/downloads/",
            "license": [
                "MIT"
            ],
            "authors": [
                {
                    "name": "Fabien Potencier",
                    "email": "fabien@symfony.com"
                },
                {
                    "name": "Jean-François Simon",
                    "email": "jeanfrancois.simon@sensiolabs.com"
                },
                {
                    "name": "Symfony Community",
                    "homepage": "https://symfony.com/contributors"
                }
            ],
            "description": "Symfony CssSelector Component",
            "homepage": "https://symfony.com",
            "support": {
                "source": "https://github.com/symfony/css-selector/tree/v4.4.16"
            },
            "funding": [
                {
                    "url": "https://symfony.com/sponsor",
                    "type": "custom"
                },
                {
                    "url": "https://github.com/fabpot",
                    "type": "github"
                },
                {
                    "url": "https://tidelift.com/funding/github/packagist/symfony/symfony",
                    "type": "tidelift"
                }
            ],
            "time": "2020-10-24T11:50:19+00:00"
        },
        {
            "name": "symfony/dom-crawler",
            "version": "v4.4.16",
            "source": {
                "type": "git",
                "url": "https://github.com/symfony/dom-crawler.git",
                "reference": "30ad9ac96a01913195bf0328d48e29d54fa53e6e"
            },
            "dist": {
                "type": "zip",
                "url": "https://api.github.com/repos/symfony/dom-crawler/zipball/30ad9ac96a01913195bf0328d48e29d54fa53e6e",
                "reference": "30ad9ac96a01913195bf0328d48e29d54fa53e6e",
                "shasum": ""
            },
            "require": {
                "php": ">=7.1.3",
                "symfony/polyfill-ctype": "~1.8",
                "symfony/polyfill-mbstring": "~1.0"
            },
            "conflict": {
                "masterminds/html5": "<2.6"
            },
            "require-dev": {
                "masterminds/html5": "^2.6",
                "symfony/css-selector": "^3.4|^4.0|^5.0"
            },
            "suggest": {
                "symfony/css-selector": ""
            },
            "type": "library",
            "autoload": {
                "psr-4": {
                    "Symfony\\Component\\DomCrawler\\": ""
                },
                "exclude-from-classmap": [
                    "/Tests/"
                ]
            },
            "notification-url": "https://packagist.org/downloads/",
            "license": [
                "MIT"
            ],
            "authors": [
                {
                    "name": "Fabien Potencier",
                    "email": "fabien@symfony.com"
                },
                {
                    "name": "Symfony Community",
                    "homepage": "https://symfony.com/contributors"
                }
            ],
            "description": "Symfony DomCrawler Component",
            "homepage": "https://symfony.com",
            "support": {
                "source": "https://github.com/symfony/dom-crawler/tree/v4.4.16"
            },
            "funding": [
                {
                    "url": "https://symfony.com/sponsor",
                    "type": "custom"
                },
                {
                    "url": "https://github.com/fabpot",
                    "type": "github"
                },
                {
                    "url": "https://tidelift.com/funding/github/packagist/symfony/symfony",
                    "type": "tidelift"
                }
            ],
            "time": "2020-10-24T11:50:19+00:00"
        },
        {
            "name": "symfony/event-dispatcher",
            "version": "v4.4.16",
            "source": {
                "type": "git",
                "url": "https://github.com/symfony/event-dispatcher.git",
                "reference": "4204f13d2d0b7ad09454f221bb2195fccdf1fe98"
            },
            "dist": {
                "type": "zip",
                "url": "https://api.github.com/repos/symfony/event-dispatcher/zipball/4204f13d2d0b7ad09454f221bb2195fccdf1fe98",
                "reference": "4204f13d2d0b7ad09454f221bb2195fccdf1fe98",
                "shasum": ""
            },
            "require": {
                "php": ">=7.1.3",
                "symfony/event-dispatcher-contracts": "^1.1"
            },
            "conflict": {
                "symfony/dependency-injection": "<3.4"
            },
            "provide": {
                "psr/event-dispatcher-implementation": "1.0",
                "symfony/event-dispatcher-implementation": "1.1"
            },
            "require-dev": {
                "psr/log": "~1.0",
                "symfony/config": "^3.4|^4.0|^5.0",
                "symfony/dependency-injection": "^3.4|^4.0|^5.0",
                "symfony/error-handler": "~3.4|~4.4",
                "symfony/expression-language": "^3.4|^4.0|^5.0",
                "symfony/http-foundation": "^3.4|^4.0|^5.0",
                "symfony/service-contracts": "^1.1|^2",
                "symfony/stopwatch": "^3.4|^4.0|^5.0"
            },
            "suggest": {
                "symfony/dependency-injection": "",
                "symfony/http-kernel": ""
            },
            "type": "library",
            "autoload": {
                "psr-4": {
                    "Symfony\\Component\\EventDispatcher\\": ""
                },
                "exclude-from-classmap": [
                    "/Tests/"
                ]
            },
            "notification-url": "https://packagist.org/downloads/",
            "license": [
                "MIT"
            ],
            "authors": [
                {
                    "name": "Fabien Potencier",
                    "email": "fabien@symfony.com"
                },
                {
                    "name": "Symfony Community",
                    "homepage": "https://symfony.com/contributors"
                }
            ],
            "description": "Symfony EventDispatcher Component",
            "homepage": "https://symfony.com",
            "support": {
                "source": "https://github.com/symfony/event-dispatcher/tree/v4.4.16"
            },
            "funding": [
                {
                    "url": "https://symfony.com/sponsor",
                    "type": "custom"
                },
                {
                    "url": "https://github.com/fabpot",
                    "type": "github"
                },
                {
                    "url": "https://tidelift.com/funding/github/packagist/symfony/symfony",
                    "type": "tidelift"
                }
            ],
            "time": "2020-10-24T11:50:19+00:00"
        },
        {
            "name": "symfony/event-dispatcher-contracts",
            "version": "v1.1.9",
            "source": {
                "type": "git",
                "url": "https://github.com/symfony/event-dispatcher-contracts.git",
                "reference": "84e23fdcd2517bf37aecbd16967e83f0caee25a7"
            },
            "dist": {
                "type": "zip",
                "url": "https://api.github.com/repos/symfony/event-dispatcher-contracts/zipball/84e23fdcd2517bf37aecbd16967e83f0caee25a7",
                "reference": "84e23fdcd2517bf37aecbd16967e83f0caee25a7",
                "shasum": ""
            },
            "require": {
                "php": ">=7.1.3"
            },
            "suggest": {
                "psr/event-dispatcher": "",
                "symfony/event-dispatcher-implementation": ""
            },
            "type": "library",
            "extra": {
                "branch-alias": {
                    "dev-master": "1.1-dev"
                },
                "thanks": {
                    "name": "symfony/contracts",
                    "url": "https://github.com/symfony/contracts"
                }
            },
            "autoload": {
                "psr-4": {
                    "Symfony\\Contracts\\EventDispatcher\\": ""
                }
            },
            "notification-url": "https://packagist.org/downloads/",
            "license": [
                "MIT"
            ],
            "authors": [
                {
                    "name": "Nicolas Grekas",
                    "email": "p@tchwork.com"
                },
                {
                    "name": "Symfony Community",
                    "homepage": "https://symfony.com/contributors"
                }
            ],
            "description": "Generic abstractions related to dispatching event",
            "homepage": "https://symfony.com",
            "keywords": [
                "abstractions",
                "contracts",
                "decoupling",
                "interfaces",
                "interoperability",
                "standards"
            ],
            "support": {
                "source": "https://github.com/symfony/event-dispatcher-contracts/tree/v1.1.9"
            },
            "funding": [
                {
                    "url": "https://symfony.com/sponsor",
                    "type": "custom"
                },
                {
                    "url": "https://github.com/fabpot",
                    "type": "github"
                },
                {
                    "url": "https://tidelift.com/funding/github/packagist/symfony/symfony",
                    "type": "tidelift"
                }
            ],
            "time": "2020-07-06T13:19:58+00:00"
        },
        {
            "name": "theseer/tokenizer",
            "version": "1.1.3",
            "source": {
                "type": "git",
                "url": "https://github.com/theseer/tokenizer.git",
                "reference": "11336f6f84e16a720dae9d8e6ed5019efa85a0f9"
            },
            "dist": {
                "type": "zip",
                "url": "https://api.github.com/repos/theseer/tokenizer/zipball/11336f6f84e16a720dae9d8e6ed5019efa85a0f9",
                "reference": "11336f6f84e16a720dae9d8e6ed5019efa85a0f9",
                "shasum": ""
            },
            "require": {
                "ext-dom": "*",
                "ext-tokenizer": "*",
                "ext-xmlwriter": "*",
                "php": "^7.0"
            },
            "type": "library",
            "autoload": {
                "classmap": [
                    "src/"
                ]
            },
            "notification-url": "https://packagist.org/downloads/",
            "license": [
                "BSD-3-Clause"
            ],
            "authors": [
                {
                    "name": "Arne Blankerts",
                    "email": "arne@blankerts.de",
                    "role": "Developer"
                }
            ],
            "description": "A small library for converting tokenized PHP source code into XML and potentially other formats",
            "support": {
                "issues": "https://github.com/theseer/tokenizer/issues",
                "source": "https://github.com/theseer/tokenizer/tree/master"
            },
            "time": "2019-06-13T22:48:21+00:00"
        },
        {
            "name": "vlucas/phpdotenv",
            "version": "v3.6.7",
            "source": {
                "type": "git",
                "url": "https://github.com/vlucas/phpdotenv.git",
                "reference": "2065beda6cbe75e2603686907b2e45f6f3a5ad82"
            },
            "dist": {
                "type": "zip",
                "url": "https://api.github.com/repos/vlucas/phpdotenv/zipball/2065beda6cbe75e2603686907b2e45f6f3a5ad82",
                "reference": "2065beda6cbe75e2603686907b2e45f6f3a5ad82",
                "shasum": ""
            },
            "require": {
                "php": "^5.4 || ^7.0 || ^8.0",
                "phpoption/phpoption": "^1.5.2",
                "symfony/polyfill-ctype": "^1.17"
            },
            "require-dev": {
                "ext-filter": "*",
                "ext-pcre": "*",
                "phpunit/phpunit": "^4.8.35 || ^5.7.27 || ^6.5.6 || ^7.0"
            },
            "suggest": {
                "ext-filter": "Required to use the boolean validator.",
                "ext-pcre": "Required to use most of the library."
            },
            "type": "library",
            "extra": {
                "branch-alias": {
                    "dev-master": "3.6-dev"
                }
            },
            "autoload": {
                "psr-4": {
                    "Dotenv\\": "src/"
                }
            },
            "notification-url": "https://packagist.org/downloads/",
            "license": [
                "BSD-3-Clause"
            ],
            "authors": [
                {
                    "name": "Graham Campbell",
                    "email": "graham@alt-three.com",
                    "homepage": "https://gjcampbell.co.uk/"
                },
                {
                    "name": "Vance Lucas",
                    "email": "vance@vancelucas.com",
                    "homepage": "https://vancelucas.com/"
                }
            ],
            "description": "Loads environment variables from `.env` to `getenv()`, `$_ENV` and `$_SERVER` automagically.",
            "keywords": [
                "dotenv",
                "env",
                "environment"
            ],
            "support": {
                "issues": "https://github.com/vlucas/phpdotenv/issues",
                "source": "https://github.com/vlucas/phpdotenv/tree/v3.6.7"
            },
            "funding": [
                {
                    "url": "https://github.com/GrahamCampbell",
                    "type": "github"
                },
                {
                    "url": "https://tidelift.com/funding/github/packagist/vlucas/phpdotenv",
                    "type": "tidelift"
                }
            ],
            "time": "2020-07-14T19:04:52+00:00"
        },
        {
            "name": "yosymfony/resource-watcher",
            "version": "v2.0.1",
            "source": {
                "type": "git",
                "url": "https://github.com/yosymfony/resource-watcher.git",
                "reference": "a8c34f704e6bd4f786c97f3c0ba65bd86cb2bd73"
            },
            "dist": {
                "type": "zip",
                "url": "https://api.github.com/repos/yosymfony/resource-watcher/zipball/a8c34f704e6bd4f786c97f3c0ba65bd86cb2bd73",
                "reference": "a8c34f704e6bd4f786c97f3c0ba65bd86cb2bd73",
                "shasum": ""
            },
            "require": {
                "php": ">=5.6",
                "symfony/finder": "^2.7|^3.0|^4.0|^5.0"
            },
            "require-dev": {
                "phpunit/phpunit": "^5.7",
                "symfony/filesystem": "^2.7|^3.0|^4.0|^5.0"
            },
            "type": "library",
            "extra": {
                "branch-alias": {
                    "dev-master": "2.0-dev"
                }
            },
            "autoload": {
                "psr-4": {
                    "Yosymfony\\ResourceWatcher\\": "src/"
                }
            },
            "notification-url": "https://packagist.org/downloads/",
            "license": [
                "MIT"
            ],
            "authors": [
                {
                    "name": "Victor Puertas",
                    "email": "vpgugr@gmail.com"
                }
            ],
            "description": "A simple resource watcher using Symfony Finder",
            "homepage": "http://yosymfony.com",
            "keywords": [
                "finder",
                "resources",
                "symfony",
                "watcher"
            ],
            "support": {
                "issues": "https://github.com/yosymfony/resource-watcher/issues",
                "source": "https://github.com/yosymfony/resource-watcher/tree/master"
            },
            "time": "2020-01-04T15:36:55+00:00"
        }
    ],
    "aliases": [],
    "minimum-stability": "stable",
    "stability-flags": [],
    "prefer-stable": false,
    "prefer-lowest": false,
    "platform": [],
    "platform-dev": [],
    "platform-overrides": {
        "php": "7.1.30"
    },
    "plugin-api-version": "2.0.0"
}<|MERGE_RESOLUTION|>--- conflicted
+++ resolved
@@ -4,11 +4,7 @@
         "Read more about it at https://getcomposer.org/doc/01-basic-usage.md#installing-dependencies",
         "This file is @generated automatically"
     ],
-<<<<<<< HEAD
-    "content-hash": "537b1e13997b0bb6e8f05d5601ef2aa7",
-=======
     "content-hash": "89a72b01977f1c34119d5a18854b4613",
->>>>>>> 12d5e687
     "packages": [
         {
             "name": "cebe/markdown",
@@ -6047,58 +6043,6 @@
     ],
     "packages-dev": [
         {
-            "name": "alecrabbit/php-cli-snake",
-            "version": "0.5.0",
-            "source": {
-                "type": "git",
-                "url": "https://github.com/alecrabbit/php-cli-snake.git",
-                "reference": "d4aa6ab9880c708b6a35abb43f3113566ca71c38"
-            },
-            "dist": {
-                "type": "zip",
-                "url": "https://api.github.com/repos/alecrabbit/php-cli-snake/zipball/d4aa6ab9880c708b6a35abb43f3113566ca71c38",
-                "reference": "d4aa6ab9880c708b6a35abb43f3113566ca71c38",
-                "shasum": ""
-            },
-            "require": {
-                "php": ">=7.2"
-            },
-            "require-dev": {
-                "nunomaduro/collision": "^3.0",
-                "phpunit/phpunit": "^8.0",
-                "react/event-loop": "^1.1",
-                "symfony/var-dumper": "^4.2"
-            },
-            "type": "library",
-            "autoload": {
-                "psr-4": {
-                    "AlecRabbit\\Snake\\": "src\\Snake"
-                }
-            },
-            "notification-url": "https://packagist.org/downloads/",
-            "license": [
-                "MIT"
-            ],
-            "description": "Lightweight cli spinner with zero dependencies",
-            "keywords": [
-                "256color",
-                "8bit",
-                "ansi",
-                "cli",
-                "color",
-                "colorful",
-                "console",
-                "php",
-                "snake",
-                "spinner"
-            ],
-            "support": {
-                "issues": "https://github.com/alecrabbit/php-cli-snake/issues",
-                "source": "https://github.com/alecrabbit/php-cli-snake/tree/develop"
-            },
-            "time": "2019-11-01T19:34:36+00:00"
-        },
-        {
             "name": "behat/gherkin",
             "version": "v4.6.2",
             "source": {
@@ -6795,53 +6739,6 @@
                 }
             ],
             "time": "2020-11-10T18:47:58+00:00"
-        },
-        {
-            "name": "evenement/evenement",
-            "version": "v3.0.1",
-            "source": {
-                "type": "git",
-                "url": "https://github.com/igorw/evenement.git",
-                "reference": "531bfb9d15f8aa57454f5f0285b18bec903b8fb7"
-            },
-            "dist": {
-                "type": "zip",
-                "url": "https://api.github.com/repos/igorw/evenement/zipball/531bfb9d15f8aa57454f5f0285b18bec903b8fb7",
-                "reference": "531bfb9d15f8aa57454f5f0285b18bec903b8fb7",
-                "shasum": ""
-            },
-            "require": {
-                "php": ">=7.0"
-            },
-            "require-dev": {
-                "phpunit/phpunit": "^6.0"
-            },
-            "type": "library",
-            "autoload": {
-                "psr-0": {
-                    "Evenement": "src"
-                }
-            },
-            "notification-url": "https://packagist.org/downloads/",
-            "license": [
-                "MIT"
-            ],
-            "authors": [
-                {
-                    "name": "Igor Wiedler",
-                    "email": "igor@wiedler.ch"
-                }
-            ],
-            "description": "Événement is a very simple event dispatching library for PHP",
-            "keywords": [
-                "event-dispatcher",
-                "event-emitter"
-            ],
-            "support": {
-                "issues": "https://github.com/igorw/evenement/issues",
-                "source": "https://github.com/igorw/evenement/tree/master"
-            },
-            "time": "2017-07-23T21:35:13+00:00"
         },
         {
             "name": "fzaninotto/faker",
@@ -7707,469 +7604,6 @@
             "time": "2020-01-08T08:45:45+00:00"
         },
         {
-<<<<<<< HEAD
-            "name": "react/child-process",
-            "version": "v0.6.1",
-            "source": {
-                "type": "git",
-                "url": "https://github.com/reactphp/child-process.git",
-                "reference": "6895afa583d51dc10a4b9e93cd3bce17b3b77ac3"
-            },
-            "dist": {
-                "type": "zip",
-                "url": "https://api.github.com/repos/reactphp/child-process/zipball/6895afa583d51dc10a4b9e93cd3bce17b3b77ac3",
-                "reference": "6895afa583d51dc10a4b9e93cd3bce17b3b77ac3",
-                "shasum": ""
-            },
-            "require": {
-                "evenement/evenement": "^3.0 || ^2.0 || ^1.0",
-                "php": ">=5.3.0",
-                "react/event-loop": "^1.0 || ^0.5 || ^0.4 || ^0.3.5",
-                "react/stream": "^1.0 || ^0.7.6"
-            },
-            "require-dev": {
-                "phpunit/phpunit": "^7.0 || ^6.4 || ^5.7 || ^4.8.35",
-                "react/socket": "^1.0",
-                "sebastian/environment": "^3.0 || ^2.0 || ^1.0"
-            },
-            "type": "library",
-            "autoload": {
-                "psr-4": {
-                    "React\\ChildProcess\\": "src"
-                }
-            },
-            "notification-url": "https://packagist.org/downloads/",
-            "license": [
-                "MIT"
-            ],
-            "description": "Event-driven library for executing child processes with ReactPHP.",
-            "keywords": [
-                "event-driven",
-                "process",
-                "reactphp"
-            ],
-            "support": {
-                "issues": "https://github.com/reactphp/child-process/issues",
-                "source": "https://github.com/reactphp/child-process/tree/v0.6.1"
-            },
-            "time": "2019-02-15T13:48:16+00:00"
-        },
-        {
-            "name": "react/event-loop",
-            "version": "v1.1.1",
-            "source": {
-                "type": "git",
-                "url": "https://github.com/reactphp/event-loop.git",
-                "reference": "6d24de090cd59cfc830263cfba965be77b563c13"
-            },
-            "dist": {
-                "type": "zip",
-                "url": "https://api.github.com/repos/reactphp/event-loop/zipball/6d24de090cd59cfc830263cfba965be77b563c13",
-                "reference": "6d24de090cd59cfc830263cfba965be77b563c13",
-                "shasum": ""
-            },
-            "require": {
-                "php": ">=5.3.0"
-            },
-            "require-dev": {
-                "phpunit/phpunit": "^7.0 || ^6.4 || ^5.7 || ^4.8.35"
-            },
-            "suggest": {
-                "ext-event": "~1.0 for ExtEventLoop",
-                "ext-pcntl": "For signal handling support when using the StreamSelectLoop",
-                "ext-uv": "* for ExtUvLoop"
-            },
-            "type": "library",
-            "autoload": {
-                "psr-4": {
-                    "React\\EventLoop\\": "src"
-                }
-            },
-            "notification-url": "https://packagist.org/downloads/",
-            "license": [
-                "MIT"
-            ],
-            "description": "ReactPHP's core reactor event loop that libraries can use for evented I/O.",
-            "keywords": [
-                "asynchronous",
-                "event-loop"
-            ],
-            "support": {
-                "issues": "https://github.com/reactphp/event-loop/issues",
-                "source": "https://github.com/reactphp/event-loop/tree/v1.1.1"
-            },
-            "time": "2020-01-01T18:39:52+00:00"
-        },
-        {
-            "name": "react/stream",
-            "version": "v1.1.1",
-            "source": {
-                "type": "git",
-                "url": "https://github.com/reactphp/stream.git",
-                "reference": "7c02b510ee3f582c810aeccd3a197b9c2f52ff1a"
-            },
-            "dist": {
-                "type": "zip",
-                "url": "https://api.github.com/repos/reactphp/stream/zipball/7c02b510ee3f582c810aeccd3a197b9c2f52ff1a",
-                "reference": "7c02b510ee3f582c810aeccd3a197b9c2f52ff1a",
-                "shasum": ""
-            },
-            "require": {
-                "evenement/evenement": "^3.0 || ^2.0 || ^1.0",
-                "php": ">=5.3.8",
-                "react/event-loop": "^1.0 || ^0.5 || ^0.4 || ^0.3.5"
-            },
-            "require-dev": {
-                "clue/stream-filter": "~1.2",
-                "phpunit/phpunit": "^7.0 || ^6.4 || ^5.7 || ^4.8.35"
-            },
-            "type": "library",
-            "autoload": {
-                "psr-4": {
-                    "React\\Stream\\": "src"
-                }
-            },
-            "notification-url": "https://packagist.org/downloads/",
-            "license": [
-                "MIT"
-            ],
-            "description": "Event-driven readable and writable streams for non-blocking I/O in ReactPHP",
-            "keywords": [
-                "event-driven",
-                "io",
-                "non-blocking",
-                "pipe",
-                "reactphp",
-                "readable",
-                "stream",
-                "writable"
-            ],
-            "support": {
-                "issues": "https://github.com/reactphp/stream/issues",
-                "source": "https://github.com/reactphp/stream/tree/v1.1.1"
-            },
-            "time": "2020-05-04T10:17:57+00:00"
-        },
-        {
-            "name": "roave/security-advisories",
-            "version": "dev-master",
-            "source": {
-                "type": "git",
-                "url": "https://github.com/Roave/SecurityAdvisories.git",
-                "reference": "a7ebffcf8b453dcf36a9461cb7845885cb95d315"
-            },
-            "dist": {
-                "type": "zip",
-                "url": "https://api.github.com/repos/Roave/SecurityAdvisories/zipball/a7ebffcf8b453dcf36a9461cb7845885cb95d315",
-                "reference": "a7ebffcf8b453dcf36a9461cb7845885cb95d315",
-                "shasum": ""
-            },
-            "conflict": {
-                "3f/pygmentize": "<1.2",
-                "adodb/adodb-php": "<5.20.12",
-                "alterphp/easyadmin-extension-bundle": ">=1.2,<1.2.11|>=1.3,<1.3.1",
-                "amphp/artax": "<1.0.6|>=2,<2.0.6",
-                "amphp/http": "<1.0.1",
-                "amphp/http-client": ">=4,<4.4",
-                "api-platform/core": ">=2.2,<2.2.10|>=2.3,<2.3.6",
-                "asymmetricrypt/asymmetricrypt": ">=0,<9.9.99",
-                "aws/aws-sdk-php": ">=3,<3.2.1",
-                "bagisto/bagisto": "<0.1.5",
-                "barrelstrength/sprout-base-email": "<1.2.7",
-                "barrelstrength/sprout-forms": "<3.9",
-                "baserproject/basercms": ">=4,<=4.3.6|>=4.4,<4.4.1",
-                "bolt/bolt": "<3.7.1",
-                "brightlocal/phpwhois": "<=4.2.5",
-                "buddypress/buddypress": "<5.1.2",
-                "bugsnag/bugsnag-laravel": ">=2,<2.0.2",
-                "cakephp/cakephp": ">=1.3,<1.3.18|>=2,<2.4.99|>=2.5,<2.5.99|>=2.6,<2.6.12|>=2.7,<2.7.6|>=3,<3.5.18|>=3.6,<3.6.15|>=3.7,<3.7.7",
-                "cart2quote/module-quotation": ">=4.1.6,<=4.4.5|>=5,<5.4.4",
-                "cartalyst/sentry": "<=2.1.6",
-                "centreon/centreon": "<18.10.8|>=19,<19.4.5",
-                "cesnet/simplesamlphp-module-proxystatistics": "<3.1",
-                "codeigniter/framework": "<=3.0.6",
-                "composer/composer": "<=1-alpha.11",
-                "contao-components/mediaelement": ">=2.14.2,<2.21.1",
-                "contao/core": ">=2,<3.5.39",
-                "contao/core-bundle": ">=4,<4.4.52|>=4.5,<4.9.6|= 4.10.0",
-                "contao/listing-bundle": ">=4,<4.4.8",
-                "datadog/dd-trace": ">=0.30,<0.30.2",
-                "david-garcia/phpwhois": "<=4.3.1",
-                "derhansen/sf_event_mgt": "<4.3.1|>=5,<5.1.1",
-                "doctrine/annotations": ">=1,<1.2.7",
-                "doctrine/cache": ">=1,<1.3.2|>=1.4,<1.4.2",
-                "doctrine/common": ">=2,<2.4.3|>=2.5,<2.5.1",
-                "doctrine/dbal": ">=2,<2.0.8|>=2.1,<2.1.2",
-                "doctrine/doctrine-bundle": "<1.5.2",
-                "doctrine/doctrine-module": "<=0.7.1",
-                "doctrine/mongodb-odm": ">=1,<1.0.2",
-                "doctrine/mongodb-odm-bundle": ">=2,<3.0.1",
-                "doctrine/orm": ">=2,<2.4.8|>=2.5,<2.5.1",
-                "dolibarr/dolibarr": "<11.0.4",
-                "dompdf/dompdf": ">=0.6,<0.6.2",
-                "drupal/core": ">=7,<7.73|>=8,<8.8.10|>=8.9,<8.9.6|>=9,<9.0.6",
-                "drupal/drupal": ">=7,<7.73|>=8,<8.8.10|>=8.9,<8.9.6|>=9,<9.0.6",
-                "endroid/qr-code-bundle": "<3.4.2",
-                "enshrined/svg-sanitize": "<0.13.1",
-                "erusev/parsedown": "<1.7.2",
-                "ezsystems/demobundle": ">=5.4,<5.4.6.1",
-                "ezsystems/ezdemo-ls-extension": ">=5.4,<5.4.2.1",
-                "ezsystems/ezfind-ls": ">=5.3,<5.3.6.1|>=5.4,<5.4.11.1|>=2017.12,<2017.12.0.1",
-                "ezsystems/ezplatform": ">=1.7,<1.7.9.1|>=1.13,<1.13.5.1|>=2.5,<2.5.4",
-                "ezsystems/ezplatform-admin-ui": ">=1.3,<1.3.5|>=1.4,<1.4.6",
-                "ezsystems/ezplatform-admin-ui-assets": ">=4,<4.2.1|>=5,<5.0.1|>=5.1,<5.1.1",
-                "ezsystems/ezplatform-kernel": ">=1,<1.0.2.1",
-                "ezsystems/ezplatform-user": ">=1,<1.0.1",
-                "ezsystems/ezpublish-kernel": ">=5.3,<5.3.12.1|>=5.4,<5.4.14.2|>=6,<6.7.9.1|>=6.8,<6.13.6.3|>=7,<7.2.4.1|>=7.3,<7.3.2.1|>=7.5,<7.5.7.1",
-                "ezsystems/ezpublish-legacy": ">=5.3,<5.3.12.6|>=5.4,<5.4.14.2|>=2011,<2017.12.7.3|>=2018.6,<2018.6.1.4|>=2018.9,<2018.9.1.3|>=2019.3,<2019.3.5.1",
-                "ezsystems/platform-ui-assets-bundle": ">=4.2,<4.2.3",
-                "ezsystems/repository-forms": ">=2.3,<2.3.2.1",
-                "ezyang/htmlpurifier": "<4.1.1",
-                "firebase/php-jwt": "<2",
-                "fooman/tcpdf": "<6.2.22",
-                "fossar/tcpdf-parser": "<6.2.22",
-                "friendsofsymfony/oauth2-php": "<1.3",
-                "friendsofsymfony/rest-bundle": ">=1.2,<1.2.2",
-                "friendsofsymfony/user-bundle": ">=1.2,<1.3.5",
-                "friendsoftypo3/mediace": ">=7.6.2,<7.6.5",
-                "fuel/core": "<1.8.1",
-                "getgrav/grav": "<1.7-beta.8",
-                "gos/web-socket-bundle": "<1.10.4|>=2,<2.6.1|>=3,<3.3",
-                "gree/jose": "<=2.2",
-                "gregwar/rst": "<1.0.3",
-                "guzzlehttp/guzzle": ">=4-rc.2,<4.2.4|>=5,<5.3.1|>=6,<6.2.1",
-                "illuminate/auth": ">=4,<4.0.99|>=4.1,<=4.1.31|>=4.2,<=4.2.22|>=5,<=5.0.35|>=5.1,<=5.1.46|>=5.2,<=5.2.45|>=5.3,<=5.3.31|>=5.4,<=5.4.36|>=5.5,<5.5.10",
-                "illuminate/cookie": ">=4,<=4.0.11|>=4.1,<=4.1.99999|>=4.2,<=4.2.99999|>=5,<=5.0.99999|>=5.1,<=5.1.99999|>=5.2,<=5.2.99999|>=5.3,<=5.3.99999|>=5.4,<=5.4.99999|>=5.5,<=5.5.49|>=5.6,<=5.6.99999|>=5.7,<=5.7.99999|>=5.8,<=5.8.99999|>=6,<6.18.31|>=7,<7.22.4",
-                "illuminate/database": ">=4,<4.0.99|>=4.1,<4.1.29|>=5.5,<=5.5.44|>=6,<6.18.34|>=7,<7.23.2",
-                "illuminate/encryption": ">=4,<=4.0.11|>=4.1,<=4.1.31|>=4.2,<=4.2.22|>=5,<=5.0.35|>=5.1,<=5.1.46|>=5.2,<=5.2.45|>=5.3,<=5.3.31|>=5.4,<=5.4.36|>=5.5,<5.5.40|>=5.6,<5.6.15",
-                "illuminate/view": ">=7,<7.1.2",
-                "ivankristianto/phpwhois": "<=4.3",
-                "james-heinrich/getid3": "<1.9.9",
-                "joomla/session": "<1.3.1",
-                "jsmitty12/phpwhois": "<5.1",
-                "kazist/phpwhois": "<=4.2.6",
-                "kitodo/presentation": "<3.1.2",
-                "kreait/firebase-php": ">=3.2,<3.8.1",
-                "la-haute-societe/tcpdf": "<6.2.22",
-                "laravel/framework": ">=4,<4.0.99|>=4.1,<=4.1.99999|>=4.2,<=4.2.99999|>=5,<=5.0.99999|>=5.1,<=5.1.99999|>=5.2,<=5.2.99999|>=5.3,<=5.3.99999|>=5.4,<=5.4.99999|>=5.5,<=5.5.49|>=5.6,<=5.6.99999|>=5.7,<=5.7.99999|>=5.8,<=5.8.99999|>=6,<6.18.34|>=7,<7.23.2",
-                "laravel/socialite": ">=1,<1.0.99|>=2,<2.0.10",
-                "league/commonmark": "<0.18.3",
-                "librenms/librenms": "<1.53",
-                "livewire/livewire": ">2.2.4,<2.2.6",
-                "magento/community-edition": ">=2,<2.2.10|>=2.3,<2.3.3",
-                "magento/magento1ce": "<1.9.4.3",
-                "magento/magento1ee": ">=1,<1.14.4.3",
-                "magento/product-community-edition": ">=2,<2.2.10|>=2.3,<2.3.2-p.2",
-                "marcwillmann/turn": "<0.3.3",
-                "mediawiki/core": ">=1.31,<1.31.9|>=1.32,<1.32.4|>=1.33,<1.33.3|>=1.34,<1.34.3|>=1.34.99,<1.35",
-                "mittwald/typo3_forum": "<1.2.1",
-                "monolog/monolog": ">=1.8,<1.12",
-                "namshi/jose": "<2.2",
-                "nette/application": ">=2,<2.0.19|>=2.1,<2.1.13|>=2.2,<2.2.10|>=2.3,<2.3.14|>=2.4,<2.4.16|>=3,<3.0.6",
-                "nette/nette": ">=2,<2.0.19|>=2.1,<2.1.13",
-                "nystudio107/craft-seomatic": "<3.3",
-                "nzo/url-encryptor-bundle": ">=4,<4.3.2|>=5,<5.0.1",
-                "october/backend": ">=1.0.319,<1.0.467",
-                "october/cms": ">=1.0.319,<1.0.466",
-                "october/october": ">=1.0.319,<1.0.466",
-                "october/rain": ">=1.0.319,<1.0.468",
-                "onelogin/php-saml": "<2.10.4",
-                "oneup/uploader-bundle": "<1.9.3|>=2,<2.1.5",
-                "openid/php-openid": "<2.3",
-                "openmage/magento-lts": "<19.4.8|>=20,<20.0.4",
-                "orchid/platform": ">=9,<9.4.4",
-                "oro/crm": ">=1.7,<1.7.4",
-                "oro/platform": ">=1.7,<1.7.4",
-                "padraic/humbug_get_contents": "<1.1.2",
-                "pagarme/pagarme-php": ">=0,<3",
-                "paragonie/random_compat": "<2",
-                "paypal/merchant-sdk-php": "<3.12",
-                "pear/archive_tar": "<1.4.4",
-                "personnummer/personnummer": "<3.0.2",
-                "phpfastcache/phpfastcache": ">=5,<5.0.13",
-                "phpmailer/phpmailer": "<6.1.6",
-                "phpmussel/phpmussel": ">=1,<1.6",
-                "phpmyadmin/phpmyadmin": "<4.9.2",
-                "phpoffice/phpexcel": "<1.8.2",
-                "phpoffice/phpspreadsheet": "<1.8",
-                "phpunit/phpunit": ">=4.8.19,<4.8.28|>=5.0.10,<5.6.3",
-                "phpwhois/phpwhois": "<=4.2.5",
-                "phpxmlrpc/extras": "<0.6.1",
-                "pimcore/pimcore": "<6.3",
-                "pocketmine/pocketmine-mp": "<3.15.4",
-                "prestashop/autoupgrade": ">=4,<4.10.1",
-                "prestashop/contactform": ">1.0.1,<4.3",
-                "prestashop/gamification": "<2.3.2",
-                "prestashop/productcomments": ">=4,<4.2",
-                "prestashop/ps_facetedsearch": "<3.4.1",
-                "privatebin/privatebin": "<1.2.2|>=1.3,<1.3.2",
-                "propel/propel": ">=2-alpha.1,<=2-alpha.7",
-                "propel/propel1": ">=1,<=1.7.1",
-                "pterodactyl/panel": "<0.7.19|>=1-rc.0,<=1-rc.6",
-                "pusher/pusher-php-server": "<2.2.1",
-                "rainlab/debugbar-plugin": "<3.1",
-                "robrichards/xmlseclibs": "<3.0.4",
-                "sabberworm/php-css-parser": ">=1,<1.0.1|>=2,<2.0.1|>=3,<3.0.1|>=4,<4.0.1|>=5,<5.0.9|>=5.1,<5.1.3|>=5.2,<5.2.1|>=6,<6.0.2|>=7,<7.0.4|>=8,<8.0.1|>=8.1,<8.1.1|>=8.2,<8.2.1|>=8.3,<8.3.1",
-                "sabre/dav": ">=1.6,<1.6.99|>=1.7,<1.7.11|>=1.8,<1.8.9",
-                "scheb/two-factor-bundle": ">=0,<3.26|>=4,<4.11",
-                "sensiolabs/connect": "<4.2.3",
-                "serluck/phpwhois": "<=4.2.6",
-                "shopware/core": "<=6.3.2",
-                "shopware/platform": "<=6.3.2",
-                "shopware/shopware": "<5.6.9",
-                "silverstripe/admin": ">=1.0.3,<1.0.4|>=1.1,<1.1.1",
-                "silverstripe/assets": ">=1,<1.4.7|>=1.5,<1.5.2",
-                "silverstripe/cms": "<4.3.6|>=4.4,<4.4.4",
-                "silverstripe/comments": ">=1.3,<1.9.99|>=2,<2.9.99|>=3,<3.1.1",
-                "silverstripe/forum": "<=0.6.1|>=0.7,<=0.7.3",
-                "silverstripe/framework": "<4.4.7|>=4.5,<4.5.4",
-                "silverstripe/graphql": ">=2,<2.0.5|>=3,<3.1.2|>=3.2,<3.2.4",
-                "silverstripe/registry": ">=2.1,<2.1.2|>=2.2,<2.2.1",
-                "silverstripe/restfulserver": ">=1,<1.0.9|>=2,<2.0.4",
-                "silverstripe/subsites": ">=2,<2.1.1",
-                "silverstripe/taxonomy": ">=1.3,<1.3.1|>=2,<2.0.1",
-                "silverstripe/userforms": "<3",
-                "simple-updates/phpwhois": "<=1",
-                "simplesamlphp/saml2": "<1.10.6|>=2,<2.3.8|>=3,<3.1.4",
-                "simplesamlphp/simplesamlphp": "<1.18.6",
-                "simplesamlphp/simplesamlphp-module-infocard": "<1.0.1",
-                "simplito/elliptic-php": "<1.0.6",
-                "slim/slim": "<2.6",
-                "smarty/smarty": "<3.1.33",
-                "socalnick/scn-social-auth": "<1.15.2",
-                "spoonity/tcpdf": "<6.2.22",
-                "squizlabs/php_codesniffer": ">=1,<2.8.1|>=3,<3.0.1",
-                "ssddanbrown/bookstack": "<0.29.2",
-                "stormpath/sdk": ">=0,<9.9.99",
-                "studio-42/elfinder": "<2.1.49",
-                "sulu/sulu": "<1.6.34|>=2,<2.0.10|>=2.1,<2.1.1",
-                "swiftmailer/swiftmailer": ">=4,<5.4.5",
-                "sylius/admin-bundle": ">=1,<1.0.17|>=1.1,<1.1.9|>=1.2,<1.2.2",
-                "sylius/grid": ">=1,<1.1.19|>=1.2,<1.2.18|>=1.3,<1.3.13|>=1.4,<1.4.5|>=1.5,<1.5.1",
-                "sylius/grid-bundle": ">=1,<1.1.19|>=1.2,<1.2.18|>=1.3,<1.3.13|>=1.4,<1.4.5|>=1.5,<1.5.1",
-                "sylius/resource-bundle": "<1.3.14|>=1.4,<1.4.7|>=1.5,<1.5.2|>=1.6,<1.6.4",
-                "sylius/sylius": "<1.6.9|>=1.7,<1.7.9|>=1.8,<1.8.3",
-                "symbiote/silverstripe-multivaluefield": ">=3,<3.0.99",
-                "symbiote/silverstripe-versionedfiles": "<=2.0.3",
-                "symfony/cache": ">=3.1,<3.4.35|>=4,<4.2.12|>=4.3,<4.3.8",
-                "symfony/dependency-injection": ">=2,<2.0.17|>=2.7,<2.7.51|>=2.8,<2.8.50|>=3,<3.4.26|>=4,<4.1.12|>=4.2,<4.2.7",
-                "symfony/error-handler": ">=4.4,<4.4.4|>=5,<5.0.4",
-                "symfony/form": ">=2.3,<2.3.35|>=2.4,<2.6.12|>=2.7,<2.7.50|>=2.8,<2.8.49|>=3,<3.4.20|>=4,<4.0.15|>=4.1,<4.1.9|>=4.2,<4.2.1",
-                "symfony/framework-bundle": ">=2,<2.3.18|>=2.4,<2.4.8|>=2.5,<2.5.2|>=2.7,<2.7.51|>=2.8,<2.8.50|>=3,<3.4.26|>=4,<4.1.12|>=4.2,<4.2.7",
-                "symfony/http-foundation": ">=2,<2.8.52|>=3,<3.4.35|>=4,<4.2.12|>=4.3,<4.3.8|>=4.4,<4.4.7|>=5,<5.0.7",
-                "symfony/http-kernel": ">=2,<2.8.52|>=3,<3.4.35|>=4,<4.2.12|>=4.3,<4.4.13|>=5,<5.1.5",
-                "symfony/intl": ">=2.7,<2.7.38|>=2.8,<2.8.31|>=3,<3.2.14|>=3.3,<3.3.13",
-                "symfony/mime": ">=4.3,<4.3.8",
-                "symfony/phpunit-bridge": ">=2.8,<2.8.50|>=3,<3.4.26|>=4,<4.1.12|>=4.2,<4.2.7",
-                "symfony/polyfill": ">=1,<1.10",
-                "symfony/polyfill-php55": ">=1,<1.10",
-                "symfony/proxy-manager-bridge": ">=2.7,<2.7.51|>=2.8,<2.8.50|>=3,<3.4.26|>=4,<4.1.12|>=4.2,<4.2.7",
-                "symfony/routing": ">=2,<2.0.19",
-                "symfony/security": ">=2,<2.7.51|>=2.8,<2.8.50|>=3,<3.4.26|>=4,<4.1.12|>=4.2,<4.2.7|>=4.4,<4.4.7|>=5,<5.0.7",
-                "symfony/security-bundle": ">=2,<2.7.48|>=2.8,<2.8.41|>=3,<3.3.17|>=3.4,<3.4.11|>=4,<4.0.11",
-                "symfony/security-core": ">=2.4,<2.6.13|>=2.7,<2.7.9|>=2.7.30,<2.7.32|>=2.8,<2.8.37|>=3,<3.3.17|>=3.4,<3.4.7|>=4,<4.0.7",
-                "symfony/security-csrf": ">=2.4,<2.7.48|>=2.8,<2.8.41|>=3,<3.3.17|>=3.4,<3.4.11|>=4,<4.0.11",
-                "symfony/security-guard": ">=2.8,<2.8.41|>=3,<3.3.17|>=3.4,<3.4.11|>=4,<4.0.11",
-                "symfony/security-http": ">=2.3,<2.3.41|>=2.4,<2.7.51|>=2.8,<2.8.50|>=3,<3.4.26|>=4,<4.2.12|>=4.3,<4.3.8|>=4.4,<4.4.7|>=5,<5.0.7",
-                "symfony/serializer": ">=2,<2.0.11",
-                "symfony/symfony": ">=2,<2.8.52|>=3,<3.4.35|>=4,<4.2.12|>=4.3,<4.4.13|>=5,<5.1.5",
-                "symfony/translation": ">=2,<2.0.17",
-                "symfony/validator": ">=2,<2.0.24|>=2.1,<2.1.12|>=2.2,<2.2.5|>=2.3,<2.3.3",
-                "symfony/var-exporter": ">=4.2,<4.2.12|>=4.3,<4.3.8",
-                "symfony/web-profiler-bundle": ">=2,<2.3.19|>=2.4,<2.4.9|>=2.5,<2.5.4",
-                "symfony/yaml": ">=2,<2.0.22|>=2.1,<2.1.7",
-                "t3g/svg-sanitizer": "<1.0.3",
-                "tecnickcom/tcpdf": "<6.2.22",
-                "thelia/backoffice-default-template": ">=2.1,<2.1.2",
-                "thelia/thelia": ">=2.1-beta.1,<2.1.3",
-                "theonedemon/phpwhois": "<=4.2.5",
-                "titon/framework": ">=0,<9.9.99",
-                "truckersmp/phpwhois": "<=4.3.1",
-                "twig/twig": "<1.38|>=2,<2.7",
-                "typo3/cms": ">=6.2,<6.2.30|>=7,<7.6.32|>=8,<8.7.30|>=9,<9.5.20|>=10,<10.4.6",
-                "typo3/cms-core": ">=8,<8.7.30|>=9,<9.5.20|>=10,<10.4.6",
-                "typo3/flow": ">=1,<1.0.4|>=1.1,<1.1.1|>=2,<2.0.1|>=2.3,<2.3.16|>=3,<3.0.10|>=3.1,<3.1.7|>=3.2,<3.2.7|>=3.3,<3.3.5",
-                "typo3/neos": ">=1.1,<1.1.3|>=1.2,<1.2.13|>=2,<2.0.4",
-                "typo3/phar-stream-wrapper": ">=1,<2.1.1|>=3,<3.1.1",
-                "typo3fluid/fluid": ">=2,<2.0.5|>=2.1,<2.1.4|>=2.2,<2.2.1|>=2.3,<2.3.5|>=2.4,<2.4.1|>=2.5,<2.5.5|>=2.6,<2.6.1",
-                "ua-parser/uap-php": "<3.8",
-                "usmanhalalit/pixie": "<1.0.3|>=2,<2.0.2",
-                "verot/class.upload.php": "<=1.0.3|>=2,<=2.0.4",
-                "wallabag/tcpdf": "<6.2.22",
-                "willdurand/js-translation-bundle": "<2.1.1",
-                "yii2mod/yii2-cms": "<1.9.2",
-                "yiisoft/yii": ">=1.1.14,<1.1.15",
-                "yiisoft/yii2": "<2.0.38",
-                "yiisoft/yii2-bootstrap": "<2.0.4",
-                "yiisoft/yii2-dev": "<2.0.15",
-                "yiisoft/yii2-elasticsearch": "<2.0.5",
-                "yiisoft/yii2-gii": "<2.0.4",
-                "yiisoft/yii2-jui": "<2.0.4",
-                "yiisoft/yii2-redis": "<2.0.8",
-                "yourls/yourls": "<1.7.4",
-                "zendframework/zend-cache": ">=2.4,<2.4.8|>=2.5,<2.5.3",
-                "zendframework/zend-captcha": ">=2,<2.4.9|>=2.5,<2.5.2",
-                "zendframework/zend-crypt": ">=2,<2.4.9|>=2.5,<2.5.2",
-                "zendframework/zend-db": ">=2,<2.0.99|>=2.1,<2.1.99|>=2.2,<2.2.10|>=2.3,<2.3.5",
-                "zendframework/zend-developer-tools": ">=1.2.2,<1.2.3",
-                "zendframework/zend-diactoros": ">=1,<1.8.4",
-                "zendframework/zend-feed": ">=1,<2.10.3",
-                "zendframework/zend-form": ">=2,<2.2.7|>=2.3,<2.3.1",
-                "zendframework/zend-http": ">=1,<2.8.1",
-                "zendframework/zend-json": ">=2.1,<2.1.6|>=2.2,<2.2.6",
-                "zendframework/zend-ldap": ">=2,<2.0.99|>=2.1,<2.1.99|>=2.2,<2.2.8|>=2.3,<2.3.3",
-                "zendframework/zend-mail": ">=2,<2.4.11|>=2.5,<2.7.2",
-                "zendframework/zend-navigation": ">=2,<2.2.7|>=2.3,<2.3.1",
-                "zendframework/zend-session": ">=2,<2.0.99|>=2.1,<2.1.99|>=2.2,<2.2.9|>=2.3,<2.3.4",
-                "zendframework/zend-validator": ">=2.3,<2.3.6",
-                "zendframework/zend-view": ">=2,<2.2.7|>=2.3,<2.3.1",
-                "zendframework/zend-xmlrpc": ">=2.1,<2.1.6|>=2.2,<2.2.6",
-                "zendframework/zendframework": "<2.5.1",
-                "zendframework/zendframework1": "<1.12.20",
-                "zendframework/zendopenid": ">=2,<2.0.2",
-                "zendframework/zendxml": ">=1,<1.0.1",
-                "zetacomponents/mail": "<1.8.2",
-                "zf-commons/zfc-user": "<1.2.2",
-                "zfcampus/zf-apigility-doctrine": ">=1,<1.0.3",
-                "zfr/zfr-oauth2-server-module": "<0.1.2"
-            },
-            "type": "metapackage",
-            "notification-url": "https://packagist.org/downloads/",
-            "license": [
-                "MIT"
-            ],
-            "authors": [
-                {
-                    "name": "Marco Pivetta",
-                    "email": "ocramius@gmail.com",
-                    "role": "maintainer"
-                },
-                {
-                    "name": "Ilya Tribusean",
-                    "email": "slash3b@gmail.com",
-                    "role": "maintainer"
-                }
-            ],
-            "description": "Prevents installation of composer packages with known security vulnerabilities: no API, simply require it",
-            "support": {
-                "issues": "https://github.com/Roave/SecurityAdvisories/issues",
-                "source": "https://github.com/Roave/SecurityAdvisories/tree/latest"
-            },
-            "funding": [
-                {
-                    "url": "https://github.com/Ocramius",
-                    "type": "github"
-                },
-                {
-                    "url": "https://tidelift.com/funding/github/packagist/roave/security-advisories",
-                    "type": "tidelift"
-                }
-            ],
-            "time": "2020-11-16T22:01:59+00:00"
-        },
-        {
-=======
->>>>>>> 12d5e687
             "name": "sebastian/code-unit-reverse-lookup",
             "version": "1.0.1",
             "source": {
@@ -8718,78 +8152,6 @@
                 "source": "https://github.com/sebastianbergmann/version/tree/master"
             },
             "time": "2016-10-03T07:35:21+00:00"
-        },
-        {
-            "name": "seregazhuk/php-watcher",
-            "version": "v0.5.2",
-            "source": {
-                "type": "git",
-                "url": "https://github.com/seregazhuk/php-watcher.git",
-                "reference": "b1ad89f5df17c50118731cf121469cefa13ff553"
-            },
-            "dist": {
-                "type": "zip",
-                "url": "https://api.github.com/repos/seregazhuk/php-watcher/zipball/b1ad89f5df17c50118731cf121469cefa13ff553",
-                "reference": "b1ad89f5df17c50118731cf121469cefa13ff553",
-                "shasum": ""
-            },
-            "require": {
-                "alecrabbit/php-cli-snake": "^0.5",
-                "ext-json": "*",
-                "ext-pcntl": "*",
-                "php": "^7.2",
-                "react/child-process": "^0.6.1",
-                "react/event-loop": "^1.1",
-                "react/stream": "^1.0.0",
-                "symfony/console": "^4.3 || ^5.0",
-                "symfony/finder": "^4.3 || ^5.0",
-                "symfony/yaml": "^4.3 || ^5.0",
-                "yosymfony/resource-watcher": "^2.0"
-            },
-            "require-dev": {
-                "clue/block-react": "^1.3",
-                "phpunit/phpunit": "^8.0",
-                "symfony/process": "^4.3"
-            },
-            "bin": [
-                "php-watcher"
-            ],
-            "type": "library",
-            "autoload": {
-                "psr-4": {
-                    "seregazhuk\\PhpWatcher\\": "src"
-                }
-            },
-            "notification-url": "https://packagist.org/downloads/",
-            "license": [
-                "MIT"
-            ],
-            "authors": [
-                {
-                    "name": "Sergey Zhuk",
-                    "email": "seregazhuk88@gmail.com",
-                    "homepage": "http://sergeyzhuk.me",
-                    "role": "Developer"
-                }
-            ],
-            "description": "Automatically restart PHP application once the source code changes",
-            "keywords": [
-                "asynchronous",
-                "bash",
-                "cli",
-                "clock",
-                "console",
-                "php",
-                "php-watcher",
-                "scripts",
-                "shell",
-                "watcher"
-            ],
-            "support": {
-                "issues": "https://github.com/seregazhuk/php-watcher/issues",
-                "source": "https://github.com/seregazhuk/php-watcher/tree/master"
-            },
-            "time": "2019-12-07T08:45:28+00:00"
         },
         {
             "name": "softcreatr/jsonpath",
@@ -9349,63 +8711,6 @@
                 }
             ],
             "time": "2020-07-14T19:04:52+00:00"
-        },
-        {
-            "name": "yosymfony/resource-watcher",
-            "version": "v2.0.1",
-            "source": {
-                "type": "git",
-                "url": "https://github.com/yosymfony/resource-watcher.git",
-                "reference": "a8c34f704e6bd4f786c97f3c0ba65bd86cb2bd73"
-            },
-            "dist": {
-                "type": "zip",
-                "url": "https://api.github.com/repos/yosymfony/resource-watcher/zipball/a8c34f704e6bd4f786c97f3c0ba65bd86cb2bd73",
-                "reference": "a8c34f704e6bd4f786c97f3c0ba65bd86cb2bd73",
-                "shasum": ""
-            },
-            "require": {
-                "php": ">=5.6",
-                "symfony/finder": "^2.7|^3.0|^4.0|^5.0"
-            },
-            "require-dev": {
-                "phpunit/phpunit": "^5.7",
-                "symfony/filesystem": "^2.7|^3.0|^4.0|^5.0"
-            },
-            "type": "library",
-            "extra": {
-                "branch-alias": {
-                    "dev-master": "2.0-dev"
-                }
-            },
-            "autoload": {
-                "psr-4": {
-                    "Yosymfony\\ResourceWatcher\\": "src/"
-                }
-            },
-            "notification-url": "https://packagist.org/downloads/",
-            "license": [
-                "MIT"
-            ],
-            "authors": [
-                {
-                    "name": "Victor Puertas",
-                    "email": "vpgugr@gmail.com"
-                }
-            ],
-            "description": "A simple resource watcher using Symfony Finder",
-            "homepage": "http://yosymfony.com",
-            "keywords": [
-                "finder",
-                "resources",
-                "symfony",
-                "watcher"
-            ],
-            "support": {
-                "issues": "https://github.com/yosymfony/resource-watcher/issues",
-                "source": "https://github.com/yosymfony/resource-watcher/tree/master"
-            },
-            "time": "2020-01-04T15:36:55+00:00"
         }
     ],
     "aliases": [],
