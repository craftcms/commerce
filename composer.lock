{
    "_readme": [
        "This file locks the dependencies of your project to a known state",
        "Read more about it at https://getcomposer.org/doc/01-basic-usage.md#installing-dependencies",
        "This file is @generated automatically"
    ],
<<<<<<< HEAD
    "content-hash": "610280cb76956f22d4d32ec873763445",
=======
    "content-hash": "a22db7a07f5a5d0e79af7f8bcad78659",
>>>>>>> 9c2d8918
    "packages": [
        {
            "name": "cebe/markdown",
            "version": "1.2.1",
            "source": {
                "type": "git",
                "url": "https://github.com/cebe/markdown.git",
                "reference": "9bac5e971dd391e2802dca5400bbeacbaea9eb86"
            },
            "dist": {
                "type": "zip",
                "url": "https://api.github.com/repos/cebe/markdown/zipball/9bac5e971dd391e2802dca5400bbeacbaea9eb86",
                "reference": "9bac5e971dd391e2802dca5400bbeacbaea9eb86",
                "shasum": ""
            },
            "require": {
                "lib-pcre": "*",
                "php": ">=5.4.0"
            },
            "require-dev": {
                "cebe/indent": "*",
                "facebook/xhprof": "*@dev",
                "phpunit/phpunit": "4.1.*"
            },
            "bin": [
                "bin/markdown"
            ],
            "type": "library",
            "extra": {
                "branch-alias": {
                    "dev-master": "1.2.x-dev"
                }
            },
            "autoload": {
                "psr-4": {
                    "cebe\\markdown\\": ""
                }
            },
            "notification-url": "https://packagist.org/downloads/",
            "license": [
                "MIT"
            ],
            "authors": [
                {
                    "name": "Carsten Brandt",
                    "email": "mail@cebe.cc",
                    "homepage": "http://cebe.cc/",
                    "role": "Creator"
                }
            ],
            "description": "A super fast, highly extensible markdown parser for PHP",
            "homepage": "https://github.com/cebe/markdown#readme",
            "keywords": [
                "extensible",
                "fast",
                "gfm",
                "markdown",
                "markdown-extra"
            ],
            "support": {
                "issues": "https://github.com/cebe/markdown/issues",
                "source": "https://github.com/cebe/markdown"
            },
            "time": "2018-03-26T11:24:36+00:00"
        },
        {
            "name": "commerceguys/addressing",
            "version": "v1.3.0",
            "source": {
                "type": "git",
                "url": "https://github.com/commerceguys/addressing.git",
                "reference": "566febd56ca71e31dd383b014c4e1bec680507bf"
            },
            "dist": {
                "type": "zip",
                "url": "https://api.github.com/repos/commerceguys/addressing/zipball/566febd56ca71e31dd383b014c4e1bec680507bf",
                "reference": "566febd56ca71e31dd383b014c4e1bec680507bf",
                "shasum": ""
            },
            "require": {
                "doctrine/collections": "~1.0",
                "php": ">=7.3"
            },
            "require-dev": {
                "ext-json": "*",
                "mikey179/vfsstream": "1.*",
                "phpunit/phpunit": "^9.5",
                "squizlabs/php_codesniffer": "3.*",
                "symfony/validator": "^4.4 || ^5.4"
            },
            "suggest": {
                "symfony/validator": "to validate addresses"
            },
            "type": "library",
            "extra": {
                "branch-alias": {
                    "dev-master": "1.x-dev"
                }
            },
            "autoload": {
                "psr-4": {
                    "CommerceGuys\\Addressing\\": "src"
                }
            },
            "notification-url": "https://packagist.org/downloads/",
            "license": [
                "MIT"
            ],
            "authors": [
                {
                    "name": "Bojan Zivanovic"
                },
                {
                    "name": "Damien Tournoud"
                }
            ],
            "description": "Addressing library powered by CLDR and Google's address data.",
            "keywords": [
                "address",
                "internationalization",
                "localization",
                "postal"
            ],
            "support": {
                "issues": "https://github.com/commerceguys/addressing/issues",
                "source": "https://github.com/commerceguys/addressing/tree/v1.3.0"
            },
            "time": "2022-04-08T13:06:51+00:00"
        },
        {
            "name": "composer/ca-bundle",
            "version": "1.3.2",
            "source": {
                "type": "git",
                "url": "https://github.com/composer/ca-bundle.git",
                "reference": "fd5dd441932a7e10ca6e5b490e272d34c8430640"
            },
            "dist": {
                "type": "zip",
                "url": "https://api.github.com/repos/composer/ca-bundle/zipball/fd5dd441932a7e10ca6e5b490e272d34c8430640",
                "reference": "fd5dd441932a7e10ca6e5b490e272d34c8430640",
                "shasum": ""
            },
            "require": {
                "ext-openssl": "*",
                "ext-pcre": "*",
                "php": "^5.3.2 || ^7.0 || ^8.0"
            },
            "require-dev": {
                "phpstan/phpstan": "^0.12.55",
                "psr/log": "^1.0",
                "symfony/phpunit-bridge": "^4.2 || ^5",
                "symfony/process": "^2.5 || ^3.0 || ^4.0 || ^5.0 || ^6.0"
            },
            "type": "library",
            "extra": {
                "branch-alias": {
                    "dev-main": "1.x-dev"
                }
            },
            "autoload": {
                "psr-4": {
                    "Composer\\CaBundle\\": "src"
                }
            },
            "notification-url": "https://packagist.org/downloads/",
            "license": [
                "MIT"
            ],
            "authors": [
                {
                    "name": "Jordi Boggiano",
                    "email": "j.boggiano@seld.be",
                    "homepage": "http://seld.be"
                }
            ],
            "description": "Lets you find a path to the system CA bundle, and includes a fallback to the Mozilla CA bundle.",
            "keywords": [
                "cabundle",
                "cacert",
                "certificate",
                "ssl",
                "tls"
            ],
            "support": {
                "irc": "irc://irc.freenode.org/composer",
                "issues": "https://github.com/composer/ca-bundle/issues",
                "source": "https://github.com/composer/ca-bundle/tree/1.3.2"
            },
            "funding": [
                {
                    "url": "https://packagist.com",
                    "type": "custom"
                },
                {
                    "url": "https://github.com/composer",
                    "type": "github"
                },
                {
                    "url": "https://tidelift.com/funding/github/packagist/composer/composer",
                    "type": "tidelift"
                }
            ],
            "time": "2022-05-24T11:56:16+00:00"
        },
        {
            "name": "composer/composer",
            "version": "2.2.15",
            "source": {
                "type": "git",
                "url": "https://github.com/composer/composer.git",
                "reference": "509dcbd4f8d459e0ef2ef223a231b8c31bceed78"
            },
            "dist": {
                "type": "zip",
                "url": "https://api.github.com/repos/composer/composer/zipball/509dcbd4f8d459e0ef2ef223a231b8c31bceed78",
                "reference": "509dcbd4f8d459e0ef2ef223a231b8c31bceed78",
                "shasum": ""
            },
            "require": {
                "composer/ca-bundle": "^1.0",
                "composer/metadata-minifier": "^1.0",
                "composer/pcre": "^1.0",
                "composer/semver": "^3.0",
                "composer/spdx-licenses": "^1.2",
                "composer/xdebug-handler": "^2.0 || ^3.0",
                "justinrainbow/json-schema": "^5.2.11",
                "php": "^5.3.2 || ^7.0 || ^8.0",
                "psr/log": "^1.0 || ^2.0",
                "react/promise": "^1.2 || ^2.7",
                "seld/jsonlint": "^1.4",
                "seld/phar-utils": "^1.0",
                "symfony/console": "^2.8.52 || ^3.4.35 || ^4.4 || ^5.0",
                "symfony/filesystem": "^2.8.52 || ^3.4.35 || ^4.4 || ^5.0 || ^6.0",
                "symfony/finder": "^2.8.52 || ^3.4.35 || ^4.4 || ^5.0 || ^6.0",
                "symfony/process": "^2.8.52 || ^3.4.35 || ^4.4 || ^5.0 || ^6.0"
            },
            "require-dev": {
                "phpspec/prophecy": "^1.10",
                "symfony/phpunit-bridge": "^4.2 || ^5.0 || ^6.0"
            },
            "suggest": {
                "ext-openssl": "Enabling the openssl extension allows you to access https URLs for repositories and packages",
                "ext-zip": "Enabling the zip extension allows you to unzip archives",
                "ext-zlib": "Allow gzip compression of HTTP requests"
            },
            "bin": [
                "bin/composer"
            ],
            "type": "library",
            "extra": {
                "branch-alias": {
                    "dev-main": "2.2-dev"
                }
            },
            "autoload": {
                "psr-4": {
                    "Composer\\": "src/Composer"
                }
            },
            "notification-url": "https://packagist.org/downloads/",
            "license": [
                "MIT"
            ],
            "authors": [
                {
                    "name": "Nils Adermann",
                    "email": "naderman@naderman.de",
                    "homepage": "https://www.naderman.de"
                },
                {
                    "name": "Jordi Boggiano",
                    "email": "j.boggiano@seld.be",
                    "homepage": "https://seld.be"
                }
            ],
            "description": "Composer helps you declare, manage and install dependencies of PHP projects. It ensures you have the right stack everywhere.",
            "homepage": "https://getcomposer.org/",
            "keywords": [
                "autoload",
                "dependency",
                "package"
            ],
            "support": {
                "irc": "ircs://irc.libera.chat:6697/composer",
                "issues": "https://github.com/composer/composer/issues",
                "source": "https://github.com/composer/composer/tree/2.2.15"
            },
            "funding": [
                {
                    "url": "https://packagist.com",
                    "type": "custom"
                },
                {
                    "url": "https://github.com/composer",
                    "type": "github"
                },
                {
                    "url": "https://tidelift.com/funding/github/packagist/composer/composer",
                    "type": "tidelift"
                }
            ],
            "time": "2022-07-01T10:01:26+00:00"
        },
        {
            "name": "composer/metadata-minifier",
            "version": "1.0.0",
            "source": {
                "type": "git",
                "url": "https://github.com/composer/metadata-minifier.git",
                "reference": "c549d23829536f0d0e984aaabbf02af91f443207"
            },
            "dist": {
                "type": "zip",
                "url": "https://api.github.com/repos/composer/metadata-minifier/zipball/c549d23829536f0d0e984aaabbf02af91f443207",
                "reference": "c549d23829536f0d0e984aaabbf02af91f443207",
                "shasum": ""
            },
            "require": {
                "php": "^5.3.2 || ^7.0 || ^8.0"
            },
            "require-dev": {
                "composer/composer": "^2",
                "phpstan/phpstan": "^0.12.55",
                "symfony/phpunit-bridge": "^4.2 || ^5"
            },
            "type": "library",
            "extra": {
                "branch-alias": {
                    "dev-main": "1.x-dev"
                }
            },
            "autoload": {
                "psr-4": {
                    "Composer\\MetadataMinifier\\": "src"
                }
            },
            "notification-url": "https://packagist.org/downloads/",
            "license": [
                "MIT"
            ],
            "authors": [
                {
                    "name": "Jordi Boggiano",
                    "email": "j.boggiano@seld.be",
                    "homepage": "http://seld.be"
                }
            ],
            "description": "Small utility library that handles metadata minification and expansion.",
            "keywords": [
                "composer",
                "compression"
            ],
            "support": {
                "issues": "https://github.com/composer/metadata-minifier/issues",
                "source": "https://github.com/composer/metadata-minifier/tree/1.0.0"
            },
            "funding": [
                {
                    "url": "https://packagist.com",
                    "type": "custom"
                },
                {
                    "url": "https://github.com/composer",
                    "type": "github"
                },
                {
                    "url": "https://tidelift.com/funding/github/packagist/composer/composer",
                    "type": "tidelift"
                }
            ],
            "time": "2021-04-07T13:37:33+00:00"
        },
        {
            "name": "composer/pcre",
            "version": "1.0.1",
            "source": {
                "type": "git",
                "url": "https://github.com/composer/pcre.git",
                "reference": "67a32d7d6f9f560b726ab25a061b38ff3a80c560"
            },
            "dist": {
                "type": "zip",
                "url": "https://api.github.com/repos/composer/pcre/zipball/67a32d7d6f9f560b726ab25a061b38ff3a80c560",
                "reference": "67a32d7d6f9f560b726ab25a061b38ff3a80c560",
                "shasum": ""
            },
            "require": {
                "php": "^5.3.2 || ^7.0 || ^8.0"
            },
            "require-dev": {
                "phpstan/phpstan": "^1.3",
                "phpstan/phpstan-strict-rules": "^1.1",
                "symfony/phpunit-bridge": "^4.2 || ^5"
            },
            "type": "library",
            "extra": {
                "branch-alias": {
                    "dev-main": "1.x-dev"
                }
            },
            "autoload": {
                "psr-4": {
                    "Composer\\Pcre\\": "src"
                }
            },
            "notification-url": "https://packagist.org/downloads/",
            "license": [
                "MIT"
            ],
            "authors": [
                {
                    "name": "Jordi Boggiano",
                    "email": "j.boggiano@seld.be",
                    "homepage": "http://seld.be"
                }
            ],
            "description": "PCRE wrapping library that offers type-safe preg_* replacements.",
            "keywords": [
                "PCRE",
                "preg",
                "regex",
                "regular expression"
            ],
            "support": {
                "issues": "https://github.com/composer/pcre/issues",
                "source": "https://github.com/composer/pcre/tree/1.0.1"
            },
            "funding": [
                {
                    "url": "https://packagist.com",
                    "type": "custom"
                },
                {
                    "url": "https://github.com/composer",
                    "type": "github"
                },
                {
                    "url": "https://tidelift.com/funding/github/packagist/composer/composer",
                    "type": "tidelift"
                }
            ],
            "time": "2022-01-21T20:24:37+00:00"
        },
        {
            "name": "composer/semver",
            "version": "3.3.2",
            "source": {
                "type": "git",
                "url": "https://github.com/composer/semver.git",
                "reference": "3953f23262f2bff1919fc82183ad9acb13ff62c9"
            },
            "dist": {
                "type": "zip",
                "url": "https://api.github.com/repos/composer/semver/zipball/3953f23262f2bff1919fc82183ad9acb13ff62c9",
                "reference": "3953f23262f2bff1919fc82183ad9acb13ff62c9",
                "shasum": ""
            },
            "require": {
                "php": "^5.3.2 || ^7.0 || ^8.0"
            },
            "require-dev": {
                "phpstan/phpstan": "^1.4",
                "symfony/phpunit-bridge": "^4.2 || ^5"
            },
            "type": "library",
            "extra": {
                "branch-alias": {
                    "dev-main": "3.x-dev"
                }
            },
            "autoload": {
                "psr-4": {
                    "Composer\\Semver\\": "src"
                }
            },
            "notification-url": "https://packagist.org/downloads/",
            "license": [
                "MIT"
            ],
            "authors": [
                {
                    "name": "Nils Adermann",
                    "email": "naderman@naderman.de",
                    "homepage": "http://www.naderman.de"
                },
                {
                    "name": "Jordi Boggiano",
                    "email": "j.boggiano@seld.be",
                    "homepage": "http://seld.be"
                },
                {
                    "name": "Rob Bast",
                    "email": "rob.bast@gmail.com",
                    "homepage": "http://robbast.nl"
                }
            ],
            "description": "Semver library that offers utilities, version constraint parsing and validation.",
            "keywords": [
                "semantic",
                "semver",
                "validation",
                "versioning"
            ],
            "support": {
                "irc": "irc://irc.freenode.org/composer",
                "issues": "https://github.com/composer/semver/issues",
                "source": "https://github.com/composer/semver/tree/3.3.2"
            },
            "funding": [
                {
                    "url": "https://packagist.com",
                    "type": "custom"
                },
                {
                    "url": "https://github.com/composer",
                    "type": "github"
                },
                {
                    "url": "https://tidelift.com/funding/github/packagist/composer/composer",
                    "type": "tidelift"
                }
            ],
            "time": "2022-04-01T19:23:25+00:00"
        },
        {
            "name": "composer/spdx-licenses",
            "version": "1.5.7",
            "source": {
                "type": "git",
                "url": "https://github.com/composer/spdx-licenses.git",
                "reference": "c848241796da2abf65837d51dce1fae55a960149"
            },
            "dist": {
                "type": "zip",
                "url": "https://api.github.com/repos/composer/spdx-licenses/zipball/c848241796da2abf65837d51dce1fae55a960149",
                "reference": "c848241796da2abf65837d51dce1fae55a960149",
                "shasum": ""
            },
            "require": {
                "php": "^5.3.2 || ^7.0 || ^8.0"
            },
            "require-dev": {
                "phpstan/phpstan": "^0.12.55",
                "symfony/phpunit-bridge": "^4.2 || ^5"
            },
            "type": "library",
            "extra": {
                "branch-alias": {
                    "dev-main": "1.x-dev"
                }
            },
            "autoload": {
                "psr-4": {
                    "Composer\\Spdx\\": "src"
                }
            },
            "notification-url": "https://packagist.org/downloads/",
            "license": [
                "MIT"
            ],
            "authors": [
                {
                    "name": "Nils Adermann",
                    "email": "naderman@naderman.de",
                    "homepage": "http://www.naderman.de"
                },
                {
                    "name": "Jordi Boggiano",
                    "email": "j.boggiano@seld.be",
                    "homepage": "http://seld.be"
                },
                {
                    "name": "Rob Bast",
                    "email": "rob.bast@gmail.com",
                    "homepage": "http://robbast.nl"
                }
            ],
            "description": "SPDX licenses list and validation library.",
            "keywords": [
                "license",
                "spdx",
                "validator"
            ],
            "support": {
                "irc": "irc://irc.freenode.org/composer",
                "issues": "https://github.com/composer/spdx-licenses/issues",
                "source": "https://github.com/composer/spdx-licenses/tree/1.5.7"
            },
            "funding": [
                {
                    "url": "https://packagist.com",
                    "type": "custom"
                },
                {
                    "url": "https://github.com/composer",
                    "type": "github"
                },
                {
                    "url": "https://tidelift.com/funding/github/packagist/composer/composer",
                    "type": "tidelift"
                }
            ],
            "time": "2022-05-23T07:37:50+00:00"
        },
        {
            "name": "composer/xdebug-handler",
            "version": "3.0.3",
            "source": {
                "type": "git",
                "url": "https://github.com/composer/xdebug-handler.git",
                "reference": "ced299686f41dce890debac69273b47ffe98a40c"
            },
            "dist": {
                "type": "zip",
                "url": "https://api.github.com/repos/composer/xdebug-handler/zipball/ced299686f41dce890debac69273b47ffe98a40c",
                "reference": "ced299686f41dce890debac69273b47ffe98a40c",
                "shasum": ""
            },
            "require": {
                "composer/pcre": "^1 || ^2 || ^3",
                "php": "^7.2.5 || ^8.0",
                "psr/log": "^1 || ^2 || ^3"
            },
            "require-dev": {
                "phpstan/phpstan": "^1.0",
                "phpstan/phpstan-strict-rules": "^1.1",
                "symfony/phpunit-bridge": "^6.0"
            },
            "type": "library",
            "autoload": {
                "psr-4": {
                    "Composer\\XdebugHandler\\": "src"
                }
            },
            "notification-url": "https://packagist.org/downloads/",
            "license": [
                "MIT"
            ],
            "authors": [
                {
                    "name": "John Stevenson",
                    "email": "john-stevenson@blueyonder.co.uk"
                }
            ],
            "description": "Restarts a process without Xdebug.",
            "keywords": [
                "Xdebug",
                "performance"
            ],
            "support": {
                "irc": "irc://irc.freenode.org/composer",
                "issues": "https://github.com/composer/xdebug-handler/issues",
                "source": "https://github.com/composer/xdebug-handler/tree/3.0.3"
            },
            "funding": [
                {
                    "url": "https://packagist.com",
                    "type": "custom"
                },
                {
                    "url": "https://github.com/composer",
                    "type": "github"
                },
                {
                    "url": "https://tidelift.com/funding/github/packagist/composer/composer",
                    "type": "tidelift"
                }
            ],
            "time": "2022-02-25T21:32:43+00:00"
        },
        {
            "name": "craftcms/cms",
<<<<<<< HEAD
            "version": "dev-develop",
            "source": {
                "type": "git",
                "url": "https://github.com/craftcms/cms.git",
                "reference": "b64daec1146a348e72df330b1eab92c59a1b6e82"
            },
            "dist": {
                "type": "zip",
                "url": "https://api.github.com/repos/craftcms/cms/zipball/b64daec1146a348e72df330b1eab92c59a1b6e82",
                "reference": "b64daec1146a348e72df330b1eab92c59a1b6e82",
=======
            "version": "4.1.4.1",
            "source": {
                "type": "git",
                "url": "https://github.com/craftcms/cms.git",
                "reference": "51bce4cad7d95e25727fb0943cbdc62e2c5bdd52"
            },
            "dist": {
                "type": "zip",
                "url": "https://api.github.com/repos/craftcms/cms/zipball/51bce4cad7d95e25727fb0943cbdc62e2c5bdd52",
                "reference": "51bce4cad7d95e25727fb0943cbdc62e2c5bdd52",
>>>>>>> 9c2d8918
                "shasum": ""
            },
            "require": {
                "commerceguys/addressing": "^1.2",
                "composer/composer": "2.2.15",
                "craftcms/oauth2-craftid": "~1.0.0",
                "craftcms/plugin-installer": "~1.5.6",
                "craftcms/server-check": "~2.1.2",
                "creocoder/yii2-nested-sets": "~0.9.0",
                "elvanto/litemoji": "^3.0.1",
                "enshrined/svg-sanitize": "~0.15.0",
                "ext-bcmath": "*",
                "ext-curl": "*",
                "ext-dom": "*",
                "ext-intl": "*",
                "ext-json": "*",
                "ext-mbstring": "*",
                "ext-openssl": "*",
                "ext-pcre": "*",
                "ext-pdo": "*",
                "ext-zip": "*",
                "guzzlehttp/guzzle": "^7.2.0",
                "illuminate/collections": "^9.1.0",
                "league/oauth2-client": "^2.6.0",
                "mikehaertl/php-shellcommand": "^1.6.3",
                "moneyphp/money": "^4.0",
                "monolog/monolog": "^2.3",
                "php": "^8.0.2",
                "pixelandtonic/imagine": "~1.2.4.1",
                "samdark/yii2-psr-log-target": "^1.1",
                "seld/cli-prompt": "^1.0.4",
                "symfony/http-client": "^6.0.3",
                "symfony/var-dumper": "^5.0|^6.0",
                "symfony/yaml": "^5.2.3",
                "theiconic/name-parser": "^1.2",
                "true/punycode": "^2.1.1",
                "twig/twig": "~3.3.0",
                "voku/stringy": "^6.4.0",
                "webonyx/graphql-php": "~14.11.5",
                "yiisoft/yii2": "~2.0.45.0",
                "yiisoft/yii2-debug": "~2.1.19.0",
                "yiisoft/yii2-queue": "~2.3.2",
                "yiisoft/yii2-symfonymailer": "^2.0.0"
            },
            "conflict": {
                "league/oauth2-client": "2.4.0"
            },
            "provide": {
                "bower-asset/inputmask": "~3.2.2|~3.3.5",
                "bower-asset/jquery": "3.5.*@stable|3.4.*@stable|3.3.*@stable|3.2.*@stable|3.1.*@stable|2.2.*@stable|2.1.*@stable|1.11.*@stable|1.12.*@stable",
                "bower-asset/punycode": "1.3.*",
                "bower-asset/yii2-pjax": "~2.0.1",
                "yii2tech/ar-softdelete": "1.0.4"
            },
            "require-dev": {
                "codeception/codeception": "^4.1.29",
                "codeception/module-asserts": "^1.3.1",
                "codeception/module-datafactory": "^1.1.0",
                "codeception/module-phpbrowser": "^1.0.2",
                "codeception/module-rest": "^1.4.2",
                "codeception/module-yii2": "^1.1.5",
                "craftcms/ecs": "dev-main",
                "fakerphp/faker": "^1.19.0",
                "league/factory-muffin": "^3.3.0",
                "phpstan/phpstan": "^1.4.6",
                "vlucas/phpdotenv": "^5.4.1"
            },
            "suggest": {
                "ext-exif": "Adds support for parsing image EXIF data.",
                "ext-iconv": "Adds support for more character encodings than PHP’s built-in mb_convert_encoding() function, which Craft will take advantage of when converting strings to UTF-8.",
                "ext-imagick": "Adds support for more image processing formats and options."
            },
            "default-branch": true,
            "type": "library",
            "autoload": {
                "psr-4": {
                    "craft\\": "src/",
                    "yii2tech\\ar\\softdelete\\": "lib/ar-softdelete/src/"
                }
            },
            "notification-url": "https://packagist.org/downloads/",
            "license": [
                "proprietary"
            ],
            "authors": [
                {
                    "name": "Pixel & Tonic",
                    "homepage": "https://pixelandtonic.com/"
                }
            ],
            "description": "Craft CMS",
            "homepage": "https://craftcms.com",
            "keywords": [
                "cms",
                "craftcms",
                "yii2"
            ],
            "support": {
                "docs": "https://docs.craftcms.com/v3/",
                "email": "support@craftcms.com",
                "forum": "https://craftcms.stackexchange.com/",
                "issues": "https://github.com/craftcms/cms/issues?state=open",
                "rss": "https://github.com/craftcms/cms/releases.atom",
                "source": "https://github.com/craftcms/cms"
            },
<<<<<<< HEAD
            "time": "2022-07-17T15:11:18+00:00"
=======
            "time": "2022-07-13T17:41:28+00:00"
>>>>>>> 9c2d8918
        },
        {
            "name": "craftcms/oauth2-craftid",
            "version": "1.0.0.1",
            "source": {
                "type": "git",
                "url": "https://github.com/craftcms/oauth2-craftid.git",
                "reference": "3f18364139d72d83fb50546d85130beaaa868836"
            },
            "dist": {
                "type": "zip",
                "url": "https://api.github.com/repos/craftcms/oauth2-craftid/zipball/3f18364139d72d83fb50546d85130beaaa868836",
                "reference": "3f18364139d72d83fb50546d85130beaaa868836",
                "shasum": ""
            },
            "require": {
                "league/oauth2-client": "^2.2.1"
            },
            "require-dev": {
                "phpunit/phpunit": "^5.0",
                "satooshi/php-coveralls": "^1.0",
                "squizlabs/php_codesniffer": "^2.0"
            },
            "type": "library",
            "autoload": {
                "psr-4": {
                    "craftcms\\oauth2\\client\\": "src/"
                }
            },
            "notification-url": "https://packagist.org/downloads/",
            "license": [
                "MIT"
            ],
            "authors": [
                {
                    "name": "Pixel & Tonic",
                    "homepage": "https://pixelandtonic.com/"
                }
            ],
            "description": "Craft OAuth 2.0 Client Provider for The PHP League OAuth2-Client",
            "keywords": [
                "Authentication",
                "authorization",
                "client",
                "cms",
                "craftcms",
                "craftid",
                "oauth",
                "oauth2"
            ],
            "support": {
                "issues": "https://github.com/craftcms/oauth2-craftid/issues",
                "source": "https://github.com/craftcms/oauth2-craftid/tree/1.0.0.1"
            },
            "time": "2017-11-22T19:46:18+00:00"
        },
        {
            "name": "craftcms/plugin-installer",
            "version": "1.5.7",
            "source": {
                "type": "git",
                "url": "https://github.com/craftcms/plugin-installer.git",
                "reference": "23ec472acd4410b70b07d5a02b2b82db9ee3f66b"
            },
            "dist": {
                "type": "zip",
                "url": "https://api.github.com/repos/craftcms/plugin-installer/zipball/23ec472acd4410b70b07d5a02b2b82db9ee3f66b",
                "reference": "23ec472acd4410b70b07d5a02b2b82db9ee3f66b",
                "shasum": ""
            },
            "require": {
                "composer-plugin-api": "^1.0 || ^2.0",
                "php": ">=5.4"
            },
            "require-dev": {
                "composer/composer": "^1.0 || ^2.0"
            },
            "type": "composer-plugin",
            "extra": {
                "class": "craft\\composer\\Plugin"
            },
            "autoload": {
                "psr-4": {
                    "craft\\composer\\": "src/"
                }
            },
            "notification-url": "https://packagist.org/downloads/",
            "license": [
                "MIT"
            ],
            "description": "Craft CMS Plugin Installer",
            "homepage": "https://craftcms.com/",
            "keywords": [
                "cms",
                "composer",
                "craftcms",
                "installer",
                "plugin"
            ],
            "support": {
                "docs": "https://craftcms.com/docs",
                "email": "support@craftcms.com",
                "forum": "https://craftcms.stackexchange.com/",
                "issues": "https://github.com/craftcms/cms/issues?state=open",
                "rss": "https://craftcms.com/changelog.rss",
                "source": "https://github.com/craftcms/cms"
            },
            "time": "2021-02-18T02:01:38+00:00"
        },
        {
            "name": "craftcms/server-check",
            "version": "2.1.4",
            "source": {
                "type": "git",
                "url": "https://github.com/craftcms/server-check.git",
                "reference": "c262ebd39572902bdf4fe3ea570e11cd6725b381"
            },
            "dist": {
                "type": "zip",
                "url": "https://api.github.com/repos/craftcms/server-check/zipball/c262ebd39572902bdf4fe3ea570e11cd6725b381",
                "reference": "c262ebd39572902bdf4fe3ea570e11cd6725b381",
                "shasum": ""
            },
            "type": "library",
            "autoload": {
                "classmap": [
                    "server/requirements"
                ]
            },
            "notification-url": "https://packagist.org/downloads/",
            "license": [
                "MIT"
            ],
            "description": "Craft CMS Server Check",
            "homepage": "https://craftcms.com/",
            "keywords": [
                "cms",
                "craftcms",
                "requirements",
                "yii2"
            ],
            "support": {
                "docs": "https://github.com/craftcms/docs",
                "email": "support@craftcms.com",
                "forum": "https://craftcms.stackexchange.com/",
                "issues": "https://github.com/craftcms/server-check/issues?state=open",
                "rss": "https://github.com/craftcms/server-check/releases.atom",
                "source": "https://github.com/craftcms/server-check"
            },
            "time": "2022-04-17T02:14:46+00:00"
        },
        {
            "name": "creocoder/yii2-nested-sets",
            "version": "0.9.0",
            "source": {
                "type": "git",
                "url": "https://github.com/creocoder/yii2-nested-sets.git",
                "reference": "cb8635a459b6246e5a144f096b992dcc30cf9954"
            },
            "dist": {
                "type": "zip",
                "url": "https://api.github.com/repos/creocoder/yii2-nested-sets/zipball/cb8635a459b6246e5a144f096b992dcc30cf9954",
                "reference": "cb8635a459b6246e5a144f096b992dcc30cf9954",
                "shasum": ""
            },
            "require": {
                "yiisoft/yii2": "*"
            },
            "type": "yii2-extension",
            "autoload": {
                "psr-4": {
                    "creocoder\\nestedsets\\": "src"
                }
            },
            "notification-url": "https://packagist.org/downloads/",
            "license": [
                "BSD-3-Clause"
            ],
            "authors": [
                {
                    "name": "Alexander Kochetov",
                    "email": "creocoder@gmail.com"
                }
            ],
            "description": "The nested sets behavior for the Yii framework",
            "keywords": [
                "nested sets",
                "yii2"
            ],
            "support": {
                "issues": "https://github.com/creocoder/yii2-nested-sets/issues",
                "source": "https://github.com/creocoder/yii2-nested-sets/tree/master"
            },
            "time": "2015-01-27T10:53:51+00:00"
        },
        {
            "name": "defuse/php-encryption",
            "version": "v2.3.1",
            "source": {
                "type": "git",
                "url": "https://github.com/defuse/php-encryption.git",
                "reference": "77880488b9954b7884c25555c2a0ea9e7053f9d2"
            },
            "dist": {
                "type": "zip",
                "url": "https://api.github.com/repos/defuse/php-encryption/zipball/77880488b9954b7884c25555c2a0ea9e7053f9d2",
                "reference": "77880488b9954b7884c25555c2a0ea9e7053f9d2",
                "shasum": ""
            },
            "require": {
                "ext-openssl": "*",
                "paragonie/random_compat": ">= 2",
                "php": ">=5.6.0"
            },
            "require-dev": {
                "phpunit/phpunit": "^4|^5|^6|^7|^8|^9"
            },
            "bin": [
                "bin/generate-defuse-key"
            ],
            "type": "library",
            "autoload": {
                "psr-4": {
                    "Defuse\\Crypto\\": "src"
                }
            },
            "notification-url": "https://packagist.org/downloads/",
            "license": [
                "MIT"
            ],
            "authors": [
                {
                    "name": "Taylor Hornby",
                    "email": "taylor@defuse.ca",
                    "homepage": "https://defuse.ca/"
                },
                {
                    "name": "Scott Arciszewski",
                    "email": "info@paragonie.com",
                    "homepage": "https://paragonie.com"
                }
            ],
            "description": "Secure PHP Encryption Library",
            "keywords": [
                "aes",
                "authenticated encryption",
                "cipher",
                "crypto",
                "cryptography",
                "encrypt",
                "encryption",
                "openssl",
                "security",
                "symmetric key cryptography"
            ],
            "support": {
                "issues": "https://github.com/defuse/php-encryption/issues",
                "source": "https://github.com/defuse/php-encryption/tree/v2.3.1"
            },
            "time": "2021-04-09T23:57:26+00:00"
        },
        {
            "name": "doctrine/collections",
            "version": "1.6.8",
            "source": {
                "type": "git",
                "url": "https://github.com/doctrine/collections.git",
                "reference": "1958a744696c6bb3bb0d28db2611dc11610e78af"
            },
            "dist": {
                "type": "zip",
                "url": "https://api.github.com/repos/doctrine/collections/zipball/1958a744696c6bb3bb0d28db2611dc11610e78af",
                "reference": "1958a744696c6bb3bb0d28db2611dc11610e78af",
                "shasum": ""
            },
            "require": {
                "php": "^7.1.3 || ^8.0"
            },
            "require-dev": {
                "doctrine/coding-standard": "^9.0",
                "phpstan/phpstan": "^0.12",
                "phpunit/phpunit": "^7.5 || ^8.5 || ^9.1.5",
                "vimeo/psalm": "^4.2.1"
            },
            "type": "library",
            "autoload": {
                "psr-4": {
                    "Doctrine\\Common\\Collections\\": "lib/Doctrine/Common/Collections"
                }
            },
            "notification-url": "https://packagist.org/downloads/",
            "license": [
                "MIT"
            ],
            "authors": [
                {
                    "name": "Guilherme Blanco",
                    "email": "guilhermeblanco@gmail.com"
                },
                {
                    "name": "Roman Borschel",
                    "email": "roman@code-factory.org"
                },
                {
                    "name": "Benjamin Eberlei",
                    "email": "kontakt@beberlei.de"
                },
                {
                    "name": "Jonathan Wage",
                    "email": "jonwage@gmail.com"
                },
                {
                    "name": "Johannes Schmitt",
                    "email": "schmittjoh@gmail.com"
                }
            ],
            "description": "PHP Doctrine Collections library that adds additional functionality on top of PHP arrays.",
            "homepage": "https://www.doctrine-project.org/projects/collections.html",
            "keywords": [
                "array",
                "collections",
                "iterators",
                "php"
            ],
            "support": {
                "issues": "https://github.com/doctrine/collections/issues",
                "source": "https://github.com/doctrine/collections/tree/1.6.8"
            },
            "time": "2021-08-10T18:51:53+00:00"
        },
        {
            "name": "doctrine/lexer",
            "version": "1.2.3",
            "source": {
                "type": "git",
                "url": "https://github.com/doctrine/lexer.git",
                "reference": "c268e882d4dbdd85e36e4ad69e02dc284f89d229"
            },
            "dist": {
                "type": "zip",
                "url": "https://api.github.com/repos/doctrine/lexer/zipball/c268e882d4dbdd85e36e4ad69e02dc284f89d229",
                "reference": "c268e882d4dbdd85e36e4ad69e02dc284f89d229",
                "shasum": ""
            },
            "require": {
                "php": "^7.1 || ^8.0"
            },
            "require-dev": {
                "doctrine/coding-standard": "^9.0",
                "phpstan/phpstan": "^1.3",
                "phpunit/phpunit": "^7.5 || ^8.5 || ^9.5",
                "vimeo/psalm": "^4.11"
            },
            "type": "library",
            "autoload": {
                "psr-4": {
                    "Doctrine\\Common\\Lexer\\": "lib/Doctrine/Common/Lexer"
                }
            },
            "notification-url": "https://packagist.org/downloads/",
            "license": [
                "MIT"
            ],
            "authors": [
                {
                    "name": "Guilherme Blanco",
                    "email": "guilhermeblanco@gmail.com"
                },
                {
                    "name": "Roman Borschel",
                    "email": "roman@code-factory.org"
                },
                {
                    "name": "Johannes Schmitt",
                    "email": "schmittjoh@gmail.com"
                }
            ],
            "description": "PHP Doctrine Lexer parser library that can be used in Top-Down, Recursive Descent Parsers.",
            "homepage": "https://www.doctrine-project.org/projects/lexer.html",
            "keywords": [
                "annotations",
                "docblock",
                "lexer",
                "parser",
                "php"
            ],
            "support": {
                "issues": "https://github.com/doctrine/lexer/issues",
                "source": "https://github.com/doctrine/lexer/tree/1.2.3"
            },
            "funding": [
                {
                    "url": "https://www.doctrine-project.org/sponsorship.html",
                    "type": "custom"
                },
                {
                    "url": "https://www.patreon.com/phpdoctrine",
                    "type": "patreon"
                },
                {
                    "url": "https://tidelift.com/funding/github/packagist/doctrine%2Flexer",
                    "type": "tidelift"
                }
            ],
            "time": "2022-02-28T11:07:21+00:00"
        },
        {
            "name": "dompdf/dompdf",
            "version": "v2.0.0",
            "source": {
                "type": "git",
                "url": "https://github.com/dompdf/dompdf.git",
                "reference": "79573d8b8a141ec8a17312515de8740eed014fa9"
            },
            "dist": {
                "type": "zip",
                "url": "https://api.github.com/repos/dompdf/dompdf/zipball/79573d8b8a141ec8a17312515de8740eed014fa9",
                "reference": "79573d8b8a141ec8a17312515de8740eed014fa9",
                "shasum": ""
            },
            "require": {
                "ext-dom": "*",
                "ext-mbstring": "*",
                "masterminds/html5": "^2.0",
                "phenx/php-font-lib": "^0.5.4",
                "phenx/php-svg-lib": "^0.3.3 || ^0.4.0",
                "php": "^7.1 || ^8.0"
            },
            "require-dev": {
                "ext-json": "*",
                "ext-zip": "*",
                "mockery/mockery": "^1.3",
                "phpunit/phpunit": "^7.5 || ^8 || ^9",
                "squizlabs/php_codesniffer": "^3.5"
            },
            "suggest": {
                "ext-gd": "Needed to process images",
                "ext-gmagick": "Improves image processing performance",
                "ext-imagick": "Improves image processing performance",
                "ext-zlib": "Needed for pdf stream compression"
            },
            "type": "library",
            "autoload": {
                "psr-4": {
                    "Dompdf\\": "src/"
                },
                "classmap": [
                    "lib/"
                ]
            },
            "notification-url": "https://packagist.org/downloads/",
            "license": [
                "LGPL-2.1"
            ],
            "authors": [
                {
                    "name": "Fabien Ménager",
                    "email": "fabien.menager@gmail.com"
                },
                {
                    "name": "Brian Sweeney",
                    "email": "eclecticgeek@gmail.com"
                },
                {
                    "name": "Gabriel Bull",
                    "email": "me@gabrielbull.com"
                }
            ],
            "description": "DOMPDF is a CSS 2.1 compliant HTML to PDF converter",
            "homepage": "https://github.com/dompdf/dompdf",
            "support": {
                "issues": "https://github.com/dompdf/dompdf/issues",
                "source": "https://github.com/dompdf/dompdf/tree/v2.0.0"
            },
            "time": "2022-06-21T21:14:57+00:00"
        },
        {
            "name": "egulias/email-validator",
            "version": "3.2.1",
            "source": {
                "type": "git",
                "url": "https://github.com/egulias/EmailValidator.git",
                "reference": "f88dcf4b14af14a98ad96b14b2b317969eab6715"
            },
            "dist": {
                "type": "zip",
                "url": "https://api.github.com/repos/egulias/EmailValidator/zipball/f88dcf4b14af14a98ad96b14b2b317969eab6715",
                "reference": "f88dcf4b14af14a98ad96b14b2b317969eab6715",
                "shasum": ""
            },
            "require": {
                "doctrine/lexer": "^1.2",
                "php": ">=7.2",
                "symfony/polyfill-intl-idn": "^1.15"
            },
            "require-dev": {
                "php-coveralls/php-coveralls": "^2.2",
                "phpunit/phpunit": "^8.5.8|^9.3.3",
                "vimeo/psalm": "^4"
            },
            "suggest": {
                "ext-intl": "PHP Internationalization Libraries are required to use the SpoofChecking validation"
            },
            "type": "library",
            "extra": {
                "branch-alias": {
                    "dev-master": "3.0.x-dev"
                }
            },
            "autoload": {
                "psr-4": {
                    "Egulias\\EmailValidator\\": "src"
                }
            },
            "notification-url": "https://packagist.org/downloads/",
            "license": [
                "MIT"
            ],
            "authors": [
                {
                    "name": "Eduardo Gulias Davis"
                }
            ],
            "description": "A library for validating emails against several RFCs",
            "homepage": "https://github.com/egulias/EmailValidator",
            "keywords": [
                "email",
                "emailvalidation",
                "emailvalidator",
                "validation",
                "validator"
            ],
            "support": {
                "issues": "https://github.com/egulias/EmailValidator/issues",
                "source": "https://github.com/egulias/EmailValidator/tree/3.2.1"
            },
            "funding": [
                {
                    "url": "https://github.com/egulias",
                    "type": "github"
                }
            ],
            "time": "2022-06-18T20:57:19+00:00"
        },
        {
            "name": "elvanto/litemoji",
            "version": "3.0.1",
            "source": {
                "type": "git",
                "url": "https://github.com/elvanto/litemoji.git",
                "reference": "acd6fd944814683983dcdfcf4d33f24430631b77"
            },
            "dist": {
                "type": "zip",
                "url": "https://api.github.com/repos/elvanto/litemoji/zipball/acd6fd944814683983dcdfcf4d33f24430631b77",
                "reference": "acd6fd944814683983dcdfcf4d33f24430631b77",
                "shasum": ""
            },
            "require": {
                "php": ">=7.0"
            },
            "require-dev": {
                "milesj/emojibase": "6.0.*",
                "phpunit/phpunit": "^6.0"
            },
            "type": "library",
            "autoload": {
                "psr-4": {
                    "LitEmoji\\": "src/"
                }
            },
            "notification-url": "https://packagist.org/downloads/",
            "license": [
                "MIT"
            ],
            "description": "A PHP library simplifying the conversion of unicode, HTML and shortcode emoji.",
            "keywords": [
                "emoji",
                "php-emoji"
            ],
            "support": {
                "issues": "https://github.com/elvanto/litemoji/issues",
                "source": "https://github.com/elvanto/litemoji/tree/3.0.1"
            },
            "time": "2020-11-27T05:08:33+00:00"
        },
        {
            "name": "enshrined/svg-sanitize",
            "version": "0.15.4",
            "source": {
                "type": "git",
                "url": "https://github.com/darylldoyle/svg-sanitizer.git",
                "reference": "e50b83a2f1f296ca61394fe88fbfe3e896a84cf4"
            },
            "dist": {
                "type": "zip",
                "url": "https://api.github.com/repos/darylldoyle/svg-sanitizer/zipball/e50b83a2f1f296ca61394fe88fbfe3e896a84cf4",
                "reference": "e50b83a2f1f296ca61394fe88fbfe3e896a84cf4",
                "shasum": ""
            },
            "require": {
                "ext-dom": "*",
                "ext-libxml": "*",
                "php": "^7.0 || ^8.0"
            },
            "require-dev": {
                "phpunit/phpunit": "^6.5 || ^8.5"
            },
            "type": "library",
            "autoload": {
                "psr-4": {
                    "enshrined\\svgSanitize\\": "src"
                }
            },
            "notification-url": "https://packagist.org/downloads/",
            "license": [
                "GPL-2.0-or-later"
            ],
            "authors": [
                {
                    "name": "Daryll Doyle",
                    "email": "daryll@enshrined.co.uk"
                }
            ],
            "description": "An SVG sanitizer for PHP",
            "support": {
                "issues": "https://github.com/darylldoyle/svg-sanitizer/issues",
                "source": "https://github.com/darylldoyle/svg-sanitizer/tree/0.15.4"
            },
            "time": "2022-02-21T09:13:59+00:00"
        },
        {
            "name": "ezyang/htmlpurifier",
            "version": "v4.14.0",
            "source": {
                "type": "git",
                "url": "https://github.com/ezyang/htmlpurifier.git",
                "reference": "12ab42bd6e742c70c0a52f7b82477fcd44e64b75"
            },
            "dist": {
                "type": "zip",
                "url": "https://api.github.com/repos/ezyang/htmlpurifier/zipball/12ab42bd6e742c70c0a52f7b82477fcd44e64b75",
                "reference": "12ab42bd6e742c70c0a52f7b82477fcd44e64b75",
                "shasum": ""
            },
            "require": {
                "php": ">=5.2"
            },
            "type": "library",
            "autoload": {
                "files": [
                    "library/HTMLPurifier.composer.php"
                ],
                "psr-0": {
                    "HTMLPurifier": "library/"
                },
                "exclude-from-classmap": [
                    "/library/HTMLPurifier/Language/"
                ]
            },
            "notification-url": "https://packagist.org/downloads/",
            "license": [
                "LGPL-2.1-or-later"
            ],
            "authors": [
                {
                    "name": "Edward Z. Yang",
                    "email": "admin@htmlpurifier.org",
                    "homepage": "http://ezyang.com"
                }
            ],
            "description": "Standards compliant HTML filter written in PHP",
            "homepage": "http://htmlpurifier.org/",
            "keywords": [
                "html"
            ],
            "support": {
                "issues": "https://github.com/ezyang/htmlpurifier/issues",
                "source": "https://github.com/ezyang/htmlpurifier/tree/v4.14.0"
            },
            "time": "2021-12-25T01:21:49+00:00"
        },
        {
            "name": "guzzlehttp/guzzle",
            "version": "7.4.5",
            "source": {
                "type": "git",
                "url": "https://github.com/guzzle/guzzle.git",
                "reference": "1dd98b0564cb3f6bd16ce683cb755f94c10fbd82"
            },
            "dist": {
                "type": "zip",
                "url": "https://api.github.com/repos/guzzle/guzzle/zipball/1dd98b0564cb3f6bd16ce683cb755f94c10fbd82",
                "reference": "1dd98b0564cb3f6bd16ce683cb755f94c10fbd82",
                "shasum": ""
            },
            "require": {
                "ext-json": "*",
                "guzzlehttp/promises": "^1.5",
                "guzzlehttp/psr7": "^1.9 || ^2.4",
                "php": "^7.2.5 || ^8.0",
                "psr/http-client": "^1.0",
                "symfony/deprecation-contracts": "^2.2 || ^3.0"
            },
            "provide": {
                "psr/http-client-implementation": "1.0"
            },
            "require-dev": {
                "bamarni/composer-bin-plugin": "^1.4.1",
                "ext-curl": "*",
                "php-http/client-integration-tests": "^3.0",
                "phpunit/phpunit": "^8.5.5 || ^9.3.5",
                "psr/log": "^1.1 || ^2.0 || ^3.0"
            },
            "suggest": {
                "ext-curl": "Required for CURL handler support",
                "ext-intl": "Required for Internationalized Domain Name (IDN) support",
                "psr/log": "Required for using the Log middleware"
            },
            "type": "library",
            "extra": {
                "branch-alias": {
                    "dev-master": "7.4-dev"
                }
            },
            "autoload": {
                "files": [
                    "src/functions_include.php"
                ],
                "psr-4": {
                    "GuzzleHttp\\": "src/"
                }
            },
            "notification-url": "https://packagist.org/downloads/",
            "license": [
                "MIT"
            ],
            "authors": [
                {
                    "name": "Graham Campbell",
                    "email": "hello@gjcampbell.co.uk",
                    "homepage": "https://github.com/GrahamCampbell"
                },
                {
                    "name": "Michael Dowling",
                    "email": "mtdowling@gmail.com",
                    "homepage": "https://github.com/mtdowling"
                },
                {
                    "name": "Jeremy Lindblom",
                    "email": "jeremeamia@gmail.com",
                    "homepage": "https://github.com/jeremeamia"
                },
                {
                    "name": "George Mponos",
                    "email": "gmponos@gmail.com",
                    "homepage": "https://github.com/gmponos"
                },
                {
                    "name": "Tobias Nyholm",
                    "email": "tobias.nyholm@gmail.com",
                    "homepage": "https://github.com/Nyholm"
                },
                {
                    "name": "Márk Sági-Kazár",
                    "email": "mark.sagikazar@gmail.com",
                    "homepage": "https://github.com/sagikazarmark"
                },
                {
                    "name": "Tobias Schultze",
                    "email": "webmaster@tubo-world.de",
                    "homepage": "https://github.com/Tobion"
                }
            ],
            "description": "Guzzle is a PHP HTTP client library",
            "keywords": [
                "client",
                "curl",
                "framework",
                "http",
                "http client",
                "psr-18",
                "psr-7",
                "rest",
                "web service"
            ],
            "support": {
                "issues": "https://github.com/guzzle/guzzle/issues",
                "source": "https://github.com/guzzle/guzzle/tree/7.4.5"
            },
            "funding": [
                {
                    "url": "https://github.com/GrahamCampbell",
                    "type": "github"
                },
                {
                    "url": "https://github.com/Nyholm",
                    "type": "github"
                },
                {
                    "url": "https://tidelift.com/funding/github/packagist/guzzlehttp/guzzle",
                    "type": "tidelift"
                }
            ],
            "time": "2022-06-20T22:16:13+00:00"
        },
        {
            "name": "guzzlehttp/promises",
            "version": "1.5.1",
            "source": {
                "type": "git",
                "url": "https://github.com/guzzle/promises.git",
                "reference": "fe752aedc9fd8fcca3fe7ad05d419d32998a06da"
            },
            "dist": {
                "type": "zip",
                "url": "https://api.github.com/repos/guzzle/promises/zipball/fe752aedc9fd8fcca3fe7ad05d419d32998a06da",
                "reference": "fe752aedc9fd8fcca3fe7ad05d419d32998a06da",
                "shasum": ""
            },
            "require": {
                "php": ">=5.5"
            },
            "require-dev": {
                "symfony/phpunit-bridge": "^4.4 || ^5.1"
            },
            "type": "library",
            "extra": {
                "branch-alias": {
                    "dev-master": "1.5-dev"
                }
            },
            "autoload": {
                "files": [
                    "src/functions_include.php"
                ],
                "psr-4": {
                    "GuzzleHttp\\Promise\\": "src/"
                }
            },
            "notification-url": "https://packagist.org/downloads/",
            "license": [
                "MIT"
            ],
            "authors": [
                {
                    "name": "Graham Campbell",
                    "email": "hello@gjcampbell.co.uk",
                    "homepage": "https://github.com/GrahamCampbell"
                },
                {
                    "name": "Michael Dowling",
                    "email": "mtdowling@gmail.com",
                    "homepage": "https://github.com/mtdowling"
                },
                {
                    "name": "Tobias Nyholm",
                    "email": "tobias.nyholm@gmail.com",
                    "homepage": "https://github.com/Nyholm"
                },
                {
                    "name": "Tobias Schultze",
                    "email": "webmaster@tubo-world.de",
                    "homepage": "https://github.com/Tobion"
                }
            ],
            "description": "Guzzle promises library",
            "keywords": [
                "promise"
            ],
            "support": {
                "issues": "https://github.com/guzzle/promises/issues",
                "source": "https://github.com/guzzle/promises/tree/1.5.1"
            },
            "funding": [
                {
                    "url": "https://github.com/GrahamCampbell",
                    "type": "github"
                },
                {
                    "url": "https://github.com/Nyholm",
                    "type": "github"
                },
                {
                    "url": "https://tidelift.com/funding/github/packagist/guzzlehttp/promises",
                    "type": "tidelift"
                }
            ],
            "time": "2021-10-22T20:56:57+00:00"
        },
        {
            "name": "guzzlehttp/psr7",
            "version": "2.4.0",
            "source": {
                "type": "git",
                "url": "https://github.com/guzzle/psr7.git",
                "reference": "13388f00956b1503577598873fffb5ae994b5737"
            },
            "dist": {
                "type": "zip",
                "url": "https://api.github.com/repos/guzzle/psr7/zipball/13388f00956b1503577598873fffb5ae994b5737",
                "reference": "13388f00956b1503577598873fffb5ae994b5737",
                "shasum": ""
            },
            "require": {
                "php": "^7.2.5 || ^8.0",
                "psr/http-factory": "^1.0",
                "psr/http-message": "^1.0",
                "ralouphie/getallheaders": "^3.0"
            },
            "provide": {
                "psr/http-factory-implementation": "1.0",
                "psr/http-message-implementation": "1.0"
            },
            "require-dev": {
                "bamarni/composer-bin-plugin": "^1.4.1",
                "http-interop/http-factory-tests": "^0.9",
                "phpunit/phpunit": "^8.5.8 || ^9.3.10"
            },
            "suggest": {
                "laminas/laminas-httphandlerrunner": "Emit PSR-7 responses"
            },
            "type": "library",
            "extra": {
                "branch-alias": {
                    "dev-master": "2.4-dev"
                }
            },
            "autoload": {
                "psr-4": {
                    "GuzzleHttp\\Psr7\\": "src/"
                }
            },
            "notification-url": "https://packagist.org/downloads/",
            "license": [
                "MIT"
            ],
            "authors": [
                {
                    "name": "Graham Campbell",
                    "email": "hello@gjcampbell.co.uk",
                    "homepage": "https://github.com/GrahamCampbell"
                },
                {
                    "name": "Michael Dowling",
                    "email": "mtdowling@gmail.com",
                    "homepage": "https://github.com/mtdowling"
                },
                {
                    "name": "George Mponos",
                    "email": "gmponos@gmail.com",
                    "homepage": "https://github.com/gmponos"
                },
                {
                    "name": "Tobias Nyholm",
                    "email": "tobias.nyholm@gmail.com",
                    "homepage": "https://github.com/Nyholm"
                },
                {
                    "name": "Márk Sági-Kazár",
                    "email": "mark.sagikazar@gmail.com",
                    "homepage": "https://github.com/sagikazarmark"
                },
                {
                    "name": "Tobias Schultze",
                    "email": "webmaster@tubo-world.de",
                    "homepage": "https://github.com/Tobion"
                },
                {
                    "name": "Márk Sági-Kazár",
                    "email": "mark.sagikazar@gmail.com",
                    "homepage": "https://sagikazarmark.hu"
                }
            ],
            "description": "PSR-7 message implementation that also provides common utility methods",
            "keywords": [
                "http",
                "message",
                "psr-7",
                "request",
                "response",
                "stream",
                "uri",
                "url"
            ],
            "support": {
                "issues": "https://github.com/guzzle/psr7/issues",
                "source": "https://github.com/guzzle/psr7/tree/2.4.0"
            },
            "funding": [
                {
                    "url": "https://github.com/GrahamCampbell",
                    "type": "github"
                },
                {
                    "url": "https://github.com/Nyholm",
                    "type": "github"
                },
                {
                    "url": "https://tidelift.com/funding/github/packagist/guzzlehttp/psr7",
                    "type": "tidelift"
                }
            ],
            "time": "2022-06-20T21:43:11+00:00"
        },
        {
            "name": "ibericode/vat",
            "version": "1.2.1",
            "source": {
                "type": "git",
                "url": "https://github.com/ibericode/vat.git",
                "reference": "1d24382454481384bbc987dcbc959cfef17d6baa"
            },
            "dist": {
                "type": "zip",
                "url": "https://api.github.com/repos/ibericode/vat/zipball/1d24382454481384bbc987dcbc959cfef17d6baa",
                "reference": "1d24382454481384bbc987dcbc959cfef17d6baa",
                "shasum": ""
            },
            "require": {
                "ext-soap": "*",
                "php": ">=7.1",
                "psr/simple-cache": "^1.0"
            },
            "provide": {
                "psr/simple-cache-implementation": "1.0"
            },
            "require-dev": {
                "phpunit/phpunit": "^6.3|^7.0"
            },
            "type": "library",
            "autoload": {
                "psr-4": {
                    "DvK\\Vat\\": "src/"
                }
            },
            "notification-url": "https://packagist.org/downloads/",
            "license": [
                "MIT"
            ],
            "authors": [
                {
                    "name": "Danny van Kooten",
                    "email": "hi@dvk.co"
                }
            ],
            "description": "PHP library for dealing with VAT in Europe",
            "keywords": [
                "vat"
            ],
            "support": {
                "issues": "https://github.com/ibericode/vat/issues",
                "source": "https://github.com/ibericode/vat/tree/1.2.1"
            },
            "time": "2019-01-08T09:21:39+00:00"
        },
        {
            "name": "iio/libmergepdf",
            "version": "4.0.4",
            "source": {
                "type": "git",
                "url": "https://github.com/hanneskod/libmergepdf.git",
                "reference": "6613b978c08d00d559796ab510614243e4dd5dfb"
            },
            "dist": {
                "type": "zip",
                "url": "https://api.github.com/repos/hanneskod/libmergepdf/zipball/6613b978c08d00d559796ab510614243e4dd5dfb",
                "reference": "6613b978c08d00d559796ab510614243e4dd5dfb",
                "shasum": ""
            },
            "require": {
                "php": "^7.1||^8.0",
                "setasign/fpdi": "^2",
                "tecnickcom/tcpdf": "^6.2.22"
            },
            "conflict": {
                "rafikhaceb/tcpdi": "*",
                "setasign/fpdf": "*"
            },
            "require-dev": {
                "phpunit/phpunit": "^7|^8",
                "smalot/pdfparser": "~0.13"
            },
            "type": "library",
            "autoload": {
                "psr-4": {
                    "iio\\libmergepdf\\": "src/"
                },
                "classmap": [
                    "tcpdi/"
                ]
            },
            "notification-url": "https://packagist.org/downloads/",
            "license": [
                "WTFPL"
            ],
            "authors": [
                {
                    "name": "Hannes Forsgård",
                    "email": "hannes.forsgard@fripost.org"
                }
            ],
            "description": "Library for merging multiple PDFs",
            "homepage": "https://github.com/hanneskod/libmergepdf",
            "keywords": [
                "merge",
                "pdf"
            ],
            "support": {
                "issues": "https://github.com/hanneskod/libmergepdf/issues",
                "source": "https://github.com/hanneskod/libmergepdf/tree/4.0.4"
            },
            "time": "2020-12-07T12:18:49+00:00"
        },
        {
            "name": "illuminate/collections",
            "version": "v9.20.0",
            "source": {
                "type": "git",
                "url": "https://github.com/illuminate/collections.git",
                "reference": "b53d26fbcfb623c4f7538eadd9bc5083e0a59bdd"
            },
            "dist": {
                "type": "zip",
                "url": "https://api.github.com/repos/illuminate/collections/zipball/b53d26fbcfb623c4f7538eadd9bc5083e0a59bdd",
                "reference": "b53d26fbcfb623c4f7538eadd9bc5083e0a59bdd",
                "shasum": ""
            },
            "require": {
                "illuminate/conditionable": "^9.0",
                "illuminate/contracts": "^9.0",
                "illuminate/macroable": "^9.0",
                "php": "^8.0.2"
            },
            "suggest": {
                "symfony/var-dumper": "Required to use the dump method (^6.0)."
            },
            "type": "library",
            "extra": {
                "branch-alias": {
                    "dev-master": "9.x-dev"
                }
            },
            "autoload": {
                "files": [
                    "helpers.php"
                ],
                "psr-4": {
                    "Illuminate\\Support\\": ""
                }
            },
            "notification-url": "https://packagist.org/downloads/",
            "license": [
                "MIT"
            ],
            "authors": [
                {
                    "name": "Taylor Otwell",
                    "email": "taylor@laravel.com"
                }
            ],
            "description": "The Illuminate Collections package.",
            "homepage": "https://laravel.com",
            "support": {
                "issues": "https://github.com/laravel/framework/issues",
                "source": "https://github.com/laravel/framework"
            },
            "time": "2022-07-01T20:41:17+00:00"
        },
        {
            "name": "illuminate/conditionable",
            "version": "v9.20.0",
            "source": {
                "type": "git",
                "url": "https://github.com/illuminate/conditionable.git",
                "reference": "46b7beed47948bd2e67f523d0a76daa62775031e"
            },
            "dist": {
                "type": "zip",
                "url": "https://api.github.com/repos/illuminate/conditionable/zipball/46b7beed47948bd2e67f523d0a76daa62775031e",
                "reference": "46b7beed47948bd2e67f523d0a76daa62775031e",
                "shasum": ""
            },
            "require": {
                "php": "^8.0.2"
            },
            "type": "library",
            "extra": {
                "branch-alias": {
                    "dev-master": "9.x-dev"
                }
            },
            "autoload": {
                "psr-4": {
                    "Illuminate\\Support\\": ""
                }
            },
            "notification-url": "https://packagist.org/downloads/",
            "license": [
                "MIT"
            ],
            "authors": [
                {
                    "name": "Taylor Otwell",
                    "email": "taylor@laravel.com"
                }
            ],
            "description": "The Illuminate Conditionable package.",
            "homepage": "https://laravel.com",
            "support": {
                "issues": "https://github.com/laravel/framework/issues",
                "source": "https://github.com/laravel/framework"
            },
            "time": "2022-05-31T14:47:50+00:00"
        },
        {
            "name": "illuminate/contracts",
            "version": "v9.20.0",
            "source": {
                "type": "git",
                "url": "https://github.com/illuminate/contracts.git",
                "reference": "e014cf88ef46065b8b1f078893c01189b95ffb11"
            },
            "dist": {
                "type": "zip",
                "url": "https://api.github.com/repos/illuminate/contracts/zipball/e014cf88ef46065b8b1f078893c01189b95ffb11",
                "reference": "e014cf88ef46065b8b1f078893c01189b95ffb11",
                "shasum": ""
            },
            "require": {
                "php": "^8.0.2",
                "psr/container": "^1.1.1|^2.0.1",
                "psr/simple-cache": "^1.0|^2.0|^3.0"
            },
            "type": "library",
            "extra": {
                "branch-alias": {
                    "dev-master": "9.x-dev"
                }
            },
            "autoload": {
                "psr-4": {
                    "Illuminate\\Contracts\\": ""
                }
            },
            "notification-url": "https://packagist.org/downloads/",
            "license": [
                "MIT"
            ],
            "authors": [
                {
                    "name": "Taylor Otwell",
                    "email": "taylor@laravel.com"
                }
            ],
            "description": "The Illuminate Contracts package.",
            "homepage": "https://laravel.com",
            "support": {
                "issues": "https://github.com/laravel/framework/issues",
                "source": "https://github.com/laravel/framework"
            },
            "time": "2022-06-07T19:28:00+00:00"
        },
        {
            "name": "illuminate/macroable",
            "version": "v9.20.0",
            "source": {
                "type": "git",
                "url": "https://github.com/illuminate/macroable.git",
                "reference": "25a2c6dac2b7541ecbadef952702e84ae15f5354"
            },
            "dist": {
                "type": "zip",
                "url": "https://api.github.com/repos/illuminate/macroable/zipball/25a2c6dac2b7541ecbadef952702e84ae15f5354",
                "reference": "25a2c6dac2b7541ecbadef952702e84ae15f5354",
                "shasum": ""
            },
            "require": {
                "php": "^8.0.2"
            },
            "type": "library",
            "extra": {
                "branch-alias": {
                    "dev-master": "9.x-dev"
                }
            },
            "autoload": {
                "psr-4": {
                    "Illuminate\\Support\\": ""
                }
            },
            "notification-url": "https://packagist.org/downloads/",
            "license": [
                "MIT"
            ],
            "authors": [
                {
                    "name": "Taylor Otwell",
                    "email": "taylor@laravel.com"
                }
            ],
            "description": "The Illuminate Macroable package.",
            "homepage": "https://laravel.com",
            "support": {
                "issues": "https://github.com/laravel/framework/issues",
                "source": "https://github.com/laravel/framework"
            },
            "time": "2022-02-01T14:44:21+00:00"
        },
        {
            "name": "justinrainbow/json-schema",
            "version": "5.2.12",
            "source": {
                "type": "git",
                "url": "https://github.com/justinrainbow/json-schema.git",
                "reference": "ad87d5a5ca981228e0e205c2bc7dfb8e24559b60"
            },
            "dist": {
                "type": "zip",
                "url": "https://api.github.com/repos/justinrainbow/json-schema/zipball/ad87d5a5ca981228e0e205c2bc7dfb8e24559b60",
                "reference": "ad87d5a5ca981228e0e205c2bc7dfb8e24559b60",
                "shasum": ""
            },
            "require": {
                "php": ">=5.3.3"
            },
            "require-dev": {
                "friendsofphp/php-cs-fixer": "~2.2.20||~2.15.1",
                "json-schema/json-schema-test-suite": "1.2.0",
                "phpunit/phpunit": "^4.8.35"
            },
            "bin": [
                "bin/validate-json"
            ],
            "type": "library",
            "extra": {
                "branch-alias": {
                    "dev-master": "5.0.x-dev"
                }
            },
            "autoload": {
                "psr-4": {
                    "JsonSchema\\": "src/JsonSchema/"
                }
            },
            "notification-url": "https://packagist.org/downloads/",
            "license": [
                "MIT"
            ],
            "authors": [
                {
                    "name": "Bruno Prieto Reis",
                    "email": "bruno.p.reis@gmail.com"
                },
                {
                    "name": "Justin Rainbow",
                    "email": "justin.rainbow@gmail.com"
                },
                {
                    "name": "Igor Wiedler",
                    "email": "igor@wiedler.ch"
                },
                {
                    "name": "Robert Schönthal",
                    "email": "seroscho@googlemail.com"
                }
            ],
            "description": "A library to validate a json schema.",
            "homepage": "https://github.com/justinrainbow/json-schema",
            "keywords": [
                "json",
                "schema"
            ],
            "support": {
                "issues": "https://github.com/justinrainbow/json-schema/issues",
                "source": "https://github.com/justinrainbow/json-schema/tree/5.2.12"
            },
            "time": "2022-04-13T08:02:27+00:00"
        },
        {
            "name": "league/oauth2-client",
            "version": "2.6.1",
            "source": {
                "type": "git",
                "url": "https://github.com/thephpleague/oauth2-client.git",
                "reference": "2334c249907190c132364f5dae0287ab8666aa19"
            },
            "dist": {
                "type": "zip",
                "url": "https://api.github.com/repos/thephpleague/oauth2-client/zipball/2334c249907190c132364f5dae0287ab8666aa19",
                "reference": "2334c249907190c132364f5dae0287ab8666aa19",
                "shasum": ""
            },
            "require": {
                "guzzlehttp/guzzle": "^6.0 || ^7.0",
                "paragonie/random_compat": "^1 || ^2 || ^9.99",
                "php": "^5.6 || ^7.0 || ^8.0"
            },
            "require-dev": {
                "mockery/mockery": "^1.3.5",
                "php-parallel-lint/php-parallel-lint": "^1.3.1",
                "phpunit/phpunit": "^5.7 || ^6.0 || ^9.5",
                "squizlabs/php_codesniffer": "^2.3 || ^3.0"
            },
            "type": "library",
            "extra": {
                "branch-alias": {
                    "dev-2.x": "2.0.x-dev"
                }
            },
            "autoload": {
                "psr-4": {
                    "League\\OAuth2\\Client\\": "src/"
                }
            },
            "notification-url": "https://packagist.org/downloads/",
            "license": [
                "MIT"
            ],
            "authors": [
                {
                    "name": "Alex Bilbie",
                    "email": "hello@alexbilbie.com",
                    "homepage": "http://www.alexbilbie.com",
                    "role": "Developer"
                },
                {
                    "name": "Woody Gilk",
                    "homepage": "https://github.com/shadowhand",
                    "role": "Contributor"
                }
            ],
            "description": "OAuth 2.0 Client Library",
            "keywords": [
                "Authentication",
                "SSO",
                "authorization",
                "identity",
                "idp",
                "oauth",
                "oauth2",
                "single sign on"
            ],
            "support": {
                "issues": "https://github.com/thephpleague/oauth2-client/issues",
                "source": "https://github.com/thephpleague/oauth2-client/tree/2.6.1"
            },
            "time": "2021-12-22T16:42:49+00:00"
        },
        {
            "name": "masterminds/html5",
            "version": "2.7.5",
            "source": {
                "type": "git",
                "url": "https://github.com/Masterminds/html5-php.git",
                "reference": "f640ac1bdddff06ea333a920c95bbad8872429ab"
            },
            "dist": {
                "type": "zip",
                "url": "https://api.github.com/repos/Masterminds/html5-php/zipball/f640ac1bdddff06ea333a920c95bbad8872429ab",
                "reference": "f640ac1bdddff06ea333a920c95bbad8872429ab",
                "shasum": ""
            },
            "require": {
                "ext-ctype": "*",
                "ext-dom": "*",
                "ext-libxml": "*",
                "php": ">=5.3.0"
            },
            "require-dev": {
                "phpunit/phpunit": "^4.8.35 || ^5.7.21 || ^6 || ^7"
            },
            "type": "library",
            "extra": {
                "branch-alias": {
                    "dev-master": "2.7-dev"
                }
            },
            "autoload": {
                "psr-4": {
                    "Masterminds\\": "src"
                }
            },
            "notification-url": "https://packagist.org/downloads/",
            "license": [
                "MIT"
            ],
            "authors": [
                {
                    "name": "Matt Butcher",
                    "email": "technosophos@gmail.com"
                },
                {
                    "name": "Matt Farina",
                    "email": "matt@mattfarina.com"
                },
                {
                    "name": "Asmir Mustafic",
                    "email": "goetas@gmail.com"
                }
            ],
            "description": "An HTML5 parser and serializer.",
            "homepage": "http://masterminds.github.io/html5-php",
            "keywords": [
                "HTML5",
                "dom",
                "html",
                "parser",
                "querypath",
                "serializer",
                "xml"
            ],
            "support": {
                "issues": "https://github.com/Masterminds/html5-php/issues",
                "source": "https://github.com/Masterminds/html5-php/tree/2.7.5"
            },
            "time": "2021-07-01T14:25:37+00:00"
        },
        {
            "name": "mikehaertl/php-shellcommand",
            "version": "1.6.4",
            "source": {
                "type": "git",
                "url": "https://github.com/mikehaertl/php-shellcommand.git",
                "reference": "3488d7803df1e8f1a343d3d0ca452d527ad8d5e5"
            },
            "dist": {
                "type": "zip",
                "url": "https://api.github.com/repos/mikehaertl/php-shellcommand/zipball/3488d7803df1e8f1a343d3d0ca452d527ad8d5e5",
                "reference": "3488d7803df1e8f1a343d3d0ca452d527ad8d5e5",
                "shasum": ""
            },
            "require": {
                "php": ">= 5.3.0"
            },
            "require-dev": {
                "phpunit/phpunit": ">4.0 <=9.4"
            },
            "type": "library",
            "autoload": {
                "psr-4": {
                    "mikehaertl\\shellcommand\\": "src/"
                }
            },
            "notification-url": "https://packagist.org/downloads/",
            "license": [
                "MIT"
            ],
            "authors": [
                {
                    "name": "Michael Härtl",
                    "email": "haertl.mike@gmail.com"
                }
            ],
            "description": "An object oriented interface to shell commands",
            "keywords": [
                "shell"
            ],
            "support": {
                "issues": "https://github.com/mikehaertl/php-shellcommand/issues",
                "source": "https://github.com/mikehaertl/php-shellcommand/tree/1.6.4"
            },
            "time": "2021-03-17T06:54:33+00:00"
        },
        {
            "name": "moneyphp/money",
            "version": "v4.0.4",
            "source": {
                "type": "git",
                "url": "https://github.com/moneyphp/money.git",
                "reference": "efe904ab6109d87046eb624d5dff7d270fd0cca5"
            },
            "dist": {
                "type": "zip",
                "url": "https://api.github.com/repos/moneyphp/money/zipball/efe904ab6109d87046eb624d5dff7d270fd0cca5",
                "reference": "efe904ab6109d87046eb624d5dff7d270fd0cca5",
                "shasum": ""
            },
            "require": {
                "ext-bcmath": "*",
                "ext-filter": "*",
                "ext-json": "*",
                "php": "~8.0.0 || ~8.1.0"
            },
            "require-dev": {
                "cache/taggable-cache": "^1.1.0",
                "doctrine/coding-standard": "^9.0",
                "doctrine/instantiator": "^1.4.0",
                "ext-gmp": "*",
                "ext-intl": "*",
                "florianv/exchanger": "^2.6.3",
                "florianv/swap": "^4.3.0",
                "moneyphp/iso-currencies": "^3.2.1",
                "php-http/message": "^1.11.0",
                "php-http/mock-client": "^1.4.1",
                "phpbench/phpbench": "^1.2.5",
                "phpspec/phpspec": "^7.2",
                "phpunit/phpunit": "^9.5.4",
                "psalm/plugin-phpunit": "^0.15.1",
                "psr/cache": "^1.0.1",
                "vimeo/psalm": "~4.7.0 || ^4.8.2"
            },
            "suggest": {
                "ext-gmp": "Calculate without integer limits",
                "ext-intl": "Format Money objects with intl",
                "florianv/exchanger": "Exchange rates library for PHP",
                "florianv/swap": "Exchange rates library for PHP",
                "psr/cache-implementation": "Used for Currency caching"
            },
            "type": "library",
            "extra": {
                "branch-alias": {
                    "dev-master": "3.x-dev"
                }
            },
            "autoload": {
                "psr-4": {
                    "Money\\": "src/"
                }
            },
            "notification-url": "https://packagist.org/downloads/",
            "license": [
                "MIT"
            ],
            "authors": [
                {
                    "name": "Mathias Verraes",
                    "email": "mathias@verraes.net",
                    "homepage": "http://verraes.net"
                },
                {
                    "name": "Márk Sági-Kazár",
                    "email": "mark.sagikazar@gmail.com"
                },
                {
                    "name": "Frederik Bosch",
                    "email": "f.bosch@genkgo.nl"
                }
            ],
            "description": "PHP implementation of Fowler's Money pattern",
            "homepage": "http://moneyphp.org",
            "keywords": [
                "Value Object",
                "money",
                "vo"
            ],
            "support": {
                "issues": "https://github.com/moneyphp/money/issues",
                "source": "https://github.com/moneyphp/money/tree/v4.0.4"
            },
            "time": "2022-05-18T19:32:15+00:00"
        },
        {
            "name": "monolog/monolog",
            "version": "2.7.0",
            "source": {
                "type": "git",
                "url": "https://github.com/Seldaek/monolog.git",
                "reference": "5579edf28aee1190a798bfa5be8bc16c563bd524"
            },
            "dist": {
                "type": "zip",
                "url": "https://api.github.com/repos/Seldaek/monolog/zipball/5579edf28aee1190a798bfa5be8bc16c563bd524",
                "reference": "5579edf28aee1190a798bfa5be8bc16c563bd524",
                "shasum": ""
            },
            "require": {
                "php": ">=7.2",
                "psr/log": "^1.0.1 || ^2.0 || ^3.0"
            },
            "provide": {
                "psr/log-implementation": "1.0.0 || 2.0.0 || 3.0.0"
            },
            "require-dev": {
                "aws/aws-sdk-php": "^2.4.9 || ^3.0",
                "doctrine/couchdb": "~1.0@dev",
                "elasticsearch/elasticsearch": "^7 || ^8",
                "ext-json": "*",
                "graylog2/gelf-php": "^1.4.2",
                "guzzlehttp/guzzle": "^7.4",
                "guzzlehttp/psr7": "^2.2",
                "mongodb/mongodb": "^1.8",
                "php-amqplib/php-amqplib": "~2.4 || ^3",
                "php-console/php-console": "^3.1.3",
                "phpspec/prophecy": "^1.15",
                "phpstan/phpstan": "^0.12.91",
                "phpunit/phpunit": "^8.5.14",
                "predis/predis": "^1.1",
                "rollbar/rollbar": "^1.3 || ^2 || ^3",
                "ruflin/elastica": "^7",
                "swiftmailer/swiftmailer": "^5.3|^6.0",
                "symfony/mailer": "^5.4 || ^6",
                "symfony/mime": "^5.4 || ^6"
            },
            "suggest": {
                "aws/aws-sdk-php": "Allow sending log messages to AWS services like DynamoDB",
                "doctrine/couchdb": "Allow sending log messages to a CouchDB server",
                "elasticsearch/elasticsearch": "Allow sending log messages to an Elasticsearch server via official client",
                "ext-amqp": "Allow sending log messages to an AMQP server (1.0+ required)",
                "ext-curl": "Required to send log messages using the IFTTTHandler, the LogglyHandler, the SendGridHandler, the SlackWebhookHandler or the TelegramBotHandler",
                "ext-mbstring": "Allow to work properly with unicode symbols",
                "ext-mongodb": "Allow sending log messages to a MongoDB server (via driver)",
                "ext-openssl": "Required to send log messages using SSL",
                "ext-sockets": "Allow sending log messages to a Syslog server (via UDP driver)",
                "graylog2/gelf-php": "Allow sending log messages to a GrayLog2 server",
                "mongodb/mongodb": "Allow sending log messages to a MongoDB server (via library)",
                "php-amqplib/php-amqplib": "Allow sending log messages to an AMQP server using php-amqplib",
                "php-console/php-console": "Allow sending log messages to Google Chrome",
                "rollbar/rollbar": "Allow sending log messages to Rollbar",
                "ruflin/elastica": "Allow sending log messages to an Elastic Search server"
            },
            "type": "library",
            "extra": {
                "branch-alias": {
                    "dev-main": "2.x-dev"
                }
            },
            "autoload": {
                "psr-4": {
                    "Monolog\\": "src/Monolog"
                }
            },
            "notification-url": "https://packagist.org/downloads/",
            "license": [
                "MIT"
            ],
            "authors": [
                {
                    "name": "Jordi Boggiano",
                    "email": "j.boggiano@seld.be",
                    "homepage": "https://seld.be"
                }
            ],
            "description": "Sends your logs to files, sockets, inboxes, databases and various web services",
            "homepage": "https://github.com/Seldaek/monolog",
            "keywords": [
                "log",
                "logging",
                "psr-3"
            ],
            "support": {
                "issues": "https://github.com/Seldaek/monolog/issues",
                "source": "https://github.com/Seldaek/monolog/tree/2.7.0"
            },
            "funding": [
                {
                    "url": "https://github.com/Seldaek",
                    "type": "github"
                },
                {
                    "url": "https://tidelift.com/funding/github/packagist/monolog/monolog",
                    "type": "tidelift"
                }
            ],
            "time": "2022-06-09T08:59:12+00:00"
        },
        {
            "name": "paragonie/random_compat",
            "version": "v9.99.100",
            "source": {
                "type": "git",
                "url": "https://github.com/paragonie/random_compat.git",
                "reference": "996434e5492cb4c3edcb9168db6fbb1359ef965a"
            },
            "dist": {
                "type": "zip",
                "url": "https://api.github.com/repos/paragonie/random_compat/zipball/996434e5492cb4c3edcb9168db6fbb1359ef965a",
                "reference": "996434e5492cb4c3edcb9168db6fbb1359ef965a",
                "shasum": ""
            },
            "require": {
                "php": ">= 7"
            },
            "require-dev": {
                "phpunit/phpunit": "4.*|5.*",
                "vimeo/psalm": "^1"
            },
            "suggest": {
                "ext-libsodium": "Provides a modern crypto API that can be used to generate random bytes."
            },
            "type": "library",
            "notification-url": "https://packagist.org/downloads/",
            "license": [
                "MIT"
            ],
            "authors": [
                {
                    "name": "Paragon Initiative Enterprises",
                    "email": "security@paragonie.com",
                    "homepage": "https://paragonie.com"
                }
            ],
            "description": "PHP 5.x polyfill for random_bytes() and random_int() from PHP 7",
            "keywords": [
                "csprng",
                "polyfill",
                "pseudorandom",
                "random"
            ],
            "support": {
                "email": "info@paragonie.com",
                "issues": "https://github.com/paragonie/random_compat/issues",
                "source": "https://github.com/paragonie/random_compat"
            },
            "time": "2020-10-15T08:29:30+00:00"
        },
        {
            "name": "phenx/php-font-lib",
            "version": "0.5.4",
            "source": {
                "type": "git",
                "url": "https://github.com/dompdf/php-font-lib.git",
                "reference": "dd448ad1ce34c63d09baccd05415e361300c35b4"
            },
            "dist": {
                "type": "zip",
                "url": "https://api.github.com/repos/dompdf/php-font-lib/zipball/dd448ad1ce34c63d09baccd05415e361300c35b4",
                "reference": "dd448ad1ce34c63d09baccd05415e361300c35b4",
                "shasum": ""
            },
            "require": {
                "ext-mbstring": "*"
            },
            "require-dev": {
                "symfony/phpunit-bridge": "^3 || ^4 || ^5"
            },
            "type": "library",
            "autoload": {
                "psr-4": {
                    "FontLib\\": "src/FontLib"
                }
            },
            "notification-url": "https://packagist.org/downloads/",
            "license": [
                "LGPL-3.0"
            ],
            "authors": [
                {
                    "name": "Fabien Ménager",
                    "email": "fabien.menager@gmail.com"
                }
            ],
            "description": "A library to read, parse, export and make subsets of different types of font files.",
            "homepage": "https://github.com/PhenX/php-font-lib",
            "support": {
                "issues": "https://github.com/dompdf/php-font-lib/issues",
                "source": "https://github.com/dompdf/php-font-lib/tree/0.5.4"
            },
            "time": "2021-12-17T19:44:54+00:00"
        },
        {
            "name": "phenx/php-svg-lib",
            "version": "0.4.1",
            "source": {
                "type": "git",
                "url": "https://github.com/dompdf/php-svg-lib.git",
                "reference": "4498b5df7b08e8469f0f8279651ea5de9626ed02"
            },
            "dist": {
                "type": "zip",
                "url": "https://api.github.com/repos/dompdf/php-svg-lib/zipball/4498b5df7b08e8469f0f8279651ea5de9626ed02",
                "reference": "4498b5df7b08e8469f0f8279651ea5de9626ed02",
                "shasum": ""
            },
            "require": {
                "ext-mbstring": "*",
                "php": "^7.1 || ^7.2 || ^7.3 || ^7.4 || ^8.0",
                "sabberworm/php-css-parser": "^8.4"
            },
            "require-dev": {
                "phpunit/phpunit": "^7.5 || ^8.5 || ^9.5"
            },
            "type": "library",
            "autoload": {
                "psr-4": {
                    "Svg\\": "src/Svg"
                }
            },
            "notification-url": "https://packagist.org/downloads/",
            "license": [
                "LGPL-3.0"
            ],
            "authors": [
                {
                    "name": "Fabien Ménager",
                    "email": "fabien.menager@gmail.com"
                }
            ],
            "description": "A library to read, parse and export to PDF SVG files.",
            "homepage": "https://github.com/PhenX/php-svg-lib",
            "support": {
                "issues": "https://github.com/dompdf/php-svg-lib/issues",
                "source": "https://github.com/dompdf/php-svg-lib/tree/0.4.1"
            },
            "time": "2022-03-07T12:52:04+00:00"
        },
        {
            "name": "phpdocumentor/reflection-common",
            "version": "2.2.0",
            "source": {
                "type": "git",
                "url": "https://github.com/phpDocumentor/ReflectionCommon.git",
                "reference": "1d01c49d4ed62f25aa84a747ad35d5a16924662b"
            },
            "dist": {
                "type": "zip",
                "url": "https://api.github.com/repos/phpDocumentor/ReflectionCommon/zipball/1d01c49d4ed62f25aa84a747ad35d5a16924662b",
                "reference": "1d01c49d4ed62f25aa84a747ad35d5a16924662b",
                "shasum": ""
            },
            "require": {
                "php": "^7.2 || ^8.0"
            },
            "type": "library",
            "extra": {
                "branch-alias": {
                    "dev-2.x": "2.x-dev"
                }
            },
            "autoload": {
                "psr-4": {
                    "phpDocumentor\\Reflection\\": "src/"
                }
            },
            "notification-url": "https://packagist.org/downloads/",
            "license": [
                "MIT"
            ],
            "authors": [
                {
                    "name": "Jaap van Otterdijk",
                    "email": "opensource@ijaap.nl"
                }
            ],
            "description": "Common reflection classes used by phpdocumentor to reflect the code structure",
            "homepage": "http://www.phpdoc.org",
            "keywords": [
                "FQSEN",
                "phpDocumentor",
                "phpdoc",
                "reflection",
                "static analysis"
            ],
            "support": {
                "issues": "https://github.com/phpDocumentor/ReflectionCommon/issues",
                "source": "https://github.com/phpDocumentor/ReflectionCommon/tree/2.x"
            },
            "time": "2020-06-27T09:03:43+00:00"
        },
        {
            "name": "phpdocumentor/reflection-docblock",
            "version": "5.3.0",
            "source": {
                "type": "git",
                "url": "https://github.com/phpDocumentor/ReflectionDocBlock.git",
                "reference": "622548b623e81ca6d78b721c5e029f4ce664f170"
            },
            "dist": {
                "type": "zip",
                "url": "https://api.github.com/repos/phpDocumentor/ReflectionDocBlock/zipball/622548b623e81ca6d78b721c5e029f4ce664f170",
                "reference": "622548b623e81ca6d78b721c5e029f4ce664f170",
                "shasum": ""
            },
            "require": {
                "ext-filter": "*",
                "php": "^7.2 || ^8.0",
                "phpdocumentor/reflection-common": "^2.2",
                "phpdocumentor/type-resolver": "^1.3",
                "webmozart/assert": "^1.9.1"
            },
            "require-dev": {
                "mockery/mockery": "~1.3.2",
                "psalm/phar": "^4.8"
            },
            "type": "library",
            "extra": {
                "branch-alias": {
                    "dev-master": "5.x-dev"
                }
            },
            "autoload": {
                "psr-4": {
                    "phpDocumentor\\Reflection\\": "src"
                }
            },
            "notification-url": "https://packagist.org/downloads/",
            "license": [
                "MIT"
            ],
            "authors": [
                {
                    "name": "Mike van Riel",
                    "email": "me@mikevanriel.com"
                },
                {
                    "name": "Jaap van Otterdijk",
                    "email": "account@ijaap.nl"
                }
            ],
            "description": "With this component, a library can provide support for annotations via DocBlocks or otherwise retrieve information that is embedded in a DocBlock.",
            "support": {
                "issues": "https://github.com/phpDocumentor/ReflectionDocBlock/issues",
                "source": "https://github.com/phpDocumentor/ReflectionDocBlock/tree/5.3.0"
            },
            "time": "2021-10-19T17:43:47+00:00"
        },
        {
            "name": "phpdocumentor/type-resolver",
            "version": "1.6.1",
            "source": {
                "type": "git",
                "url": "https://github.com/phpDocumentor/TypeResolver.git",
                "reference": "77a32518733312af16a44300404e945338981de3"
            },
            "dist": {
                "type": "zip",
                "url": "https://api.github.com/repos/phpDocumentor/TypeResolver/zipball/77a32518733312af16a44300404e945338981de3",
                "reference": "77a32518733312af16a44300404e945338981de3",
                "shasum": ""
            },
            "require": {
                "php": "^7.2 || ^8.0",
                "phpdocumentor/reflection-common": "^2.0"
            },
            "require-dev": {
                "ext-tokenizer": "*",
                "psalm/phar": "^4.8"
            },
            "type": "library",
            "extra": {
                "branch-alias": {
                    "dev-1.x": "1.x-dev"
                }
            },
            "autoload": {
                "psr-4": {
                    "phpDocumentor\\Reflection\\": "src"
                }
            },
            "notification-url": "https://packagist.org/downloads/",
            "license": [
                "MIT"
            ],
            "authors": [
                {
                    "name": "Mike van Riel",
                    "email": "me@mikevanriel.com"
                }
            ],
            "description": "A PSR-5 based resolver of Class names, Types and Structural Element Names",
            "support": {
                "issues": "https://github.com/phpDocumentor/TypeResolver/issues",
                "source": "https://github.com/phpDocumentor/TypeResolver/tree/1.6.1"
            },
            "time": "2022-03-15T21:29:03+00:00"
        },
        {
            "name": "pixelandtonic/imagine",
            "version": "1.2.4.2",
            "source": {
                "type": "git",
                "url": "https://github.com/pixelandtonic/Imagine.git",
                "reference": "5ee4b6a365497818815ba50738c8dcbb555c9fd3"
            },
            "dist": {
                "type": "zip",
                "url": "https://api.github.com/repos/pixelandtonic/Imagine/zipball/5ee4b6a365497818815ba50738c8dcbb555c9fd3",
                "reference": "5ee4b6a365497818815ba50738c8dcbb555c9fd3",
                "shasum": ""
            },
            "require": {
                "php": ">=5.3.2"
            },
            "require-dev": {
                "friendsofphp/php-cs-fixer": "^2.2",
                "phpunit/phpunit": "^4.8 || ^5.7 || ^6.5 || ^7.5 || ^8.4 || ^9.3"
            },
            "suggest": {
                "ext-gd": "to use the GD implementation",
                "ext-gmagick": "to use the Gmagick implementation",
                "ext-imagick": "to use the Imagick implementation"
            },
            "type": "library",
            "extra": {
                "branch-alias": {
                    "dev-develop": "0.7-dev"
                }
            },
            "autoload": {
                "psr-4": {
                    "Imagine\\": "src/"
                }
            },
            "notification-url": "https://packagist.org/downloads/",
            "license": [
                "MIT"
            ],
            "authors": [
                {
                    "name": "Bulat Shakirzyanov",
                    "email": "mallluhuct@gmail.com",
                    "homepage": "http://avalanche123.com"
                }
            ],
            "description": "Image processing for PHP 5.3",
            "homepage": "http://imagine.readthedocs.org/",
            "keywords": [
                "drawing",
                "graphics",
                "image manipulation",
                "image processing"
            ],
            "support": {
                "source": "https://github.com/pixelandtonic/Imagine/tree/1.2.4.2"
            },
            "time": "2021-06-22T18:26:46+00:00"
        },
        {
            "name": "psr/container",
            "version": "2.0.2",
            "source": {
                "type": "git",
                "url": "https://github.com/php-fig/container.git",
                "reference": "c71ecc56dfe541dbd90c5360474fbc405f8d5963"
            },
            "dist": {
                "type": "zip",
                "url": "https://api.github.com/repos/php-fig/container/zipball/c71ecc56dfe541dbd90c5360474fbc405f8d5963",
                "reference": "c71ecc56dfe541dbd90c5360474fbc405f8d5963",
                "shasum": ""
            },
            "require": {
                "php": ">=7.4.0"
            },
            "type": "library",
            "extra": {
                "branch-alias": {
                    "dev-master": "2.0.x-dev"
                }
            },
            "autoload": {
                "psr-4": {
                    "Psr\\Container\\": "src/"
                }
            },
            "notification-url": "https://packagist.org/downloads/",
            "license": [
                "MIT"
            ],
            "authors": [
                {
                    "name": "PHP-FIG",
                    "homepage": "https://www.php-fig.org/"
                }
            ],
            "description": "Common Container Interface (PHP FIG PSR-11)",
            "homepage": "https://github.com/php-fig/container",
            "keywords": [
                "PSR-11",
                "container",
                "container-interface",
                "container-interop",
                "psr"
            ],
            "support": {
                "issues": "https://github.com/php-fig/container/issues",
                "source": "https://github.com/php-fig/container/tree/2.0.2"
            },
            "time": "2021-11-05T16:47:00+00:00"
        },
        {
            "name": "psr/event-dispatcher",
            "version": "1.0.0",
            "source": {
                "type": "git",
                "url": "https://github.com/php-fig/event-dispatcher.git",
                "reference": "dbefd12671e8a14ec7f180cab83036ed26714bb0"
            },
            "dist": {
                "type": "zip",
                "url": "https://api.github.com/repos/php-fig/event-dispatcher/zipball/dbefd12671e8a14ec7f180cab83036ed26714bb0",
                "reference": "dbefd12671e8a14ec7f180cab83036ed26714bb0",
                "shasum": ""
            },
            "require": {
                "php": ">=7.2.0"
            },
            "type": "library",
            "extra": {
                "branch-alias": {
                    "dev-master": "1.0.x-dev"
                }
            },
            "autoload": {
                "psr-4": {
                    "Psr\\EventDispatcher\\": "src/"
                }
            },
            "notification-url": "https://packagist.org/downloads/",
            "license": [
                "MIT"
            ],
            "authors": [
                {
                    "name": "PHP-FIG",
                    "homepage": "http://www.php-fig.org/"
                }
            ],
            "description": "Standard interfaces for event handling.",
            "keywords": [
                "events",
                "psr",
                "psr-14"
            ],
            "support": {
                "issues": "https://github.com/php-fig/event-dispatcher/issues",
                "source": "https://github.com/php-fig/event-dispatcher/tree/1.0.0"
            },
            "time": "2019-01-08T18:20:26+00:00"
        },
        {
            "name": "psr/http-client",
            "version": "1.0.1",
            "source": {
                "type": "git",
                "url": "https://github.com/php-fig/http-client.git",
                "reference": "2dfb5f6c5eff0e91e20e913f8c5452ed95b86621"
            },
            "dist": {
                "type": "zip",
                "url": "https://api.github.com/repos/php-fig/http-client/zipball/2dfb5f6c5eff0e91e20e913f8c5452ed95b86621",
                "reference": "2dfb5f6c5eff0e91e20e913f8c5452ed95b86621",
                "shasum": ""
            },
            "require": {
                "php": "^7.0 || ^8.0",
                "psr/http-message": "^1.0"
            },
            "type": "library",
            "extra": {
                "branch-alias": {
                    "dev-master": "1.0.x-dev"
                }
            },
            "autoload": {
                "psr-4": {
                    "Psr\\Http\\Client\\": "src/"
                }
            },
            "notification-url": "https://packagist.org/downloads/",
            "license": [
                "MIT"
            ],
            "authors": [
                {
                    "name": "PHP-FIG",
                    "homepage": "http://www.php-fig.org/"
                }
            ],
            "description": "Common interface for HTTP clients",
            "homepage": "https://github.com/php-fig/http-client",
            "keywords": [
                "http",
                "http-client",
                "psr",
                "psr-18"
            ],
            "support": {
                "source": "https://github.com/php-fig/http-client/tree/master"
            },
            "time": "2020-06-29T06:28:15+00:00"
        },
        {
            "name": "psr/http-factory",
            "version": "1.0.1",
            "source": {
                "type": "git",
                "url": "https://github.com/php-fig/http-factory.git",
                "reference": "12ac7fcd07e5b077433f5f2bee95b3a771bf61be"
            },
            "dist": {
                "type": "zip",
                "url": "https://api.github.com/repos/php-fig/http-factory/zipball/12ac7fcd07e5b077433f5f2bee95b3a771bf61be",
                "reference": "12ac7fcd07e5b077433f5f2bee95b3a771bf61be",
                "shasum": ""
            },
            "require": {
                "php": ">=7.0.0",
                "psr/http-message": "^1.0"
            },
            "type": "library",
            "extra": {
                "branch-alias": {
                    "dev-master": "1.0.x-dev"
                }
            },
            "autoload": {
                "psr-4": {
                    "Psr\\Http\\Message\\": "src/"
                }
            },
            "notification-url": "https://packagist.org/downloads/",
            "license": [
                "MIT"
            ],
            "authors": [
                {
                    "name": "PHP-FIG",
                    "homepage": "http://www.php-fig.org/"
                }
            ],
            "description": "Common interfaces for PSR-7 HTTP message factories",
            "keywords": [
                "factory",
                "http",
                "message",
                "psr",
                "psr-17",
                "psr-7",
                "request",
                "response"
            ],
            "support": {
                "source": "https://github.com/php-fig/http-factory/tree/master"
            },
            "time": "2019-04-30T12:38:16+00:00"
        },
        {
            "name": "psr/http-message",
            "version": "1.0.1",
            "source": {
                "type": "git",
                "url": "https://github.com/php-fig/http-message.git",
                "reference": "f6561bf28d520154e4b0ec72be95418abe6d9363"
            },
            "dist": {
                "type": "zip",
                "url": "https://api.github.com/repos/php-fig/http-message/zipball/f6561bf28d520154e4b0ec72be95418abe6d9363",
                "reference": "f6561bf28d520154e4b0ec72be95418abe6d9363",
                "shasum": ""
            },
            "require": {
                "php": ">=5.3.0"
            },
            "type": "library",
            "extra": {
                "branch-alias": {
                    "dev-master": "1.0.x-dev"
                }
            },
            "autoload": {
                "psr-4": {
                    "Psr\\Http\\Message\\": "src/"
                }
            },
            "notification-url": "https://packagist.org/downloads/",
            "license": [
                "MIT"
            ],
            "authors": [
                {
                    "name": "PHP-FIG",
                    "homepage": "http://www.php-fig.org/"
                }
            ],
            "description": "Common interface for HTTP messages",
            "homepage": "https://github.com/php-fig/http-message",
            "keywords": [
                "http",
                "http-message",
                "psr",
                "psr-7",
                "request",
                "response"
            ],
            "support": {
                "source": "https://github.com/php-fig/http-message/tree/master"
            },
            "time": "2016-08-06T14:39:51+00:00"
        },
        {
            "name": "psr/log",
            "version": "1.1.4",
            "source": {
                "type": "git",
                "url": "https://github.com/php-fig/log.git",
                "reference": "d49695b909c3b7628b6289db5479a1c204601f11"
            },
            "dist": {
                "type": "zip",
                "url": "https://api.github.com/repos/php-fig/log/zipball/d49695b909c3b7628b6289db5479a1c204601f11",
                "reference": "d49695b909c3b7628b6289db5479a1c204601f11",
                "shasum": ""
            },
            "require": {
                "php": ">=5.3.0"
            },
            "type": "library",
            "extra": {
                "branch-alias": {
                    "dev-master": "1.1.x-dev"
                }
            },
            "autoload": {
                "psr-4": {
                    "Psr\\Log\\": "Psr/Log/"
                }
            },
            "notification-url": "https://packagist.org/downloads/",
            "license": [
                "MIT"
            ],
            "authors": [
                {
                    "name": "PHP-FIG",
                    "homepage": "https://www.php-fig.org/"
                }
            ],
            "description": "Common interface for logging libraries",
            "homepage": "https://github.com/php-fig/log",
            "keywords": [
                "log",
                "psr",
                "psr-3"
            ],
            "support": {
                "source": "https://github.com/php-fig/log/tree/1.1.4"
            },
            "time": "2021-05-03T11:20:27+00:00"
        },
        {
            "name": "psr/simple-cache",
            "version": "1.0.1",
            "source": {
                "type": "git",
                "url": "https://github.com/php-fig/simple-cache.git",
                "reference": "408d5eafb83c57f6365a3ca330ff23aa4a5fa39b"
            },
            "dist": {
                "type": "zip",
                "url": "https://api.github.com/repos/php-fig/simple-cache/zipball/408d5eafb83c57f6365a3ca330ff23aa4a5fa39b",
                "reference": "408d5eafb83c57f6365a3ca330ff23aa4a5fa39b",
                "shasum": ""
            },
            "require": {
                "php": ">=5.3.0"
            },
            "type": "library",
            "extra": {
                "branch-alias": {
                    "dev-master": "1.0.x-dev"
                }
            },
            "autoload": {
                "psr-4": {
                    "Psr\\SimpleCache\\": "src/"
                }
            },
            "notification-url": "https://packagist.org/downloads/",
            "license": [
                "MIT"
            ],
            "authors": [
                {
                    "name": "PHP-FIG",
                    "homepage": "http://www.php-fig.org/"
                }
            ],
            "description": "Common interfaces for simple caching",
            "keywords": [
                "cache",
                "caching",
                "psr",
                "psr-16",
                "simple-cache"
            ],
            "support": {
                "source": "https://github.com/php-fig/simple-cache/tree/master"
            },
            "time": "2017-10-23T01:57:42+00:00"
        },
        {
            "name": "ralouphie/getallheaders",
            "version": "3.0.3",
            "source": {
                "type": "git",
                "url": "https://github.com/ralouphie/getallheaders.git",
                "reference": "120b605dfeb996808c31b6477290a714d356e822"
            },
            "dist": {
                "type": "zip",
                "url": "https://api.github.com/repos/ralouphie/getallheaders/zipball/120b605dfeb996808c31b6477290a714d356e822",
                "reference": "120b605dfeb996808c31b6477290a714d356e822",
                "shasum": ""
            },
            "require": {
                "php": ">=5.6"
            },
            "require-dev": {
                "php-coveralls/php-coveralls": "^2.1",
                "phpunit/phpunit": "^5 || ^6.5"
            },
            "type": "library",
            "autoload": {
                "files": [
                    "src/getallheaders.php"
                ]
            },
            "notification-url": "https://packagist.org/downloads/",
            "license": [
                "MIT"
            ],
            "authors": [
                {
                    "name": "Ralph Khattar",
                    "email": "ralph.khattar@gmail.com"
                }
            ],
            "description": "A polyfill for getallheaders.",
            "support": {
                "issues": "https://github.com/ralouphie/getallheaders/issues",
                "source": "https://github.com/ralouphie/getallheaders/tree/develop"
            },
            "time": "2019-03-08T08:55:37+00:00"
        },
        {
            "name": "react/promise",
            "version": "v2.9.0",
            "source": {
                "type": "git",
                "url": "https://github.com/reactphp/promise.git",
                "reference": "234f8fd1023c9158e2314fa9d7d0e6a83db42910"
            },
            "dist": {
                "type": "zip",
                "url": "https://api.github.com/repos/reactphp/promise/zipball/234f8fd1023c9158e2314fa9d7d0e6a83db42910",
                "reference": "234f8fd1023c9158e2314fa9d7d0e6a83db42910",
                "shasum": ""
            },
            "require": {
                "php": ">=5.4.0"
            },
            "require-dev": {
                "phpunit/phpunit": "^9.3 || ^5.7 || ^4.8.36"
            },
            "type": "library",
            "autoload": {
                "files": [
                    "src/functions_include.php"
                ],
                "psr-4": {
                    "React\\Promise\\": "src/"
                }
            },
            "notification-url": "https://packagist.org/downloads/",
            "license": [
                "MIT"
            ],
            "authors": [
                {
                    "name": "Jan Sorgalla",
                    "email": "jsorgalla@gmail.com",
                    "homepage": "https://sorgalla.com/"
                },
                {
                    "name": "Christian Lück",
                    "email": "christian@clue.engineering",
                    "homepage": "https://clue.engineering/"
                },
                {
                    "name": "Cees-Jan Kiewiet",
                    "email": "reactphp@ceesjankiewiet.nl",
                    "homepage": "https://wyrihaximus.net/"
                },
                {
                    "name": "Chris Boden",
                    "email": "cboden@gmail.com",
                    "homepage": "https://cboden.dev/"
                }
            ],
            "description": "A lightweight implementation of CommonJS Promises/A for PHP",
            "keywords": [
                "promise",
                "promises"
            ],
            "support": {
                "issues": "https://github.com/reactphp/promise/issues",
                "source": "https://github.com/reactphp/promise/tree/v2.9.0"
            },
            "funding": [
                {
                    "url": "https://github.com/WyriHaximus",
                    "type": "github"
                },
                {
                    "url": "https://github.com/clue",
                    "type": "github"
                }
            ],
            "time": "2022-02-11T10:27:51+00:00"
        },
        {
            "name": "sabberworm/php-css-parser",
            "version": "8.4.0",
            "source": {
                "type": "git",
                "url": "https://github.com/sabberworm/PHP-CSS-Parser.git",
                "reference": "e41d2140031d533348b2192a83f02d8dd8a71d30"
            },
            "dist": {
                "type": "zip",
                "url": "https://api.github.com/repos/sabberworm/PHP-CSS-Parser/zipball/e41d2140031d533348b2192a83f02d8dd8a71d30",
                "reference": "e41d2140031d533348b2192a83f02d8dd8a71d30",
                "shasum": ""
            },
            "require": {
                "ext-iconv": "*",
                "php": ">=5.6.20"
            },
            "require-dev": {
                "codacy/coverage": "^1.4",
                "phpunit/phpunit": "^4.8.36"
            },
            "suggest": {
                "ext-mbstring": "for parsing UTF-8 CSS"
            },
            "type": "library",
            "autoload": {
                "psr-4": {
                    "Sabberworm\\CSS\\": "src/"
                }
            },
            "notification-url": "https://packagist.org/downloads/",
            "license": [
                "MIT"
            ],
            "authors": [
                {
                    "name": "Raphael Schweikert"
                }
            ],
            "description": "Parser for CSS Files written in PHP",
            "homepage": "https://www.sabberworm.com/blog/2010/6/10/php-css-parser",
            "keywords": [
                "css",
                "parser",
                "stylesheet"
            ],
            "support": {
                "issues": "https://github.com/sabberworm/PHP-CSS-Parser/issues",
                "source": "https://github.com/sabberworm/PHP-CSS-Parser/tree/8.4.0"
            },
            "time": "2021-12-11T13:40:54+00:00"
        },
        {
            "name": "samdark/yii2-psr-log-target",
            "version": "1.1.3",
            "source": {
                "type": "git",
                "url": "https://github.com/samdark/yii2-psr-log-target.git",
                "reference": "ccb29ecb7140c4eb81c3dfad38f61b21a9c1ed30"
            },
            "dist": {
                "type": "zip",
                "url": "https://api.github.com/repos/samdark/yii2-psr-log-target/zipball/ccb29ecb7140c4eb81c3dfad38f61b21a9c1ed30",
                "reference": "ccb29ecb7140c4eb81c3dfad38f61b21a9c1ed30",
                "shasum": ""
            },
            "require": {
                "psr/log": "~1.0.2|~1.1.0",
                "yiisoft/yii2": "~2.0.0"
            },
            "require-dev": {
                "phpunit/phpunit": "~4.4"
            },
            "type": "yii2-extension",
            "autoload": {
                "psr-4": {
                    "samdark\\log\\": "src",
                    "samdark\\log\\tests\\": "tests"
                }
            },
            "notification-url": "https://packagist.org/downloads/",
            "license": [
                "BSD-3-Clause"
            ],
            "authors": [
                {
                    "name": "Alexander Makarov",
                    "email": "sam@rmcreative.ru"
                }
            ],
            "description": "Yii 2 log target which uses PSR-3 compatible logger",
            "homepage": "https://github.com/samdark/yii2-psr-log-target",
            "keywords": [
                "extension",
                "log",
                "psr-3",
                "yii"
            ],
            "support": {
                "issues": "https://github.com/samdark/yii2-psr-log-target/issues",
                "source": "https://github.com/samdark/yii2-psr-log-target"
            },
            "funding": [
                {
                    "url": "https://github.com/samdark",
                    "type": "github"
                },
                {
                    "url": "https://www.patreon.com/samdark",
                    "type": "patreon"
                }
            ],
            "time": "2020-07-16T12:34:01+00:00"
        },
        {
            "name": "seld/cli-prompt",
            "version": "1.0.4",
            "source": {
                "type": "git",
                "url": "https://github.com/Seldaek/cli-prompt.git",
                "reference": "b8dfcf02094b8c03b40322c229493bb2884423c5"
            },
            "dist": {
                "type": "zip",
                "url": "https://api.github.com/repos/Seldaek/cli-prompt/zipball/b8dfcf02094b8c03b40322c229493bb2884423c5",
                "reference": "b8dfcf02094b8c03b40322c229493bb2884423c5",
                "shasum": ""
            },
            "require": {
                "php": ">=5.3"
            },
            "require-dev": {
                "phpstan/phpstan": "^0.12.63"
            },
            "type": "library",
            "extra": {
                "branch-alias": {
                    "dev-master": "1.x-dev"
                }
            },
            "autoload": {
                "psr-4": {
                    "Seld\\CliPrompt\\": "src/"
                }
            },
            "notification-url": "https://packagist.org/downloads/",
            "license": [
                "MIT"
            ],
            "authors": [
                {
                    "name": "Jordi Boggiano",
                    "email": "j.boggiano@seld.be"
                }
            ],
            "description": "Allows you to prompt for user input on the command line, and optionally hide the characters they type",
            "keywords": [
                "cli",
                "console",
                "hidden",
                "input",
                "prompt"
            ],
            "support": {
                "issues": "https://github.com/Seldaek/cli-prompt/issues",
                "source": "https://github.com/Seldaek/cli-prompt/tree/1.0.4"
            },
            "time": "2020-12-15T21:32:01+00:00"
        },
        {
            "name": "seld/jsonlint",
            "version": "1.9.0",
            "source": {
                "type": "git",
                "url": "https://github.com/Seldaek/jsonlint.git",
                "reference": "4211420d25eba80712bff236a98960ef68b866b7"
            },
            "dist": {
                "type": "zip",
                "url": "https://api.github.com/repos/Seldaek/jsonlint/zipball/4211420d25eba80712bff236a98960ef68b866b7",
                "reference": "4211420d25eba80712bff236a98960ef68b866b7",
                "shasum": ""
            },
            "require": {
                "php": "^5.3 || ^7.0 || ^8.0"
            },
            "require-dev": {
                "phpstan/phpstan": "^1.5",
                "phpunit/phpunit": "^4.8.35 || ^5.7 || ^6.0 || ^8.5.13"
            },
            "bin": [
                "bin/jsonlint"
            ],
            "type": "library",
            "autoload": {
                "psr-4": {
                    "Seld\\JsonLint\\": "src/Seld/JsonLint/"
                }
            },
            "notification-url": "https://packagist.org/downloads/",
            "license": [
                "MIT"
            ],
            "authors": [
                {
                    "name": "Jordi Boggiano",
                    "email": "j.boggiano@seld.be",
                    "homepage": "http://seld.be"
                }
            ],
            "description": "JSON Linter",
            "keywords": [
                "json",
                "linter",
                "parser",
                "validator"
            ],
            "support": {
                "issues": "https://github.com/Seldaek/jsonlint/issues",
                "source": "https://github.com/Seldaek/jsonlint/tree/1.9.0"
            },
            "funding": [
                {
                    "url": "https://github.com/Seldaek",
                    "type": "github"
                },
                {
                    "url": "https://tidelift.com/funding/github/packagist/seld/jsonlint",
                    "type": "tidelift"
                }
            ],
            "time": "2022-04-01T13:37:23+00:00"
        },
        {
            "name": "seld/phar-utils",
            "version": "1.2.0",
            "source": {
                "type": "git",
                "url": "https://github.com/Seldaek/phar-utils.git",
                "reference": "9f3452c93ff423469c0d56450431562ca423dcee"
            },
            "dist": {
                "type": "zip",
                "url": "https://api.github.com/repos/Seldaek/phar-utils/zipball/9f3452c93ff423469c0d56450431562ca423dcee",
                "reference": "9f3452c93ff423469c0d56450431562ca423dcee",
                "shasum": ""
            },
            "require": {
                "php": ">=5.3"
            },
            "type": "library",
            "extra": {
                "branch-alias": {
                    "dev-master": "1.x-dev"
                }
            },
            "autoload": {
                "psr-4": {
                    "Seld\\PharUtils\\": "src/"
                }
            },
            "notification-url": "https://packagist.org/downloads/",
            "license": [
                "MIT"
            ],
            "authors": [
                {
                    "name": "Jordi Boggiano",
                    "email": "j.boggiano@seld.be"
                }
            ],
            "description": "PHAR file format utilities, for when PHP phars you up",
            "keywords": [
                "phar"
            ],
            "support": {
                "issues": "https://github.com/Seldaek/phar-utils/issues",
                "source": "https://github.com/Seldaek/phar-utils/tree/1.2.0"
            },
            "time": "2021-12-10T11:20:11+00:00"
        },
        {
            "name": "setasign/fpdi",
            "version": "v2.3.6",
            "source": {
                "type": "git",
                "url": "https://github.com/Setasign/FPDI.git",
                "reference": "6231e315f73e4f62d72b73f3d6d78ff0eed93c31"
            },
            "dist": {
                "type": "zip",
                "url": "https://api.github.com/repos/Setasign/FPDI/zipball/6231e315f73e4f62d72b73f3d6d78ff0eed93c31",
                "reference": "6231e315f73e4f62d72b73f3d6d78ff0eed93c31",
                "shasum": ""
            },
            "require": {
                "ext-zlib": "*",
                "php": "^5.6 || ^7.0 || ^8.0"
            },
            "conflict": {
                "setasign/tfpdf": "<1.31"
            },
            "require-dev": {
                "phpunit/phpunit": "~5.7",
                "setasign/fpdf": "~1.8",
                "setasign/tfpdf": "1.31",
                "squizlabs/php_codesniffer": "^3.5",
                "tecnickcom/tcpdf": "~6.2"
            },
            "suggest": {
                "setasign/fpdf": "FPDI will extend this class but as it is also possible to use TCPDF or tFPDF as an alternative. There's no fixed dependency configured."
            },
            "type": "library",
            "autoload": {
                "psr-4": {
                    "setasign\\Fpdi\\": "src/"
                }
            },
            "notification-url": "https://packagist.org/downloads/",
            "license": [
                "MIT"
            ],
            "authors": [
                {
                    "name": "Jan Slabon",
                    "email": "jan.slabon@setasign.com",
                    "homepage": "https://www.setasign.com"
                },
                {
                    "name": "Maximilian Kresse",
                    "email": "maximilian.kresse@setasign.com",
                    "homepage": "https://www.setasign.com"
                }
            ],
            "description": "FPDI is a collection of PHP classes facilitating developers to read pages from existing PDF documents and use them as templates in FPDF. Because it is also possible to use FPDI with TCPDF, there are no fixed dependencies defined. Please see suggestions for packages which evaluates the dependencies automatically.",
            "homepage": "https://www.setasign.com/fpdi",
            "keywords": [
                "fpdf",
                "fpdi",
                "pdf"
            ],
            "support": {
                "issues": "https://github.com/Setasign/FPDI/issues",
                "source": "https://github.com/Setasign/FPDI/tree/v2.3.6"
            },
            "funding": [
                {
                    "url": "https://tidelift.com/funding/github/packagist/setasign/fpdi",
                    "type": "tidelift"
                }
            ],
            "time": "2021-02-11T11:37:01+00:00"
        },
        {
            "name": "symfony/console",
            "version": "v5.4.10",
            "source": {
                "type": "git",
                "url": "https://github.com/symfony/console.git",
                "reference": "4d671ab4ddac94ee439ea73649c69d9d200b5000"
            },
            "dist": {
                "type": "zip",
                "url": "https://api.github.com/repos/symfony/console/zipball/4d671ab4ddac94ee439ea73649c69d9d200b5000",
                "reference": "4d671ab4ddac94ee439ea73649c69d9d200b5000",
                "shasum": ""
            },
            "require": {
                "php": ">=7.2.5",
                "symfony/deprecation-contracts": "^2.1|^3",
                "symfony/polyfill-mbstring": "~1.0",
                "symfony/polyfill-php73": "^1.9",
                "symfony/polyfill-php80": "^1.16",
                "symfony/service-contracts": "^1.1|^2|^3",
                "symfony/string": "^5.1|^6.0"
            },
            "conflict": {
                "psr/log": ">=3",
                "symfony/dependency-injection": "<4.4",
                "symfony/dotenv": "<5.1",
                "symfony/event-dispatcher": "<4.4",
                "symfony/lock": "<4.4",
                "symfony/process": "<4.4"
            },
            "provide": {
                "psr/log-implementation": "1.0|2.0"
            },
            "require-dev": {
                "psr/log": "^1|^2",
                "symfony/config": "^4.4|^5.0|^6.0",
                "symfony/dependency-injection": "^4.4|^5.0|^6.0",
                "symfony/event-dispatcher": "^4.4|^5.0|^6.0",
                "symfony/lock": "^4.4|^5.0|^6.0",
                "symfony/process": "^4.4|^5.0|^6.0",
                "symfony/var-dumper": "^4.4|^5.0|^6.0"
            },
            "suggest": {
                "psr/log": "For using the console logger",
                "symfony/event-dispatcher": "",
                "symfony/lock": "",
                "symfony/process": ""
            },
            "type": "library",
            "autoload": {
                "psr-4": {
                    "Symfony\\Component\\Console\\": ""
                },
                "exclude-from-classmap": [
                    "/Tests/"
                ]
            },
            "notification-url": "https://packagist.org/downloads/",
            "license": [
                "MIT"
            ],
            "authors": [
                {
                    "name": "Fabien Potencier",
                    "email": "fabien@symfony.com"
                },
                {
                    "name": "Symfony Community",
                    "homepage": "https://symfony.com/contributors"
                }
            ],
            "description": "Eases the creation of beautiful and testable command line interfaces",
            "homepage": "https://symfony.com",
            "keywords": [
                "cli",
                "command line",
                "console",
                "terminal"
            ],
            "support": {
                "source": "https://github.com/symfony/console/tree/v5.4.10"
            },
            "funding": [
                {
                    "url": "https://symfony.com/sponsor",
                    "type": "custom"
                },
                {
                    "url": "https://github.com/fabpot",
                    "type": "github"
                },
                {
                    "url": "https://tidelift.com/funding/github/packagist/symfony/symfony",
                    "type": "tidelift"
                }
            ],
            "time": "2022-06-26T13:00:04+00:00"
        },
        {
            "name": "symfony/deprecation-contracts",
            "version": "v3.0.2",
            "source": {
                "type": "git",
                "url": "https://github.com/symfony/deprecation-contracts.git",
                "reference": "26954b3d62a6c5fd0ea8a2a00c0353a14978d05c"
            },
            "dist": {
                "type": "zip",
                "url": "https://api.github.com/repos/symfony/deprecation-contracts/zipball/26954b3d62a6c5fd0ea8a2a00c0353a14978d05c",
                "reference": "26954b3d62a6c5fd0ea8a2a00c0353a14978d05c",
                "shasum": ""
            },
            "require": {
                "php": ">=8.0.2"
            },
            "type": "library",
            "extra": {
                "branch-alias": {
                    "dev-main": "3.0-dev"
                },
                "thanks": {
                    "name": "symfony/contracts",
                    "url": "https://github.com/symfony/contracts"
                }
            },
            "autoload": {
                "files": [
                    "function.php"
                ]
            },
            "notification-url": "https://packagist.org/downloads/",
            "license": [
                "MIT"
            ],
            "authors": [
                {
                    "name": "Nicolas Grekas",
                    "email": "p@tchwork.com"
                },
                {
                    "name": "Symfony Community",
                    "homepage": "https://symfony.com/contributors"
                }
            ],
            "description": "A generic function and convention to trigger deprecation notices",
            "homepage": "https://symfony.com",
            "support": {
                "source": "https://github.com/symfony/deprecation-contracts/tree/v3.0.2"
            },
            "funding": [
                {
                    "url": "https://symfony.com/sponsor",
                    "type": "custom"
                },
                {
                    "url": "https://github.com/fabpot",
                    "type": "github"
                },
                {
                    "url": "https://tidelift.com/funding/github/packagist/symfony/symfony",
                    "type": "tidelift"
                }
            ],
            "time": "2022-01-02T09:55:41+00:00"
        },
        {
            "name": "symfony/event-dispatcher",
            "version": "v5.4.9",
            "source": {
                "type": "git",
                "url": "https://github.com/symfony/event-dispatcher.git",
                "reference": "8e6ce1cc0279e3ff3c8ff0f43813bc88d21ca1bc"
            },
            "dist": {
                "type": "zip",
                "url": "https://api.github.com/repos/symfony/event-dispatcher/zipball/8e6ce1cc0279e3ff3c8ff0f43813bc88d21ca1bc",
                "reference": "8e6ce1cc0279e3ff3c8ff0f43813bc88d21ca1bc",
                "shasum": ""
            },
            "require": {
                "php": ">=7.2.5",
                "symfony/deprecation-contracts": "^2.1|^3",
                "symfony/event-dispatcher-contracts": "^2|^3",
                "symfony/polyfill-php80": "^1.16"
            },
            "conflict": {
                "symfony/dependency-injection": "<4.4"
            },
            "provide": {
                "psr/event-dispatcher-implementation": "1.0",
                "symfony/event-dispatcher-implementation": "2.0"
            },
            "require-dev": {
                "psr/log": "^1|^2|^3",
                "symfony/config": "^4.4|^5.0|^6.0",
                "symfony/dependency-injection": "^4.4|^5.0|^6.0",
                "symfony/error-handler": "^4.4|^5.0|^6.0",
                "symfony/expression-language": "^4.4|^5.0|^6.0",
                "symfony/http-foundation": "^4.4|^5.0|^6.0",
                "symfony/service-contracts": "^1.1|^2|^3",
                "symfony/stopwatch": "^4.4|^5.0|^6.0"
            },
            "suggest": {
                "symfony/dependency-injection": "",
                "symfony/http-kernel": ""
            },
            "type": "library",
            "autoload": {
                "psr-4": {
                    "Symfony\\Component\\EventDispatcher\\": ""
                },
                "exclude-from-classmap": [
                    "/Tests/"
                ]
            },
            "notification-url": "https://packagist.org/downloads/",
            "license": [
                "MIT"
            ],
            "authors": [
                {
                    "name": "Fabien Potencier",
                    "email": "fabien@symfony.com"
                },
                {
                    "name": "Symfony Community",
                    "homepage": "https://symfony.com/contributors"
                }
            ],
            "description": "Provides tools that allow your application components to communicate with each other by dispatching events and listening to them",
            "homepage": "https://symfony.com",
            "support": {
                "source": "https://github.com/symfony/event-dispatcher/tree/v5.4.9"
            },
            "funding": [
                {
                    "url": "https://symfony.com/sponsor",
                    "type": "custom"
                },
                {
                    "url": "https://github.com/fabpot",
                    "type": "github"
                },
                {
                    "url": "https://tidelift.com/funding/github/packagist/symfony/symfony",
                    "type": "tidelift"
                }
            ],
            "time": "2022-05-05T16:45:39+00:00"
        },
        {
            "name": "symfony/event-dispatcher-contracts",
            "version": "v3.0.2",
            "source": {
                "type": "git",
                "url": "https://github.com/symfony/event-dispatcher-contracts.git",
                "reference": "7bc61cc2db649b4637d331240c5346dcc7708051"
            },
            "dist": {
                "type": "zip",
                "url": "https://api.github.com/repos/symfony/event-dispatcher-contracts/zipball/7bc61cc2db649b4637d331240c5346dcc7708051",
                "reference": "7bc61cc2db649b4637d331240c5346dcc7708051",
                "shasum": ""
            },
            "require": {
                "php": ">=8.0.2",
                "psr/event-dispatcher": "^1"
            },
            "suggest": {
                "symfony/event-dispatcher-implementation": ""
            },
            "type": "library",
            "extra": {
                "branch-alias": {
                    "dev-main": "3.0-dev"
                },
                "thanks": {
                    "name": "symfony/contracts",
                    "url": "https://github.com/symfony/contracts"
                }
            },
            "autoload": {
                "psr-4": {
                    "Symfony\\Contracts\\EventDispatcher\\": ""
                }
            },
            "notification-url": "https://packagist.org/downloads/",
            "license": [
                "MIT"
            ],
            "authors": [
                {
                    "name": "Nicolas Grekas",
                    "email": "p@tchwork.com"
                },
                {
                    "name": "Symfony Community",
                    "homepage": "https://symfony.com/contributors"
                }
            ],
            "description": "Generic abstractions related to dispatching event",
            "homepage": "https://symfony.com",
            "keywords": [
                "abstractions",
                "contracts",
                "decoupling",
                "interfaces",
                "interoperability",
                "standards"
            ],
            "support": {
                "source": "https://github.com/symfony/event-dispatcher-contracts/tree/v3.0.2"
            },
            "funding": [
                {
                    "url": "https://symfony.com/sponsor",
                    "type": "custom"
                },
                {
                    "url": "https://github.com/fabpot",
                    "type": "github"
                },
                {
                    "url": "https://tidelift.com/funding/github/packagist/symfony/symfony",
                    "type": "tidelift"
                }
            ],
            "time": "2022-01-02T09:55:41+00:00"
        },
        {
            "name": "symfony/filesystem",
            "version": "v6.0.9",
            "source": {
                "type": "git",
                "url": "https://github.com/symfony/filesystem.git",
                "reference": "bf7b9d2ee692b6df2a41017d6023a2fe732d240c"
            },
            "dist": {
                "type": "zip",
                "url": "https://api.github.com/repos/symfony/filesystem/zipball/bf7b9d2ee692b6df2a41017d6023a2fe732d240c",
                "reference": "bf7b9d2ee692b6df2a41017d6023a2fe732d240c",
                "shasum": ""
            },
            "require": {
                "php": ">=8.0.2",
                "symfony/polyfill-ctype": "~1.8",
                "symfony/polyfill-mbstring": "~1.8"
            },
            "type": "library",
            "autoload": {
                "psr-4": {
                    "Symfony\\Component\\Filesystem\\": ""
                },
                "exclude-from-classmap": [
                    "/Tests/"
                ]
            },
            "notification-url": "https://packagist.org/downloads/",
            "license": [
                "MIT"
            ],
            "authors": [
                {
                    "name": "Fabien Potencier",
                    "email": "fabien@symfony.com"
                },
                {
                    "name": "Symfony Community",
                    "homepage": "https://symfony.com/contributors"
                }
            ],
            "description": "Provides basic utilities for the filesystem",
            "homepage": "https://symfony.com",
            "support": {
                "source": "https://github.com/symfony/filesystem/tree/v6.0.9"
            },
            "funding": [
                {
                    "url": "https://symfony.com/sponsor",
                    "type": "custom"
                },
                {
                    "url": "https://github.com/fabpot",
                    "type": "github"
                },
                {
                    "url": "https://tidelift.com/funding/github/packagist/symfony/symfony",
                    "type": "tidelift"
                }
            ],
            "time": "2022-05-21T13:33:31+00:00"
        },
        {
            "name": "symfony/finder",
            "version": "v5.4.8",
            "source": {
                "type": "git",
                "url": "https://github.com/symfony/finder.git",
                "reference": "9b630f3427f3ebe7cd346c277a1408b00249dad9"
            },
            "dist": {
                "type": "zip",
                "url": "https://api.github.com/repos/symfony/finder/zipball/9b630f3427f3ebe7cd346c277a1408b00249dad9",
                "reference": "9b630f3427f3ebe7cd346c277a1408b00249dad9",
                "shasum": ""
            },
            "require": {
                "php": ">=7.2.5",
                "symfony/deprecation-contracts": "^2.1|^3",
                "symfony/polyfill-php80": "^1.16"
            },
            "type": "library",
            "autoload": {
                "psr-4": {
                    "Symfony\\Component\\Finder\\": ""
                },
                "exclude-from-classmap": [
                    "/Tests/"
                ]
            },
            "notification-url": "https://packagist.org/downloads/",
            "license": [
                "MIT"
            ],
            "authors": [
                {
                    "name": "Fabien Potencier",
                    "email": "fabien@symfony.com"
                },
                {
                    "name": "Symfony Community",
                    "homepage": "https://symfony.com/contributors"
                }
            ],
            "description": "Finds files and directories via an intuitive fluent interface",
            "homepage": "https://symfony.com",
            "support": {
                "source": "https://github.com/symfony/finder/tree/v5.4.8"
            },
            "funding": [
                {
                    "url": "https://symfony.com/sponsor",
                    "type": "custom"
                },
                {
                    "url": "https://github.com/fabpot",
                    "type": "github"
                },
                {
                    "url": "https://tidelift.com/funding/github/packagist/symfony/symfony",
                    "type": "tidelift"
                }
            ],
            "time": "2022-04-15T08:07:45+00:00"
        },
        {
            "name": "symfony/http-client",
            "version": "v6.0.9",
            "source": {
                "type": "git",
                "url": "https://github.com/symfony/http-client.git",
                "reference": "3c6fc53a3deed2d3c1825d41ad8b3f23a6b038b5"
            },
            "dist": {
                "type": "zip",
                "url": "https://api.github.com/repos/symfony/http-client/zipball/3c6fc53a3deed2d3c1825d41ad8b3f23a6b038b5",
                "reference": "3c6fc53a3deed2d3c1825d41ad8b3f23a6b038b5",
                "shasum": ""
            },
            "require": {
                "php": ">=8.0.2",
                "psr/log": "^1|^2|^3",
                "symfony/http-client-contracts": "^3",
                "symfony/service-contracts": "^1.0|^2|^3"
            },
            "provide": {
                "php-http/async-client-implementation": "*",
                "php-http/client-implementation": "*",
                "psr/http-client-implementation": "1.0",
                "symfony/http-client-implementation": "3.0"
            },
            "require-dev": {
                "amphp/amp": "^2.5",
                "amphp/http-client": "^4.2.1",
                "amphp/http-tunnel": "^1.0",
                "amphp/socket": "^1.1",
                "guzzlehttp/promises": "^1.4",
                "nyholm/psr7": "^1.0",
                "php-http/httplug": "^1.0|^2.0",
                "psr/http-client": "^1.0",
                "symfony/dependency-injection": "^5.4|^6.0",
                "symfony/http-kernel": "^5.4|^6.0",
                "symfony/process": "^5.4|^6.0",
                "symfony/stopwatch": "^5.4|^6.0"
            },
            "type": "library",
            "autoload": {
                "psr-4": {
                    "Symfony\\Component\\HttpClient\\": ""
                },
                "exclude-from-classmap": [
                    "/Tests/"
                ]
            },
            "notification-url": "https://packagist.org/downloads/",
            "license": [
                "MIT"
            ],
            "authors": [
                {
                    "name": "Nicolas Grekas",
                    "email": "p@tchwork.com"
                },
                {
                    "name": "Symfony Community",
                    "homepage": "https://symfony.com/contributors"
                }
            ],
            "description": "Provides powerful methods to fetch HTTP resources synchronously or asynchronously",
            "homepage": "https://symfony.com",
            "support": {
                "source": "https://github.com/symfony/http-client/tree/v6.0.9"
            },
            "funding": [
                {
                    "url": "https://symfony.com/sponsor",
                    "type": "custom"
                },
                {
                    "url": "https://github.com/fabpot",
                    "type": "github"
                },
                {
                    "url": "https://tidelift.com/funding/github/packagist/symfony/symfony",
                    "type": "tidelift"
                }
            ],
            "time": "2022-05-21T13:33:31+00:00"
        },
        {
            "name": "symfony/http-client-contracts",
            "version": "v3.0.2",
            "source": {
                "type": "git",
                "url": "https://github.com/symfony/http-client-contracts.git",
                "reference": "4184b9b63af1edaf35b6a7974c6f1f9f33294129"
            },
            "dist": {
                "type": "zip",
                "url": "https://api.github.com/repos/symfony/http-client-contracts/zipball/4184b9b63af1edaf35b6a7974c6f1f9f33294129",
                "reference": "4184b9b63af1edaf35b6a7974c6f1f9f33294129",
                "shasum": ""
            },
            "require": {
                "php": ">=8.0.2"
            },
            "suggest": {
                "symfony/http-client-implementation": ""
            },
            "type": "library",
            "extra": {
                "branch-alias": {
                    "dev-main": "3.0-dev"
                },
                "thanks": {
                    "name": "symfony/contracts",
                    "url": "https://github.com/symfony/contracts"
                }
            },
            "autoload": {
                "psr-4": {
                    "Symfony\\Contracts\\HttpClient\\": ""
                }
            },
            "notification-url": "https://packagist.org/downloads/",
            "license": [
                "MIT"
            ],
            "authors": [
                {
                    "name": "Nicolas Grekas",
                    "email": "p@tchwork.com"
                },
                {
                    "name": "Symfony Community",
                    "homepage": "https://symfony.com/contributors"
                }
            ],
            "description": "Generic abstractions related to HTTP clients",
            "homepage": "https://symfony.com",
            "keywords": [
                "abstractions",
                "contracts",
                "decoupling",
                "interfaces",
                "interoperability",
                "standards"
            ],
            "support": {
                "source": "https://github.com/symfony/http-client-contracts/tree/v3.0.2"
            },
            "funding": [
                {
                    "url": "https://symfony.com/sponsor",
                    "type": "custom"
                },
                {
                    "url": "https://github.com/fabpot",
                    "type": "github"
                },
                {
                    "url": "https://tidelift.com/funding/github/packagist/symfony/symfony",
                    "type": "tidelift"
                }
            ],
            "time": "2022-04-12T16:11:42+00:00"
        },
        {
            "name": "symfony/mailer",
            "version": "v6.0.10",
            "source": {
                "type": "git",
                "url": "https://github.com/symfony/mailer.git",
                "reference": "9b60de35f0b4eed09ee2b25195a478b86acd128d"
            },
            "dist": {
                "type": "zip",
                "url": "https://api.github.com/repos/symfony/mailer/zipball/9b60de35f0b4eed09ee2b25195a478b86acd128d",
                "reference": "9b60de35f0b4eed09ee2b25195a478b86acd128d",
                "shasum": ""
            },
            "require": {
                "egulias/email-validator": "^2.1.10|^3",
                "php": ">=8.0.2",
                "psr/event-dispatcher": "^1",
                "psr/log": "^1|^2|^3",
                "symfony/event-dispatcher": "^5.4|^6.0",
                "symfony/mime": "^5.4|^6.0",
                "symfony/service-contracts": "^1.1|^2|^3"
            },
            "conflict": {
                "symfony/http-kernel": "<5.4"
            },
            "require-dev": {
                "symfony/http-client-contracts": "^1.1|^2|^3",
                "symfony/messenger": "^5.4|^6.0"
            },
            "type": "library",
            "autoload": {
                "psr-4": {
                    "Symfony\\Component\\Mailer\\": ""
                },
                "exclude-from-classmap": [
                    "/Tests/"
                ]
            },
            "notification-url": "https://packagist.org/downloads/",
            "license": [
                "MIT"
            ],
            "authors": [
                {
                    "name": "Fabien Potencier",
                    "email": "fabien@symfony.com"
                },
                {
                    "name": "Symfony Community",
                    "homepage": "https://symfony.com/contributors"
                }
            ],
            "description": "Helps sending emails",
            "homepage": "https://symfony.com",
            "support": {
                "source": "https://github.com/symfony/mailer/tree/v6.0.10"
            },
            "funding": [
                {
                    "url": "https://symfony.com/sponsor",
                    "type": "custom"
                },
                {
                    "url": "https://github.com/fabpot",
                    "type": "github"
                },
                {
                    "url": "https://tidelift.com/funding/github/packagist/symfony/symfony",
                    "type": "tidelift"
                }
            ],
            "time": "2022-06-19T12:07:20+00:00"
        },
        {
            "name": "symfony/mime",
            "version": "v6.0.10",
            "source": {
                "type": "git",
                "url": "https://github.com/symfony/mime.git",
                "reference": "4de7886c66e0953f5d6edab3e49ceb751d01621c"
            },
            "dist": {
                "type": "zip",
                "url": "https://api.github.com/repos/symfony/mime/zipball/4de7886c66e0953f5d6edab3e49ceb751d01621c",
                "reference": "4de7886c66e0953f5d6edab3e49ceb751d01621c",
                "shasum": ""
            },
            "require": {
                "php": ">=8.0.2",
                "symfony/polyfill-intl-idn": "^1.10",
                "symfony/polyfill-mbstring": "^1.0"
            },
            "conflict": {
                "egulias/email-validator": "~3.0.0",
                "phpdocumentor/reflection-docblock": "<3.2.2",
                "phpdocumentor/type-resolver": "<1.4.0",
                "symfony/mailer": "<5.4"
            },
            "require-dev": {
                "egulias/email-validator": "^2.1.10|^3.1",
                "phpdocumentor/reflection-docblock": "^3.0|^4.0|^5.0",
                "symfony/dependency-injection": "^5.4|^6.0",
                "symfony/property-access": "^5.4|^6.0",
                "symfony/property-info": "^5.4|^6.0",
                "symfony/serializer": "^5.4|^6.0"
            },
            "type": "library",
            "autoload": {
                "psr-4": {
                    "Symfony\\Component\\Mime\\": ""
                },
                "exclude-from-classmap": [
                    "/Tests/"
                ]
            },
            "notification-url": "https://packagist.org/downloads/",
            "license": [
                "MIT"
            ],
            "authors": [
                {
                    "name": "Fabien Potencier",
                    "email": "fabien@symfony.com"
                },
                {
                    "name": "Symfony Community",
                    "homepage": "https://symfony.com/contributors"
                }
            ],
            "description": "Allows manipulating MIME messages",
            "homepage": "https://symfony.com",
            "keywords": [
                "mime",
                "mime-type"
            ],
            "support": {
                "source": "https://github.com/symfony/mime/tree/v6.0.10"
            },
            "funding": [
                {
                    "url": "https://symfony.com/sponsor",
                    "type": "custom"
                },
                {
                    "url": "https://github.com/fabpot",
                    "type": "github"
                },
                {
                    "url": "https://tidelift.com/funding/github/packagist/symfony/symfony",
                    "type": "tidelift"
                }
            ],
            "time": "2022-06-09T12:50:38+00:00"
        },
        {
            "name": "symfony/polyfill-ctype",
            "version": "v1.26.0",
            "source": {
                "type": "git",
                "url": "https://github.com/symfony/polyfill-ctype.git",
                "reference": "6fd1b9a79f6e3cf65f9e679b23af304cd9e010d4"
            },
            "dist": {
                "type": "zip",
                "url": "https://api.github.com/repos/symfony/polyfill-ctype/zipball/6fd1b9a79f6e3cf65f9e679b23af304cd9e010d4",
                "reference": "6fd1b9a79f6e3cf65f9e679b23af304cd9e010d4",
                "shasum": ""
            },
            "require": {
                "php": ">=7.1"
            },
            "provide": {
                "ext-ctype": "*"
            },
            "suggest": {
                "ext-ctype": "For best performance"
            },
            "type": "library",
            "extra": {
                "branch-alias": {
                    "dev-main": "1.26-dev"
                },
                "thanks": {
                    "name": "symfony/polyfill",
                    "url": "https://github.com/symfony/polyfill"
                }
            },
            "autoload": {
                "files": [
                    "bootstrap.php"
                ],
                "psr-4": {
                    "Symfony\\Polyfill\\Ctype\\": ""
                }
            },
            "notification-url": "https://packagist.org/downloads/",
            "license": [
                "MIT"
            ],
            "authors": [
                {
                    "name": "Gert de Pagter",
                    "email": "BackEndTea@gmail.com"
                },
                {
                    "name": "Symfony Community",
                    "homepage": "https://symfony.com/contributors"
                }
            ],
            "description": "Symfony polyfill for ctype functions",
            "homepage": "https://symfony.com",
            "keywords": [
                "compatibility",
                "ctype",
                "polyfill",
                "portable"
            ],
            "support": {
                "source": "https://github.com/symfony/polyfill-ctype/tree/v1.26.0"
            },
            "funding": [
                {
                    "url": "https://symfony.com/sponsor",
                    "type": "custom"
                },
                {
                    "url": "https://github.com/fabpot",
                    "type": "github"
                },
                {
                    "url": "https://tidelift.com/funding/github/packagist/symfony/symfony",
                    "type": "tidelift"
                }
            ],
            "time": "2022-05-24T11:49:31+00:00"
        },
        {
            "name": "symfony/polyfill-iconv",
            "version": "v1.26.0",
            "source": {
                "type": "git",
                "url": "https://github.com/symfony/polyfill-iconv.git",
                "reference": "143f1881e655bebca1312722af8068de235ae5dc"
            },
            "dist": {
                "type": "zip",
                "url": "https://api.github.com/repos/symfony/polyfill-iconv/zipball/143f1881e655bebca1312722af8068de235ae5dc",
                "reference": "143f1881e655bebca1312722af8068de235ae5dc",
                "shasum": ""
            },
            "require": {
                "php": ">=7.1"
            },
            "provide": {
                "ext-iconv": "*"
            },
            "suggest": {
                "ext-iconv": "For best performance"
            },
            "type": "library",
            "extra": {
                "branch-alias": {
                    "dev-main": "1.26-dev"
                },
                "thanks": {
                    "name": "symfony/polyfill",
                    "url": "https://github.com/symfony/polyfill"
                }
            },
            "autoload": {
                "files": [
                    "bootstrap.php"
                ],
                "psr-4": {
                    "Symfony\\Polyfill\\Iconv\\": ""
                }
            },
            "notification-url": "https://packagist.org/downloads/",
            "license": [
                "MIT"
            ],
            "authors": [
                {
                    "name": "Nicolas Grekas",
                    "email": "p@tchwork.com"
                },
                {
                    "name": "Symfony Community",
                    "homepage": "https://symfony.com/contributors"
                }
            ],
            "description": "Symfony polyfill for the Iconv extension",
            "homepage": "https://symfony.com",
            "keywords": [
                "compatibility",
                "iconv",
                "polyfill",
                "portable",
                "shim"
            ],
            "support": {
                "source": "https://github.com/symfony/polyfill-iconv/tree/v1.26.0"
            },
            "funding": [
                {
                    "url": "https://symfony.com/sponsor",
                    "type": "custom"
                },
                {
                    "url": "https://github.com/fabpot",
                    "type": "github"
                },
                {
                    "url": "https://tidelift.com/funding/github/packagist/symfony/symfony",
                    "type": "tidelift"
                }
            ],
            "time": "2022-05-24T11:49:31+00:00"
        },
        {
            "name": "symfony/polyfill-intl-grapheme",
            "version": "v1.26.0",
            "source": {
                "type": "git",
                "url": "https://github.com/symfony/polyfill-intl-grapheme.git",
                "reference": "433d05519ce6990bf3530fba6957499d327395c2"
            },
            "dist": {
                "type": "zip",
                "url": "https://api.github.com/repos/symfony/polyfill-intl-grapheme/zipball/433d05519ce6990bf3530fba6957499d327395c2",
                "reference": "433d05519ce6990bf3530fba6957499d327395c2",
                "shasum": ""
            },
            "require": {
                "php": ">=7.1"
            },
            "suggest": {
                "ext-intl": "For best performance"
            },
            "type": "library",
            "extra": {
                "branch-alias": {
                    "dev-main": "1.26-dev"
                },
                "thanks": {
                    "name": "symfony/polyfill",
                    "url": "https://github.com/symfony/polyfill"
                }
            },
            "autoload": {
                "files": [
                    "bootstrap.php"
                ],
                "psr-4": {
                    "Symfony\\Polyfill\\Intl\\Grapheme\\": ""
                }
            },
            "notification-url": "https://packagist.org/downloads/",
            "license": [
                "MIT"
            ],
            "authors": [
                {
                    "name": "Nicolas Grekas",
                    "email": "p@tchwork.com"
                },
                {
                    "name": "Symfony Community",
                    "homepage": "https://symfony.com/contributors"
                }
            ],
            "description": "Symfony polyfill for intl's grapheme_* functions",
            "homepage": "https://symfony.com",
            "keywords": [
                "compatibility",
                "grapheme",
                "intl",
                "polyfill",
                "portable",
                "shim"
            ],
            "support": {
                "source": "https://github.com/symfony/polyfill-intl-grapheme/tree/v1.26.0"
            },
            "funding": [
                {
                    "url": "https://symfony.com/sponsor",
                    "type": "custom"
                },
                {
                    "url": "https://github.com/fabpot",
                    "type": "github"
                },
                {
                    "url": "https://tidelift.com/funding/github/packagist/symfony/symfony",
                    "type": "tidelift"
                }
            ],
            "time": "2022-05-24T11:49:31+00:00"
        },
        {
            "name": "symfony/polyfill-intl-idn",
            "version": "v1.26.0",
            "source": {
                "type": "git",
                "url": "https://github.com/symfony/polyfill-intl-idn.git",
                "reference": "59a8d271f00dd0e4c2e518104cc7963f655a1aa8"
            },
            "dist": {
                "type": "zip",
                "url": "https://api.github.com/repos/symfony/polyfill-intl-idn/zipball/59a8d271f00dd0e4c2e518104cc7963f655a1aa8",
                "reference": "59a8d271f00dd0e4c2e518104cc7963f655a1aa8",
                "shasum": ""
            },
            "require": {
                "php": ">=7.1",
                "symfony/polyfill-intl-normalizer": "^1.10",
                "symfony/polyfill-php72": "^1.10"
            },
            "suggest": {
                "ext-intl": "For best performance"
            },
            "type": "library",
            "extra": {
                "branch-alias": {
                    "dev-main": "1.26-dev"
                },
                "thanks": {
                    "name": "symfony/polyfill",
                    "url": "https://github.com/symfony/polyfill"
                }
            },
            "autoload": {
                "files": [
                    "bootstrap.php"
                ],
                "psr-4": {
                    "Symfony\\Polyfill\\Intl\\Idn\\": ""
                }
            },
            "notification-url": "https://packagist.org/downloads/",
            "license": [
                "MIT"
            ],
            "authors": [
                {
                    "name": "Laurent Bassin",
                    "email": "laurent@bassin.info"
                },
                {
                    "name": "Trevor Rowbotham",
                    "email": "trevor.rowbotham@pm.me"
                },
                {
                    "name": "Symfony Community",
                    "homepage": "https://symfony.com/contributors"
                }
            ],
            "description": "Symfony polyfill for intl's idn_to_ascii and idn_to_utf8 functions",
            "homepage": "https://symfony.com",
            "keywords": [
                "compatibility",
                "idn",
                "intl",
                "polyfill",
                "portable",
                "shim"
            ],
            "support": {
                "source": "https://github.com/symfony/polyfill-intl-idn/tree/v1.26.0"
            },
            "funding": [
                {
                    "url": "https://symfony.com/sponsor",
                    "type": "custom"
                },
                {
                    "url": "https://github.com/fabpot",
                    "type": "github"
                },
                {
                    "url": "https://tidelift.com/funding/github/packagist/symfony/symfony",
                    "type": "tidelift"
                }
            ],
            "time": "2022-05-24T11:49:31+00:00"
        },
        {
            "name": "symfony/polyfill-intl-normalizer",
            "version": "v1.26.0",
            "source": {
                "type": "git",
                "url": "https://github.com/symfony/polyfill-intl-normalizer.git",
                "reference": "219aa369ceff116e673852dce47c3a41794c14bd"
            },
            "dist": {
                "type": "zip",
                "url": "https://api.github.com/repos/symfony/polyfill-intl-normalizer/zipball/219aa369ceff116e673852dce47c3a41794c14bd",
                "reference": "219aa369ceff116e673852dce47c3a41794c14bd",
                "shasum": ""
            },
            "require": {
                "php": ">=7.1"
            },
            "suggest": {
                "ext-intl": "For best performance"
            },
            "type": "library",
            "extra": {
                "branch-alias": {
                    "dev-main": "1.26-dev"
                },
                "thanks": {
                    "name": "symfony/polyfill",
                    "url": "https://github.com/symfony/polyfill"
                }
            },
            "autoload": {
                "files": [
                    "bootstrap.php"
                ],
                "psr-4": {
                    "Symfony\\Polyfill\\Intl\\Normalizer\\": ""
                },
                "classmap": [
                    "Resources/stubs"
                ]
            },
            "notification-url": "https://packagist.org/downloads/",
            "license": [
                "MIT"
            ],
            "authors": [
                {
                    "name": "Nicolas Grekas",
                    "email": "p@tchwork.com"
                },
                {
                    "name": "Symfony Community",
                    "homepage": "https://symfony.com/contributors"
                }
            ],
            "description": "Symfony polyfill for intl's Normalizer class and related functions",
            "homepage": "https://symfony.com",
            "keywords": [
                "compatibility",
                "intl",
                "normalizer",
                "polyfill",
                "portable",
                "shim"
            ],
            "support": {
                "source": "https://github.com/symfony/polyfill-intl-normalizer/tree/v1.26.0"
            },
            "funding": [
                {
                    "url": "https://symfony.com/sponsor",
                    "type": "custom"
                },
                {
                    "url": "https://github.com/fabpot",
                    "type": "github"
                },
                {
                    "url": "https://tidelift.com/funding/github/packagist/symfony/symfony",
                    "type": "tidelift"
                }
            ],
            "time": "2022-05-24T11:49:31+00:00"
        },
        {
            "name": "symfony/polyfill-mbstring",
            "version": "v1.26.0",
            "source": {
                "type": "git",
                "url": "https://github.com/symfony/polyfill-mbstring.git",
                "reference": "9344f9cb97f3b19424af1a21a3b0e75b0a7d8d7e"
            },
            "dist": {
                "type": "zip",
                "url": "https://api.github.com/repos/symfony/polyfill-mbstring/zipball/9344f9cb97f3b19424af1a21a3b0e75b0a7d8d7e",
                "reference": "9344f9cb97f3b19424af1a21a3b0e75b0a7d8d7e",
                "shasum": ""
            },
            "require": {
                "php": ">=7.1"
            },
            "provide": {
                "ext-mbstring": "*"
            },
            "suggest": {
                "ext-mbstring": "For best performance"
            },
            "type": "library",
            "extra": {
                "branch-alias": {
                    "dev-main": "1.26-dev"
                },
                "thanks": {
                    "name": "symfony/polyfill",
                    "url": "https://github.com/symfony/polyfill"
                }
            },
            "autoload": {
                "files": [
                    "bootstrap.php"
                ],
                "psr-4": {
                    "Symfony\\Polyfill\\Mbstring\\": ""
                }
            },
            "notification-url": "https://packagist.org/downloads/",
            "license": [
                "MIT"
            ],
            "authors": [
                {
                    "name": "Nicolas Grekas",
                    "email": "p@tchwork.com"
                },
                {
                    "name": "Symfony Community",
                    "homepage": "https://symfony.com/contributors"
                }
            ],
            "description": "Symfony polyfill for the Mbstring extension",
            "homepage": "https://symfony.com",
            "keywords": [
                "compatibility",
                "mbstring",
                "polyfill",
                "portable",
                "shim"
            ],
            "support": {
                "source": "https://github.com/symfony/polyfill-mbstring/tree/v1.26.0"
            },
            "funding": [
                {
                    "url": "https://symfony.com/sponsor",
                    "type": "custom"
                },
                {
                    "url": "https://github.com/fabpot",
                    "type": "github"
                },
                {
                    "url": "https://tidelift.com/funding/github/packagist/symfony/symfony",
                    "type": "tidelift"
                }
            ],
            "time": "2022-05-24T11:49:31+00:00"
        },
        {
            "name": "symfony/polyfill-php72",
            "version": "v1.26.0",
            "source": {
                "type": "git",
                "url": "https://github.com/symfony/polyfill-php72.git",
                "reference": "bf44a9fd41feaac72b074de600314a93e2ae78e2"
            },
            "dist": {
                "type": "zip",
                "url": "https://api.github.com/repos/symfony/polyfill-php72/zipball/bf44a9fd41feaac72b074de600314a93e2ae78e2",
                "reference": "bf44a9fd41feaac72b074de600314a93e2ae78e2",
                "shasum": ""
            },
            "require": {
                "php": ">=7.1"
            },
            "type": "library",
            "extra": {
                "branch-alias": {
                    "dev-main": "1.26-dev"
                },
                "thanks": {
                    "name": "symfony/polyfill",
                    "url": "https://github.com/symfony/polyfill"
                }
            },
            "autoload": {
                "files": [
                    "bootstrap.php"
                ],
                "psr-4": {
                    "Symfony\\Polyfill\\Php72\\": ""
                }
            },
            "notification-url": "https://packagist.org/downloads/",
            "license": [
                "MIT"
            ],
            "authors": [
                {
                    "name": "Nicolas Grekas",
                    "email": "p@tchwork.com"
                },
                {
                    "name": "Symfony Community",
                    "homepage": "https://symfony.com/contributors"
                }
            ],
            "description": "Symfony polyfill backporting some PHP 7.2+ features to lower PHP versions",
            "homepage": "https://symfony.com",
            "keywords": [
                "compatibility",
                "polyfill",
                "portable",
                "shim"
            ],
            "support": {
                "source": "https://github.com/symfony/polyfill-php72/tree/v1.26.0"
            },
            "funding": [
                {
                    "url": "https://symfony.com/sponsor",
                    "type": "custom"
                },
                {
                    "url": "https://github.com/fabpot",
                    "type": "github"
                },
                {
                    "url": "https://tidelift.com/funding/github/packagist/symfony/symfony",
                    "type": "tidelift"
                }
            ],
            "time": "2022-05-24T11:49:31+00:00"
        },
        {
            "name": "symfony/polyfill-php73",
            "version": "v1.26.0",
            "source": {
                "type": "git",
                "url": "https://github.com/symfony/polyfill-php73.git",
                "reference": "e440d35fa0286f77fb45b79a03fedbeda9307e85"
            },
            "dist": {
                "type": "zip",
                "url": "https://api.github.com/repos/symfony/polyfill-php73/zipball/e440d35fa0286f77fb45b79a03fedbeda9307e85",
                "reference": "e440d35fa0286f77fb45b79a03fedbeda9307e85",
                "shasum": ""
            },
            "require": {
                "php": ">=7.1"
            },
            "type": "library",
            "extra": {
                "branch-alias": {
                    "dev-main": "1.26-dev"
                },
                "thanks": {
                    "name": "symfony/polyfill",
                    "url": "https://github.com/symfony/polyfill"
                }
            },
            "autoload": {
                "files": [
                    "bootstrap.php"
                ],
                "psr-4": {
                    "Symfony\\Polyfill\\Php73\\": ""
                },
                "classmap": [
                    "Resources/stubs"
                ]
            },
            "notification-url": "https://packagist.org/downloads/",
            "license": [
                "MIT"
            ],
            "authors": [
                {
                    "name": "Nicolas Grekas",
                    "email": "p@tchwork.com"
                },
                {
                    "name": "Symfony Community",
                    "homepage": "https://symfony.com/contributors"
                }
            ],
            "description": "Symfony polyfill backporting some PHP 7.3+ features to lower PHP versions",
            "homepage": "https://symfony.com",
            "keywords": [
                "compatibility",
                "polyfill",
                "portable",
                "shim"
            ],
            "support": {
                "source": "https://github.com/symfony/polyfill-php73/tree/v1.26.0"
            },
            "funding": [
                {
                    "url": "https://symfony.com/sponsor",
                    "type": "custom"
                },
                {
                    "url": "https://github.com/fabpot",
                    "type": "github"
                },
                {
                    "url": "https://tidelift.com/funding/github/packagist/symfony/symfony",
                    "type": "tidelift"
                }
            ],
            "time": "2022-05-24T11:49:31+00:00"
        },
        {
            "name": "symfony/polyfill-php80",
            "version": "v1.26.0",
            "source": {
                "type": "git",
                "url": "https://github.com/symfony/polyfill-php80.git",
                "reference": "cfa0ae98841b9e461207c13ab093d76b0fa7bace"
            },
            "dist": {
                "type": "zip",
                "url": "https://api.github.com/repos/symfony/polyfill-php80/zipball/cfa0ae98841b9e461207c13ab093d76b0fa7bace",
                "reference": "cfa0ae98841b9e461207c13ab093d76b0fa7bace",
                "shasum": ""
            },
            "require": {
                "php": ">=7.1"
            },
            "type": "library",
            "extra": {
                "branch-alias": {
                    "dev-main": "1.26-dev"
                },
                "thanks": {
                    "name": "symfony/polyfill",
                    "url": "https://github.com/symfony/polyfill"
                }
            },
            "autoload": {
                "files": [
                    "bootstrap.php"
                ],
                "psr-4": {
                    "Symfony\\Polyfill\\Php80\\": ""
                },
                "classmap": [
                    "Resources/stubs"
                ]
            },
            "notification-url": "https://packagist.org/downloads/",
            "license": [
                "MIT"
            ],
            "authors": [
                {
                    "name": "Ion Bazan",
                    "email": "ion.bazan@gmail.com"
                },
                {
                    "name": "Nicolas Grekas",
                    "email": "p@tchwork.com"
                },
                {
                    "name": "Symfony Community",
                    "homepage": "https://symfony.com/contributors"
                }
            ],
            "description": "Symfony polyfill backporting some PHP 8.0+ features to lower PHP versions",
            "homepage": "https://symfony.com",
            "keywords": [
                "compatibility",
                "polyfill",
                "portable",
                "shim"
            ],
            "support": {
                "source": "https://github.com/symfony/polyfill-php80/tree/v1.26.0"
            },
            "funding": [
                {
                    "url": "https://symfony.com/sponsor",
                    "type": "custom"
                },
                {
                    "url": "https://github.com/fabpot",
                    "type": "github"
                },
                {
                    "url": "https://tidelift.com/funding/github/packagist/symfony/symfony",
                    "type": "tidelift"
                }
            ],
            "time": "2022-05-10T07:21:04+00:00"
        },
        {
            "name": "symfony/process",
            "version": "v5.4.8",
            "source": {
                "type": "git",
                "url": "https://github.com/symfony/process.git",
                "reference": "597f3fff8e3e91836bb0bd38f5718b56ddbde2f3"
            },
            "dist": {
                "type": "zip",
                "url": "https://api.github.com/repos/symfony/process/zipball/597f3fff8e3e91836bb0bd38f5718b56ddbde2f3",
                "reference": "597f3fff8e3e91836bb0bd38f5718b56ddbde2f3",
                "shasum": ""
            },
            "require": {
                "php": ">=7.2.5",
                "symfony/polyfill-php80": "^1.16"
            },
            "type": "library",
            "autoload": {
                "psr-4": {
                    "Symfony\\Component\\Process\\": ""
                },
                "exclude-from-classmap": [
                    "/Tests/"
                ]
            },
            "notification-url": "https://packagist.org/downloads/",
            "license": [
                "MIT"
            ],
            "authors": [
                {
                    "name": "Fabien Potencier",
                    "email": "fabien@symfony.com"
                },
                {
                    "name": "Symfony Community",
                    "homepage": "https://symfony.com/contributors"
                }
            ],
            "description": "Executes commands in sub-processes",
            "homepage": "https://symfony.com",
            "support": {
                "source": "https://github.com/symfony/process/tree/v5.4.8"
            },
            "funding": [
                {
                    "url": "https://symfony.com/sponsor",
                    "type": "custom"
                },
                {
                    "url": "https://github.com/fabpot",
                    "type": "github"
                },
                {
                    "url": "https://tidelift.com/funding/github/packagist/symfony/symfony",
                    "type": "tidelift"
                }
            ],
            "time": "2022-04-08T05:07:18+00:00"
        },
        {
            "name": "symfony/service-contracts",
            "version": "v3.0.2",
            "source": {
                "type": "git",
                "url": "https://github.com/symfony/service-contracts.git",
                "reference": "d78d39c1599bd1188b8e26bb341da52c3c6d8a66"
            },
            "dist": {
                "type": "zip",
                "url": "https://api.github.com/repos/symfony/service-contracts/zipball/d78d39c1599bd1188b8e26bb341da52c3c6d8a66",
                "reference": "d78d39c1599bd1188b8e26bb341da52c3c6d8a66",
                "shasum": ""
            },
            "require": {
                "php": ">=8.0.2",
                "psr/container": "^2.0"
            },
            "conflict": {
                "ext-psr": "<1.1|>=2"
            },
            "suggest": {
                "symfony/service-implementation": ""
            },
            "type": "library",
            "extra": {
                "branch-alias": {
                    "dev-main": "3.0-dev"
                },
                "thanks": {
                    "name": "symfony/contracts",
                    "url": "https://github.com/symfony/contracts"
                }
            },
            "autoload": {
                "psr-4": {
                    "Symfony\\Contracts\\Service\\": ""
                }
            },
            "notification-url": "https://packagist.org/downloads/",
            "license": [
                "MIT"
            ],
            "authors": [
                {
                    "name": "Nicolas Grekas",
                    "email": "p@tchwork.com"
                },
                {
                    "name": "Symfony Community",
                    "homepage": "https://symfony.com/contributors"
                }
            ],
            "description": "Generic abstractions related to writing services",
            "homepage": "https://symfony.com",
            "keywords": [
                "abstractions",
                "contracts",
                "decoupling",
                "interfaces",
                "interoperability",
                "standards"
            ],
            "support": {
                "source": "https://github.com/symfony/service-contracts/tree/v3.0.2"
            },
            "funding": [
                {
                    "url": "https://symfony.com/sponsor",
                    "type": "custom"
                },
                {
                    "url": "https://github.com/fabpot",
                    "type": "github"
                },
                {
                    "url": "https://tidelift.com/funding/github/packagist/symfony/symfony",
                    "type": "tidelift"
                }
            ],
            "time": "2022-05-30T19:17:58+00:00"
        },
        {
            "name": "symfony/string",
            "version": "v6.0.10",
            "source": {
                "type": "git",
                "url": "https://github.com/symfony/string.git",
                "reference": "1b3adf02a0fc814bd9118d7fd68a097a599ebc27"
            },
            "dist": {
                "type": "zip",
                "url": "https://api.github.com/repos/symfony/string/zipball/1b3adf02a0fc814bd9118d7fd68a097a599ebc27",
                "reference": "1b3adf02a0fc814bd9118d7fd68a097a599ebc27",
                "shasum": ""
            },
            "require": {
                "php": ">=8.0.2",
                "symfony/polyfill-ctype": "~1.8",
                "symfony/polyfill-intl-grapheme": "~1.0",
                "symfony/polyfill-intl-normalizer": "~1.0",
                "symfony/polyfill-mbstring": "~1.0"
            },
            "conflict": {
                "symfony/translation-contracts": "<2.0"
            },
            "require-dev": {
                "symfony/error-handler": "^5.4|^6.0",
                "symfony/http-client": "^5.4|^6.0",
                "symfony/translation-contracts": "^2.0|^3.0",
                "symfony/var-exporter": "^5.4|^6.0"
            },
            "type": "library",
            "autoload": {
                "files": [
                    "Resources/functions.php"
                ],
                "psr-4": {
                    "Symfony\\Component\\String\\": ""
                },
                "exclude-from-classmap": [
                    "/Tests/"
                ]
            },
            "notification-url": "https://packagist.org/downloads/",
            "license": [
                "MIT"
            ],
            "authors": [
                {
                    "name": "Nicolas Grekas",
                    "email": "p@tchwork.com"
                },
                {
                    "name": "Symfony Community",
                    "homepage": "https://symfony.com/contributors"
                }
            ],
            "description": "Provides an object-oriented API to strings and deals with bytes, UTF-8 code points and grapheme clusters in a unified way",
            "homepage": "https://symfony.com",
            "keywords": [
                "grapheme",
                "i18n",
                "string",
                "unicode",
                "utf-8",
                "utf8"
            ],
            "support": {
                "source": "https://github.com/symfony/string/tree/v6.0.10"
            },
            "funding": [
                {
                    "url": "https://symfony.com/sponsor",
                    "type": "custom"
                },
                {
                    "url": "https://github.com/fabpot",
                    "type": "github"
                },
                {
                    "url": "https://tidelift.com/funding/github/packagist/symfony/symfony",
                    "type": "tidelift"
                }
            ],
            "time": "2022-06-26T16:34:50+00:00"
        },
        {
            "name": "symfony/var-dumper",
            "version": "v6.0.9",
            "source": {
                "type": "git",
                "url": "https://github.com/symfony/var-dumper.git",
                "reference": "ac81072464221e73ee994d12f0b8a2af4a9ed798"
            },
            "dist": {
                "type": "zip",
                "url": "https://api.github.com/repos/symfony/var-dumper/zipball/ac81072464221e73ee994d12f0b8a2af4a9ed798",
                "reference": "ac81072464221e73ee994d12f0b8a2af4a9ed798",
                "shasum": ""
            },
            "require": {
                "php": ">=8.0.2",
                "symfony/polyfill-mbstring": "~1.0"
            },
            "conflict": {
                "phpunit/phpunit": "<5.4.3",
                "symfony/console": "<5.4"
            },
            "require-dev": {
                "ext-iconv": "*",
                "symfony/console": "^5.4|^6.0",
                "symfony/process": "^5.4|^6.0",
                "symfony/uid": "^5.4|^6.0",
                "twig/twig": "^2.13|^3.0.4"
            },
            "suggest": {
                "ext-iconv": "To convert non-UTF-8 strings to UTF-8 (or symfony/polyfill-iconv in case ext-iconv cannot be used).",
                "ext-intl": "To show region name in time zone dump",
                "symfony/console": "To use the ServerDumpCommand and/or the bin/var-dump-server script"
            },
            "bin": [
                "Resources/bin/var-dump-server"
            ],
            "type": "library",
            "autoload": {
                "files": [
                    "Resources/functions/dump.php"
                ],
                "psr-4": {
                    "Symfony\\Component\\VarDumper\\": ""
                },
                "exclude-from-classmap": [
                    "/Tests/"
                ]
            },
            "notification-url": "https://packagist.org/downloads/",
            "license": [
                "MIT"
            ],
            "authors": [
                {
                    "name": "Nicolas Grekas",
                    "email": "p@tchwork.com"
                },
                {
                    "name": "Symfony Community",
                    "homepage": "https://symfony.com/contributors"
                }
            ],
            "description": "Provides mechanisms for walking through any arbitrary PHP variable",
            "homepage": "https://symfony.com",
            "keywords": [
                "debug",
                "dump"
            ],
            "support": {
                "source": "https://github.com/symfony/var-dumper/tree/v6.0.9"
            },
            "funding": [
                {
                    "url": "https://symfony.com/sponsor",
                    "type": "custom"
                },
                {
                    "url": "https://github.com/fabpot",
                    "type": "github"
                },
                {
                    "url": "https://tidelift.com/funding/github/packagist/symfony/symfony",
                    "type": "tidelift"
                }
            ],
            "time": "2022-05-21T13:33:31+00:00"
        },
        {
            "name": "symfony/yaml",
            "version": "v5.4.10",
            "source": {
                "type": "git",
                "url": "https://github.com/symfony/yaml.git",
                "reference": "04e42926429d9e8b39c174387ab990bf7817f7a2"
            },
            "dist": {
                "type": "zip",
                "url": "https://api.github.com/repos/symfony/yaml/zipball/04e42926429d9e8b39c174387ab990bf7817f7a2",
                "reference": "04e42926429d9e8b39c174387ab990bf7817f7a2",
                "shasum": ""
            },
            "require": {
                "php": ">=7.2.5",
                "symfony/deprecation-contracts": "^2.1|^3",
                "symfony/polyfill-ctype": "^1.8"
            },
            "conflict": {
                "symfony/console": "<5.3"
            },
            "require-dev": {
                "symfony/console": "^5.3|^6.0"
            },
            "suggest": {
                "symfony/console": "For validating YAML files using the lint command"
            },
            "bin": [
                "Resources/bin/yaml-lint"
            ],
            "type": "library",
            "autoload": {
                "psr-4": {
                    "Symfony\\Component\\Yaml\\": ""
                },
                "exclude-from-classmap": [
                    "/Tests/"
                ]
            },
            "notification-url": "https://packagist.org/downloads/",
            "license": [
                "MIT"
            ],
            "authors": [
                {
                    "name": "Fabien Potencier",
                    "email": "fabien@symfony.com"
                },
                {
                    "name": "Symfony Community",
                    "homepage": "https://symfony.com/contributors"
                }
            ],
            "description": "Loads and dumps YAML files",
            "homepage": "https://symfony.com",
            "support": {
                "source": "https://github.com/symfony/yaml/tree/v5.4.10"
            },
            "funding": [
                {
                    "url": "https://symfony.com/sponsor",
                    "type": "custom"
                },
                {
                    "url": "https://github.com/fabpot",
                    "type": "github"
                },
                {
                    "url": "https://tidelift.com/funding/github/packagist/symfony/symfony",
                    "type": "tidelift"
                }
            ],
            "time": "2022-06-20T11:50:59+00:00"
        },
        {
            "name": "tecnickcom/tcpdf",
            "version": "6.4.4",
            "source": {
                "type": "git",
                "url": "https://github.com/tecnickcom/TCPDF.git",
                "reference": "42cd0f9786af7e5db4fcedaa66f717b0d0032320"
            },
            "dist": {
                "type": "zip",
                "url": "https://api.github.com/repos/tecnickcom/TCPDF/zipball/42cd0f9786af7e5db4fcedaa66f717b0d0032320",
                "reference": "42cd0f9786af7e5db4fcedaa66f717b0d0032320",
                "shasum": ""
            },
            "require": {
                "php": ">=5.3.0"
            },
            "type": "library",
            "autoload": {
                "classmap": [
                    "config",
                    "include",
                    "tcpdf.php",
                    "tcpdf_parser.php",
                    "tcpdf_import.php",
                    "tcpdf_barcodes_1d.php",
                    "tcpdf_barcodes_2d.php",
                    "include/tcpdf_colors.php",
                    "include/tcpdf_filters.php",
                    "include/tcpdf_font_data.php",
                    "include/tcpdf_fonts.php",
                    "include/tcpdf_images.php",
                    "include/tcpdf_static.php",
                    "include/barcodes/datamatrix.php",
                    "include/barcodes/pdf417.php",
                    "include/barcodes/qrcode.php"
                ]
            },
            "notification-url": "https://packagist.org/downloads/",
            "license": [
                "LGPL-3.0-only"
            ],
            "authors": [
                {
                    "name": "Nicola Asuni",
                    "email": "info@tecnick.com",
                    "role": "lead"
                }
            ],
            "description": "TCPDF is a PHP class for generating PDF documents and barcodes.",
            "homepage": "http://www.tcpdf.org/",
            "keywords": [
                "PDFD32000-2008",
                "TCPDF",
                "barcodes",
                "datamatrix",
                "pdf",
                "pdf417",
                "qrcode"
            ],
            "support": {
                "issues": "https://github.com/tecnickcom/TCPDF/issues",
                "source": "https://github.com/tecnickcom/TCPDF/tree/6.4.4"
            },
            "funding": [
                {
                    "url": "https://www.paypal.com/cgi-bin/webscr?cmd=_donations&currency_code=GBP&business=paypal@tecnick.com&item_name=donation%20for%20tcpdf%20project",
                    "type": "custom"
                }
            ],
            "time": "2021-12-31T08:39:24+00:00"
        },
        {
            "name": "theiconic/name-parser",
            "version": "v1.2.11",
            "source": {
                "type": "git",
                "url": "https://github.com/theiconic/name-parser.git",
                "reference": "9a54a713bf5b2e7fd990828147d42de16bf8a253"
            },
            "dist": {
                "type": "zip",
                "url": "https://api.github.com/repos/theiconic/name-parser/zipball/9a54a713bf5b2e7fd990828147d42de16bf8a253",
                "reference": "9a54a713bf5b2e7fd990828147d42de16bf8a253",
                "shasum": ""
            },
            "require": {
                "php": ">=7.1"
            },
            "require-dev": {
                "php-coveralls/php-coveralls": "^2.1",
                "php-mock/php-mock-phpunit": "^2.1",
                "phpunit/phpunit": "^7.0"
            },
            "type": "library",
            "autoload": {
                "psr-4": {
                    "TheIconic\\NameParser\\": [
                        "src/",
                        "tests/"
                    ]
                }
            },
            "notification-url": "https://packagist.org/downloads/",
            "license": [
                "MIT"
            ],
            "authors": [
                {
                    "name": "The Iconic",
                    "email": "engineering@theiconic.com.au"
                }
            ],
            "description": "PHP library for parsing a string containing a full name into its parts",
            "support": {
                "issues": "https://github.com/theiconic/name-parser/issues",
                "source": "https://github.com/theiconic/name-parser/tree/v1.2.11"
            },
            "time": "2019-11-14T14:08:48+00:00"
        },
        {
            "name": "true/punycode",
            "version": "v2.1.1",
            "source": {
                "type": "git",
                "url": "https://github.com/true/php-punycode.git",
                "reference": "a4d0c11a36dd7f4e7cd7096076cab6d3378a071e"
            },
            "dist": {
                "type": "zip",
                "url": "https://api.github.com/repos/true/php-punycode/zipball/a4d0c11a36dd7f4e7cd7096076cab6d3378a071e",
                "reference": "a4d0c11a36dd7f4e7cd7096076cab6d3378a071e",
                "shasum": ""
            },
            "require": {
                "php": ">=5.3.0",
                "symfony/polyfill-mbstring": "^1.3"
            },
            "require-dev": {
                "phpunit/phpunit": "~4.7",
                "squizlabs/php_codesniffer": "~2.0"
            },
            "type": "library",
            "autoload": {
                "psr-4": {
                    "TrueBV\\": "src/"
                }
            },
            "notification-url": "https://packagist.org/downloads/",
            "license": [
                "MIT"
            ],
            "authors": [
                {
                    "name": "Renan Gonçalves",
                    "email": "renan.saddam@gmail.com"
                }
            ],
            "description": "A Bootstring encoding of Unicode for Internationalized Domain Names in Applications (IDNA)",
            "homepage": "https://github.com/true/php-punycode",
            "keywords": [
                "idna",
                "punycode"
            ],
            "support": {
                "issues": "https://github.com/true/php-punycode/issues",
                "source": "https://github.com/true/php-punycode/tree/master"
            },
            "time": "2016-11-16T10:37:54+00:00"
        },
        {
            "name": "twig/twig",
            "version": "v3.3.10",
            "source": {
                "type": "git",
                "url": "https://github.com/twigphp/Twig.git",
                "reference": "8442df056c51b706793adf80a9fd363406dd3674"
            },
            "dist": {
                "type": "zip",
                "url": "https://api.github.com/repos/twigphp/Twig/zipball/8442df056c51b706793adf80a9fd363406dd3674",
                "reference": "8442df056c51b706793adf80a9fd363406dd3674",
                "shasum": ""
            },
            "require": {
                "php": ">=7.2.5",
                "symfony/polyfill-ctype": "^1.8",
                "symfony/polyfill-mbstring": "^1.3"
            },
            "require-dev": {
                "psr/container": "^1.0",
                "symfony/phpunit-bridge": "^4.4.9|^5.0.9|^6.0"
            },
            "type": "library",
            "extra": {
                "branch-alias": {
                    "dev-master": "3.3-dev"
                }
            },
            "autoload": {
                "psr-4": {
                    "Twig\\": "src/"
                }
            },
            "notification-url": "https://packagist.org/downloads/",
            "license": [
                "BSD-3-Clause"
            ],
            "authors": [
                {
                    "name": "Fabien Potencier",
                    "email": "fabien@symfony.com",
                    "homepage": "http://fabien.potencier.org",
                    "role": "Lead Developer"
                },
                {
                    "name": "Twig Team",
                    "role": "Contributors"
                },
                {
                    "name": "Armin Ronacher",
                    "email": "armin.ronacher@active-4.com",
                    "role": "Project Founder"
                }
            ],
            "description": "Twig, the flexible, fast, and secure template language for PHP",
            "homepage": "https://twig.symfony.com",
            "keywords": [
                "templating"
            ],
            "support": {
                "issues": "https://github.com/twigphp/Twig/issues",
                "source": "https://github.com/twigphp/Twig/tree/v3.3.10"
            },
            "funding": [
                {
                    "url": "https://github.com/fabpot",
                    "type": "github"
                },
                {
                    "url": "https://tidelift.com/funding/github/packagist/twig/twig",
                    "type": "tidelift"
                }
            ],
            "time": "2022-04-06T06:47:41+00:00"
        },
        {
            "name": "voku/anti-xss",
            "version": "4.1.39",
            "source": {
                "type": "git",
                "url": "https://github.com/voku/anti-xss.git",
                "reference": "64a59ba4744e6722866ff3440d93561da9e85cd0"
            },
            "dist": {
                "type": "zip",
                "url": "https://api.github.com/repos/voku/anti-xss/zipball/64a59ba4744e6722866ff3440d93561da9e85cd0",
                "reference": "64a59ba4744e6722866ff3440d93561da9e85cd0",
                "shasum": ""
            },
            "require": {
                "php": ">=7.0.0",
                "voku/portable-utf8": "~6.0.2"
            },
            "require-dev": {
                "phpunit/phpunit": "~6.0 || ~7.0 || ~9.0"
            },
            "type": "library",
            "extra": {
                "branch-alias": {
                    "dev-master": "4.1.x-dev"
                }
            },
            "autoload": {
                "psr-4": {
                    "voku\\helper\\": "src/voku/helper/"
                }
            },
            "notification-url": "https://packagist.org/downloads/",
            "license": [
                "MIT"
            ],
            "authors": [
                {
                    "name": "EllisLab Dev Team",
                    "homepage": "http://ellislab.com/"
                },
                {
                    "name": "Lars Moelleken",
                    "email": "lars@moelleken.org",
                    "homepage": "https://www.moelleken.org/"
                }
            ],
            "description": "anti xss-library",
            "homepage": "https://github.com/voku/anti-xss",
            "keywords": [
                "anti-xss",
                "clean",
                "security",
                "xss"
            ],
            "support": {
                "issues": "https://github.com/voku/anti-xss/issues",
                "source": "https://github.com/voku/anti-xss/tree/4.1.39"
            },
            "funding": [
                {
                    "url": "https://www.paypal.me/moelleken",
                    "type": "custom"
                },
                {
                    "url": "https://github.com/voku",
                    "type": "github"
                },
                {
                    "url": "https://opencollective.com/anti-xss",
                    "type": "open_collective"
                },
                {
                    "url": "https://www.patreon.com/voku",
                    "type": "patreon"
                },
                {
                    "url": "https://tidelift.com/funding/github/packagist/voku/anti-xss",
                    "type": "tidelift"
                }
            ],
            "time": "2022-03-08T17:03:58+00:00"
        },
        {
            "name": "voku/arrayy",
            "version": "7.9.3",
            "source": {
                "type": "git",
                "url": "https://github.com/voku/Arrayy.git",
                "reference": "41318bd1483a10f133c8214479b3580a3e936a86"
            },
            "dist": {
                "type": "zip",
                "url": "https://api.github.com/repos/voku/Arrayy/zipball/41318bd1483a10f133c8214479b3580a3e936a86",
                "reference": "41318bd1483a10f133c8214479b3580a3e936a86",
                "shasum": ""
            },
            "require": {
                "ext-json": "*",
                "php": ">=7.0.0",
                "phpdocumentor/reflection-docblock": "~4.3 || ~5.0",
                "symfony/polyfill-mbstring": "~1.0"
            },
            "require-dev": {
                "phpunit/phpunit": "~6.0 || ~7.0 || ~9.0"
            },
            "type": "library",
            "autoload": {
                "files": [
                    "src/Create.php"
                ],
                "psr-4": {
                    "Arrayy\\": "src/"
                }
            },
            "notification-url": "https://packagist.org/downloads/",
            "license": [
                "MIT"
            ],
            "authors": [
                {
                    "name": "Lars Moelleken",
                    "email": "lars@moelleken.org",
                    "homepage": "https://www.moelleken.org/",
                    "role": "Maintainer"
                }
            ],
            "description": "Array manipulation library for PHP, called Arrayy!",
            "keywords": [
                "Arrayy",
                "array",
                "helpers",
                "manipulation",
                "methods",
                "utility",
                "utils"
            ],
            "support": {
                "docs": "http://voku.github.io/Arrayy/index.html",
                "issues": "https://github.com/voku/Arrayy/issues",
                "source": "https://github.com/voku/Arrayy"
            },
            "funding": [
                {
                    "url": "https://www.paypal.me/moelleken",
                    "type": "custom"
                },
                {
                    "url": "https://github.com/voku",
                    "type": "github"
                },
                {
                    "url": "https://opencollective.com/arrayy",
                    "type": "open_collective"
                },
                {
                    "url": "https://www.patreon.com/voku",
                    "type": "patreon"
                },
                {
                    "url": "https://tidelift.com/funding/github/packagist/voku/arrayy",
                    "type": "tidelift"
                }
            ],
            "time": "2022-07-06T00:50:30+00:00"
        },
        {
            "name": "voku/email-check",
            "version": "3.1.0",
            "source": {
                "type": "git",
                "url": "https://github.com/voku/email-check.git",
                "reference": "6ea842920bbef6758b8c1e619fd1710e7a1a2cac"
            },
            "dist": {
                "type": "zip",
                "url": "https://api.github.com/repos/voku/email-check/zipball/6ea842920bbef6758b8c1e619fd1710e7a1a2cac",
                "reference": "6ea842920bbef6758b8c1e619fd1710e7a1a2cac",
                "shasum": ""
            },
            "require": {
                "php": ">=7.0.0",
                "symfony/polyfill-intl-idn": "~1.10"
            },
            "require-dev": {
                "fzaninotto/faker": "~1.7",
                "phpunit/phpunit": "~6.0 || ~7.0"
            },
            "suggest": {
                "ext-intl": "Use Intl for best performance"
            },
            "type": "library",
            "autoload": {
                "psr-4": {
                    "voku\\helper\\": "src/voku/helper/"
                }
            },
            "notification-url": "https://packagist.org/downloads/",
            "license": [
                "MIT"
            ],
            "authors": [
                {
                    "name": "Lars Moelleken",
                    "homepage": "http://www.moelleken.org/"
                }
            ],
            "description": "email-check (syntax, dns, trash, ...) library",
            "homepage": "https://github.com/voku/email-check",
            "keywords": [
                "check-email",
                "email",
                "mail",
                "mail-check",
                "validate-email",
                "validate-email-address",
                "validate-mail"
            ],
            "support": {
                "issues": "https://github.com/voku/email-check/issues",
                "source": "https://github.com/voku/email-check/tree/3.1.0"
            },
            "funding": [
                {
                    "url": "https://www.paypal.me/moelleken",
                    "type": "custom"
                },
                {
                    "url": "https://github.com/voku",
                    "type": "github"
                },
                {
                    "url": "https://www.patreon.com/voku",
                    "type": "patreon"
                },
                {
                    "url": "https://tidelift.com/funding/github/packagist/voku/email-check",
                    "type": "tidelift"
                }
            ],
            "time": "2021-01-27T14:14:33+00:00"
        },
        {
            "name": "voku/portable-ascii",
            "version": "2.0.1",
            "source": {
                "type": "git",
                "url": "https://github.com/voku/portable-ascii.git",
                "reference": "b56450eed252f6801410d810c8e1727224ae0743"
            },
            "dist": {
                "type": "zip",
                "url": "https://api.github.com/repos/voku/portable-ascii/zipball/b56450eed252f6801410d810c8e1727224ae0743",
                "reference": "b56450eed252f6801410d810c8e1727224ae0743",
                "shasum": ""
            },
            "require": {
                "php": ">=7.0.0"
            },
            "require-dev": {
                "phpunit/phpunit": "~6.0 || ~7.0 || ~9.0"
            },
            "suggest": {
                "ext-intl": "Use Intl for transliterator_transliterate() support"
            },
            "type": "library",
            "autoload": {
                "psr-4": {
                    "voku\\": "src/voku/"
                }
            },
            "notification-url": "https://packagist.org/downloads/",
            "license": [
                "MIT"
            ],
            "authors": [
                {
                    "name": "Lars Moelleken",
                    "homepage": "http://www.moelleken.org/"
                }
            ],
            "description": "Portable ASCII library - performance optimized (ascii) string functions for php.",
            "homepage": "https://github.com/voku/portable-ascii",
            "keywords": [
                "ascii",
                "clean",
                "php"
            ],
            "support": {
                "issues": "https://github.com/voku/portable-ascii/issues",
                "source": "https://github.com/voku/portable-ascii/tree/2.0.1"
            },
            "funding": [
                {
                    "url": "https://www.paypal.me/moelleken",
                    "type": "custom"
                },
                {
                    "url": "https://github.com/voku",
                    "type": "github"
                },
                {
                    "url": "https://opencollective.com/portable-ascii",
                    "type": "open_collective"
                },
                {
                    "url": "https://www.patreon.com/voku",
                    "type": "patreon"
                },
                {
                    "url": "https://tidelift.com/funding/github/packagist/voku/portable-ascii",
                    "type": "tidelift"
                }
            ],
            "time": "2022-03-08T17:03:00+00:00"
        },
        {
            "name": "voku/portable-utf8",
            "version": "6.0.4",
            "source": {
                "type": "git",
                "url": "https://github.com/voku/portable-utf8.git",
                "reference": "f6c78e492520115bb2d947c3a0d90a2c6b7a60a8"
            },
            "dist": {
                "type": "zip",
                "url": "https://api.github.com/repos/voku/portable-utf8/zipball/f6c78e492520115bb2d947c3a0d90a2c6b7a60a8",
                "reference": "f6c78e492520115bb2d947c3a0d90a2c6b7a60a8",
                "shasum": ""
            },
            "require": {
                "php": ">=7.0.0",
                "symfony/polyfill-iconv": "~1.0",
                "symfony/polyfill-intl-grapheme": "~1.0",
                "symfony/polyfill-intl-normalizer": "~1.0",
                "symfony/polyfill-mbstring": "~1.0",
                "symfony/polyfill-php72": "~1.0",
                "voku/portable-ascii": "~2.0.0"
            },
            "require-dev": {
                "phpunit/phpunit": "~6.0 || ~7.0 || ~9.0"
            },
            "suggest": {
                "ext-ctype": "Use Ctype for e.g. hexadecimal digit detection",
                "ext-fileinfo": "Use Fileinfo for better binary file detection",
                "ext-iconv": "Use iconv for best performance",
                "ext-intl": "Use Intl for best performance",
                "ext-json": "Use JSON for string detection",
                "ext-mbstring": "Use Mbstring for best performance"
            },
            "type": "library",
            "autoload": {
                "files": [
                    "bootstrap.php"
                ],
                "psr-4": {
                    "voku\\": "src/voku/"
                }
            },
            "notification-url": "https://packagist.org/downloads/",
            "license": [
                "(Apache-2.0 or GPL-2.0)"
            ],
            "authors": [
                {
                    "name": "Nicolas Grekas",
                    "email": "p@tchwork.com"
                },
                {
                    "name": "Hamid Sarfraz",
                    "homepage": "http://pageconfig.com/"
                },
                {
                    "name": "Lars Moelleken",
                    "homepage": "http://www.moelleken.org/"
                }
            ],
            "description": "Portable UTF-8 library - performance optimized (unicode) string functions for php.",
            "homepage": "https://github.com/voku/portable-utf8",
            "keywords": [
                "UTF",
                "clean",
                "php",
                "unicode",
                "utf-8",
                "utf8"
            ],
            "support": {
                "issues": "https://github.com/voku/portable-utf8/issues",
                "source": "https://github.com/voku/portable-utf8/tree/6.0.4"
            },
            "funding": [
                {
                    "url": "https://www.paypal.me/moelleken",
                    "type": "custom"
                },
                {
                    "url": "https://github.com/voku",
                    "type": "github"
                },
                {
                    "url": "https://opencollective.com/portable-utf8",
                    "type": "open_collective"
                },
                {
                    "url": "https://www.patreon.com/voku",
                    "type": "patreon"
                },
                {
                    "url": "https://tidelift.com/funding/github/packagist/voku/portable-utf8",
                    "type": "tidelift"
                }
            ],
            "time": "2022-03-08T17:04:59+00:00"
        },
        {
            "name": "voku/stop-words",
            "version": "2.0.1",
            "source": {
                "type": "git",
                "url": "https://github.com/voku/stop-words.git",
                "reference": "8e63c0af20f800b1600783764e0ce19e53969f71"
            },
            "dist": {
                "type": "zip",
                "url": "https://api.github.com/repos/voku/stop-words/zipball/8e63c0af20f800b1600783764e0ce19e53969f71",
                "reference": "8e63c0af20f800b1600783764e0ce19e53969f71",
                "shasum": ""
            },
            "require": {
                "php": ">=7.0.0"
            },
            "require-dev": {
                "phpunit/phpunit": "~6.0"
            },
            "type": "library",
            "autoload": {
                "psr-4": {
                    "voku\\": "src/voku/"
                }
            },
            "notification-url": "https://packagist.org/downloads/",
            "license": [
                "MIT"
            ],
            "authors": [
                {
                    "name": "Lars Moelleken",
                    "homepage": "http://www.moelleken.org/"
                }
            ],
            "description": "Stop-Words via PHP",
            "keywords": [
                "stop words",
                "stop-words"
            ],
            "support": {
                "issues": "https://github.com/voku/stop-words/issues",
                "source": "https://github.com/voku/stop-words/tree/master"
            },
            "time": "2018-11-23T01:37:27+00:00"
        },
        {
            "name": "voku/stringy",
            "version": "6.5.3",
            "source": {
                "type": "git",
                "url": "https://github.com/voku/Stringy.git",
                "reference": "c453c88fbff298f042c836ef44306f8703b2d537"
            },
            "dist": {
                "type": "zip",
                "url": "https://api.github.com/repos/voku/Stringy/zipball/c453c88fbff298f042c836ef44306f8703b2d537",
                "reference": "c453c88fbff298f042c836ef44306f8703b2d537",
                "shasum": ""
            },
            "require": {
                "defuse/php-encryption": "~2.0",
                "ext-json": "*",
                "php": ">=7.0.0",
                "voku/anti-xss": "~4.1",
                "voku/arrayy": "~7.8",
                "voku/email-check": "~3.1",
                "voku/portable-ascii": "~2.0",
                "voku/portable-utf8": "~6.0",
                "voku/urlify": "~5.0"
            },
            "replace": {
                "danielstjules/stringy": "~3.0"
            },
            "require-dev": {
                "phpunit/phpunit": "~6.0 || ~7.0 || ~9.0"
            },
            "type": "library",
            "autoload": {
                "files": [
                    "src/Create.php"
                ],
                "psr-4": {
                    "Stringy\\": "src/"
                }
            },
            "notification-url": "https://packagist.org/downloads/",
            "license": [
                "MIT"
            ],
            "authors": [
                {
                    "name": "Daniel St. Jules",
                    "email": "danielst.jules@gmail.com",
                    "homepage": "http://www.danielstjules.com",
                    "role": "Maintainer"
                },
                {
                    "name": "Lars Moelleken",
                    "email": "lars@moelleken.org",
                    "homepage": "https://www.moelleken.org/",
                    "role": "Fork-Maintainer"
                }
            ],
            "description": "A string manipulation library with multibyte support",
            "homepage": "https://github.com/danielstjules/Stringy",
            "keywords": [
                "UTF",
                "helpers",
                "manipulation",
                "methods",
                "multibyte",
                "string",
                "utf-8",
                "utility",
                "utils"
            ],
            "support": {
                "issues": "https://github.com/voku/Stringy/issues",
                "source": "https://github.com/voku/Stringy"
            },
            "funding": [
                {
                    "url": "https://www.paypal.me/moelleken",
                    "type": "custom"
                },
                {
                    "url": "https://github.com/voku",
                    "type": "github"
                },
                {
                    "url": "https://www.patreon.com/voku",
                    "type": "patreon"
                },
                {
                    "url": "https://tidelift.com/funding/github/packagist/voku/stringy",
                    "type": "tidelift"
                }
            ],
            "time": "2022-03-28T14:52:20+00:00"
        },
        {
            "name": "voku/urlify",
            "version": "5.0.7",
            "source": {
                "type": "git",
                "url": "https://github.com/voku/urlify.git",
                "reference": "014b2074407b5db5968f836c27d8731934b330e4"
            },
            "dist": {
                "type": "zip",
                "url": "https://api.github.com/repos/voku/urlify/zipball/014b2074407b5db5968f836c27d8731934b330e4",
                "reference": "014b2074407b5db5968f836c27d8731934b330e4",
                "shasum": ""
            },
            "require": {
                "php": ">=7.0.0",
                "voku/portable-ascii": "~2.0",
                "voku/portable-utf8": "~6.0",
                "voku/stop-words": "~2.0"
            },
            "require-dev": {
                "phpunit/phpunit": "~6.0 || ~7.0 || ~9.0"
            },
            "type": "library",
            "autoload": {
                "psr-4": {
                    "voku\\helper\\": "src/voku/helper/"
                }
            },
            "notification-url": "https://packagist.org/downloads/",
            "license": [
                "BSD-3-Clause"
            ],
            "authors": [
                {
                    "name": "Johnny Broadway",
                    "email": "johnny@johnnybroadway.com",
                    "homepage": "http://www.johnnybroadway.com/"
                },
                {
                    "name": "Lars Moelleken",
                    "email": "lars@moelleken.org",
                    "homepage": "https://moelleken.org/"
                }
            ],
            "description": "PHP port of URLify.js from the Django project. Transliterates non-ascii characters for use in URLs.",
            "homepage": "https://github.com/voku/urlify",
            "keywords": [
                "encode",
                "iconv",
                "link",
                "slug",
                "translit",
                "transliterate",
                "transliteration",
                "url",
                "urlify"
            ],
            "support": {
                "issues": "https://github.com/voku/urlify/issues",
                "source": "https://github.com/voku/urlify/tree/5.0.7"
            },
            "funding": [
                {
                    "url": "https://www.paypal.me/moelleken",
                    "type": "custom"
                },
                {
                    "url": "https://github.com/voku",
                    "type": "github"
                },
                {
                    "url": "https://www.patreon.com/voku",
                    "type": "patreon"
                },
                {
                    "url": "https://tidelift.com/funding/github/packagist/voku/urlify",
                    "type": "tidelift"
                }
            ],
            "time": "2022-01-24T19:08:46+00:00"
        },
        {
            "name": "webmozart/assert",
            "version": "1.11.0",
            "source": {
                "type": "git",
                "url": "https://github.com/webmozarts/assert.git",
                "reference": "11cb2199493b2f8a3b53e7f19068fc6aac760991"
            },
            "dist": {
                "type": "zip",
                "url": "https://api.github.com/repos/webmozarts/assert/zipball/11cb2199493b2f8a3b53e7f19068fc6aac760991",
                "reference": "11cb2199493b2f8a3b53e7f19068fc6aac760991",
                "shasum": ""
            },
            "require": {
                "ext-ctype": "*",
                "php": "^7.2 || ^8.0"
            },
            "conflict": {
                "phpstan/phpstan": "<0.12.20",
                "vimeo/psalm": "<4.6.1 || 4.6.2"
            },
            "require-dev": {
                "phpunit/phpunit": "^8.5.13"
            },
            "type": "library",
            "extra": {
                "branch-alias": {
                    "dev-master": "1.10-dev"
                }
            },
            "autoload": {
                "psr-4": {
                    "Webmozart\\Assert\\": "src/"
                }
            },
            "notification-url": "https://packagist.org/downloads/",
            "license": [
                "MIT"
            ],
            "authors": [
                {
                    "name": "Bernhard Schussek",
                    "email": "bschussek@gmail.com"
                }
            ],
            "description": "Assertions to validate method input/output with nice error messages.",
            "keywords": [
                "assert",
                "check",
                "validate"
            ],
            "support": {
                "issues": "https://github.com/webmozarts/assert/issues",
                "source": "https://github.com/webmozarts/assert/tree/1.11.0"
            },
            "time": "2022-06-03T18:03:27+00:00"
        },
        {
            "name": "webonyx/graphql-php",
            "version": "v14.11.6",
            "source": {
                "type": "git",
                "url": "https://github.com/webonyx/graphql-php.git",
                "reference": "6070542725b61fc7d0654a8a9855303e5e157434"
            },
            "dist": {
                "type": "zip",
                "url": "https://api.github.com/repos/webonyx/graphql-php/zipball/6070542725b61fc7d0654a8a9855303e5e157434",
                "reference": "6070542725b61fc7d0654a8a9855303e5e157434",
                "shasum": ""
            },
            "require": {
                "ext-json": "*",
                "ext-mbstring": "*",
                "php": "^7.1 || ^8"
            },
            "require-dev": {
                "amphp/amp": "^2.3",
                "doctrine/coding-standard": "^6.0",
                "nyholm/psr7": "^1.2",
                "phpbench/phpbench": "^1.2",
                "phpstan/extension-installer": "^1.0",
                "phpstan/phpstan": "0.12.82",
                "phpstan/phpstan-phpunit": "0.12.18",
                "phpstan/phpstan-strict-rules": "0.12.9",
                "phpunit/phpunit": "^7.2 || ^8.5",
                "psr/http-message": "^1.0",
                "react/promise": "2.*",
                "simpod/php-coveralls-mirror": "^3.0",
                "squizlabs/php_codesniffer": "3.5.4"
            },
            "suggest": {
                "psr/http-message": "To use standard GraphQL server",
                "react/promise": "To leverage async resolving on React PHP platform"
            },
            "type": "library",
            "autoload": {
                "psr-4": {
                    "GraphQL\\": "src/"
                }
            },
            "notification-url": "https://packagist.org/downloads/",
            "license": [
                "MIT"
            ],
            "description": "A PHP port of GraphQL reference implementation",
            "homepage": "https://github.com/webonyx/graphql-php",
            "keywords": [
                "api",
                "graphql"
            ],
            "support": {
                "issues": "https://github.com/webonyx/graphql-php/issues",
                "source": "https://github.com/webonyx/graphql-php/tree/v14.11.6"
            },
            "funding": [
                {
                    "url": "https://opencollective.com/webonyx-graphql-php",
                    "type": "open_collective"
                }
            ],
            "time": "2022-04-13T16:25:32+00:00"
        },
        {
            "name": "yiisoft/yii2",
            "version": "2.0.45",
            "source": {
                "type": "git",
                "url": "https://github.com/yiisoft/yii2-framework.git",
                "reference": "e2223d4085e5612aa616635f8fcaf478607f62e8"
            },
            "dist": {
                "type": "zip",
                "url": "https://api.github.com/repos/yiisoft/yii2-framework/zipball/e2223d4085e5612aa616635f8fcaf478607f62e8",
                "reference": "e2223d4085e5612aa616635f8fcaf478607f62e8",
                "shasum": ""
            },
            "require": {
                "bower-asset/inputmask": "~3.2.2 | ~3.3.5",
                "bower-asset/jquery": "3.6.*@stable | 3.5.*@stable | 3.4.*@stable | 3.3.*@stable | 3.2.*@stable | 3.1.*@stable | 2.2.*@stable | 2.1.*@stable | 1.11.*@stable | 1.12.*@stable",
                "bower-asset/punycode": "1.3.*",
                "bower-asset/yii2-pjax": "~2.0.1",
                "cebe/markdown": "~1.0.0 | ~1.1.0 | ~1.2.0",
                "ext-ctype": "*",
                "ext-mbstring": "*",
                "ezyang/htmlpurifier": "~4.6",
                "lib-pcre": "*",
                "paragonie/random_compat": ">=1",
                "php": ">=5.4.0",
                "yiisoft/yii2-composer": "~2.0.4"
            },
            "bin": [
                "yii"
            ],
            "type": "library",
            "extra": {
                "branch-alias": {
                    "dev-master": "2.0.x-dev"
                }
            },
            "autoload": {
                "psr-4": {
                    "yii\\": ""
                }
            },
            "notification-url": "https://packagist.org/downloads/",
            "license": [
                "BSD-3-Clause"
            ],
            "authors": [
                {
                    "name": "Qiang Xue",
                    "email": "qiang.xue@gmail.com",
                    "homepage": "https://www.yiiframework.com/",
                    "role": "Founder and project lead"
                },
                {
                    "name": "Alexander Makarov",
                    "email": "sam@rmcreative.ru",
                    "homepage": "https://rmcreative.ru/",
                    "role": "Core framework development"
                },
                {
                    "name": "Maurizio Domba",
                    "homepage": "http://mdomba.info/",
                    "role": "Core framework development"
                },
                {
                    "name": "Carsten Brandt",
                    "email": "mail@cebe.cc",
                    "homepage": "https://www.cebe.cc/",
                    "role": "Core framework development"
                },
                {
                    "name": "Timur Ruziev",
                    "email": "resurtm@gmail.com",
                    "homepage": "http://resurtm.com/",
                    "role": "Core framework development"
                },
                {
                    "name": "Paul Klimov",
                    "email": "klimov.paul@gmail.com",
                    "role": "Core framework development"
                },
                {
                    "name": "Dmitry Naumenko",
                    "email": "d.naumenko.a@gmail.com",
                    "role": "Core framework development"
                },
                {
                    "name": "Boudewijn Vahrmeijer",
                    "email": "info@dynasource.eu",
                    "homepage": "http://dynasource.eu",
                    "role": "Core framework development"
                }
            ],
            "description": "Yii PHP Framework Version 2",
            "homepage": "https://www.yiiframework.com/",
            "keywords": [
                "framework",
                "yii2"
            ],
            "support": {
                "forum": "https://forum.yiiframework.com/",
                "irc": "ircs://irc.libera.chat:6697/yii",
                "issues": "https://github.com/yiisoft/yii2/issues?state=open",
                "source": "https://github.com/yiisoft/yii2",
                "wiki": "https://www.yiiframework.com/wiki"
            },
            "funding": [
                {
                    "url": "https://github.com/yiisoft",
                    "type": "github"
                },
                {
                    "url": "https://opencollective.com/yiisoft",
                    "type": "open_collective"
                },
                {
                    "url": "https://tidelift.com/funding/github/packagist/yiisoft/yii2",
                    "type": "tidelift"
                }
            ],
            "time": "2022-02-11T13:12:40+00:00"
        },
        {
            "name": "yiisoft/yii2-composer",
            "version": "2.0.10",
            "source": {
                "type": "git",
                "url": "https://github.com/yiisoft/yii2-composer.git",
                "reference": "94bb3f66e779e2774f8776d6e1bdeab402940510"
            },
            "dist": {
                "type": "zip",
                "url": "https://api.github.com/repos/yiisoft/yii2-composer/zipball/94bb3f66e779e2774f8776d6e1bdeab402940510",
                "reference": "94bb3f66e779e2774f8776d6e1bdeab402940510",
                "shasum": ""
            },
            "require": {
                "composer-plugin-api": "^1.0 | ^2.0"
            },
            "require-dev": {
                "composer/composer": "^1.0 | ^2.0@dev",
                "phpunit/phpunit": "<7"
            },
            "type": "composer-plugin",
            "extra": {
                "class": "yii\\composer\\Plugin",
                "branch-alias": {
                    "dev-master": "2.0.x-dev"
                }
            },
            "autoload": {
                "psr-4": {
                    "yii\\composer\\": ""
                }
            },
            "notification-url": "https://packagist.org/downloads/",
            "license": [
                "BSD-3-Clause"
            ],
            "authors": [
                {
                    "name": "Qiang Xue",
                    "email": "qiang.xue@gmail.com"
                },
                {
                    "name": "Carsten Brandt",
                    "email": "mail@cebe.cc"
                }
            ],
            "description": "The composer plugin for Yii extension installer",
            "keywords": [
                "composer",
                "extension installer",
                "yii2"
            ],
            "support": {
                "forum": "http://www.yiiframework.com/forum/",
                "irc": "irc://irc.freenode.net/yii",
                "issues": "https://github.com/yiisoft/yii2-composer/issues",
                "source": "https://github.com/yiisoft/yii2-composer",
                "wiki": "http://www.yiiframework.com/wiki/"
            },
            "funding": [
                {
                    "url": "https://github.com/yiisoft",
                    "type": "github"
                },
                {
                    "url": "https://opencollective.com/yiisoft",
                    "type": "open_collective"
                },
                {
                    "url": "https://tidelift.com/funding/github/packagist/yiisoft/yii2-composer",
                    "type": "tidelift"
                }
            ],
            "time": "2020-06-24T00:04:01+00:00"
        },
        {
            "name": "yiisoft/yii2-debug",
            "version": "2.1.19",
            "source": {
                "type": "git",
                "url": "https://github.com/yiisoft/yii2-debug.git",
                "reference": "84d20d738b0698298f851fcb6fc25e748d759223"
            },
            "dist": {
                "type": "zip",
                "url": "https://api.github.com/repos/yiisoft/yii2-debug/zipball/84d20d738b0698298f851fcb6fc25e748d759223",
                "reference": "84d20d738b0698298f851fcb6fc25e748d759223",
                "shasum": ""
            },
            "require": {
                "ext-mbstring": "*",
                "php": ">=5.4",
                "yiisoft/yii2": "~2.0.13"
            },
            "require-dev": {
                "cweagans/composer-patches": "^1.7",
                "phpunit/phpunit": "4.8.34",
                "yiisoft/yii2-coding-standards": "~2.0",
                "yiisoft/yii2-swiftmailer": "*"
            },
            "type": "yii2-extension",
            "extra": {
                "branch-alias": {
                    "dev-master": "2.0.x-dev"
                },
                "composer-exit-on-patch-failure": true,
                "patches": {
                    "phpunit/phpunit-mock-objects": {
                        "Fix PHP 7 and 8 compatibility": "https://yiisoft.github.io/phpunit-patches/phpunit_mock_objects.patch"
                    },
                    "phpunit/phpunit": {
                        "Fix PHP 7 compatibility": "https://yiisoft.github.io/phpunit-patches/phpunit_php7.patch",
                        "Fix PHP 8 compatibility": "https://yiisoft.github.io/phpunit-patches/phpunit_php8.patch",
                        "Fix PHP 8.1 compatibility": "https://yiisoft.github.io/phpunit-patches/phpunit_php81.patch"
                    }
                }
            },
            "autoload": {
                "psr-4": {
                    "yii\\debug\\": "src"
                }
            },
            "notification-url": "https://packagist.org/downloads/",
            "license": [
                "BSD-3-Clause"
            ],
            "authors": [
                {
                    "name": "Qiang Xue",
                    "email": "qiang.xue@gmail.com"
                },
                {
                    "name": "Simon Karlen",
                    "email": "simi.albi@outlook.com"
                }
            ],
            "description": "The debugger extension for the Yii framework",
            "keywords": [
                "debug",
                "debugger",
                "yii2"
            ],
            "support": {
                "forum": "http://www.yiiframework.com/forum/",
                "irc": "irc://irc.freenode.net/yii",
                "issues": "https://github.com/yiisoft/yii2-debug/issues",
                "source": "https://github.com/yiisoft/yii2-debug",
                "wiki": "http://www.yiiframework.com/wiki/"
            },
            "funding": [
                {
                    "url": "https://github.com/yiisoft",
                    "type": "github"
                },
                {
                    "url": "https://opencollective.com/yiisoft",
                    "type": "open_collective"
                },
                {
                    "url": "https://tidelift.com/funding/github/packagist/yiisoft/yii2-debug",
                    "type": "tidelift"
                }
            ],
            "time": "2022-04-05T20:35:14+00:00"
        },
        {
            "name": "yiisoft/yii2-queue",
            "version": "2.3.4",
            "source": {
                "type": "git",
                "url": "https://github.com/yiisoft/yii2-queue.git",
                "reference": "ed30b5f46ddadd62587a4963dec35f9b756c408b"
            },
            "dist": {
                "type": "zip",
                "url": "https://api.github.com/repos/yiisoft/yii2-queue/zipball/ed30b5f46ddadd62587a4963dec35f9b756c408b",
                "reference": "ed30b5f46ddadd62587a4963dec35f9b756c408b",
                "shasum": ""
            },
            "require": {
                "php": ">=5.5.0",
                "symfony/process": "^3.3||^4.0||^5.0",
                "yiisoft/yii2": "~2.0.14"
            },
            "require-dev": {
                "aws/aws-sdk-php": ">=2.4",
                "enqueue/amqp-lib": "^0.8||^0.9.10",
                "enqueue/stomp": "^0.8.39",
                "jeremeamia/superclosure": "*",
                "pda/pheanstalk": "v3.*",
                "php-amqplib/php-amqplib": "*",
                "phpunit/phpunit": "~4.4",
                "yiisoft/yii2-debug": "*",
                "yiisoft/yii2-gii": "*",
                "yiisoft/yii2-redis": "*"
            },
            "suggest": {
                "aws/aws-sdk-php": "Need for aws SQS.",
                "enqueue/amqp-lib": "Need for AMQP interop queue.",
                "enqueue/stomp": "Need for Stomp queue.",
                "ext-gearman": "Need for Gearman queue.",
                "ext-pcntl": "Need for process signals.",
                "pda/pheanstalk": "Need for Beanstalk queue.",
                "php-amqplib/php-amqplib": "Need for AMQP queue.",
                "yiisoft/yii2-redis": "Need for Redis queue."
            },
            "type": "yii2-extension",
            "extra": {
                "branch-alias": {
                    "dev-master": "2.x-dev"
                }
            },
            "autoload": {
                "psr-4": {
                    "yii\\queue\\": "src",
                    "yii\\queue\\db\\": "src/drivers/db",
                    "yii\\queue\\sqs\\": "src/drivers/sqs",
                    "yii\\queue\\amqp\\": "src/drivers/amqp",
                    "yii\\queue\\file\\": "src/drivers/file",
                    "yii\\queue\\sync\\": "src/drivers/sync",
                    "yii\\queue\\redis\\": "src/drivers/redis",
                    "yii\\queue\\stomp\\": "src/drivers/stomp",
                    "yii\\queue\\gearman\\": "src/drivers/gearman",
                    "yii\\queue\\beanstalk\\": "src/drivers/beanstalk",
                    "yii\\queue\\amqp_interop\\": "src/drivers/amqp_interop"
                }
            },
            "notification-url": "https://packagist.org/downloads/",
            "license": [
                "BSD-3-Clause"
            ],
            "authors": [
                {
                    "name": "Roman Zhuravlev",
                    "email": "zhuravljov@gmail.com"
                }
            ],
            "description": "Yii2 Queue Extension which supported DB, Redis, RabbitMQ, Beanstalk, SQS and Gearman",
            "keywords": [
                "async",
                "beanstalk",
                "db",
                "gearman",
                "gii",
                "queue",
                "rabbitmq",
                "redis",
                "sqs",
                "yii"
            ],
            "support": {
                "docs": "https://github.com/yiisoft/yii2-queue/blob/master/docs/guide",
                "issues": "https://github.com/yiisoft/yii2-queue/issues",
                "source": "https://github.com/yiisoft/yii2-queue"
            },
            "funding": [
                {
                    "url": "https://github.com/yiisoft",
                    "type": "github"
                },
                {
                    "url": "https://opencollective.com/yiisoft",
                    "type": "open_collective"
                },
                {
                    "url": "https://tidelift.com/funding/github/packagist/yiisoft/yii2-queue",
                    "type": "tidelift"
                }
            ],
            "time": "2022-03-31T07:41:51+00:00"
        },
        {
            "name": "yiisoft/yii2-symfonymailer",
            "version": "2.0.3",
            "source": {
                "type": "git",
                "url": "https://github.com/yiisoft/yii2-symfonymailer.git",
                "reference": "77baddfd806005604624ec58e6b55b18f31eeaaf"
            },
            "dist": {
                "type": "zip",
                "url": "https://api.github.com/repos/yiisoft/yii2-symfonymailer/zipball/77baddfd806005604624ec58e6b55b18f31eeaaf",
                "reference": "77baddfd806005604624ec58e6b55b18f31eeaaf",
                "shasum": ""
            },
            "require": {
                "php": ">=7.4.0",
                "symfony/mailer": ">=5.4.0",
                "yiisoft/yii2": ">=2.0.4"
            },
            "require-dev": {
                "phpunit/phpunit": "9.5.10"
            },
            "type": "yii2-extension",
            "extra": {
                "branch-alias": {
                    "dev-master": "2.0.x-dev"
                }
            },
            "autoload": {
                "psr-4": {
                    "yii\\symfonymailer\\": "src"
                }
            },
            "notification-url": "https://packagist.org/downloads/",
            "license": [
                "BSD-3-Clause"
            ],
            "authors": [
                {
                    "name": "Kirill Petrov",
                    "email": "archibeardrinker@gmail.com"
                }
            ],
            "description": "The SymfonyMailer integration for the Yii framework",
            "keywords": [
                "email",
                "mail",
                "mailer",
                "symfony",
                "symfonymailer",
                "yii2"
            ],
            "support": {
                "forum": "http://www.yiiframework.com/forum/",
                "irc": "irc://irc.freenode.net/yii",
                "issues": "https://github.com/yiisoft/yii2-symfonymailer/issues",
                "source": "https://github.com/yiisoft/yii2-symfonymailer",
                "wiki": "http://www.yiiframework.com/wiki/"
            },
            "funding": [
                {
                    "url": "https://github.com/yiisoft",
                    "type": "github"
                },
                {
                    "url": "https://opencollective.com/yiisoft",
                    "type": "open_collective"
                },
                {
                    "url": "https://tidelift.com/funding/github/packagist/yiisoft/yii2-symfonymailer",
                    "type": "tidelift"
                }
            ],
            "time": "2022-02-10T13:42:46+00:00"
        }
    ],
    "packages-dev": [
        {
            "name": "behat/gherkin",
            "version": "v4.9.0",
            "source": {
                "type": "git",
                "url": "https://github.com/Behat/Gherkin.git",
                "reference": "0bc8d1e30e96183e4f36db9dc79caead300beff4"
            },
            "dist": {
                "type": "zip",
                "url": "https://api.github.com/repos/Behat/Gherkin/zipball/0bc8d1e30e96183e4f36db9dc79caead300beff4",
                "reference": "0bc8d1e30e96183e4f36db9dc79caead300beff4",
                "shasum": ""
            },
            "require": {
                "php": "~7.2|~8.0"
            },
            "require-dev": {
                "cucumber/cucumber": "dev-gherkin-22.0.0",
                "phpunit/phpunit": "~8|~9",
                "symfony/yaml": "~3|~4|~5"
            },
            "suggest": {
                "symfony/yaml": "If you want to parse features, represented in YAML files"
            },
            "type": "library",
            "extra": {
                "branch-alias": {
                    "dev-master": "4.x-dev"
                }
            },
            "autoload": {
                "psr-0": {
                    "Behat\\Gherkin": "src/"
                }
            },
            "notification-url": "https://packagist.org/downloads/",
            "license": [
                "MIT"
            ],
            "authors": [
                {
                    "name": "Konstantin Kudryashov",
                    "email": "ever.zet@gmail.com",
                    "homepage": "http://everzet.com"
                }
            ],
            "description": "Gherkin DSL parser for PHP",
            "homepage": "http://behat.org/",
            "keywords": [
                "BDD",
                "Behat",
                "Cucumber",
                "DSL",
                "gherkin",
                "parser"
            ],
            "support": {
                "issues": "https://github.com/Behat/Gherkin/issues",
                "source": "https://github.com/Behat/Gherkin/tree/v4.9.0"
            },
            "time": "2021-10-12T13:05:09+00:00"
        },
        {
            "name": "codeception/codeception",
            "version": "4.2.1",
            "source": {
                "type": "git",
                "url": "https://github.com/Codeception/Codeception.git",
                "reference": "77b3e2003fd4446b35826cb9dc397129c521c888"
            },
            "dist": {
                "type": "zip",
                "url": "https://api.github.com/repos/Codeception/Codeception/zipball/77b3e2003fd4446b35826cb9dc397129c521c888",
                "reference": "77b3e2003fd4446b35826cb9dc397129c521c888",
                "shasum": ""
            },
            "require": {
                "behat/gherkin": "^4.4.0",
                "codeception/lib-asserts": "^1.0 | 2.0.*@dev",
                "codeception/phpunit-wrapper": ">6.0.15 <6.1.0 | ^6.6.1 | ^7.7.1 | ^8.1.1 | ^9.0",
                "codeception/stub": "^2.0 | ^3.0 | ^4.0",
                "ext-curl": "*",
                "ext-json": "*",
                "ext-mbstring": "*",
                "guzzlehttp/psr7": "^1.4 | ^2.0",
                "php": ">=5.6.0 <9.0",
                "symfony/console": ">=2.7 <6.0",
                "symfony/css-selector": ">=2.7 <6.0",
                "symfony/event-dispatcher": ">=2.7 <6.0",
                "symfony/finder": ">=2.7 <6.0",
                "symfony/yaml": ">=2.7 <6.0"
            },
            "require-dev": {
                "codeception/module-asserts": "^1.0 | 2.0.*@dev",
                "codeception/module-cli": "^1.0 | 2.0.*@dev",
                "codeception/module-db": "^1.0 | 2.0.*@dev",
                "codeception/module-filesystem": "^1.0 | 2.0.*@dev",
                "codeception/module-phpbrowser": "^1.0 | 2.0.*@dev",
                "codeception/specify": "~0.3",
                "codeception/util-universalframework": "*@dev",
                "monolog/monolog": "~1.8",
                "squizlabs/php_codesniffer": "~2.0",
                "symfony/process": ">=2.7 <6.0",
                "vlucas/phpdotenv": "^2.0 | ^3.0 | ^4.0 | ^5.0"
            },
            "suggest": {
                "codeception/specify": "BDD-style code blocks",
                "codeception/verify": "BDD-style assertions",
                "hoa/console": "For interactive console functionality",
                "stecman/symfony-console-completion": "For BASH autocompletion",
                "symfony/phpunit-bridge": "For phpunit-bridge support"
            },
            "bin": [
                "codecept"
            ],
            "type": "library",
            "extra": {
                "branch-alias": []
            },
            "autoload": {
                "files": [
                    "functions.php"
                ],
                "psr-4": {
                    "Codeception\\": "src/Codeception",
                    "Codeception\\Extension\\": "ext"
                }
            },
            "notification-url": "https://packagist.org/downloads/",
            "license": [
                "MIT"
            ],
            "authors": [
                {
                    "name": "Michael Bodnarchuk",
                    "email": "davert@mail.ua",
                    "homepage": "https://codegyre.com"
                }
            ],
            "description": "BDD-style testing framework",
            "homepage": "https://codeception.com/",
            "keywords": [
                "BDD",
                "TDD",
                "acceptance testing",
                "functional testing",
                "unit testing"
            ],
            "support": {
                "issues": "https://github.com/Codeception/Codeception/issues",
                "source": "https://github.com/Codeception/Codeception/tree/4.2.1"
            },
            "funding": [
                {
                    "url": "https://opencollective.com/codeception",
                    "type": "open_collective"
                }
            ],
            "time": "2022-06-22T06:18:59+00:00"
        },
        {
            "name": "codeception/lib-asserts",
            "version": "1.13.2",
            "source": {
                "type": "git",
                "url": "https://github.com/Codeception/lib-asserts.git",
                "reference": "184231d5eab66bc69afd6b9429344d80c67a33b6"
            },
            "dist": {
                "type": "zip",
                "url": "https://api.github.com/repos/Codeception/lib-asserts/zipball/184231d5eab66bc69afd6b9429344d80c67a33b6",
                "reference": "184231d5eab66bc69afd6b9429344d80c67a33b6",
                "shasum": ""
            },
            "require": {
                "codeception/phpunit-wrapper": ">6.0.15 <6.1.0 | ^6.6.1 | ^7.7.1 | ^8.0.3 | ^9.0",
                "ext-dom": "*",
                "php": ">=5.6.0 <9.0"
            },
            "type": "library",
            "autoload": {
                "classmap": [
                    "src/"
                ]
            },
            "notification-url": "https://packagist.org/downloads/",
            "license": [
                "MIT"
            ],
            "authors": [
                {
                    "name": "Michael Bodnarchuk",
                    "email": "davert@mail.ua",
                    "homepage": "http://codegyre.com"
                },
                {
                    "name": "Gintautas Miselis"
                },
                {
                    "name": "Gustavo Nieves",
                    "homepage": "https://medium.com/@ganieves"
                }
            ],
            "description": "Assertion methods used by Codeception core and Asserts module",
            "homepage": "https://codeception.com/",
            "keywords": [
                "codeception"
            ],
            "support": {
                "issues": "https://github.com/Codeception/lib-asserts/issues",
                "source": "https://github.com/Codeception/lib-asserts/tree/1.13.2"
            },
            "time": "2020-10-21T16:26:20+00:00"
        },
        {
            "name": "codeception/lib-innerbrowser",
            "version": "1.5.1",
            "source": {
                "type": "git",
                "url": "https://github.com/Codeception/lib-innerbrowser.git",
                "reference": "31b4b56ad53c3464fcb2c0a14d55a51a201bd3c2"
            },
            "dist": {
                "type": "zip",
                "url": "https://api.github.com/repos/Codeception/lib-innerbrowser/zipball/31b4b56ad53c3464fcb2c0a14d55a51a201bd3c2",
                "reference": "31b4b56ad53c3464fcb2c0a14d55a51a201bd3c2",
                "shasum": ""
            },
            "require": {
                "codeception/codeception": "4.*@dev",
                "ext-dom": "*",
                "ext-json": "*",
                "ext-mbstring": "*",
                "php": ">=5.6.0 <9.0",
                "symfony/browser-kit": ">=2.7 <6.0",
                "symfony/dom-crawler": ">=2.7 <6.0"
            },
            "conflict": {
                "codeception/codeception": "<4.0"
            },
            "require-dev": {
                "codeception/util-universalframework": "dev-master"
            },
            "type": "library",
            "autoload": {
                "classmap": [
                    "src/"
                ]
            },
            "notification-url": "https://packagist.org/downloads/",
            "license": [
                "MIT"
            ],
            "authors": [
                {
                    "name": "Michael Bodnarchuk",
                    "email": "davert@mail.ua",
                    "homepage": "http://codegyre.com"
                },
                {
                    "name": "Gintautas Miselis"
                }
            ],
            "description": "Parent library for all Codeception framework modules and PhpBrowser",
            "homepage": "https://codeception.com/",
            "keywords": [
                "codeception"
            ],
            "support": {
                "issues": "https://github.com/Codeception/lib-innerbrowser/issues",
                "source": "https://github.com/Codeception/lib-innerbrowser/tree/1.5.1"
            },
            "time": "2021-08-30T15:21:42+00:00"
        },
        {
            "name": "codeception/module-asserts",
            "version": "1.3.1",
            "source": {
                "type": "git",
                "url": "https://github.com/Codeception/module-asserts.git",
                "reference": "59374f2fef0cabb9e8ddb53277e85cdca74328de"
            },
            "dist": {
                "type": "zip",
                "url": "https://api.github.com/repos/Codeception/module-asserts/zipball/59374f2fef0cabb9e8ddb53277e85cdca74328de",
                "reference": "59374f2fef0cabb9e8ddb53277e85cdca74328de",
                "shasum": ""
            },
            "require": {
                "codeception/codeception": "*@dev",
                "codeception/lib-asserts": "^1.13.1",
                "php": ">=5.6.0 <9.0"
            },
            "conflict": {
                "codeception/codeception": "<4.0"
            },
            "type": "library",
            "autoload": {
                "classmap": [
                    "src/"
                ]
            },
            "notification-url": "https://packagist.org/downloads/",
            "license": [
                "MIT"
            ],
            "authors": [
                {
                    "name": "Michael Bodnarchuk"
                },
                {
                    "name": "Gintautas Miselis"
                },
                {
                    "name": "Gustavo Nieves",
                    "homepage": "https://medium.com/@ganieves"
                }
            ],
            "description": "Codeception module containing various assertions",
            "homepage": "https://codeception.com/",
            "keywords": [
                "assertions",
                "asserts",
                "codeception"
            ],
            "support": {
                "issues": "https://github.com/Codeception/module-asserts/issues",
                "source": "https://github.com/Codeception/module-asserts/tree/1.3.1"
            },
            "time": "2020-10-21T16:48:15+00:00"
        },
        {
            "name": "codeception/module-datafactory",
            "version": "1.1.0",
            "source": {
                "type": "git",
                "url": "https://github.com/Codeception/module-datafactory.git",
                "reference": "cf66d54f4084969659ef7fb86409c11d451d7af6"
            },
            "dist": {
                "type": "zip",
                "url": "https://api.github.com/repos/Codeception/module-datafactory/zipball/cf66d54f4084969659ef7fb86409c11d451d7af6",
                "reference": "cf66d54f4084969659ef7fb86409c11d451d7af6",
                "shasum": ""
            },
            "require": {
                "codeception/codeception": "^4.0",
                "league/factory-muffin": "^3.0",
                "league/factory-muffin-faker": "^2.1",
                "php": ">=5.6.0 <9.0"
            },
            "type": "library",
            "autoload": {
                "classmap": [
                    "src/"
                ]
            },
            "notification-url": "https://packagist.org/downloads/",
            "license": [
                "MIT"
            ],
            "authors": [
                {
                    "name": "Michael Bodnarchuk"
                }
            ],
            "description": "DataFactory module for Codeception",
            "homepage": "http://codeception.com/",
            "keywords": [
                "codeception"
            ],
            "support": {
                "issues": "https://github.com/Codeception/module-datafactory/issues",
                "source": "https://github.com/Codeception/module-datafactory/tree/1.1.0"
            },
            "time": "2021-03-16T19:42:07+00:00"
        },
        {
            "name": "codeception/module-phpbrowser",
            "version": "1.0.3",
            "source": {
                "type": "git",
                "url": "https://github.com/Codeception/module-phpbrowser.git",
                "reference": "8ba6bede11d0914e74d98691f427fd8f397f192e"
            },
            "dist": {
                "type": "zip",
                "url": "https://api.github.com/repos/Codeception/module-phpbrowser/zipball/8ba6bede11d0914e74d98691f427fd8f397f192e",
                "reference": "8ba6bede11d0914e74d98691f427fd8f397f192e",
                "shasum": ""
            },
            "require": {
                "codeception/codeception": "^4.1",
                "codeception/lib-innerbrowser": "^1.3",
                "guzzlehttp/guzzle": "^6.3|^7.0",
                "php": ">=5.6.0 <9.0"
            },
            "conflict": {
                "codeception/codeception": "<4.0"
            },
            "require-dev": {
                "codeception/module-rest": "^1.0"
            },
            "suggest": {
                "codeception/phpbuiltinserver": "Start and stop PHP built-in web server for your tests"
            },
            "type": "library",
            "autoload": {
                "classmap": [
                    "src/"
                ]
            },
            "notification-url": "https://packagist.org/downloads/",
            "license": [
                "MIT"
            ],
            "authors": [
                {
                    "name": "Michael Bodnarchuk"
                },
                {
                    "name": "Gintautas Miselis"
                }
            ],
            "description": "Codeception module for testing web application over HTTP",
            "homepage": "http://codeception.com/",
            "keywords": [
                "codeception",
                "functional-testing",
                "http"
            ],
            "support": {
                "issues": "https://github.com/Codeception/module-phpbrowser/issues",
                "source": "https://github.com/Codeception/module-phpbrowser/tree/1.0.3"
            },
            "time": "2022-05-21T13:50:41+00:00"
        },
        {
            "name": "codeception/module-rest",
            "version": "1.4.2",
            "source": {
                "type": "git",
                "url": "https://github.com/Codeception/module-rest.git",
                "reference": "9cd7a87fd9343494e7782f7bdb51687c25046917"
            },
            "dist": {
                "type": "zip",
                "url": "https://api.github.com/repos/Codeception/module-rest/zipball/9cd7a87fd9343494e7782f7bdb51687c25046917",
                "reference": "9cd7a87fd9343494e7782f7bdb51687c25046917",
                "shasum": ""
            },
            "require": {
                "codeception/codeception": "^4.0",
                "justinrainbow/json-schema": "~5.2.9",
                "php": ">=5.6.6 <9.0",
                "softcreatr/jsonpath": "^0.5 || ^0.7"
            },
            "require-dev": {
                "codeception/lib-innerbrowser": "^1.0",
                "codeception/util-universalframework": "^1.0"
            },
            "suggest": {
                "aws/aws-sdk-php": "For using AWS Auth"
            },
            "type": "library",
            "autoload": {
                "classmap": [
                    "src/"
                ]
            },
            "notification-url": "https://packagist.org/downloads/",
            "license": [
                "MIT"
            ],
            "authors": [
                {
                    "name": "Gintautas Miselis"
                }
            ],
            "description": "REST module for Codeception",
            "homepage": "http://codeception.com/",
            "keywords": [
                "codeception",
                "rest"
            ],
            "support": {
                "issues": "https://github.com/Codeception/module-rest/issues",
                "source": "https://github.com/Codeception/module-rest/tree/1.4.2"
            },
            "time": "2021-11-18T18:58:15+00:00"
        },
        {
            "name": "codeception/module-yii2",
            "version": "1.1.5",
            "source": {
                "type": "git",
                "url": "https://github.com/Codeception/module-yii2.git",
                "reference": "14269d059b8eaedf3d414a673907bd874cd4ed04"
            },
            "dist": {
                "type": "zip",
                "url": "https://api.github.com/repos/Codeception/module-yii2/zipball/14269d059b8eaedf3d414a673907bd874cd4ed04",
                "reference": "14269d059b8eaedf3d414a673907bd874cd4ed04",
                "shasum": ""
            },
            "require": {
                "codeception/codeception": "^4.0",
                "codeception/lib-innerbrowser": "^1.0",
                "php": ">=5.6.0 <=8.1 | ~8.1.0"
            },
            "require-dev": {
                "codeception/module-asserts": "^1.3",
                "codeception/module-filesystem": "^1.0",
                "codeception/verify": "<2",
                "codemix/yii2-localeurls": "^1.7",
                "yiisoft/yii2": "dev-master",
                "yiisoft/yii2-app-advanced": "dev-master"
            },
            "type": "library",
            "autoload": {
                "classmap": [
                    "src/"
                ]
            },
            "notification-url": "https://packagist.org/downloads/",
            "license": [
                "MIT"
            ],
            "authors": [
                {
                    "name": "Alexander Makarov"
                },
                {
                    "name": "Sam Mouse"
                },
                {
                    "name": "Michael Bodnarchuk"
                }
            ],
            "description": "Codeception module for Yii2 framework",
            "homepage": "http://codeception.com/",
            "keywords": [
                "codeception",
                "yii2"
            ],
            "support": {
                "issues": "https://github.com/Codeception/module-yii2/issues",
                "source": "https://github.com/Codeception/module-yii2/tree/1.1.5"
            },
            "time": "2021-12-30T09:16:01+00:00"
        },
        {
            "name": "codeception/phpunit-wrapper",
            "version": "9.0.9",
            "source": {
                "type": "git",
                "url": "https://github.com/Codeception/phpunit-wrapper.git",
                "reference": "7439a53ae367986e9c22b2ac00f9d7376bb2f8cf"
            },
            "dist": {
                "type": "zip",
                "url": "https://api.github.com/repos/Codeception/phpunit-wrapper/zipball/7439a53ae367986e9c22b2ac00f9d7376bb2f8cf",
                "reference": "7439a53ae367986e9c22b2ac00f9d7376bb2f8cf",
                "shasum": ""
            },
            "require": {
                "php": ">=7.2",
                "phpunit/phpunit": "^9.0"
            },
            "require-dev": {
                "codeception/specify": "*",
                "consolidation/robo": "^3.0.0-alpha3",
                "vlucas/phpdotenv": "^3.0"
            },
            "type": "library",
            "autoload": {
                "psr-4": {
                    "Codeception\\PHPUnit\\": "src/"
                }
            },
            "notification-url": "https://packagist.org/downloads/",
            "license": [
                "MIT"
            ],
            "authors": [
                {
                    "name": "Davert",
                    "email": "davert.php@resend.cc"
                },
                {
                    "name": "Naktibalda"
                }
            ],
            "description": "PHPUnit classes used by Codeception",
            "support": {
                "issues": "https://github.com/Codeception/phpunit-wrapper/issues",
                "source": "https://github.com/Codeception/phpunit-wrapper/tree/9.0.9"
            },
            "time": "2022-05-23T06:24:11+00:00"
        },
        {
            "name": "codeception/stub",
            "version": "4.0.2",
            "source": {
                "type": "git",
                "url": "https://github.com/Codeception/Stub.git",
                "reference": "18a148dacd293fc7b044042f5aa63a82b08bff5d"
            },
            "dist": {
                "type": "zip",
                "url": "https://api.github.com/repos/Codeception/Stub/zipball/18a148dacd293fc7b044042f5aa63a82b08bff5d",
                "reference": "18a148dacd293fc7b044042f5aa63a82b08bff5d",
                "shasum": ""
            },
            "require": {
                "php": "^7.4 | ^8.0",
                "phpunit/phpunit": "^8.4 | ^9.0 | ^10.0 | 10.0.x-dev"
            },
            "require-dev": {
                "consolidation/robo": "^3.0"
            },
            "type": "library",
            "autoload": {
                "psr-4": {
                    "Codeception\\": "src/"
                }
            },
            "notification-url": "https://packagist.org/downloads/",
            "license": [
                "MIT"
            ],
            "description": "Flexible Stub wrapper for PHPUnit's Mock Builder",
            "support": {
                "issues": "https://github.com/Codeception/Stub/issues",
                "source": "https://github.com/Codeception/Stub/tree/4.0.2"
            },
            "time": "2022-01-31T19:25:15+00:00"
        },
        {
            "name": "craftcms/ecs",
            "version": "dev-main",
            "source": {
                "type": "git",
                "url": "https://github.com/craftcms/ecs.git",
                "reference": "b4ef13140cd808feed5bfb857b3083d6c44ca2b4"
            },
            "dist": {
                "type": "zip",
                "url": "https://api.github.com/repos/craftcms/ecs/zipball/b4ef13140cd808feed5bfb857b3083d6c44ca2b4",
                "reference": "b4ef13140cd808feed5bfb857b3083d6c44ca2b4",
                "shasum": ""
            },
            "require": {
                "php": "^7.2.5|^8.0.2",
                "symplify/easy-coding-standard": "^10.3.3"
            },
            "default-branch": true,
            "type": "library",
            "autoload": {
                "psr-4": {
                    "craft\\ecs\\": "src"
                }
            },
            "notification-url": "https://packagist.org/downloads/",
            "description": "Easy Coding Standard configurations for Craft CMS projects",
            "support": {
                "issues": "https://github.com/craftcms/ecs/issues",
                "source": "https://github.com/craftcms/ecs/tree/main"
            },
            "time": "2022-06-30T16:27:12+00:00"
        },
        {
            "name": "craftcms/html-field",
            "version": "2.0.5",
            "source": {
                "type": "git",
                "url": "https://github.com/craftcms/html-field.git",
                "reference": "a969a86e9b6d156b40f558ec57a1ff4543389ae8"
            },
            "dist": {
                "type": "zip",
                "url": "https://api.github.com/repos/craftcms/html-field/zipball/a969a86e9b6d156b40f558ec57a1ff4543389ae8",
                "reference": "a969a86e9b6d156b40f558ec57a1ff4543389ae8",
                "shasum": ""
            },
            "require": {
                "craftcms/cms": "^4.0.0-alpha.1",
                "php": "^8.0.2"
            },
            "require-dev": {
                "craftcms/ecs": "dev-main",
                "craftcms/phpstan": "dev-main",
                "craftcms/rector": "dev-main"
            },
            "type": "library",
            "autoload": {
                "psr-4": {
                    "craft\\htmlfield\\": "src/"
                }
            },
            "notification-url": "https://packagist.org/downloads/",
            "license": [
                "MIT"
            ],
            "authors": [
                {
                    "name": "Pixel & Tonic",
                    "homepage": "https://pixelandtonic.com/"
                }
            ],
            "description": "Base class for Craft CMS field types with HTML values.",
            "support": {
                "docs": "https://github.com/craftcms/html-field/blob/main/README.md",
                "email": "support@craftcms.com",
                "issues": "https://github.com/craftcms/html-field/issues?state=open",
                "rss": "https://github.com/craftcms/html-field/commits/main.atom",
                "source": "https://github.com/craftcms/html-field"
            },
            "time": "2022-06-29T11:33:11+00:00"
        },
        {
            "name": "craftcms/phpstan",
            "version": "dev-main",
            "source": {
                "type": "git",
                "url": "https://github.com/craftcms/phpstan.git",
                "reference": "b61bba102b5ec8599406e6e29a28a20c915a6abc"
            },
            "dist": {
                "type": "zip",
                "url": "https://api.github.com/repos/craftcms/phpstan/zipball/b61bba102b5ec8599406e6e29a28a20c915a6abc",
                "reference": "b61bba102b5ec8599406e6e29a28a20c915a6abc",
                "shasum": ""
            },
            "require": {
                "phpstan/phpstan": "^1.4.6"
            },
            "default-branch": true,
            "type": "library",
            "notification-url": "https://packagist.org/downloads/",
            "description": "PHPStan configuration for Craft CMS projects",
            "support": {
                "issues": "https://github.com/craftcms/phpstan/issues",
                "source": "https://github.com/craftcms/phpstan/tree/main"
            },
            "time": "2022-04-12T20:50:18+00:00"
        },
        {
            "name": "craftcms/rector",
            "version": "dev-main",
            "source": {
                "type": "git",
                "url": "https://github.com/craftcms/rector.git",
                "reference": "3686dff2d1c58f4f8b0e7a6e7c200a8953a556da"
            },
            "dist": {
                "type": "zip",
                "url": "https://api.github.com/repos/craftcms/rector/zipball/3686dff2d1c58f4f8b0e7a6e7c200a8953a556da",
                "reference": "3686dff2d1c58f4f8b0e7a6e7c200a8953a556da",
                "shasum": ""
            },
            "require": {
                "php": "^8.0.2",
                "rector/rector": "^0.12.23"
            },
            "require-dev": {
                "craftcms/cms": "^4.0.0-alpha",
                "craftcms/ecs": "dev-main",
                "phpstan/phpstan": "^1.6.8",
                "phpunit/phpunit": "^9.5",
                "symfony/var-exporter": "^6.0"
            },
            "default-branch": true,
            "type": "library",
            "autoload": {
                "psr-4": {
                    "craft\\rector\\": "src"
                }
            },
            "notification-url": "https://packagist.org/downloads/",
            "description": "Rector sets to automate Craft CMS upgrades",
            "support": {
                "issues": "https://github.com/craftcms/rector/issues",
                "source": "https://github.com/craftcms/rector/tree/main"
            },
            "time": "2022-06-06T17:02:02+00:00"
        },
        {
            "name": "craftcms/redactor",
            "version": "3.0.2",
            "source": {
                "type": "git",
                "url": "https://github.com/craftcms/redactor.git",
                "reference": "c9c152be7a75813ba193f30cb3effed3f005d03e"
            },
            "dist": {
                "type": "zip",
                "url": "https://api.github.com/repos/craftcms/redactor/zipball/c9c152be7a75813ba193f30cb3effed3f005d03e",
                "reference": "c9c152be7a75813ba193f30cb3effed3f005d03e",
                "shasum": ""
            },
            "require": {
                "craftcms/cms": "^4.0.0-alpha.1",
                "craftcms/html-field": "^2.0.0",
                "php": "^8.0.2"
            },
            "require-dev": {
                "craftcms/ecs": "dev-main",
                "craftcms/phpstan": "dev-main",
                "craftcms/rector": "dev-main"
            },
            "type": "craft-plugin",
            "extra": {
                "name": "Redactor",
                "handle": "redactor",
                "documentationUrl": "https://github.com/craftcms/redactor/blob/v2/README.md"
            },
            "autoload": {
                "psr-4": {
                    "craft\\redactor\\": "src/"
                }
            },
            "notification-url": "https://packagist.org/downloads/",
            "license": [
                "MIT"
            ],
            "authors": [
                {
                    "name": "Pixel & Tonic",
                    "homepage": "https://pixelandtonic.com/"
                }
            ],
            "description": "Edit rich text content in Craft CMS using Redactor by Imperavi.",
            "keywords": [
                "Redactor",
                "cms",
                "craftcms",
                "html",
                "yii2"
            ],
            "support": {
                "docs": "https://github.com/craftcms/redactor/blob/v2/README.md",
                "email": "support@craftcms.com",
                "issues": "https://github.com/craftcms/redactor/issues?state=open",
                "rss": "https://github.com/craftcms/redactor/commits/v2.atom",
                "source": "https://github.com/craftcms/redactor"
            },
            "time": "2022-06-30T22:14:03+00:00"
        },
        {
            "name": "doctrine/instantiator",
            "version": "1.4.1",
            "source": {
                "type": "git",
                "url": "https://github.com/doctrine/instantiator.git",
                "reference": "10dcfce151b967d20fde1b34ae6640712c3891bc"
            },
            "dist": {
                "type": "zip",
                "url": "https://api.github.com/repos/doctrine/instantiator/zipball/10dcfce151b967d20fde1b34ae6640712c3891bc",
                "reference": "10dcfce151b967d20fde1b34ae6640712c3891bc",
                "shasum": ""
            },
            "require": {
                "php": "^7.1 || ^8.0"
            },
            "require-dev": {
                "doctrine/coding-standard": "^9",
                "ext-pdo": "*",
                "ext-phar": "*",
                "phpbench/phpbench": "^0.16 || ^1",
                "phpstan/phpstan": "^1.4",
                "phpstan/phpstan-phpunit": "^1",
                "phpunit/phpunit": "^7.5 || ^8.5 || ^9.5",
                "vimeo/psalm": "^4.22"
            },
            "type": "library",
            "autoload": {
                "psr-4": {
                    "Doctrine\\Instantiator\\": "src/Doctrine/Instantiator/"
                }
            },
            "notification-url": "https://packagist.org/downloads/",
            "license": [
                "MIT"
            ],
            "authors": [
                {
                    "name": "Marco Pivetta",
                    "email": "ocramius@gmail.com",
                    "homepage": "https://ocramius.github.io/"
                }
            ],
            "description": "A small, lightweight utility to instantiate objects in PHP without invoking their constructors",
            "homepage": "https://www.doctrine-project.org/projects/instantiator.html",
            "keywords": [
                "constructor",
                "instantiate"
            ],
            "support": {
                "issues": "https://github.com/doctrine/instantiator/issues",
                "source": "https://github.com/doctrine/instantiator/tree/1.4.1"
            },
            "funding": [
                {
                    "url": "https://www.doctrine-project.org/sponsorship.html",
                    "type": "custom"
                },
                {
                    "url": "https://www.patreon.com/phpdoctrine",
                    "type": "patreon"
                },
                {
                    "url": "https://tidelift.com/funding/github/packagist/doctrine%2Finstantiator",
                    "type": "tidelift"
                }
            ],
            "time": "2022-03-03T08:28:38+00:00"
        },
        {
            "name": "fakerphp/faker",
            "version": "v1.19.0",
            "source": {
                "type": "git",
                "url": "https://github.com/FakerPHP/Faker.git",
                "reference": "d7f08a622b3346766325488aa32ddc93ccdecc75"
            },
            "dist": {
                "type": "zip",
                "url": "https://api.github.com/repos/FakerPHP/Faker/zipball/d7f08a622b3346766325488aa32ddc93ccdecc75",
                "reference": "d7f08a622b3346766325488aa32ddc93ccdecc75",
                "shasum": ""
            },
            "require": {
                "php": "^7.1 || ^8.0",
                "psr/container": "^1.0 || ^2.0",
                "symfony/deprecation-contracts": "^2.2 || ^3.0"
            },
            "conflict": {
                "fzaninotto/faker": "*"
            },
            "require-dev": {
                "bamarni/composer-bin-plugin": "^1.4.1",
                "doctrine/persistence": "^1.3 || ^2.0",
                "ext-intl": "*",
                "symfony/phpunit-bridge": "^4.4 || ^5.2"
            },
            "suggest": {
                "doctrine/orm": "Required to use Faker\\ORM\\Doctrine",
                "ext-curl": "Required by Faker\\Provider\\Image to download images.",
                "ext-dom": "Required by Faker\\Provider\\HtmlLorem for generating random HTML.",
                "ext-iconv": "Required by Faker\\Provider\\ru_RU\\Text::realText() for generating real Russian text.",
                "ext-mbstring": "Required for multibyte Unicode string functionality."
            },
            "type": "library",
            "extra": {
                "branch-alias": {
                    "dev-main": "v1.19-dev"
                }
            },
            "autoload": {
                "psr-4": {
                    "Faker\\": "src/Faker/"
                }
            },
            "notification-url": "https://packagist.org/downloads/",
            "license": [
                "MIT"
            ],
            "authors": [
                {
                    "name": "François Zaninotto"
                }
            ],
            "description": "Faker is a PHP library that generates fake data for you.",
            "keywords": [
                "data",
                "faker",
                "fixtures"
            ],
            "support": {
                "issues": "https://github.com/FakerPHP/Faker/issues",
                "source": "https://github.com/FakerPHP/Faker/tree/v1.19.0"
            },
            "time": "2022-02-02T17:38:57+00:00"
        },
        {
            "name": "league/factory-muffin",
            "version": "v3.3.0",
            "source": {
                "type": "git",
                "url": "https://github.com/thephpleague/factory-muffin.git",
                "reference": "62c8c31d47667523da14e83df36cc897d34173cd"
            },
            "dist": {
                "type": "zip",
                "url": "https://api.github.com/repos/thephpleague/factory-muffin/zipball/62c8c31d47667523da14e83df36cc897d34173cd",
                "reference": "62c8c31d47667523da14e83df36cc897d34173cd",
                "shasum": ""
            },
            "require": {
                "php": ">=5.4.0"
            },
            "replace": {
                "zizaco/factory-muff": "self.version"
            },
            "require-dev": {
                "doctrine/orm": "^2.5",
                "illuminate/database": "5.0.* || 5.1.* || 5.5.* || ^6.0",
                "league/factory-muffin-faker": "^2.3",
                "phpunit/phpunit": "^4.8.36 || ^5.7.27 || ^6.5.14 || ^7.5.20"
            },
            "suggest": {
                "doctrine/orm": "Factory Muffin supports doctrine through the repository store.",
                "illuminate/database": "Factory Muffin supports eloquent through the model store.",
                "league/factory-muffin-faker": "Factory Muffin is very powerful together with faker."
            },
            "type": "library",
            "extra": {
                "branch-alias": {
                    "dev-master": "3.3-dev"
                }
            },
            "autoload": {
                "psr-4": {
                    "League\\FactoryMuffin\\": "src/"
                }
            },
            "notification-url": "https://packagist.org/downloads/",
            "license": [
                "MIT"
            ],
            "authors": [
                {
                    "name": "Graham Campbell",
                    "email": "graham@alt-three.com"
                },
                {
                    "name": "Scott Robertson",
                    "email": "scottymeuk@gmail.com"
                }
            ],
            "description": "The goal of this package is to enable the rapid creation of objects for the purpose of testing.",
            "homepage": "http://factory-muffin.thephpleague.com/",
            "keywords": [
                "factory",
                "testing"
            ],
            "support": {
                "issues": "https://github.com/thephpleague/factory-muffin/issues",
                "source": "https://github.com/thephpleague/factory-muffin/tree/v3.3.0"
            },
            "funding": [
                {
                    "url": "https://github.com/GrahamCampbell",
                    "type": "github"
                },
                {
                    "url": "https://tidelift.com/funding/github/packagist/league/factory-muffin",
                    "type": "tidelift"
                }
            ],
            "time": "2020-12-13T18:38:47+00:00"
        },
        {
            "name": "league/factory-muffin-faker",
            "version": "v2.3.0",
            "source": {
                "type": "git",
                "url": "https://github.com/thephpleague/factory-muffin-faker.git",
                "reference": "258068c840e8fdc45d1cb1636a0890e92f2e864a"
            },
            "dist": {
                "type": "zip",
                "url": "https://api.github.com/repos/thephpleague/factory-muffin-faker/zipball/258068c840e8fdc45d1cb1636a0890e92f2e864a",
                "reference": "258068c840e8fdc45d1cb1636a0890e92f2e864a",
                "shasum": ""
            },
            "require": {
                "fakerphp/faker": "^1.9.1",
                "php": ">=5.4.0"
            },
            "require-dev": {
                "phpunit/phpunit": "^4.8.36 || ^5.7.27 || ^6.5.14 || ^7.5.20"
            },
            "type": "library",
            "extra": {
                "branch-alias": {
                    "dev-master": "2.3-dev"
                }
            },
            "autoload": {
                "psr-4": {
                    "League\\FactoryMuffin\\Faker\\": "src/"
                }
            },
            "notification-url": "https://packagist.org/downloads/",
            "license": [
                "MIT"
            ],
            "authors": [
                {
                    "name": "Graham Campbell",
                    "email": "graham@alt-three.com"
                }
            ],
            "description": "The goal of this package is to wrap faker to make it super easy to use with factory muffin.",
            "homepage": "http://factory-muffin.thephpleague.com/",
            "keywords": [
                "factory",
                "faker",
                "testing"
            ],
            "support": {
                "issues": "https://github.com/thephpleague/factory-muffin-faker/issues",
                "source": "https://github.com/thephpleague/factory-muffin-faker/tree/v2.3.0"
            },
            "funding": [
                {
                    "url": "https://github.com/GrahamCampbell",
                    "type": "github"
                },
                {
                    "url": "https://tidelift.com/funding/github/packagist/league/factory-muffin-faker",
                    "type": "tidelift"
                }
            ],
            "time": "2020-12-13T15:53:28+00:00"
        },
        {
            "name": "myclabs/deep-copy",
            "version": "1.11.0",
            "source": {
                "type": "git",
                "url": "https://github.com/myclabs/DeepCopy.git",
                "reference": "14daed4296fae74d9e3201d2c4925d1acb7aa614"
            },
            "dist": {
                "type": "zip",
                "url": "https://api.github.com/repos/myclabs/DeepCopy/zipball/14daed4296fae74d9e3201d2c4925d1acb7aa614",
                "reference": "14daed4296fae74d9e3201d2c4925d1acb7aa614",
                "shasum": ""
            },
            "require": {
                "php": "^7.1 || ^8.0"
            },
            "conflict": {
                "doctrine/collections": "<1.6.8",
                "doctrine/common": "<2.13.3 || >=3,<3.2.2"
            },
            "require-dev": {
                "doctrine/collections": "^1.6.8",
                "doctrine/common": "^2.13.3 || ^3.2.2",
                "phpunit/phpunit": "^7.5.20 || ^8.5.23 || ^9.5.13"
            },
            "type": "library",
            "autoload": {
                "files": [
                    "src/DeepCopy/deep_copy.php"
                ],
                "psr-4": {
                    "DeepCopy\\": "src/DeepCopy/"
                }
            },
            "notification-url": "https://packagist.org/downloads/",
            "license": [
                "MIT"
            ],
            "description": "Create deep copies (clones) of your objects",
            "keywords": [
                "clone",
                "copy",
                "duplicate",
                "object",
                "object graph"
            ],
            "support": {
                "issues": "https://github.com/myclabs/DeepCopy/issues",
                "source": "https://github.com/myclabs/DeepCopy/tree/1.11.0"
            },
            "funding": [
                {
                    "url": "https://tidelift.com/funding/github/packagist/myclabs/deep-copy",
                    "type": "tidelift"
                }
            ],
            "time": "2022-03-03T13:19:32+00:00"
        },
        {
            "name": "nikic/php-parser",
            "version": "v4.14.0",
            "source": {
                "type": "git",
                "url": "https://github.com/nikic/PHP-Parser.git",
                "reference": "34bea19b6e03d8153165d8f30bba4c3be86184c1"
            },
            "dist": {
                "type": "zip",
                "url": "https://api.github.com/repos/nikic/PHP-Parser/zipball/34bea19b6e03d8153165d8f30bba4c3be86184c1",
                "reference": "34bea19b6e03d8153165d8f30bba4c3be86184c1",
                "shasum": ""
            },
            "require": {
                "ext-tokenizer": "*",
                "php": ">=7.0"
            },
            "require-dev": {
                "ircmaxell/php-yacc": "^0.0.7",
                "phpunit/phpunit": "^6.5 || ^7.0 || ^8.0 || ^9.0"
            },
            "bin": [
                "bin/php-parse"
            ],
            "type": "library",
            "extra": {
                "branch-alias": {
                    "dev-master": "4.9-dev"
                }
            },
            "autoload": {
                "psr-4": {
                    "PhpParser\\": "lib/PhpParser"
                }
            },
            "notification-url": "https://packagist.org/downloads/",
            "license": [
                "BSD-3-Clause"
            ],
            "authors": [
                {
                    "name": "Nikita Popov"
                }
            ],
            "description": "A PHP parser written in PHP",
            "keywords": [
                "parser",
                "php"
            ],
            "support": {
                "issues": "https://github.com/nikic/PHP-Parser/issues",
                "source": "https://github.com/nikic/PHP-Parser/tree/v4.14.0"
            },
            "time": "2022-05-31T20:59:12+00:00"
        },
        {
            "name": "phar-io/manifest",
            "version": "2.0.3",
            "source": {
                "type": "git",
                "url": "https://github.com/phar-io/manifest.git",
                "reference": "97803eca37d319dfa7826cc2437fc020857acb53"
            },
            "dist": {
                "type": "zip",
                "url": "https://api.github.com/repos/phar-io/manifest/zipball/97803eca37d319dfa7826cc2437fc020857acb53",
                "reference": "97803eca37d319dfa7826cc2437fc020857acb53",
                "shasum": ""
            },
            "require": {
                "ext-dom": "*",
                "ext-phar": "*",
                "ext-xmlwriter": "*",
                "phar-io/version": "^3.0.1",
                "php": "^7.2 || ^8.0"
            },
            "type": "library",
            "extra": {
                "branch-alias": {
                    "dev-master": "2.0.x-dev"
                }
            },
            "autoload": {
                "classmap": [
                    "src/"
                ]
            },
            "notification-url": "https://packagist.org/downloads/",
            "license": [
                "BSD-3-Clause"
            ],
            "authors": [
                {
                    "name": "Arne Blankerts",
                    "email": "arne@blankerts.de",
                    "role": "Developer"
                },
                {
                    "name": "Sebastian Heuer",
                    "email": "sebastian@phpeople.de",
                    "role": "Developer"
                },
                {
                    "name": "Sebastian Bergmann",
                    "email": "sebastian@phpunit.de",
                    "role": "Developer"
                }
            ],
            "description": "Component for reading phar.io manifest information from a PHP Archive (PHAR)",
            "support": {
                "issues": "https://github.com/phar-io/manifest/issues",
                "source": "https://github.com/phar-io/manifest/tree/2.0.3"
            },
            "time": "2021-07-20T11:28:43+00:00"
        },
        {
            "name": "phar-io/version",
            "version": "3.2.1",
            "source": {
                "type": "git",
                "url": "https://github.com/phar-io/version.git",
                "reference": "4f7fd7836c6f332bb2933569e566a0d6c4cbed74"
            },
            "dist": {
                "type": "zip",
                "url": "https://api.github.com/repos/phar-io/version/zipball/4f7fd7836c6f332bb2933569e566a0d6c4cbed74",
                "reference": "4f7fd7836c6f332bb2933569e566a0d6c4cbed74",
                "shasum": ""
            },
            "require": {
                "php": "^7.2 || ^8.0"
            },
            "type": "library",
            "autoload": {
                "classmap": [
                    "src/"
                ]
            },
            "notification-url": "https://packagist.org/downloads/",
            "license": [
                "BSD-3-Clause"
            ],
            "authors": [
                {
                    "name": "Arne Blankerts",
                    "email": "arne@blankerts.de",
                    "role": "Developer"
                },
                {
                    "name": "Sebastian Heuer",
                    "email": "sebastian@phpeople.de",
                    "role": "Developer"
                },
                {
                    "name": "Sebastian Bergmann",
                    "email": "sebastian@phpunit.de",
                    "role": "Developer"
                }
            ],
            "description": "Library for handling version information and constraints",
            "support": {
                "issues": "https://github.com/phar-io/version/issues",
                "source": "https://github.com/phar-io/version/tree/3.2.1"
            },
            "time": "2022-02-21T01:04:05+00:00"
        },
        {
            "name": "phpoption/phpoption",
            "version": "1.8.1",
            "source": {
                "type": "git",
                "url": "https://github.com/schmittjoh/php-option.git",
                "reference": "eab7a0df01fe2344d172bff4cd6dbd3f8b84ad15"
            },
            "dist": {
                "type": "zip",
                "url": "https://api.github.com/repos/schmittjoh/php-option/zipball/eab7a0df01fe2344d172bff4cd6dbd3f8b84ad15",
                "reference": "eab7a0df01fe2344d172bff4cd6dbd3f8b84ad15",
                "shasum": ""
            },
            "require": {
                "php": "^7.0 || ^8.0"
            },
            "require-dev": {
                "bamarni/composer-bin-plugin": "^1.4.1",
                "phpunit/phpunit": "^6.5.14 || ^7.5.20 || ^8.5.19 || ^9.5.8"
            },
            "type": "library",
            "extra": {
                "branch-alias": {
                    "dev-master": "1.8-dev"
                }
            },
            "autoload": {
                "psr-4": {
                    "PhpOption\\": "src/PhpOption/"
                }
            },
            "notification-url": "https://packagist.org/downloads/",
            "license": [
                "Apache-2.0"
            ],
            "authors": [
                {
                    "name": "Johannes M. Schmitt",
                    "email": "schmittjoh@gmail.com",
                    "homepage": "https://github.com/schmittjoh"
                },
                {
                    "name": "Graham Campbell",
                    "email": "hello@gjcampbell.co.uk",
                    "homepage": "https://github.com/GrahamCampbell"
                }
            ],
            "description": "Option Type for PHP",
            "keywords": [
                "language",
                "option",
                "php",
                "type"
            ],
            "support": {
                "issues": "https://github.com/schmittjoh/php-option/issues",
                "source": "https://github.com/schmittjoh/php-option/tree/1.8.1"
            },
            "funding": [
                {
                    "url": "https://github.com/GrahamCampbell",
                    "type": "github"
                },
                {
                    "url": "https://tidelift.com/funding/github/packagist/phpoption/phpoption",
                    "type": "tidelift"
                }
            ],
            "time": "2021-12-04T23:24:31+00:00"
        },
        {
            "name": "phpspec/prophecy",
            "version": "v1.15.0",
            "source": {
                "type": "git",
                "url": "https://github.com/phpspec/prophecy.git",
                "reference": "bbcd7380b0ebf3961ee21409db7b38bc31d69a13"
            },
            "dist": {
                "type": "zip",
                "url": "https://api.github.com/repos/phpspec/prophecy/zipball/bbcd7380b0ebf3961ee21409db7b38bc31d69a13",
                "reference": "bbcd7380b0ebf3961ee21409db7b38bc31d69a13",
                "shasum": ""
            },
            "require": {
                "doctrine/instantiator": "^1.2",
                "php": "^7.2 || ~8.0, <8.2",
                "phpdocumentor/reflection-docblock": "^5.2",
                "sebastian/comparator": "^3.0 || ^4.0",
                "sebastian/recursion-context": "^3.0 || ^4.0"
            },
            "require-dev": {
                "phpspec/phpspec": "^6.0 || ^7.0",
                "phpunit/phpunit": "^8.0 || ^9.0"
            },
            "type": "library",
            "extra": {
                "branch-alias": {
                    "dev-master": "1.x-dev"
                }
            },
            "autoload": {
                "psr-4": {
                    "Prophecy\\": "src/Prophecy"
                }
            },
            "notification-url": "https://packagist.org/downloads/",
            "license": [
                "MIT"
            ],
            "authors": [
                {
                    "name": "Konstantin Kudryashov",
                    "email": "ever.zet@gmail.com",
                    "homepage": "http://everzet.com"
                },
                {
                    "name": "Marcello Duarte",
                    "email": "marcello.duarte@gmail.com"
                }
            ],
            "description": "Highly opinionated mocking framework for PHP 5.3+",
            "homepage": "https://github.com/phpspec/prophecy",
            "keywords": [
                "Double",
                "Dummy",
                "fake",
                "mock",
                "spy",
                "stub"
            ],
            "support": {
                "issues": "https://github.com/phpspec/prophecy/issues",
                "source": "https://github.com/phpspec/prophecy/tree/v1.15.0"
            },
            "time": "2021-12-08T12:19:24+00:00"
        },
        {
            "name": "phpstan/phpstan",
            "version": "1.8.1",
            "source": {
                "type": "git",
                "url": "https://github.com/phpstan/phpstan.git",
                "reference": "8dbba631fa32f4b289404469c2afd6122fd61d67"
            },
            "dist": {
                "type": "zip",
                "url": "https://api.github.com/repos/phpstan/phpstan/zipball/8dbba631fa32f4b289404469c2afd6122fd61d67",
                "reference": "8dbba631fa32f4b289404469c2afd6122fd61d67",
                "shasum": ""
            },
            "require": {
                "php": "^7.2|^8.0"
            },
            "conflict": {
                "phpstan/phpstan-shim": "*"
            },
            "bin": [
                "phpstan",
                "phpstan.phar"
            ],
            "type": "library",
            "autoload": {
                "files": [
                    "bootstrap.php"
                ]
            },
            "notification-url": "https://packagist.org/downloads/",
            "license": [
                "MIT"
            ],
            "description": "PHPStan - PHP Static Analysis Tool",
            "support": {
                "issues": "https://github.com/phpstan/phpstan/issues",
                "source": "https://github.com/phpstan/phpstan/tree/1.8.1"
            },
            "funding": [
                {
                    "url": "https://github.com/ondrejmirtes",
                    "type": "github"
                },
                {
                    "url": "https://github.com/phpstan",
                    "type": "github"
                },
                {
                    "url": "https://www.patreon.com/phpstan",
                    "type": "patreon"
                },
                {
                    "url": "https://tidelift.com/funding/github/packagist/phpstan/phpstan",
                    "type": "tidelift"
                }
            ],
            "time": "2022-07-12T16:08:06+00:00"
        },
        {
            "name": "phpunit/php-code-coverage",
            "version": "9.2.15",
            "source": {
                "type": "git",
                "url": "https://github.com/sebastianbergmann/php-code-coverage.git",
                "reference": "2e9da11878c4202f97915c1cb4bb1ca318a63f5f"
            },
            "dist": {
                "type": "zip",
                "url": "https://api.github.com/repos/sebastianbergmann/php-code-coverage/zipball/2e9da11878c4202f97915c1cb4bb1ca318a63f5f",
                "reference": "2e9da11878c4202f97915c1cb4bb1ca318a63f5f",
                "shasum": ""
            },
            "require": {
                "ext-dom": "*",
                "ext-libxml": "*",
                "ext-xmlwriter": "*",
                "nikic/php-parser": "^4.13.0",
                "php": ">=7.3",
                "phpunit/php-file-iterator": "^3.0.3",
                "phpunit/php-text-template": "^2.0.2",
                "sebastian/code-unit-reverse-lookup": "^2.0.2",
                "sebastian/complexity": "^2.0",
                "sebastian/environment": "^5.1.2",
                "sebastian/lines-of-code": "^1.0.3",
                "sebastian/version": "^3.0.1",
                "theseer/tokenizer": "^1.2.0"
            },
            "require-dev": {
                "phpunit/phpunit": "^9.3"
            },
            "suggest": {
                "ext-pcov": "*",
                "ext-xdebug": "*"
            },
            "type": "library",
            "extra": {
                "branch-alias": {
                    "dev-master": "9.2-dev"
                }
            },
            "autoload": {
                "classmap": [
                    "src/"
                ]
            },
            "notification-url": "https://packagist.org/downloads/",
            "license": [
                "BSD-3-Clause"
            ],
            "authors": [
                {
                    "name": "Sebastian Bergmann",
                    "email": "sebastian@phpunit.de",
                    "role": "lead"
                }
            ],
            "description": "Library that provides collection, processing, and rendering functionality for PHP code coverage information.",
            "homepage": "https://github.com/sebastianbergmann/php-code-coverage",
            "keywords": [
                "coverage",
                "testing",
                "xunit"
            ],
            "support": {
                "issues": "https://github.com/sebastianbergmann/php-code-coverage/issues",
                "source": "https://github.com/sebastianbergmann/php-code-coverage/tree/9.2.15"
            },
            "funding": [
                {
                    "url": "https://github.com/sebastianbergmann",
                    "type": "github"
                }
            ],
            "time": "2022-03-07T09:28:20+00:00"
        },
        {
            "name": "phpunit/php-file-iterator",
            "version": "3.0.6",
            "source": {
                "type": "git",
                "url": "https://github.com/sebastianbergmann/php-file-iterator.git",
                "reference": "cf1c2e7c203ac650e352f4cc675a7021e7d1b3cf"
            },
            "dist": {
                "type": "zip",
                "url": "https://api.github.com/repos/sebastianbergmann/php-file-iterator/zipball/cf1c2e7c203ac650e352f4cc675a7021e7d1b3cf",
                "reference": "cf1c2e7c203ac650e352f4cc675a7021e7d1b3cf",
                "shasum": ""
            },
            "require": {
                "php": ">=7.3"
            },
            "require-dev": {
                "phpunit/phpunit": "^9.3"
            },
            "type": "library",
            "extra": {
                "branch-alias": {
                    "dev-master": "3.0-dev"
                }
            },
            "autoload": {
                "classmap": [
                    "src/"
                ]
            },
            "notification-url": "https://packagist.org/downloads/",
            "license": [
                "BSD-3-Clause"
            ],
            "authors": [
                {
                    "name": "Sebastian Bergmann",
                    "email": "sebastian@phpunit.de",
                    "role": "lead"
                }
            ],
            "description": "FilterIterator implementation that filters files based on a list of suffixes.",
            "homepage": "https://github.com/sebastianbergmann/php-file-iterator/",
            "keywords": [
                "filesystem",
                "iterator"
            ],
            "support": {
                "issues": "https://github.com/sebastianbergmann/php-file-iterator/issues",
                "source": "https://github.com/sebastianbergmann/php-file-iterator/tree/3.0.6"
            },
            "funding": [
                {
                    "url": "https://github.com/sebastianbergmann",
                    "type": "github"
                }
            ],
            "time": "2021-12-02T12:48:52+00:00"
        },
        {
            "name": "phpunit/php-invoker",
            "version": "3.1.1",
            "source": {
                "type": "git",
                "url": "https://github.com/sebastianbergmann/php-invoker.git",
                "reference": "5a10147d0aaf65b58940a0b72f71c9ac0423cc67"
            },
            "dist": {
                "type": "zip",
                "url": "https://api.github.com/repos/sebastianbergmann/php-invoker/zipball/5a10147d0aaf65b58940a0b72f71c9ac0423cc67",
                "reference": "5a10147d0aaf65b58940a0b72f71c9ac0423cc67",
                "shasum": ""
            },
            "require": {
                "php": ">=7.3"
            },
            "require-dev": {
                "ext-pcntl": "*",
                "phpunit/phpunit": "^9.3"
            },
            "suggest": {
                "ext-pcntl": "*"
            },
            "type": "library",
            "extra": {
                "branch-alias": {
                    "dev-master": "3.1-dev"
                }
            },
            "autoload": {
                "classmap": [
                    "src/"
                ]
            },
            "notification-url": "https://packagist.org/downloads/",
            "license": [
                "BSD-3-Clause"
            ],
            "authors": [
                {
                    "name": "Sebastian Bergmann",
                    "email": "sebastian@phpunit.de",
                    "role": "lead"
                }
            ],
            "description": "Invoke callables with a timeout",
            "homepage": "https://github.com/sebastianbergmann/php-invoker/",
            "keywords": [
                "process"
            ],
            "support": {
                "issues": "https://github.com/sebastianbergmann/php-invoker/issues",
                "source": "https://github.com/sebastianbergmann/php-invoker/tree/3.1.1"
            },
            "funding": [
                {
                    "url": "https://github.com/sebastianbergmann",
                    "type": "github"
                }
            ],
            "time": "2020-09-28T05:58:55+00:00"
        },
        {
            "name": "phpunit/php-text-template",
            "version": "2.0.4",
            "source": {
                "type": "git",
                "url": "https://github.com/sebastianbergmann/php-text-template.git",
                "reference": "5da5f67fc95621df9ff4c4e5a84d6a8a2acf7c28"
            },
            "dist": {
                "type": "zip",
                "url": "https://api.github.com/repos/sebastianbergmann/php-text-template/zipball/5da5f67fc95621df9ff4c4e5a84d6a8a2acf7c28",
                "reference": "5da5f67fc95621df9ff4c4e5a84d6a8a2acf7c28",
                "shasum": ""
            },
            "require": {
                "php": ">=7.3"
            },
            "require-dev": {
                "phpunit/phpunit": "^9.3"
            },
            "type": "library",
            "extra": {
                "branch-alias": {
                    "dev-master": "2.0-dev"
                }
            },
            "autoload": {
                "classmap": [
                    "src/"
                ]
            },
            "notification-url": "https://packagist.org/downloads/",
            "license": [
                "BSD-3-Clause"
            ],
            "authors": [
                {
                    "name": "Sebastian Bergmann",
                    "email": "sebastian@phpunit.de",
                    "role": "lead"
                }
            ],
            "description": "Simple template engine.",
            "homepage": "https://github.com/sebastianbergmann/php-text-template/",
            "keywords": [
                "template"
            ],
            "support": {
                "issues": "https://github.com/sebastianbergmann/php-text-template/issues",
                "source": "https://github.com/sebastianbergmann/php-text-template/tree/2.0.4"
            },
            "funding": [
                {
                    "url": "https://github.com/sebastianbergmann",
                    "type": "github"
                }
            ],
            "time": "2020-10-26T05:33:50+00:00"
        },
        {
            "name": "phpunit/php-timer",
            "version": "5.0.3",
            "source": {
                "type": "git",
                "url": "https://github.com/sebastianbergmann/php-timer.git",
                "reference": "5a63ce20ed1b5bf577850e2c4e87f4aa902afbd2"
            },
            "dist": {
                "type": "zip",
                "url": "https://api.github.com/repos/sebastianbergmann/php-timer/zipball/5a63ce20ed1b5bf577850e2c4e87f4aa902afbd2",
                "reference": "5a63ce20ed1b5bf577850e2c4e87f4aa902afbd2",
                "shasum": ""
            },
            "require": {
                "php": ">=7.3"
            },
            "require-dev": {
                "phpunit/phpunit": "^9.3"
            },
            "type": "library",
            "extra": {
                "branch-alias": {
                    "dev-master": "5.0-dev"
                }
            },
            "autoload": {
                "classmap": [
                    "src/"
                ]
            },
            "notification-url": "https://packagist.org/downloads/",
            "license": [
                "BSD-3-Clause"
            ],
            "authors": [
                {
                    "name": "Sebastian Bergmann",
                    "email": "sebastian@phpunit.de",
                    "role": "lead"
                }
            ],
            "description": "Utility class for timing",
            "homepage": "https://github.com/sebastianbergmann/php-timer/",
            "keywords": [
                "timer"
            ],
            "support": {
                "issues": "https://github.com/sebastianbergmann/php-timer/issues",
                "source": "https://github.com/sebastianbergmann/php-timer/tree/5.0.3"
            },
            "funding": [
                {
                    "url": "https://github.com/sebastianbergmann",
                    "type": "github"
                }
            ],
            "time": "2020-10-26T13:16:10+00:00"
        },
        {
            "name": "phpunit/phpunit",
            "version": "9.5.21",
            "source": {
                "type": "git",
                "url": "https://github.com/sebastianbergmann/phpunit.git",
                "reference": "0e32b76be457de00e83213528f6bb37e2a38fcb1"
            },
            "dist": {
                "type": "zip",
                "url": "https://api.github.com/repos/sebastianbergmann/phpunit/zipball/0e32b76be457de00e83213528f6bb37e2a38fcb1",
                "reference": "0e32b76be457de00e83213528f6bb37e2a38fcb1",
                "shasum": ""
            },
            "require": {
                "doctrine/instantiator": "^1.3.1",
                "ext-dom": "*",
                "ext-json": "*",
                "ext-libxml": "*",
                "ext-mbstring": "*",
                "ext-xml": "*",
                "ext-xmlwriter": "*",
                "myclabs/deep-copy": "^1.10.1",
                "phar-io/manifest": "^2.0.3",
                "phar-io/version": "^3.0.2",
                "php": ">=7.3",
                "phpspec/prophecy": "^1.12.1",
                "phpunit/php-code-coverage": "^9.2.13",
                "phpunit/php-file-iterator": "^3.0.5",
                "phpunit/php-invoker": "^3.1.1",
                "phpunit/php-text-template": "^2.0.3",
                "phpunit/php-timer": "^5.0.2",
                "sebastian/cli-parser": "^1.0.1",
                "sebastian/code-unit": "^1.0.6",
                "sebastian/comparator": "^4.0.5",
                "sebastian/diff": "^4.0.3",
                "sebastian/environment": "^5.1.3",
                "sebastian/exporter": "^4.0.3",
                "sebastian/global-state": "^5.0.1",
                "sebastian/object-enumerator": "^4.0.3",
                "sebastian/resource-operations": "^3.0.3",
                "sebastian/type": "^3.0",
                "sebastian/version": "^3.0.2"
            },
            "require-dev": {
                "phpspec/prophecy-phpunit": "^2.0.1"
            },
            "suggest": {
                "ext-soap": "*",
                "ext-xdebug": "*"
            },
            "bin": [
                "phpunit"
            ],
            "type": "library",
            "extra": {
                "branch-alias": {
                    "dev-master": "9.5-dev"
                }
            },
            "autoload": {
                "files": [
                    "src/Framework/Assert/Functions.php"
                ],
                "classmap": [
                    "src/"
                ]
            },
            "notification-url": "https://packagist.org/downloads/",
            "license": [
                "BSD-3-Clause"
            ],
            "authors": [
                {
                    "name": "Sebastian Bergmann",
                    "email": "sebastian@phpunit.de",
                    "role": "lead"
                }
            ],
            "description": "The PHP Unit Testing framework.",
            "homepage": "https://phpunit.de/",
            "keywords": [
                "phpunit",
                "testing",
                "xunit"
            ],
            "support": {
                "issues": "https://github.com/sebastianbergmann/phpunit/issues",
                "source": "https://github.com/sebastianbergmann/phpunit/tree/9.5.21"
            },
            "funding": [
                {
                    "url": "https://phpunit.de/sponsors.html",
                    "type": "custom"
                },
                {
                    "url": "https://github.com/sebastianbergmann",
                    "type": "github"
                }
            ],
            "time": "2022-06-19T12:14:25+00:00"
        },
        {
            "name": "rector/rector",
            "version": "0.12.23",
            "source": {
                "type": "git",
                "url": "https://github.com/rectorphp/rector.git",
                "reference": "690b31768b322db886b35845f8452025eba2cacb"
            },
            "dist": {
                "type": "zip",
                "url": "https://api.github.com/repos/rectorphp/rector/zipball/690b31768b322db886b35845f8452025eba2cacb",
                "reference": "690b31768b322db886b35845f8452025eba2cacb",
                "shasum": ""
            },
            "require": {
                "php": "^7.2|^8.0",
                "phpstan/phpstan": "^1.6"
            },
            "conflict": {
                "phpstan/phpdoc-parser": "<1.2",
                "rector/rector-cakephp": "*",
                "rector/rector-doctrine": "*",
                "rector/rector-laravel": "*",
                "rector/rector-nette": "*",
                "rector/rector-phpoffice": "*",
                "rector/rector-phpunit": "*",
                "rector/rector-prefixed": "*",
                "rector/rector-symfony": "*"
            },
            "bin": [
                "bin/rector"
            ],
            "type": "library",
            "extra": {
                "branch-alias": {
                    "dev-main": "0.12-dev"
                }
            },
            "autoload": {
                "files": [
                    "bootstrap.php"
                ]
            },
            "notification-url": "https://packagist.org/downloads/",
            "license": [
                "MIT"
            ],
            "description": "Instant Upgrade and Automated Refactoring of any PHP code",
            "support": {
                "issues": "https://github.com/rectorphp/rector/issues",
                "source": "https://github.com/rectorphp/rector/tree/0.12.23"
            },
            "funding": [
                {
                    "url": "https://github.com/tomasvotruba",
                    "type": "github"
                }
            ],
            "time": "2022-05-01T15:50:16+00:00"
        },
        {
            "name": "sebastian/cli-parser",
            "version": "1.0.1",
            "source": {
                "type": "git",
                "url": "https://github.com/sebastianbergmann/cli-parser.git",
                "reference": "442e7c7e687e42adc03470c7b668bc4b2402c0b2"
            },
            "dist": {
                "type": "zip",
                "url": "https://api.github.com/repos/sebastianbergmann/cli-parser/zipball/442e7c7e687e42adc03470c7b668bc4b2402c0b2",
                "reference": "442e7c7e687e42adc03470c7b668bc4b2402c0b2",
                "shasum": ""
            },
            "require": {
                "php": ">=7.3"
            },
            "require-dev": {
                "phpunit/phpunit": "^9.3"
            },
            "type": "library",
            "extra": {
                "branch-alias": {
                    "dev-master": "1.0-dev"
                }
            },
            "autoload": {
                "classmap": [
                    "src/"
                ]
            },
            "notification-url": "https://packagist.org/downloads/",
            "license": [
                "BSD-3-Clause"
            ],
            "authors": [
                {
                    "name": "Sebastian Bergmann",
                    "email": "sebastian@phpunit.de",
                    "role": "lead"
                }
            ],
            "description": "Library for parsing CLI options",
            "homepage": "https://github.com/sebastianbergmann/cli-parser",
            "support": {
                "issues": "https://github.com/sebastianbergmann/cli-parser/issues",
                "source": "https://github.com/sebastianbergmann/cli-parser/tree/1.0.1"
            },
            "funding": [
                {
                    "url": "https://github.com/sebastianbergmann",
                    "type": "github"
                }
            ],
            "time": "2020-09-28T06:08:49+00:00"
        },
        {
            "name": "sebastian/code-unit",
            "version": "1.0.8",
            "source": {
                "type": "git",
                "url": "https://github.com/sebastianbergmann/code-unit.git",
                "reference": "1fc9f64c0927627ef78ba436c9b17d967e68e120"
            },
            "dist": {
                "type": "zip",
                "url": "https://api.github.com/repos/sebastianbergmann/code-unit/zipball/1fc9f64c0927627ef78ba436c9b17d967e68e120",
                "reference": "1fc9f64c0927627ef78ba436c9b17d967e68e120",
                "shasum": ""
            },
            "require": {
                "php": ">=7.3"
            },
            "require-dev": {
                "phpunit/phpunit": "^9.3"
            },
            "type": "library",
            "extra": {
                "branch-alias": {
                    "dev-master": "1.0-dev"
                }
            },
            "autoload": {
                "classmap": [
                    "src/"
                ]
            },
            "notification-url": "https://packagist.org/downloads/",
            "license": [
                "BSD-3-Clause"
            ],
            "authors": [
                {
                    "name": "Sebastian Bergmann",
                    "email": "sebastian@phpunit.de",
                    "role": "lead"
                }
            ],
            "description": "Collection of value objects that represent the PHP code units",
            "homepage": "https://github.com/sebastianbergmann/code-unit",
            "support": {
                "issues": "https://github.com/sebastianbergmann/code-unit/issues",
                "source": "https://github.com/sebastianbergmann/code-unit/tree/1.0.8"
            },
            "funding": [
                {
                    "url": "https://github.com/sebastianbergmann",
                    "type": "github"
                }
            ],
            "time": "2020-10-26T13:08:54+00:00"
        },
        {
            "name": "sebastian/code-unit-reverse-lookup",
            "version": "2.0.3",
            "source": {
                "type": "git",
                "url": "https://github.com/sebastianbergmann/code-unit-reverse-lookup.git",
                "reference": "ac91f01ccec49fb77bdc6fd1e548bc70f7faa3e5"
            },
            "dist": {
                "type": "zip",
                "url": "https://api.github.com/repos/sebastianbergmann/code-unit-reverse-lookup/zipball/ac91f01ccec49fb77bdc6fd1e548bc70f7faa3e5",
                "reference": "ac91f01ccec49fb77bdc6fd1e548bc70f7faa3e5",
                "shasum": ""
            },
            "require": {
                "php": ">=7.3"
            },
            "require-dev": {
                "phpunit/phpunit": "^9.3"
            },
            "type": "library",
            "extra": {
                "branch-alias": {
                    "dev-master": "2.0-dev"
                }
            },
            "autoload": {
                "classmap": [
                    "src/"
                ]
            },
            "notification-url": "https://packagist.org/downloads/",
            "license": [
                "BSD-3-Clause"
            ],
            "authors": [
                {
                    "name": "Sebastian Bergmann",
                    "email": "sebastian@phpunit.de"
                }
            ],
            "description": "Looks up which function or method a line of code belongs to",
            "homepage": "https://github.com/sebastianbergmann/code-unit-reverse-lookup/",
            "support": {
                "issues": "https://github.com/sebastianbergmann/code-unit-reverse-lookup/issues",
                "source": "https://github.com/sebastianbergmann/code-unit-reverse-lookup/tree/2.0.3"
            },
            "funding": [
                {
                    "url": "https://github.com/sebastianbergmann",
                    "type": "github"
                }
            ],
            "time": "2020-09-28T05:30:19+00:00"
        },
        {
            "name": "sebastian/comparator",
            "version": "4.0.6",
            "source": {
                "type": "git",
                "url": "https://github.com/sebastianbergmann/comparator.git",
                "reference": "55f4261989e546dc112258c7a75935a81a7ce382"
            },
            "dist": {
                "type": "zip",
                "url": "https://api.github.com/repos/sebastianbergmann/comparator/zipball/55f4261989e546dc112258c7a75935a81a7ce382",
                "reference": "55f4261989e546dc112258c7a75935a81a7ce382",
                "shasum": ""
            },
            "require": {
                "php": ">=7.3",
                "sebastian/diff": "^4.0",
                "sebastian/exporter": "^4.0"
            },
            "require-dev": {
                "phpunit/phpunit": "^9.3"
            },
            "type": "library",
            "extra": {
                "branch-alias": {
                    "dev-master": "4.0-dev"
                }
            },
            "autoload": {
                "classmap": [
                    "src/"
                ]
            },
            "notification-url": "https://packagist.org/downloads/",
            "license": [
                "BSD-3-Clause"
            ],
            "authors": [
                {
                    "name": "Sebastian Bergmann",
                    "email": "sebastian@phpunit.de"
                },
                {
                    "name": "Jeff Welch",
                    "email": "whatthejeff@gmail.com"
                },
                {
                    "name": "Volker Dusch",
                    "email": "github@wallbash.com"
                },
                {
                    "name": "Bernhard Schussek",
                    "email": "bschussek@2bepublished.at"
                }
            ],
            "description": "Provides the functionality to compare PHP values for equality",
            "homepage": "https://github.com/sebastianbergmann/comparator",
            "keywords": [
                "comparator",
                "compare",
                "equality"
            ],
            "support": {
                "issues": "https://github.com/sebastianbergmann/comparator/issues",
                "source": "https://github.com/sebastianbergmann/comparator/tree/4.0.6"
            },
            "funding": [
                {
                    "url": "https://github.com/sebastianbergmann",
                    "type": "github"
                }
            ],
            "time": "2020-10-26T15:49:45+00:00"
        },
        {
            "name": "sebastian/complexity",
            "version": "2.0.2",
            "source": {
                "type": "git",
                "url": "https://github.com/sebastianbergmann/complexity.git",
                "reference": "739b35e53379900cc9ac327b2147867b8b6efd88"
            },
            "dist": {
                "type": "zip",
                "url": "https://api.github.com/repos/sebastianbergmann/complexity/zipball/739b35e53379900cc9ac327b2147867b8b6efd88",
                "reference": "739b35e53379900cc9ac327b2147867b8b6efd88",
                "shasum": ""
            },
            "require": {
                "nikic/php-parser": "^4.7",
                "php": ">=7.3"
            },
            "require-dev": {
                "phpunit/phpunit": "^9.3"
            },
            "type": "library",
            "extra": {
                "branch-alias": {
                    "dev-master": "2.0-dev"
                }
            },
            "autoload": {
                "classmap": [
                    "src/"
                ]
            },
            "notification-url": "https://packagist.org/downloads/",
            "license": [
                "BSD-3-Clause"
            ],
            "authors": [
                {
                    "name": "Sebastian Bergmann",
                    "email": "sebastian@phpunit.de",
                    "role": "lead"
                }
            ],
            "description": "Library for calculating the complexity of PHP code units",
            "homepage": "https://github.com/sebastianbergmann/complexity",
            "support": {
                "issues": "https://github.com/sebastianbergmann/complexity/issues",
                "source": "https://github.com/sebastianbergmann/complexity/tree/2.0.2"
            },
            "funding": [
                {
                    "url": "https://github.com/sebastianbergmann",
                    "type": "github"
                }
            ],
            "time": "2020-10-26T15:52:27+00:00"
        },
        {
            "name": "sebastian/diff",
            "version": "4.0.4",
            "source": {
                "type": "git",
                "url": "https://github.com/sebastianbergmann/diff.git",
                "reference": "3461e3fccc7cfdfc2720be910d3bd73c69be590d"
            },
            "dist": {
                "type": "zip",
                "url": "https://api.github.com/repos/sebastianbergmann/diff/zipball/3461e3fccc7cfdfc2720be910d3bd73c69be590d",
                "reference": "3461e3fccc7cfdfc2720be910d3bd73c69be590d",
                "shasum": ""
            },
            "require": {
                "php": ">=7.3"
            },
            "require-dev": {
                "phpunit/phpunit": "^9.3",
                "symfony/process": "^4.2 || ^5"
            },
            "type": "library",
            "extra": {
                "branch-alias": {
                    "dev-master": "4.0-dev"
                }
            },
            "autoload": {
                "classmap": [
                    "src/"
                ]
            },
            "notification-url": "https://packagist.org/downloads/",
            "license": [
                "BSD-3-Clause"
            ],
            "authors": [
                {
                    "name": "Sebastian Bergmann",
                    "email": "sebastian@phpunit.de"
                },
                {
                    "name": "Kore Nordmann",
                    "email": "mail@kore-nordmann.de"
                }
            ],
            "description": "Diff implementation",
            "homepage": "https://github.com/sebastianbergmann/diff",
            "keywords": [
                "diff",
                "udiff",
                "unidiff",
                "unified diff"
            ],
            "support": {
                "issues": "https://github.com/sebastianbergmann/diff/issues",
                "source": "https://github.com/sebastianbergmann/diff/tree/4.0.4"
            },
            "funding": [
                {
                    "url": "https://github.com/sebastianbergmann",
                    "type": "github"
                }
            ],
            "time": "2020-10-26T13:10:38+00:00"
        },
        {
            "name": "sebastian/environment",
            "version": "5.1.4",
            "source": {
                "type": "git",
                "url": "https://github.com/sebastianbergmann/environment.git",
                "reference": "1b5dff7bb151a4db11d49d90e5408e4e938270f7"
            },
            "dist": {
                "type": "zip",
                "url": "https://api.github.com/repos/sebastianbergmann/environment/zipball/1b5dff7bb151a4db11d49d90e5408e4e938270f7",
                "reference": "1b5dff7bb151a4db11d49d90e5408e4e938270f7",
                "shasum": ""
            },
            "require": {
                "php": ">=7.3"
            },
            "require-dev": {
                "phpunit/phpunit": "^9.3"
            },
            "suggest": {
                "ext-posix": "*"
            },
            "type": "library",
            "extra": {
                "branch-alias": {
                    "dev-master": "5.1-dev"
                }
            },
            "autoload": {
                "classmap": [
                    "src/"
                ]
            },
            "notification-url": "https://packagist.org/downloads/",
            "license": [
                "BSD-3-Clause"
            ],
            "authors": [
                {
                    "name": "Sebastian Bergmann",
                    "email": "sebastian@phpunit.de"
                }
            ],
            "description": "Provides functionality to handle HHVM/PHP environments",
            "homepage": "http://www.github.com/sebastianbergmann/environment",
            "keywords": [
                "Xdebug",
                "environment",
                "hhvm"
            ],
            "support": {
                "issues": "https://github.com/sebastianbergmann/environment/issues",
                "source": "https://github.com/sebastianbergmann/environment/tree/5.1.4"
            },
            "funding": [
                {
                    "url": "https://github.com/sebastianbergmann",
                    "type": "github"
                }
            ],
            "time": "2022-04-03T09:37:03+00:00"
        },
        {
            "name": "sebastian/exporter",
            "version": "4.0.4",
            "source": {
                "type": "git",
                "url": "https://github.com/sebastianbergmann/exporter.git",
                "reference": "65e8b7db476c5dd267e65eea9cab77584d3cfff9"
            },
            "dist": {
                "type": "zip",
                "url": "https://api.github.com/repos/sebastianbergmann/exporter/zipball/65e8b7db476c5dd267e65eea9cab77584d3cfff9",
                "reference": "65e8b7db476c5dd267e65eea9cab77584d3cfff9",
                "shasum": ""
            },
            "require": {
                "php": ">=7.3",
                "sebastian/recursion-context": "^4.0"
            },
            "require-dev": {
                "ext-mbstring": "*",
                "phpunit/phpunit": "^9.3"
            },
            "type": "library",
            "extra": {
                "branch-alias": {
                    "dev-master": "4.0-dev"
                }
            },
            "autoload": {
                "classmap": [
                    "src/"
                ]
            },
            "notification-url": "https://packagist.org/downloads/",
            "license": [
                "BSD-3-Clause"
            ],
            "authors": [
                {
                    "name": "Sebastian Bergmann",
                    "email": "sebastian@phpunit.de"
                },
                {
                    "name": "Jeff Welch",
                    "email": "whatthejeff@gmail.com"
                },
                {
                    "name": "Volker Dusch",
                    "email": "github@wallbash.com"
                },
                {
                    "name": "Adam Harvey",
                    "email": "aharvey@php.net"
                },
                {
                    "name": "Bernhard Schussek",
                    "email": "bschussek@gmail.com"
                }
            ],
            "description": "Provides the functionality to export PHP variables for visualization",
            "homepage": "https://www.github.com/sebastianbergmann/exporter",
            "keywords": [
                "export",
                "exporter"
            ],
            "support": {
                "issues": "https://github.com/sebastianbergmann/exporter/issues",
                "source": "https://github.com/sebastianbergmann/exporter/tree/4.0.4"
            },
            "funding": [
                {
                    "url": "https://github.com/sebastianbergmann",
                    "type": "github"
                }
            ],
            "time": "2021-11-11T14:18:36+00:00"
        },
        {
            "name": "sebastian/global-state",
            "version": "5.0.5",
            "source": {
                "type": "git",
                "url": "https://github.com/sebastianbergmann/global-state.git",
                "reference": "0ca8db5a5fc9c8646244e629625ac486fa286bf2"
            },
            "dist": {
                "type": "zip",
                "url": "https://api.github.com/repos/sebastianbergmann/global-state/zipball/0ca8db5a5fc9c8646244e629625ac486fa286bf2",
                "reference": "0ca8db5a5fc9c8646244e629625ac486fa286bf2",
                "shasum": ""
            },
            "require": {
                "php": ">=7.3",
                "sebastian/object-reflector": "^2.0",
                "sebastian/recursion-context": "^4.0"
            },
            "require-dev": {
                "ext-dom": "*",
                "phpunit/phpunit": "^9.3"
            },
            "suggest": {
                "ext-uopz": "*"
            },
            "type": "library",
            "extra": {
                "branch-alias": {
                    "dev-master": "5.0-dev"
                }
            },
            "autoload": {
                "classmap": [
                    "src/"
                ]
            },
            "notification-url": "https://packagist.org/downloads/",
            "license": [
                "BSD-3-Clause"
            ],
            "authors": [
                {
                    "name": "Sebastian Bergmann",
                    "email": "sebastian@phpunit.de"
                }
            ],
            "description": "Snapshotting of global state",
            "homepage": "http://www.github.com/sebastianbergmann/global-state",
            "keywords": [
                "global state"
            ],
            "support": {
                "issues": "https://github.com/sebastianbergmann/global-state/issues",
                "source": "https://github.com/sebastianbergmann/global-state/tree/5.0.5"
            },
            "funding": [
                {
                    "url": "https://github.com/sebastianbergmann",
                    "type": "github"
                }
            ],
            "time": "2022-02-14T08:28:10+00:00"
        },
        {
            "name": "sebastian/lines-of-code",
            "version": "1.0.3",
            "source": {
                "type": "git",
                "url": "https://github.com/sebastianbergmann/lines-of-code.git",
                "reference": "c1c2e997aa3146983ed888ad08b15470a2e22ecc"
            },
            "dist": {
                "type": "zip",
                "url": "https://api.github.com/repos/sebastianbergmann/lines-of-code/zipball/c1c2e997aa3146983ed888ad08b15470a2e22ecc",
                "reference": "c1c2e997aa3146983ed888ad08b15470a2e22ecc",
                "shasum": ""
            },
            "require": {
                "nikic/php-parser": "^4.6",
                "php": ">=7.3"
            },
            "require-dev": {
                "phpunit/phpunit": "^9.3"
            },
            "type": "library",
            "extra": {
                "branch-alias": {
                    "dev-master": "1.0-dev"
                }
            },
            "autoload": {
                "classmap": [
                    "src/"
                ]
            },
            "notification-url": "https://packagist.org/downloads/",
            "license": [
                "BSD-3-Clause"
            ],
            "authors": [
                {
                    "name": "Sebastian Bergmann",
                    "email": "sebastian@phpunit.de",
                    "role": "lead"
                }
            ],
            "description": "Library for counting the lines of code in PHP source code",
            "homepage": "https://github.com/sebastianbergmann/lines-of-code",
            "support": {
                "issues": "https://github.com/sebastianbergmann/lines-of-code/issues",
                "source": "https://github.com/sebastianbergmann/lines-of-code/tree/1.0.3"
            },
            "funding": [
                {
                    "url": "https://github.com/sebastianbergmann",
                    "type": "github"
                }
            ],
            "time": "2020-11-28T06:42:11+00:00"
        },
        {
            "name": "sebastian/object-enumerator",
            "version": "4.0.4",
            "source": {
                "type": "git",
                "url": "https://github.com/sebastianbergmann/object-enumerator.git",
                "reference": "5c9eeac41b290a3712d88851518825ad78f45c71"
            },
            "dist": {
                "type": "zip",
                "url": "https://api.github.com/repos/sebastianbergmann/object-enumerator/zipball/5c9eeac41b290a3712d88851518825ad78f45c71",
                "reference": "5c9eeac41b290a3712d88851518825ad78f45c71",
                "shasum": ""
            },
            "require": {
                "php": ">=7.3",
                "sebastian/object-reflector": "^2.0",
                "sebastian/recursion-context": "^4.0"
            },
            "require-dev": {
                "phpunit/phpunit": "^9.3"
            },
            "type": "library",
            "extra": {
                "branch-alias": {
                    "dev-master": "4.0-dev"
                }
            },
            "autoload": {
                "classmap": [
                    "src/"
                ]
            },
            "notification-url": "https://packagist.org/downloads/",
            "license": [
                "BSD-3-Clause"
            ],
            "authors": [
                {
                    "name": "Sebastian Bergmann",
                    "email": "sebastian@phpunit.de"
                }
            ],
            "description": "Traverses array structures and object graphs to enumerate all referenced objects",
            "homepage": "https://github.com/sebastianbergmann/object-enumerator/",
            "support": {
                "issues": "https://github.com/sebastianbergmann/object-enumerator/issues",
                "source": "https://github.com/sebastianbergmann/object-enumerator/tree/4.0.4"
            },
            "funding": [
                {
                    "url": "https://github.com/sebastianbergmann",
                    "type": "github"
                }
            ],
            "time": "2020-10-26T13:12:34+00:00"
        },
        {
            "name": "sebastian/object-reflector",
            "version": "2.0.4",
            "source": {
                "type": "git",
                "url": "https://github.com/sebastianbergmann/object-reflector.git",
                "reference": "b4f479ebdbf63ac605d183ece17d8d7fe49c15c7"
            },
            "dist": {
                "type": "zip",
                "url": "https://api.github.com/repos/sebastianbergmann/object-reflector/zipball/b4f479ebdbf63ac605d183ece17d8d7fe49c15c7",
                "reference": "b4f479ebdbf63ac605d183ece17d8d7fe49c15c7",
                "shasum": ""
            },
            "require": {
                "php": ">=7.3"
            },
            "require-dev": {
                "phpunit/phpunit": "^9.3"
            },
            "type": "library",
            "extra": {
                "branch-alias": {
                    "dev-master": "2.0-dev"
                }
            },
            "autoload": {
                "classmap": [
                    "src/"
                ]
            },
            "notification-url": "https://packagist.org/downloads/",
            "license": [
                "BSD-3-Clause"
            ],
            "authors": [
                {
                    "name": "Sebastian Bergmann",
                    "email": "sebastian@phpunit.de"
                }
            ],
            "description": "Allows reflection of object attributes, including inherited and non-public ones",
            "homepage": "https://github.com/sebastianbergmann/object-reflector/",
            "support": {
                "issues": "https://github.com/sebastianbergmann/object-reflector/issues",
                "source": "https://github.com/sebastianbergmann/object-reflector/tree/2.0.4"
            },
            "funding": [
                {
                    "url": "https://github.com/sebastianbergmann",
                    "type": "github"
                }
            ],
            "time": "2020-10-26T13:14:26+00:00"
        },
        {
            "name": "sebastian/recursion-context",
            "version": "4.0.4",
            "source": {
                "type": "git",
                "url": "https://github.com/sebastianbergmann/recursion-context.git",
                "reference": "cd9d8cf3c5804de4341c283ed787f099f5506172"
            },
            "dist": {
                "type": "zip",
                "url": "https://api.github.com/repos/sebastianbergmann/recursion-context/zipball/cd9d8cf3c5804de4341c283ed787f099f5506172",
                "reference": "cd9d8cf3c5804de4341c283ed787f099f5506172",
                "shasum": ""
            },
            "require": {
                "php": ">=7.3"
            },
            "require-dev": {
                "phpunit/phpunit": "^9.3"
            },
            "type": "library",
            "extra": {
                "branch-alias": {
                    "dev-master": "4.0-dev"
                }
            },
            "autoload": {
                "classmap": [
                    "src/"
                ]
            },
            "notification-url": "https://packagist.org/downloads/",
            "license": [
                "BSD-3-Clause"
            ],
            "authors": [
                {
                    "name": "Sebastian Bergmann",
                    "email": "sebastian@phpunit.de"
                },
                {
                    "name": "Jeff Welch",
                    "email": "whatthejeff@gmail.com"
                },
                {
                    "name": "Adam Harvey",
                    "email": "aharvey@php.net"
                }
            ],
            "description": "Provides functionality to recursively process PHP variables",
            "homepage": "http://www.github.com/sebastianbergmann/recursion-context",
            "support": {
                "issues": "https://github.com/sebastianbergmann/recursion-context/issues",
                "source": "https://github.com/sebastianbergmann/recursion-context/tree/4.0.4"
            },
            "funding": [
                {
                    "url": "https://github.com/sebastianbergmann",
                    "type": "github"
                }
            ],
            "time": "2020-10-26T13:17:30+00:00"
        },
        {
            "name": "sebastian/resource-operations",
            "version": "3.0.3",
            "source": {
                "type": "git",
                "url": "https://github.com/sebastianbergmann/resource-operations.git",
                "reference": "0f4443cb3a1d92ce809899753bc0d5d5a8dd19a8"
            },
            "dist": {
                "type": "zip",
                "url": "https://api.github.com/repos/sebastianbergmann/resource-operations/zipball/0f4443cb3a1d92ce809899753bc0d5d5a8dd19a8",
                "reference": "0f4443cb3a1d92ce809899753bc0d5d5a8dd19a8",
                "shasum": ""
            },
            "require": {
                "php": ">=7.3"
            },
            "require-dev": {
                "phpunit/phpunit": "^9.0"
            },
            "type": "library",
            "extra": {
                "branch-alias": {
                    "dev-master": "3.0-dev"
                }
            },
            "autoload": {
                "classmap": [
                    "src/"
                ]
            },
            "notification-url": "https://packagist.org/downloads/",
            "license": [
                "BSD-3-Clause"
            ],
            "authors": [
                {
                    "name": "Sebastian Bergmann",
                    "email": "sebastian@phpunit.de"
                }
            ],
            "description": "Provides a list of PHP built-in functions that operate on resources",
            "homepage": "https://www.github.com/sebastianbergmann/resource-operations",
            "support": {
                "issues": "https://github.com/sebastianbergmann/resource-operations/issues",
                "source": "https://github.com/sebastianbergmann/resource-operations/tree/3.0.3"
            },
            "funding": [
                {
                    "url": "https://github.com/sebastianbergmann",
                    "type": "github"
                }
            ],
            "time": "2020-09-28T06:45:17+00:00"
        },
        {
            "name": "sebastian/type",
            "version": "3.0.0",
            "source": {
                "type": "git",
                "url": "https://github.com/sebastianbergmann/type.git",
                "reference": "b233b84bc4465aff7b57cf1c4bc75c86d00d6dad"
            },
            "dist": {
                "type": "zip",
                "url": "https://api.github.com/repos/sebastianbergmann/type/zipball/b233b84bc4465aff7b57cf1c4bc75c86d00d6dad",
                "reference": "b233b84bc4465aff7b57cf1c4bc75c86d00d6dad",
                "shasum": ""
            },
            "require": {
                "php": ">=7.3"
            },
            "require-dev": {
                "phpunit/phpunit": "^9.5"
            },
            "type": "library",
            "extra": {
                "branch-alias": {
                    "dev-master": "3.0-dev"
                }
            },
            "autoload": {
                "classmap": [
                    "src/"
                ]
            },
            "notification-url": "https://packagist.org/downloads/",
            "license": [
                "BSD-3-Clause"
            ],
            "authors": [
                {
                    "name": "Sebastian Bergmann",
                    "email": "sebastian@phpunit.de",
                    "role": "lead"
                }
            ],
            "description": "Collection of value objects that represent the types of the PHP type system",
            "homepage": "https://github.com/sebastianbergmann/type",
            "support": {
                "issues": "https://github.com/sebastianbergmann/type/issues",
                "source": "https://github.com/sebastianbergmann/type/tree/3.0.0"
            },
            "funding": [
                {
                    "url": "https://github.com/sebastianbergmann",
                    "type": "github"
                }
            ],
            "time": "2022-03-15T09:54:48+00:00"
        },
        {
            "name": "sebastian/version",
            "version": "3.0.2",
            "source": {
                "type": "git",
                "url": "https://github.com/sebastianbergmann/version.git",
                "reference": "c6c1022351a901512170118436c764e473f6de8c"
            },
            "dist": {
                "type": "zip",
                "url": "https://api.github.com/repos/sebastianbergmann/version/zipball/c6c1022351a901512170118436c764e473f6de8c",
                "reference": "c6c1022351a901512170118436c764e473f6de8c",
                "shasum": ""
            },
            "require": {
                "php": ">=7.3"
            },
            "type": "library",
            "extra": {
                "branch-alias": {
                    "dev-master": "3.0-dev"
                }
            },
            "autoload": {
                "classmap": [
                    "src/"
                ]
            },
            "notification-url": "https://packagist.org/downloads/",
            "license": [
                "BSD-3-Clause"
            ],
            "authors": [
                {
                    "name": "Sebastian Bergmann",
                    "email": "sebastian@phpunit.de",
                    "role": "lead"
                }
            ],
            "description": "Library that helps with managing the version number of Git-hosted PHP projects",
            "homepage": "https://github.com/sebastianbergmann/version",
            "support": {
                "issues": "https://github.com/sebastianbergmann/version/issues",
                "source": "https://github.com/sebastianbergmann/version/tree/3.0.2"
            },
            "funding": [
                {
                    "url": "https://github.com/sebastianbergmann",
                    "type": "github"
                }
            ],
            "time": "2020-09-28T06:39:44+00:00"
        },
        {
            "name": "softcreatr/jsonpath",
            "version": "0.7.5",
            "source": {
                "type": "git",
                "url": "https://github.com/SoftCreatR/JSONPath.git",
                "reference": "008569bf80aa3584834f7890781576bc7b65afa7"
            },
            "dist": {
                "type": "zip",
                "url": "https://api.github.com/repos/SoftCreatR/JSONPath/zipball/008569bf80aa3584834f7890781576bc7b65afa7",
                "reference": "008569bf80aa3584834f7890781576bc7b65afa7",
                "shasum": ""
            },
            "require": {
                "ext-json": "*",
                "php": ">=7.1"
            },
            "replace": {
                "flow/jsonpath": "*"
            },
            "require-dev": {
                "phpunit/phpunit": ">=7.0",
                "roave/security-advisories": "dev-master",
                "squizlabs/php_codesniffer": "^3.5"
            },
            "type": "library",
            "autoload": {
                "psr-4": {
                    "Flow\\JSONPath\\": "src/"
                }
            },
            "notification-url": "https://packagist.org/downloads/",
            "license": [
                "MIT"
            ],
            "authors": [
                {
                    "name": "Stephen Frank",
                    "email": "stephen@flowsa.com",
                    "homepage": "https://prismaticbytes.com",
                    "role": "Developer"
                },
                {
                    "name": "Sascha Greuel",
                    "email": "hello@1-2.dev",
                    "homepage": "http://1-2.dev",
                    "role": "Developer"
                }
            ],
            "description": "JSONPath implementation for parsing, searching and flattening arrays",
            "support": {
                "email": "hello@1-2.dev",
                "forum": "https://github.com/SoftCreatR/JSONPath/discussions",
                "issues": "https://github.com/SoftCreatR/JSONPath/issues",
                "source": "https://github.com/SoftCreatR/JSONPath"
            },
            "funding": [
                {
                    "url": "https://github.com/softcreatr",
                    "type": "github"
                }
            ],
            "time": "2021-06-02T22:15:26+00:00"
        },
        {
            "name": "symfony/browser-kit",
            "version": "v5.4.3",
            "source": {
                "type": "git",
                "url": "https://github.com/symfony/browser-kit.git",
                "reference": "18e73179c6a33d520de1b644941eba108dd811ad"
            },
            "dist": {
                "type": "zip",
                "url": "https://api.github.com/repos/symfony/browser-kit/zipball/18e73179c6a33d520de1b644941eba108dd811ad",
                "reference": "18e73179c6a33d520de1b644941eba108dd811ad",
                "shasum": ""
            },
            "require": {
                "php": ">=7.2.5",
                "symfony/dom-crawler": "^4.4|^5.0|^6.0",
                "symfony/polyfill-php80": "^1.16"
            },
            "require-dev": {
                "symfony/css-selector": "^4.4|^5.0|^6.0",
                "symfony/http-client": "^4.4|^5.0|^6.0",
                "symfony/mime": "^4.4|^5.0|^6.0",
                "symfony/process": "^4.4|^5.0|^6.0"
            },
            "suggest": {
                "symfony/process": ""
            },
            "type": "library",
            "autoload": {
                "psr-4": {
                    "Symfony\\Component\\BrowserKit\\": ""
                },
                "exclude-from-classmap": [
                    "/Tests/"
                ]
            },
            "notification-url": "https://packagist.org/downloads/",
            "license": [
                "MIT"
            ],
            "authors": [
                {
                    "name": "Fabien Potencier",
                    "email": "fabien@symfony.com"
                },
                {
                    "name": "Symfony Community",
                    "homepage": "https://symfony.com/contributors"
                }
            ],
            "description": "Simulates the behavior of a web browser, allowing you to make requests, click on links and submit forms programmatically",
            "homepage": "https://symfony.com",
            "support": {
                "source": "https://github.com/symfony/browser-kit/tree/v5.4.3"
            },
            "funding": [
                {
                    "url": "https://symfony.com/sponsor",
                    "type": "custom"
                },
                {
                    "url": "https://github.com/fabpot",
                    "type": "github"
                },
                {
                    "url": "https://tidelift.com/funding/github/packagist/symfony/symfony",
                    "type": "tidelift"
                }
            ],
            "time": "2022-01-02T09:53:40+00:00"
        },
        {
            "name": "symfony/css-selector",
            "version": "v5.4.3",
            "source": {
                "type": "git",
                "url": "https://github.com/symfony/css-selector.git",
                "reference": "b0a190285cd95cb019237851205b8140ef6e368e"
            },
            "dist": {
                "type": "zip",
                "url": "https://api.github.com/repos/symfony/css-selector/zipball/b0a190285cd95cb019237851205b8140ef6e368e",
                "reference": "b0a190285cd95cb019237851205b8140ef6e368e",
                "shasum": ""
            },
            "require": {
                "php": ">=7.2.5",
                "symfony/polyfill-php80": "^1.16"
            },
            "type": "library",
            "autoload": {
                "psr-4": {
                    "Symfony\\Component\\CssSelector\\": ""
                },
                "exclude-from-classmap": [
                    "/Tests/"
                ]
            },
            "notification-url": "https://packagist.org/downloads/",
            "license": [
                "MIT"
            ],
            "authors": [
                {
                    "name": "Fabien Potencier",
                    "email": "fabien@symfony.com"
                },
                {
                    "name": "Jean-François Simon",
                    "email": "jeanfrancois.simon@sensiolabs.com"
                },
                {
                    "name": "Symfony Community",
                    "homepage": "https://symfony.com/contributors"
                }
            ],
            "description": "Converts CSS selectors to XPath expressions",
            "homepage": "https://symfony.com",
            "support": {
                "source": "https://github.com/symfony/css-selector/tree/v5.4.3"
            },
            "funding": [
                {
                    "url": "https://symfony.com/sponsor",
                    "type": "custom"
                },
                {
                    "url": "https://github.com/fabpot",
                    "type": "github"
                },
                {
                    "url": "https://tidelift.com/funding/github/packagist/symfony/symfony",
                    "type": "tidelift"
                }
            ],
            "time": "2022-01-02T09:53:40+00:00"
        },
        {
            "name": "symfony/dom-crawler",
            "version": "v5.4.9",
            "source": {
                "type": "git",
                "url": "https://github.com/symfony/dom-crawler.git",
                "reference": "a213cbc80382320b0efdccdcdce232f191fafe3a"
            },
            "dist": {
                "type": "zip",
                "url": "https://api.github.com/repos/symfony/dom-crawler/zipball/a213cbc80382320b0efdccdcdce232f191fafe3a",
                "reference": "a213cbc80382320b0efdccdcdce232f191fafe3a",
                "shasum": ""
            },
            "require": {
                "php": ">=7.2.5",
                "symfony/deprecation-contracts": "^2.1|^3",
                "symfony/polyfill-ctype": "~1.8",
                "symfony/polyfill-mbstring": "~1.0",
                "symfony/polyfill-php80": "^1.16"
            },
            "conflict": {
                "masterminds/html5": "<2.6"
            },
            "require-dev": {
                "masterminds/html5": "^2.6",
                "symfony/css-selector": "^4.4|^5.0|^6.0"
            },
            "suggest": {
                "symfony/css-selector": ""
            },
            "type": "library",
            "autoload": {
                "psr-4": {
                    "Symfony\\Component\\DomCrawler\\": ""
                },
                "exclude-from-classmap": [
                    "/Tests/"
                ]
            },
            "notification-url": "https://packagist.org/downloads/",
            "license": [
                "MIT"
            ],
            "authors": [
                {
                    "name": "Fabien Potencier",
                    "email": "fabien@symfony.com"
                },
                {
                    "name": "Symfony Community",
                    "homepage": "https://symfony.com/contributors"
                }
            ],
            "description": "Eases DOM navigation for HTML and XML documents",
            "homepage": "https://symfony.com",
            "support": {
                "source": "https://github.com/symfony/dom-crawler/tree/v5.4.9"
            },
            "funding": [
                {
                    "url": "https://symfony.com/sponsor",
                    "type": "custom"
                },
                {
                    "url": "https://github.com/fabpot",
                    "type": "github"
                },
                {
                    "url": "https://tidelift.com/funding/github/packagist/symfony/symfony",
                    "type": "tidelift"
                }
            ],
            "time": "2022-05-04T14:46:32+00:00"
        },
        {
            "name": "symplify/easy-coding-standard",
            "version": "10.3.3",
            "source": {
                "type": "git",
                "url": "https://github.com/symplify/easy-coding-standard.git",
                "reference": "c93878b3c052321231519b6540e227380f90be17"
            },
            "dist": {
                "type": "zip",
                "url": "https://api.github.com/repos/symplify/easy-coding-standard/zipball/c93878b3c052321231519b6540e227380f90be17",
                "reference": "c93878b3c052321231519b6540e227380f90be17",
                "shasum": ""
            },
            "require": {
                "php": ">=7.2"
            },
            "conflict": {
                "friendsofphp/php-cs-fixer": "<3.0",
                "squizlabs/php_codesniffer": "<3.6"
            },
            "bin": [
                "bin/ecs"
            ],
            "type": "library",
            "extra": {
                "branch-alias": {
                    "dev-main": "10.3-dev"
                }
            },
            "autoload": {
                "files": [
                    "bootstrap.php"
                ]
            },
            "notification-url": "https://packagist.org/downloads/",
            "license": [
                "MIT"
            ],
            "description": "Prefixed scoped version of ECS package",
            "support": {
                "source": "https://github.com/symplify/easy-coding-standard/tree/10.3.3"
            },
            "funding": [
                {
                    "url": "https://www.paypal.me/rectorphp",
                    "type": "custom"
                },
                {
                    "url": "https://github.com/tomasvotruba",
                    "type": "github"
                }
            ],
            "time": "2022-06-13T14:03:37+00:00"
        },
        {
            "name": "theseer/tokenizer",
            "version": "1.2.1",
            "source": {
                "type": "git",
                "url": "https://github.com/theseer/tokenizer.git",
                "reference": "34a41e998c2183e22995f158c581e7b5e755ab9e"
            },
            "dist": {
                "type": "zip",
                "url": "https://api.github.com/repos/theseer/tokenizer/zipball/34a41e998c2183e22995f158c581e7b5e755ab9e",
                "reference": "34a41e998c2183e22995f158c581e7b5e755ab9e",
                "shasum": ""
            },
            "require": {
                "ext-dom": "*",
                "ext-tokenizer": "*",
                "ext-xmlwriter": "*",
                "php": "^7.2 || ^8.0"
            },
            "type": "library",
            "autoload": {
                "classmap": [
                    "src/"
                ]
            },
            "notification-url": "https://packagist.org/downloads/",
            "license": [
                "BSD-3-Clause"
            ],
            "authors": [
                {
                    "name": "Arne Blankerts",
                    "email": "arne@blankerts.de",
                    "role": "Developer"
                }
            ],
            "description": "A small library for converting tokenized PHP source code into XML and potentially other formats",
            "support": {
                "issues": "https://github.com/theseer/tokenizer/issues",
                "source": "https://github.com/theseer/tokenizer/tree/1.2.1"
            },
            "funding": [
                {
                    "url": "https://github.com/theseer",
                    "type": "github"
                }
            ],
            "time": "2021-07-28T10:34:58+00:00"
        },
        {
            "name": "vlucas/phpdotenv",
            "version": "v3.6.10",
            "source": {
                "type": "git",
                "url": "https://github.com/vlucas/phpdotenv.git",
                "reference": "5b547cdb25825f10251370f57ba5d9d924e6f68e"
            },
            "dist": {
                "type": "zip",
                "url": "https://api.github.com/repos/vlucas/phpdotenv/zipball/5b547cdb25825f10251370f57ba5d9d924e6f68e",
                "reference": "5b547cdb25825f10251370f57ba5d9d924e6f68e",
                "shasum": ""
            },
            "require": {
                "php": "^5.4 || ^7.0 || ^8.0",
                "phpoption/phpoption": "^1.5.2",
                "symfony/polyfill-ctype": "^1.17"
            },
            "require-dev": {
                "ext-filter": "*",
                "ext-pcre": "*",
                "phpunit/phpunit": "^4.8.36 || ^5.7.27 || ^6.5.14 || ^7.5.20 || ^8.5.21"
            },
            "suggest": {
                "ext-filter": "Required to use the boolean validator.",
                "ext-pcre": "Required to use most of the library."
            },
            "type": "library",
            "extra": {
                "branch-alias": {
                    "dev-master": "3.6-dev"
                }
            },
            "autoload": {
                "psr-4": {
                    "Dotenv\\": "src/"
                }
            },
            "notification-url": "https://packagist.org/downloads/",
            "license": [
                "BSD-3-Clause"
            ],
            "authors": [
                {
                    "name": "Graham Campbell",
                    "email": "hello@gjcampbell.co.uk",
                    "homepage": "https://github.com/GrahamCampbell"
                },
                {
                    "name": "Vance Lucas",
                    "email": "vance@vancelucas.com",
                    "homepage": "https://github.com/vlucas"
                }
            ],
            "description": "Loads environment variables from `.env` to `getenv()`, `$_ENV` and `$_SERVER` automagically.",
            "keywords": [
                "dotenv",
                "env",
                "environment"
            ],
            "support": {
                "issues": "https://github.com/vlucas/phpdotenv/issues",
                "source": "https://github.com/vlucas/phpdotenv/tree/v3.6.10"
            },
            "funding": [
                {
                    "url": "https://github.com/GrahamCampbell",
                    "type": "github"
                },
                {
                    "url": "https://tidelift.com/funding/github/packagist/vlucas/phpdotenv",
                    "type": "tidelift"
                }
            ],
            "time": "2021-12-12T23:02:06+00:00"
        }
    ],
    "aliases": [
        {
            "package": "craftcms/cms",
            "version": "dev-develop",
            "alias": "4.1.4",
            "alias_normalized": "4.1.4.0"
        }
    ],
    "minimum-stability": "dev",
    "stability-flags": {
        "craftcms/cms": 20,
        "craftcms/ecs": 20,
        "craftcms/phpstan": 20,
        "craftcms/rector": 20
    },
    "prefer-stable": true,
    "prefer-lowest": false,
    "platform": {
        "php": "^8.0.2"
    },
    "platform-dev": [],
    "platform-overrides": {
        "php": "8.0.2"
    },
    "plugin-api-version": "2.2.0"
}<|MERGE_RESOLUTION|>--- conflicted
+++ resolved
@@ -4,11 +4,7 @@
         "Read more about it at https://getcomposer.org/doc/01-basic-usage.md#installing-dependencies",
         "This file is @generated automatically"
     ],
-<<<<<<< HEAD
-    "content-hash": "610280cb76956f22d4d32ec873763445",
-=======
     "content-hash": "a22db7a07f5a5d0e79af7f8bcad78659",
->>>>>>> 9c2d8918
     "packages": [
         {
             "name": "cebe/markdown",
@@ -682,18 +678,6 @@
         },
         {
             "name": "craftcms/cms",
-<<<<<<< HEAD
-            "version": "dev-develop",
-            "source": {
-                "type": "git",
-                "url": "https://github.com/craftcms/cms.git",
-                "reference": "b64daec1146a348e72df330b1eab92c59a1b6e82"
-            },
-            "dist": {
-                "type": "zip",
-                "url": "https://api.github.com/repos/craftcms/cms/zipball/b64daec1146a348e72df330b1eab92c59a1b6e82",
-                "reference": "b64daec1146a348e72df330b1eab92c59a1b6e82",
-=======
             "version": "4.1.4.1",
             "source": {
                 "type": "git",
@@ -704,7 +688,6 @@
                 "type": "zip",
                 "url": "https://api.github.com/repos/craftcms/cms/zipball/51bce4cad7d95e25727fb0943cbdc62e2c5bdd52",
                 "reference": "51bce4cad7d95e25727fb0943cbdc62e2c5bdd52",
->>>>>>> 9c2d8918
                 "shasum": ""
             },
             "require": {
@@ -810,11 +793,7 @@
                 "rss": "https://github.com/craftcms/cms/releases.atom",
                 "source": "https://github.com/craftcms/cms"
             },
-<<<<<<< HEAD
-            "time": "2022-07-17T15:11:18+00:00"
-=======
             "time": "2022-07-13T17:41:28+00:00"
->>>>>>> 9c2d8918
         },
         {
             "name": "craftcms/oauth2-craftid",
