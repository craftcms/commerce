{
    "_readme": [
        "This file locks the dependencies of your project to a known state",
        "Read more about it at https://getcomposer.org/doc/01-basic-usage.md#installing-dependencies",
        "This file is @generated automatically"
    ],
<<<<<<< HEAD
    "content-hash": "da3fbd047fad1e253eb8ba4f5be24a9a",
=======
    "content-hash": "193cf57c0666b784f63fc7dafd0beda9",
>>>>>>> 3b6fb0f6
    "packages": [
        {
            "name": "cebe/markdown",
            "version": "1.2.1",
            "source": {
                "type": "git",
                "url": "https://github.com/cebe/markdown.git",
                "reference": "9bac5e971dd391e2802dca5400bbeacbaea9eb86"
            },
            "dist": {
                "type": "zip",
                "url": "https://api.github.com/repos/cebe/markdown/zipball/9bac5e971dd391e2802dca5400bbeacbaea9eb86",
                "reference": "9bac5e971dd391e2802dca5400bbeacbaea9eb86",
                "shasum": ""
            },
            "require": {
                "lib-pcre": "*",
                "php": ">=5.4.0"
            },
            "require-dev": {
                "cebe/indent": "*",
                "facebook/xhprof": "*@dev",
                "phpunit/phpunit": "4.1.*"
            },
            "bin": [
                "bin/markdown"
            ],
            "type": "library",
            "extra": {
                "branch-alias": {
                    "dev-master": "1.2.x-dev"
                }
            },
            "autoload": {
                "psr-4": {
                    "cebe\\markdown\\": ""
                }
            },
            "notification-url": "https://packagist.org/downloads/",
            "license": [
                "MIT"
            ],
            "authors": [
                {
                    "name": "Carsten Brandt",
                    "email": "mail@cebe.cc",
                    "homepage": "http://cebe.cc/",
                    "role": "Creator"
                }
            ],
            "description": "A super fast, highly extensible markdown parser for PHP",
            "homepage": "https://github.com/cebe/markdown#readme",
            "keywords": [
                "extensible",
                "fast",
                "gfm",
                "markdown",
                "markdown-extra"
            ],
            "support": {
                "issues": "https://github.com/cebe/markdown/issues",
                "source": "https://github.com/cebe/markdown"
            },
            "time": "2018-03-26T11:24:36+00:00"
        },
        {
            "name": "commerceguys/addressing",
            "version": "v1.2.2",
            "source": {
                "type": "git",
                "url": "https://github.com/commerceguys/addressing.git",
                "reference": "fb98dfc72f8a3d12fac55f69ab2477a0fbfa9860"
            },
            "dist": {
                "type": "zip",
                "url": "https://api.github.com/repos/commerceguys/addressing/zipball/fb98dfc72f8a3d12fac55f69ab2477a0fbfa9860",
                "reference": "fb98dfc72f8a3d12fac55f69ab2477a0fbfa9860",
                "shasum": ""
            },
            "require": {
                "doctrine/collections": "~1.0",
                "php": ">=7.1.3"
            },
            "require-dev": {
                "mikey179/vfsstream": "1.*",
                "phpunit/phpunit": "^7.5",
                "squizlabs/php_codesniffer": "3.*",
                "symfony/validator": "^4.4"
            },
            "suggest": {
                "symfony/validator": "to validate addresses"
            },
            "type": "library",
            "extra": {
                "branch-alias": {
                    "dev-master": "1.x-dev"
                }
            },
            "autoload": {
                "psr-4": {
                    "CommerceGuys\\Addressing\\": "src"
                }
            },
            "notification-url": "https://packagist.org/downloads/",
            "license": [
                "MIT"
            ],
            "authors": [
                {
                    "name": "Bojan Zivanovic"
                },
                {
                    "name": "Damien Tournoud"
                }
            ],
            "description": "Addressing library powered by CLDR and Google's address data.",
            "keywords": [
                "address",
                "internationalization",
                "localization",
                "postal"
            ],
            "support": {
                "issues": "https://github.com/commerceguys/addressing/issues",
                "source": "https://github.com/commerceguys/addressing/tree/v1.2.2"
            },
            "time": "2021-10-30T12:33:41+00:00"
        },
        {
            "name": "composer/ca-bundle",
            "version": "1.3.1",
            "source": {
                "type": "git",
                "url": "https://github.com/composer/ca-bundle.git",
                "reference": "4c679186f2aca4ab6a0f1b0b9cf9252decb44d0b"
            },
            "dist": {
                "type": "zip",
                "url": "https://api.github.com/repos/composer/ca-bundle/zipball/4c679186f2aca4ab6a0f1b0b9cf9252decb44d0b",
                "reference": "4c679186f2aca4ab6a0f1b0b9cf9252decb44d0b",
                "shasum": ""
            },
            "require": {
                "ext-openssl": "*",
                "ext-pcre": "*",
                "php": "^5.3.2 || ^7.0 || ^8.0"
            },
            "require-dev": {
                "phpstan/phpstan": "^0.12.55",
                "psr/log": "^1.0",
                "symfony/phpunit-bridge": "^4.2 || ^5",
                "symfony/process": "^2.5 || ^3.0 || ^4.0 || ^5.0 || ^6.0"
            },
            "type": "library",
            "extra": {
                "branch-alias": {
                    "dev-main": "1.x-dev"
                }
            },
            "autoload": {
                "psr-4": {
                    "Composer\\CaBundle\\": "src"
                }
            },
            "notification-url": "https://packagist.org/downloads/",
            "license": [
                "MIT"
            ],
            "authors": [
                {
                    "name": "Jordi Boggiano",
                    "email": "j.boggiano@seld.be",
                    "homepage": "http://seld.be"
                }
            ],
            "description": "Lets you find a path to the system CA bundle, and includes a fallback to the Mozilla CA bundle.",
            "keywords": [
                "cabundle",
                "cacert",
                "certificate",
                "ssl",
                "tls"
            ],
            "support": {
                "irc": "irc://irc.freenode.org/composer",
                "issues": "https://github.com/composer/ca-bundle/issues",
                "source": "https://github.com/composer/ca-bundle/tree/1.3.1"
            },
            "funding": [
                {
                    "url": "https://packagist.com",
                    "type": "custom"
                },
                {
                    "url": "https://github.com/composer",
                    "type": "github"
                },
                {
                    "url": "https://tidelift.com/funding/github/packagist/composer/composer",
                    "type": "tidelift"
                }
            ],
            "time": "2021-10-28T20:44:15+00:00"
        },
        {
            "name": "composer/composer",
            "version": "2.1.9",
            "source": {
                "type": "git",
                "url": "https://github.com/composer/composer.git",
                "reference": "e558c88f28d102d497adec4852802c0dc14c7077"
            },
            "dist": {
                "type": "zip",
                "url": "https://api.github.com/repos/composer/composer/zipball/e558c88f28d102d497adec4852802c0dc14c7077",
                "reference": "e558c88f28d102d497adec4852802c0dc14c7077",
                "shasum": ""
            },
            "require": {
                "composer/ca-bundle": "^1.0",
                "composer/metadata-minifier": "^1.0",
                "composer/semver": "^3.0",
                "composer/spdx-licenses": "^1.2",
                "composer/xdebug-handler": "^2.0",
                "justinrainbow/json-schema": "^5.2.11",
                "php": "^5.3.2 || ^7.0 || ^8.0",
                "psr/log": "^1.0",
                "react/promise": "^1.2 || ^2.7",
                "seld/jsonlint": "^1.4",
                "seld/phar-utils": "^1.0",
                "symfony/console": "^2.8.52 || ^3.4.35 || ^4.4 || ^5.0 || ^6.0",
                "symfony/filesystem": "^2.8.52 || ^3.4.35 || ^4.4 || ^5.0 || ^6.0",
                "symfony/finder": "^2.8.52 || ^3.4.35 || ^4.4 || ^5.0 || ^6.0",
                "symfony/process": "^2.8.52 || ^3.4.35 || ^4.4 || ^5.0 || ^6.0"
            },
            "require-dev": {
                "phpspec/prophecy": "^1.10",
                "symfony/phpunit-bridge": "^4.2 || ^5.0 || ^6.0"
            },
            "suggest": {
                "ext-openssl": "Enabling the openssl extension allows you to access https URLs for repositories and packages",
                "ext-zip": "Enabling the zip extension allows you to unzip archives",
                "ext-zlib": "Allow gzip compression of HTTP requests"
            },
            "bin": [
                "bin/composer"
            ],
            "type": "library",
            "extra": {
                "branch-alias": {
                    "dev-master": "2.1-dev"
                }
            },
            "autoload": {
                "psr-4": {
                    "Composer\\": "src/Composer"
                }
            },
            "notification-url": "https://packagist.org/downloads/",
            "license": [
                "MIT"
            ],
            "authors": [
                {
                    "name": "Nils Adermann",
                    "email": "naderman@naderman.de",
                    "homepage": "https://www.naderman.de"
                },
                {
                    "name": "Jordi Boggiano",
                    "email": "j.boggiano@seld.be",
                    "homepage": "https://seld.be"
                }
            ],
            "description": "Composer helps you declare, manage and install dependencies of PHP projects. It ensures you have the right stack everywhere.",
            "homepage": "https://getcomposer.org/",
            "keywords": [
                "autoload",
                "dependency",
                "package"
            ],
            "support": {
                "irc": "ircs://irc.libera.chat:6697/composer",
                "issues": "https://github.com/composer/composer/issues",
                "source": "https://github.com/composer/composer/tree/2.1.9"
            },
            "funding": [
                {
                    "url": "https://packagist.com",
                    "type": "custom"
                },
                {
                    "url": "https://github.com/composer",
                    "type": "github"
                },
                {
                    "url": "https://tidelift.com/funding/github/packagist/composer/composer",
                    "type": "tidelift"
                }
            ],
            "time": "2021-10-05T07:47:38+00:00"
        },
        {
            "name": "composer/metadata-minifier",
            "version": "1.0.0",
            "source": {
                "type": "git",
                "url": "https://github.com/composer/metadata-minifier.git",
                "reference": "c549d23829536f0d0e984aaabbf02af91f443207"
            },
            "dist": {
                "type": "zip",
                "url": "https://api.github.com/repos/composer/metadata-minifier/zipball/c549d23829536f0d0e984aaabbf02af91f443207",
                "reference": "c549d23829536f0d0e984aaabbf02af91f443207",
                "shasum": ""
            },
            "require": {
                "php": "^5.3.2 || ^7.0 || ^8.0"
            },
            "require-dev": {
                "composer/composer": "^2",
                "phpstan/phpstan": "^0.12.55",
                "symfony/phpunit-bridge": "^4.2 || ^5"
            },
            "type": "library",
            "extra": {
                "branch-alias": {
                    "dev-main": "1.x-dev"
                }
            },
            "autoload": {
                "psr-4": {
                    "Composer\\MetadataMinifier\\": "src"
                }
            },
            "notification-url": "https://packagist.org/downloads/",
            "license": [
                "MIT"
            ],
            "authors": [
                {
                    "name": "Jordi Boggiano",
                    "email": "j.boggiano@seld.be",
                    "homepage": "http://seld.be"
                }
            ],
            "description": "Small utility library that handles metadata minification and expansion.",
            "keywords": [
                "composer",
                "compression"
            ],
            "support": {
                "issues": "https://github.com/composer/metadata-minifier/issues",
                "source": "https://github.com/composer/metadata-minifier/tree/1.0.0"
            },
            "funding": [
                {
                    "url": "https://packagist.com",
                    "type": "custom"
                },
                {
                    "url": "https://github.com/composer",
                    "type": "github"
                },
                {
                    "url": "https://tidelift.com/funding/github/packagist/composer/composer",
                    "type": "tidelift"
                }
            ],
            "time": "2021-04-07T13:37:33+00:00"
        },
        {
            "name": "composer/pcre",
            "version": "1.0.1",
            "source": {
                "type": "git",
                "url": "https://github.com/composer/pcre.git",
                "reference": "67a32d7d6f9f560b726ab25a061b38ff3a80c560"
            },
            "dist": {
                "type": "zip",
                "url": "https://api.github.com/repos/composer/pcre/zipball/67a32d7d6f9f560b726ab25a061b38ff3a80c560",
                "reference": "67a32d7d6f9f560b726ab25a061b38ff3a80c560",
                "shasum": ""
            },
            "require": {
                "php": "^5.3.2 || ^7.0 || ^8.0"
            },
            "require-dev": {
                "phpstan/phpstan": "^1.3",
                "phpstan/phpstan-strict-rules": "^1.1",
                "symfony/phpunit-bridge": "^4.2 || ^5"
            },
            "type": "library",
            "extra": {
                "branch-alias": {
                    "dev-main": "1.x-dev"
                }
            },
            "autoload": {
                "psr-4": {
                    "Composer\\Pcre\\": "src"
                }
            },
            "notification-url": "https://packagist.org/downloads/",
            "license": [
                "MIT"
            ],
            "authors": [
                {
                    "name": "Jordi Boggiano",
                    "email": "j.boggiano@seld.be",
                    "homepage": "http://seld.be"
                }
            ],
            "description": "PCRE wrapping library that offers type-safe preg_* replacements.",
            "keywords": [
                "PCRE",
                "preg",
                "regex",
                "regular expression"
            ],
            "support": {
                "issues": "https://github.com/composer/pcre/issues",
                "source": "https://github.com/composer/pcre/tree/1.0.1"
            },
            "funding": [
                {
                    "url": "https://packagist.com",
                    "type": "custom"
                },
                {
                    "url": "https://github.com/composer",
                    "type": "github"
                },
                {
                    "url": "https://tidelift.com/funding/github/packagist/composer/composer",
                    "type": "tidelift"
                }
            ],
            "time": "2022-01-21T20:24:37+00:00"
        },
        {
            "name": "composer/semver",
            "version": "3.2.9",
            "source": {
                "type": "git",
                "url": "https://github.com/composer/semver.git",
                "reference": "a951f614bd64dcd26137bc9b7b2637ddcfc57649"
            },
            "dist": {
                "type": "zip",
                "url": "https://api.github.com/repos/composer/semver/zipball/a951f614bd64dcd26137bc9b7b2637ddcfc57649",
                "reference": "a951f614bd64dcd26137bc9b7b2637ddcfc57649",
                "shasum": ""
            },
            "require": {
                "php": "^5.3.2 || ^7.0 || ^8.0"
            },
            "require-dev": {
                "phpstan/phpstan": "^1.4",
                "symfony/phpunit-bridge": "^4.2 || ^5"
            },
            "type": "library",
            "extra": {
                "branch-alias": {
                    "dev-main": "3.x-dev"
                }
            },
            "autoload": {
                "psr-4": {
                    "Composer\\Semver\\": "src"
                }
            },
            "notification-url": "https://packagist.org/downloads/",
            "license": [
                "MIT"
            ],
            "authors": [
                {
                    "name": "Nils Adermann",
                    "email": "naderman@naderman.de",
                    "homepage": "http://www.naderman.de"
                },
                {
                    "name": "Jordi Boggiano",
                    "email": "j.boggiano@seld.be",
                    "homepage": "http://seld.be"
                },
                {
                    "name": "Rob Bast",
                    "email": "rob.bast@gmail.com",
                    "homepage": "http://robbast.nl"
                }
            ],
            "description": "Semver library that offers utilities, version constraint parsing and validation.",
            "keywords": [
                "semantic",
                "semver",
                "validation",
                "versioning"
            ],
            "support": {
                "irc": "irc://irc.freenode.org/composer",
                "issues": "https://github.com/composer/semver/issues",
                "source": "https://github.com/composer/semver/tree/3.2.9"
            },
            "funding": [
                {
                    "url": "https://packagist.com",
                    "type": "custom"
                },
                {
                    "url": "https://github.com/composer",
                    "type": "github"
                },
                {
                    "url": "https://tidelift.com/funding/github/packagist/composer/composer",
                    "type": "tidelift"
                }
            ],
            "time": "2022-02-04T13:58:43+00:00"
        },
        {
            "name": "composer/spdx-licenses",
            "version": "1.5.6",
            "source": {
                "type": "git",
                "url": "https://github.com/composer/spdx-licenses.git",
                "reference": "a30d487169d799745ca7280bc90fdfa693536901"
            },
            "dist": {
                "type": "zip",
                "url": "https://api.github.com/repos/composer/spdx-licenses/zipball/a30d487169d799745ca7280bc90fdfa693536901",
                "reference": "a30d487169d799745ca7280bc90fdfa693536901",
                "shasum": ""
            },
            "require": {
                "php": "^5.3.2 || ^7.0 || ^8.0"
            },
            "require-dev": {
                "phpstan/phpstan": "^0.12.55",
                "symfony/phpunit-bridge": "^4.2 || ^5"
            },
            "type": "library",
            "extra": {
                "branch-alias": {
                    "dev-main": "1.x-dev"
                }
            },
            "autoload": {
                "psr-4": {
                    "Composer\\Spdx\\": "src"
                }
            },
            "notification-url": "https://packagist.org/downloads/",
            "license": [
                "MIT"
            ],
            "authors": [
                {
                    "name": "Nils Adermann",
                    "email": "naderman@naderman.de",
                    "homepage": "http://www.naderman.de"
                },
                {
                    "name": "Jordi Boggiano",
                    "email": "j.boggiano@seld.be",
                    "homepage": "http://seld.be"
                },
                {
                    "name": "Rob Bast",
                    "email": "rob.bast@gmail.com",
                    "homepage": "http://robbast.nl"
                }
            ],
            "description": "SPDX licenses list and validation library.",
            "keywords": [
                "license",
                "spdx",
                "validator"
            ],
            "support": {
                "irc": "irc://irc.freenode.org/composer",
                "issues": "https://github.com/composer/spdx-licenses/issues",
                "source": "https://github.com/composer/spdx-licenses/tree/1.5.6"
            },
            "funding": [
                {
                    "url": "https://packagist.com",
                    "type": "custom"
                },
                {
                    "url": "https://github.com/composer",
                    "type": "github"
                },
                {
                    "url": "https://tidelift.com/funding/github/packagist/composer/composer",
                    "type": "tidelift"
                }
            ],
            "time": "2021-11-18T10:14:14+00:00"
        },
        {
            "name": "composer/xdebug-handler",
            "version": "2.0.5",
            "source": {
                "type": "git",
                "url": "https://github.com/composer/xdebug-handler.git",
                "reference": "9e36aeed4616366d2b690bdce11f71e9178c579a"
            },
            "dist": {
                "type": "zip",
                "url": "https://api.github.com/repos/composer/xdebug-handler/zipball/9e36aeed4616366d2b690bdce11f71e9178c579a",
                "reference": "9e36aeed4616366d2b690bdce11f71e9178c579a",
                "shasum": ""
            },
            "require": {
                "composer/pcre": "^1",
                "php": "^5.3.2 || ^7.0 || ^8.0",
                "psr/log": "^1 || ^2 || ^3"
            },
            "require-dev": {
                "phpstan/phpstan": "^1.0",
                "phpstan/phpstan-strict-rules": "^1.1",
                "symfony/phpunit-bridge": "^4.2 || ^5.0 || ^6.0"
            },
            "type": "library",
            "autoload": {
                "psr-4": {
                    "Composer\\XdebugHandler\\": "src"
                }
            },
            "notification-url": "https://packagist.org/downloads/",
            "license": [
                "MIT"
            ],
            "authors": [
                {
                    "name": "John Stevenson",
                    "email": "john-stevenson@blueyonder.co.uk"
                }
            ],
            "description": "Restarts a process without Xdebug.",
            "keywords": [
                "Xdebug",
                "performance"
            ],
            "support": {
                "irc": "irc://irc.freenode.org/composer",
                "issues": "https://github.com/composer/xdebug-handler/issues",
                "source": "https://github.com/composer/xdebug-handler/tree/2.0.5"
            },
            "funding": [
                {
                    "url": "https://packagist.com",
                    "type": "custom"
                },
                {
                    "url": "https://github.com/composer",
                    "type": "github"
                },
                {
                    "url": "https://tidelift.com/funding/github/packagist/composer/composer",
                    "type": "tidelift"
                }
            ],
            "time": "2022-02-24T20:20:32+00:00"
        },
        {
            "name": "craftcms/cms",
            "version": "4.0.0-alpha.1",
            "source": {
                "type": "git",
                "url": "https://github.com/craftcms/cms.git",
                "reference": "ba4088560abc22f4b57704ac4975a70c252122de"
            },
            "dist": {
                "type": "zip",
                "url": "https://api.github.com/repos/craftcms/cms/zipball/ba4088560abc22f4b57704ac4975a70c252122de",
                "reference": "ba4088560abc22f4b57704ac4975a70c252122de",
                "shasum": ""
            },
            "require": {
                "commerceguys/addressing": "^1.2",
                "composer/composer": "2.1.9",
                "craftcms/oauth2-craftid": "~1.0.0",
                "craftcms/plugin-installer": "~1.5.6",
                "craftcms/server-check": "~2.1.2",
                "creocoder/yii2-nested-sets": "~0.9.0",
                "elvanto/litemoji": "^3.0.1",
                "enshrined/svg-sanitize": "~0.15.0",
                "ext-bcmath": "*",
                "ext-curl": "*",
                "ext-dom": "*",
                "ext-intl": "*",
                "ext-json": "*",
                "ext-mbstring": "*",
                "ext-openssl": "*",
                "ext-pcre": "*",
                "ext-pdo": "*",
                "ext-zip": "*",
                "guzzlehttp/guzzle": "^7.2.0",
                "illuminate/collections": "^9.1.0",
                "league/oauth2-client": "^2.6.0",
                "mikehaertl/php-shellcommand": "^1.6.3",
                "moneyphp/money": "^4.0",
                "php": "^8.0.2",
                "pixelandtonic/imagine": "~1.2.4.1",
                "seld/cli-prompt": "^1.0.4",
                "symfony/http-client": "^6.0.3",
                "symfony/var-dumper": "^5.0|^6.0",
                "symfony/yaml": "^5.2.3",
                "theiconic/name-parser": "^1.2",
                "true/punycode": "^2.1.1",
                "twig/twig": "~3.3.0",
                "voku/stringy": "^6.4.0",
                "webonyx/graphql-php": "~14.11.5",
                "yiisoft/yii2": "~2.0.45.0",
                "yiisoft/yii2-debug": "^2.1.16",
                "yiisoft/yii2-queue": "~2.3.2",
                "yiisoft/yii2-symfonymailer": "^2.0.0"
            },
            "conflict": {
                "league/oauth2-client": "2.4.0"
            },
            "provide": {
                "bower-asset/inputmask": "~3.2.2|~3.3.5",
                "bower-asset/jquery": "3.5.*@stable|3.4.*@stable|3.3.*@stable|3.2.*@stable|3.1.*@stable|2.2.*@stable|2.1.*@stable|1.11.*@stable|1.12.*@stable",
                "bower-asset/punycode": "1.3.*",
                "bower-asset/yii2-pjax": "~2.0.1",
                "yii2tech/ar-softdelete": "1.0.4"
            },
            "require-dev": {
                "codeception/codeception": "^4.1.29",
                "codeception/module-asserts": "^1.3.1",
                "codeception/module-datafactory": "^1.1.0",
                "codeception/module-phpbrowser": "^1.0.2",
                "codeception/module-rest": "^1.4.2",
                "codeception/module-yii2": "^1.1.5",
                "fakerphp/faker": "^1.19.0",
                "league/factory-muffin": "^3.3.0",
                "phpstan/phpstan": "^1.4.6",
                "vlucas/phpdotenv": "^5.4.1"
            },
            "suggest": {
                "ext-iconv": "Adds support for more character encodings than PHP’s built-in mb_convert_encoding() function, which Craft will take advantage of when converting strings to UTF-8.",
                "ext-imagick": "Adds support for more image processing formats and options."
            },
            "type": "library",
            "autoload": {
                "psr-4": {
                    "craft\\": "src/",
                    "crafttests\\fixtures\\": "tests/fixtures/",
                    "yii2tech\\ar\\softdelete\\": "lib/ar-softdelete/src/"
                }
            },
            "notification-url": "https://packagist.org/downloads/",
            "license": [
                "proprietary"
            ],
            "authors": [
                {
                    "name": "Pixel & Tonic",
                    "homepage": "https://pixelandtonic.com/"
                }
            ],
            "description": "Craft CMS",
            "homepage": "https://craftcms.com",
            "keywords": [
                "cms",
                "craftcms",
                "yii2"
            ],
            "support": {
                "docs": "https://docs.craftcms.com/v3/",
                "email": "support@craftcms.com",
                "forum": "https://craftcms.stackexchange.com/",
                "issues": "https://github.com/craftcms/cms/issues?state=open",
                "rss": "https://github.com/craftcms/cms/releases.atom",
                "source": "https://github.com/craftcms/cms"
            },
            "time": "2022-03-01T20:40:43+00:00"
        },
        {
            "name": "craftcms/oauth2-craftid",
            "version": "1.0.0.1",
            "source": {
                "type": "git",
                "url": "https://github.com/craftcms/oauth2-craftid.git",
                "reference": "3f18364139d72d83fb50546d85130beaaa868836"
            },
            "dist": {
                "type": "zip",
                "url": "https://api.github.com/repos/craftcms/oauth2-craftid/zipball/3f18364139d72d83fb50546d85130beaaa868836",
                "reference": "3f18364139d72d83fb50546d85130beaaa868836",
                "shasum": ""
            },
            "require": {
                "league/oauth2-client": "^2.2.1"
            },
            "require-dev": {
                "phpunit/phpunit": "^5.0",
                "satooshi/php-coveralls": "^1.0",
                "squizlabs/php_codesniffer": "^2.0"
            },
            "type": "library",
            "autoload": {
                "psr-4": {
                    "craftcms\\oauth2\\client\\": "src/"
                }
            },
            "notification-url": "https://packagist.org/downloads/",
            "license": [
                "MIT"
            ],
            "authors": [
                {
                    "name": "Pixel & Tonic",
                    "homepage": "https://pixelandtonic.com/"
                }
            ],
            "description": "Craft OAuth 2.0 Client Provider for The PHP League OAuth2-Client",
            "keywords": [
                "Authentication",
                "authorization",
                "client",
                "cms",
                "craftcms",
                "craftid",
                "oauth",
                "oauth2"
            ],
            "support": {
                "issues": "https://github.com/craftcms/oauth2-craftid/issues",
                "source": "https://github.com/craftcms/oauth2-craftid/tree/1.0.0.1"
            },
            "time": "2017-11-22T19:46:18+00:00"
        },
        {
            "name": "craftcms/plugin-installer",
            "version": "1.5.7",
            "source": {
                "type": "git",
                "url": "https://github.com/craftcms/plugin-installer.git",
                "reference": "23ec472acd4410b70b07d5a02b2b82db9ee3f66b"
            },
            "dist": {
                "type": "zip",
                "url": "https://api.github.com/repos/craftcms/plugin-installer/zipball/23ec472acd4410b70b07d5a02b2b82db9ee3f66b",
                "reference": "23ec472acd4410b70b07d5a02b2b82db9ee3f66b",
                "shasum": ""
            },
            "require": {
                "composer-plugin-api": "^1.0 || ^2.0",
                "php": ">=5.4"
            },
            "require-dev": {
                "composer/composer": "^1.0 || ^2.0"
            },
            "type": "composer-plugin",
            "extra": {
                "class": "craft\\composer\\Plugin"
            },
            "autoload": {
                "psr-4": {
                    "craft\\composer\\": "src/"
                }
            },
            "notification-url": "https://packagist.org/downloads/",
            "license": [
                "MIT"
            ],
            "description": "Craft CMS Plugin Installer",
            "homepage": "https://craftcms.com/",
            "keywords": [
                "cms",
                "composer",
                "craftcms",
                "installer",
                "plugin"
            ],
            "support": {
                "docs": "https://craftcms.com/docs",
                "email": "support@craftcms.com",
                "forum": "https://craftcms.stackexchange.com/",
                "issues": "https://github.com/craftcms/cms/issues?state=open",
                "rss": "https://craftcms.com/changelog.rss",
                "source": "https://github.com/craftcms/cms"
            },
            "time": "2021-02-18T02:01:38+00:00"
        },
        {
            "name": "craftcms/server-check",
            "version": "2.1.3",
            "source": {
                "type": "git",
                "url": "https://github.com/craftcms/server-check.git",
                "reference": "1e052b2a4dc5751b7fe6f96fff5b89e4b1bba9d9"
            },
            "dist": {
                "type": "zip",
                "url": "https://api.github.com/repos/craftcms/server-check/zipball/1e052b2a4dc5751b7fe6f96fff5b89e4b1bba9d9",
                "reference": "1e052b2a4dc5751b7fe6f96fff5b89e4b1bba9d9",
                "shasum": ""
            },
            "type": "library",
            "autoload": {
                "classmap": [
                    "server/requirements"
                ]
            },
            "notification-url": "https://packagist.org/downloads/",
            "license": [
                "MIT"
            ],
            "description": "Craft CMS Server Check",
            "homepage": "https://craftcms.com/",
            "keywords": [
                "cms",
                "craftcms",
                "requirements",
                "yii2"
            ],
            "support": {
                "docs": "https://github.com/craftcms/docs",
                "email": "support@craftcms.com",
                "forum": "https://craftcms.stackexchange.com/",
                "issues": "https://github.com/craftcms/server-check/issues?state=open",
                "rss": "https://github.com/craftcms/server-check/releases.atom",
                "source": "https://github.com/craftcms/server-check"
            },
            "time": "2022-02-15T17:25:51+00:00"
        },
        {
            "name": "creocoder/yii2-nested-sets",
            "version": "0.9.0",
            "source": {
                "type": "git",
                "url": "https://github.com/creocoder/yii2-nested-sets.git",
                "reference": "cb8635a459b6246e5a144f096b992dcc30cf9954"
            },
            "dist": {
                "type": "zip",
                "url": "https://api.github.com/repos/creocoder/yii2-nested-sets/zipball/cb8635a459b6246e5a144f096b992dcc30cf9954",
                "reference": "cb8635a459b6246e5a144f096b992dcc30cf9954",
                "shasum": ""
            },
            "require": {
                "yiisoft/yii2": "*"
            },
            "type": "yii2-extension",
            "autoload": {
                "psr-4": {
                    "creocoder\\nestedsets\\": "src"
                }
            },
            "notification-url": "https://packagist.org/downloads/",
            "license": [
                "BSD-3-Clause"
            ],
            "authors": [
                {
                    "name": "Alexander Kochetov",
                    "email": "creocoder@gmail.com"
                }
            ],
            "description": "The nested sets behavior for the Yii framework",
            "keywords": [
                "nested sets",
                "yii2"
            ],
            "support": {
                "issues": "https://github.com/creocoder/yii2-nested-sets/issues",
                "source": "https://github.com/creocoder/yii2-nested-sets/tree/master"
            },
            "time": "2015-01-27T10:53:51+00:00"
        },
        {
            "name": "defuse/php-encryption",
            "version": "v2.3.1",
            "source": {
                "type": "git",
                "url": "https://github.com/defuse/php-encryption.git",
                "reference": "77880488b9954b7884c25555c2a0ea9e7053f9d2"
            },
            "dist": {
                "type": "zip",
                "url": "https://api.github.com/repos/defuse/php-encryption/zipball/77880488b9954b7884c25555c2a0ea9e7053f9d2",
                "reference": "77880488b9954b7884c25555c2a0ea9e7053f9d2",
                "shasum": ""
            },
            "require": {
                "ext-openssl": "*",
                "paragonie/random_compat": ">= 2",
                "php": ">=5.6.0"
            },
            "require-dev": {
                "phpunit/phpunit": "^4|^5|^6|^7|^8|^9"
            },
            "bin": [
                "bin/generate-defuse-key"
            ],
            "type": "library",
            "autoload": {
                "psr-4": {
                    "Defuse\\Crypto\\": "src"
                }
            },
            "notification-url": "https://packagist.org/downloads/",
            "license": [
                "MIT"
            ],
            "authors": [
                {
                    "name": "Taylor Hornby",
                    "email": "taylor@defuse.ca",
                    "homepage": "https://defuse.ca/"
                },
                {
                    "name": "Scott Arciszewski",
                    "email": "info@paragonie.com",
                    "homepage": "https://paragonie.com"
                }
            ],
            "description": "Secure PHP Encryption Library",
            "keywords": [
                "aes",
                "authenticated encryption",
                "cipher",
                "crypto",
                "cryptography",
                "encrypt",
                "encryption",
                "openssl",
                "security",
                "symmetric key cryptography"
            ],
            "support": {
                "issues": "https://github.com/defuse/php-encryption/issues",
                "source": "https://github.com/defuse/php-encryption/tree/v2.3.1"
            },
            "time": "2021-04-09T23:57:26+00:00"
        },
        {
            "name": "doctrine/collections",
            "version": "1.6.8",
            "source": {
                "type": "git",
                "url": "https://github.com/doctrine/collections.git",
                "reference": "1958a744696c6bb3bb0d28db2611dc11610e78af"
            },
            "dist": {
                "type": "zip",
                "url": "https://api.github.com/repos/doctrine/collections/zipball/1958a744696c6bb3bb0d28db2611dc11610e78af",
                "reference": "1958a744696c6bb3bb0d28db2611dc11610e78af",
                "shasum": ""
            },
            "require": {
                "php": "^7.1.3 || ^8.0"
            },
            "require-dev": {
                "doctrine/coding-standard": "^9.0",
                "phpstan/phpstan": "^0.12",
                "phpunit/phpunit": "^7.5 || ^8.5 || ^9.1.5",
                "vimeo/psalm": "^4.2.1"
            },
            "type": "library",
            "autoload": {
                "psr-4": {
                    "Doctrine\\Common\\Collections\\": "lib/Doctrine/Common/Collections"
                }
            },
            "notification-url": "https://packagist.org/downloads/",
            "license": [
                "MIT"
            ],
            "authors": [
                {
                    "name": "Guilherme Blanco",
                    "email": "guilhermeblanco@gmail.com"
                },
                {
                    "name": "Roman Borschel",
                    "email": "roman@code-factory.org"
                },
                {
                    "name": "Benjamin Eberlei",
                    "email": "kontakt@beberlei.de"
                },
                {
                    "name": "Jonathan Wage",
                    "email": "jonwage@gmail.com"
                },
                {
                    "name": "Johannes Schmitt",
                    "email": "schmittjoh@gmail.com"
                }
            ],
            "description": "PHP Doctrine Collections library that adds additional functionality on top of PHP arrays.",
            "homepage": "https://www.doctrine-project.org/projects/collections.html",
            "keywords": [
                "array",
                "collections",
                "iterators",
                "php"
            ],
            "support": {
                "issues": "https://github.com/doctrine/collections/issues",
                "source": "https://github.com/doctrine/collections/tree/1.6.8"
            },
            "time": "2021-08-10T18:51:53+00:00"
        },
        {
            "name": "doctrine/lexer",
            "version": "1.2.3",
            "source": {
                "type": "git",
                "url": "https://github.com/doctrine/lexer.git",
                "reference": "c268e882d4dbdd85e36e4ad69e02dc284f89d229"
            },
            "dist": {
                "type": "zip",
                "url": "https://api.github.com/repos/doctrine/lexer/zipball/c268e882d4dbdd85e36e4ad69e02dc284f89d229",
                "reference": "c268e882d4dbdd85e36e4ad69e02dc284f89d229",
                "shasum": ""
            },
            "require": {
                "php": "^7.1 || ^8.0"
            },
            "require-dev": {
                "doctrine/coding-standard": "^9.0",
                "phpstan/phpstan": "^1.3",
                "phpunit/phpunit": "^7.5 || ^8.5 || ^9.5",
                "vimeo/psalm": "^4.11"
            },
            "type": "library",
            "autoload": {
                "psr-4": {
                    "Doctrine\\Common\\Lexer\\": "lib/Doctrine/Common/Lexer"
                }
            },
            "notification-url": "https://packagist.org/downloads/",
            "license": [
                "MIT"
            ],
            "authors": [
                {
                    "name": "Guilherme Blanco",
                    "email": "guilhermeblanco@gmail.com"
                },
                {
                    "name": "Roman Borschel",
                    "email": "roman@code-factory.org"
                },
                {
                    "name": "Johannes Schmitt",
                    "email": "schmittjoh@gmail.com"
                }
            ],
            "description": "PHP Doctrine Lexer parser library that can be used in Top-Down, Recursive Descent Parsers.",
            "homepage": "https://www.doctrine-project.org/projects/lexer.html",
            "keywords": [
                "annotations",
                "docblock",
                "lexer",
                "parser",
                "php"
            ],
            "support": {
                "issues": "https://github.com/doctrine/lexer/issues",
                "source": "https://github.com/doctrine/lexer/tree/1.2.3"
            },
            "funding": [
                {
                    "url": "https://www.doctrine-project.org/sponsorship.html",
                    "type": "custom"
                },
                {
                    "url": "https://www.patreon.com/phpdoctrine",
                    "type": "patreon"
                },
                {
                    "url": "https://tidelift.com/funding/github/packagist/doctrine%2Flexer",
                    "type": "tidelift"
                }
            ],
            "time": "2022-02-28T11:07:21+00:00"
        },
        {
            "name": "dompdf/dompdf",
            "version": "v1.2.0",
            "source": {
                "type": "git",
                "url": "https://github.com/dompdf/dompdf.git",
                "reference": "60b704331479a69e9bcdb3496da2315b5c4f94fd"
            },
            "dist": {
                "type": "zip",
                "url": "https://api.github.com/repos/dompdf/dompdf/zipball/60b704331479a69e9bcdb3496da2315b5c4f94fd",
                "reference": "60b704331479a69e9bcdb3496da2315b5c4f94fd",
                "shasum": ""
            },
            "require": {
                "ext-dom": "*",
                "ext-mbstring": "*",
                "phenx/php-font-lib": "^0.5.4",
                "phenx/php-svg-lib": "^0.3.3 || ^0.4.0",
                "php": "^7.1 || ^8.0"
            },
            "require-dev": {
                "mockery/mockery": "^1.3",
                "phpunit/phpunit": "^7.5 || ^8 || ^9",
                "squizlabs/php_codesniffer": "^3.5"
            },
            "suggest": {
                "ext-gd": "Needed to process images",
                "ext-gmagick": "Improves image processing performance",
                "ext-imagick": "Improves image processing performance",
                "ext-zlib": "Needed for pdf stream compression"
            },
            "type": "library",
            "autoload": {
                "psr-4": {
                    "Dompdf\\": "src/"
                },
                "classmap": [
                    "lib/"
                ]
            },
            "notification-url": "https://packagist.org/downloads/",
            "license": [
                "LGPL-2.1"
            ],
            "authors": [
                {
                    "name": "Fabien Ménager",
                    "email": "fabien.menager@gmail.com"
                },
                {
                    "name": "Brian Sweeney",
                    "email": "eclecticgeek@gmail.com"
                },
                {
                    "name": "Gabriel Bull",
                    "email": "me@gabrielbull.com"
                }
            ],
            "description": "DOMPDF is a CSS 2.1 compliant HTML to PDF converter",
            "homepage": "https://github.com/dompdf/dompdf",
            "support": {
                "issues": "https://github.com/dompdf/dompdf/issues",
                "source": "https://github.com/dompdf/dompdf/tree/v1.2.0"
            },
            "time": "2022-02-07T13:02:10+00:00"
        },
        {
            "name": "egulias/email-validator",
            "version": "3.1.2",
            "source": {
                "type": "git",
                "url": "https://github.com/egulias/EmailValidator.git",
                "reference": "ee0db30118f661fb166bcffbf5d82032df484697"
            },
            "dist": {
                "type": "zip",
                "url": "https://api.github.com/repos/egulias/EmailValidator/zipball/ee0db30118f661fb166bcffbf5d82032df484697",
                "reference": "ee0db30118f661fb166bcffbf5d82032df484697",
                "shasum": ""
            },
            "require": {
                "doctrine/lexer": "^1.2",
                "php": ">=7.2",
                "symfony/polyfill-intl-idn": "^1.15"
            },
            "require-dev": {
                "php-coveralls/php-coveralls": "^2.2",
                "phpunit/phpunit": "^8.5.8|^9.3.3",
                "vimeo/psalm": "^4"
            },
            "suggest": {
                "ext-intl": "PHP Internationalization Libraries are required to use the SpoofChecking validation"
            },
            "type": "library",
            "extra": {
                "branch-alias": {
                    "dev-master": "3.0.x-dev"
                }
            },
            "autoload": {
                "psr-4": {
                    "Egulias\\EmailValidator\\": "src"
                }
            },
            "notification-url": "https://packagist.org/downloads/",
            "license": [
                "MIT"
            ],
            "authors": [
                {
                    "name": "Eduardo Gulias Davis"
                }
            ],
            "description": "A library for validating emails against several RFCs",
            "homepage": "https://github.com/egulias/EmailValidator",
            "keywords": [
                "email",
                "emailvalidation",
                "emailvalidator",
                "validation",
                "validator"
            ],
            "support": {
                "issues": "https://github.com/egulias/EmailValidator/issues",
                "source": "https://github.com/egulias/EmailValidator/tree/3.1.2"
            },
            "funding": [
                {
                    "url": "https://github.com/egulias",
                    "type": "github"
                }
            ],
            "time": "2021-10-11T09:18:27+00:00"
        },
        {
            "name": "elvanto/litemoji",
            "version": "3.0.1",
            "source": {
                "type": "git",
                "url": "https://github.com/elvanto/litemoji.git",
                "reference": "acd6fd944814683983dcdfcf4d33f24430631b77"
            },
            "dist": {
                "type": "zip",
                "url": "https://api.github.com/repos/elvanto/litemoji/zipball/acd6fd944814683983dcdfcf4d33f24430631b77",
                "reference": "acd6fd944814683983dcdfcf4d33f24430631b77",
                "shasum": ""
            },
            "require": {
                "php": ">=7.0"
            },
            "require-dev": {
                "milesj/emojibase": "6.0.*",
                "phpunit/phpunit": "^6.0"
            },
            "type": "library",
            "autoload": {
                "psr-4": {
                    "LitEmoji\\": "src/"
                }
            },
            "notification-url": "https://packagist.org/downloads/",
            "license": [
                "MIT"
            ],
            "description": "A PHP library simplifying the conversion of unicode, HTML and shortcode emoji.",
            "keywords": [
                "emoji",
                "php-emoji"
            ],
            "support": {
                "issues": "https://github.com/elvanto/litemoji/issues",
                "source": "https://github.com/elvanto/litemoji/tree/3.0.1"
            },
            "time": "2020-11-27T05:08:33+00:00"
        },
        {
            "name": "enshrined/svg-sanitize",
            "version": "0.15.4",
            "source": {
                "type": "git",
                "url": "https://github.com/darylldoyle/svg-sanitizer.git",
                "reference": "e50b83a2f1f296ca61394fe88fbfe3e896a84cf4"
            },
            "dist": {
                "type": "zip",
                "url": "https://api.github.com/repos/darylldoyle/svg-sanitizer/zipball/e50b83a2f1f296ca61394fe88fbfe3e896a84cf4",
                "reference": "e50b83a2f1f296ca61394fe88fbfe3e896a84cf4",
                "shasum": ""
            },
            "require": {
                "ext-dom": "*",
                "ext-libxml": "*",
                "php": "^7.0 || ^8.0"
            },
            "require-dev": {
                "phpunit/phpunit": "^6.5 || ^8.5"
            },
            "type": "library",
            "autoload": {
                "psr-4": {
                    "enshrined\\svgSanitize\\": "src"
                }
            },
            "notification-url": "https://packagist.org/downloads/",
            "license": [
                "GPL-2.0-or-later"
            ],
            "authors": [
                {
                    "name": "Daryll Doyle",
                    "email": "daryll@enshrined.co.uk"
                }
            ],
            "description": "An SVG sanitizer for PHP",
            "support": {
                "issues": "https://github.com/darylldoyle/svg-sanitizer/issues",
                "source": "https://github.com/darylldoyle/svg-sanitizer/tree/0.15.4"
            },
            "time": "2022-02-21T09:13:59+00:00"
        },
        {
            "name": "ezyang/htmlpurifier",
            "version": "v4.14.0",
            "source": {
                "type": "git",
                "url": "https://github.com/ezyang/htmlpurifier.git",
                "reference": "12ab42bd6e742c70c0a52f7b82477fcd44e64b75"
            },
            "dist": {
                "type": "zip",
                "url": "https://api.github.com/repos/ezyang/htmlpurifier/zipball/12ab42bd6e742c70c0a52f7b82477fcd44e64b75",
                "reference": "12ab42bd6e742c70c0a52f7b82477fcd44e64b75",
                "shasum": ""
            },
            "require": {
                "php": ">=5.2"
            },
            "type": "library",
            "autoload": {
                "files": [
                    "library/HTMLPurifier.composer.php"
                ],
                "psr-0": {
                    "HTMLPurifier": "library/"
                },
                "exclude-from-classmap": [
                    "/library/HTMLPurifier/Language/"
                ]
            },
            "notification-url": "https://packagist.org/downloads/",
            "license": [
                "LGPL-2.1-or-later"
            ],
            "authors": [
                {
                    "name": "Edward Z. Yang",
                    "email": "admin@htmlpurifier.org",
                    "homepage": "http://ezyang.com"
                }
            ],
            "description": "Standards compliant HTML filter written in PHP",
            "homepage": "http://htmlpurifier.org/",
            "keywords": [
                "html"
            ],
            "support": {
                "issues": "https://github.com/ezyang/htmlpurifier/issues",
                "source": "https://github.com/ezyang/htmlpurifier/tree/v4.14.0"
            },
            "time": "2021-12-25T01:21:49+00:00"
        },
        {
            "name": "guzzlehttp/guzzle",
            "version": "7.4.1",
            "source": {
                "type": "git",
                "url": "https://github.com/guzzle/guzzle.git",
                "reference": "ee0a041b1760e6a53d2a39c8c34115adc2af2c79"
            },
            "dist": {
                "type": "zip",
                "url": "https://api.github.com/repos/guzzle/guzzle/zipball/ee0a041b1760e6a53d2a39c8c34115adc2af2c79",
                "reference": "ee0a041b1760e6a53d2a39c8c34115adc2af2c79",
                "shasum": ""
            },
            "require": {
                "ext-json": "*",
                "guzzlehttp/promises": "^1.5",
                "guzzlehttp/psr7": "^1.8.3 || ^2.1",
                "php": "^7.2.5 || ^8.0",
                "psr/http-client": "^1.0",
                "symfony/deprecation-contracts": "^2.2 || ^3.0"
            },
            "provide": {
                "psr/http-client-implementation": "1.0"
            },
            "require-dev": {
                "bamarni/composer-bin-plugin": "^1.4.1",
                "ext-curl": "*",
                "php-http/client-integration-tests": "^3.0",
                "phpunit/phpunit": "^8.5.5 || ^9.3.5",
                "psr/log": "^1.1 || ^2.0 || ^3.0"
            },
            "suggest": {
                "ext-curl": "Required for CURL handler support",
                "ext-intl": "Required for Internationalized Domain Name (IDN) support",
                "psr/log": "Required for using the Log middleware"
            },
            "type": "library",
            "extra": {
                "branch-alias": {
                    "dev-master": "7.4-dev"
                }
            },
            "autoload": {
                "files": [
                    "src/functions_include.php"
                ],
                "psr-4": {
                    "GuzzleHttp\\": "src/"
                }
            },
            "notification-url": "https://packagist.org/downloads/",
            "license": [
                "MIT"
            ],
            "authors": [
                {
                    "name": "Graham Campbell",
                    "email": "hello@gjcampbell.co.uk",
                    "homepage": "https://github.com/GrahamCampbell"
                },
                {
                    "name": "Michael Dowling",
                    "email": "mtdowling@gmail.com",
                    "homepage": "https://github.com/mtdowling"
                },
                {
                    "name": "Jeremy Lindblom",
                    "email": "jeremeamia@gmail.com",
                    "homepage": "https://github.com/jeremeamia"
                },
                {
                    "name": "George Mponos",
                    "email": "gmponos@gmail.com",
                    "homepage": "https://github.com/gmponos"
                },
                {
                    "name": "Tobias Nyholm",
                    "email": "tobias.nyholm@gmail.com",
                    "homepage": "https://github.com/Nyholm"
                },
                {
                    "name": "Márk Sági-Kazár",
                    "email": "mark.sagikazar@gmail.com",
                    "homepage": "https://github.com/sagikazarmark"
                },
                {
                    "name": "Tobias Schultze",
                    "email": "webmaster@tubo-world.de",
                    "homepage": "https://github.com/Tobion"
                }
            ],
            "description": "Guzzle is a PHP HTTP client library",
            "keywords": [
                "client",
                "curl",
                "framework",
                "http",
                "http client",
                "psr-18",
                "psr-7",
                "rest",
                "web service"
            ],
            "support": {
                "issues": "https://github.com/guzzle/guzzle/issues",
                "source": "https://github.com/guzzle/guzzle/tree/7.4.1"
            },
            "funding": [
                {
                    "url": "https://github.com/GrahamCampbell",
                    "type": "github"
                },
                {
                    "url": "https://github.com/Nyholm",
                    "type": "github"
                },
                {
                    "url": "https://tidelift.com/funding/github/packagist/guzzlehttp/guzzle",
                    "type": "tidelift"
                }
            ],
            "time": "2021-12-06T18:43:05+00:00"
        },
        {
            "name": "guzzlehttp/promises",
            "version": "1.5.1",
            "source": {
                "type": "git",
                "url": "https://github.com/guzzle/promises.git",
                "reference": "fe752aedc9fd8fcca3fe7ad05d419d32998a06da"
            },
            "dist": {
                "type": "zip",
                "url": "https://api.github.com/repos/guzzle/promises/zipball/fe752aedc9fd8fcca3fe7ad05d419d32998a06da",
                "reference": "fe752aedc9fd8fcca3fe7ad05d419d32998a06da",
                "shasum": ""
            },
            "require": {
                "php": ">=5.5"
            },
            "require-dev": {
                "symfony/phpunit-bridge": "^4.4 || ^5.1"
            },
            "type": "library",
            "extra": {
                "branch-alias": {
                    "dev-master": "1.5-dev"
                }
            },
            "autoload": {
                "files": [
                    "src/functions_include.php"
                ],
                "psr-4": {
                    "GuzzleHttp\\Promise\\": "src/"
                }
            },
            "notification-url": "https://packagist.org/downloads/",
            "license": [
                "MIT"
            ],
            "authors": [
                {
                    "name": "Graham Campbell",
                    "email": "hello@gjcampbell.co.uk",
                    "homepage": "https://github.com/GrahamCampbell"
                },
                {
                    "name": "Michael Dowling",
                    "email": "mtdowling@gmail.com",
                    "homepage": "https://github.com/mtdowling"
                },
                {
                    "name": "Tobias Nyholm",
                    "email": "tobias.nyholm@gmail.com",
                    "homepage": "https://github.com/Nyholm"
                },
                {
                    "name": "Tobias Schultze",
                    "email": "webmaster@tubo-world.de",
                    "homepage": "https://github.com/Tobion"
                }
            ],
            "description": "Guzzle promises library",
            "keywords": [
                "promise"
            ],
            "support": {
                "issues": "https://github.com/guzzle/promises/issues",
                "source": "https://github.com/guzzle/promises/tree/1.5.1"
            },
            "funding": [
                {
                    "url": "https://github.com/GrahamCampbell",
                    "type": "github"
                },
                {
                    "url": "https://github.com/Nyholm",
                    "type": "github"
                },
                {
                    "url": "https://tidelift.com/funding/github/packagist/guzzlehttp/promises",
                    "type": "tidelift"
                }
            ],
            "time": "2021-10-22T20:56:57+00:00"
        },
        {
            "name": "guzzlehttp/psr7",
            "version": "2.1.0",
            "source": {
                "type": "git",
                "url": "https://github.com/guzzle/psr7.git",
                "reference": "089edd38f5b8abba6cb01567c2a8aaa47cec4c72"
            },
            "dist": {
                "type": "zip",
                "url": "https://api.github.com/repos/guzzle/psr7/zipball/089edd38f5b8abba6cb01567c2a8aaa47cec4c72",
                "reference": "089edd38f5b8abba6cb01567c2a8aaa47cec4c72",
                "shasum": ""
            },
            "require": {
                "php": "^7.2.5 || ^8.0",
                "psr/http-factory": "^1.0",
                "psr/http-message": "^1.0",
                "ralouphie/getallheaders": "^3.0"
            },
            "provide": {
                "psr/http-factory-implementation": "1.0",
                "psr/http-message-implementation": "1.0"
            },
            "require-dev": {
                "bamarni/composer-bin-plugin": "^1.4.1",
                "http-interop/http-factory-tests": "^0.9",
                "phpunit/phpunit": "^8.5.8 || ^9.3.10"
            },
            "suggest": {
                "laminas/laminas-httphandlerrunner": "Emit PSR-7 responses"
            },
            "type": "library",
            "extra": {
                "branch-alias": {
                    "dev-master": "2.1-dev"
                }
            },
            "autoload": {
                "psr-4": {
                    "GuzzleHttp\\Psr7\\": "src/"
                }
            },
            "notification-url": "https://packagist.org/downloads/",
            "license": [
                "MIT"
            ],
            "authors": [
                {
                    "name": "Graham Campbell",
                    "email": "hello@gjcampbell.co.uk",
                    "homepage": "https://github.com/GrahamCampbell"
                },
                {
                    "name": "Michael Dowling",
                    "email": "mtdowling@gmail.com",
                    "homepage": "https://github.com/mtdowling"
                },
                {
                    "name": "George Mponos",
                    "email": "gmponos@gmail.com",
                    "homepage": "https://github.com/gmponos"
                },
                {
                    "name": "Tobias Nyholm",
                    "email": "tobias.nyholm@gmail.com",
                    "homepage": "https://github.com/Nyholm"
                },
                {
                    "name": "Márk Sági-Kazár",
                    "email": "mark.sagikazar@gmail.com",
                    "homepage": "https://github.com/sagikazarmark"
                },
                {
                    "name": "Tobias Schultze",
                    "email": "webmaster@tubo-world.de",
                    "homepage": "https://github.com/Tobion"
                },
                {
                    "name": "Márk Sági-Kazár",
                    "email": "mark.sagikazar@gmail.com",
                    "homepage": "https://sagikazarmark.hu"
                }
            ],
            "description": "PSR-7 message implementation that also provides common utility methods",
            "keywords": [
                "http",
                "message",
                "psr-7",
                "request",
                "response",
                "stream",
                "uri",
                "url"
            ],
            "support": {
                "issues": "https://github.com/guzzle/psr7/issues",
                "source": "https://github.com/guzzle/psr7/tree/2.1.0"
            },
            "funding": [
                {
                    "url": "https://github.com/GrahamCampbell",
                    "type": "github"
                },
                {
                    "url": "https://github.com/Nyholm",
                    "type": "github"
                },
                {
                    "url": "https://tidelift.com/funding/github/packagist/guzzlehttp/psr7",
                    "type": "tidelift"
                }
            ],
            "time": "2021-10-06T17:43:30+00:00"
        },
        {
            "name": "ibericode/vat",
            "version": "1.2.1",
            "source": {
                "type": "git",
                "url": "https://github.com/ibericode/vat.git",
                "reference": "1d24382454481384bbc987dcbc959cfef17d6baa"
            },
            "dist": {
                "type": "zip",
                "url": "https://api.github.com/repos/ibericode/vat/zipball/1d24382454481384bbc987dcbc959cfef17d6baa",
                "reference": "1d24382454481384bbc987dcbc959cfef17d6baa",
                "shasum": ""
            },
            "require": {
                "ext-soap": "*",
                "php": ">=7.1",
                "psr/simple-cache": "^1.0"
            },
            "provide": {
                "psr/simple-cache-implementation": "1.0"
            },
            "require-dev": {
                "phpunit/phpunit": "^6.3|^7.0"
            },
            "type": "library",
            "autoload": {
                "psr-4": {
                    "DvK\\Vat\\": "src/"
                }
            },
            "notification-url": "https://packagist.org/downloads/",
            "license": [
                "MIT"
            ],
            "authors": [
                {
                    "name": "Danny van Kooten",
                    "email": "hi@dvk.co"
                }
            ],
            "description": "PHP library for dealing with VAT in Europe",
            "keywords": [
                "vat"
            ],
            "support": {
                "issues": "https://github.com/ibericode/vat/issues",
                "source": "https://github.com/ibericode/vat/tree/1.2.1"
            },
            "time": "2019-01-08T09:21:39+00:00"
        },
        {
            "name": "iio/libmergepdf",
            "version": "4.0.4",
            "source": {
                "type": "git",
                "url": "https://github.com/hanneskod/libmergepdf.git",
                "reference": "6613b978c08d00d559796ab510614243e4dd5dfb"
            },
            "dist": {
                "type": "zip",
                "url": "https://api.github.com/repos/hanneskod/libmergepdf/zipball/6613b978c08d00d559796ab510614243e4dd5dfb",
                "reference": "6613b978c08d00d559796ab510614243e4dd5dfb",
                "shasum": ""
            },
            "require": {
                "php": "^7.1||^8.0",
                "setasign/fpdi": "^2",
                "tecnickcom/tcpdf": "^6.2.22"
            },
            "conflict": {
                "rafikhaceb/tcpdi": "*",
                "setasign/fpdf": "*"
            },
            "require-dev": {
                "phpunit/phpunit": "^7|^8",
                "smalot/pdfparser": "~0.13"
            },
            "type": "library",
            "autoload": {
                "psr-4": {
                    "iio\\libmergepdf\\": "src/"
                },
                "classmap": [
                    "tcpdi/"
                ]
            },
            "notification-url": "https://packagist.org/downloads/",
            "license": [
                "WTFPL"
            ],
            "authors": [
                {
                    "name": "Hannes Forsgård",
                    "email": "hannes.forsgard@fripost.org"
                }
            ],
            "description": "Library for merging multiple PDFs",
            "homepage": "https://github.com/hanneskod/libmergepdf",
            "keywords": [
                "merge",
                "pdf"
            ],
            "support": {
                "issues": "https://github.com/hanneskod/libmergepdf/issues",
                "source": "https://github.com/hanneskod/libmergepdf/tree/4.0.4"
            },
            "time": "2020-12-07T12:18:49+00:00"
        },
        {
            "name": "illuminate/collections",
            "version": "v9.3.1",
            "source": {
                "type": "git",
                "url": "https://github.com/illuminate/collections.git",
                "reference": "3f4db0d7d1583a09b024e66370f30ee8b633f588"
            },
            "dist": {
                "type": "zip",
                "url": "https://api.github.com/repos/illuminate/collections/zipball/3f4db0d7d1583a09b024e66370f30ee8b633f588",
                "reference": "3f4db0d7d1583a09b024e66370f30ee8b633f588",
                "shasum": ""
            },
            "require": {
                "illuminate/conditionable": "^9.0",
                "illuminate/contracts": "^9.0",
                "illuminate/macroable": "^9.0",
                "php": "^8.0.2"
            },
            "suggest": {
                "symfony/var-dumper": "Required to use the dump method (^6.0)."
            },
            "type": "library",
            "extra": {
                "branch-alias": {
                    "dev-master": "9.x-dev"
                }
            },
            "autoload": {
                "files": [
                    "helpers.php"
                ],
                "psr-4": {
                    "Illuminate\\Support\\": ""
                }
            },
            "notification-url": "https://packagist.org/downloads/",
            "license": [
                "MIT"
            ],
            "authors": [
                {
                    "name": "Taylor Otwell",
                    "email": "taylor@laravel.com"
                }
            ],
            "description": "The Illuminate Collections package.",
            "homepage": "https://laravel.com",
            "support": {
                "issues": "https://github.com/laravel/framework/issues",
                "source": "https://github.com/laravel/framework"
            },
            "time": "2022-02-28T12:33:28+00:00"
        },
        {
            "name": "illuminate/conditionable",
            "version": "v9.3.1",
            "source": {
                "type": "git",
                "url": "https://github.com/illuminate/conditionable.git",
                "reference": "56b4ba1166c264064bf63896f498a2bee320d16a"
            },
            "dist": {
                "type": "zip",
                "url": "https://api.github.com/repos/illuminate/conditionable/zipball/56b4ba1166c264064bf63896f498a2bee320d16a",
                "reference": "56b4ba1166c264064bf63896f498a2bee320d16a",
                "shasum": ""
            },
            "require": {
                "php": "^8.0.2"
            },
            "type": "library",
            "extra": {
                "branch-alias": {
                    "dev-master": "9.x-dev"
                }
            },
            "autoload": {
                "psr-4": {
                    "Illuminate\\Support\\": ""
                }
            },
            "notification-url": "https://packagist.org/downloads/",
            "license": [
                "MIT"
            ],
            "authors": [
                {
                    "name": "Taylor Otwell",
                    "email": "taylor@laravel.com"
                }
            ],
            "description": "The Illuminate Conditionable package.",
            "homepage": "https://laravel.com",
            "support": {
                "issues": "https://github.com/laravel/framework/issues",
                "source": "https://github.com/laravel/framework"
            },
            "time": "2022-02-28T16:37:46+00:00"
        },
        {
            "name": "illuminate/contracts",
            "version": "v9.3.1",
            "source": {
                "type": "git",
                "url": "https://github.com/illuminate/contracts.git",
                "reference": "7cf6c0c9fc14a1ea4a9860d6e69b52e513cb505f"
            },
            "dist": {
                "type": "zip",
                "url": "https://api.github.com/repos/illuminate/contracts/zipball/7cf6c0c9fc14a1ea4a9860d6e69b52e513cb505f",
                "reference": "7cf6c0c9fc14a1ea4a9860d6e69b52e513cb505f",
                "shasum": ""
            },
            "require": {
                "php": "^8.0.2",
                "psr/container": "^1.1.1|^2.0.1",
                "psr/simple-cache": "^1.0|^2.0|^3.0"
            },
            "type": "library",
            "extra": {
                "branch-alias": {
                    "dev-master": "9.x-dev"
                }
            },
            "autoload": {
                "psr-4": {
                    "Illuminate\\Contracts\\": ""
                }
            },
            "notification-url": "https://packagist.org/downloads/",
            "license": [
                "MIT"
            ],
            "authors": [
                {
                    "name": "Taylor Otwell",
                    "email": "taylor@laravel.com"
                }
            ],
            "description": "The Illuminate Contracts package.",
            "homepage": "https://laravel.com",
            "support": {
                "issues": "https://github.com/laravel/framework/issues",
                "source": "https://github.com/laravel/framework"
            },
            "time": "2022-03-03T14:08:19+00:00"
        },
        {
            "name": "illuminate/macroable",
            "version": "v9.3.0",
            "source": {
                "type": "git",
                "url": "https://github.com/illuminate/macroable.git",
                "reference": "25a2c6dac2b7541ecbadef952702e84ae15f5354"
            },
            "dist": {
                "type": "zip",
                "url": "https://api.github.com/repos/illuminate/macroable/zipball/25a2c6dac2b7541ecbadef952702e84ae15f5354",
                "reference": "25a2c6dac2b7541ecbadef952702e84ae15f5354",
                "shasum": ""
            },
            "require": {
                "php": "^8.0.2"
            },
            "type": "library",
            "extra": {
                "branch-alias": {
                    "dev-master": "9.x-dev"
                }
            },
            "autoload": {
                "psr-4": {
                    "Illuminate\\Support\\": ""
                }
            },
            "notification-url": "https://packagist.org/downloads/",
            "license": [
                "MIT"
            ],
            "authors": [
                {
                    "name": "Taylor Otwell",
                    "email": "taylor@laravel.com"
                }
            ],
            "description": "The Illuminate Macroable package.",
            "homepage": "https://laravel.com",
            "support": {
                "issues": "https://github.com/laravel/framework/issues",
                "source": "https://github.com/laravel/framework"
            },
            "time": "2022-02-01T14:44:21+00:00"
        },
        {
            "name": "justinrainbow/json-schema",
            "version": "5.2.11",
            "source": {
                "type": "git",
                "url": "https://github.com/justinrainbow/json-schema.git",
                "reference": "2ab6744b7296ded80f8cc4f9509abbff393399aa"
            },
            "dist": {
                "type": "zip",
                "url": "https://api.github.com/repos/justinrainbow/json-schema/zipball/2ab6744b7296ded80f8cc4f9509abbff393399aa",
                "reference": "2ab6744b7296ded80f8cc4f9509abbff393399aa",
                "shasum": ""
            },
            "require": {
                "php": ">=5.3.3"
            },
            "require-dev": {
                "friendsofphp/php-cs-fixer": "~2.2.20||~2.15.1",
                "json-schema/json-schema-test-suite": "1.2.0",
                "phpunit/phpunit": "^4.8.35"
            },
            "bin": [
                "bin/validate-json"
            ],
            "type": "library",
            "extra": {
                "branch-alias": {
                    "dev-master": "5.0.x-dev"
                }
            },
            "autoload": {
                "psr-4": {
                    "JsonSchema\\": "src/JsonSchema/"
                }
            },
            "notification-url": "https://packagist.org/downloads/",
            "license": [
                "MIT"
            ],
            "authors": [
                {
                    "name": "Bruno Prieto Reis",
                    "email": "bruno.p.reis@gmail.com"
                },
                {
                    "name": "Justin Rainbow",
                    "email": "justin.rainbow@gmail.com"
                },
                {
                    "name": "Igor Wiedler",
                    "email": "igor@wiedler.ch"
                },
                {
                    "name": "Robert Schönthal",
                    "email": "seroscho@googlemail.com"
                }
            ],
            "description": "A library to validate a json schema.",
            "homepage": "https://github.com/justinrainbow/json-schema",
            "keywords": [
                "json",
                "schema"
            ],
            "support": {
                "issues": "https://github.com/justinrainbow/json-schema/issues",
                "source": "https://github.com/justinrainbow/json-schema/tree/5.2.11"
            },
            "time": "2021-07-22T09:24:00+00:00"
        },
        {
            "name": "league/oauth2-client",
            "version": "2.6.1",
            "source": {
                "type": "git",
                "url": "https://github.com/thephpleague/oauth2-client.git",
                "reference": "2334c249907190c132364f5dae0287ab8666aa19"
            },
            "dist": {
                "type": "zip",
                "url": "https://api.github.com/repos/thephpleague/oauth2-client/zipball/2334c249907190c132364f5dae0287ab8666aa19",
                "reference": "2334c249907190c132364f5dae0287ab8666aa19",
                "shasum": ""
            },
            "require": {
                "guzzlehttp/guzzle": "^6.0 || ^7.0",
                "paragonie/random_compat": "^1 || ^2 || ^9.99",
                "php": "^5.6 || ^7.0 || ^8.0"
            },
            "require-dev": {
                "mockery/mockery": "^1.3.5",
                "php-parallel-lint/php-parallel-lint": "^1.3.1",
                "phpunit/phpunit": "^5.7 || ^6.0 || ^9.5",
                "squizlabs/php_codesniffer": "^2.3 || ^3.0"
            },
            "type": "library",
            "extra": {
                "branch-alias": {
                    "dev-2.x": "2.0.x-dev"
                }
            },
            "autoload": {
                "psr-4": {
                    "League\\OAuth2\\Client\\": "src/"
                }
            },
            "notification-url": "https://packagist.org/downloads/",
            "license": [
                "MIT"
            ],
            "authors": [
                {
                    "name": "Alex Bilbie",
                    "email": "hello@alexbilbie.com",
                    "homepage": "http://www.alexbilbie.com",
                    "role": "Developer"
                },
                {
                    "name": "Woody Gilk",
                    "homepage": "https://github.com/shadowhand",
                    "role": "Contributor"
                }
            ],
            "description": "OAuth 2.0 Client Library",
            "keywords": [
                "Authentication",
                "SSO",
                "authorization",
                "identity",
                "idp",
                "oauth",
                "oauth2",
                "single sign on"
            ],
            "support": {
                "issues": "https://github.com/thephpleague/oauth2-client/issues",
                "source": "https://github.com/thephpleague/oauth2-client/tree/2.6.1"
            },
            "time": "2021-12-22T16:42:49+00:00"
        },
        {
            "name": "mikehaertl/php-shellcommand",
            "version": "1.6.4",
            "source": {
                "type": "git",
                "url": "https://github.com/mikehaertl/php-shellcommand.git",
                "reference": "3488d7803df1e8f1a343d3d0ca452d527ad8d5e5"
            },
            "dist": {
                "type": "zip",
                "url": "https://api.github.com/repos/mikehaertl/php-shellcommand/zipball/3488d7803df1e8f1a343d3d0ca452d527ad8d5e5",
                "reference": "3488d7803df1e8f1a343d3d0ca452d527ad8d5e5",
                "shasum": ""
            },
            "require": {
                "php": ">= 5.3.0"
            },
            "require-dev": {
                "phpunit/phpunit": ">4.0 <=9.4"
            },
            "type": "library",
            "autoload": {
                "psr-4": {
                    "mikehaertl\\shellcommand\\": "src/"
                }
            },
            "notification-url": "https://packagist.org/downloads/",
            "license": [
                "MIT"
            ],
            "authors": [
                {
                    "name": "Michael Härtl",
                    "email": "haertl.mike@gmail.com"
                }
            ],
            "description": "An object oriented interface to shell commands",
            "keywords": [
                "shell"
            ],
            "support": {
                "issues": "https://github.com/mikehaertl/php-shellcommand/issues",
                "source": "https://github.com/mikehaertl/php-shellcommand/tree/1.6.4"
            },
            "time": "2021-03-17T06:54:33+00:00"
        },
        {
            "name": "moneyphp/money",
            "version": "v4.0.3",
            "source": {
                "type": "git",
                "url": "https://github.com/moneyphp/money.git",
                "reference": "d945f775bd6ab0920d9d205813d8831a899a8844"
            },
            "dist": {
                "type": "zip",
                "url": "https://api.github.com/repos/moneyphp/money/zipball/d945f775bd6ab0920d9d205813d8831a899a8844",
                "reference": "d945f775bd6ab0920d9d205813d8831a899a8844",
                "shasum": ""
            },
            "require": {
                "ext-bcmath": "*",
                "ext-filter": "*",
                "ext-json": "*",
                "php": "^8.0"
            },
            "require-dev": {
                "cache/taggable-cache": "^1.1.0",
                "doctrine/coding-standard": "^9.0",
                "doctrine/instantiator": "^1.4.0",
                "ext-gmp": "*",
                "ext-intl": "*",
                "florianv/exchanger": "^2.6.3",
                "florianv/swap": "^4.3.0",
                "moneyphp/iso-currencies": "^3.2.1",
                "php-http/message": "^1.11.0",
                "php-http/mock-client": "^1.4.1",
                "phpbench/phpbench": "1.0.0-beta1@BETA",
                "phpspec/phpspec": "^7.0.1",
                "phpunit/phpunit": "^9.5.4",
                "psalm/plugin-phpunit": "^0.15.1",
                "psr/cache": "^1.0.1",
                "roave/infection-static-analysis-plugin": "^1.7",
                "vimeo/psalm": "~4.7.0 || ^4.8.2"
            },
            "suggest": {
                "ext-gmp": "Calculate without integer limits",
                "ext-intl": "Format Money objects with intl",
                "florianv/exchanger": "Exchange rates library for PHP",
                "florianv/swap": "Exchange rates library for PHP",
                "psr/cache-implementation": "Used for Currency caching"
            },
            "type": "library",
            "extra": {
                "branch-alias": {
                    "dev-master": "3.x-dev"
                }
            },
            "autoload": {
                "psr-4": {
                    "Money\\": "src/"
                }
            },
            "notification-url": "https://packagist.org/downloads/",
            "license": [
                "MIT"
            ],
            "authors": [
                {
                    "name": "Mathias Verraes",
                    "email": "mathias@verraes.net",
                    "homepage": "http://verraes.net"
                },
                {
                    "name": "Márk Sági-Kazár",
                    "email": "mark.sagikazar@gmail.com"
                },
                {
                    "name": "Frederik Bosch",
                    "email": "f.bosch@genkgo.nl"
                }
            ],
            "description": "PHP implementation of Fowler's Money pattern",
            "homepage": "http://moneyphp.org",
            "keywords": [
                "Value Object",
                "money",
                "vo"
            ],
            "support": {
                "issues": "https://github.com/moneyphp/money/issues",
                "source": "https://github.com/moneyphp/money/tree/v4.0.3"
            },
            "time": "2021-12-01T10:39:00+00:00"
        },
        {
            "name": "opis/closure",
            "version": "3.6.3",
            "source": {
                "type": "git",
                "url": "https://github.com/opis/closure.git",
                "reference": "3d81e4309d2a927abbe66df935f4bb60082805ad"
            },
            "dist": {
                "type": "zip",
                "url": "https://api.github.com/repos/opis/closure/zipball/3d81e4309d2a927abbe66df935f4bb60082805ad",
                "reference": "3d81e4309d2a927abbe66df935f4bb60082805ad",
                "shasum": ""
            },
            "require": {
                "php": "^5.4 || ^7.0 || ^8.0"
            },
            "require-dev": {
                "jeremeamia/superclosure": "^2.0",
                "phpunit/phpunit": "^4.0 || ^5.0 || ^6.0 || ^7.0 || ^8.0 || ^9.0"
            },
            "type": "library",
            "extra": {
                "branch-alias": {
                    "dev-master": "3.6.x-dev"
                }
            },
            "autoload": {
                "files": [
                    "functions.php"
                ],
                "psr-4": {
                    "Opis\\Closure\\": "src/"
                }
            },
            "notification-url": "https://packagist.org/downloads/",
            "license": [
                "MIT"
            ],
            "authors": [
                {
                    "name": "Marius Sarca",
                    "email": "marius.sarca@gmail.com"
                },
                {
                    "name": "Sorin Sarca",
                    "email": "sarca_sorin@hotmail.com"
                }
            ],
            "description": "A library that can be used to serialize closures (anonymous functions) and arbitrary objects.",
            "homepage": "https://opis.io/closure",
            "keywords": [
                "anonymous functions",
                "closure",
                "function",
                "serializable",
                "serialization",
                "serialize"
            ],
            "support": {
                "issues": "https://github.com/opis/closure/issues",
                "source": "https://github.com/opis/closure/tree/3.6.3"
            },
            "time": "2022-01-27T09:35:39+00:00"
        },
        {
            "name": "paragonie/random_compat",
            "version": "v9.99.100",
            "source": {
                "type": "git",
                "url": "https://github.com/paragonie/random_compat.git",
                "reference": "996434e5492cb4c3edcb9168db6fbb1359ef965a"
            },
            "dist": {
                "type": "zip",
                "url": "https://api.github.com/repos/paragonie/random_compat/zipball/996434e5492cb4c3edcb9168db6fbb1359ef965a",
                "reference": "996434e5492cb4c3edcb9168db6fbb1359ef965a",
                "shasum": ""
            },
            "require": {
                "php": ">= 7"
            },
            "require-dev": {
                "phpunit/phpunit": "4.*|5.*",
                "vimeo/psalm": "^1"
            },
            "suggest": {
                "ext-libsodium": "Provides a modern crypto API that can be used to generate random bytes."
            },
            "type": "library",
            "notification-url": "https://packagist.org/downloads/",
            "license": [
                "MIT"
            ],
            "authors": [
                {
                    "name": "Paragon Initiative Enterprises",
                    "email": "security@paragonie.com",
                    "homepage": "https://paragonie.com"
                }
            ],
            "description": "PHP 5.x polyfill for random_bytes() and random_int() from PHP 7",
            "keywords": [
                "csprng",
                "polyfill",
                "pseudorandom",
                "random"
            ],
            "support": {
                "email": "info@paragonie.com",
                "issues": "https://github.com/paragonie/random_compat/issues",
                "source": "https://github.com/paragonie/random_compat"
            },
            "time": "2020-10-15T08:29:30+00:00"
        },
        {
            "name": "phenx/php-font-lib",
            "version": "0.5.4",
            "source": {
                "type": "git",
                "url": "https://github.com/dompdf/php-font-lib.git",
                "reference": "dd448ad1ce34c63d09baccd05415e361300c35b4"
            },
            "dist": {
                "type": "zip",
                "url": "https://api.github.com/repos/dompdf/php-font-lib/zipball/dd448ad1ce34c63d09baccd05415e361300c35b4",
                "reference": "dd448ad1ce34c63d09baccd05415e361300c35b4",
                "shasum": ""
            },
            "require": {
                "ext-mbstring": "*"
            },
            "require-dev": {
                "symfony/phpunit-bridge": "^3 || ^4 || ^5"
            },
            "type": "library",
            "autoload": {
                "psr-4": {
                    "FontLib\\": "src/FontLib"
                }
            },
            "notification-url": "https://packagist.org/downloads/",
            "license": [
                "LGPL-3.0"
            ],
            "authors": [
                {
                    "name": "Fabien Ménager",
                    "email": "fabien.menager@gmail.com"
                }
            ],
            "description": "A library to read, parse, export and make subsets of different types of font files.",
            "homepage": "https://github.com/PhenX/php-font-lib",
            "support": {
                "issues": "https://github.com/dompdf/php-font-lib/issues",
                "source": "https://github.com/dompdf/php-font-lib/tree/0.5.4"
            },
            "time": "2021-12-17T19:44:54+00:00"
        },
        {
            "name": "phenx/php-svg-lib",
            "version": "0.4.0",
            "source": {
                "type": "git",
                "url": "https://github.com/dompdf/php-svg-lib.git",
                "reference": "3ffbbb037f0871c3a819e90cff8b36dd7e656189"
            },
            "dist": {
                "type": "zip",
                "url": "https://api.github.com/repos/dompdf/php-svg-lib/zipball/3ffbbb037f0871c3a819e90cff8b36dd7e656189",
                "reference": "3ffbbb037f0871c3a819e90cff8b36dd7e656189",
                "shasum": ""
            },
            "require": {
                "ext-mbstring": "*",
                "php": "^7.4 || ^8.0",
                "sabberworm/php-css-parser": "^8.4"
            },
            "require-dev": {
                "phpunit/phpunit": "^9.5"
            },
            "type": "library",
            "autoload": {
                "psr-4": {
                    "Svg\\": "src/Svg"
                }
            },
            "notification-url": "https://packagist.org/downloads/",
            "license": [
                "LGPL-3.0"
            ],
            "authors": [
                {
                    "name": "Fabien Ménager",
                    "email": "fabien.menager@gmail.com"
                }
            ],
            "description": "A library to read, parse and export to PDF SVG files.",
            "homepage": "https://github.com/PhenX/php-svg-lib",
            "support": {
                "issues": "https://github.com/dompdf/php-svg-lib/issues",
                "source": "https://github.com/dompdf/php-svg-lib/tree/0.4.0"
            },
            "time": "2021-12-17T14:08:35+00:00"
        },
        {
            "name": "phpdocumentor/reflection-common",
            "version": "2.2.0",
            "source": {
                "type": "git",
                "url": "https://github.com/phpDocumentor/ReflectionCommon.git",
                "reference": "1d01c49d4ed62f25aa84a747ad35d5a16924662b"
            },
            "dist": {
                "type": "zip",
                "url": "https://api.github.com/repos/phpDocumentor/ReflectionCommon/zipball/1d01c49d4ed62f25aa84a747ad35d5a16924662b",
                "reference": "1d01c49d4ed62f25aa84a747ad35d5a16924662b",
                "shasum": ""
            },
            "require": {
                "php": "^7.2 || ^8.0"
            },
            "type": "library",
            "extra": {
                "branch-alias": {
                    "dev-2.x": "2.x-dev"
                }
            },
            "autoload": {
                "psr-4": {
                    "phpDocumentor\\Reflection\\": "src/"
                }
            },
            "notification-url": "https://packagist.org/downloads/",
            "license": [
                "MIT"
            ],
            "authors": [
                {
                    "name": "Jaap van Otterdijk",
                    "email": "opensource@ijaap.nl"
                }
            ],
            "description": "Common reflection classes used by phpdocumentor to reflect the code structure",
            "homepage": "http://www.phpdoc.org",
            "keywords": [
                "FQSEN",
                "phpDocumentor",
                "phpdoc",
                "reflection",
                "static analysis"
            ],
            "support": {
                "issues": "https://github.com/phpDocumentor/ReflectionCommon/issues",
                "source": "https://github.com/phpDocumentor/ReflectionCommon/tree/2.x"
            },
            "time": "2020-06-27T09:03:43+00:00"
        },
        {
            "name": "phpdocumentor/reflection-docblock",
            "version": "5.3.0",
            "source": {
                "type": "git",
                "url": "https://github.com/phpDocumentor/ReflectionDocBlock.git",
                "reference": "622548b623e81ca6d78b721c5e029f4ce664f170"
            },
            "dist": {
                "type": "zip",
                "url": "https://api.github.com/repos/phpDocumentor/ReflectionDocBlock/zipball/622548b623e81ca6d78b721c5e029f4ce664f170",
                "reference": "622548b623e81ca6d78b721c5e029f4ce664f170",
                "shasum": ""
            },
            "require": {
                "ext-filter": "*",
                "php": "^7.2 || ^8.0",
                "phpdocumentor/reflection-common": "^2.2",
                "phpdocumentor/type-resolver": "^1.3",
                "webmozart/assert": "^1.9.1"
            },
            "require-dev": {
                "mockery/mockery": "~1.3.2",
                "psalm/phar": "^4.8"
            },
            "type": "library",
            "extra": {
                "branch-alias": {
                    "dev-master": "5.x-dev"
                }
            },
            "autoload": {
                "psr-4": {
                    "phpDocumentor\\Reflection\\": "src"
                }
            },
            "notification-url": "https://packagist.org/downloads/",
            "license": [
                "MIT"
            ],
            "authors": [
                {
                    "name": "Mike van Riel",
                    "email": "me@mikevanriel.com"
                },
                {
                    "name": "Jaap van Otterdijk",
                    "email": "account@ijaap.nl"
                }
            ],
            "description": "With this component, a library can provide support for annotations via DocBlocks or otherwise retrieve information that is embedded in a DocBlock.",
            "support": {
                "issues": "https://github.com/phpDocumentor/ReflectionDocBlock/issues",
                "source": "https://github.com/phpDocumentor/ReflectionDocBlock/tree/5.3.0"
            },
            "time": "2021-10-19T17:43:47+00:00"
        },
        {
            "name": "phpdocumentor/type-resolver",
            "version": "1.6.0",
            "source": {
                "type": "git",
                "url": "https://github.com/phpDocumentor/TypeResolver.git",
                "reference": "93ebd0014cab80c4ea9f5e297ea48672f1b87706"
            },
            "dist": {
                "type": "zip",
                "url": "https://api.github.com/repos/phpDocumentor/TypeResolver/zipball/93ebd0014cab80c4ea9f5e297ea48672f1b87706",
                "reference": "93ebd0014cab80c4ea9f5e297ea48672f1b87706",
                "shasum": ""
            },
            "require": {
                "php": "^7.2 || ^8.0",
                "phpdocumentor/reflection-common": "^2.0"
            },
            "require-dev": {
                "ext-tokenizer": "*",
                "psalm/phar": "^4.8"
            },
            "type": "library",
            "extra": {
                "branch-alias": {
                    "dev-1.x": "1.x-dev"
                }
            },
            "autoload": {
                "psr-4": {
                    "phpDocumentor\\Reflection\\": "src"
                }
            },
            "notification-url": "https://packagist.org/downloads/",
            "license": [
                "MIT"
            ],
            "authors": [
                {
                    "name": "Mike van Riel",
                    "email": "me@mikevanriel.com"
                }
            ],
            "description": "A PSR-5 based resolver of Class names, Types and Structural Element Names",
            "support": {
                "issues": "https://github.com/phpDocumentor/TypeResolver/issues",
                "source": "https://github.com/phpDocumentor/TypeResolver/tree/1.6.0"
            },
            "time": "2022-01-04T19:58:01+00:00"
        },
        {
            "name": "pixelandtonic/imagine",
            "version": "1.2.4.2",
            "source": {
                "type": "git",
                "url": "https://github.com/pixelandtonic/Imagine.git",
                "reference": "5ee4b6a365497818815ba50738c8dcbb555c9fd3"
            },
            "dist": {
                "type": "zip",
                "url": "https://api.github.com/repos/pixelandtonic/Imagine/zipball/5ee4b6a365497818815ba50738c8dcbb555c9fd3",
                "reference": "5ee4b6a365497818815ba50738c8dcbb555c9fd3",
                "shasum": ""
            },
            "require": {
                "php": ">=5.3.2"
            },
            "require-dev": {
                "friendsofphp/php-cs-fixer": "^2.2",
                "phpunit/phpunit": "^4.8 || ^5.7 || ^6.5 || ^7.5 || ^8.4 || ^9.3"
            },
            "suggest": {
                "ext-gd": "to use the GD implementation",
                "ext-gmagick": "to use the Gmagick implementation",
                "ext-imagick": "to use the Imagick implementation"
            },
            "type": "library",
            "extra": {
                "branch-alias": {
                    "dev-develop": "0.7-dev"
                }
            },
            "autoload": {
                "psr-4": {
                    "Imagine\\": "src/"
                }
            },
            "notification-url": "https://packagist.org/downloads/",
            "license": [
                "MIT"
            ],
            "authors": [
                {
                    "name": "Bulat Shakirzyanov",
                    "email": "mallluhuct@gmail.com",
                    "homepage": "http://avalanche123.com"
                }
            ],
            "description": "Image processing for PHP 5.3",
            "homepage": "http://imagine.readthedocs.org/",
            "keywords": [
                "drawing",
                "graphics",
                "image manipulation",
                "image processing"
            ],
            "support": {
                "source": "https://github.com/pixelandtonic/Imagine/tree/1.2.4.2"
            },
            "time": "2021-06-22T18:26:46+00:00"
        },
        {
            "name": "psr/container",
            "version": "2.0.2",
            "source": {
                "type": "git",
                "url": "https://github.com/php-fig/container.git",
                "reference": "c71ecc56dfe541dbd90c5360474fbc405f8d5963"
            },
            "dist": {
                "type": "zip",
                "url": "https://api.github.com/repos/php-fig/container/zipball/c71ecc56dfe541dbd90c5360474fbc405f8d5963",
                "reference": "c71ecc56dfe541dbd90c5360474fbc405f8d5963",
                "shasum": ""
            },
            "require": {
                "php": ">=7.4.0"
            },
            "type": "library",
            "extra": {
                "branch-alias": {
                    "dev-master": "2.0.x-dev"
                }
            },
            "autoload": {
                "psr-4": {
                    "Psr\\Container\\": "src/"
                }
            },
            "notification-url": "https://packagist.org/downloads/",
            "license": [
                "MIT"
            ],
            "authors": [
                {
                    "name": "PHP-FIG",
                    "homepage": "https://www.php-fig.org/"
                }
            ],
            "description": "Common Container Interface (PHP FIG PSR-11)",
            "homepage": "https://github.com/php-fig/container",
            "keywords": [
                "PSR-11",
                "container",
                "container-interface",
                "container-interop",
                "psr"
            ],
            "support": {
                "issues": "https://github.com/php-fig/container/issues",
                "source": "https://github.com/php-fig/container/tree/2.0.2"
            },
            "time": "2021-11-05T16:47:00+00:00"
        },
        {
            "name": "psr/event-dispatcher",
            "version": "1.0.0",
            "source": {
                "type": "git",
                "url": "https://github.com/php-fig/event-dispatcher.git",
                "reference": "dbefd12671e8a14ec7f180cab83036ed26714bb0"
            },
            "dist": {
                "type": "zip",
                "url": "https://api.github.com/repos/php-fig/event-dispatcher/zipball/dbefd12671e8a14ec7f180cab83036ed26714bb0",
                "reference": "dbefd12671e8a14ec7f180cab83036ed26714bb0",
                "shasum": ""
            },
            "require": {
                "php": ">=7.2.0"
            },
            "type": "library",
            "extra": {
                "branch-alias": {
                    "dev-master": "1.0.x-dev"
                }
            },
            "autoload": {
                "psr-4": {
                    "Psr\\EventDispatcher\\": "src/"
                }
            },
            "notification-url": "https://packagist.org/downloads/",
            "license": [
                "MIT"
            ],
            "authors": [
                {
                    "name": "PHP-FIG",
                    "homepage": "http://www.php-fig.org/"
                }
            ],
            "description": "Standard interfaces for event handling.",
            "keywords": [
                "events",
                "psr",
                "psr-14"
            ],
            "support": {
                "issues": "https://github.com/php-fig/event-dispatcher/issues",
                "source": "https://github.com/php-fig/event-dispatcher/tree/1.0.0"
            },
            "time": "2019-01-08T18:20:26+00:00"
        },
        {
            "name": "psr/http-client",
            "version": "1.0.1",
            "source": {
                "type": "git",
                "url": "https://github.com/php-fig/http-client.git",
                "reference": "2dfb5f6c5eff0e91e20e913f8c5452ed95b86621"
            },
            "dist": {
                "type": "zip",
                "url": "https://api.github.com/repos/php-fig/http-client/zipball/2dfb5f6c5eff0e91e20e913f8c5452ed95b86621",
                "reference": "2dfb5f6c5eff0e91e20e913f8c5452ed95b86621",
                "shasum": ""
            },
            "require": {
                "php": "^7.0 || ^8.0",
                "psr/http-message": "^1.0"
            },
            "type": "library",
            "extra": {
                "branch-alias": {
                    "dev-master": "1.0.x-dev"
                }
            },
            "autoload": {
                "psr-4": {
                    "Psr\\Http\\Client\\": "src/"
                }
            },
            "notification-url": "https://packagist.org/downloads/",
            "license": [
                "MIT"
            ],
            "authors": [
                {
                    "name": "PHP-FIG",
                    "homepage": "http://www.php-fig.org/"
                }
            ],
            "description": "Common interface for HTTP clients",
            "homepage": "https://github.com/php-fig/http-client",
            "keywords": [
                "http",
                "http-client",
                "psr",
                "psr-18"
            ],
            "support": {
                "source": "https://github.com/php-fig/http-client/tree/master"
            },
            "time": "2020-06-29T06:28:15+00:00"
        },
        {
            "name": "psr/http-factory",
            "version": "1.0.1",
            "source": {
                "type": "git",
                "url": "https://github.com/php-fig/http-factory.git",
                "reference": "12ac7fcd07e5b077433f5f2bee95b3a771bf61be"
            },
            "dist": {
                "type": "zip",
                "url": "https://api.github.com/repos/php-fig/http-factory/zipball/12ac7fcd07e5b077433f5f2bee95b3a771bf61be",
                "reference": "12ac7fcd07e5b077433f5f2bee95b3a771bf61be",
                "shasum": ""
            },
            "require": {
                "php": ">=7.0.0",
                "psr/http-message": "^1.0"
            },
            "type": "library",
            "extra": {
                "branch-alias": {
                    "dev-master": "1.0.x-dev"
                }
            },
            "autoload": {
                "psr-4": {
                    "Psr\\Http\\Message\\": "src/"
                }
            },
            "notification-url": "https://packagist.org/downloads/",
            "license": [
                "MIT"
            ],
            "authors": [
                {
                    "name": "PHP-FIG",
                    "homepage": "http://www.php-fig.org/"
                }
            ],
            "description": "Common interfaces for PSR-7 HTTP message factories",
            "keywords": [
                "factory",
                "http",
                "message",
                "psr",
                "psr-17",
                "psr-7",
                "request",
                "response"
            ],
            "support": {
                "source": "https://github.com/php-fig/http-factory/tree/master"
            },
            "time": "2019-04-30T12:38:16+00:00"
        },
        {
            "name": "psr/http-message",
            "version": "1.0.1",
            "source": {
                "type": "git",
                "url": "https://github.com/php-fig/http-message.git",
                "reference": "f6561bf28d520154e4b0ec72be95418abe6d9363"
            },
            "dist": {
                "type": "zip",
                "url": "https://api.github.com/repos/php-fig/http-message/zipball/f6561bf28d520154e4b0ec72be95418abe6d9363",
                "reference": "f6561bf28d520154e4b0ec72be95418abe6d9363",
                "shasum": ""
            },
            "require": {
                "php": ">=5.3.0"
            },
            "type": "library",
            "extra": {
                "branch-alias": {
                    "dev-master": "1.0.x-dev"
                }
            },
            "autoload": {
                "psr-4": {
                    "Psr\\Http\\Message\\": "src/"
                }
            },
            "notification-url": "https://packagist.org/downloads/",
            "license": [
                "MIT"
            ],
            "authors": [
                {
                    "name": "PHP-FIG",
                    "homepage": "http://www.php-fig.org/"
                }
            ],
            "description": "Common interface for HTTP messages",
            "homepage": "https://github.com/php-fig/http-message",
            "keywords": [
                "http",
                "http-message",
                "psr",
                "psr-7",
                "request",
                "response"
            ],
            "support": {
                "source": "https://github.com/php-fig/http-message/tree/master"
            },
            "time": "2016-08-06T14:39:51+00:00"
        },
        {
            "name": "psr/log",
            "version": "1.1.4",
            "source": {
                "type": "git",
                "url": "https://github.com/php-fig/log.git",
                "reference": "d49695b909c3b7628b6289db5479a1c204601f11"
            },
            "dist": {
                "type": "zip",
                "url": "https://api.github.com/repos/php-fig/log/zipball/d49695b909c3b7628b6289db5479a1c204601f11",
                "reference": "d49695b909c3b7628b6289db5479a1c204601f11",
                "shasum": ""
            },
            "require": {
                "php": ">=5.3.0"
            },
            "type": "library",
            "extra": {
                "branch-alias": {
                    "dev-master": "1.1.x-dev"
                }
            },
            "autoload": {
                "psr-4": {
                    "Psr\\Log\\": "Psr/Log/"
                }
            },
            "notification-url": "https://packagist.org/downloads/",
            "license": [
                "MIT"
            ],
            "authors": [
                {
                    "name": "PHP-FIG",
                    "homepage": "https://www.php-fig.org/"
                }
            ],
            "description": "Common interface for logging libraries",
            "homepage": "https://github.com/php-fig/log",
            "keywords": [
                "log",
                "psr",
                "psr-3"
            ],
            "support": {
                "source": "https://github.com/php-fig/log/tree/1.1.4"
            },
            "time": "2021-05-03T11:20:27+00:00"
        },
        {
            "name": "psr/simple-cache",
            "version": "1.0.1",
            "source": {
                "type": "git",
                "url": "https://github.com/php-fig/simple-cache.git",
                "reference": "408d5eafb83c57f6365a3ca330ff23aa4a5fa39b"
            },
            "dist": {
                "type": "zip",
                "url": "https://api.github.com/repos/php-fig/simple-cache/zipball/408d5eafb83c57f6365a3ca330ff23aa4a5fa39b",
                "reference": "408d5eafb83c57f6365a3ca330ff23aa4a5fa39b",
                "shasum": ""
            },
            "require": {
                "php": ">=5.3.0"
            },
            "type": "library",
            "extra": {
                "branch-alias": {
                    "dev-master": "1.0.x-dev"
                }
            },
            "autoload": {
                "psr-4": {
                    "Psr\\SimpleCache\\": "src/"
                }
            },
            "notification-url": "https://packagist.org/downloads/",
            "license": [
                "MIT"
            ],
            "authors": [
                {
                    "name": "PHP-FIG",
                    "homepage": "http://www.php-fig.org/"
                }
            ],
            "description": "Common interfaces for simple caching",
            "keywords": [
                "cache",
                "caching",
                "psr",
                "psr-16",
                "simple-cache"
            ],
            "support": {
                "source": "https://github.com/php-fig/simple-cache/tree/master"
            },
            "time": "2017-10-23T01:57:42+00:00"
        },
        {
            "name": "ralouphie/getallheaders",
            "version": "3.0.3",
            "source": {
                "type": "git",
                "url": "https://github.com/ralouphie/getallheaders.git",
                "reference": "120b605dfeb996808c31b6477290a714d356e822"
            },
            "dist": {
                "type": "zip",
                "url": "https://api.github.com/repos/ralouphie/getallheaders/zipball/120b605dfeb996808c31b6477290a714d356e822",
                "reference": "120b605dfeb996808c31b6477290a714d356e822",
                "shasum": ""
            },
            "require": {
                "php": ">=5.6"
            },
            "require-dev": {
                "php-coveralls/php-coveralls": "^2.1",
                "phpunit/phpunit": "^5 || ^6.5"
            },
            "type": "library",
            "autoload": {
                "files": [
                    "src/getallheaders.php"
                ]
            },
            "notification-url": "https://packagist.org/downloads/",
            "license": [
                "MIT"
            ],
            "authors": [
                {
                    "name": "Ralph Khattar",
                    "email": "ralph.khattar@gmail.com"
                }
            ],
            "description": "A polyfill for getallheaders.",
            "support": {
                "issues": "https://github.com/ralouphie/getallheaders/issues",
                "source": "https://github.com/ralouphie/getallheaders/tree/develop"
            },
            "time": "2019-03-08T08:55:37+00:00"
        },
        {
            "name": "react/promise",
            "version": "v2.9.0",
            "source": {
                "type": "git",
                "url": "https://github.com/reactphp/promise.git",
                "reference": "234f8fd1023c9158e2314fa9d7d0e6a83db42910"
            },
            "dist": {
                "type": "zip",
                "url": "https://api.github.com/repos/reactphp/promise/zipball/234f8fd1023c9158e2314fa9d7d0e6a83db42910",
                "reference": "234f8fd1023c9158e2314fa9d7d0e6a83db42910",
                "shasum": ""
            },
            "require": {
                "php": ">=5.4.0"
            },
            "require-dev": {
                "phpunit/phpunit": "^9.3 || ^5.7 || ^4.8.36"
            },
            "type": "library",
            "autoload": {
                "files": [
                    "src/functions_include.php"
                ],
                "psr-4": {
                    "React\\Promise\\": "src/"
                }
            },
            "notification-url": "https://packagist.org/downloads/",
            "license": [
                "MIT"
            ],
            "authors": [
                {
                    "name": "Jan Sorgalla",
                    "email": "jsorgalla@gmail.com",
                    "homepage": "https://sorgalla.com/"
                },
                {
                    "name": "Christian Lück",
                    "email": "christian@clue.engineering",
                    "homepage": "https://clue.engineering/"
                },
                {
                    "name": "Cees-Jan Kiewiet",
                    "email": "reactphp@ceesjankiewiet.nl",
                    "homepage": "https://wyrihaximus.net/"
                },
                {
                    "name": "Chris Boden",
                    "email": "cboden@gmail.com",
                    "homepage": "https://cboden.dev/"
                }
            ],
            "description": "A lightweight implementation of CommonJS Promises/A for PHP",
            "keywords": [
                "promise",
                "promises"
            ],
            "support": {
                "issues": "https://github.com/reactphp/promise/issues",
                "source": "https://github.com/reactphp/promise/tree/v2.9.0"
            },
            "funding": [
                {
                    "url": "https://github.com/WyriHaximus",
                    "type": "github"
                },
                {
                    "url": "https://github.com/clue",
                    "type": "github"
                }
            ],
            "time": "2022-02-11T10:27:51+00:00"
        },
        {
            "name": "sabberworm/php-css-parser",
            "version": "8.4.0",
            "source": {
                "type": "git",
                "url": "https://github.com/sabberworm/PHP-CSS-Parser.git",
                "reference": "e41d2140031d533348b2192a83f02d8dd8a71d30"
            },
            "dist": {
                "type": "zip",
                "url": "https://api.github.com/repos/sabberworm/PHP-CSS-Parser/zipball/e41d2140031d533348b2192a83f02d8dd8a71d30",
                "reference": "e41d2140031d533348b2192a83f02d8dd8a71d30",
                "shasum": ""
            },
            "require": {
                "ext-iconv": "*",
                "php": ">=5.6.20"
            },
            "require-dev": {
                "codacy/coverage": "^1.4",
                "phpunit/phpunit": "^4.8.36"
            },
            "suggest": {
                "ext-mbstring": "for parsing UTF-8 CSS"
            },
            "type": "library",
            "autoload": {
                "psr-4": {
                    "Sabberworm\\CSS\\": "src/"
                }
            },
            "notification-url": "https://packagist.org/downloads/",
            "license": [
                "MIT"
            ],
            "authors": [
                {
                    "name": "Raphael Schweikert"
                }
            ],
            "description": "Parser for CSS Files written in PHP",
            "homepage": "https://www.sabberworm.com/blog/2010/6/10/php-css-parser",
            "keywords": [
                "css",
                "parser",
                "stylesheet"
            ],
            "support": {
                "issues": "https://github.com/sabberworm/PHP-CSS-Parser/issues",
                "source": "https://github.com/sabberworm/PHP-CSS-Parser/tree/8.4.0"
            },
            "time": "2021-12-11T13:40:54+00:00"
        },
        {
            "name": "seld/cli-prompt",
            "version": "1.0.4",
            "source": {
                "type": "git",
                "url": "https://github.com/Seldaek/cli-prompt.git",
                "reference": "b8dfcf02094b8c03b40322c229493bb2884423c5"
            },
            "dist": {
                "type": "zip",
                "url": "https://api.github.com/repos/Seldaek/cli-prompt/zipball/b8dfcf02094b8c03b40322c229493bb2884423c5",
                "reference": "b8dfcf02094b8c03b40322c229493bb2884423c5",
                "shasum": ""
            },
            "require": {
                "php": ">=5.3"
            },
            "require-dev": {
                "phpstan/phpstan": "^0.12.63"
            },
            "type": "library",
            "extra": {
                "branch-alias": {
                    "dev-master": "1.x-dev"
                }
            },
            "autoload": {
                "psr-4": {
                    "Seld\\CliPrompt\\": "src/"
                }
            },
            "notification-url": "https://packagist.org/downloads/",
            "license": [
                "MIT"
            ],
            "authors": [
                {
                    "name": "Jordi Boggiano",
                    "email": "j.boggiano@seld.be"
                }
            ],
            "description": "Allows you to prompt for user input on the command line, and optionally hide the characters they type",
            "keywords": [
                "cli",
                "console",
                "hidden",
                "input",
                "prompt"
            ],
            "support": {
                "issues": "https://github.com/Seldaek/cli-prompt/issues",
                "source": "https://github.com/Seldaek/cli-prompt/tree/1.0.4"
            },
            "time": "2020-12-15T21:32:01+00:00"
        },
        {
            "name": "seld/jsonlint",
            "version": "1.8.3",
            "source": {
                "type": "git",
                "url": "https://github.com/Seldaek/jsonlint.git",
                "reference": "9ad6ce79c342fbd44df10ea95511a1b24dee5b57"
            },
            "dist": {
                "type": "zip",
                "url": "https://api.github.com/repos/Seldaek/jsonlint/zipball/9ad6ce79c342fbd44df10ea95511a1b24dee5b57",
                "reference": "9ad6ce79c342fbd44df10ea95511a1b24dee5b57",
                "shasum": ""
            },
            "require": {
                "php": "^5.3 || ^7.0 || ^8.0"
            },
            "require-dev": {
                "phpunit/phpunit": "^4.8.35 || ^5.7 || ^6.0"
            },
            "bin": [
                "bin/jsonlint"
            ],
            "type": "library",
            "autoload": {
                "psr-4": {
                    "Seld\\JsonLint\\": "src/Seld/JsonLint/"
                }
            },
            "notification-url": "https://packagist.org/downloads/",
            "license": [
                "MIT"
            ],
            "authors": [
                {
                    "name": "Jordi Boggiano",
                    "email": "j.boggiano@seld.be",
                    "homepage": "http://seld.be"
                }
            ],
            "description": "JSON Linter",
            "keywords": [
                "json",
                "linter",
                "parser",
                "validator"
            ],
            "support": {
                "issues": "https://github.com/Seldaek/jsonlint/issues",
                "source": "https://github.com/Seldaek/jsonlint/tree/1.8.3"
            },
            "funding": [
                {
                    "url": "https://github.com/Seldaek",
                    "type": "github"
                },
                {
                    "url": "https://tidelift.com/funding/github/packagist/seld/jsonlint",
                    "type": "tidelift"
                }
            ],
            "time": "2020-11-11T09:19:24+00:00"
        },
        {
            "name": "seld/phar-utils",
            "version": "1.2.0",
            "source": {
                "type": "git",
                "url": "https://github.com/Seldaek/phar-utils.git",
                "reference": "9f3452c93ff423469c0d56450431562ca423dcee"
            },
            "dist": {
                "type": "zip",
                "url": "https://api.github.com/repos/Seldaek/phar-utils/zipball/9f3452c93ff423469c0d56450431562ca423dcee",
                "reference": "9f3452c93ff423469c0d56450431562ca423dcee",
                "shasum": ""
            },
            "require": {
                "php": ">=5.3"
            },
            "type": "library",
            "extra": {
                "branch-alias": {
                    "dev-master": "1.x-dev"
                }
            },
            "autoload": {
                "psr-4": {
                    "Seld\\PharUtils\\": "src/"
                }
            },
            "notification-url": "https://packagist.org/downloads/",
            "license": [
                "MIT"
            ],
            "authors": [
                {
                    "name": "Jordi Boggiano",
                    "email": "j.boggiano@seld.be"
                }
            ],
            "description": "PHAR file format utilities, for when PHP phars you up",
            "keywords": [
                "phar"
            ],
            "support": {
                "issues": "https://github.com/Seldaek/phar-utils/issues",
                "source": "https://github.com/Seldaek/phar-utils/tree/1.2.0"
            },
            "time": "2021-12-10T11:20:11+00:00"
        },
        {
            "name": "setasign/fpdi",
            "version": "v2.3.6",
            "source": {
                "type": "git",
                "url": "https://github.com/Setasign/FPDI.git",
                "reference": "6231e315f73e4f62d72b73f3d6d78ff0eed93c31"
            },
            "dist": {
                "type": "zip",
                "url": "https://api.github.com/repos/Setasign/FPDI/zipball/6231e315f73e4f62d72b73f3d6d78ff0eed93c31",
                "reference": "6231e315f73e4f62d72b73f3d6d78ff0eed93c31",
                "shasum": ""
            },
            "require": {
                "ext-zlib": "*",
                "php": "^5.6 || ^7.0 || ^8.0"
            },
            "conflict": {
                "setasign/tfpdf": "<1.31"
            },
            "require-dev": {
                "phpunit/phpunit": "~5.7",
                "setasign/fpdf": "~1.8",
                "setasign/tfpdf": "1.31",
                "squizlabs/php_codesniffer": "^3.5",
                "tecnickcom/tcpdf": "~6.2"
            },
            "suggest": {
                "setasign/fpdf": "FPDI will extend this class but as it is also possible to use TCPDF or tFPDF as an alternative. There's no fixed dependency configured."
            },
            "type": "library",
            "autoload": {
                "psr-4": {
                    "setasign\\Fpdi\\": "src/"
                }
            },
            "notification-url": "https://packagist.org/downloads/",
            "license": [
                "MIT"
            ],
            "authors": [
                {
                    "name": "Jan Slabon",
                    "email": "jan.slabon@setasign.com",
                    "homepage": "https://www.setasign.com"
                },
                {
                    "name": "Maximilian Kresse",
                    "email": "maximilian.kresse@setasign.com",
                    "homepage": "https://www.setasign.com"
                }
            ],
            "description": "FPDI is a collection of PHP classes facilitating developers to read pages from existing PDF documents and use them as templates in FPDF. Because it is also possible to use FPDI with TCPDF, there are no fixed dependencies defined. Please see suggestions for packages which evaluates the dependencies automatically.",
            "homepage": "https://www.setasign.com/fpdi",
            "keywords": [
                "fpdf",
                "fpdi",
                "pdf"
            ],
            "support": {
                "issues": "https://github.com/Setasign/FPDI/issues",
                "source": "https://github.com/Setasign/FPDI/tree/v2.3.6"
            },
            "funding": [
                {
                    "url": "https://tidelift.com/funding/github/packagist/setasign/fpdi",
                    "type": "tidelift"
                }
            ],
            "time": "2021-02-11T11:37:01+00:00"
        },
        {
            "name": "symfony/console",
            "version": "v5.4.5",
            "source": {
                "type": "git",
                "url": "https://github.com/symfony/console.git",
                "reference": "d8111acc99876953f52fe16d4c50eb60940d49ad"
            },
            "dist": {
                "type": "zip",
                "url": "https://api.github.com/repos/symfony/console/zipball/d8111acc99876953f52fe16d4c50eb60940d49ad",
                "reference": "d8111acc99876953f52fe16d4c50eb60940d49ad",
                "shasum": ""
            },
            "require": {
                "php": ">=7.2.5",
                "symfony/deprecation-contracts": "^2.1|^3",
                "symfony/polyfill-mbstring": "~1.0",
                "symfony/polyfill-php73": "^1.9",
                "symfony/polyfill-php80": "^1.16",
                "symfony/service-contracts": "^1.1|^2|^3",
                "symfony/string": "^5.1|^6.0"
            },
            "conflict": {
                "psr/log": ">=3",
                "symfony/dependency-injection": "<4.4",
                "symfony/dotenv": "<5.1",
                "symfony/event-dispatcher": "<4.4",
                "symfony/lock": "<4.4",
                "symfony/process": "<4.4"
            },
            "provide": {
                "psr/log-implementation": "1.0|2.0"
            },
            "require-dev": {
                "psr/log": "^1|^2",
                "symfony/config": "^4.4|^5.0|^6.0",
                "symfony/dependency-injection": "^4.4|^5.0|^6.0",
                "symfony/event-dispatcher": "^4.4|^5.0|^6.0",
                "symfony/lock": "^4.4|^5.0|^6.0",
                "symfony/process": "^4.4|^5.0|^6.0",
                "symfony/var-dumper": "^4.4|^5.0|^6.0"
            },
            "suggest": {
                "psr/log": "For using the console logger",
                "symfony/event-dispatcher": "",
                "symfony/lock": "",
                "symfony/process": ""
            },
            "type": "library",
            "autoload": {
                "psr-4": {
                    "Symfony\\Component\\Console\\": ""
                },
                "exclude-from-classmap": [
                    "/Tests/"
                ]
            },
            "notification-url": "https://packagist.org/downloads/",
            "license": [
                "MIT"
            ],
            "authors": [
                {
                    "name": "Fabien Potencier",
                    "email": "fabien@symfony.com"
                },
                {
                    "name": "Symfony Community",
                    "homepage": "https://symfony.com/contributors"
                }
            ],
            "description": "Eases the creation of beautiful and testable command line interfaces",
            "homepage": "https://symfony.com",
            "keywords": [
                "cli",
                "command line",
                "console",
                "terminal"
            ],
            "support": {
                "source": "https://github.com/symfony/console/tree/v5.4.5"
            },
            "funding": [
                {
                    "url": "https://symfony.com/sponsor",
                    "type": "custom"
                },
                {
                    "url": "https://github.com/fabpot",
                    "type": "github"
                },
                {
                    "url": "https://tidelift.com/funding/github/packagist/symfony/symfony",
                    "type": "tidelift"
                }
            ],
            "time": "2022-02-24T12:45:35+00:00"
        },
        {
            "name": "symfony/deprecation-contracts",
            "version": "v3.0.0",
            "source": {
                "type": "git",
                "url": "https://github.com/symfony/deprecation-contracts.git",
                "reference": "c726b64c1ccfe2896cb7df2e1331c357ad1c8ced"
            },
            "dist": {
                "type": "zip",
                "url": "https://api.github.com/repos/symfony/deprecation-contracts/zipball/c726b64c1ccfe2896cb7df2e1331c357ad1c8ced",
                "reference": "c726b64c1ccfe2896cb7df2e1331c357ad1c8ced",
                "shasum": ""
            },
            "require": {
                "php": ">=8.0.2"
            },
            "type": "library",
            "extra": {
                "branch-alias": {
                    "dev-main": "3.0-dev"
                },
                "thanks": {
                    "name": "symfony/contracts",
                    "url": "https://github.com/symfony/contracts"
                }
            },
            "autoload": {
                "files": [
                    "function.php"
                ]
            },
            "notification-url": "https://packagist.org/downloads/",
            "license": [
                "MIT"
            ],
            "authors": [
                {
                    "name": "Nicolas Grekas",
                    "email": "p@tchwork.com"
                },
                {
                    "name": "Symfony Community",
                    "homepage": "https://symfony.com/contributors"
                }
            ],
            "description": "A generic function and convention to trigger deprecation notices",
            "homepage": "https://symfony.com",
            "support": {
                "source": "https://github.com/symfony/deprecation-contracts/tree/v3.0.0"
            },
            "funding": [
                {
                    "url": "https://symfony.com/sponsor",
                    "type": "custom"
                },
                {
                    "url": "https://github.com/fabpot",
                    "type": "github"
                },
                {
                    "url": "https://tidelift.com/funding/github/packagist/symfony/symfony",
                    "type": "tidelift"
                }
            ],
            "time": "2021-11-01T23:48:49+00:00"
        },
        {
<<<<<<< HEAD
            "name": "symfony/event-dispatcher",
            "version": "v5.4.3",
            "source": {
                "type": "git",
                "url": "https://github.com/symfony/event-dispatcher.git",
                "reference": "dec8a9f58d20df252b9cd89f1c6c1530f747685d"
            },
            "dist": {
                "type": "zip",
                "url": "https://api.github.com/repos/symfony/event-dispatcher/zipball/dec8a9f58d20df252b9cd89f1c6c1530f747685d",
                "reference": "dec8a9f58d20df252b9cd89f1c6c1530f747685d",
=======
            "name": "symfony/filesystem",
            "version": "v5.4.6",
            "source": {
                "type": "git",
                "url": "https://github.com/symfony/filesystem.git",
                "reference": "d53a45039974952af7f7ebc461ccdd4295e29440"
            },
            "dist": {
                "type": "zip",
                "url": "https://api.github.com/repos/symfony/filesystem/zipball/d53a45039974952af7f7ebc461ccdd4295e29440",
                "reference": "d53a45039974952af7f7ebc461ccdd4295e29440",
>>>>>>> 3b6fb0f6
                "shasum": ""
            },
            "require": {
                "php": ">=7.2.5",
                "symfony/deprecation-contracts": "^2.1|^3",
                "symfony/event-dispatcher-contracts": "^2|^3",
                "symfony/polyfill-php80": "^1.16"
            },
            "conflict": {
                "symfony/dependency-injection": "<4.4"
            },
            "provide": {
                "psr/event-dispatcher-implementation": "1.0",
                "symfony/event-dispatcher-implementation": "2.0"
            },
            "require-dev": {
                "psr/log": "^1|^2|^3",
                "symfony/config": "^4.4|^5.0|^6.0",
                "symfony/dependency-injection": "^4.4|^5.0|^6.0",
                "symfony/error-handler": "^4.4|^5.0|^6.0",
                "symfony/expression-language": "^4.4|^5.0|^6.0",
                "symfony/http-foundation": "^4.4|^5.0|^6.0",
                "symfony/service-contracts": "^1.1|^2|^3",
                "symfony/stopwatch": "^4.4|^5.0|^6.0"
            },
            "suggest": {
                "symfony/dependency-injection": "",
                "symfony/http-kernel": ""
            },
            "type": "library",
            "autoload": {
                "psr-4": {
                    "Symfony\\Component\\EventDispatcher\\": ""
                },
                "exclude-from-classmap": [
                    "/Tests/"
                ]
            },
            "notification-url": "https://packagist.org/downloads/",
            "license": [
                "MIT"
            ],
            "authors": [
                {
                    "name": "Fabien Potencier",
                    "email": "fabien@symfony.com"
                },
                {
                    "name": "Symfony Community",
                    "homepage": "https://symfony.com/contributors"
                }
            ],
            "description": "Provides tools that allow your application components to communicate with each other by dispatching events and listening to them",
            "homepage": "https://symfony.com",
            "support": {
<<<<<<< HEAD
                "source": "https://github.com/symfony/event-dispatcher/tree/v5.4.3"
=======
                "source": "https://github.com/symfony/filesystem/tree/v5.4.6"
>>>>>>> 3b6fb0f6
            },
            "funding": [
                {
                    "url": "https://symfony.com/sponsor",
                    "type": "custom"
                },
                {
                    "url": "https://github.com/fabpot",
                    "type": "github"
                },
                {
                    "url": "https://tidelift.com/funding/github/packagist/symfony/symfony",
                    "type": "tidelift"
                }
            ],
<<<<<<< HEAD
            "time": "2022-01-02T09:53:40+00:00"
=======
            "time": "2022-03-02T12:42:23+00:00"
>>>>>>> 3b6fb0f6
        },
        {
            "name": "symfony/event-dispatcher-contracts",
            "version": "v3.0.0",
            "source": {
                "type": "git",
                "url": "https://github.com/symfony/event-dispatcher-contracts.git",
                "reference": "aa5422287b75594b90ee9cd807caf8f0df491385"
            },
            "dist": {
                "type": "zip",
                "url": "https://api.github.com/repos/symfony/event-dispatcher-contracts/zipball/aa5422287b75594b90ee9cd807caf8f0df491385",
                "reference": "aa5422287b75594b90ee9cd807caf8f0df491385",
                "shasum": ""
            },
            "require": {
                "php": ">=8.0.2",
                "psr/event-dispatcher": "^1"
            },
            "suggest": {
                "symfony/event-dispatcher-implementation": ""
            },
            "type": "library",
            "extra": {
                "branch-alias": {
                    "dev-main": "3.0-dev"
                },
                "thanks": {
                    "name": "symfony/contracts",
                    "url": "https://github.com/symfony/contracts"
                }
            },
            "autoload": {
                "psr-4": {
                    "Symfony\\Contracts\\EventDispatcher\\": ""
                }
            },
            "notification-url": "https://packagist.org/downloads/",
            "license": [
                "MIT"
            ],
            "authors": [
                {
                    "name": "Nicolas Grekas",
                    "email": "p@tchwork.com"
                },
                {
                    "name": "Symfony Community",
                    "homepage": "https://symfony.com/contributors"
                }
            ],
            "description": "Generic abstractions related to dispatching event",
            "homepage": "https://symfony.com",
            "keywords": [
                "abstractions",
                "contracts",
                "decoupling",
                "interfaces",
                "interoperability",
                "standards"
            ],
            "support": {
                "source": "https://github.com/symfony/event-dispatcher-contracts/tree/v3.0.0"
            },
            "funding": [
                {
                    "url": "https://symfony.com/sponsor",
                    "type": "custom"
                },
                {
                    "url": "https://github.com/fabpot",
                    "type": "github"
                },
                {
                    "url": "https://tidelift.com/funding/github/packagist/symfony/symfony",
                    "type": "tidelift"
                }
            ],
            "time": "2021-07-15T12:33:35+00:00"
        },
        {
            "name": "symfony/filesystem",
            "version": "v6.0.5",
            "source": {
                "type": "git",
                "url": "https://github.com/symfony/filesystem.git",
                "reference": "6646c13f787057d64701a3a0235cf9567c6ccbbd"
            },
            "dist": {
                "type": "zip",
                "url": "https://api.github.com/repos/symfony/filesystem/zipball/6646c13f787057d64701a3a0235cf9567c6ccbbd",
                "reference": "6646c13f787057d64701a3a0235cf9567c6ccbbd",
                "shasum": ""
            },
            "require": {
                "php": ">=8.0.2",
                "symfony/polyfill-ctype": "~1.8",
                "symfony/polyfill-mbstring": "~1.8"
            },
            "type": "library",
            "autoload": {
                "psr-4": {
                    "Symfony\\Component\\Filesystem\\": ""
                },
                "exclude-from-classmap": [
                    "/Tests/"
                ]
            },
            "notification-url": "https://packagist.org/downloads/",
            "license": [
                "MIT"
            ],
            "authors": [
                {
                    "name": "Fabien Potencier",
                    "email": "fabien@symfony.com"
                },
                {
                    "name": "Symfony Community",
                    "homepage": "https://symfony.com/contributors"
                }
            ],
            "description": "Provides basic utilities for the filesystem",
            "homepage": "https://symfony.com",
            "support": {
                "source": "https://github.com/symfony/filesystem/tree/v6.0.5"
            },
            "funding": [
                {
                    "url": "https://symfony.com/sponsor",
                    "type": "custom"
                },
                {
                    "url": "https://github.com/fabpot",
                    "type": "github"
                },
                {
                    "url": "https://tidelift.com/funding/github/packagist/symfony/symfony",
                    "type": "tidelift"
                }
            ],
            "time": "2022-02-28T07:42:30+00:00"
        },
        {
            "name": "symfony/finder",
            "version": "v5.4.3",
            "source": {
                "type": "git",
                "url": "https://github.com/symfony/finder.git",
                "reference": "231313534dded84c7ecaa79d14bc5da4ccb69b7d"
            },
            "dist": {
                "type": "zip",
                "url": "https://api.github.com/repos/symfony/finder/zipball/231313534dded84c7ecaa79d14bc5da4ccb69b7d",
                "reference": "231313534dded84c7ecaa79d14bc5da4ccb69b7d",
                "shasum": ""
            },
            "require": {
                "php": ">=7.2.5",
                "symfony/deprecation-contracts": "^2.1|^3",
                "symfony/polyfill-php80": "^1.16"
            },
            "type": "library",
            "autoload": {
                "psr-4": {
                    "Symfony\\Component\\Finder\\": ""
                },
                "exclude-from-classmap": [
                    "/Tests/"
                ]
            },
            "notification-url": "https://packagist.org/downloads/",
            "license": [
                "MIT"
            ],
            "authors": [
                {
                    "name": "Fabien Potencier",
                    "email": "fabien@symfony.com"
                },
                {
                    "name": "Symfony Community",
                    "homepage": "https://symfony.com/contributors"
                }
            ],
            "description": "Finds files and directories via an intuitive fluent interface",
            "homepage": "https://symfony.com",
            "support": {
                "source": "https://github.com/symfony/finder/tree/v5.4.3"
            },
            "funding": [
                {
                    "url": "https://symfony.com/sponsor",
                    "type": "custom"
                },
                {
                    "url": "https://github.com/fabpot",
                    "type": "github"
                },
                {
                    "url": "https://tidelift.com/funding/github/packagist/symfony/symfony",
                    "type": "tidelift"
                }
            ],
            "time": "2022-01-26T16:34:36+00:00"
        },
        {
            "name": "symfony/http-client",
            "version": "v6.0.5",
            "source": {
                "type": "git",
                "url": "https://github.com/symfony/http-client.git",
                "reference": "a8f87328930932c455cffd048f965d1223d91915"
            },
            "dist": {
                "type": "zip",
                "url": "https://api.github.com/repos/symfony/http-client/zipball/a8f87328930932c455cffd048f965d1223d91915",
                "reference": "a8f87328930932c455cffd048f965d1223d91915",
                "shasum": ""
            },
            "require": {
                "php": ">=8.0.2",
                "psr/log": "^1|^2|^3",
                "symfony/http-client-contracts": "^3",
                "symfony/service-contracts": "^1.0|^2|^3"
            },
            "provide": {
                "php-http/async-client-implementation": "*",
                "php-http/client-implementation": "*",
                "psr/http-client-implementation": "1.0",
                "symfony/http-client-implementation": "3.0"
            },
            "require-dev": {
                "amphp/amp": "^2.5",
                "amphp/http-client": "^4.2.1",
                "amphp/http-tunnel": "^1.0",
                "amphp/socket": "^1.1",
                "guzzlehttp/promises": "^1.4",
                "nyholm/psr7": "^1.0",
                "php-http/httplug": "^1.0|^2.0",
                "psr/http-client": "^1.0",
                "symfony/dependency-injection": "^5.4|^6.0",
                "symfony/http-kernel": "^5.4|^6.0",
                "symfony/process": "^5.4|^6.0",
                "symfony/stopwatch": "^5.4|^6.0"
            },
            "type": "library",
            "autoload": {
                "psr-4": {
                    "Symfony\\Component\\HttpClient\\": ""
                },
                "exclude-from-classmap": [
                    "/Tests/"
                ]
            },
            "notification-url": "https://packagist.org/downloads/",
            "license": [
                "MIT"
            ],
            "authors": [
                {
                    "name": "Nicolas Grekas",
                    "email": "p@tchwork.com"
                },
                {
                    "name": "Symfony Community",
                    "homepage": "https://symfony.com/contributors"
                }
            ],
            "description": "Provides powerful methods to fetch HTTP resources synchronously or asynchronously",
            "homepage": "https://symfony.com",
            "support": {
                "source": "https://github.com/symfony/http-client/tree/v6.0.5"
            },
            "funding": [
                {
                    "url": "https://symfony.com/sponsor",
                    "type": "custom"
                },
                {
                    "url": "https://github.com/fabpot",
                    "type": "github"
                },
                {
                    "url": "https://tidelift.com/funding/github/packagist/symfony/symfony",
                    "type": "tidelift"
                }
            ],
            "time": "2022-02-27T08:47:28+00:00"
        },
        {
            "name": "symfony/http-client-contracts",
            "version": "v3.0.0",
            "source": {
                "type": "git",
                "url": "https://github.com/symfony/http-client-contracts.git",
                "reference": "265f03fed057044a8e4dc159aa33596d0f48ed3f"
            },
            "dist": {
                "type": "zip",
                "url": "https://api.github.com/repos/symfony/http-client-contracts/zipball/265f03fed057044a8e4dc159aa33596d0f48ed3f",
                "reference": "265f03fed057044a8e4dc159aa33596d0f48ed3f",
                "shasum": ""
            },
            "require": {
                "php": ">=8.0.2"
            },
            "suggest": {
                "symfony/http-client-implementation": ""
            },
            "type": "library",
            "extra": {
                "branch-alias": {
                    "dev-main": "3.0-dev"
                },
                "thanks": {
                    "name": "symfony/contracts",
                    "url": "https://github.com/symfony/contracts"
                }
            },
            "autoload": {
                "psr-4": {
                    "Symfony\\Contracts\\HttpClient\\": ""
                }
            },
            "notification-url": "https://packagist.org/downloads/",
            "license": [
                "MIT"
            ],
            "authors": [
                {
                    "name": "Nicolas Grekas",
                    "email": "p@tchwork.com"
                },
                {
                    "name": "Symfony Community",
                    "homepage": "https://symfony.com/contributors"
                }
            ],
            "description": "Generic abstractions related to HTTP clients",
            "homepage": "https://symfony.com",
            "keywords": [
                "abstractions",
                "contracts",
                "decoupling",
                "interfaces",
                "interoperability",
                "standards"
            ],
            "support": {
                "source": "https://github.com/symfony/http-client-contracts/tree/v3.0.0"
            },
            "funding": [
                {
                    "url": "https://symfony.com/sponsor",
                    "type": "custom"
                },
                {
                    "url": "https://github.com/fabpot",
                    "type": "github"
                },
                {
                    "url": "https://tidelift.com/funding/github/packagist/symfony/symfony",
                    "type": "tidelift"
                }
            ],
            "time": "2021-11-03T13:44:55+00:00"
        },
        {
            "name": "symfony/mailer",
            "version": "v6.0.5",
            "source": {
                "type": "git",
                "url": "https://github.com/symfony/mailer.git",
                "reference": "0f4772db6521a1beb44529aa2c0c1e56f671be8f"
            },
            "dist": {
                "type": "zip",
                "url": "https://api.github.com/repos/symfony/mailer/zipball/0f4772db6521a1beb44529aa2c0c1e56f671be8f",
                "reference": "0f4772db6521a1beb44529aa2c0c1e56f671be8f",
                "shasum": ""
            },
            "require": {
                "egulias/email-validator": "^2.1.10|^3",
                "php": ">=8.0.2",
                "psr/event-dispatcher": "^1",
                "psr/log": "^1|^2|^3",
                "symfony/event-dispatcher": "^5.4|^6.0",
                "symfony/mime": "^5.4|^6.0",
                "symfony/service-contracts": "^1.1|^2|^3"
            },
            "conflict": {
                "symfony/http-kernel": "<5.4"
            },
            "require-dev": {
                "symfony/http-client-contracts": "^1.1|^2|^3",
                "symfony/messenger": "^5.4|^6.0"
            },
            "type": "library",
            "autoload": {
                "psr-4": {
                    "Symfony\\Component\\Mailer\\": ""
                },
                "exclude-from-classmap": [
                    "/Tests/"
                ]
            },
            "notification-url": "https://packagist.org/downloads/",
            "license": [
                "MIT"
            ],
            "authors": [
                {
                    "name": "Fabien Potencier",
                    "email": "fabien@symfony.com"
                },
                {
                    "name": "Symfony Community",
                    "homepage": "https://symfony.com/contributors"
                }
            ],
            "description": "Helps sending emails",
            "homepage": "https://symfony.com",
            "support": {
                "source": "https://github.com/symfony/mailer/tree/v6.0.5"
            },
            "funding": [
                {
                    "url": "https://symfony.com/sponsor",
                    "type": "custom"
                },
                {
                    "url": "https://github.com/fabpot",
                    "type": "github"
                },
                {
                    "url": "https://tidelift.com/funding/github/packagist/symfony/symfony",
                    "type": "tidelift"
                }
            ],
            "time": "2022-02-25T10:48:52+00:00"
        },
        {
            "name": "symfony/mime",
            "version": "v6.0.3",
            "source": {
                "type": "git",
                "url": "https://github.com/symfony/mime.git",
                "reference": "2cd9601efd040e56f43360daa68f3c6b0534923a"
            },
            "dist": {
                "type": "zip",
                "url": "https://api.github.com/repos/symfony/mime/zipball/2cd9601efd040e56f43360daa68f3c6b0534923a",
                "reference": "2cd9601efd040e56f43360daa68f3c6b0534923a",
                "shasum": ""
            },
            "require": {
                "php": ">=8.0.2",
                "symfony/polyfill-intl-idn": "^1.10",
                "symfony/polyfill-mbstring": "^1.0"
            },
            "conflict": {
                "egulias/email-validator": "~3.0.0",
                "phpdocumentor/reflection-docblock": "<3.2.2",
                "phpdocumentor/type-resolver": "<1.4.0",
                "symfony/mailer": "<5.4"
            },
            "require-dev": {
                "egulias/email-validator": "^2.1.10|^3.1",
                "phpdocumentor/reflection-docblock": "^3.0|^4.0|^5.0",
                "symfony/dependency-injection": "^5.4|^6.0",
                "symfony/property-access": "^5.4|^6.0",
                "symfony/property-info": "^5.4|^6.0",
                "symfony/serializer": "^5.4|^6.0"
            },
            "type": "library",
            "autoload": {
                "psr-4": {
                    "Symfony\\Component\\Mime\\": ""
                },
                "exclude-from-classmap": [
                    "/Tests/"
                ]
            },
            "notification-url": "https://packagist.org/downloads/",
            "license": [
                "MIT"
            ],
            "authors": [
                {
                    "name": "Fabien Potencier",
                    "email": "fabien@symfony.com"
                },
                {
                    "name": "Symfony Community",
                    "homepage": "https://symfony.com/contributors"
                }
            ],
            "description": "Allows manipulating MIME messages",
            "homepage": "https://symfony.com",
            "keywords": [
                "mime",
                "mime-type"
            ],
            "support": {
                "source": "https://github.com/symfony/mime/tree/v6.0.3"
            },
            "funding": [
                {
                    "url": "https://symfony.com/sponsor",
                    "type": "custom"
                },
                {
                    "url": "https://github.com/fabpot",
                    "type": "github"
                },
                {
                    "url": "https://tidelift.com/funding/github/packagist/symfony/symfony",
                    "type": "tidelift"
                }
            ],
            "time": "2022-01-02T09:55:41+00:00"
        },
        {
            "name": "symfony/polyfill-ctype",
            "version": "v1.25.0",
            "source": {
                "type": "git",
                "url": "https://github.com/symfony/polyfill-ctype.git",
                "reference": "30885182c981ab175d4d034db0f6f469898070ab"
            },
            "dist": {
                "type": "zip",
                "url": "https://api.github.com/repos/symfony/polyfill-ctype/zipball/30885182c981ab175d4d034db0f6f469898070ab",
                "reference": "30885182c981ab175d4d034db0f6f469898070ab",
                "shasum": ""
            },
            "require": {
                "php": ">=7.1"
            },
            "provide": {
                "ext-ctype": "*"
            },
            "suggest": {
                "ext-ctype": "For best performance"
            },
            "type": "library",
            "extra": {
                "branch-alias": {
                    "dev-main": "1.23-dev"
                },
                "thanks": {
                    "name": "symfony/polyfill",
                    "url": "https://github.com/symfony/polyfill"
                }
            },
            "autoload": {
                "files": [
                    "bootstrap.php"
                ],
                "psr-4": {
                    "Symfony\\Polyfill\\Ctype\\": ""
                }
            },
            "notification-url": "https://packagist.org/downloads/",
            "license": [
                "MIT"
            ],
            "authors": [
                {
                    "name": "Gert de Pagter",
                    "email": "BackEndTea@gmail.com"
                },
                {
                    "name": "Symfony Community",
                    "homepage": "https://symfony.com/contributors"
                }
            ],
            "description": "Symfony polyfill for ctype functions",
            "homepage": "https://symfony.com",
            "keywords": [
                "compatibility",
                "ctype",
                "polyfill",
                "portable"
            ],
            "support": {
                "source": "https://github.com/symfony/polyfill-ctype/tree/v1.25.0"
            },
            "funding": [
                {
                    "url": "https://symfony.com/sponsor",
                    "type": "custom"
                },
                {
                    "url": "https://github.com/fabpot",
                    "type": "github"
                },
                {
                    "url": "https://tidelift.com/funding/github/packagist/symfony/symfony",
                    "type": "tidelift"
                }
            ],
            "time": "2021-10-20T20:35:02+00:00"
        },
        {
            "name": "symfony/polyfill-iconv",
            "version": "v1.25.0",
            "source": {
                "type": "git",
                "url": "https://github.com/symfony/polyfill-iconv.git",
                "reference": "f1aed619e28cb077fc83fac8c4c0383578356e40"
            },
            "dist": {
                "type": "zip",
                "url": "https://api.github.com/repos/symfony/polyfill-iconv/zipball/f1aed619e28cb077fc83fac8c4c0383578356e40",
                "reference": "f1aed619e28cb077fc83fac8c4c0383578356e40",
                "shasum": ""
            },
            "require": {
                "php": ">=7.1"
            },
            "provide": {
                "ext-iconv": "*"
            },
            "suggest": {
                "ext-iconv": "For best performance"
            },
            "type": "library",
            "extra": {
                "branch-alias": {
                    "dev-main": "1.23-dev"
                },
                "thanks": {
                    "name": "symfony/polyfill",
                    "url": "https://github.com/symfony/polyfill"
                }
            },
            "autoload": {
                "files": [
                    "bootstrap.php"
                ],
                "psr-4": {
                    "Symfony\\Polyfill\\Iconv\\": ""
                }
            },
            "notification-url": "https://packagist.org/downloads/",
            "license": [
                "MIT"
            ],
            "authors": [
                {
                    "name": "Nicolas Grekas",
                    "email": "p@tchwork.com"
                },
                {
                    "name": "Symfony Community",
                    "homepage": "https://symfony.com/contributors"
                }
            ],
            "description": "Symfony polyfill for the Iconv extension",
            "homepage": "https://symfony.com",
            "keywords": [
                "compatibility",
                "iconv",
                "polyfill",
                "portable",
                "shim"
            ],
            "support": {
                "source": "https://github.com/symfony/polyfill-iconv/tree/v1.25.0"
            },
            "funding": [
                {
                    "url": "https://symfony.com/sponsor",
                    "type": "custom"
                },
                {
                    "url": "https://github.com/fabpot",
                    "type": "github"
                },
                {
                    "url": "https://tidelift.com/funding/github/packagist/symfony/symfony",
                    "type": "tidelift"
                }
            ],
            "time": "2022-01-04T09:04:05+00:00"
        },
        {
            "name": "symfony/polyfill-intl-grapheme",
            "version": "v1.25.0",
            "source": {
                "type": "git",
                "url": "https://github.com/symfony/polyfill-intl-grapheme.git",
                "reference": "81b86b50cf841a64252b439e738e97f4a34e2783"
            },
            "dist": {
                "type": "zip",
                "url": "https://api.github.com/repos/symfony/polyfill-intl-grapheme/zipball/81b86b50cf841a64252b439e738e97f4a34e2783",
                "reference": "81b86b50cf841a64252b439e738e97f4a34e2783",
                "shasum": ""
            },
            "require": {
                "php": ">=7.1"
            },
            "suggest": {
                "ext-intl": "For best performance"
            },
            "type": "library",
            "extra": {
                "branch-alias": {
                    "dev-main": "1.23-dev"
                },
                "thanks": {
                    "name": "symfony/polyfill",
                    "url": "https://github.com/symfony/polyfill"
                }
            },
            "autoload": {
                "files": [
                    "bootstrap.php"
                ],
                "psr-4": {
                    "Symfony\\Polyfill\\Intl\\Grapheme\\": ""
                }
            },
            "notification-url": "https://packagist.org/downloads/",
            "license": [
                "MIT"
            ],
            "authors": [
                {
                    "name": "Nicolas Grekas",
                    "email": "p@tchwork.com"
                },
                {
                    "name": "Symfony Community",
                    "homepage": "https://symfony.com/contributors"
                }
            ],
            "description": "Symfony polyfill for intl's grapheme_* functions",
            "homepage": "https://symfony.com",
            "keywords": [
                "compatibility",
                "grapheme",
                "intl",
                "polyfill",
                "portable",
                "shim"
            ],
            "support": {
                "source": "https://github.com/symfony/polyfill-intl-grapheme/tree/v1.25.0"
            },
            "funding": [
                {
                    "url": "https://symfony.com/sponsor",
                    "type": "custom"
                },
                {
                    "url": "https://github.com/fabpot",
                    "type": "github"
                },
                {
                    "url": "https://tidelift.com/funding/github/packagist/symfony/symfony",
                    "type": "tidelift"
                }
            ],
            "time": "2021-11-23T21:10:46+00:00"
        },
        {
            "name": "symfony/polyfill-intl-idn",
            "version": "v1.25.0",
            "source": {
                "type": "git",
                "url": "https://github.com/symfony/polyfill-intl-idn.git",
                "reference": "749045c69efb97c70d25d7463abba812e91f3a44"
            },
            "dist": {
                "type": "zip",
                "url": "https://api.github.com/repos/symfony/polyfill-intl-idn/zipball/749045c69efb97c70d25d7463abba812e91f3a44",
                "reference": "749045c69efb97c70d25d7463abba812e91f3a44",
                "shasum": ""
            },
            "require": {
                "php": ">=7.1",
                "symfony/polyfill-intl-normalizer": "^1.10",
                "symfony/polyfill-php72": "^1.10"
            },
            "suggest": {
                "ext-intl": "For best performance"
            },
            "type": "library",
            "extra": {
                "branch-alias": {
                    "dev-main": "1.23-dev"
                },
                "thanks": {
                    "name": "symfony/polyfill",
                    "url": "https://github.com/symfony/polyfill"
                }
            },
            "autoload": {
                "files": [
                    "bootstrap.php"
                ],
                "psr-4": {
                    "Symfony\\Polyfill\\Intl\\Idn\\": ""
                }
            },
            "notification-url": "https://packagist.org/downloads/",
            "license": [
                "MIT"
            ],
            "authors": [
                {
                    "name": "Laurent Bassin",
                    "email": "laurent@bassin.info"
                },
                {
                    "name": "Trevor Rowbotham",
                    "email": "trevor.rowbotham@pm.me"
                },
                {
                    "name": "Symfony Community",
                    "homepage": "https://symfony.com/contributors"
                }
            ],
            "description": "Symfony polyfill for intl's idn_to_ascii and idn_to_utf8 functions",
            "homepage": "https://symfony.com",
            "keywords": [
                "compatibility",
                "idn",
                "intl",
                "polyfill",
                "portable",
                "shim"
            ],
            "support": {
                "source": "https://github.com/symfony/polyfill-intl-idn/tree/v1.25.0"
            },
            "funding": [
                {
                    "url": "https://symfony.com/sponsor",
                    "type": "custom"
                },
                {
                    "url": "https://github.com/fabpot",
                    "type": "github"
                },
                {
                    "url": "https://tidelift.com/funding/github/packagist/symfony/symfony",
                    "type": "tidelift"
                }
            ],
            "time": "2021-09-14T14:02:44+00:00"
        },
        {
            "name": "symfony/polyfill-intl-normalizer",
            "version": "v1.25.0",
            "source": {
                "type": "git",
                "url": "https://github.com/symfony/polyfill-intl-normalizer.git",
                "reference": "8590a5f561694770bdcd3f9b5c69dde6945028e8"
            },
            "dist": {
                "type": "zip",
                "url": "https://api.github.com/repos/symfony/polyfill-intl-normalizer/zipball/8590a5f561694770bdcd3f9b5c69dde6945028e8",
                "reference": "8590a5f561694770bdcd3f9b5c69dde6945028e8",
                "shasum": ""
            },
            "require": {
                "php": ">=7.1"
            },
            "suggest": {
                "ext-intl": "For best performance"
            },
            "type": "library",
            "extra": {
                "branch-alias": {
                    "dev-main": "1.23-dev"
                },
                "thanks": {
                    "name": "symfony/polyfill",
                    "url": "https://github.com/symfony/polyfill"
                }
            },
            "autoload": {
                "files": [
                    "bootstrap.php"
                ],
                "psr-4": {
                    "Symfony\\Polyfill\\Intl\\Normalizer\\": ""
                },
                "classmap": [
                    "Resources/stubs"
                ]
            },
            "notification-url": "https://packagist.org/downloads/",
            "license": [
                "MIT"
            ],
            "authors": [
                {
                    "name": "Nicolas Grekas",
                    "email": "p@tchwork.com"
                },
                {
                    "name": "Symfony Community",
                    "homepage": "https://symfony.com/contributors"
                }
            ],
            "description": "Symfony polyfill for intl's Normalizer class and related functions",
            "homepage": "https://symfony.com",
            "keywords": [
                "compatibility",
                "intl",
                "normalizer",
                "polyfill",
                "portable",
                "shim"
            ],
            "support": {
                "source": "https://github.com/symfony/polyfill-intl-normalizer/tree/v1.25.0"
            },
            "funding": [
                {
                    "url": "https://symfony.com/sponsor",
                    "type": "custom"
                },
                {
                    "url": "https://github.com/fabpot",
                    "type": "github"
                },
                {
                    "url": "https://tidelift.com/funding/github/packagist/symfony/symfony",
                    "type": "tidelift"
                }
            ],
            "time": "2021-02-19T12:13:01+00:00"
        },
        {
            "name": "symfony/polyfill-mbstring",
            "version": "v1.25.0",
            "source": {
                "type": "git",
                "url": "https://github.com/symfony/polyfill-mbstring.git",
                "reference": "0abb51d2f102e00a4eefcf46ba7fec406d245825"
            },
            "dist": {
                "type": "zip",
                "url": "https://api.github.com/repos/symfony/polyfill-mbstring/zipball/0abb51d2f102e00a4eefcf46ba7fec406d245825",
                "reference": "0abb51d2f102e00a4eefcf46ba7fec406d245825",
                "shasum": ""
            },
            "require": {
                "php": ">=7.1"
            },
            "provide": {
                "ext-mbstring": "*"
            },
            "suggest": {
                "ext-mbstring": "For best performance"
            },
            "type": "library",
            "extra": {
                "branch-alias": {
                    "dev-main": "1.23-dev"
                },
                "thanks": {
                    "name": "symfony/polyfill",
                    "url": "https://github.com/symfony/polyfill"
                }
            },
            "autoload": {
                "files": [
                    "bootstrap.php"
                ],
                "psr-4": {
                    "Symfony\\Polyfill\\Mbstring\\": ""
                }
            },
            "notification-url": "https://packagist.org/downloads/",
            "license": [
                "MIT"
            ],
            "authors": [
                {
                    "name": "Nicolas Grekas",
                    "email": "p@tchwork.com"
                },
                {
                    "name": "Symfony Community",
                    "homepage": "https://symfony.com/contributors"
                }
            ],
            "description": "Symfony polyfill for the Mbstring extension",
            "homepage": "https://symfony.com",
            "keywords": [
                "compatibility",
                "mbstring",
                "polyfill",
                "portable",
                "shim"
            ],
            "support": {
                "source": "https://github.com/symfony/polyfill-mbstring/tree/v1.25.0"
            },
            "funding": [
                {
                    "url": "https://symfony.com/sponsor",
                    "type": "custom"
                },
                {
                    "url": "https://github.com/fabpot",
                    "type": "github"
                },
                {
                    "url": "https://tidelift.com/funding/github/packagist/symfony/symfony",
                    "type": "tidelift"
                }
            ],
            "time": "2021-11-30T18:21:41+00:00"
        },
        {
            "name": "symfony/polyfill-php72",
            "version": "v1.25.0",
            "source": {
                "type": "git",
                "url": "https://github.com/symfony/polyfill-php72.git",
                "reference": "9a142215a36a3888e30d0a9eeea9766764e96976"
            },
            "dist": {
                "type": "zip",
                "url": "https://api.github.com/repos/symfony/polyfill-php72/zipball/9a142215a36a3888e30d0a9eeea9766764e96976",
                "reference": "9a142215a36a3888e30d0a9eeea9766764e96976",
                "shasum": ""
            },
            "require": {
                "php": ">=7.1"
            },
            "type": "library",
            "extra": {
                "branch-alias": {
                    "dev-main": "1.23-dev"
                },
                "thanks": {
                    "name": "symfony/polyfill",
                    "url": "https://github.com/symfony/polyfill"
                }
            },
            "autoload": {
                "files": [
                    "bootstrap.php"
                ],
                "psr-4": {
                    "Symfony\\Polyfill\\Php72\\": ""
                }
            },
            "notification-url": "https://packagist.org/downloads/",
            "license": [
                "MIT"
            ],
            "authors": [
                {
                    "name": "Nicolas Grekas",
                    "email": "p@tchwork.com"
                },
                {
                    "name": "Symfony Community",
                    "homepage": "https://symfony.com/contributors"
                }
            ],
            "description": "Symfony polyfill backporting some PHP 7.2+ features to lower PHP versions",
            "homepage": "https://symfony.com",
            "keywords": [
                "compatibility",
                "polyfill",
                "portable",
                "shim"
            ],
            "support": {
                "source": "https://github.com/symfony/polyfill-php72/tree/v1.25.0"
            },
            "funding": [
                {
                    "url": "https://symfony.com/sponsor",
                    "type": "custom"
                },
                {
                    "url": "https://github.com/fabpot",
                    "type": "github"
                },
                {
                    "url": "https://tidelift.com/funding/github/packagist/symfony/symfony",
                    "type": "tidelift"
                }
            ],
            "time": "2021-05-27T09:17:38+00:00"
        },
        {
            "name": "symfony/polyfill-php73",
            "version": "v1.25.0",
            "source": {
                "type": "git",
                "url": "https://github.com/symfony/polyfill-php73.git",
                "reference": "cc5db0e22b3cb4111010e48785a97f670b350ca5"
            },
            "dist": {
                "type": "zip",
                "url": "https://api.github.com/repos/symfony/polyfill-php73/zipball/cc5db0e22b3cb4111010e48785a97f670b350ca5",
                "reference": "cc5db0e22b3cb4111010e48785a97f670b350ca5",
                "shasum": ""
            },
            "require": {
                "php": ">=7.1"
            },
            "type": "library",
            "extra": {
                "branch-alias": {
                    "dev-main": "1.23-dev"
                },
                "thanks": {
                    "name": "symfony/polyfill",
                    "url": "https://github.com/symfony/polyfill"
                }
            },
            "autoload": {
                "files": [
                    "bootstrap.php"
                ],
                "psr-4": {
                    "Symfony\\Polyfill\\Php73\\": ""
                },
                "classmap": [
                    "Resources/stubs"
                ]
            },
            "notification-url": "https://packagist.org/downloads/",
            "license": [
                "MIT"
            ],
            "authors": [
                {
                    "name": "Nicolas Grekas",
                    "email": "p@tchwork.com"
                },
                {
                    "name": "Symfony Community",
                    "homepage": "https://symfony.com/contributors"
                }
            ],
            "description": "Symfony polyfill backporting some PHP 7.3+ features to lower PHP versions",
            "homepage": "https://symfony.com",
            "keywords": [
                "compatibility",
                "polyfill",
                "portable",
                "shim"
            ],
            "support": {
                "source": "https://github.com/symfony/polyfill-php73/tree/v1.25.0"
            },
            "funding": [
                {
                    "url": "https://symfony.com/sponsor",
                    "type": "custom"
                },
                {
                    "url": "https://github.com/fabpot",
                    "type": "github"
                },
                {
                    "url": "https://tidelift.com/funding/github/packagist/symfony/symfony",
                    "type": "tidelift"
                }
            ],
            "time": "2021-06-05T21:20:04+00:00"
        },
        {
            "name": "symfony/polyfill-php80",
            "version": "v1.25.0",
            "source": {
                "type": "git",
                "url": "https://github.com/symfony/polyfill-php80.git",
                "reference": "4407588e0d3f1f52efb65fbe92babe41f37fe50c"
            },
            "dist": {
                "type": "zip",
                "url": "https://api.github.com/repos/symfony/polyfill-php80/zipball/4407588e0d3f1f52efb65fbe92babe41f37fe50c",
                "reference": "4407588e0d3f1f52efb65fbe92babe41f37fe50c",
                "shasum": ""
            },
            "require": {
                "php": ">=7.1"
            },
            "type": "library",
            "extra": {
                "branch-alias": {
                    "dev-main": "1.23-dev"
                },
                "thanks": {
                    "name": "symfony/polyfill",
                    "url": "https://github.com/symfony/polyfill"
                }
            },
            "autoload": {
                "files": [
                    "bootstrap.php"
                ],
                "psr-4": {
                    "Symfony\\Polyfill\\Php80\\": ""
                },
                "classmap": [
                    "Resources/stubs"
                ]
            },
            "notification-url": "https://packagist.org/downloads/",
            "license": [
                "MIT"
            ],
            "authors": [
                {
                    "name": "Ion Bazan",
                    "email": "ion.bazan@gmail.com"
                },
                {
                    "name": "Nicolas Grekas",
                    "email": "p@tchwork.com"
                },
                {
                    "name": "Symfony Community",
                    "homepage": "https://symfony.com/contributors"
                }
            ],
            "description": "Symfony polyfill backporting some PHP 8.0+ features to lower PHP versions",
            "homepage": "https://symfony.com",
            "keywords": [
                "compatibility",
                "polyfill",
                "portable",
                "shim"
            ],
            "support": {
                "source": "https://github.com/symfony/polyfill-php80/tree/v1.25.0"
            },
            "funding": [
                {
                    "url": "https://symfony.com/sponsor",
                    "type": "custom"
                },
                {
                    "url": "https://github.com/fabpot",
                    "type": "github"
                },
                {
                    "url": "https://tidelift.com/funding/github/packagist/symfony/symfony",
                    "type": "tidelift"
                }
            ],
            "time": "2022-03-04T08:16:47+00:00"
        },
        {
            "name": "symfony/process",
            "version": "v5.4.5",
            "source": {
                "type": "git",
                "url": "https://github.com/symfony/process.git",
                "reference": "95440409896f90a5f85db07a32b517ecec17fa4c"
            },
            "dist": {
                "type": "zip",
                "url": "https://api.github.com/repos/symfony/process/zipball/95440409896f90a5f85db07a32b517ecec17fa4c",
                "reference": "95440409896f90a5f85db07a32b517ecec17fa4c",
                "shasum": ""
            },
            "require": {
                "php": ">=7.2.5",
                "symfony/polyfill-php80": "^1.16"
            },
            "type": "library",
            "autoload": {
                "psr-4": {
                    "Symfony\\Component\\Process\\": ""
                },
                "exclude-from-classmap": [
                    "/Tests/"
                ]
            },
            "notification-url": "https://packagist.org/downloads/",
            "license": [
                "MIT"
            ],
            "authors": [
                {
                    "name": "Fabien Potencier",
                    "email": "fabien@symfony.com"
                },
                {
                    "name": "Symfony Community",
                    "homepage": "https://symfony.com/contributors"
                }
            ],
            "description": "Executes commands in sub-processes",
            "homepage": "https://symfony.com",
            "support": {
                "source": "https://github.com/symfony/process/tree/v5.4.5"
            },
            "funding": [
                {
                    "url": "https://symfony.com/sponsor",
                    "type": "custom"
                },
                {
                    "url": "https://github.com/fabpot",
                    "type": "github"
                },
                {
                    "url": "https://tidelift.com/funding/github/packagist/symfony/symfony",
                    "type": "tidelift"
                }
            ],
            "time": "2022-01-30T18:16:22+00:00"
        },
        {
            "name": "symfony/service-contracts",
            "version": "v3.0.0",
            "source": {
                "type": "git",
                "url": "https://github.com/symfony/service-contracts.git",
                "reference": "36715ebf9fb9db73db0cb24263c79077c6fe8603"
            },
            "dist": {
                "type": "zip",
                "url": "https://api.github.com/repos/symfony/service-contracts/zipball/36715ebf9fb9db73db0cb24263c79077c6fe8603",
                "reference": "36715ebf9fb9db73db0cb24263c79077c6fe8603",
                "shasum": ""
            },
            "require": {
                "php": ">=8.0.2",
                "psr/container": "^2.0"
            },
            "conflict": {
                "ext-psr": "<1.1|>=2"
            },
            "suggest": {
                "symfony/service-implementation": ""
            },
            "type": "library",
            "extra": {
                "branch-alias": {
                    "dev-main": "3.0-dev"
                },
                "thanks": {
                    "name": "symfony/contracts",
                    "url": "https://github.com/symfony/contracts"
                }
            },
            "autoload": {
                "psr-4": {
                    "Symfony\\Contracts\\Service\\": ""
                }
            },
            "notification-url": "https://packagist.org/downloads/",
            "license": [
                "MIT"
            ],
            "authors": [
                {
                    "name": "Nicolas Grekas",
                    "email": "p@tchwork.com"
                },
                {
                    "name": "Symfony Community",
                    "homepage": "https://symfony.com/contributors"
                }
            ],
            "description": "Generic abstractions related to writing services",
            "homepage": "https://symfony.com",
            "keywords": [
                "abstractions",
                "contracts",
                "decoupling",
                "interfaces",
                "interoperability",
                "standards"
            ],
            "support": {
                "source": "https://github.com/symfony/service-contracts/tree/v3.0.0"
            },
            "funding": [
                {
                    "url": "https://symfony.com/sponsor",
                    "type": "custom"
                },
                {
                    "url": "https://github.com/fabpot",
                    "type": "github"
                },
                {
                    "url": "https://tidelift.com/funding/github/packagist/symfony/symfony",
                    "type": "tidelift"
                }
            ],
            "time": "2021-11-04T17:53:12+00:00"
        },
        {
            "name": "symfony/string",
            "version": "v6.0.3",
            "source": {
                "type": "git",
                "url": "https://github.com/symfony/string.git",
                "reference": "522144f0c4c004c80d56fa47e40e17028e2eefc2"
            },
            "dist": {
                "type": "zip",
                "url": "https://api.github.com/repos/symfony/string/zipball/522144f0c4c004c80d56fa47e40e17028e2eefc2",
                "reference": "522144f0c4c004c80d56fa47e40e17028e2eefc2",
                "shasum": ""
            },
            "require": {
                "php": ">=8.0.2",
                "symfony/polyfill-ctype": "~1.8",
                "symfony/polyfill-intl-grapheme": "~1.0",
                "symfony/polyfill-intl-normalizer": "~1.0",
                "symfony/polyfill-mbstring": "~1.0"
            },
            "conflict": {
                "symfony/translation-contracts": "<2.0"
            },
            "require-dev": {
                "symfony/error-handler": "^5.4|^6.0",
                "symfony/http-client": "^5.4|^6.0",
                "symfony/translation-contracts": "^2.0|^3.0",
                "symfony/var-exporter": "^5.4|^6.0"
            },
            "type": "library",
            "autoload": {
                "files": [
                    "Resources/functions.php"
                ],
                "psr-4": {
                    "Symfony\\Component\\String\\": ""
                },
                "exclude-from-classmap": [
                    "/Tests/"
                ]
            },
            "notification-url": "https://packagist.org/downloads/",
            "license": [
                "MIT"
            ],
            "authors": [
                {
                    "name": "Nicolas Grekas",
                    "email": "p@tchwork.com"
                },
                {
                    "name": "Symfony Community",
                    "homepage": "https://symfony.com/contributors"
                }
            ],
            "description": "Provides an object-oriented API to strings and deals with bytes, UTF-8 code points and grapheme clusters in a unified way",
            "homepage": "https://symfony.com",
            "keywords": [
                "grapheme",
                "i18n",
                "string",
                "unicode",
                "utf-8",
                "utf8"
            ],
            "support": {
                "source": "https://github.com/symfony/string/tree/v6.0.3"
            },
            "funding": [
                {
                    "url": "https://symfony.com/sponsor",
                    "type": "custom"
                },
                {
                    "url": "https://github.com/fabpot",
                    "type": "github"
                },
                {
                    "url": "https://tidelift.com/funding/github/packagist/symfony/symfony",
                    "type": "tidelift"
                }
            ],
            "time": "2022-01-02T09:55:41+00:00"
        },
        {
            "name": "symfony/var-dumper",
            "version": "v6.0.5",
            "source": {
                "type": "git",
                "url": "https://github.com/symfony/var-dumper.git",
                "reference": "60d6a756d5f485df5e6e40b337334848f79f61ce"
            },
            "dist": {
                "type": "zip",
                "url": "https://api.github.com/repos/symfony/var-dumper/zipball/60d6a756d5f485df5e6e40b337334848f79f61ce",
                "reference": "60d6a756d5f485df5e6e40b337334848f79f61ce",
                "shasum": ""
            },
            "require": {
                "php": ">=8.0.2",
                "symfony/polyfill-mbstring": "~1.0"
            },
            "conflict": {
                "phpunit/phpunit": "<5.4.3",
                "symfony/console": "<5.4"
            },
            "require-dev": {
                "ext-iconv": "*",
                "symfony/console": "^5.4|^6.0",
                "symfony/process": "^5.4|^6.0",
                "symfony/uid": "^5.4|^6.0",
                "twig/twig": "^2.13|^3.0.4"
            },
            "suggest": {
                "ext-iconv": "To convert non-UTF-8 strings to UTF-8 (or symfony/polyfill-iconv in case ext-iconv cannot be used).",
                "ext-intl": "To show region name in time zone dump",
                "symfony/console": "To use the ServerDumpCommand and/or the bin/var-dump-server script"
            },
            "bin": [
                "Resources/bin/var-dump-server"
            ],
            "type": "library",
            "autoload": {
                "files": [
                    "Resources/functions/dump.php"
                ],
                "psr-4": {
                    "Symfony\\Component\\VarDumper\\": ""
                },
                "exclude-from-classmap": [
                    "/Tests/"
                ]
            },
            "notification-url": "https://packagist.org/downloads/",
            "license": [
                "MIT"
            ],
            "authors": [
                {
                    "name": "Nicolas Grekas",
                    "email": "p@tchwork.com"
                },
                {
                    "name": "Symfony Community",
                    "homepage": "https://symfony.com/contributors"
                }
            ],
            "description": "Provides mechanisms for walking through any arbitrary PHP variable",
            "homepage": "https://symfony.com",
            "keywords": [
                "debug",
                "dump"
            ],
            "support": {
                "source": "https://github.com/symfony/var-dumper/tree/v6.0.5"
            },
            "funding": [
                {
                    "url": "https://symfony.com/sponsor",
                    "type": "custom"
                },
                {
                    "url": "https://github.com/fabpot",
                    "type": "github"
                },
                {
                    "url": "https://tidelift.com/funding/github/packagist/symfony/symfony",
                    "type": "tidelift"
                }
            ],
            "time": "2022-02-21T17:15:17+00:00"
        },
        {
            "name": "symfony/yaml",
            "version": "v5.4.3",
            "source": {
                "type": "git",
                "url": "https://github.com/symfony/yaml.git",
                "reference": "e80f87d2c9495966768310fc531b487ce64237a2"
            },
            "dist": {
                "type": "zip",
                "url": "https://api.github.com/repos/symfony/yaml/zipball/e80f87d2c9495966768310fc531b487ce64237a2",
                "reference": "e80f87d2c9495966768310fc531b487ce64237a2",
                "shasum": ""
            },
            "require": {
                "php": ">=7.2.5",
                "symfony/deprecation-contracts": "^2.1|^3",
                "symfony/polyfill-ctype": "^1.8"
            },
            "conflict": {
                "symfony/console": "<5.3"
            },
            "require-dev": {
                "symfony/console": "^5.3|^6.0"
            },
            "suggest": {
                "symfony/console": "For validating YAML files using the lint command"
            },
            "bin": [
                "Resources/bin/yaml-lint"
            ],
            "type": "library",
            "autoload": {
                "psr-4": {
                    "Symfony\\Component\\Yaml\\": ""
                },
                "exclude-from-classmap": [
                    "/Tests/"
                ]
            },
            "notification-url": "https://packagist.org/downloads/",
            "license": [
                "MIT"
            ],
            "authors": [
                {
                    "name": "Fabien Potencier",
                    "email": "fabien@symfony.com"
                },
                {
                    "name": "Symfony Community",
                    "homepage": "https://symfony.com/contributors"
                }
            ],
            "description": "Loads and dumps YAML files",
            "homepage": "https://symfony.com",
            "support": {
                "source": "https://github.com/symfony/yaml/tree/v5.4.3"
            },
            "funding": [
                {
                    "url": "https://symfony.com/sponsor",
                    "type": "custom"
                },
                {
                    "url": "https://github.com/fabpot",
                    "type": "github"
                },
                {
                    "url": "https://tidelift.com/funding/github/packagist/symfony/symfony",
                    "type": "tidelift"
                }
            ],
            "time": "2022-01-26T16:32:32+00:00"
        },
        {
            "name": "tecnickcom/tcpdf",
            "version": "6.4.4",
            "source": {
                "type": "git",
                "url": "https://github.com/tecnickcom/TCPDF.git",
                "reference": "42cd0f9786af7e5db4fcedaa66f717b0d0032320"
            },
            "dist": {
                "type": "zip",
                "url": "https://api.github.com/repos/tecnickcom/TCPDF/zipball/42cd0f9786af7e5db4fcedaa66f717b0d0032320",
                "reference": "42cd0f9786af7e5db4fcedaa66f717b0d0032320",
                "shasum": ""
            },
            "require": {
                "php": ">=5.3.0"
            },
            "type": "library",
            "autoload": {
                "classmap": [
                    "config",
                    "include",
                    "tcpdf.php",
                    "tcpdf_parser.php",
                    "tcpdf_import.php",
                    "tcpdf_barcodes_1d.php",
                    "tcpdf_barcodes_2d.php",
                    "include/tcpdf_colors.php",
                    "include/tcpdf_filters.php",
                    "include/tcpdf_font_data.php",
                    "include/tcpdf_fonts.php",
                    "include/tcpdf_images.php",
                    "include/tcpdf_static.php",
                    "include/barcodes/datamatrix.php",
                    "include/barcodes/pdf417.php",
                    "include/barcodes/qrcode.php"
                ]
            },
            "notification-url": "https://packagist.org/downloads/",
            "license": [
                "LGPL-3.0-only"
            ],
            "authors": [
                {
                    "name": "Nicola Asuni",
                    "email": "info@tecnick.com",
                    "role": "lead"
                }
            ],
            "description": "TCPDF is a PHP class for generating PDF documents and barcodes.",
            "homepage": "http://www.tcpdf.org/",
            "keywords": [
                "PDFD32000-2008",
                "TCPDF",
                "barcodes",
                "datamatrix",
                "pdf",
                "pdf417",
                "qrcode"
            ],
            "support": {
                "issues": "https://github.com/tecnickcom/TCPDF/issues",
                "source": "https://github.com/tecnickcom/TCPDF/tree/6.4.4"
            },
            "funding": [
                {
                    "url": "https://www.paypal.com/cgi-bin/webscr?cmd=_donations&currency_code=GBP&business=paypal@tecnick.com&item_name=donation%20for%20tcpdf%20project",
                    "type": "custom"
                }
            ],
            "time": "2021-12-31T08:39:24+00:00"
        },
        {
            "name": "theiconic/name-parser",
            "version": "v1.2.11",
            "source": {
                "type": "git",
                "url": "https://github.com/theiconic/name-parser.git",
                "reference": "9a54a713bf5b2e7fd990828147d42de16bf8a253"
            },
            "dist": {
                "type": "zip",
                "url": "https://api.github.com/repos/theiconic/name-parser/zipball/9a54a713bf5b2e7fd990828147d42de16bf8a253",
                "reference": "9a54a713bf5b2e7fd990828147d42de16bf8a253",
                "shasum": ""
            },
            "require": {
                "php": ">=7.1"
            },
            "require-dev": {
                "php-coveralls/php-coveralls": "^2.1",
                "php-mock/php-mock-phpunit": "^2.1",
                "phpunit/phpunit": "^7.0"
            },
            "type": "library",
            "autoload": {
                "psr-4": {
                    "TheIconic\\NameParser\\": [
                        "src/",
                        "tests/"
                    ]
                }
            },
            "notification-url": "https://packagist.org/downloads/",
            "license": [
                "MIT"
            ],
            "authors": [
                {
                    "name": "The Iconic",
                    "email": "engineering@theiconic.com.au"
                }
            ],
            "description": "PHP library for parsing a string containing a full name into its parts",
            "support": {
                "issues": "https://github.com/theiconic/name-parser/issues",
                "source": "https://github.com/theiconic/name-parser/tree/v1.2.11"
            },
            "time": "2019-11-14T14:08:48+00:00"
        },
        {
            "name": "true/punycode",
            "version": "v2.1.1",
            "source": {
                "type": "git",
                "url": "https://github.com/true/php-punycode.git",
                "reference": "a4d0c11a36dd7f4e7cd7096076cab6d3378a071e"
            },
            "dist": {
                "type": "zip",
                "url": "https://api.github.com/repos/true/php-punycode/zipball/a4d0c11a36dd7f4e7cd7096076cab6d3378a071e",
                "reference": "a4d0c11a36dd7f4e7cd7096076cab6d3378a071e",
                "shasum": ""
            },
            "require": {
                "php": ">=5.3.0",
                "symfony/polyfill-mbstring": "^1.3"
            },
            "require-dev": {
                "phpunit/phpunit": "~4.7",
                "squizlabs/php_codesniffer": "~2.0"
            },
            "type": "library",
            "autoload": {
                "psr-4": {
                    "TrueBV\\": "src/"
                }
            },
            "notification-url": "https://packagist.org/downloads/",
            "license": [
                "MIT"
            ],
            "authors": [
                {
                    "name": "Renan Gonçalves",
                    "email": "renan.saddam@gmail.com"
                }
            ],
            "description": "A Bootstring encoding of Unicode for Internationalized Domain Names in Applications (IDNA)",
            "homepage": "https://github.com/true/php-punycode",
            "keywords": [
                "idna",
                "punycode"
            ],
            "support": {
                "issues": "https://github.com/true/php-punycode/issues",
                "source": "https://github.com/true/php-punycode/tree/master"
            },
            "time": "2016-11-16T10:37:54+00:00"
        },
        {
            "name": "twig/twig",
            "version": "v3.3.8",
            "source": {
                "type": "git",
                "url": "https://github.com/twigphp/Twig.git",
                "reference": "972d8604a92b7054828b539f2febb0211dd5945c"
            },
            "dist": {
                "type": "zip",
                "url": "https://api.github.com/repos/twigphp/Twig/zipball/972d8604a92b7054828b539f2febb0211dd5945c",
                "reference": "972d8604a92b7054828b539f2febb0211dd5945c",
                "shasum": ""
            },
            "require": {
                "php": ">=7.2.5",
                "symfony/polyfill-ctype": "^1.8",
                "symfony/polyfill-mbstring": "^1.3"
            },
            "require-dev": {
                "psr/container": "^1.0",
                "symfony/phpunit-bridge": "^4.4.9|^5.0.9|^6.0"
            },
            "type": "library",
            "extra": {
                "branch-alias": {
                    "dev-master": "3.3-dev"
                }
            },
            "autoload": {
                "psr-4": {
                    "Twig\\": "src/"
                }
            },
            "notification-url": "https://packagist.org/downloads/",
            "license": [
                "BSD-3-Clause"
            ],
            "authors": [
                {
                    "name": "Fabien Potencier",
                    "email": "fabien@symfony.com",
                    "homepage": "http://fabien.potencier.org",
                    "role": "Lead Developer"
                },
                {
                    "name": "Twig Team",
                    "role": "Contributors"
                },
                {
                    "name": "Armin Ronacher",
                    "email": "armin.ronacher@active-4.com",
                    "role": "Project Founder"
                }
            ],
            "description": "Twig, the flexible, fast, and secure template language for PHP",
            "homepage": "https://twig.symfony.com",
            "keywords": [
                "templating"
            ],
            "support": {
                "issues": "https://github.com/twigphp/Twig/issues",
                "source": "https://github.com/twigphp/Twig/tree/v3.3.8"
            },
            "funding": [
                {
                    "url": "https://github.com/fabpot",
                    "type": "github"
                },
                {
                    "url": "https://tidelift.com/funding/github/packagist/twig/twig",
                    "type": "tidelift"
                }
            ],
            "time": "2022-02-04T06:59:48+00:00"
        },
        {
            "name": "voku/anti-xss",
            "version": "4.1.37",
            "source": {
                "type": "git",
                "url": "https://github.com/voku/anti-xss.git",
                "reference": "728e158427a263917f33b0a29eb75d866bd18d17"
            },
            "dist": {
                "type": "zip",
                "url": "https://api.github.com/repos/voku/anti-xss/zipball/728e158427a263917f33b0a29eb75d866bd18d17",
                "reference": "728e158427a263917f33b0a29eb75d866bd18d17",
                "shasum": ""
            },
            "require": {
                "php": ">=7.0.0",
                "voku/portable-utf8": "~6.0.2"
            },
            "require-dev": {
                "phpunit/phpunit": "~6.0 || ~7.0 || ~9.0"
            },
            "type": "library",
            "extra": {
                "branch-alias": {
                    "dev-master": "4.1.x-dev"
                }
            },
            "autoload": {
                "psr-4": {
                    "voku\\helper\\": "src/voku/helper/"
                }
            },
            "notification-url": "https://packagist.org/downloads/",
            "license": [
                "MIT"
            ],
            "authors": [
                {
                    "name": "EllisLab Dev Team",
                    "homepage": "http://ellislab.com/"
                },
                {
                    "name": "Lars Moelleken",
                    "email": "lars@moelleken.org",
                    "homepage": "https://www.moelleken.org/"
                }
            ],
            "description": "anti xss-library",
            "homepage": "https://github.com/voku/anti-xss",
            "keywords": [
                "anti-xss",
                "clean",
                "security",
                "xss"
            ],
            "support": {
                "issues": "https://github.com/voku/anti-xss/issues",
                "source": "https://github.com/voku/anti-xss/tree/4.1.37"
            },
            "funding": [
                {
                    "url": "https://www.paypal.me/moelleken",
                    "type": "custom"
                },
                {
                    "url": "https://github.com/voku",
                    "type": "github"
                },
                {
                    "url": "https://opencollective.com/anti-xss",
                    "type": "open_collective"
                },
                {
                    "url": "https://www.patreon.com/voku",
                    "type": "patreon"
                },
                {
                    "url": "https://tidelift.com/funding/github/packagist/voku/anti-xss",
                    "type": "tidelift"
                }
            ],
            "time": "2022-02-15T01:57:51+00:00"
        },
        {
            "name": "voku/arrayy",
            "version": "7.9.0",
            "source": {
                "type": "git",
                "url": "https://github.com/voku/Arrayy.git",
                "reference": "8c56970123b8c6d62d3583f0ba1eb6846b62d913"
            },
            "dist": {
                "type": "zip",
                "url": "https://api.github.com/repos/voku/Arrayy/zipball/8c56970123b8c6d62d3583f0ba1eb6846b62d913",
                "reference": "8c56970123b8c6d62d3583f0ba1eb6846b62d913",
                "shasum": ""
            },
            "require": {
                "ext-json": "*",
                "php": ">=7.0.0",
                "phpdocumentor/reflection-docblock": "~4.3 || ~5.0",
                "symfony/polyfill-mbstring": "~1.0"
            },
            "require-dev": {
                "phpunit/phpunit": "~6.0 || ~7.0 || ~9.0"
            },
            "type": "library",
            "autoload": {
                "files": [
                    "src/Create.php"
                ],
                "psr-4": {
                    "Arrayy\\": "src/"
                }
            },
            "notification-url": "https://packagist.org/downloads/",
            "license": [
                "MIT"
            ],
            "authors": [
                {
                    "name": "Lars Moelleken",
                    "email": "lars@moelleken.org",
                    "homepage": "https://www.moelleken.org/",
                    "role": "Maintainer"
                }
            ],
            "description": "Array manipulation library for PHP, called Arrayy!",
            "keywords": [
                "Arrayy",
                "array",
                "helpers",
                "manipulation",
                "methods",
                "utility",
                "utils"
            ],
            "support": {
                "docs": "http://voku.github.io/Arrayy/index.html",
                "issues": "https://github.com/voku/Arrayy/issues",
                "source": "https://github.com/voku/Arrayy"
            },
            "funding": [
                {
                    "url": "https://www.paypal.me/moelleken",
                    "type": "custom"
                },
                {
                    "url": "https://github.com/voku",
                    "type": "github"
                },
                {
                    "url": "https://opencollective.com/arrayy",
                    "type": "open_collective"
                },
                {
                    "url": "https://www.patreon.com/voku",
                    "type": "patreon"
                },
                {
                    "url": "https://tidelift.com/funding/github/packagist/voku/arrayy",
                    "type": "tidelift"
                }
            ],
            "time": "2022-02-15T10:43:00+00:00"
        },
        {
            "name": "voku/email-check",
            "version": "3.1.0",
            "source": {
                "type": "git",
                "url": "https://github.com/voku/email-check.git",
                "reference": "6ea842920bbef6758b8c1e619fd1710e7a1a2cac"
            },
            "dist": {
                "type": "zip",
                "url": "https://api.github.com/repos/voku/email-check/zipball/6ea842920bbef6758b8c1e619fd1710e7a1a2cac",
                "reference": "6ea842920bbef6758b8c1e619fd1710e7a1a2cac",
                "shasum": ""
            },
            "require": {
                "php": ">=7.0.0",
                "symfony/polyfill-intl-idn": "~1.10"
            },
            "require-dev": {
                "fzaninotto/faker": "~1.7",
                "phpunit/phpunit": "~6.0 || ~7.0"
            },
            "suggest": {
                "ext-intl": "Use Intl for best performance"
            },
            "type": "library",
            "autoload": {
                "psr-4": {
                    "voku\\helper\\": "src/voku/helper/"
                }
            },
            "notification-url": "https://packagist.org/downloads/",
            "license": [
                "MIT"
            ],
            "authors": [
                {
                    "name": "Lars Moelleken",
                    "homepage": "http://www.moelleken.org/"
                }
            ],
            "description": "email-check (syntax, dns, trash, ...) library",
            "homepage": "https://github.com/voku/email-check",
            "keywords": [
                "check-email",
                "email",
                "mail",
                "mail-check",
                "validate-email",
                "validate-email-address",
                "validate-mail"
            ],
            "support": {
                "issues": "https://github.com/voku/email-check/issues",
                "source": "https://github.com/voku/email-check/tree/3.1.0"
            },
            "funding": [
                {
                    "url": "https://www.paypal.me/moelleken",
                    "type": "custom"
                },
                {
                    "url": "https://github.com/voku",
                    "type": "github"
                },
                {
                    "url": "https://www.patreon.com/voku",
                    "type": "patreon"
                },
                {
                    "url": "https://tidelift.com/funding/github/packagist/voku/email-check",
                    "type": "tidelift"
                }
            ],
            "time": "2021-01-27T14:14:33+00:00"
        },
        {
            "name": "voku/portable-ascii",
            "version": "2.0.0",
            "source": {
                "type": "git",
                "url": "https://github.com/voku/portable-ascii.git",
                "reference": "9bd89e83cecdf8c37b64909454249eaed98b2c89"
            },
            "dist": {
                "type": "zip",
                "url": "https://api.github.com/repos/voku/portable-ascii/zipball/9bd89e83cecdf8c37b64909454249eaed98b2c89",
                "reference": "9bd89e83cecdf8c37b64909454249eaed98b2c89",
                "shasum": ""
            },
            "require": {
                "php": ">=7.0.0"
            },
            "require-dev": {
                "phpunit/phpunit": "~6.0 || ~7.0 || ~9.0"
            },
            "suggest": {
                "ext-intl": "Use Intl for transliterator_transliterate() support"
            },
            "type": "library",
            "autoload": {
                "psr-4": {
                    "voku\\": "src/voku/"
                }
            },
            "notification-url": "https://packagist.org/downloads/",
            "license": [
                "MIT"
            ],
            "authors": [
                {
                    "name": "Lars Moelleken",
                    "homepage": "http://www.moelleken.org/"
                }
            ],
            "description": "Portable ASCII library - performance optimized (ascii) string functions for php.",
            "homepage": "https://github.com/voku/portable-ascii",
            "keywords": [
                "ascii",
                "clean",
                "php"
            ],
            "support": {
                "issues": "https://github.com/voku/portable-ascii/issues",
                "source": "https://github.com/voku/portable-ascii/tree/2.0.0"
            },
            "funding": [
                {
                    "url": "https://www.paypal.me/moelleken",
                    "type": "custom"
                },
                {
                    "url": "https://github.com/voku",
                    "type": "github"
                },
                {
                    "url": "https://opencollective.com/portable-ascii",
                    "type": "open_collective"
                },
                {
                    "url": "https://www.patreon.com/voku",
                    "type": "patreon"
                },
                {
                    "url": "https://tidelift.com/funding/github/packagist/voku/portable-ascii",
                    "type": "tidelift"
                }
            ],
            "time": "2022-01-24T18:59:03+00:00"
        },
        {
            "name": "voku/portable-utf8",
            "version": "6.0.3",
            "source": {
                "type": "git",
                "url": "https://github.com/voku/portable-utf8.git",
                "reference": "82a714b5a4973974c1113e97b11c1044a8b8cb85"
            },
            "dist": {
                "type": "zip",
                "url": "https://api.github.com/repos/voku/portable-utf8/zipball/82a714b5a4973974c1113e97b11c1044a8b8cb85",
                "reference": "82a714b5a4973974c1113e97b11c1044a8b8cb85",
                "shasum": ""
            },
            "require": {
                "php": ">=7.0.0",
                "symfony/polyfill-iconv": "~1.0",
                "symfony/polyfill-intl-grapheme": "~1.0",
                "symfony/polyfill-intl-normalizer": "~1.0",
                "symfony/polyfill-mbstring": "~1.0",
                "symfony/polyfill-php72": "~1.0",
                "voku/portable-ascii": "~2.0.0"
            },
            "require-dev": {
                "phpunit/phpunit": "~6.0 || ~7.0 || ~9.0"
            },
            "suggest": {
                "ext-ctype": "Use Ctype for e.g. hexadecimal digit detection",
                "ext-fileinfo": "Use Fileinfo for better binary file detection",
                "ext-iconv": "Use iconv for best performance",
                "ext-intl": "Use Intl for best performance",
                "ext-json": "Use JSON for string detection",
                "ext-mbstring": "Use Mbstring for best performance"
            },
            "type": "library",
            "autoload": {
                "files": [
                    "bootstrap.php"
                ],
                "psr-4": {
                    "voku\\": "src/voku/"
                }
            },
            "notification-url": "https://packagist.org/downloads/",
            "license": [
                "(Apache-2.0 or GPL-2.0)"
            ],
            "authors": [
                {
                    "name": "Nicolas Grekas",
                    "email": "p@tchwork.com"
                },
                {
                    "name": "Hamid Sarfraz",
                    "homepage": "http://pageconfig.com/"
                },
                {
                    "name": "Lars Moelleken",
                    "homepage": "http://www.moelleken.org/"
                }
            ],
            "description": "Portable UTF-8 library - performance optimized (unicode) string functions for php.",
            "homepage": "https://github.com/voku/portable-utf8",
            "keywords": [
                "UTF",
                "clean",
                "php",
                "unicode",
                "utf-8",
                "utf8"
            ],
            "support": {
                "issues": "https://github.com/voku/portable-utf8/issues",
                "source": "https://github.com/voku/portable-utf8/tree/6.0.3"
            },
            "funding": [
                {
                    "url": "https://www.paypal.me/moelleken",
                    "type": "custom"
                },
                {
                    "url": "https://github.com/voku",
                    "type": "github"
                },
                {
                    "url": "https://opencollective.com/portable-utf8",
                    "type": "open_collective"
                },
                {
                    "url": "https://www.patreon.com/voku",
                    "type": "patreon"
                },
                {
                    "url": "https://tidelift.com/funding/github/packagist/voku/portable-utf8",
                    "type": "tidelift"
                }
            ],
            "time": "2022-01-30T05:20:24+00:00"
        },
        {
            "name": "voku/stop-words",
            "version": "2.0.1",
            "source": {
                "type": "git",
                "url": "https://github.com/voku/stop-words.git",
                "reference": "8e63c0af20f800b1600783764e0ce19e53969f71"
            },
            "dist": {
                "type": "zip",
                "url": "https://api.github.com/repos/voku/stop-words/zipball/8e63c0af20f800b1600783764e0ce19e53969f71",
                "reference": "8e63c0af20f800b1600783764e0ce19e53969f71",
                "shasum": ""
            },
            "require": {
                "php": ">=7.0.0"
            },
            "require-dev": {
                "phpunit/phpunit": "~6.0"
            },
            "type": "library",
            "autoload": {
                "psr-4": {
                    "voku\\": "src/voku/"
                }
            },
            "notification-url": "https://packagist.org/downloads/",
            "license": [
                "MIT"
            ],
            "authors": [
                {
                    "name": "Lars Moelleken",
                    "homepage": "http://www.moelleken.org/"
                }
            ],
            "description": "Stop-Words via PHP",
            "keywords": [
                "stop words",
                "stop-words"
            ],
            "support": {
                "issues": "https://github.com/voku/stop-words/issues",
                "source": "https://github.com/voku/stop-words/tree/master"
            },
            "time": "2018-11-23T01:37:27+00:00"
        },
        {
            "name": "voku/stringy",
            "version": "6.5.2",
            "source": {
                "type": "git",
                "url": "https://github.com/voku/Stringy.git",
                "reference": "760438112f8696ba3d51a96896bc786d29a5f183"
            },
            "dist": {
                "type": "zip",
                "url": "https://api.github.com/repos/voku/Stringy/zipball/760438112f8696ba3d51a96896bc786d29a5f183",
                "reference": "760438112f8696ba3d51a96896bc786d29a5f183",
                "shasum": ""
            },
            "require": {
                "defuse/php-encryption": "~2.0",
                "ext-json": "*",
                "php": ">=7.0.0",
                "voku/anti-xss": "~4.1",
                "voku/arrayy": "~7.8",
                "voku/email-check": "~3.1",
                "voku/portable-ascii": "~2.0",
                "voku/portable-utf8": "~6.0",
                "voku/urlify": "~5.0"
            },
            "replace": {
                "danielstjules/stringy": "~3.0"
            },
            "require-dev": {
                "phpunit/phpunit": "~6.0 || ~7.0 || ~9.0"
            },
            "type": "library",
            "autoload": {
                "files": [
                    "src/Create.php"
                ],
                "psr-4": {
                    "Stringy\\": "src/"
                }
            },
            "notification-url": "https://packagist.org/downloads/",
            "license": [
                "MIT"
            ],
            "authors": [
                {
                    "name": "Daniel St. Jules",
                    "email": "danielst.jules@gmail.com",
                    "homepage": "http://www.danielstjules.com",
                    "role": "Maintainer"
                },
                {
                    "name": "Lars Moelleken",
                    "email": "lars@moelleken.org",
                    "homepage": "https://www.moelleken.org/",
                    "role": "Fork-Maintainer"
                }
            ],
            "description": "A string manipulation library with multibyte support",
            "homepage": "https://github.com/danielstjules/Stringy",
            "keywords": [
                "UTF",
                "helpers",
                "manipulation",
                "methods",
                "multibyte",
                "string",
                "utf-8",
                "utility",
                "utils"
            ],
            "support": {
                "issues": "https://github.com/voku/Stringy/issues",
                "source": "https://github.com/voku/Stringy"
            },
            "funding": [
                {
                    "url": "https://www.paypal.me/moelleken",
                    "type": "custom"
                },
                {
                    "url": "https://github.com/voku",
                    "type": "github"
                },
                {
                    "url": "https://www.patreon.com/voku",
                    "type": "patreon"
                },
                {
                    "url": "https://tidelift.com/funding/github/packagist/voku/stringy",
                    "type": "tidelift"
                }
            ],
            "time": "2022-01-30T05:46:50+00:00"
        },
        {
            "name": "voku/urlify",
            "version": "5.0.7",
            "source": {
                "type": "git",
                "url": "https://github.com/voku/urlify.git",
                "reference": "014b2074407b5db5968f836c27d8731934b330e4"
            },
            "dist": {
                "type": "zip",
                "url": "https://api.github.com/repos/voku/urlify/zipball/014b2074407b5db5968f836c27d8731934b330e4",
                "reference": "014b2074407b5db5968f836c27d8731934b330e4",
                "shasum": ""
            },
            "require": {
                "php": ">=7.0.0",
                "voku/portable-ascii": "~2.0",
                "voku/portable-utf8": "~6.0",
                "voku/stop-words": "~2.0"
            },
            "require-dev": {
                "phpunit/phpunit": "~6.0 || ~7.0 || ~9.0"
            },
            "type": "library",
            "autoload": {
                "psr-4": {
                    "voku\\helper\\": "src/voku/helper/"
                }
            },
            "notification-url": "https://packagist.org/downloads/",
            "license": [
                "BSD-3-Clause"
            ],
            "authors": [
                {
                    "name": "Johnny Broadway",
                    "email": "johnny@johnnybroadway.com",
                    "homepage": "http://www.johnnybroadway.com/"
                },
                {
                    "name": "Lars Moelleken",
                    "email": "lars@moelleken.org",
                    "homepage": "https://moelleken.org/"
                }
            ],
            "description": "PHP port of URLify.js from the Django project. Transliterates non-ascii characters for use in URLs.",
            "homepage": "https://github.com/voku/urlify",
            "keywords": [
                "encode",
                "iconv",
                "link",
                "slug",
                "translit",
                "transliterate",
                "transliteration",
                "url",
                "urlify"
            ],
            "support": {
                "issues": "https://github.com/voku/urlify/issues",
                "source": "https://github.com/voku/urlify/tree/5.0.7"
            },
            "funding": [
                {
                    "url": "https://www.paypal.me/moelleken",
                    "type": "custom"
                },
                {
                    "url": "https://github.com/voku",
                    "type": "github"
                },
                {
                    "url": "https://www.patreon.com/voku",
                    "type": "patreon"
                },
                {
                    "url": "https://tidelift.com/funding/github/packagist/voku/urlify",
                    "type": "tidelift"
                }
            ],
            "time": "2022-01-24T19:08:46+00:00"
        },
        {
            "name": "webmozart/assert",
            "version": "1.10.0",
            "source": {
                "type": "git",
                "url": "https://github.com/webmozarts/assert.git",
                "reference": "6964c76c7804814a842473e0c8fd15bab0f18e25"
            },
            "dist": {
                "type": "zip",
                "url": "https://api.github.com/repos/webmozarts/assert/zipball/6964c76c7804814a842473e0c8fd15bab0f18e25",
                "reference": "6964c76c7804814a842473e0c8fd15bab0f18e25",
                "shasum": ""
            },
            "require": {
                "php": "^7.2 || ^8.0",
                "symfony/polyfill-ctype": "^1.8"
            },
            "conflict": {
                "phpstan/phpstan": "<0.12.20",
                "vimeo/psalm": "<4.6.1 || 4.6.2"
            },
            "require-dev": {
                "phpunit/phpunit": "^8.5.13"
            },
            "type": "library",
            "extra": {
                "branch-alias": {
                    "dev-master": "1.10-dev"
                }
            },
            "autoload": {
                "psr-4": {
                    "Webmozart\\Assert\\": "src/"
                }
            },
            "notification-url": "https://packagist.org/downloads/",
            "license": [
                "MIT"
            ],
            "authors": [
                {
                    "name": "Bernhard Schussek",
                    "email": "bschussek@gmail.com"
                }
            ],
            "description": "Assertions to validate method input/output with nice error messages.",
            "keywords": [
                "assert",
                "check",
                "validate"
            ],
            "support": {
                "issues": "https://github.com/webmozarts/assert/issues",
                "source": "https://github.com/webmozarts/assert/tree/1.10.0"
            },
            "time": "2021-03-09T10:59:23+00:00"
        },
        {
            "name": "webonyx/graphql-php",
            "version": "v14.11.5",
            "source": {
                "type": "git",
                "url": "https://github.com/webonyx/graphql-php.git",
                "reference": "ffa431c0821821839370a68dab3c2597c06bf7f0"
            },
            "dist": {
                "type": "zip",
                "url": "https://api.github.com/repos/webonyx/graphql-php/zipball/ffa431c0821821839370a68dab3c2597c06bf7f0",
                "reference": "ffa431c0821821839370a68dab3c2597c06bf7f0",
                "shasum": ""
            },
            "require": {
                "ext-json": "*",
                "ext-mbstring": "*",
                "php": "^7.1 || ^8"
            },
            "require-dev": {
                "amphp/amp": "^2.3",
                "doctrine/coding-standard": "^6.0",
                "nyholm/psr7": "^1.2",
                "phpbench/phpbench": "^1.2",
                "phpstan/extension-installer": "^1.0",
                "phpstan/phpstan": "0.12.82",
                "phpstan/phpstan-phpunit": "0.12.18",
                "phpstan/phpstan-strict-rules": "0.12.9",
                "phpunit/phpunit": "^7.2 || ^8.5",
                "psr/http-message": "^1.0",
                "react/promise": "2.*",
                "simpod/php-coveralls-mirror": "^3.0",
                "squizlabs/php_codesniffer": "3.5.4"
            },
            "suggest": {
                "psr/http-message": "To use standard GraphQL server",
                "react/promise": "To leverage async resolving on React PHP platform"
            },
            "type": "library",
            "autoload": {
                "psr-4": {
                    "GraphQL\\": "src/"
                }
            },
            "notification-url": "https://packagist.org/downloads/",
            "license": [
                "MIT"
            ],
            "description": "A PHP port of GraphQL reference implementation",
            "homepage": "https://github.com/webonyx/graphql-php",
            "keywords": [
                "api",
                "graphql"
            ],
            "support": {
                "issues": "https://github.com/webonyx/graphql-php/issues",
                "source": "https://github.com/webonyx/graphql-php/tree/v14.11.5"
            },
            "funding": [
                {
                    "url": "https://opencollective.com/webonyx-graphql-php",
                    "type": "open_collective"
                }
            ],
            "time": "2022-01-24T11:13:31+00:00"
        },
        {
            "name": "yiisoft/yii2",
            "version": "2.0.45",
            "source": {
                "type": "git",
                "url": "https://github.com/yiisoft/yii2-framework.git",
                "reference": "e2223d4085e5612aa616635f8fcaf478607f62e8"
            },
            "dist": {
                "type": "zip",
                "url": "https://api.github.com/repos/yiisoft/yii2-framework/zipball/e2223d4085e5612aa616635f8fcaf478607f62e8",
                "reference": "e2223d4085e5612aa616635f8fcaf478607f62e8",
                "shasum": ""
            },
            "require": {
                "bower-asset/inputmask": "~3.2.2 | ~3.3.5",
                "bower-asset/jquery": "3.6.*@stable | 3.5.*@stable | 3.4.*@stable | 3.3.*@stable | 3.2.*@stable | 3.1.*@stable | 2.2.*@stable | 2.1.*@stable | 1.11.*@stable | 1.12.*@stable",
                "bower-asset/punycode": "1.3.*",
                "bower-asset/yii2-pjax": "~2.0.1",
                "cebe/markdown": "~1.0.0 | ~1.1.0 | ~1.2.0",
                "ext-ctype": "*",
                "ext-mbstring": "*",
                "ezyang/htmlpurifier": "~4.6",
                "lib-pcre": "*",
                "paragonie/random_compat": ">=1",
                "php": ">=5.4.0",
                "yiisoft/yii2-composer": "~2.0.4"
            },
            "bin": [
                "yii"
            ],
            "type": "library",
            "extra": {
                "branch-alias": {
                    "dev-master": "2.0.x-dev"
                }
            },
            "autoload": {
                "psr-4": {
                    "yii\\": ""
                }
            },
            "notification-url": "https://packagist.org/downloads/",
            "license": [
                "BSD-3-Clause"
            ],
            "authors": [
                {
                    "name": "Qiang Xue",
                    "email": "qiang.xue@gmail.com",
                    "homepage": "https://www.yiiframework.com/",
                    "role": "Founder and project lead"
                },
                {
                    "name": "Alexander Makarov",
                    "email": "sam@rmcreative.ru",
                    "homepage": "https://rmcreative.ru/",
                    "role": "Core framework development"
                },
                {
                    "name": "Maurizio Domba",
                    "homepage": "http://mdomba.info/",
                    "role": "Core framework development"
                },
                {
                    "name": "Carsten Brandt",
                    "email": "mail@cebe.cc",
                    "homepage": "https://www.cebe.cc/",
                    "role": "Core framework development"
                },
                {
                    "name": "Timur Ruziev",
                    "email": "resurtm@gmail.com",
                    "homepage": "http://resurtm.com/",
                    "role": "Core framework development"
                },
                {
                    "name": "Paul Klimov",
                    "email": "klimov.paul@gmail.com",
                    "role": "Core framework development"
                },
                {
                    "name": "Dmitry Naumenko",
                    "email": "d.naumenko.a@gmail.com",
                    "role": "Core framework development"
                },
                {
                    "name": "Boudewijn Vahrmeijer",
                    "email": "info@dynasource.eu",
                    "homepage": "http://dynasource.eu",
                    "role": "Core framework development"
                }
            ],
            "description": "Yii PHP Framework Version 2",
            "homepage": "https://www.yiiframework.com/",
            "keywords": [
                "framework",
                "yii2"
            ],
            "support": {
                "forum": "https://forum.yiiframework.com/",
                "irc": "ircs://irc.libera.chat:6697/yii",
                "issues": "https://github.com/yiisoft/yii2/issues?state=open",
                "source": "https://github.com/yiisoft/yii2",
                "wiki": "https://www.yiiframework.com/wiki"
            },
            "funding": [
                {
                    "url": "https://github.com/yiisoft",
                    "type": "github"
                },
                {
                    "url": "https://opencollective.com/yiisoft",
                    "type": "open_collective"
                },
                {
                    "url": "https://tidelift.com/funding/github/packagist/yiisoft/yii2",
                    "type": "tidelift"
                }
            ],
            "time": "2022-02-11T13:12:40+00:00"
        },
        {
            "name": "yiisoft/yii2-composer",
            "version": "2.0.10",
            "source": {
                "type": "git",
                "url": "https://github.com/yiisoft/yii2-composer.git",
                "reference": "94bb3f66e779e2774f8776d6e1bdeab402940510"
            },
            "dist": {
                "type": "zip",
                "url": "https://api.github.com/repos/yiisoft/yii2-composer/zipball/94bb3f66e779e2774f8776d6e1bdeab402940510",
                "reference": "94bb3f66e779e2774f8776d6e1bdeab402940510",
                "shasum": ""
            },
            "require": {
                "composer-plugin-api": "^1.0 | ^2.0"
            },
            "require-dev": {
                "composer/composer": "^1.0 | ^2.0@dev",
                "phpunit/phpunit": "<7"
            },
            "type": "composer-plugin",
            "extra": {
                "class": "yii\\composer\\Plugin",
                "branch-alias": {
                    "dev-master": "2.0.x-dev"
                }
            },
            "autoload": {
                "psr-4": {
                    "yii\\composer\\": ""
                }
            },
            "notification-url": "https://packagist.org/downloads/",
            "license": [
                "BSD-3-Clause"
            ],
            "authors": [
                {
                    "name": "Qiang Xue",
                    "email": "qiang.xue@gmail.com"
                },
                {
                    "name": "Carsten Brandt",
                    "email": "mail@cebe.cc"
                }
            ],
            "description": "The composer plugin for Yii extension installer",
            "keywords": [
                "composer",
                "extension installer",
                "yii2"
            ],
            "support": {
                "forum": "http://www.yiiframework.com/forum/",
                "irc": "irc://irc.freenode.net/yii",
                "issues": "https://github.com/yiisoft/yii2-composer/issues",
                "source": "https://github.com/yiisoft/yii2-composer",
                "wiki": "http://www.yiiframework.com/wiki/"
            },
            "funding": [
                {
                    "url": "https://github.com/yiisoft",
                    "type": "github"
                },
                {
                    "url": "https://opencollective.com/yiisoft",
                    "type": "open_collective"
                },
                {
                    "url": "https://tidelift.com/funding/github/packagist/yiisoft/yii2-composer",
                    "type": "tidelift"
                }
            ],
            "time": "2020-06-24T00:04:01+00:00"
        },
        {
            "name": "yiisoft/yii2-debug",
            "version": "2.1.18",
            "source": {
                "type": "git",
                "url": "https://github.com/yiisoft/yii2-debug.git",
                "reference": "45bc5d2ef4e3b0ef6f638190d42f04a77ab1df6c"
            },
            "dist": {
                "type": "zip",
                "url": "https://api.github.com/repos/yiisoft/yii2-debug/zipball/45bc5d2ef4e3b0ef6f638190d42f04a77ab1df6c",
                "reference": "45bc5d2ef4e3b0ef6f638190d42f04a77ab1df6c",
                "shasum": ""
            },
            "require": {
                "ext-mbstring": "*",
                "opis/closure": "^3.3",
                "php": ">=5.4",
                "yiisoft/yii2": "~2.0.13"
            },
            "require-dev": {
                "cweagans/composer-patches": "^1.7",
                "phpunit/phpunit": "4.8.34",
                "yiisoft/yii2-coding-standards": "~2.0",
                "yiisoft/yii2-swiftmailer": "*"
            },
            "type": "yii2-extension",
            "extra": {
                "branch-alias": {
                    "dev-master": "2.0.x-dev"
                },
                "composer-exit-on-patch-failure": true,
                "patches": {
                    "phpunit/phpunit-mock-objects": {
                        "Fix PHP 7 and 8 compatibility": "https://yiisoft.github.io/phpunit-patches/phpunit_mock_objects.patch"
                    },
                    "phpunit/phpunit": {
                        "Fix PHP 7 compatibility": "https://yiisoft.github.io/phpunit-patches/phpunit_php7.patch",
                        "Fix PHP 8 compatibility": "https://yiisoft.github.io/phpunit-patches/phpunit_php8.patch"
                    }
                }
            },
            "autoload": {
                "psr-4": {
                    "yii\\debug\\": "src"
                }
            },
            "notification-url": "https://packagist.org/downloads/",
            "license": [
                "BSD-3-Clause"
            ],
            "authors": [
                {
                    "name": "Qiang Xue",
                    "email": "qiang.xue@gmail.com"
                },
                {
                    "name": "Simon Karlen",
                    "email": "simi.albi@outlook.com"
                }
            ],
            "description": "The debugger extension for the Yii framework",
            "keywords": [
                "debug",
                "debugger",
                "yii2"
            ],
            "support": {
                "forum": "http://www.yiiframework.com/forum/",
                "irc": "irc://irc.freenode.net/yii",
                "issues": "https://github.com/yiisoft/yii2-debug/issues",
                "source": "https://github.com/yiisoft/yii2-debug",
                "wiki": "http://www.yiiframework.com/wiki/"
            },
            "funding": [
                {
                    "url": "https://github.com/yiisoft",
                    "type": "github"
                },
                {
                    "url": "https://opencollective.com/yiisoft",
                    "type": "open_collective"
                },
                {
                    "url": "https://tidelift.com/funding/github/packagist/yiisoft/yii2-debug",
                    "type": "tidelift"
                }
            ],
            "time": "2021-08-09T20:57:58+00:00"
        },
        {
            "name": "yiisoft/yii2-queue",
            "version": "2.3.3",
            "source": {
                "type": "git",
                "url": "https://github.com/yiisoft/yii2-queue.git",
                "reference": "68321f9aad0de980f1883c0f4623c11623f43c3a"
            },
            "dist": {
                "type": "zip",
                "url": "https://api.github.com/repos/yiisoft/yii2-queue/zipball/68321f9aad0de980f1883c0f4623c11623f43c3a",
                "reference": "68321f9aad0de980f1883c0f4623c11623f43c3a",
                "shasum": ""
            },
            "require": {
                "php": ">=5.5.0",
                "symfony/process": "^3.3||^4.0||^5.0",
                "yiisoft/yii2": "~2.0.14"
            },
            "require-dev": {
                "aws/aws-sdk-php": ">=2.4",
                "enqueue/amqp-lib": "^0.8||^0.9.10",
                "enqueue/stomp": "^0.8.39",
                "jeremeamia/superclosure": "*",
                "pda/pheanstalk": "v3.*",
                "php-amqplib/php-amqplib": "*",
                "phpunit/phpunit": "~4.4",
                "yiisoft/yii2-debug": "*",
                "yiisoft/yii2-gii": "*",
                "yiisoft/yii2-redis": "*"
            },
            "suggest": {
                "aws/aws-sdk-php": "Need for aws SQS.",
                "enqueue/amqp-lib": "Need for AMQP interop queue.",
                "enqueue/stomp": "Need for Stomp queue.",
                "ext-gearman": "Need for Gearman queue.",
                "ext-pcntl": "Need for process signals.",
                "pda/pheanstalk": "Need for Beanstalk queue.",
                "php-amqplib/php-amqplib": "Need for AMQP queue.",
                "yiisoft/yii2-redis": "Need for Redis queue."
            },
            "type": "yii2-extension",
            "extra": {
                "branch-alias": {
                    "dev-master": "2.x-dev"
                }
            },
            "autoload": {
                "psr-4": {
                    "yii\\queue\\": "src",
                    "yii\\queue\\db\\": "src/drivers/db",
                    "yii\\queue\\sqs\\": "src/drivers/sqs",
                    "yii\\queue\\amqp\\": "src/drivers/amqp",
                    "yii\\queue\\file\\": "src/drivers/file",
                    "yii\\queue\\sync\\": "src/drivers/sync",
                    "yii\\queue\\redis\\": "src/drivers/redis",
                    "yii\\queue\\stomp\\": "src/drivers/stomp",
                    "yii\\queue\\gearman\\": "src/drivers/gearman",
                    "yii\\queue\\beanstalk\\": "src/drivers/beanstalk",
                    "yii\\queue\\amqp_interop\\": "src/drivers/amqp_interop"
                }
            },
            "notification-url": "https://packagist.org/downloads/",
            "license": [
                "BSD-3-Clause"
            ],
            "authors": [
                {
                    "name": "Roman Zhuravlev",
                    "email": "zhuravljov@gmail.com"
                }
            ],
            "description": "Yii2 Queue Extension which supported DB, Redis, RabbitMQ, Beanstalk, SQS and Gearman",
            "keywords": [
                "async",
                "beanstalk",
                "db",
                "gearman",
                "gii",
                "queue",
                "rabbitmq",
                "redis",
                "sqs",
                "yii"
            ],
            "support": {
                "docs": "https://github.com/yiisoft/yii2-queue/blob/master/docs/guide",
                "issues": "https://github.com/yiisoft/yii2-queue/issues",
                "source": "https://github.com/yiisoft/yii2-queue"
            },
            "funding": [
                {
                    "url": "https://github.com/yiisoft",
                    "type": "github"
                },
                {
                    "url": "https://opencollective.com/yiisoft",
                    "type": "open_collective"
                },
                {
                    "url": "https://tidelift.com/funding/github/packagist/yiisoft/yii2-queue",
                    "type": "tidelift"
                }
            ],
            "time": "2021-12-30T08:42:00+00:00"
        },
        {
            "name": "yiisoft/yii2-symfonymailer",
            "version": "2.0.3",
            "source": {
                "type": "git",
                "url": "https://github.com/yiisoft/yii2-symfonymailer.git",
                "reference": "77baddfd806005604624ec58e6b55b18f31eeaaf"
            },
            "dist": {
                "type": "zip",
                "url": "https://api.github.com/repos/yiisoft/yii2-symfonymailer/zipball/77baddfd806005604624ec58e6b55b18f31eeaaf",
                "reference": "77baddfd806005604624ec58e6b55b18f31eeaaf",
                "shasum": ""
            },
            "require": {
                "php": ">=7.4.0",
                "symfony/mailer": ">=5.4.0",
                "yiisoft/yii2": ">=2.0.4"
            },
            "require-dev": {
                "phpunit/phpunit": "9.5.10"
            },
            "type": "yii2-extension",
            "extra": {
                "branch-alias": {
                    "dev-master": "2.0.x-dev"
                }
            },
            "autoload": {
                "psr-4": {
                    "yii\\symfonymailer\\": "src"
                }
            },
            "notification-url": "https://packagist.org/downloads/",
            "license": [
                "BSD-3-Clause"
            ],
            "authors": [
                {
                    "name": "Kirill Petrov",
                    "email": "archibeardrinker@gmail.com"
                }
            ],
            "description": "The SymfonyMailer integration for the Yii framework",
            "keywords": [
                "email",
                "mail",
                "mailer",
                "symfony",
                "symfonymailer",
                "yii2"
            ],
            "support": {
                "forum": "http://www.yiiframework.com/forum/",
                "irc": "irc://irc.freenode.net/yii",
                "issues": "https://github.com/yiisoft/yii2-symfonymailer/issues",
                "source": "https://github.com/yiisoft/yii2-symfonymailer",
                "wiki": "http://www.yiiframework.com/wiki/"
            },
            "funding": [
                {
                    "url": "https://github.com/yiisoft",
                    "type": "github"
                },
                {
                    "url": "https://opencollective.com/yiisoft",
                    "type": "open_collective"
                },
                {
                    "url": "https://tidelift.com/funding/github/packagist/yiisoft/yii2-symfonymailer",
                    "type": "tidelift"
                }
            ],
            "time": "2022-02-10T13:42:46+00:00"
        }
    ],
    "packages-dev": [
        {
            "name": "behat/gherkin",
            "version": "v4.9.0",
            "source": {
                "type": "git",
                "url": "https://github.com/Behat/Gherkin.git",
                "reference": "0bc8d1e30e96183e4f36db9dc79caead300beff4"
            },
            "dist": {
                "type": "zip",
                "url": "https://api.github.com/repos/Behat/Gherkin/zipball/0bc8d1e30e96183e4f36db9dc79caead300beff4",
                "reference": "0bc8d1e30e96183e4f36db9dc79caead300beff4",
                "shasum": ""
            },
            "require": {
                "php": "~7.2|~8.0"
            },
            "require-dev": {
                "cucumber/cucumber": "dev-gherkin-22.0.0",
                "phpunit/phpunit": "~8|~9",
                "symfony/yaml": "~3|~4|~5"
            },
            "suggest": {
                "symfony/yaml": "If you want to parse features, represented in YAML files"
            },
            "type": "library",
            "extra": {
                "branch-alias": {
                    "dev-master": "4.x-dev"
                }
            },
            "autoload": {
                "psr-0": {
                    "Behat\\Gherkin": "src/"
                }
            },
            "notification-url": "https://packagist.org/downloads/",
            "license": [
                "MIT"
            ],
            "authors": [
                {
                    "name": "Konstantin Kudryashov",
                    "email": "ever.zet@gmail.com",
                    "homepage": "http://everzet.com"
                }
            ],
            "description": "Gherkin DSL parser for PHP",
            "homepage": "http://behat.org/",
            "keywords": [
                "BDD",
                "Behat",
                "Cucumber",
                "DSL",
                "gherkin",
                "parser"
            ],
            "support": {
                "issues": "https://github.com/Behat/Gherkin/issues",
                "source": "https://github.com/Behat/Gherkin/tree/v4.9.0"
            },
            "time": "2021-10-12T13:05:09+00:00"
        },
        {
            "name": "codeception/codeception",
            "version": "4.1.29",
            "source": {
                "type": "git",
                "url": "https://github.com/Codeception/Codeception.git",
                "reference": "f8dec8f2bf5347cc596aaf141753f4fb2504c17c"
            },
            "dist": {
                "type": "zip",
                "url": "https://api.github.com/repos/Codeception/Codeception/zipball/f8dec8f2bf5347cc596aaf141753f4fb2504c17c",
                "reference": "f8dec8f2bf5347cc596aaf141753f4fb2504c17c",
                "shasum": ""
            },
            "require": {
                "behat/gherkin": "^4.4.0",
                "codeception/lib-asserts": "^1.0 | 2.0.*@dev",
                "codeception/phpunit-wrapper": ">6.0.15 <6.1.0 | ^6.6.1 | ^7.7.1 | ^8.1.1 | ^9.0",
                "codeception/stub": "^2.0 | ^3.0 | ^4.0",
                "ext-curl": "*",
                "ext-json": "*",
                "ext-mbstring": "*",
                "guzzlehttp/psr7": "^1.4 | ^2.0",
                "php": ">=5.6.0 <9.0",
                "symfony/console": ">=2.7 <6.0",
                "symfony/css-selector": ">=2.7 <6.0",
                "symfony/event-dispatcher": ">=2.7 <6.0",
                "symfony/finder": ">=2.7 <6.0",
                "symfony/yaml": ">=2.7 <6.0"
            },
            "require-dev": {
                "codeception/module-asserts": "^1.0 | 2.0.*@dev",
                "codeception/module-cli": "^1.0 | 2.0.*@dev",
                "codeception/module-db": "^1.0 | 2.0.*@dev",
                "codeception/module-filesystem": "^1.0 | 2.0.*@dev",
                "codeception/module-phpbrowser": "^1.0 | 2.0.*@dev",
                "codeception/specify": "~0.3",
                "codeception/util-universalframework": "*@dev",
                "monolog/monolog": "~1.8",
                "squizlabs/php_codesniffer": "~2.0",
                "symfony/process": ">=2.7 <6.0",
                "vlucas/phpdotenv": "^2.0 | ^3.0 | ^4.0 | ^5.0"
            },
            "suggest": {
                "codeception/specify": "BDD-style code blocks",
                "codeception/verify": "BDD-style assertions",
                "hoa/console": "For interactive console functionality",
                "stecman/symfony-console-completion": "For BASH autocompletion",
                "symfony/phpunit-bridge": "For phpunit-bridge support"
            },
            "bin": [
                "codecept"
            ],
            "type": "library",
            "extra": {
                "branch-alias": []
            },
            "autoload": {
                "files": [
                    "functions.php"
                ],
                "psr-4": {
                    "Codeception\\": "src/Codeception",
                    "Codeception\\Extension\\": "ext"
                }
            },
            "notification-url": "https://packagist.org/downloads/",
            "license": [
                "MIT"
            ],
            "authors": [
                {
                    "name": "Michael Bodnarchuk",
                    "email": "davert@mail.ua",
                    "homepage": "http://codegyre.com"
                }
            ],
            "description": "BDD-style testing framework",
            "homepage": "http://codeception.com/",
            "keywords": [
                "BDD",
                "TDD",
                "acceptance testing",
                "functional testing",
                "unit testing"
            ],
            "support": {
                "issues": "https://github.com/Codeception/Codeception/issues",
                "source": "https://github.com/Codeception/Codeception/tree/4.1.29"
            },
            "funding": [
                {
                    "url": "https://opencollective.com/codeception",
                    "type": "open_collective"
                }
            ],
            "time": "2022-01-29T16:56:03+00:00"
        },
        {
            "name": "codeception/lib-asserts",
            "version": "1.13.2",
            "source": {
                "type": "git",
                "url": "https://github.com/Codeception/lib-asserts.git",
                "reference": "184231d5eab66bc69afd6b9429344d80c67a33b6"
            },
            "dist": {
                "type": "zip",
                "url": "https://api.github.com/repos/Codeception/lib-asserts/zipball/184231d5eab66bc69afd6b9429344d80c67a33b6",
                "reference": "184231d5eab66bc69afd6b9429344d80c67a33b6",
                "shasum": ""
            },
            "require": {
                "codeception/phpunit-wrapper": ">6.0.15 <6.1.0 | ^6.6.1 | ^7.7.1 | ^8.0.3 | ^9.0",
                "ext-dom": "*",
                "php": ">=5.6.0 <9.0"
            },
            "type": "library",
            "autoload": {
                "classmap": [
                    "src/"
                ]
            },
            "notification-url": "https://packagist.org/downloads/",
            "license": [
                "MIT"
            ],
            "authors": [
                {
                    "name": "Michael Bodnarchuk",
                    "email": "davert@mail.ua",
                    "homepage": "http://codegyre.com"
                },
                {
                    "name": "Gintautas Miselis"
                },
                {
                    "name": "Gustavo Nieves",
                    "homepage": "https://medium.com/@ganieves"
                }
            ],
            "description": "Assertion methods used by Codeception core and Asserts module",
            "homepage": "https://codeception.com/",
            "keywords": [
                "codeception"
            ],
            "support": {
                "issues": "https://github.com/Codeception/lib-asserts/issues",
                "source": "https://github.com/Codeception/lib-asserts/tree/1.13.2"
            },
            "time": "2020-10-21T16:26:20+00:00"
        },
        {
            "name": "codeception/lib-innerbrowser",
            "version": "1.5.1",
            "source": {
                "type": "git",
                "url": "https://github.com/Codeception/lib-innerbrowser.git",
                "reference": "31b4b56ad53c3464fcb2c0a14d55a51a201bd3c2"
            },
            "dist": {
                "type": "zip",
                "url": "https://api.github.com/repos/Codeception/lib-innerbrowser/zipball/31b4b56ad53c3464fcb2c0a14d55a51a201bd3c2",
                "reference": "31b4b56ad53c3464fcb2c0a14d55a51a201bd3c2",
                "shasum": ""
            },
            "require": {
                "codeception/codeception": "4.*@dev",
                "ext-dom": "*",
                "ext-json": "*",
                "ext-mbstring": "*",
                "php": ">=5.6.0 <9.0",
                "symfony/browser-kit": ">=2.7 <6.0",
                "symfony/dom-crawler": ">=2.7 <6.0"
            },
            "conflict": {
                "codeception/codeception": "<4.0"
            },
            "require-dev": {
                "codeception/util-universalframework": "dev-master"
            },
            "type": "library",
            "autoload": {
                "classmap": [
                    "src/"
                ]
            },
            "notification-url": "https://packagist.org/downloads/",
            "license": [
                "MIT"
            ],
            "authors": [
                {
                    "name": "Michael Bodnarchuk",
                    "email": "davert@mail.ua",
                    "homepage": "http://codegyre.com"
                },
                {
                    "name": "Gintautas Miselis"
                }
            ],
            "description": "Parent library for all Codeception framework modules and PhpBrowser",
            "homepage": "https://codeception.com/",
            "keywords": [
                "codeception"
            ],
            "support": {
                "issues": "https://github.com/Codeception/lib-innerbrowser/issues",
                "source": "https://github.com/Codeception/lib-innerbrowser/tree/1.5.1"
            },
            "time": "2021-08-30T15:21:42+00:00"
        },
        {
            "name": "codeception/module-asserts",
            "version": "1.3.1",
            "source": {
                "type": "git",
                "url": "https://github.com/Codeception/module-asserts.git",
                "reference": "59374f2fef0cabb9e8ddb53277e85cdca74328de"
            },
            "dist": {
                "type": "zip",
                "url": "https://api.github.com/repos/Codeception/module-asserts/zipball/59374f2fef0cabb9e8ddb53277e85cdca74328de",
                "reference": "59374f2fef0cabb9e8ddb53277e85cdca74328de",
                "shasum": ""
            },
            "require": {
                "codeception/codeception": "*@dev",
                "codeception/lib-asserts": "^1.13.1",
                "php": ">=5.6.0 <9.0"
            },
            "conflict": {
                "codeception/codeception": "<4.0"
            },
            "type": "library",
            "autoload": {
                "classmap": [
                    "src/"
                ]
            },
            "notification-url": "https://packagist.org/downloads/",
            "license": [
                "MIT"
            ],
            "authors": [
                {
                    "name": "Michael Bodnarchuk"
                },
                {
                    "name": "Gintautas Miselis"
                },
                {
                    "name": "Gustavo Nieves",
                    "homepage": "https://medium.com/@ganieves"
                }
            ],
            "description": "Codeception module containing various assertions",
            "homepage": "https://codeception.com/",
            "keywords": [
                "assertions",
                "asserts",
                "codeception"
            ],
            "support": {
                "issues": "https://github.com/Codeception/module-asserts/issues",
                "source": "https://github.com/Codeception/module-asserts/tree/1.3.1"
            },
            "time": "2020-10-21T16:48:15+00:00"
        },
        {
            "name": "codeception/module-datafactory",
            "version": "1.1.0",
            "source": {
                "type": "git",
                "url": "https://github.com/Codeception/module-datafactory.git",
                "reference": "cf66d54f4084969659ef7fb86409c11d451d7af6"
            },
            "dist": {
                "type": "zip",
                "url": "https://api.github.com/repos/Codeception/module-datafactory/zipball/cf66d54f4084969659ef7fb86409c11d451d7af6",
                "reference": "cf66d54f4084969659ef7fb86409c11d451d7af6",
                "shasum": ""
            },
            "require": {
                "codeception/codeception": "^4.0",
                "league/factory-muffin": "^3.0",
                "league/factory-muffin-faker": "^2.1",
                "php": ">=5.6.0 <9.0"
            },
            "type": "library",
            "autoload": {
                "classmap": [
                    "src/"
                ]
            },
            "notification-url": "https://packagist.org/downloads/",
            "license": [
                "MIT"
            ],
            "authors": [
                {
                    "name": "Michael Bodnarchuk"
                }
            ],
            "description": "DataFactory module for Codeception",
            "homepage": "http://codeception.com/",
            "keywords": [
                "codeception"
            ],
            "support": {
                "issues": "https://github.com/Codeception/module-datafactory/issues",
                "source": "https://github.com/Codeception/module-datafactory/tree/1.1.0"
            },
            "time": "2021-03-16T19:42:07+00:00"
        },
        {
            "name": "codeception/module-phpbrowser",
            "version": "1.0.2",
            "source": {
                "type": "git",
                "url": "https://github.com/Codeception/module-phpbrowser.git",
                "reference": "770a6be4160a5c0c08d100dd51bff35f6056bbf1"
            },
            "dist": {
                "type": "zip",
                "url": "https://api.github.com/repos/Codeception/module-phpbrowser/zipball/770a6be4160a5c0c08d100dd51bff35f6056bbf1",
                "reference": "770a6be4160a5c0c08d100dd51bff35f6056bbf1",
                "shasum": ""
            },
            "require": {
                "codeception/codeception": "^4.0",
                "codeception/lib-innerbrowser": "^1.3",
                "guzzlehttp/guzzle": "^6.3|^7.0",
                "php": ">=5.6.0 <9.0"
            },
            "conflict": {
                "codeception/codeception": "<4.0"
            },
            "require-dev": {
                "codeception/module-rest": "^1.0"
            },
            "suggest": {
                "codeception/phpbuiltinserver": "Start and stop PHP built-in web server for your tests"
            },
            "type": "library",
            "autoload": {
                "classmap": [
                    "src/"
                ]
            },
            "notification-url": "https://packagist.org/downloads/",
            "license": [
                "MIT"
            ],
            "authors": [
                {
                    "name": "Michael Bodnarchuk"
                },
                {
                    "name": "Gintautas Miselis"
                }
            ],
            "description": "Codeception module for testing web application over HTTP",
            "homepage": "http://codeception.com/",
            "keywords": [
                "codeception",
                "functional-testing",
                "http"
            ],
            "support": {
                "issues": "https://github.com/Codeception/module-phpbrowser/issues",
                "source": "https://github.com/Codeception/module-phpbrowser/tree/1.0.2"
            },
            "time": "2020-10-24T15:29:28+00:00"
        },
        {
            "name": "codeception/module-rest",
            "version": "1.4.2",
            "source": {
                "type": "git",
                "url": "https://github.com/Codeception/module-rest.git",
                "reference": "9cd7a87fd9343494e7782f7bdb51687c25046917"
            },
            "dist": {
                "type": "zip",
                "url": "https://api.github.com/repos/Codeception/module-rest/zipball/9cd7a87fd9343494e7782f7bdb51687c25046917",
                "reference": "9cd7a87fd9343494e7782f7bdb51687c25046917",
                "shasum": ""
            },
            "require": {
                "codeception/codeception": "^4.0",
                "justinrainbow/json-schema": "~5.2.9",
                "php": ">=5.6.6 <9.0",
                "softcreatr/jsonpath": "^0.5 || ^0.7"
            },
            "require-dev": {
                "codeception/lib-innerbrowser": "^1.0",
                "codeception/util-universalframework": "^1.0"
            },
            "suggest": {
                "aws/aws-sdk-php": "For using AWS Auth"
            },
            "type": "library",
            "autoload": {
                "classmap": [
                    "src/"
                ]
            },
            "notification-url": "https://packagist.org/downloads/",
            "license": [
                "MIT"
            ],
            "authors": [
                {
                    "name": "Gintautas Miselis"
                }
            ],
            "description": "REST module for Codeception",
            "homepage": "http://codeception.com/",
            "keywords": [
                "codeception",
                "rest"
            ],
            "support": {
                "issues": "https://github.com/Codeception/module-rest/issues",
                "source": "https://github.com/Codeception/module-rest/tree/1.4.2"
            },
            "time": "2021-11-18T18:58:15+00:00"
        },
        {
            "name": "codeception/module-yii2",
            "version": "1.1.5",
            "source": {
                "type": "git",
                "url": "https://github.com/Codeception/module-yii2.git",
                "reference": "14269d059b8eaedf3d414a673907bd874cd4ed04"
            },
            "dist": {
                "type": "zip",
                "url": "https://api.github.com/repos/Codeception/module-yii2/zipball/14269d059b8eaedf3d414a673907bd874cd4ed04",
                "reference": "14269d059b8eaedf3d414a673907bd874cd4ed04",
                "shasum": ""
            },
            "require": {
                "codeception/codeception": "^4.0",
                "codeception/lib-innerbrowser": "^1.0",
                "php": ">=5.6.0 <=8.1 | ~8.1.0"
            },
            "require-dev": {
                "codeception/module-asserts": "^1.3",
                "codeception/module-filesystem": "^1.0",
                "codeception/verify": "<2",
                "codemix/yii2-localeurls": "^1.7",
                "yiisoft/yii2": "dev-master",
                "yiisoft/yii2-app-advanced": "dev-master"
            },
            "type": "library",
            "autoload": {
                "classmap": [
                    "src/"
                ]
            },
            "notification-url": "https://packagist.org/downloads/",
            "license": [
                "MIT"
            ],
            "authors": [
                {
                    "name": "Alexander Makarov"
                },
                {
                    "name": "Sam Mouse"
                },
                {
                    "name": "Michael Bodnarchuk"
                }
            ],
            "description": "Codeception module for Yii2 framework",
            "homepage": "http://codeception.com/",
            "keywords": [
                "codeception",
                "yii2"
            ],
            "support": {
                "issues": "https://github.com/Codeception/module-yii2/issues",
                "source": "https://github.com/Codeception/module-yii2/tree/1.1.5"
            },
            "time": "2021-12-30T09:16:01+00:00"
        },
        {
            "name": "codeception/phpunit-wrapper",
            "version": "9.0.7",
            "source": {
                "type": "git",
                "url": "https://github.com/Codeception/phpunit-wrapper.git",
                "reference": "7d6b1a5ea4ed28d010e5d36b993db813eb49710b"
            },
            "dist": {
                "type": "zip",
                "url": "https://api.github.com/repos/Codeception/phpunit-wrapper/zipball/7d6b1a5ea4ed28d010e5d36b993db813eb49710b",
                "reference": "7d6b1a5ea4ed28d010e5d36b993db813eb49710b",
                "shasum": ""
            },
            "require": {
                "php": ">=7.2",
                "phpunit/phpunit": "^9.0"
            },
            "require-dev": {
                "codeception/specify": "*",
                "consolidation/robo": "^3.0.0-alpha3",
                "vlucas/phpdotenv": "^3.0"
            },
            "type": "library",
            "autoload": {
                "psr-4": {
                    "Codeception\\PHPUnit\\": "src/"
                }
            },
            "notification-url": "https://packagist.org/downloads/",
            "license": [
                "MIT"
            ],
            "authors": [
                {
                    "name": "Davert",
                    "email": "davert.php@resend.cc"
                },
                {
                    "name": "Naktibalda"
                }
            ],
            "description": "PHPUnit classes used by Codeception",
            "support": {
                "issues": "https://github.com/Codeception/phpunit-wrapper/issues",
                "source": "https://github.com/Codeception/phpunit-wrapper/tree/9.0.7"
            },
            "time": "2022-01-26T14:43:10+00:00"
        },
        {
            "name": "codeception/stub",
            "version": "4.0.2",
            "source": {
                "type": "git",
                "url": "https://github.com/Codeception/Stub.git",
                "reference": "18a148dacd293fc7b044042f5aa63a82b08bff5d"
            },
            "dist": {
                "type": "zip",
                "url": "https://api.github.com/repos/Codeception/Stub/zipball/18a148dacd293fc7b044042f5aa63a82b08bff5d",
                "reference": "18a148dacd293fc7b044042f5aa63a82b08bff5d",
                "shasum": ""
            },
            "require": {
                "php": "^7.4 | ^8.0",
                "phpunit/phpunit": "^8.4 | ^9.0 | ^10.0 | 10.0.x-dev"
            },
            "require-dev": {
                "consolidation/robo": "^3.0"
            },
            "type": "library",
            "autoload": {
                "psr-4": {
                    "Codeception\\": "src/"
                }
            },
            "notification-url": "https://packagist.org/downloads/",
            "license": [
                "MIT"
            ],
            "description": "Flexible Stub wrapper for PHPUnit's Mock Builder",
            "support": {
                "issues": "https://github.com/Codeception/Stub/issues",
                "source": "https://github.com/Codeception/Stub/tree/4.0.2"
            },
            "time": "2022-01-31T19:25:15+00:00"
        },
        {
            "name": "craftcms/html-field",
            "version": "2.0.0-alpha.2",
            "source": {
                "type": "git",
                "url": "https://github.com/craftcms/html-field.git",
                "reference": "f3c6798c5f248f57a09d7b1316295b77e19f715c"
            },
            "dist": {
                "type": "zip",
                "url": "https://api.github.com/repos/craftcms/html-field/zipball/f3c6798c5f248f57a09d7b1316295b77e19f715c",
                "reference": "f3c6798c5f248f57a09d7b1316295b77e19f715c",
                "shasum": ""
            },
            "require": {
                "craftcms/cms": "^4.0.0-alpha.1",
                "php": "^8.0.2"
            },
            "require-dev": {
                "craftcms/rector": "dev-main",
                "phpstan/phpstan": "^1.4.6"
            },
            "type": "library",
            "autoload": {
                "psr-4": {
                    "craft\\htmlfield\\": "src/"
                }
            },
            "notification-url": "https://packagist.org/downloads/",
            "license": [
                "MIT"
            ],
            "authors": [
                {
                    "name": "Pixel & Tonic",
                    "homepage": "https://pixelandtonic.com/"
                }
            ],
            "description": "Base class for Craft CMS field types with HTML values.",
            "support": {
                "docs": "https://github.com/craftcms/html-field/blob/main/README.md",
                "email": "support@craftcms.com",
                "issues": "https://github.com/craftcms/html-field/issues?state=open",
                "rss": "https://github.com/craftcms/html-field/commits/main.atom",
                "source": "https://github.com/craftcms/html-field"
            },
            "time": "2022-03-02T00:57:09+00:00"
        },
        {
            "name": "craftcms/phpstan",
            "version": "dev-main",
            "source": {
                "type": "git",
                "url": "https://github.com/craftcms/phpstan.git",
                "reference": "42247313449c866efacbcdb56afbd7c34331d979"
            },
            "dist": {
                "type": "zip",
                "url": "https://api.github.com/repos/craftcms/phpstan/zipball/42247313449c866efacbcdb56afbd7c34331d979",
                "reference": "42247313449c866efacbcdb56afbd7c34331d979",
                "shasum": ""
            },
            "require": {
                "phpstan/phpstan": "^1.4.6"
            },
            "default-branch": true,
            "type": "library",
            "notification-url": "https://packagist.org/downloads/",
            "description": "PHPStan configuration for Craft CMS projects",
            "support": {
                "issues": "https://github.com/craftcms/phpstan/issues",
                "source": "https://github.com/craftcms/phpstan/tree/main"
            },
            "time": "2022-03-04T13:20:09+00:00"
        },
        {
            "name": "craftcms/rector",
            "version": "dev-main",
            "source": {
                "type": "git",
                "url": "https://github.com/craftcms/rector.git",
                "reference": "28838d29a5a19978843dc4e82be75a956f09902c"
            },
            "dist": {
                "type": "zip",
                "url": "https://api.github.com/repos/craftcms/rector/zipball/28838d29a5a19978843dc4e82be75a956f09902c",
                "reference": "28838d29a5a19978843dc4e82be75a956f09902c",
                "shasum": ""
            },
            "require": {
                "php": "^8.0.2",
                "rector/rector": "dev-main",
                "symplify/package-builder": "^10.1"
            },
            "require-dev": {
                "craftcms/cms": "^4.0.0-alpha",
                "phpstan/phpstan": "^1.2",
                "phpunit/phpunit": "^9.5",
                "symfony/var-exporter": "^6.0",
                "symplify/easy-coding-standard": "^10.0"
            },
            "default-branch": true,
            "type": "library",
            "autoload": {
                "psr-4": {
                    "craft\\rector\\": "src"
                }
            },
            "notification-url": "https://packagist.org/downloads/",
            "description": "Rector sets to automate Craft CMS upgrades",
            "support": {
                "issues": "https://github.com/craftcms/rector/issues",
                "source": "https://github.com/craftcms/rector/tree/main"
            },
            "time": "2022-03-04T01:08:38+00:00"
        },
        {
<<<<<<< HEAD
            "name": "craftcms/redactor",
            "version": "3.0.x-dev",
            "source": {
                "type": "git",
                "url": "https://github.com/craftcms/redactor.git",
                "reference": "49f4e45b0d3b666b7284b7bfb785419d249d88e1"
            },
            "dist": {
                "type": "zip",
                "url": "https://api.github.com/repos/craftcms/redactor/zipball/49f4e45b0d3b666b7284b7bfb785419d249d88e1",
                "reference": "49f4e45b0d3b666b7284b7bfb785419d249d88e1",
=======
            "name": "codeception/codeception",
            "version": "4.1.30",
            "source": {
                "type": "git",
                "url": "https://github.com/Codeception/Codeception.git",
                "reference": "a035d77d070fa57fad438e07a65447aeca248c45"
            },
            "dist": {
                "type": "zip",
                "url": "https://api.github.com/repos/Codeception/Codeception/zipball/a035d77d070fa57fad438e07a65447aeca248c45",
                "reference": "a035d77d070fa57fad438e07a65447aeca248c45",
>>>>>>> 3b6fb0f6
                "shasum": ""
            },
            "require": {
                "craftcms/cms": "^4.0.0-alpha.1",
                "craftcms/html-field": "^2.0.0-alpha.2",
                "php": "^8.0.2"
            },
            "require-dev": {
                "craftcms/phpstan": "dev-main",
                "craftcms/rector": "dev-main"
            },
            "type": "craft-plugin",
            "extra": {
                "name": "Redactor",
                "handle": "redactor",
                "documentationUrl": "https://github.com/craftcms/redactor/blob/v2/README.md"
            },
            "autoload": {
                "psr-4": {
                    "craft\\redactor\\": "src/"
                }
            },
            "notification-url": "https://packagist.org/downloads/",
            "license": [
                "MIT"
            ],
            "authors": [
                {
                    "name": "Pixel & Tonic",
                    "homepage": "https://pixelandtonic.com/"
                }
            ],
            "description": "Edit rich text content in Craft CMS using Redactor by Imperavi.",
            "keywords": [
                "Redactor",
                "cms",
                "craftcms",
                "html",
                "yii2"
            ],
            "support": {
<<<<<<< HEAD
                "docs": "https://github.com/craftcms/redactor/blob/v2/README.md",
                "email": "support@craftcms.com",
                "issues": "https://github.com/craftcms/redactor/issues?state=open",
                "rss": "https://github.com/craftcms/redactor/commits/v2.atom",
                "source": "https://github.com/craftcms/redactor"
            },
            "time": "2022-03-04T13:35:20+00:00"
=======
                "issues": "https://github.com/Codeception/Codeception/issues",
                "source": "https://github.com/Codeception/Codeception/tree/4.1.30"
            },
            "funding": [
                {
                    "url": "https://opencollective.com/codeception",
                    "type": "open_collective"
                }
            ],
            "time": "2022-03-05T18:12:30+00:00"
>>>>>>> 3b6fb0f6
        },
        {
            "name": "doctrine/instantiator",
            "version": "1.4.1",
            "source": {
                "type": "git",
                "url": "https://github.com/doctrine/instantiator.git",
                "reference": "10dcfce151b967d20fde1b34ae6640712c3891bc"
            },
            "dist": {
                "type": "zip",
                "url": "https://api.github.com/repos/doctrine/instantiator/zipball/10dcfce151b967d20fde1b34ae6640712c3891bc",
                "reference": "10dcfce151b967d20fde1b34ae6640712c3891bc",
                "shasum": ""
            },
            "require": {
                "php": "^7.1 || ^8.0"
            },
            "require-dev": {
                "doctrine/coding-standard": "^9",
                "ext-pdo": "*",
                "ext-phar": "*",
                "phpbench/phpbench": "^0.16 || ^1",
                "phpstan/phpstan": "^1.4",
                "phpstan/phpstan-phpunit": "^1",
                "phpunit/phpunit": "^7.5 || ^8.5 || ^9.5",
                "vimeo/psalm": "^4.22"
            },
            "type": "library",
            "autoload": {
                "psr-4": {
                    "Doctrine\\Instantiator\\": "src/Doctrine/Instantiator/"
                }
            },
            "notification-url": "https://packagist.org/downloads/",
            "license": [
                "MIT"
            ],
            "authors": [
                {
                    "name": "Marco Pivetta",
                    "email": "ocramius@gmail.com",
                    "homepage": "https://ocramius.github.io/"
                }
            ],
            "description": "A small, lightweight utility to instantiate objects in PHP without invoking their constructors",
            "homepage": "https://www.doctrine-project.org/projects/instantiator.html",
            "keywords": [
                "constructor",
                "instantiate"
            ],
            "support": {
                "issues": "https://github.com/doctrine/instantiator/issues",
                "source": "https://github.com/doctrine/instantiator/tree/1.4.1"
            },
            "funding": [
                {
                    "url": "https://www.doctrine-project.org/sponsorship.html",
                    "type": "custom"
                },
                {
                    "url": "https://www.patreon.com/phpdoctrine",
                    "type": "patreon"
                },
                {
                    "url": "https://tidelift.com/funding/github/packagist/doctrine%2Finstantiator",
                    "type": "tidelift"
                }
            ],
            "time": "2022-03-03T08:28:38+00:00"
        },
        {
            "name": "fakerphp/faker",
            "version": "v1.19.0",
            "source": {
                "type": "git",
                "url": "https://github.com/FakerPHP/Faker.git",
                "reference": "d7f08a622b3346766325488aa32ddc93ccdecc75"
            },
            "dist": {
                "type": "zip",
                "url": "https://api.github.com/repos/FakerPHP/Faker/zipball/d7f08a622b3346766325488aa32ddc93ccdecc75",
                "reference": "d7f08a622b3346766325488aa32ddc93ccdecc75",
                "shasum": ""
            },
            "require": {
                "php": "^7.1 || ^8.0",
                "psr/container": "^1.0 || ^2.0",
                "symfony/deprecation-contracts": "^2.2 || ^3.0"
            },
            "conflict": {
                "fzaninotto/faker": "*"
            },
            "require-dev": {
                "bamarni/composer-bin-plugin": "^1.4.1",
                "doctrine/persistence": "^1.3 || ^2.0",
                "ext-intl": "*",
                "symfony/phpunit-bridge": "^4.4 || ^5.2"
            },
            "suggest": {
                "doctrine/orm": "Required to use Faker\\ORM\\Doctrine",
                "ext-curl": "Required by Faker\\Provider\\Image to download images.",
                "ext-dom": "Required by Faker\\Provider\\HtmlLorem for generating random HTML.",
                "ext-iconv": "Required by Faker\\Provider\\ru_RU\\Text::realText() for generating real Russian text.",
                "ext-mbstring": "Required for multibyte Unicode string functionality."
            },
            "type": "library",
            "extra": {
                "branch-alias": {
                    "dev-main": "v1.19-dev"
                }
            },
            "autoload": {
                "psr-4": {
                    "Faker\\": "src/Faker/"
                }
            },
            "notification-url": "https://packagist.org/downloads/",
            "license": [
                "MIT"
            ],
            "authors": [
                {
                    "name": "François Zaninotto"
                }
            ],
            "description": "Faker is a PHP library that generates fake data for you.",
            "keywords": [
                "data",
                "faker",
                "fixtures"
            ],
            "support": {
                "issues": "https://github.com/FakerPHP/Faker/issues",
                "source": "https://github.com/FakerPHP/Faker/tree/v1.19.0"
            },
            "time": "2022-02-02T17:38:57+00:00"
        },
        {
            "name": "league/factory-muffin",
            "version": "v3.3.0",
            "source": {
                "type": "git",
                "url": "https://github.com/thephpleague/factory-muffin.git",
                "reference": "62c8c31d47667523da14e83df36cc897d34173cd"
            },
            "dist": {
                "type": "zip",
                "url": "https://api.github.com/repos/thephpleague/factory-muffin/zipball/62c8c31d47667523da14e83df36cc897d34173cd",
                "reference": "62c8c31d47667523da14e83df36cc897d34173cd",
                "shasum": ""
            },
            "require": {
                "php": ">=5.4.0"
            },
            "replace": {
                "zizaco/factory-muff": "self.version"
            },
            "require-dev": {
                "doctrine/orm": "^2.5",
                "illuminate/database": "5.0.* || 5.1.* || 5.5.* || ^6.0",
                "league/factory-muffin-faker": "^2.3",
                "phpunit/phpunit": "^4.8.36 || ^5.7.27 || ^6.5.14 || ^7.5.20"
            },
            "suggest": {
                "doctrine/orm": "Factory Muffin supports doctrine through the repository store.",
                "illuminate/database": "Factory Muffin supports eloquent through the model store.",
                "league/factory-muffin-faker": "Factory Muffin is very powerful together with faker."
            },
            "type": "library",
            "extra": {
                "branch-alias": {
                    "dev-master": "3.3-dev"
                }
            },
            "autoload": {
                "psr-4": {
                    "League\\FactoryMuffin\\": "src/"
                }
            },
            "notification-url": "https://packagist.org/downloads/",
            "license": [
                "MIT"
            ],
            "authors": [
                {
                    "name": "Graham Campbell",
                    "email": "graham@alt-three.com"
                },
                {
                    "name": "Scott Robertson",
                    "email": "scottymeuk@gmail.com"
                }
            ],
            "description": "The goal of this package is to enable the rapid creation of objects for the purpose of testing.",
            "homepage": "http://factory-muffin.thephpleague.com/",
            "keywords": [
                "factory",
                "testing"
            ],
            "support": {
                "issues": "https://github.com/thephpleague/factory-muffin/issues",
                "source": "https://github.com/thephpleague/factory-muffin/tree/v3.3.0"
            },
            "funding": [
                {
                    "url": "https://github.com/GrahamCampbell",
                    "type": "github"
                },
                {
                    "url": "https://tidelift.com/funding/github/packagist/league/factory-muffin",
                    "type": "tidelift"
                }
            ],
            "time": "2020-12-13T18:38:47+00:00"
        },
        {
            "name": "league/factory-muffin-faker",
            "version": "v2.3.0",
            "source": {
                "type": "git",
                "url": "https://github.com/thephpleague/factory-muffin-faker.git",
                "reference": "258068c840e8fdc45d1cb1636a0890e92f2e864a"
            },
            "dist": {
                "type": "zip",
                "url": "https://api.github.com/repos/thephpleague/factory-muffin-faker/zipball/258068c840e8fdc45d1cb1636a0890e92f2e864a",
                "reference": "258068c840e8fdc45d1cb1636a0890e92f2e864a",
                "shasum": ""
            },
            "require": {
                "fakerphp/faker": "^1.9.1",
                "php": ">=5.4.0"
            },
            "require-dev": {
                "phpunit/phpunit": "^4.8.36 || ^5.7.27 || ^6.5.14 || ^7.5.20"
            },
            "type": "library",
            "extra": {
                "branch-alias": {
                    "dev-master": "2.3-dev"
                }
            },
            "autoload": {
                "psr-4": {
                    "League\\FactoryMuffin\\Faker\\": "src/"
                }
            },
            "notification-url": "https://packagist.org/downloads/",
            "license": [
                "MIT"
            ],
            "authors": [
                {
                    "name": "Graham Campbell",
                    "email": "graham@alt-three.com"
                }
            ],
            "description": "The goal of this package is to wrap faker to make it super easy to use with factory muffin.",
            "homepage": "http://factory-muffin.thephpleague.com/",
            "keywords": [
                "factory",
                "faker",
                "testing"
            ],
            "support": {
                "issues": "https://github.com/thephpleague/factory-muffin-faker/issues",
                "source": "https://github.com/thephpleague/factory-muffin-faker/tree/v2.3.0"
            },
            "funding": [
                {
                    "url": "https://github.com/GrahamCampbell",
                    "type": "github"
                },
                {
                    "url": "https://tidelift.com/funding/github/packagist/league/factory-muffin-faker",
                    "type": "tidelift"
                }
            ],
            "time": "2020-12-13T15:53:28+00:00"
        },
        {
            "name": "myclabs/deep-copy",
            "version": "1.11.0",
            "source": {
                "type": "git",
                "url": "https://github.com/myclabs/DeepCopy.git",
                "reference": "14daed4296fae74d9e3201d2c4925d1acb7aa614"
            },
            "dist": {
                "type": "zip",
                "url": "https://api.github.com/repos/myclabs/DeepCopy/zipball/14daed4296fae74d9e3201d2c4925d1acb7aa614",
                "reference": "14daed4296fae74d9e3201d2c4925d1acb7aa614",
                "shasum": ""
            },
            "require": {
                "php": "^7.1 || ^8.0"
            },
            "conflict": {
                "doctrine/collections": "<1.6.8",
                "doctrine/common": "<2.13.3 || >=3,<3.2.2"
            },
            "require-dev": {
                "doctrine/collections": "^1.6.8",
                "doctrine/common": "^2.13.3 || ^3.2.2",
                "phpunit/phpunit": "^7.5.20 || ^8.5.23 || ^9.5.13"
            },
            "type": "library",
            "autoload": {
                "files": [
                    "src/DeepCopy/deep_copy.php"
                ],
                "psr-4": {
                    "DeepCopy\\": "src/DeepCopy/"
                }
            },
            "notification-url": "https://packagist.org/downloads/",
            "license": [
                "MIT"
            ],
            "description": "Create deep copies (clones) of your objects",
            "keywords": [
                "clone",
                "copy",
                "duplicate",
                "object",
                "object graph"
            ],
            "support": {
                "issues": "https://github.com/myclabs/DeepCopy/issues",
                "source": "https://github.com/myclabs/DeepCopy/tree/1.11.0"
            },
            "funding": [
                {
                    "url": "https://tidelift.com/funding/github/packagist/myclabs/deep-copy",
                    "type": "tidelift"
                }
            ],
            "time": "2022-03-03T13:19:32+00:00"
        },
        {
            "name": "nette/neon",
            "version": "v3.3.2",
            "source": {
                "type": "git",
                "url": "https://github.com/nette/neon.git",
                "reference": "54b287d8c2cdbe577b02e28ca1713e275b05ece2"
            },
            "dist": {
                "type": "zip",
                "url": "https://api.github.com/repos/nette/neon/zipball/54b287d8c2cdbe577b02e28ca1713e275b05ece2",
                "reference": "54b287d8c2cdbe577b02e28ca1713e275b05ece2",
                "shasum": ""
            },
            "require": {
                "ext-json": "*",
                "php": ">=7.1"
            },
            "require-dev": {
                "nette/tester": "^2.0",
                "phpstan/phpstan": "^0.12",
                "tracy/tracy": "^2.7"
            },
            "bin": [
                "bin/neon-lint"
            ],
            "type": "library",
            "extra": {
                "branch-alias": {
                    "dev-master": "3.3-dev"
                }
            },
            "autoload": {
                "classmap": [
                    "src/"
                ]
            },
            "notification-url": "https://packagist.org/downloads/",
            "license": [
                "BSD-3-Clause",
                "GPL-2.0-only",
                "GPL-3.0-only"
            ],
            "authors": [
                {
                    "name": "David Grudl",
                    "homepage": "https://davidgrudl.com"
                },
                {
                    "name": "Nette Community",
                    "homepage": "https://nette.org/contributors"
                }
            ],
            "description": "🍸 Nette NEON: encodes and decodes NEON file format.",
            "homepage": "https://ne-on.org",
            "keywords": [
                "export",
                "import",
                "neon",
                "nette",
                "yaml"
            ],
            "support": {
                "issues": "https://github.com/nette/neon/issues",
                "source": "https://github.com/nette/neon/tree/v3.3.2"
            },
            "time": "2021-11-25T15:57:41+00:00"
        },
        {
            "name": "nette/utils",
            "version": "v3.2.7",
            "source": {
                "type": "git",
                "url": "https://github.com/nette/utils.git",
                "reference": "0af4e3de4df9f1543534beab255ccf459e7a2c99"
            },
            "dist": {
                "type": "zip",
                "url": "https://api.github.com/repos/nette/utils/zipball/0af4e3de4df9f1543534beab255ccf459e7a2c99",
                "reference": "0af4e3de4df9f1543534beab255ccf459e7a2c99",
                "shasum": ""
            },
            "require": {
                "php": ">=7.2 <8.2"
            },
            "conflict": {
                "nette/di": "<3.0.6"
            },
            "require-dev": {
                "nette/tester": "~2.0",
                "phpstan/phpstan": "^1.0",
                "tracy/tracy": "^2.3"
            },
            "suggest": {
                "ext-gd": "to use Image",
                "ext-iconv": "to use Strings::webalize(), toAscii(), chr() and reverse()",
                "ext-intl": "to use Strings::webalize(), toAscii(), normalize() and compare()",
                "ext-json": "to use Nette\\Utils\\Json",
                "ext-mbstring": "to use Strings::lower() etc...",
                "ext-tokenizer": "to use Nette\\Utils\\Reflection::getUseStatements()",
                "ext-xml": "to use Strings::length() etc. when mbstring is not available"
            },
            "type": "library",
            "extra": {
                "branch-alias": {
                    "dev-master": "3.2-dev"
                }
            },
            "autoload": {
                "classmap": [
                    "src/"
                ]
            },
            "notification-url": "https://packagist.org/downloads/",
            "license": [
                "BSD-3-Clause",
                "GPL-2.0-only",
                "GPL-3.0-only"
            ],
            "authors": [
                {
                    "name": "David Grudl",
                    "homepage": "https://davidgrudl.com"
                },
                {
                    "name": "Nette Community",
                    "homepage": "https://nette.org/contributors"
                }
            ],
            "description": "🛠  Nette Utils: lightweight utilities for string & array manipulation, image handling, safe JSON encoding/decoding, validation, slug or strong password generating etc.",
            "homepage": "https://nette.org",
            "keywords": [
                "array",
                "core",
                "datetime",
                "images",
                "json",
                "nette",
                "paginator",
                "password",
                "slugify",
                "string",
                "unicode",
                "utf-8",
                "utility",
                "validation"
            ],
            "support": {
                "issues": "https://github.com/nette/utils/issues",
                "source": "https://github.com/nette/utils/tree/v3.2.7"
            },
            "time": "2022-01-24T11:29:14+00:00"
        },
        {
            "name": "nikic/php-parser",
            "version": "v4.13.2",
            "source": {
                "type": "git",
                "url": "https://github.com/nikic/PHP-Parser.git",
                "reference": "210577fe3cf7badcc5814d99455df46564f3c077"
            },
            "dist": {
                "type": "zip",
                "url": "https://api.github.com/repos/nikic/PHP-Parser/zipball/210577fe3cf7badcc5814d99455df46564f3c077",
                "reference": "210577fe3cf7badcc5814d99455df46564f3c077",
                "shasum": ""
            },
            "require": {
                "ext-tokenizer": "*",
                "php": ">=7.0"
            },
            "require-dev": {
                "ircmaxell/php-yacc": "^0.0.7",
                "phpunit/phpunit": "^6.5 || ^7.0 || ^8.0 || ^9.0"
            },
            "bin": [
                "bin/php-parse"
            ],
            "type": "library",
            "extra": {
                "branch-alias": {
                    "dev-master": "4.9-dev"
                }
            },
            "autoload": {
                "psr-4": {
                    "PhpParser\\": "lib/PhpParser"
                }
            },
            "notification-url": "https://packagist.org/downloads/",
            "license": [
                "BSD-3-Clause"
            ],
            "authors": [
                {
                    "name": "Nikita Popov"
                }
            ],
            "description": "A PHP parser written in PHP",
            "keywords": [
                "parser",
                "php"
            ],
            "support": {
                "issues": "https://github.com/nikic/PHP-Parser/issues",
                "source": "https://github.com/nikic/PHP-Parser/tree/v4.13.2"
            },
            "time": "2021-11-30T19:35:32+00:00"
        },
        {
            "name": "phar-io/manifest",
            "version": "2.0.3",
            "source": {
                "type": "git",
                "url": "https://github.com/phar-io/manifest.git",
                "reference": "97803eca37d319dfa7826cc2437fc020857acb53"
            },
            "dist": {
                "type": "zip",
                "url": "https://api.github.com/repos/phar-io/manifest/zipball/97803eca37d319dfa7826cc2437fc020857acb53",
                "reference": "97803eca37d319dfa7826cc2437fc020857acb53",
                "shasum": ""
            },
            "require": {
                "ext-dom": "*",
                "ext-phar": "*",
                "ext-xmlwriter": "*",
                "phar-io/version": "^3.0.1",
                "php": "^7.2 || ^8.0"
            },
            "type": "library",
            "extra": {
                "branch-alias": {
                    "dev-master": "2.0.x-dev"
                }
            },
            "autoload": {
                "classmap": [
                    "src/"
                ]
            },
            "notification-url": "https://packagist.org/downloads/",
            "license": [
                "BSD-3-Clause"
            ],
            "authors": [
                {
                    "name": "Arne Blankerts",
                    "email": "arne@blankerts.de",
                    "role": "Developer"
                },
                {
                    "name": "Sebastian Heuer",
                    "email": "sebastian@phpeople.de",
                    "role": "Developer"
                },
                {
                    "name": "Sebastian Bergmann",
                    "email": "sebastian@phpunit.de",
                    "role": "Developer"
                }
            ],
            "description": "Component for reading phar.io manifest information from a PHP Archive (PHAR)",
            "support": {
                "issues": "https://github.com/phar-io/manifest/issues",
                "source": "https://github.com/phar-io/manifest/tree/2.0.3"
            },
            "time": "2021-07-20T11:28:43+00:00"
        },
        {
<<<<<<< HEAD
            "name": "phar-io/version",
            "version": "3.2.1",
=======
            "name": "craftcms/ecs",
            "version": "dev-main",
            "source": {
                "type": "git",
                "url": "https://github.com/craftcms/ecs.git",
                "reference": "3c3a418d7fd2175629730043fe4dfe37accbfdbf"
            },
            "dist": {
                "type": "zip",
                "url": "https://api.github.com/repos/craftcms/ecs/zipball/3c3a418d7fd2175629730043fe4dfe37accbfdbf",
                "reference": "3c3a418d7fd2175629730043fe4dfe37accbfdbf",
                "shasum": ""
            },
            "require": {
                "php": "^7.2.5|^8.0.2",
                "symplify/easy-coding-standard": "^10.0"
            },
            "default-branch": true,
            "type": "library",
            "autoload": {
                "psr-4": {
                    "craft\\ecs\\": "src"
                }
            },
            "notification-url": "https://packagist.org/downloads/",
            "description": "Easy Coding Standard configurations for Craft CMS projects",
            "support": {
                "issues": "https://github.com/craftcms/ecs/issues",
                "source": "https://github.com/craftcms/ecs/tree/main"
            },
            "time": "2022-03-05T21:14:46+00:00"
        },
        {
            "name": "craftcms/html-field",
            "version": "1.0.5",
>>>>>>> 3b6fb0f6
            "source": {
                "type": "git",
                "url": "https://github.com/phar-io/version.git",
                "reference": "4f7fd7836c6f332bb2933569e566a0d6c4cbed74"
            },
            "dist": {
                "type": "zip",
                "url": "https://api.github.com/repos/phar-io/version/zipball/4f7fd7836c6f332bb2933569e566a0d6c4cbed74",
                "reference": "4f7fd7836c6f332bb2933569e566a0d6c4cbed74",
                "shasum": ""
            },
            "require": {
                "php": "^7.2 || ^8.0"
            },
            "type": "library",
            "autoload": {
                "classmap": [
                    "src/"
                ]
            },
            "notification-url": "https://packagist.org/downloads/",
            "license": [
                "BSD-3-Clause"
            ],
            "authors": [
                {
                    "name": "Arne Blankerts",
                    "email": "arne@blankerts.de",
                    "role": "Developer"
                },
                {
                    "name": "Sebastian Heuer",
                    "email": "sebastian@phpeople.de",
                    "role": "Developer"
                },
                {
                    "name": "Sebastian Bergmann",
                    "email": "sebastian@phpunit.de",
                    "role": "Developer"
                }
            ],
<<<<<<< HEAD
            "description": "Library for handling version information and constraints",
=======
            "description": "Base class for Craft CMS field types with HTML values.",
            "support": {
                "docs": "https://github.com/craftcms/html-field/blob/main/README.md",
                "email": "support@craftcms.com",
                "issues": "https://github.com/craftcms/html-field/issues?state=open",
                "rss": "https://github.com/craftcms/html-field/commits/main.atom",
                "source": "https://github.com/craftcms/html-field"
            },
            "time": "2022-02-16T09:33:08+00:00"
        },
        {
            "name": "craftcms/phpstan",
            "version": "dev-main",
            "source": {
                "type": "git",
                "url": "https://github.com/craftcms/phpstan.git",
                "reference": "8bffa2fd3f55d65747573bd6fdf4f2f9bdad520b"
            },
            "dist": {
                "type": "zip",
                "url": "https://api.github.com/repos/craftcms/phpstan/zipball/8bffa2fd3f55d65747573bd6fdf4f2f9bdad520b",
                "reference": "8bffa2fd3f55d65747573bd6fdf4f2f9bdad520b",
                "shasum": ""
            },
            "require": {
                "phpstan/phpstan": "^1.4.6"
            },
            "default-branch": true,
            "type": "library",
            "notification-url": "https://packagist.org/downloads/",
            "description": "PHPStan configuration for Craft CMS projects",
>>>>>>> 3b6fb0f6
            "support": {
                "issues": "https://github.com/phar-io/version/issues",
                "source": "https://github.com/phar-io/version/tree/3.2.1"
            },
<<<<<<< HEAD
            "time": "2022-02-21T01:04:05+00:00"
=======
            "time": "2022-03-04T21:21:54+00:00"
>>>>>>> 3b6fb0f6
        },
        {
            "name": "phpoption/phpoption",
            "version": "1.8.1",
            "source": {
                "type": "git",
                "url": "https://github.com/schmittjoh/php-option.git",
                "reference": "eab7a0df01fe2344d172bff4cd6dbd3f8b84ad15"
            },
            "dist": {
                "type": "zip",
                "url": "https://api.github.com/repos/schmittjoh/php-option/zipball/eab7a0df01fe2344d172bff4cd6dbd3f8b84ad15",
                "reference": "eab7a0df01fe2344d172bff4cd6dbd3f8b84ad15",
                "shasum": ""
            },
            "require": {
                "php": "^7.0 || ^8.0"
            },
            "require-dev": {
                "bamarni/composer-bin-plugin": "^1.4.1",
                "phpunit/phpunit": "^6.5.14 || ^7.5.20 || ^8.5.19 || ^9.5.8"
            },
            "type": "library",
            "extra": {
                "branch-alias": {
                    "dev-master": "1.8-dev"
                }
            },
            "autoload": {
                "psr-4": {
                    "PhpOption\\": "src/PhpOption/"
                }
            },
            "notification-url": "https://packagist.org/downloads/",
            "license": [
                "Apache-2.0"
            ],
            "authors": [
                {
                    "name": "Johannes M. Schmitt",
                    "email": "schmittjoh@gmail.com",
                    "homepage": "https://github.com/schmittjoh"
                },
                {
                    "name": "Graham Campbell",
                    "email": "hello@gjcampbell.co.uk",
                    "homepage": "https://github.com/GrahamCampbell"
                }
            ],
            "description": "Option Type for PHP",
            "keywords": [
                "language",
                "option",
                "php",
                "type"
            ],
            "support": {
                "issues": "https://github.com/schmittjoh/php-option/issues",
                "source": "https://github.com/schmittjoh/php-option/tree/1.8.1"
            },
            "funding": [
                {
                    "url": "https://github.com/GrahamCampbell",
                    "type": "github"
                },
                {
                    "url": "https://tidelift.com/funding/github/packagist/phpoption/phpoption",
                    "type": "tidelift"
                }
            ],
            "time": "2021-12-04T23:24:31+00:00"
        },
        {
            "name": "phpspec/prophecy",
            "version": "v1.15.0",
            "source": {
                "type": "git",
                "url": "https://github.com/phpspec/prophecy.git",
                "reference": "bbcd7380b0ebf3961ee21409db7b38bc31d69a13"
            },
            "dist": {
                "type": "zip",
                "url": "https://api.github.com/repos/phpspec/prophecy/zipball/bbcd7380b0ebf3961ee21409db7b38bc31d69a13",
                "reference": "bbcd7380b0ebf3961ee21409db7b38bc31d69a13",
                "shasum": ""
            },
            "require": {
                "doctrine/instantiator": "^1.2",
                "php": "^7.2 || ~8.0, <8.2",
                "phpdocumentor/reflection-docblock": "^5.2",
                "sebastian/comparator": "^3.0 || ^4.0",
                "sebastian/recursion-context": "^3.0 || ^4.0"
            },
            "require-dev": {
                "phpspec/phpspec": "^6.0 || ^7.0",
                "phpunit/phpunit": "^8.0 || ^9.0"
            },
            "type": "library",
            "extra": {
                "branch-alias": {
                    "dev-master": "1.x-dev"
                }
            },
            "autoload": {
                "psr-4": {
                    "Prophecy\\": "src/Prophecy"
                }
            },
            "notification-url": "https://packagist.org/downloads/",
            "license": [
                "MIT"
            ],
            "authors": [
                {
                    "name": "Konstantin Kudryashov",
                    "email": "ever.zet@gmail.com",
                    "homepage": "http://everzet.com"
                },
                {
                    "name": "Marcello Duarte",
                    "email": "marcello.duarte@gmail.com"
                }
            ],
            "description": "Highly opinionated mocking framework for PHP 5.3+",
            "homepage": "https://github.com/phpspec/prophecy",
            "keywords": [
                "Double",
                "Dummy",
                "fake",
                "mock",
                "spy",
                "stub"
            ],
            "support": {
                "issues": "https://github.com/phpspec/prophecy/issues",
                "source": "https://github.com/phpspec/prophecy/tree/v1.15.0"
            },
            "time": "2021-12-08T12:19:24+00:00"
        },
        {
            "name": "phpstan/phpstan",
            "version": "1.4.8",
            "source": {
                "type": "git",
                "url": "https://github.com/phpstan/phpstan.git",
                "reference": "2a6d6704b17c4db6190cc3104056c0aad740cb15"
            },
            "dist": {
                "type": "zip",
                "url": "https://api.github.com/repos/phpstan/phpstan/zipball/2a6d6704b17c4db6190cc3104056c0aad740cb15",
                "reference": "2a6d6704b17c4db6190cc3104056c0aad740cb15",
                "shasum": ""
            },
            "require": {
                "php": "^7.1|^8.0"
            },
            "conflict": {
                "phpstan/phpstan-shim": "*"
            },
            "bin": [
                "phpstan",
                "phpstan.phar"
            ],
            "type": "library",
            "extra": {
                "branch-alias": {
                    "dev-master": "1.4-dev"
                }
            },
            "autoload": {
                "files": [
                    "bootstrap.php"
                ]
            },
            "notification-url": "https://packagist.org/downloads/",
            "license": [
                "MIT"
            ],
            "description": "PHPStan - PHP Static Analysis Tool",
            "support": {
                "issues": "https://github.com/phpstan/phpstan/issues",
                "source": "https://github.com/phpstan/phpstan/tree/1.4.8"
            },
            "funding": [
                {
                    "url": "https://github.com/ondrejmirtes",
                    "type": "github"
                },
                {
                    "url": "https://github.com/phpstan",
                    "type": "github"
                },
                {
                    "url": "https://www.patreon.com/phpstan",
                    "type": "patreon"
                },
                {
                    "url": "https://tidelift.com/funding/github/packagist/phpstan/phpstan",
                    "type": "tidelift"
                }
            ],
            "time": "2022-03-04T13:03:56+00:00"
        },
        {
            "name": "phpunit/php-code-coverage",
            "version": "9.2.14",
            "source": {
                "type": "git",
                "url": "https://github.com/sebastianbergmann/php-code-coverage.git",
                "reference": "9f4d60b6afe5546421462b76cd4e633ebc364ab4"
            },
            "dist": {
                "type": "zip",
                "url": "https://api.github.com/repos/sebastianbergmann/php-code-coverage/zipball/9f4d60b6afe5546421462b76cd4e633ebc364ab4",
                "reference": "9f4d60b6afe5546421462b76cd4e633ebc364ab4",
                "shasum": ""
            },
            "require": {
                "ext-dom": "*",
                "ext-libxml": "*",
                "ext-xmlwriter": "*",
                "nikic/php-parser": "^4.13.0",
                "php": ">=7.3",
                "phpunit/php-file-iterator": "^3.0.3",
                "phpunit/php-text-template": "^2.0.2",
                "sebastian/code-unit-reverse-lookup": "^2.0.2",
                "sebastian/complexity": "^2.0",
                "sebastian/environment": "^5.1.2",
                "sebastian/lines-of-code": "^1.0.3",
                "sebastian/version": "^3.0.1",
                "theseer/tokenizer": "^1.2.0"
            },
            "require-dev": {
                "phpunit/phpunit": "^9.3"
            },
            "suggest": {
                "ext-pcov": "*",
                "ext-xdebug": "*"
            },
            "type": "library",
            "extra": {
                "branch-alias": {
                    "dev-master": "9.2-dev"
                }
            },
            "autoload": {
                "classmap": [
                    "src/"
                ]
            },
            "notification-url": "https://packagist.org/downloads/",
            "license": [
                "BSD-3-Clause"
            ],
            "authors": [
                {
                    "name": "Sebastian Bergmann",
                    "email": "sebastian@phpunit.de",
                    "role": "lead"
                }
            ],
            "description": "Library that provides collection, processing, and rendering functionality for PHP code coverage information.",
            "homepage": "https://github.com/sebastianbergmann/php-code-coverage",
            "keywords": [
                "coverage",
                "testing",
                "xunit"
            ],
            "support": {
                "issues": "https://github.com/sebastianbergmann/php-code-coverage/issues",
                "source": "https://github.com/sebastianbergmann/php-code-coverage/tree/9.2.14"
            },
            "funding": [
                {
                    "url": "https://github.com/sebastianbergmann",
                    "type": "github"
                }
            ],
            "time": "2022-02-28T12:38:02+00:00"
        },
        {
            "name": "phpunit/php-file-iterator",
            "version": "3.0.6",
            "source": {
                "type": "git",
                "url": "https://github.com/sebastianbergmann/php-file-iterator.git",
                "reference": "cf1c2e7c203ac650e352f4cc675a7021e7d1b3cf"
            },
            "dist": {
                "type": "zip",
                "url": "https://api.github.com/repos/sebastianbergmann/php-file-iterator/zipball/cf1c2e7c203ac650e352f4cc675a7021e7d1b3cf",
                "reference": "cf1c2e7c203ac650e352f4cc675a7021e7d1b3cf",
                "shasum": ""
            },
            "require": {
                "php": ">=7.3"
            },
            "require-dev": {
                "phpunit/phpunit": "^9.3"
            },
            "type": "library",
            "extra": {
                "branch-alias": {
                    "dev-master": "3.0-dev"
                }
            },
            "autoload": {
                "classmap": [
                    "src/"
                ]
            },
            "notification-url": "https://packagist.org/downloads/",
            "license": [
                "BSD-3-Clause"
            ],
            "authors": [
                {
                    "name": "Sebastian Bergmann",
                    "email": "sebastian@phpunit.de",
                    "role": "lead"
                }
            ],
            "description": "FilterIterator implementation that filters files based on a list of suffixes.",
            "homepage": "https://github.com/sebastianbergmann/php-file-iterator/",
            "keywords": [
                "filesystem",
                "iterator"
            ],
            "support": {
                "issues": "https://github.com/sebastianbergmann/php-file-iterator/issues",
                "source": "https://github.com/sebastianbergmann/php-file-iterator/tree/3.0.6"
            },
            "funding": [
                {
                    "url": "https://github.com/sebastianbergmann",
                    "type": "github"
                }
            ],
            "time": "2021-12-02T12:48:52+00:00"
        },
        {
            "name": "phpunit/php-invoker",
            "version": "3.1.1",
            "source": {
                "type": "git",
                "url": "https://github.com/sebastianbergmann/php-invoker.git",
                "reference": "5a10147d0aaf65b58940a0b72f71c9ac0423cc67"
            },
            "dist": {
                "type": "zip",
                "url": "https://api.github.com/repos/sebastianbergmann/php-invoker/zipball/5a10147d0aaf65b58940a0b72f71c9ac0423cc67",
                "reference": "5a10147d0aaf65b58940a0b72f71c9ac0423cc67",
                "shasum": ""
            },
            "require": {
                "php": ">=7.3"
            },
            "require-dev": {
                "ext-pcntl": "*",
                "phpunit/phpunit": "^9.3"
            },
            "suggest": {
                "ext-pcntl": "*"
            },
            "type": "library",
            "extra": {
                "branch-alias": {
                    "dev-master": "3.1-dev"
                }
            },
            "autoload": {
                "classmap": [
                    "src/"
                ]
            },
            "notification-url": "https://packagist.org/downloads/",
            "license": [
                "BSD-3-Clause"
            ],
            "authors": [
                {
                    "name": "Sebastian Bergmann",
                    "email": "sebastian@phpunit.de",
                    "role": "lead"
                }
            ],
            "description": "Invoke callables with a timeout",
            "homepage": "https://github.com/sebastianbergmann/php-invoker/",
            "keywords": [
                "process"
            ],
            "support": {
                "issues": "https://github.com/sebastianbergmann/php-invoker/issues",
                "source": "https://github.com/sebastianbergmann/php-invoker/tree/3.1.1"
            },
            "funding": [
                {
                    "url": "https://github.com/sebastianbergmann",
                    "type": "github"
                }
            ],
            "time": "2020-09-28T05:58:55+00:00"
        },
        {
            "name": "phpunit/php-text-template",
            "version": "2.0.4",
            "source": {
                "type": "git",
                "url": "https://github.com/sebastianbergmann/php-text-template.git",
                "reference": "5da5f67fc95621df9ff4c4e5a84d6a8a2acf7c28"
            },
            "dist": {
                "type": "zip",
                "url": "https://api.github.com/repos/sebastianbergmann/php-text-template/zipball/5da5f67fc95621df9ff4c4e5a84d6a8a2acf7c28",
                "reference": "5da5f67fc95621df9ff4c4e5a84d6a8a2acf7c28",
                "shasum": ""
            },
            "require": {
                "php": ">=7.3"
            },
            "require-dev": {
                "phpunit/phpunit": "^9.3"
            },
            "type": "library",
            "extra": {
                "branch-alias": {
                    "dev-master": "2.0-dev"
                }
            },
            "autoload": {
                "classmap": [
                    "src/"
                ]
            },
            "notification-url": "https://packagist.org/downloads/",
            "license": [
                "BSD-3-Clause"
            ],
            "authors": [
                {
                    "name": "Sebastian Bergmann",
                    "email": "sebastian@phpunit.de",
                    "role": "lead"
                }
            ],
            "description": "Simple template engine.",
            "homepage": "https://github.com/sebastianbergmann/php-text-template/",
            "keywords": [
                "template"
            ],
            "support": {
                "issues": "https://github.com/sebastianbergmann/php-text-template/issues",
                "source": "https://github.com/sebastianbergmann/php-text-template/tree/2.0.4"
            },
            "funding": [
                {
                    "url": "https://github.com/sebastianbergmann",
                    "type": "github"
                }
            ],
            "time": "2020-10-26T05:33:50+00:00"
        },
        {
            "name": "phpunit/php-timer",
            "version": "5.0.3",
            "source": {
                "type": "git",
                "url": "https://github.com/sebastianbergmann/php-timer.git",
                "reference": "5a63ce20ed1b5bf577850e2c4e87f4aa902afbd2"
            },
            "dist": {
                "type": "zip",
                "url": "https://api.github.com/repos/sebastianbergmann/php-timer/zipball/5a63ce20ed1b5bf577850e2c4e87f4aa902afbd2",
                "reference": "5a63ce20ed1b5bf577850e2c4e87f4aa902afbd2",
                "shasum": ""
            },
            "require": {
                "php": ">=7.3"
            },
            "require-dev": {
                "phpunit/phpunit": "^9.3"
            },
            "type": "library",
            "extra": {
                "branch-alias": {
                    "dev-master": "5.0-dev"
                }
            },
            "autoload": {
                "classmap": [
                    "src/"
                ]
            },
            "notification-url": "https://packagist.org/downloads/",
            "license": [
                "BSD-3-Clause"
            ],
            "authors": [
                {
                    "name": "Sebastian Bergmann",
                    "email": "sebastian@phpunit.de",
                    "role": "lead"
                }
            ],
            "description": "Utility class for timing",
            "homepage": "https://github.com/sebastianbergmann/php-timer/",
            "keywords": [
                "timer"
            ],
            "support": {
                "issues": "https://github.com/sebastianbergmann/php-timer/issues",
                "source": "https://github.com/sebastianbergmann/php-timer/tree/5.0.3"
            },
            "funding": [
                {
                    "url": "https://github.com/sebastianbergmann",
                    "type": "github"
                }
            ],
            "time": "2020-10-26T13:16:10+00:00"
        },
        {
            "name": "phpunit/phpunit",
            "version": "9.5.16",
            "source": {
                "type": "git",
                "url": "https://github.com/sebastianbergmann/phpunit.git",
                "reference": "5ff8c545a50226c569310a35f4fa89d79f1ddfdc"
            },
            "dist": {
                "type": "zip",
                "url": "https://api.github.com/repos/sebastianbergmann/phpunit/zipball/5ff8c545a50226c569310a35f4fa89d79f1ddfdc",
                "reference": "5ff8c545a50226c569310a35f4fa89d79f1ddfdc",
                "shasum": ""
            },
            "require": {
                "doctrine/instantiator": "^1.3.1",
                "ext-dom": "*",
                "ext-json": "*",
                "ext-libxml": "*",
                "ext-mbstring": "*",
                "ext-xml": "*",
                "ext-xmlwriter": "*",
                "myclabs/deep-copy": "^1.10.1",
                "phar-io/manifest": "^2.0.3",
                "phar-io/version": "^3.0.2",
                "php": ">=7.3",
                "phpspec/prophecy": "^1.12.1",
                "phpunit/php-code-coverage": "^9.2.13",
                "phpunit/php-file-iterator": "^3.0.5",
                "phpunit/php-invoker": "^3.1.1",
                "phpunit/php-text-template": "^2.0.3",
                "phpunit/php-timer": "^5.0.2",
                "sebastian/cli-parser": "^1.0.1",
                "sebastian/code-unit": "^1.0.6",
                "sebastian/comparator": "^4.0.5",
                "sebastian/diff": "^4.0.3",
                "sebastian/environment": "^5.1.3",
                "sebastian/exporter": "^4.0.3",
                "sebastian/global-state": "^5.0.1",
                "sebastian/object-enumerator": "^4.0.3",
                "sebastian/resource-operations": "^3.0.3",
                "sebastian/type": "^2.3.4",
                "sebastian/version": "^3.0.2"
            },
            "require-dev": {
                "ext-pdo": "*",
                "phpspec/prophecy-phpunit": "^2.0.1"
            },
            "suggest": {
                "ext-soap": "*",
                "ext-xdebug": "*"
            },
            "bin": [
                "phpunit"
            ],
            "type": "library",
            "extra": {
                "branch-alias": {
                    "dev-master": "9.5-dev"
                }
            },
            "autoload": {
                "files": [
                    "src/Framework/Assert/Functions.php"
                ],
                "classmap": [
                    "src/"
                ]
            },
            "notification-url": "https://packagist.org/downloads/",
            "license": [
                "BSD-3-Clause"
            ],
            "authors": [
                {
                    "name": "Sebastian Bergmann",
                    "email": "sebastian@phpunit.de",
                    "role": "lead"
                }
            ],
            "description": "The PHP Unit Testing framework.",
            "homepage": "https://phpunit.de/",
            "keywords": [
                "phpunit",
                "testing",
                "xunit"
            ],
            "support": {
                "issues": "https://github.com/sebastianbergmann/phpunit/issues",
                "source": "https://github.com/sebastianbergmann/phpunit/tree/9.5.16"
            },
            "funding": [
                {
                    "url": "https://phpunit.de/sponsors.html",
                    "type": "custom"
                },
                {
                    "url": "https://github.com/sebastianbergmann",
                    "type": "github"
                }
            ],
            "time": "2022-02-23T17:10:58+00:00"
        },
        {
            "name": "rector/rector",
            "version": "dev-main",
            "source": {
                "type": "git",
                "url": "https://github.com/rectorphp/rector.git",
                "reference": "4659b9e98361c419dc3aa7f70645b901317efecf"
            },
            "dist": {
                "type": "zip",
                "url": "https://api.github.com/repos/rectorphp/rector/zipball/4659b9e98361c419dc3aa7f70645b901317efecf",
                "reference": "4659b9e98361c419dc3aa7f70645b901317efecf",
                "shasum": ""
            },
            "require": {
                "php": "^7.1|^8.0",
                "phpstan/phpstan": "^1.4.6"
            },
            "conflict": {
                "phpstan/phpdoc-parser": "<1.2",
                "rector/rector-cakephp": "*",
                "rector/rector-doctrine": "*",
                "rector/rector-laravel": "*",
                "rector/rector-nette": "*",
                "rector/rector-phpoffice": "*",
                "rector/rector-phpunit": "*",
                "rector/rector-prefixed": "*",
                "rector/rector-symfony": "*"
            },
            "default-branch": true,
            "bin": [
                "bin/rector"
            ],
            "type": "library",
            "extra": {
                "branch-alias": {
                    "dev-main": "0.12-dev"
                }
            },
            "autoload": {
                "files": [
                    "bootstrap.php"
                ]
            },
            "notification-url": "https://packagist.org/downloads/",
            "license": [
                "MIT"
            ],
            "description": "Instant Upgrade and Automated Refactoring of any PHP code",
            "support": {
                "issues": "https://github.com/rectorphp/rector/issues",
                "source": "https://github.com/rectorphp/rector/tree/main"
            },
            "funding": [
                {
                    "url": "https://github.com/tomasvotruba",
                    "type": "github"
                }
            ],
            "time": "2022-03-04T11:22:36+00:00"
        },
        {
            "name": "sebastian/cli-parser",
            "version": "1.0.1",
            "source": {
                "type": "git",
                "url": "https://github.com/sebastianbergmann/cli-parser.git",
                "reference": "442e7c7e687e42adc03470c7b668bc4b2402c0b2"
            },
            "dist": {
                "type": "zip",
                "url": "https://api.github.com/repos/sebastianbergmann/cli-parser/zipball/442e7c7e687e42adc03470c7b668bc4b2402c0b2",
                "reference": "442e7c7e687e42adc03470c7b668bc4b2402c0b2",
                "shasum": ""
            },
            "require": {
                "php": ">=7.3"
            },
            "require-dev": {
                "phpunit/phpunit": "^9.3"
            },
            "type": "library",
            "extra": {
                "branch-alias": {
                    "dev-master": "1.0-dev"
                }
            },
            "autoload": {
                "classmap": [
                    "src/"
                ]
            },
            "notification-url": "https://packagist.org/downloads/",
            "license": [
                "BSD-3-Clause"
            ],
            "authors": [
                {
                    "name": "Sebastian Bergmann",
                    "email": "sebastian@phpunit.de",
                    "role": "lead"
                }
            ],
            "description": "Library for parsing CLI options",
            "homepage": "https://github.com/sebastianbergmann/cli-parser",
            "support": {
                "issues": "https://github.com/sebastianbergmann/cli-parser/issues",
                "source": "https://github.com/sebastianbergmann/cli-parser/tree/1.0.1"
            },
            "funding": [
                {
                    "url": "https://github.com/sebastianbergmann",
                    "type": "github"
                }
            ],
            "time": "2020-09-28T06:08:49+00:00"
        },
        {
            "name": "sebastian/code-unit",
            "version": "1.0.8",
            "source": {
                "type": "git",
                "url": "https://github.com/sebastianbergmann/code-unit.git",
                "reference": "1fc9f64c0927627ef78ba436c9b17d967e68e120"
            },
            "dist": {
                "type": "zip",
                "url": "https://api.github.com/repos/sebastianbergmann/code-unit/zipball/1fc9f64c0927627ef78ba436c9b17d967e68e120",
                "reference": "1fc9f64c0927627ef78ba436c9b17d967e68e120",
                "shasum": ""
            },
            "require": {
                "php": ">=7.3"
            },
            "require-dev": {
                "phpunit/phpunit": "^9.3"
            },
            "type": "library",
            "extra": {
                "branch-alias": {
                    "dev-master": "1.0-dev"
                }
            },
            "autoload": {
                "classmap": [
                    "src/"
                ]
            },
            "notification-url": "https://packagist.org/downloads/",
            "license": [
                "BSD-3-Clause"
            ],
            "authors": [
                {
                    "name": "Sebastian Bergmann",
                    "email": "sebastian@phpunit.de",
                    "role": "lead"
                }
            ],
            "description": "Collection of value objects that represent the PHP code units",
            "homepage": "https://github.com/sebastianbergmann/code-unit",
            "support": {
                "issues": "https://github.com/sebastianbergmann/code-unit/issues",
                "source": "https://github.com/sebastianbergmann/code-unit/tree/1.0.8"
            },
            "funding": [
                {
                    "url": "https://github.com/sebastianbergmann",
                    "type": "github"
                }
            ],
            "time": "2020-10-26T13:08:54+00:00"
        },
        {
            "name": "sebastian/code-unit-reverse-lookup",
            "version": "2.0.3",
            "source": {
                "type": "git",
                "url": "https://github.com/sebastianbergmann/code-unit-reverse-lookup.git",
                "reference": "ac91f01ccec49fb77bdc6fd1e548bc70f7faa3e5"
            },
            "dist": {
                "type": "zip",
                "url": "https://api.github.com/repos/sebastianbergmann/code-unit-reverse-lookup/zipball/ac91f01ccec49fb77bdc6fd1e548bc70f7faa3e5",
                "reference": "ac91f01ccec49fb77bdc6fd1e548bc70f7faa3e5",
                "shasum": ""
            },
            "require": {
                "php": ">=7.3"
            },
            "require-dev": {
                "phpunit/phpunit": "^9.3"
            },
            "type": "library",
            "extra": {
                "branch-alias": {
                    "dev-master": "2.0-dev"
                }
            },
            "autoload": {
                "classmap": [
                    "src/"
                ]
            },
            "notification-url": "https://packagist.org/downloads/",
            "license": [
                "BSD-3-Clause"
            ],
            "authors": [
                {
                    "name": "Sebastian Bergmann",
                    "email": "sebastian@phpunit.de"
                }
            ],
            "description": "Looks up which function or method a line of code belongs to",
            "homepage": "https://github.com/sebastianbergmann/code-unit-reverse-lookup/",
            "support": {
                "issues": "https://github.com/sebastianbergmann/code-unit-reverse-lookup/issues",
                "source": "https://github.com/sebastianbergmann/code-unit-reverse-lookup/tree/2.0.3"
            },
            "funding": [
                {
                    "url": "https://github.com/sebastianbergmann",
                    "type": "github"
                }
            ],
            "time": "2020-09-28T05:30:19+00:00"
        },
        {
            "name": "sebastian/comparator",
            "version": "4.0.6",
            "source": {
                "type": "git",
                "url": "https://github.com/sebastianbergmann/comparator.git",
                "reference": "55f4261989e546dc112258c7a75935a81a7ce382"
            },
            "dist": {
                "type": "zip",
                "url": "https://api.github.com/repos/sebastianbergmann/comparator/zipball/55f4261989e546dc112258c7a75935a81a7ce382",
                "reference": "55f4261989e546dc112258c7a75935a81a7ce382",
                "shasum": ""
            },
            "require": {
                "php": ">=7.3",
                "sebastian/diff": "^4.0",
                "sebastian/exporter": "^4.0"
            },
            "require-dev": {
                "phpunit/phpunit": "^9.3"
            },
            "type": "library",
            "extra": {
                "branch-alias": {
                    "dev-master": "4.0-dev"
                }
            },
            "autoload": {
                "classmap": [
                    "src/"
                ]
            },
            "notification-url": "https://packagist.org/downloads/",
            "license": [
                "BSD-3-Clause"
            ],
            "authors": [
                {
                    "name": "Sebastian Bergmann",
                    "email": "sebastian@phpunit.de"
                },
                {
                    "name": "Jeff Welch",
                    "email": "whatthejeff@gmail.com"
                },
                {
                    "name": "Volker Dusch",
                    "email": "github@wallbash.com"
                },
                {
                    "name": "Bernhard Schussek",
                    "email": "bschussek@2bepublished.at"
                }
            ],
            "description": "Provides the functionality to compare PHP values for equality",
            "homepage": "https://github.com/sebastianbergmann/comparator",
            "keywords": [
                "comparator",
                "compare",
                "equality"
            ],
            "support": {
                "issues": "https://github.com/sebastianbergmann/comparator/issues",
                "source": "https://github.com/sebastianbergmann/comparator/tree/4.0.6"
            },
            "funding": [
                {
                    "url": "https://github.com/sebastianbergmann",
                    "type": "github"
                }
            ],
            "time": "2020-10-26T15:49:45+00:00"
        },
        {
            "name": "sebastian/complexity",
            "version": "2.0.2",
            "source": {
                "type": "git",
                "url": "https://github.com/sebastianbergmann/complexity.git",
                "reference": "739b35e53379900cc9ac327b2147867b8b6efd88"
            },
            "dist": {
                "type": "zip",
                "url": "https://api.github.com/repos/sebastianbergmann/complexity/zipball/739b35e53379900cc9ac327b2147867b8b6efd88",
                "reference": "739b35e53379900cc9ac327b2147867b8b6efd88",
                "shasum": ""
            },
            "require": {
                "nikic/php-parser": "^4.7",
                "php": ">=7.3"
            },
            "require-dev": {
                "phpunit/phpunit": "^9.3"
            },
            "type": "library",
            "extra": {
                "branch-alias": {
                    "dev-master": "2.0-dev"
                }
            },
            "autoload": {
                "classmap": [
                    "src/"
                ]
            },
            "notification-url": "https://packagist.org/downloads/",
            "license": [
                "BSD-3-Clause"
            ],
            "authors": [
                {
                    "name": "Sebastian Bergmann",
                    "email": "sebastian@phpunit.de",
                    "role": "lead"
                }
            ],
            "description": "Library for calculating the complexity of PHP code units",
            "homepage": "https://github.com/sebastianbergmann/complexity",
            "support": {
                "issues": "https://github.com/sebastianbergmann/complexity/issues",
                "source": "https://github.com/sebastianbergmann/complexity/tree/2.0.2"
            },
            "funding": [
                {
                    "url": "https://github.com/sebastianbergmann",
                    "type": "github"
                }
            ],
            "time": "2020-10-26T15:52:27+00:00"
        },
        {
            "name": "sebastian/diff",
            "version": "4.0.4",
            "source": {
                "type": "git",
                "url": "https://github.com/sebastianbergmann/diff.git",
                "reference": "3461e3fccc7cfdfc2720be910d3bd73c69be590d"
            },
            "dist": {
                "type": "zip",
                "url": "https://api.github.com/repos/sebastianbergmann/diff/zipball/3461e3fccc7cfdfc2720be910d3bd73c69be590d",
                "reference": "3461e3fccc7cfdfc2720be910d3bd73c69be590d",
                "shasum": ""
            },
            "require": {
                "php": ">=7.3"
            },
            "require-dev": {
                "phpunit/phpunit": "^9.3",
                "symfony/process": "^4.2 || ^5"
            },
            "type": "library",
            "extra": {
                "branch-alias": {
                    "dev-master": "4.0-dev"
                }
            },
            "autoload": {
                "classmap": [
                    "src/"
                ]
            },
            "notification-url": "https://packagist.org/downloads/",
            "license": [
                "BSD-3-Clause"
            ],
            "authors": [
                {
                    "name": "Sebastian Bergmann",
                    "email": "sebastian@phpunit.de"
                },
                {
                    "name": "Kore Nordmann",
                    "email": "mail@kore-nordmann.de"
                }
            ],
            "description": "Diff implementation",
            "homepage": "https://github.com/sebastianbergmann/diff",
            "keywords": [
                "diff",
                "udiff",
                "unidiff",
                "unified diff"
            ],
            "support": {
                "issues": "https://github.com/sebastianbergmann/diff/issues",
                "source": "https://github.com/sebastianbergmann/diff/tree/4.0.4"
            },
            "funding": [
                {
                    "url": "https://github.com/sebastianbergmann",
                    "type": "github"
                }
            ],
            "time": "2020-10-26T13:10:38+00:00"
        },
        {
<<<<<<< HEAD
            "name": "sebastian/environment",
            "version": "5.1.3",
            "source": {
                "type": "git",
                "url": "https://github.com/sebastianbergmann/environment.git",
                "reference": "388b6ced16caa751030f6a69e588299fa09200ac"
            },
            "dist": {
                "type": "zip",
                "url": "https://api.github.com/repos/sebastianbergmann/environment/zipball/388b6ced16caa751030f6a69e588299fa09200ac",
                "reference": "388b6ced16caa751030f6a69e588299fa09200ac",
=======
            "name": "phpunit/phpunit",
            "version": "8.5.24",
            "source": {
                "type": "git",
                "url": "https://github.com/sebastianbergmann/phpunit.git",
                "reference": "293cb0099d75407d971a73f41e51f35b664667ed"
            },
            "dist": {
                "type": "zip",
                "url": "https://api.github.com/repos/sebastianbergmann/phpunit/zipball/293cb0099d75407d971a73f41e51f35b664667ed",
                "reference": "293cb0099d75407d971a73f41e51f35b664667ed",
>>>>>>> 3b6fb0f6
                "shasum": ""
            },
            "require": {
                "php": ">=7.3"
            },
            "require-dev": {
                "phpunit/phpunit": "^9.3"
            },
            "suggest": {
                "ext-posix": "*"
            },
            "type": "library",
            "extra": {
                "branch-alias": {
                    "dev-master": "5.1-dev"
                }
            },
            "autoload": {
                "classmap": [
                    "src/"
                ]
            },
            "notification-url": "https://packagist.org/downloads/",
            "license": [
                "BSD-3-Clause"
            ],
            "authors": [
                {
                    "name": "Sebastian Bergmann",
                    "email": "sebastian@phpunit.de"
                }
            ],
            "description": "Provides functionality to handle HHVM/PHP environments",
            "homepage": "http://www.github.com/sebastianbergmann/environment",
            "keywords": [
                "Xdebug",
                "environment",
                "hhvm"
            ],
            "support": {
<<<<<<< HEAD
                "issues": "https://github.com/sebastianbergmann/environment/issues",
                "source": "https://github.com/sebastianbergmann/environment/tree/5.1.3"
=======
                "issues": "https://github.com/sebastianbergmann/phpunit/issues",
                "source": "https://github.com/sebastianbergmann/phpunit/tree/8.5.24"
>>>>>>> 3b6fb0f6
            },
            "funding": [
                {
                    "url": "https://github.com/sebastianbergmann",
                    "type": "github"
                }
            ],
<<<<<<< HEAD
            "time": "2020-09-28T05:52:38+00:00"
=======
            "time": "2022-03-05T16:52:36+00:00"
>>>>>>> 3b6fb0f6
        },
        {
            "name": "sebastian/exporter",
            "version": "4.0.4",
            "source": {
                "type": "git",
                "url": "https://github.com/sebastianbergmann/exporter.git",
                "reference": "65e8b7db476c5dd267e65eea9cab77584d3cfff9"
            },
            "dist": {
                "type": "zip",
                "url": "https://api.github.com/repos/sebastianbergmann/exporter/zipball/65e8b7db476c5dd267e65eea9cab77584d3cfff9",
                "reference": "65e8b7db476c5dd267e65eea9cab77584d3cfff9",
                "shasum": ""
            },
            "require": {
                "php": ">=7.3",
                "sebastian/recursion-context": "^4.0"
            },
            "require-dev": {
                "ext-mbstring": "*",
                "phpunit/phpunit": "^9.3"
            },
            "type": "library",
            "extra": {
                "branch-alias": {
                    "dev-master": "4.0-dev"
                }
            },
            "autoload": {
                "classmap": [
                    "src/"
                ]
            },
            "notification-url": "https://packagist.org/downloads/",
            "license": [
                "BSD-3-Clause"
            ],
            "authors": [
                {
                    "name": "Sebastian Bergmann",
                    "email": "sebastian@phpunit.de"
                },
                {
                    "name": "Jeff Welch",
                    "email": "whatthejeff@gmail.com"
                },
                {
                    "name": "Volker Dusch",
                    "email": "github@wallbash.com"
                },
                {
                    "name": "Adam Harvey",
                    "email": "aharvey@php.net"
                },
                {
                    "name": "Bernhard Schussek",
                    "email": "bschussek@gmail.com"
                }
            ],
            "description": "Provides the functionality to export PHP variables for visualization",
            "homepage": "https://www.github.com/sebastianbergmann/exporter",
            "keywords": [
                "export",
                "exporter"
            ],
            "support": {
                "issues": "https://github.com/sebastianbergmann/exporter/issues",
                "source": "https://github.com/sebastianbergmann/exporter/tree/4.0.4"
            },
            "funding": [
                {
                    "url": "https://github.com/sebastianbergmann",
                    "type": "github"
                }
            ],
            "time": "2021-11-11T14:18:36+00:00"
        },
        {
            "name": "sebastian/global-state",
            "version": "5.0.5",
            "source": {
                "type": "git",
                "url": "https://github.com/sebastianbergmann/global-state.git",
                "reference": "0ca8db5a5fc9c8646244e629625ac486fa286bf2"
            },
            "dist": {
                "type": "zip",
                "url": "https://api.github.com/repos/sebastianbergmann/global-state/zipball/0ca8db5a5fc9c8646244e629625ac486fa286bf2",
                "reference": "0ca8db5a5fc9c8646244e629625ac486fa286bf2",
                "shasum": ""
            },
            "require": {
                "php": ">=7.3",
                "sebastian/object-reflector": "^2.0",
                "sebastian/recursion-context": "^4.0"
            },
            "require-dev": {
                "ext-dom": "*",
                "phpunit/phpunit": "^9.3"
            },
            "suggest": {
                "ext-uopz": "*"
            },
            "type": "library",
            "extra": {
                "branch-alias": {
                    "dev-master": "5.0-dev"
                }
            },
            "autoload": {
                "classmap": [
                    "src/"
                ]
            },
            "notification-url": "https://packagist.org/downloads/",
            "license": [
                "BSD-3-Clause"
            ],
            "authors": [
                {
                    "name": "Sebastian Bergmann",
                    "email": "sebastian@phpunit.de"
                }
            ],
            "description": "Snapshotting of global state",
            "homepage": "http://www.github.com/sebastianbergmann/global-state",
            "keywords": [
                "global state"
            ],
            "support": {
                "issues": "https://github.com/sebastianbergmann/global-state/issues",
                "source": "https://github.com/sebastianbergmann/global-state/tree/5.0.5"
            },
            "funding": [
                {
                    "url": "https://github.com/sebastianbergmann",
                    "type": "github"
                }
            ],
            "time": "2022-02-14T08:28:10+00:00"
        },
        {
            "name": "sebastian/lines-of-code",
            "version": "1.0.3",
            "source": {
                "type": "git",
                "url": "https://github.com/sebastianbergmann/lines-of-code.git",
                "reference": "c1c2e997aa3146983ed888ad08b15470a2e22ecc"
            },
            "dist": {
                "type": "zip",
                "url": "https://api.github.com/repos/sebastianbergmann/lines-of-code/zipball/c1c2e997aa3146983ed888ad08b15470a2e22ecc",
                "reference": "c1c2e997aa3146983ed888ad08b15470a2e22ecc",
                "shasum": ""
            },
            "require": {
                "nikic/php-parser": "^4.6",
                "php": ">=7.3"
            },
            "require-dev": {
                "phpunit/phpunit": "^9.3"
            },
            "type": "library",
            "extra": {
                "branch-alias": {
                    "dev-master": "1.0-dev"
                }
            },
            "autoload": {
                "classmap": [
                    "src/"
                ]
            },
            "notification-url": "https://packagist.org/downloads/",
            "license": [
                "BSD-3-Clause"
            ],
            "authors": [
                {
                    "name": "Sebastian Bergmann",
                    "email": "sebastian@phpunit.de",
                    "role": "lead"
                }
            ],
            "description": "Library for counting the lines of code in PHP source code",
            "homepage": "https://github.com/sebastianbergmann/lines-of-code",
            "support": {
                "issues": "https://github.com/sebastianbergmann/lines-of-code/issues",
                "source": "https://github.com/sebastianbergmann/lines-of-code/tree/1.0.3"
            },
            "funding": [
                {
                    "url": "https://github.com/sebastianbergmann",
                    "type": "github"
                }
            ],
            "time": "2020-11-28T06:42:11+00:00"
        },
        {
            "name": "sebastian/object-enumerator",
            "version": "4.0.4",
            "source": {
                "type": "git",
                "url": "https://github.com/sebastianbergmann/object-enumerator.git",
                "reference": "5c9eeac41b290a3712d88851518825ad78f45c71"
            },
            "dist": {
                "type": "zip",
                "url": "https://api.github.com/repos/sebastianbergmann/object-enumerator/zipball/5c9eeac41b290a3712d88851518825ad78f45c71",
                "reference": "5c9eeac41b290a3712d88851518825ad78f45c71",
                "shasum": ""
            },
            "require": {
                "php": ">=7.3",
                "sebastian/object-reflector": "^2.0",
                "sebastian/recursion-context": "^4.0"
            },
            "require-dev": {
                "phpunit/phpunit": "^9.3"
            },
            "type": "library",
            "extra": {
                "branch-alias": {
                    "dev-master": "4.0-dev"
                }
            },
            "autoload": {
                "classmap": [
                    "src/"
                ]
            },
            "notification-url": "https://packagist.org/downloads/",
            "license": [
                "BSD-3-Clause"
            ],
            "authors": [
                {
                    "name": "Sebastian Bergmann",
                    "email": "sebastian@phpunit.de"
                }
            ],
            "description": "Traverses array structures and object graphs to enumerate all referenced objects",
            "homepage": "https://github.com/sebastianbergmann/object-enumerator/",
            "support": {
                "issues": "https://github.com/sebastianbergmann/object-enumerator/issues",
                "source": "https://github.com/sebastianbergmann/object-enumerator/tree/4.0.4"
            },
            "funding": [
                {
                    "url": "https://github.com/sebastianbergmann",
                    "type": "github"
                }
            ],
            "time": "2020-10-26T13:12:34+00:00"
        },
        {
            "name": "sebastian/object-reflector",
            "version": "2.0.4",
            "source": {
                "type": "git",
                "url": "https://github.com/sebastianbergmann/object-reflector.git",
                "reference": "b4f479ebdbf63ac605d183ece17d8d7fe49c15c7"
            },
            "dist": {
                "type": "zip",
                "url": "https://api.github.com/repos/sebastianbergmann/object-reflector/zipball/b4f479ebdbf63ac605d183ece17d8d7fe49c15c7",
                "reference": "b4f479ebdbf63ac605d183ece17d8d7fe49c15c7",
                "shasum": ""
            },
            "require": {
                "php": ">=7.3"
            },
            "require-dev": {
                "phpunit/phpunit": "^9.3"
            },
            "type": "library",
            "extra": {
                "branch-alias": {
                    "dev-master": "2.0-dev"
                }
            },
            "autoload": {
                "classmap": [
                    "src/"
                ]
            },
            "notification-url": "https://packagist.org/downloads/",
            "license": [
                "BSD-3-Clause"
            ],
            "authors": [
                {
                    "name": "Sebastian Bergmann",
                    "email": "sebastian@phpunit.de"
                }
            ],
            "description": "Allows reflection of object attributes, including inherited and non-public ones",
            "homepage": "https://github.com/sebastianbergmann/object-reflector/",
            "support": {
                "issues": "https://github.com/sebastianbergmann/object-reflector/issues",
                "source": "https://github.com/sebastianbergmann/object-reflector/tree/2.0.4"
            },
            "funding": [
                {
                    "url": "https://github.com/sebastianbergmann",
                    "type": "github"
                }
            ],
            "time": "2020-10-26T13:14:26+00:00"
        },
        {
            "name": "sebastian/recursion-context",
            "version": "4.0.4",
            "source": {
                "type": "git",
                "url": "https://github.com/sebastianbergmann/recursion-context.git",
                "reference": "cd9d8cf3c5804de4341c283ed787f099f5506172"
            },
            "dist": {
                "type": "zip",
                "url": "https://api.github.com/repos/sebastianbergmann/recursion-context/zipball/cd9d8cf3c5804de4341c283ed787f099f5506172",
                "reference": "cd9d8cf3c5804de4341c283ed787f099f5506172",
                "shasum": ""
            },
            "require": {
                "php": ">=7.3"
            },
            "require-dev": {
                "phpunit/phpunit": "^9.3"
            },
            "type": "library",
            "extra": {
                "branch-alias": {
                    "dev-master": "4.0-dev"
                }
            },
            "autoload": {
                "classmap": [
                    "src/"
                ]
            },
            "notification-url": "https://packagist.org/downloads/",
            "license": [
                "BSD-3-Clause"
            ],
            "authors": [
                {
                    "name": "Sebastian Bergmann",
                    "email": "sebastian@phpunit.de"
                },
                {
                    "name": "Jeff Welch",
                    "email": "whatthejeff@gmail.com"
                },
                {
                    "name": "Adam Harvey",
                    "email": "aharvey@php.net"
                }
            ],
            "description": "Provides functionality to recursively process PHP variables",
            "homepage": "http://www.github.com/sebastianbergmann/recursion-context",
            "support": {
                "issues": "https://github.com/sebastianbergmann/recursion-context/issues",
                "source": "https://github.com/sebastianbergmann/recursion-context/tree/4.0.4"
            },
            "funding": [
                {
                    "url": "https://github.com/sebastianbergmann",
                    "type": "github"
                }
            ],
            "time": "2020-10-26T13:17:30+00:00"
        },
        {
            "name": "sebastian/resource-operations",
            "version": "3.0.3",
            "source": {
                "type": "git",
                "url": "https://github.com/sebastianbergmann/resource-operations.git",
                "reference": "0f4443cb3a1d92ce809899753bc0d5d5a8dd19a8"
            },
            "dist": {
                "type": "zip",
                "url": "https://api.github.com/repos/sebastianbergmann/resource-operations/zipball/0f4443cb3a1d92ce809899753bc0d5d5a8dd19a8",
                "reference": "0f4443cb3a1d92ce809899753bc0d5d5a8dd19a8",
                "shasum": ""
            },
            "require": {
                "php": ">=7.3"
            },
            "require-dev": {
                "phpunit/phpunit": "^9.0"
            },
            "type": "library",
            "extra": {
                "branch-alias": {
                    "dev-master": "3.0-dev"
                }
            },
            "autoload": {
                "classmap": [
                    "src/"
                ]
            },
            "notification-url": "https://packagist.org/downloads/",
            "license": [
                "BSD-3-Clause"
            ],
            "authors": [
                {
                    "name": "Sebastian Bergmann",
                    "email": "sebastian@phpunit.de"
                }
            ],
            "description": "Provides a list of PHP built-in functions that operate on resources",
            "homepage": "https://www.github.com/sebastianbergmann/resource-operations",
            "support": {
                "issues": "https://github.com/sebastianbergmann/resource-operations/issues",
                "source": "https://github.com/sebastianbergmann/resource-operations/tree/3.0.3"
            },
            "funding": [
                {
                    "url": "https://github.com/sebastianbergmann",
                    "type": "github"
                }
            ],
            "time": "2020-09-28T06:45:17+00:00"
        },
        {
            "name": "sebastian/type",
            "version": "2.3.4",
            "source": {
                "type": "git",
                "url": "https://github.com/sebastianbergmann/type.git",
                "reference": "b8cd8a1c753c90bc1a0f5372170e3e489136f914"
            },
            "dist": {
                "type": "zip",
                "url": "https://api.github.com/repos/sebastianbergmann/type/zipball/b8cd8a1c753c90bc1a0f5372170e3e489136f914",
                "reference": "b8cd8a1c753c90bc1a0f5372170e3e489136f914",
                "shasum": ""
            },
            "require": {
                "php": ">=7.3"
            },
            "require-dev": {
                "phpunit/phpunit": "^9.3"
            },
            "type": "library",
            "extra": {
                "branch-alias": {
                    "dev-master": "2.3-dev"
                }
            },
            "autoload": {
                "classmap": [
                    "src/"
                ]
            },
            "notification-url": "https://packagist.org/downloads/",
            "license": [
                "BSD-3-Clause"
            ],
            "authors": [
                {
                    "name": "Sebastian Bergmann",
                    "email": "sebastian@phpunit.de",
                    "role": "lead"
                }
            ],
            "description": "Collection of value objects that represent the types of the PHP type system",
            "homepage": "https://github.com/sebastianbergmann/type",
            "support": {
                "issues": "https://github.com/sebastianbergmann/type/issues",
                "source": "https://github.com/sebastianbergmann/type/tree/2.3.4"
            },
            "funding": [
                {
                    "url": "https://github.com/sebastianbergmann",
                    "type": "github"
                }
            ],
            "time": "2021-06-15T12:49:02+00:00"
        },
        {
            "name": "sebastian/version",
            "version": "3.0.2",
            "source": {
                "type": "git",
                "url": "https://github.com/sebastianbergmann/version.git",
                "reference": "c6c1022351a901512170118436c764e473f6de8c"
            },
            "dist": {
                "type": "zip",
                "url": "https://api.github.com/repos/sebastianbergmann/version/zipball/c6c1022351a901512170118436c764e473f6de8c",
                "reference": "c6c1022351a901512170118436c764e473f6de8c",
                "shasum": ""
            },
            "require": {
                "php": ">=7.3"
            },
            "type": "library",
            "extra": {
                "branch-alias": {
                    "dev-master": "3.0-dev"
                }
            },
            "autoload": {
                "classmap": [
                    "src/"
                ]
            },
            "notification-url": "https://packagist.org/downloads/",
            "license": [
                "BSD-3-Clause"
            ],
            "authors": [
                {
                    "name": "Sebastian Bergmann",
                    "email": "sebastian@phpunit.de",
                    "role": "lead"
                }
            ],
            "description": "Library that helps with managing the version number of Git-hosted PHP projects",
            "homepage": "https://github.com/sebastianbergmann/version",
            "support": {
                "issues": "https://github.com/sebastianbergmann/version/issues",
                "source": "https://github.com/sebastianbergmann/version/tree/3.0.2"
            },
            "funding": [
                {
                    "url": "https://github.com/sebastianbergmann",
                    "type": "github"
                }
            ],
            "time": "2020-09-28T06:39:44+00:00"
        },
        {
            "name": "softcreatr/jsonpath",
            "version": "0.7.5",
            "source": {
                "type": "git",
                "url": "https://github.com/SoftCreatR/JSONPath.git",
                "reference": "008569bf80aa3584834f7890781576bc7b65afa7"
            },
            "dist": {
                "type": "zip",
                "url": "https://api.github.com/repos/SoftCreatR/JSONPath/zipball/008569bf80aa3584834f7890781576bc7b65afa7",
                "reference": "008569bf80aa3584834f7890781576bc7b65afa7",
                "shasum": ""
            },
            "require": {
                "ext-json": "*",
                "php": ">=7.1"
            },
            "replace": {
                "flow/jsonpath": "*"
            },
            "require-dev": {
                "phpunit/phpunit": ">=7.0",
                "roave/security-advisories": "dev-master",
                "squizlabs/php_codesniffer": "^3.5"
            },
            "type": "library",
            "autoload": {
                "psr-4": {
                    "Flow\\JSONPath\\": "src/"
                }
            },
            "notification-url": "https://packagist.org/downloads/",
            "license": [
                "MIT"
            ],
            "authors": [
                {
                    "name": "Stephen Frank",
                    "email": "stephen@flowsa.com",
                    "homepage": "https://prismaticbytes.com",
                    "role": "Developer"
                },
                {
                    "name": "Sascha Greuel",
                    "email": "hello@1-2.dev",
                    "homepage": "http://1-2.dev",
                    "role": "Developer"
                }
            ],
            "description": "JSONPath implementation for parsing, searching and flattening arrays",
            "support": {
                "email": "hello@1-2.dev",
                "forum": "https://github.com/SoftCreatR/JSONPath/discussions",
                "issues": "https://github.com/SoftCreatR/JSONPath/issues",
                "source": "https://github.com/SoftCreatR/JSONPath"
            },
            "funding": [
                {
                    "url": "https://github.com/softcreatr",
                    "type": "github"
                }
            ],
            "time": "2021-06-02T22:15:26+00:00"
        },
        {
            "name": "symfony/browser-kit",
            "version": "v5.4.3",
            "source": {
                "type": "git",
                "url": "https://github.com/symfony/browser-kit.git",
                "reference": "18e73179c6a33d520de1b644941eba108dd811ad"
            },
            "dist": {
                "type": "zip",
                "url": "https://api.github.com/repos/symfony/browser-kit/zipball/18e73179c6a33d520de1b644941eba108dd811ad",
                "reference": "18e73179c6a33d520de1b644941eba108dd811ad",
                "shasum": ""
            },
            "require": {
                "php": ">=7.2.5",
                "symfony/dom-crawler": "^4.4|^5.0|^6.0",
                "symfony/polyfill-php80": "^1.16"
            },
            "require-dev": {
                "symfony/css-selector": "^4.4|^5.0|^6.0",
                "symfony/http-client": "^4.4|^5.0|^6.0",
                "symfony/mime": "^4.4|^5.0|^6.0",
                "symfony/process": "^4.4|^5.0|^6.0"
            },
            "suggest": {
                "symfony/process": ""
            },
            "type": "library",
            "autoload": {
                "psr-4": {
                    "Symfony\\Component\\BrowserKit\\": ""
                },
                "exclude-from-classmap": [
                    "/Tests/"
                ]
            },
            "notification-url": "https://packagist.org/downloads/",
            "license": [
                "MIT"
            ],
            "authors": [
                {
                    "name": "Fabien Potencier",
                    "email": "fabien@symfony.com"
                },
                {
                    "name": "Symfony Community",
                    "homepage": "https://symfony.com/contributors"
                }
            ],
            "description": "Simulates the behavior of a web browser, allowing you to make requests, click on links and submit forms programmatically",
            "homepage": "https://symfony.com",
            "support": {
                "source": "https://github.com/symfony/browser-kit/tree/v5.4.3"
            },
            "funding": [
                {
                    "url": "https://symfony.com/sponsor",
                    "type": "custom"
                },
                {
                    "url": "https://github.com/fabpot",
                    "type": "github"
                },
                {
                    "url": "https://tidelift.com/funding/github/packagist/symfony/symfony",
                    "type": "tidelift"
                }
            ],
            "time": "2022-01-02T09:53:40+00:00"
        },
        {
            "name": "symfony/config",
            "version": "v6.0.3",
            "source": {
                "type": "git",
                "url": "https://github.com/symfony/config.git",
                "reference": "c14f32ae4cd2a3c29d8825c5093463ac08ade7d8"
            },
            "dist": {
                "type": "zip",
                "url": "https://api.github.com/repos/symfony/config/zipball/c14f32ae4cd2a3c29d8825c5093463ac08ade7d8",
                "reference": "c14f32ae4cd2a3c29d8825c5093463ac08ade7d8",
                "shasum": ""
            },
            "require": {
                "php": ">=8.0.2",
                "symfony/deprecation-contracts": "^2.1|^3",
                "symfony/filesystem": "^5.4|^6.0",
                "symfony/polyfill-ctype": "~1.8",
                "symfony/polyfill-php81": "^1.22"
            },
            "conflict": {
                "symfony/finder": "<4.4"
            },
            "require-dev": {
                "symfony/event-dispatcher": "^5.4|^6.0",
                "symfony/finder": "^5.4|^6.0",
                "symfony/messenger": "^5.4|^6.0",
                "symfony/service-contracts": "^1.1|^2|^3",
                "symfony/yaml": "^5.4|^6.0"
            },
            "suggest": {
                "symfony/yaml": "To use the yaml reference dumper"
            },
            "type": "library",
            "autoload": {
                "psr-4": {
                    "Symfony\\Component\\Config\\": ""
                },
                "exclude-from-classmap": [
                    "/Tests/"
                ]
            },
            "notification-url": "https://packagist.org/downloads/",
            "license": [
                "MIT"
            ],
            "authors": [
                {
                    "name": "Fabien Potencier",
                    "email": "fabien@symfony.com"
                },
                {
                    "name": "Symfony Community",
                    "homepage": "https://symfony.com/contributors"
                }
            ],
            "description": "Helps you find, load, combine, autofill and validate configuration values of any kind",
            "homepage": "https://symfony.com",
            "support": {
                "source": "https://github.com/symfony/config/tree/v6.0.3"
            },
            "funding": [
                {
                    "url": "https://symfony.com/sponsor",
                    "type": "custom"
                },
                {
                    "url": "https://github.com/fabpot",
                    "type": "github"
                },
                {
                    "url": "https://tidelift.com/funding/github/packagist/symfony/symfony",
                    "type": "tidelift"
                }
            ],
            "time": "2022-01-03T09:53:43+00:00"
        },
        {
            "name": "symfony/css-selector",
            "version": "v5.4.3",
            "source": {
                "type": "git",
                "url": "https://github.com/symfony/css-selector.git",
                "reference": "b0a190285cd95cb019237851205b8140ef6e368e"
            },
            "dist": {
                "type": "zip",
                "url": "https://api.github.com/repos/symfony/css-selector/zipball/b0a190285cd95cb019237851205b8140ef6e368e",
                "reference": "b0a190285cd95cb019237851205b8140ef6e368e",
                "shasum": ""
            },
            "require": {
                "php": ">=7.2.5",
                "symfony/polyfill-php80": "^1.16"
            },
            "type": "library",
            "autoload": {
                "psr-4": {
                    "Symfony\\Component\\CssSelector\\": ""
                },
                "exclude-from-classmap": [
                    "/Tests/"
                ]
            },
            "notification-url": "https://packagist.org/downloads/",
            "license": [
                "MIT"
            ],
            "authors": [
                {
                    "name": "Fabien Potencier",
                    "email": "fabien@symfony.com"
                },
                {
                    "name": "Jean-François Simon",
                    "email": "jeanfrancois.simon@sensiolabs.com"
                },
                {
                    "name": "Symfony Community",
                    "homepage": "https://symfony.com/contributors"
                }
            ],
            "description": "Converts CSS selectors to XPath expressions",
            "homepage": "https://symfony.com",
            "support": {
                "source": "https://github.com/symfony/css-selector/tree/v5.4.3"
            },
            "funding": [
                {
                    "url": "https://symfony.com/sponsor",
                    "type": "custom"
                },
                {
                    "url": "https://github.com/fabpot",
                    "type": "github"
                },
                {
                    "url": "https://tidelift.com/funding/github/packagist/symfony/symfony",
                    "type": "tidelift"
                }
            ],
            "time": "2022-01-02T09:53:40+00:00"
        },
        {
            "name": "symfony/dependency-injection",
            "version": "v6.0.5",
            "source": {
                "type": "git",
                "url": "https://github.com/symfony/dependency-injection.git",
                "reference": "481846cbd2441cf3444340ee53486fc24da525bd"
            },
            "dist": {
                "type": "zip",
                "url": "https://api.github.com/repos/symfony/dependency-injection/zipball/481846cbd2441cf3444340ee53486fc24da525bd",
                "reference": "481846cbd2441cf3444340ee53486fc24da525bd",
                "shasum": ""
            },
            "require": {
                "php": ">=8.0.2",
                "psr/container": "^1.1|^2.0",
                "symfony/deprecation-contracts": "^2.1|^3",
                "symfony/polyfill-php81": "^1.22",
                "symfony/service-contracts": "^1.1.6|^2.0|^3.0"
            },
            "conflict": {
                "ext-psr": "<1.1|>=2",
                "symfony/config": "<5.4",
                "symfony/finder": "<5.4",
                "symfony/proxy-manager-bridge": "<5.4",
                "symfony/yaml": "<5.4"
            },
            "provide": {
                "psr/container-implementation": "1.1|2.0",
                "symfony/service-implementation": "1.1|2.0|3.0"
            },
            "require-dev": {
                "symfony/config": "^5.4|^6.0",
                "symfony/expression-language": "^5.4|^6.0",
                "symfony/yaml": "^5.4|^6.0"
            },
            "suggest": {
                "symfony/config": "",
                "symfony/expression-language": "For using expressions in service container configuration",
                "symfony/finder": "For using double-star glob patterns or when GLOB_BRACE portability is required",
                "symfony/proxy-manager-bridge": "Generate service proxies to lazy load them",
                "symfony/yaml": ""
            },
            "type": "library",
            "autoload": {
                "psr-4": {
                    "Symfony\\Component\\DependencyInjection\\": ""
                },
                "exclude-from-classmap": [
                    "/Tests/"
                ]
            },
            "notification-url": "https://packagist.org/downloads/",
            "license": [
                "MIT"
            ],
            "authors": [
                {
                    "name": "Fabien Potencier",
                    "email": "fabien@symfony.com"
                },
                {
                    "name": "Symfony Community",
                    "homepage": "https://symfony.com/contributors"
                }
            ],
            "description": "Allows you to standardize and centralize the way objects are constructed in your application",
            "homepage": "https://symfony.com",
            "support": {
                "source": "https://github.com/symfony/dependency-injection/tree/v6.0.5"
            },
            "funding": [
                {
                    "url": "https://symfony.com/sponsor",
                    "type": "custom"
                },
                {
                    "url": "https://github.com/fabpot",
                    "type": "github"
                },
                {
                    "url": "https://tidelift.com/funding/github/packagist/symfony/symfony",
                    "type": "tidelift"
                }
            ],
            "time": "2022-02-24T10:01:27+00:00"
        },
        {
            "name": "symfony/dom-crawler",
            "version": "v5.4.5",
            "source": {
                "type": "git",
                "url": "https://github.com/symfony/dom-crawler.git",
                "reference": "50777f44e7dc37e16959ca65041df2acd6a65775"
            },
            "dist": {
                "type": "zip",
                "url": "https://api.github.com/repos/symfony/dom-crawler/zipball/50777f44e7dc37e16959ca65041df2acd6a65775",
                "reference": "50777f44e7dc37e16959ca65041df2acd6a65775",
                "shasum": ""
            },
            "require": {
                "php": ">=7.2.5",
                "symfony/deprecation-contracts": "^2.1|^3",
                "symfony/polyfill-ctype": "~1.8",
                "symfony/polyfill-mbstring": "~1.0",
                "symfony/polyfill-php80": "^1.16"
            },
            "conflict": {
                "masterminds/html5": "<2.6"
            },
            "require-dev": {
                "masterminds/html5": "^2.6",
                "symfony/css-selector": "^4.4|^5.0|^6.0"
            },
            "suggest": {
                "symfony/css-selector": ""
            },
            "type": "library",
            "autoload": {
                "psr-4": {
                    "Symfony\\Component\\DomCrawler\\": ""
                },
                "exclude-from-classmap": [
                    "/Tests/"
                ]
            },
            "notification-url": "https://packagist.org/downloads/",
            "license": [
                "MIT"
            ],
            "authors": [
                {
                    "name": "Fabien Potencier",
                    "email": "fabien@symfony.com"
                },
                {
                    "name": "Symfony Community",
                    "homepage": "https://symfony.com/contributors"
                }
            ],
            "description": "Eases DOM navigation for HTML and XML documents",
            "homepage": "https://symfony.com",
            "support": {
                "source": "https://github.com/symfony/dom-crawler/tree/v5.4.5"
            },
            "funding": [
                {
                    "url": "https://symfony.com/sponsor",
                    "type": "custom"
                },
                {
                    "url": "https://github.com/fabpot",
                    "type": "github"
                },
                {
                    "url": "https://tidelift.com/funding/github/packagist/symfony/symfony",
                    "type": "tidelift"
                }
            ],
            "time": "2022-01-31T16:08:03+00:00"
        },
        {
            "name": "symfony/polyfill-php81",
            "version": "v1.25.0",
            "source": {
                "type": "git",
                "url": "https://github.com/symfony/polyfill-php81.git",
                "reference": "5de4ba2d41b15f9bd0e19b2ab9674135813ec98f"
            },
            "dist": {
                "type": "zip",
                "url": "https://api.github.com/repos/symfony/polyfill-php81/zipball/5de4ba2d41b15f9bd0e19b2ab9674135813ec98f",
                "reference": "5de4ba2d41b15f9bd0e19b2ab9674135813ec98f",
                "shasum": ""
            },
            "require": {
                "php": ">=7.1"
            },
            "type": "library",
            "extra": {
                "branch-alias": {
                    "dev-main": "1.23-dev"
                },
                "thanks": {
                    "name": "symfony/polyfill",
                    "url": "https://github.com/symfony/polyfill"
                }
            },
            "autoload": {
                "files": [
                    "bootstrap.php"
                ],
                "psr-4": {
                    "Symfony\\Polyfill\\Php81\\": ""
                },
                "classmap": [
                    "Resources/stubs"
                ]
            },
            "notification-url": "https://packagist.org/downloads/",
            "license": [
                "MIT"
            ],
            "authors": [
                {
                    "name": "Nicolas Grekas",
                    "email": "p@tchwork.com"
                },
                {
                    "name": "Symfony Community",
                    "homepage": "https://symfony.com/contributors"
                }
            ],
            "description": "Symfony polyfill backporting some PHP 8.1+ features to lower PHP versions",
            "homepage": "https://symfony.com",
            "keywords": [
                "compatibility",
                "polyfill",
                "portable",
                "shim"
            ],
            "support": {
                "source": "https://github.com/symfony/polyfill-php81/tree/v1.25.0"
            },
            "funding": [
                {
                    "url": "https://symfony.com/sponsor",
                    "type": "custom"
                },
                {
                    "url": "https://github.com/fabpot",
                    "type": "github"
                },
                {
                    "url": "https://tidelift.com/funding/github/packagist/symfony/symfony",
                    "type": "tidelift"
                }
            ],
            "time": "2021-09-13T13:58:11+00:00"
        },
        {
            "name": "symplify/autowire-array-parameter",
            "version": "10.1.1",
            "source": {
                "type": "git",
                "url": "https://github.com/symplify/autowire-array-parameter.git",
                "reference": "0c7d120ad155749b3396b5666ac11bd8cbffd053"
            },
            "dist": {
                "type": "zip",
                "url": "https://api.github.com/repos/symplify/autowire-array-parameter/zipball/0c7d120ad155749b3396b5666ac11bd8cbffd053",
                "reference": "0c7d120ad155749b3396b5666ac11bd8cbffd053",
                "shasum": ""
            },
            "require": {
                "nette/utils": "^3.2",
                "php": ">=8.0",
                "symfony/dependency-injection": "^5.4|^6.0",
                "symplify/package-builder": "^10.1.1"
            },
            "conflict": {
                "symplify/amnesia": "<10.1.1",
                "symplify/astral": "<10.1.1",
                "symplify/coding-standard": "<10.1.1",
                "symplify/composer-json-manipulator": "<10.1.1",
                "symplify/config-transformer": "<10.1.1",
                "symplify/easy-ci": "<10.1.1",
                "symplify/easy-coding-standard": "<10.1.1",
                "symplify/easy-parallel": "<10.1.1",
                "symplify/easy-testing": "<10.1.1",
                "symplify/git-wrapper": "<10.1.1",
                "symplify/latte-phpstan-compiler": "<10.1.1",
                "symplify/monorepo-builder": "<10.1.1",
                "symplify/neon-config-dumper": "<10.1.1",
                "symplify/php-config-printer": "<10.1.1",
                "symplify/phpstan-extensions": "<10.1.1",
                "symplify/phpstan-latte-rules": "<10.1.1",
                "symplify/phpstan-rules": "<10.1.1",
                "symplify/rule-doc-generator": "<10.1.1",
                "symplify/rule-doc-generator-contracts": "<10.1.1",
                "symplify/skipper": "<10.1.1",
                "symplify/smart-file-system": "<10.1.1",
                "symplify/symfony-static-dumper": "<10.1.1",
                "symplify/symplify-kernel": "<10.1.1",
                "symplify/template-phpstan-compiler": "<10.1.1",
                "symplify/vendor-patches": "<10.1.1"
            },
            "require-dev": {
                "phpunit/phpunit": "^9.5"
            },
            "type": "library",
            "extra": {
                "branch-alias": {
                    "dev-main": "10.2-dev"
                }
            },
            "autoload": {
                "psr-4": {
                    "Symplify\\AutowireArrayParameter\\": "src"
                }
            },
            "notification-url": "https://packagist.org/downloads/",
            "license": [
                "MIT"
            ],
            "description": "Autowire array parameters for your Symfony applications",
            "support": {
                "source": "https://github.com/symplify/autowire-array-parameter/tree/10.1.1"
            },
            "funding": [
                {
                    "url": "https://www.paypal.me/rectorphp",
                    "type": "custom"
                },
                {
                    "url": "https://github.com/tomasvotruba",
                    "type": "github"
                }
            ],
            "time": "2022-03-03T17:21:23+00:00"
        },
        {
<<<<<<< HEAD
            "name": "symplify/composer-json-manipulator",
            "version": "10.1.1",
            "source": {
                "type": "git",
                "url": "https://github.com/symplify/composer-json-manipulator.git",
                "reference": "94e95570627ce8c49ca869e2759344d1d57b3dd8"
            },
            "dist": {
                "type": "zip",
                "url": "https://api.github.com/repos/symplify/composer-json-manipulator/zipball/94e95570627ce8c49ca869e2759344d1d57b3dd8",
                "reference": "94e95570627ce8c49ca869e2759344d1d57b3dd8",
=======
            "name": "symfony/dom-crawler",
            "version": "v5.4.6",
            "source": {
                "type": "git",
                "url": "https://github.com/symfony/dom-crawler.git",
                "reference": "c0bda97480d96337bd3866026159a8b358665457"
            },
            "dist": {
                "type": "zip",
                "url": "https://api.github.com/repos/symfony/dom-crawler/zipball/c0bda97480d96337bd3866026159a8b358665457",
                "reference": "c0bda97480d96337bd3866026159a8b358665457",
>>>>>>> 3b6fb0f6
                "shasum": ""
            },
            "require": {
                "nette/utils": "^3.2",
                "php": ">=8.0",
                "symfony/config": "^5.4|^6.0",
                "symfony/dependency-injection": "^5.4|^6.0",
                "symfony/filesystem": "^5.4|^6.0",
                "symplify/package-builder": "^10.1.1",
                "symplify/smart-file-system": "^10.1.1",
                "symplify/symplify-kernel": "^10.1.1"
            },
            "conflict": {
                "symplify/amnesia": "<10.1.1",
                "symplify/astral": "<10.1.1",
                "symplify/autowire-array-parameter": "<10.1.1",
                "symplify/coding-standard": "<10.1.1",
                "symplify/config-transformer": "<10.1.1",
                "symplify/easy-ci": "<10.1.1",
                "symplify/easy-coding-standard": "<10.1.1",
                "symplify/easy-parallel": "<10.1.1",
                "symplify/easy-testing": "<10.1.1",
                "symplify/git-wrapper": "<10.1.1",
                "symplify/latte-phpstan-compiler": "<10.1.1",
                "symplify/monorepo-builder": "<10.1.1",
                "symplify/neon-config-dumper": "<10.1.1",
                "symplify/php-config-printer": "<10.1.1",
                "symplify/phpstan-extensions": "<10.1.1",
                "symplify/phpstan-latte-rules": "<10.1.1",
                "symplify/phpstan-rules": "<10.1.1",
                "symplify/rule-doc-generator": "<10.1.1",
                "symplify/rule-doc-generator-contracts": "<10.1.1",
                "symplify/skipper": "<10.1.1",
                "symplify/symfony-static-dumper": "<10.1.1",
                "symplify/symplify-kernel": "<9.4.70",
                "symplify/template-phpstan-compiler": "<10.1.1",
                "symplify/vendor-patches": "<10.1.1"
            },
            "require-dev": {
                "phpunit/phpunit": "^9.5"
            },
            "type": "symfony-bundle",
            "extra": {
                "branch-alias": {
                    "dev-main": "10.2-dev"
                }
            },
            "autoload": {
                "psr-4": {
                    "Symplify\\ComposerJsonManipulator\\": "src"
                }
            },
            "notification-url": "https://packagist.org/downloads/",
            "license": [
                "MIT"
            ],
            "description": "Package to load, merge and save composer.json file(s)",
            "support": {
<<<<<<< HEAD
                "source": "https://github.com/symplify/composer-json-manipulator/tree/10.1.1"
=======
                "source": "https://github.com/symfony/dom-crawler/tree/v5.4.6"
>>>>>>> 3b6fb0f6
            },
            "funding": [
                {
                    "url": "https://www.paypal.me/rectorphp",
                    "type": "custom"
                },
                {
                    "url": "https://github.com/tomasvotruba",
                    "type": "github"
                }
            ],
<<<<<<< HEAD
            "time": "2022-03-03T17:21:31+00:00"
=======
            "time": "2022-03-02T12:42:23+00:00"
>>>>>>> 3b6fb0f6
        },
        {
            "name": "symplify/easy-testing",
            "version": "10.1.1",
            "source": {
                "type": "git",
                "url": "https://github.com/symplify/easy-testing.git",
                "reference": "9468dcf7cb5725603cbe2741a0de23abef823c6e"
            },
            "dist": {
                "type": "zip",
                "url": "https://api.github.com/repos/symplify/easy-testing/zipball/9468dcf7cb5725603cbe2741a0de23abef823c6e",
                "reference": "9468dcf7cb5725603cbe2741a0de23abef823c6e",
                "shasum": ""
            },
            "require": {
                "nette/utils": "^3.2",
                "php": ">=8.0",
                "symfony/console": "^5.4|^6.0",
                "symfony/dependency-injection": "^5.4|^6.0",
                "symfony/finder": "^5.4|^6.0",
                "symplify/package-builder": "^10.1.1",
                "symplify/smart-file-system": "^10.1.1",
                "symplify/symplify-kernel": "^10.1.1"
            },
            "conflict": {
                "symplify/amnesia": "<10.1.1",
                "symplify/astral": "<10.1.1",
                "symplify/autowire-array-parameter": "<10.1.1",
                "symplify/coding-standard": "<10.1.1",
                "symplify/composer-json-manipulator": "<10.1.1",
                "symplify/config-transformer": "<10.1.1",
                "symplify/easy-ci": "<10.1.1",
                "symplify/easy-coding-standard": "<10.1.1",
                "symplify/easy-parallel": "<10.1.1",
                "symplify/git-wrapper": "<10.1.1",
                "symplify/latte-phpstan-compiler": "<10.1.1",
                "symplify/monorepo-builder": "<10.1.1",
                "symplify/neon-config-dumper": "<10.1.1",
                "symplify/php-config-printer": "<10.1.1",
                "symplify/phpstan-extensions": "<10.1.1",
                "symplify/phpstan-latte-rules": "<10.1.1",
                "symplify/phpstan-rules": "<10.1.1",
                "symplify/rule-doc-generator": "<10.1.1",
                "symplify/rule-doc-generator-contracts": "<10.1.1",
                "symplify/skipper": "<10.1.1",
                "symplify/symfony-static-dumper": "<10.1.1",
                "symplify/template-phpstan-compiler": "<10.1.1",
                "symplify/vendor-patches": "<10.1.1"
            },
            "require-dev": {
                "phpunit/phpunit": "^9.5"
            },
            "bin": [
                "bin/easy-testing"
            ],
            "type": "symfony-bundle",
            "extra": {
                "branch-alias": {
                    "dev-main": "10.2-dev"
                }
            },
            "autoload": {
                "psr-4": {
                    "Symplify\\EasyTesting\\": "src"
                }
            },
            "notification-url": "https://packagist.org/downloads/",
            "license": [
                "MIT"
            ],
            "description": "Testing made easy",
            "support": {
                "source": "https://github.com/symplify/easy-testing/tree/10.1.1"
            },
            "funding": [
                {
                    "url": "https://www.paypal.me/rectorphp",
                    "type": "custom"
                },
                {
                    "url": "https://github.com/tomasvotruba",
                    "type": "github"
                }
            ],
            "time": "2022-03-03T17:21:46+00:00"
        },
        {
            "name": "symplify/package-builder",
            "version": "10.1.1",
            "source": {
                "type": "git",
                "url": "https://github.com/symplify/package-builder.git",
                "reference": "eb1744b92da8c7ff2ee3cc466d55ea8c998c3a73"
            },
            "dist": {
                "type": "zip",
                "url": "https://api.github.com/repos/symplify/package-builder/zipball/eb1744b92da8c7ff2ee3cc466d55ea8c998c3a73",
                "reference": "eb1744b92da8c7ff2ee3cc466d55ea8c998c3a73",
                "shasum": ""
            },
            "require": {
                "nette/neon": "^3.3.2",
                "nette/utils": "^3.2",
                "php": ">=8.0",
                "sebastian/diff": "^4.0",
                "symfony/config": "^5.4|^6.0",
                "symfony/console": "^5.4|^6.0",
                "symfony/dependency-injection": "^5.4|^6.0",
                "symfony/finder": "^5.4|^6.0",
                "symplify/easy-testing": "^10.1.1",
                "symplify/symplify-kernel": "^10.1.1"
            },
            "conflict": {
                "symplify/amnesia": "<10.1.1",
                "symplify/astral": "<10.1.1",
                "symplify/autowire-array-parameter": "<10.1.1",
                "symplify/coding-standard": "<10.1.1",
                "symplify/composer-json-manipulator": "<10.1.1",
                "symplify/config-transformer": "<10.1.1",
                "symplify/easy-ci": "<10.1.1",
                "symplify/easy-coding-standard": "<10.1.1",
                "symplify/easy-parallel": "<10.1.1",
                "symplify/git-wrapper": "<10.1.1",
                "symplify/latte-phpstan-compiler": "<10.1.1",
                "symplify/monorepo-builder": "<10.1.1",
                "symplify/neon-config-dumper": "<10.1.1",
                "symplify/php-config-printer": "<10.1.1",
                "symplify/phpstan-extensions": "<10.1.1",
                "symplify/phpstan-latte-rules": "<10.1.1",
                "symplify/phpstan-rules": "<10.1.1",
                "symplify/rule-doc-generator": "<10.1.1",
                "symplify/rule-doc-generator-contracts": "<10.1.1",
                "symplify/skipper": "<10.1.1",
                "symplify/smart-file-system": "<10.1.1",
                "symplify/symfony-static-dumper": "<10.1.1",
                "symplify/template-phpstan-compiler": "<10.1.1",
                "symplify/vendor-patches": "<10.1.1"
            },
            "require-dev": {
                "phpunit/phpunit": "^9.5"
            },
            "type": "library",
            "extra": {
                "branch-alias": {
                    "dev-main": "10.2-dev"
                }
            },
            "autoload": {
                "psr-4": {
                    "Symplify\\PackageBuilder\\": "src"
                }
            },
            "notification-url": "https://packagist.org/downloads/",
            "license": [
                "MIT"
            ],
            "description": "Dependency Injection, Console and Kernel toolkit for Symplify packages.",
            "support": {
                "source": "https://github.com/symplify/package-builder/tree/10.1.1"
            },
            "funding": [
                {
                    "url": "https://www.paypal.me/rectorphp",
                    "type": "custom"
                },
                {
                    "url": "https://github.com/tomasvotruba",
                    "type": "github"
                }
            ],
            "time": "2022-03-03T17:21:58+00:00"
        },
        {
            "name": "symplify/smart-file-system",
            "version": "10.1.1",
            "source": {
                "type": "git",
                "url": "https://github.com/symplify/smart-file-system.git",
                "reference": "81c8efe633e0026868c143b76b7db73a8b0e5dfd"
            },
            "dist": {
                "type": "zip",
                "url": "https://api.github.com/repos/symplify/smart-file-system/zipball/81c8efe633e0026868c143b76b7db73a8b0e5dfd",
                "reference": "81c8efe633e0026868c143b76b7db73a8b0e5dfd",
                "shasum": ""
            },
            "require": {
                "nette/utils": "^3.2",
                "php": ">=8.0",
                "symfony/filesystem": "^5.4|^6.0",
                "symfony/finder": "^5.4|^6.0"
            },
            "conflict": {
                "symplify/amnesia": "<10.1.1",
                "symplify/astral": "<10.1.1",
                "symplify/autowire-array-parameter": "<10.1.1",
                "symplify/coding-standard": "<10.1.1",
                "symplify/composer-json-manipulator": "<10.1.1",
                "symplify/config-transformer": "<10.1.1",
                "symplify/easy-ci": "<10.1.1",
                "symplify/easy-coding-standard": "<10.1.1",
                "symplify/easy-parallel": "<10.1.1",
                "symplify/easy-testing": "<10.1.1",
                "symplify/git-wrapper": "<10.1.1",
                "symplify/latte-phpstan-compiler": "<10.1.1",
                "symplify/monorepo-builder": "<10.1.1",
                "symplify/neon-config-dumper": "<10.1.1",
                "symplify/package-builder": "<10.1.1",
                "symplify/php-config-printer": "<10.1.1",
                "symplify/phpstan-extensions": "<10.1.1",
                "symplify/phpstan-latte-rules": "<10.1.1",
                "symplify/phpstan-rules": "<10.1.1",
                "symplify/rule-doc-generator": "<10.1.1",
                "symplify/rule-doc-generator-contracts": "<10.1.1",
                "symplify/skipper": "<10.1.1",
                "symplify/symfony-static-dumper": "<10.1.1",
                "symplify/symplify-kernel": "<10.1.1",
                "symplify/template-phpstan-compiler": "<10.1.1",
                "symplify/vendor-patches": "<10.1.1"
            },
            "require-dev": {
                "nette/finder": "^2.5",
                "phpunit/phpunit": "^9.5"
            },
            "type": "library",
            "extra": {
                "branch-alias": {
                    "dev-main": "10.2-dev"
                }
            },
            "autoload": {
                "psr-4": {
                    "Symplify\\SmartFileSystem\\": "src"
                }
            },
            "notification-url": "https://packagist.org/downloads/",
            "license": [
                "MIT"
            ],
            "description": "Sanitized FileInfo with safe getRealPath() and other handy methods",
            "support": {
                "source": "https://github.com/symplify/smart-file-system/tree/10.1.1"
            },
            "funding": [
                {
                    "url": "https://www.paypal.me/rectorphp",
                    "type": "custom"
                },
                {
                    "url": "https://github.com/tomasvotruba",
                    "type": "github"
                }
            ],
            "time": "2022-03-03T17:22:38+00:00"
        },
        {
            "name": "symplify/symplify-kernel",
            "version": "10.1.1",
            "source": {
                "type": "git",
                "url": "https://github.com/symplify/symplify-kernel.git",
                "reference": "c22c213c4e2fa052cf58abcbe14d08ad10186758"
            },
            "dist": {
                "type": "zip",
                "url": "https://api.github.com/repos/symplify/symplify-kernel/zipball/c22c213c4e2fa052cf58abcbe14d08ad10186758",
                "reference": "c22c213c4e2fa052cf58abcbe14d08ad10186758",
                "shasum": ""
            },
            "require": {
                "php": ">=8.0",
                "symfony/console": "^5.4|^6.0",
                "symfony/dependency-injection": "^5.4|^6.0",
                "symplify/autowire-array-parameter": "^10.1.1",
                "symplify/composer-json-manipulator": "^10.1.1",
                "symplify/package-builder": "^10.1.1",
                "symplify/smart-file-system": "^10.1.1",
                "webmozart/assert": "^1.10"
            },
            "conflict": {
                "symplify/amnesia": "<10.1.1",
                "symplify/astral": "<10.1.1",
                "symplify/coding-standard": "<10.1.1",
                "symplify/config-transformer": "<10.1.1",
                "symplify/easy-ci": "<10.1.1",
                "symplify/easy-coding-standard": "<10.1.1",
                "symplify/easy-parallel": "<10.1.1",
                "symplify/easy-testing": "<10.1.1",
                "symplify/git-wrapper": "<10.1.1",
                "symplify/latte-phpstan-compiler": "<10.1.1",
                "symplify/monorepo-builder": "<10.1.1",
                "symplify/neon-config-dumper": "<10.1.1",
                "symplify/php-config-printer": "<10.1.1",
                "symplify/phpstan-extensions": "<10.1.1",
                "symplify/phpstan-latte-rules": "<10.1.1",
                "symplify/phpstan-rules": "<10.1.1",
                "symplify/rule-doc-generator": "<10.1.1",
                "symplify/rule-doc-generator-contracts": "<10.1.1",
                "symplify/skipper": "<10.1.1",
                "symplify/symfony-static-dumper": "<10.1.1",
                "symplify/template-phpstan-compiler": "<10.1.1",
                "symplify/vendor-patches": "<10.1.1"
            },
            "require-dev": {
                "phpunit/phpunit": "^9.5"
            },
            "type": "library",
            "extra": {
                "branch-alias": {
                    "dev-main": "10.2-dev"
                }
            },
            "autoload": {
                "psr-4": {
                    "Symplify\\SymplifyKernel\\": "src"
                }
            },
            "notification-url": "https://packagist.org/downloads/",
            "license": [
                "MIT"
            ],
            "description": "Internal Kernel for Symplify packages",
            "support": {
                "source": "https://github.com/symplify/symplify-kernel/tree/10.1.1"
            },
            "time": "2022-03-03T17:22:42+00:00"
        },
        {
            "name": "symplify/easy-coding-standard",
            "version": "10.1.1",
            "source": {
                "type": "git",
                "url": "https://github.com/symplify/easy-coding-standard.git",
                "reference": "b1411f67beb52560c8300d8e007ccd8ca40007aa"
            },
            "dist": {
                "type": "zip",
                "url": "https://api.github.com/repos/symplify/easy-coding-standard/zipball/b1411f67beb52560c8300d8e007ccd8ca40007aa",
                "reference": "b1411f67beb52560c8300d8e007ccd8ca40007aa",
                "shasum": ""
            },
            "require": {
                "php": ">=7.1"
            },
            "conflict": {
                "friendsofphp/php-cs-fixer": "<3.0",
                "squizlabs/php_codesniffer": "<3.6"
            },
            "bin": [
                "bin/ecs"
            ],
            "type": "library",
            "extra": {
                "branch-alias": {
                    "dev-main": "9.5-dev"
                }
            },
            "autoload": {
                "files": [
                    "bootstrap.php"
                ]
            },
            "notification-url": "https://packagist.org/downloads/",
            "license": [
                "MIT"
            ],
            "description": "Prefixed scoped version of ECS package",
            "support": {
                "source": "https://github.com/symplify/easy-coding-standard/tree/10.1.1"
            },
            "funding": [
                {
                    "url": "https://www.paypal.me/rectorphp",
                    "type": "custom"
                },
                {
                    "url": "https://github.com/tomasvotruba",
                    "type": "github"
                }
            ],
            "time": "2022-03-03T17:24:37+00:00"
        },
        {
            "name": "theseer/tokenizer",
            "version": "1.2.1",
            "source": {
                "type": "git",
                "url": "https://github.com/theseer/tokenizer.git",
                "reference": "34a41e998c2183e22995f158c581e7b5e755ab9e"
            },
            "dist": {
                "type": "zip",
                "url": "https://api.github.com/repos/theseer/tokenizer/zipball/34a41e998c2183e22995f158c581e7b5e755ab9e",
                "reference": "34a41e998c2183e22995f158c581e7b5e755ab9e",
                "shasum": ""
            },
            "require": {
                "ext-dom": "*",
                "ext-tokenizer": "*",
                "ext-xmlwriter": "*",
                "php": "^7.2 || ^8.0"
            },
            "type": "library",
            "autoload": {
                "classmap": [
                    "src/"
                ]
            },
            "notification-url": "https://packagist.org/downloads/",
            "license": [
                "BSD-3-Clause"
            ],
            "authors": [
                {
                    "name": "Arne Blankerts",
                    "email": "arne@blankerts.de",
                    "role": "Developer"
                }
            ],
            "description": "A small library for converting tokenized PHP source code into XML and potentially other formats",
            "support": {
                "issues": "https://github.com/theseer/tokenizer/issues",
                "source": "https://github.com/theseer/tokenizer/tree/1.2.1"
            },
            "funding": [
                {
                    "url": "https://github.com/theseer",
                    "type": "github"
                }
            ],
            "time": "2021-07-28T10:34:58+00:00"
        },
        {
            "name": "vlucas/phpdotenv",
            "version": "v3.6.10",
            "source": {
                "type": "git",
                "url": "https://github.com/vlucas/phpdotenv.git",
                "reference": "5b547cdb25825f10251370f57ba5d9d924e6f68e"
            },
            "dist": {
                "type": "zip",
                "url": "https://api.github.com/repos/vlucas/phpdotenv/zipball/5b547cdb25825f10251370f57ba5d9d924e6f68e",
                "reference": "5b547cdb25825f10251370f57ba5d9d924e6f68e",
                "shasum": ""
            },
            "require": {
                "php": "^5.4 || ^7.0 || ^8.0",
                "phpoption/phpoption": "^1.5.2",
                "symfony/polyfill-ctype": "^1.17"
            },
            "require-dev": {
                "ext-filter": "*",
                "ext-pcre": "*",
                "phpunit/phpunit": "^4.8.36 || ^5.7.27 || ^6.5.14 || ^7.5.20 || ^8.5.21"
            },
            "suggest": {
                "ext-filter": "Required to use the boolean validator.",
                "ext-pcre": "Required to use most of the library."
            },
            "type": "library",
            "extra": {
                "branch-alias": {
                    "dev-master": "3.6-dev"
                }
            },
            "autoload": {
                "psr-4": {
                    "Dotenv\\": "src/"
                }
            },
            "notification-url": "https://packagist.org/downloads/",
            "license": [
                "BSD-3-Clause"
            ],
            "authors": [
                {
                    "name": "Graham Campbell",
                    "email": "hello@gjcampbell.co.uk",
                    "homepage": "https://github.com/GrahamCampbell"
                },
                {
                    "name": "Vance Lucas",
                    "email": "vance@vancelucas.com",
                    "homepage": "https://github.com/vlucas"
                }
            ],
            "description": "Loads environment variables from `.env` to `getenv()`, `$_ENV` and `$_SERVER` automagically.",
            "keywords": [
                "dotenv",
                "env",
                "environment"
            ],
            "support": {
                "issues": "https://github.com/vlucas/phpdotenv/issues",
                "source": "https://github.com/vlucas/phpdotenv/tree/v3.6.10"
            },
            "funding": [
                {
                    "url": "https://github.com/GrahamCampbell",
                    "type": "github"
                },
                {
                    "url": "https://tidelift.com/funding/github/packagist/vlucas/phpdotenv",
                    "type": "tidelift"
                }
            ],
            "time": "2021-12-12T23:02:06+00:00"
        }
    ],
    "aliases": [],
    "minimum-stability": "dev",
    "stability-flags": {
<<<<<<< HEAD
        "craftcms/phpstan": 20,
        "craftcms/rector": 20
=======
        "craftcms/ecs": 20,
        "craftcms/phpstan": 20
>>>>>>> 3b6fb0f6
    },
    "prefer-stable": true,
    "prefer-lowest": false,
    "platform": {
        "php": "^8.0.2"
    },
    "platform-dev": [],
    "platform-overrides": {
        "php": "8.0.2"
    },
    "plugin-api-version": "2.2.0"
}<|MERGE_RESOLUTION|>--- conflicted
+++ resolved
@@ -4,11 +4,7 @@
         "Read more about it at https://getcomposer.org/doc/01-basic-usage.md#installing-dependencies",
         "This file is @generated automatically"
     ],
-<<<<<<< HEAD
-    "content-hash": "da3fbd047fad1e253eb8ba4f5be24a9a",
-=======
-    "content-hash": "193cf57c0666b784f63fc7dafd0beda9",
->>>>>>> 3b6fb0f6
+    "content-hash": "c962cb61fd6de7e9f8358c934d9dce4d",
     "packages": [
         {
             "name": "cebe/markdown",
@@ -3741,7 +3737,6 @@
             "time": "2021-11-01T23:48:49+00:00"
         },
         {
-<<<<<<< HEAD
             "name": "symfony/event-dispatcher",
             "version": "v5.4.3",
             "source": {
@@ -3753,19 +3748,6 @@
                 "type": "zip",
                 "url": "https://api.github.com/repos/symfony/event-dispatcher/zipball/dec8a9f58d20df252b9cd89f1c6c1530f747685d",
                 "reference": "dec8a9f58d20df252b9cd89f1c6c1530f747685d",
-=======
-            "name": "symfony/filesystem",
-            "version": "v5.4.6",
-            "source": {
-                "type": "git",
-                "url": "https://github.com/symfony/filesystem.git",
-                "reference": "d53a45039974952af7f7ebc461ccdd4295e29440"
-            },
-            "dist": {
-                "type": "zip",
-                "url": "https://api.github.com/repos/symfony/filesystem/zipball/d53a45039974952af7f7ebc461ccdd4295e29440",
-                "reference": "d53a45039974952af7f7ebc461ccdd4295e29440",
->>>>>>> 3b6fb0f6
                 "shasum": ""
             },
             "require": {
@@ -3821,11 +3803,7 @@
             "description": "Provides tools that allow your application components to communicate with each other by dispatching events and listening to them",
             "homepage": "https://symfony.com",
             "support": {
-<<<<<<< HEAD
                 "source": "https://github.com/symfony/event-dispatcher/tree/v5.4.3"
-=======
-                "source": "https://github.com/symfony/filesystem/tree/v5.4.6"
->>>>>>> 3b6fb0f6
             },
             "funding": [
                 {
@@ -3841,11 +3819,7 @@
                     "type": "tidelift"
                 }
             ],
-<<<<<<< HEAD
             "time": "2022-01-02T09:53:40+00:00"
-=======
-            "time": "2022-03-02T12:42:23+00:00"
->>>>>>> 3b6fb0f6
         },
         {
             "name": "symfony/event-dispatcher-contracts",
@@ -3928,16 +3902,16 @@
         },
         {
             "name": "symfony/filesystem",
-            "version": "v6.0.5",
+            "version": "v6.0.6",
             "source": {
                 "type": "git",
                 "url": "https://github.com/symfony/filesystem.git",
-                "reference": "6646c13f787057d64701a3a0235cf9567c6ccbbd"
-            },
-            "dist": {
-                "type": "zip",
-                "url": "https://api.github.com/repos/symfony/filesystem/zipball/6646c13f787057d64701a3a0235cf9567c6ccbbd",
-                "reference": "6646c13f787057d64701a3a0235cf9567c6ccbbd",
+                "reference": "52b888523545b0b4049ab9ce48766802484d7046"
+            },
+            "dist": {
+                "type": "zip",
+                "url": "https://api.github.com/repos/symfony/filesystem/zipball/52b888523545b0b4049ab9ce48766802484d7046",
+                "reference": "52b888523545b0b4049ab9ce48766802484d7046",
                 "shasum": ""
             },
             "require": {
@@ -3971,7 +3945,7 @@
             "description": "Provides basic utilities for the filesystem",
             "homepage": "https://symfony.com",
             "support": {
-                "source": "https://github.com/symfony/filesystem/tree/v6.0.5"
+                "source": "https://github.com/symfony/filesystem/tree/v6.0.6"
             },
             "funding": [
                 {
@@ -3987,7 +3961,7 @@
                     "type": "tidelift"
                 }
             ],
-            "time": "2022-02-28T07:42:30+00:00"
+            "time": "2022-03-02T12:58:14+00:00"
         },
         {
             "name": "symfony/finder",
@@ -5338,16 +5312,16 @@
         },
         {
             "name": "symfony/var-dumper",
-            "version": "v6.0.5",
+            "version": "v6.0.6",
             "source": {
                 "type": "git",
                 "url": "https://github.com/symfony/var-dumper.git",
-                "reference": "60d6a756d5f485df5e6e40b337334848f79f61ce"
-            },
-            "dist": {
-                "type": "zip",
-                "url": "https://api.github.com/repos/symfony/var-dumper/zipball/60d6a756d5f485df5e6e40b337334848f79f61ce",
-                "reference": "60d6a756d5f485df5e6e40b337334848f79f61ce",
+                "reference": "38358405ae948963c50a3aae3dfea598223ba15e"
+            },
+            "dist": {
+                "type": "zip",
+                "url": "https://api.github.com/repos/symfony/var-dumper/zipball/38358405ae948963c50a3aae3dfea598223ba15e",
+                "reference": "38358405ae948963c50a3aae3dfea598223ba15e",
                 "shasum": ""
             },
             "require": {
@@ -5406,7 +5380,7 @@
                 "dump"
             ],
             "support": {
-                "source": "https://github.com/symfony/var-dumper/tree/v6.0.5"
+                "source": "https://github.com/symfony/var-dumper/tree/v6.0.6"
             },
             "funding": [
                 {
@@ -5422,7 +5396,7 @@
                     "type": "tidelift"
                 }
             ],
-            "time": "2022-02-21T17:15:17+00:00"
+            "time": "2022-03-02T12:58:14+00:00"
         },
         {
             "name": "symfony/yaml",
@@ -7044,16 +7018,16 @@
         },
         {
             "name": "codeception/codeception",
-            "version": "4.1.29",
+            "version": "4.1.30",
             "source": {
                 "type": "git",
                 "url": "https://github.com/Codeception/Codeception.git",
-                "reference": "f8dec8f2bf5347cc596aaf141753f4fb2504c17c"
-            },
-            "dist": {
-                "type": "zip",
-                "url": "https://api.github.com/repos/Codeception/Codeception/zipball/f8dec8f2bf5347cc596aaf141753f4fb2504c17c",
-                "reference": "f8dec8f2bf5347cc596aaf141753f4fb2504c17c",
+                "reference": "a035d77d070fa57fad438e07a65447aeca248c45"
+            },
+            "dist": {
+                "type": "zip",
+                "url": "https://api.github.com/repos/Codeception/Codeception/zipball/a035d77d070fa57fad438e07a65447aeca248c45",
+                "reference": "a035d77d070fa57fad438e07a65447aeca248c45",
                 "shasum": ""
             },
             "require": {
@@ -7130,7 +7104,7 @@
             ],
             "support": {
                 "issues": "https://github.com/Codeception/Codeception/issues",
-                "source": "https://github.com/Codeception/Codeception/tree/4.1.29"
+                "source": "https://github.com/Codeception/Codeception/tree/4.1.30"
             },
             "funding": [
                 {
@@ -7138,7 +7112,7 @@
                     "type": "open_collective"
                 }
             ],
-            "time": "2022-01-29T16:56:03+00:00"
+            "time": "2022-03-05T18:12:30+00:00"
         },
         {
             "name": "codeception/lib-asserts",
@@ -7619,17 +7593,50 @@
             "time": "2022-01-31T19:25:15+00:00"
         },
         {
+            "name": "craftcms/ecs",
+            "version": "dev-main",
+            "source": {
+                "type": "git",
+                "url": "https://github.com/craftcms/ecs.git",
+                "reference": "3c3a418d7fd2175629730043fe4dfe37accbfdbf"
+            },
+            "dist": {
+                "type": "zip",
+                "url": "https://api.github.com/repos/craftcms/ecs/zipball/3c3a418d7fd2175629730043fe4dfe37accbfdbf",
+                "reference": "3c3a418d7fd2175629730043fe4dfe37accbfdbf",
+                "shasum": ""
+            },
+            "require": {
+                "php": "^7.2.5|^8.0.2",
+                "symplify/easy-coding-standard": "^10.0"
+            },
+            "default-branch": true,
+            "type": "library",
+            "autoload": {
+                "psr-4": {
+                    "craft\\ecs\\": "src"
+                }
+            },
+            "notification-url": "https://packagist.org/downloads/",
+            "description": "Easy Coding Standard configurations for Craft CMS projects",
+            "support": {
+                "issues": "https://github.com/craftcms/ecs/issues",
+                "source": "https://github.com/craftcms/ecs/tree/main"
+            },
+            "time": "2022-03-05T21:14:46+00:00"
+        },
+        {
             "name": "craftcms/html-field",
-            "version": "2.0.0-alpha.2",
+            "version": "2.0.0",
             "source": {
                 "type": "git",
                 "url": "https://github.com/craftcms/html-field.git",
-                "reference": "f3c6798c5f248f57a09d7b1316295b77e19f715c"
-            },
-            "dist": {
-                "type": "zip",
-                "url": "https://api.github.com/repos/craftcms/html-field/zipball/f3c6798c5f248f57a09d7b1316295b77e19f715c",
-                "reference": "f3c6798c5f248f57a09d7b1316295b77e19f715c",
+                "reference": "60174b111d7c180d91bca59af7d86f3ccac1a1a4"
+            },
+            "dist": {
+                "type": "zip",
+                "url": "https://api.github.com/repos/craftcms/html-field/zipball/60174b111d7c180d91bca59af7d86f3ccac1a1a4",
+                "reference": "60174b111d7c180d91bca59af7d86f3ccac1a1a4",
                 "shasum": ""
             },
             "require": {
@@ -7637,8 +7644,8 @@
                 "php": "^8.0.2"
             },
             "require-dev": {
-                "craftcms/rector": "dev-main",
-                "phpstan/phpstan": "^1.4.6"
+                "craftcms/phpstan": "dev-main",
+                "craftcms/rector": "dev-main"
             },
             "type": "library",
             "autoload": {
@@ -7664,7 +7671,7 @@
                 "rss": "https://github.com/craftcms/html-field/commits/main.atom",
                 "source": "https://github.com/craftcms/html-field"
             },
-            "time": "2022-03-02T00:57:09+00:00"
+            "time": "2022-03-04T20:53:05+00:00"
         },
         {
             "name": "craftcms/phpstan",
@@ -7672,12 +7679,12 @@
             "source": {
                 "type": "git",
                 "url": "https://github.com/craftcms/phpstan.git",
-                "reference": "42247313449c866efacbcdb56afbd7c34331d979"
-            },
-            "dist": {
-                "type": "zip",
-                "url": "https://api.github.com/repos/craftcms/phpstan/zipball/42247313449c866efacbcdb56afbd7c34331d979",
-                "reference": "42247313449c866efacbcdb56afbd7c34331d979",
+                "reference": "8bffa2fd3f55d65747573bd6fdf4f2f9bdad520b"
+            },
+            "dist": {
+                "type": "zip",
+                "url": "https://api.github.com/repos/craftcms/phpstan/zipball/8bffa2fd3f55d65747573bd6fdf4f2f9bdad520b",
+                "reference": "8bffa2fd3f55d65747573bd6fdf4f2f9bdad520b",
                 "shasum": ""
             },
             "require": {
@@ -7691,7 +7698,7 @@
                 "issues": "https://github.com/craftcms/phpstan/issues",
                 "source": "https://github.com/craftcms/phpstan/tree/main"
             },
-            "time": "2022-03-04T13:20:09+00:00"
+            "time": "2022-03-04T21:21:54+00:00"
         },
         {
             "name": "craftcms/rector",
@@ -7699,12 +7706,12 @@
             "source": {
                 "type": "git",
                 "url": "https://github.com/craftcms/rector.git",
-                "reference": "28838d29a5a19978843dc4e82be75a956f09902c"
-            },
-            "dist": {
-                "type": "zip",
-                "url": "https://api.github.com/repos/craftcms/rector/zipball/28838d29a5a19978843dc4e82be75a956f09902c",
-                "reference": "28838d29a5a19978843dc4e82be75a956f09902c",
+                "reference": "3c19f3ab8c50de8b853603880649f4b4ed70534a"
+            },
+            "dist": {
+                "type": "zip",
+                "url": "https://api.github.com/repos/craftcms/rector/zipball/3c19f3ab8c50de8b853603880649f4b4ed70534a",
+                "reference": "3c19f3ab8c50de8b853603880649f4b4ed70534a",
                 "shasum": ""
             },
             "require": {
@@ -7732,39 +7739,25 @@
                 "issues": "https://github.com/craftcms/rector/issues",
                 "source": "https://github.com/craftcms/rector/tree/main"
             },
-            "time": "2022-03-04T01:08:38+00:00"
-        },
-        {
-<<<<<<< HEAD
+            "time": "2022-03-04T20:41:50+00:00"
+        },
+        {
             "name": "craftcms/redactor",
-            "version": "3.0.x-dev",
+            "version": "3.0.0-beta.1",
             "source": {
                 "type": "git",
                 "url": "https://github.com/craftcms/redactor.git",
-                "reference": "49f4e45b0d3b666b7284b7bfb785419d249d88e1"
-            },
-            "dist": {
-                "type": "zip",
-                "url": "https://api.github.com/repos/craftcms/redactor/zipball/49f4e45b0d3b666b7284b7bfb785419d249d88e1",
-                "reference": "49f4e45b0d3b666b7284b7bfb785419d249d88e1",
-=======
-            "name": "codeception/codeception",
-            "version": "4.1.30",
-            "source": {
-                "type": "git",
-                "url": "https://github.com/Codeception/Codeception.git",
-                "reference": "a035d77d070fa57fad438e07a65447aeca248c45"
-            },
-            "dist": {
-                "type": "zip",
-                "url": "https://api.github.com/repos/Codeception/Codeception/zipball/a035d77d070fa57fad438e07a65447aeca248c45",
-                "reference": "a035d77d070fa57fad438e07a65447aeca248c45",
->>>>>>> 3b6fb0f6
+                "reference": "845256a9d10f8d8d2a6eddab04ebd97c4bb92cf7"
+            },
+            "dist": {
+                "type": "zip",
+                "url": "https://api.github.com/repos/craftcms/redactor/zipball/845256a9d10f8d8d2a6eddab04ebd97c4bb92cf7",
+                "reference": "845256a9d10f8d8d2a6eddab04ebd97c4bb92cf7",
                 "shasum": ""
             },
             "require": {
                 "craftcms/cms": "^4.0.0-alpha.1",
-                "craftcms/html-field": "^2.0.0-alpha.2",
+                "craftcms/html-field": "^2.0.0",
                 "php": "^8.0.2"
             },
             "require-dev": {
@@ -7801,26 +7794,13 @@
                 "yii2"
             ],
             "support": {
-<<<<<<< HEAD
                 "docs": "https://github.com/craftcms/redactor/blob/v2/README.md",
                 "email": "support@craftcms.com",
                 "issues": "https://github.com/craftcms/redactor/issues?state=open",
                 "rss": "https://github.com/craftcms/redactor/commits/v2.atom",
                 "source": "https://github.com/craftcms/redactor"
             },
-            "time": "2022-03-04T13:35:20+00:00"
-=======
-                "issues": "https://github.com/Codeception/Codeception/issues",
-                "source": "https://github.com/Codeception/Codeception/tree/4.1.30"
-            },
-            "funding": [
-                {
-                    "url": "https://opencollective.com/codeception",
-                    "type": "open_collective"
-                }
-            ],
-            "time": "2022-03-05T18:12:30+00:00"
->>>>>>> 3b6fb0f6
+            "time": "2022-03-04T21:47:44+00:00"
         },
         {
             "name": "doctrine/instantiator",
@@ -8431,46 +8411,8 @@
             "time": "2021-07-20T11:28:43+00:00"
         },
         {
-<<<<<<< HEAD
             "name": "phar-io/version",
             "version": "3.2.1",
-=======
-            "name": "craftcms/ecs",
-            "version": "dev-main",
-            "source": {
-                "type": "git",
-                "url": "https://github.com/craftcms/ecs.git",
-                "reference": "3c3a418d7fd2175629730043fe4dfe37accbfdbf"
-            },
-            "dist": {
-                "type": "zip",
-                "url": "https://api.github.com/repos/craftcms/ecs/zipball/3c3a418d7fd2175629730043fe4dfe37accbfdbf",
-                "reference": "3c3a418d7fd2175629730043fe4dfe37accbfdbf",
-                "shasum": ""
-            },
-            "require": {
-                "php": "^7.2.5|^8.0.2",
-                "symplify/easy-coding-standard": "^10.0"
-            },
-            "default-branch": true,
-            "type": "library",
-            "autoload": {
-                "psr-4": {
-                    "craft\\ecs\\": "src"
-                }
-            },
-            "notification-url": "https://packagist.org/downloads/",
-            "description": "Easy Coding Standard configurations for Craft CMS projects",
-            "support": {
-                "issues": "https://github.com/craftcms/ecs/issues",
-                "source": "https://github.com/craftcms/ecs/tree/main"
-            },
-            "time": "2022-03-05T21:14:46+00:00"
-        },
-        {
-            "name": "craftcms/html-field",
-            "version": "1.0.5",
->>>>>>> 3b6fb0f6
             "source": {
                 "type": "git",
                 "url": "https://github.com/phar-io/version.git",
@@ -8512,50 +8454,12 @@
                     "role": "Developer"
                 }
             ],
-<<<<<<< HEAD
             "description": "Library for handling version information and constraints",
-=======
-            "description": "Base class for Craft CMS field types with HTML values.",
-            "support": {
-                "docs": "https://github.com/craftcms/html-field/blob/main/README.md",
-                "email": "support@craftcms.com",
-                "issues": "https://github.com/craftcms/html-field/issues?state=open",
-                "rss": "https://github.com/craftcms/html-field/commits/main.atom",
-                "source": "https://github.com/craftcms/html-field"
-            },
-            "time": "2022-02-16T09:33:08+00:00"
-        },
-        {
-            "name": "craftcms/phpstan",
-            "version": "dev-main",
-            "source": {
-                "type": "git",
-                "url": "https://github.com/craftcms/phpstan.git",
-                "reference": "8bffa2fd3f55d65747573bd6fdf4f2f9bdad520b"
-            },
-            "dist": {
-                "type": "zip",
-                "url": "https://api.github.com/repos/craftcms/phpstan/zipball/8bffa2fd3f55d65747573bd6fdf4f2f9bdad520b",
-                "reference": "8bffa2fd3f55d65747573bd6fdf4f2f9bdad520b",
-                "shasum": ""
-            },
-            "require": {
-                "phpstan/phpstan": "^1.4.6"
-            },
-            "default-branch": true,
-            "type": "library",
-            "notification-url": "https://packagist.org/downloads/",
-            "description": "PHPStan configuration for Craft CMS projects",
->>>>>>> 3b6fb0f6
             "support": {
                 "issues": "https://github.com/phar-io/version/issues",
                 "source": "https://github.com/phar-io/version/tree/3.2.1"
             },
-<<<<<<< HEAD
             "time": "2022-02-21T01:04:05+00:00"
-=======
-            "time": "2022-03-04T21:21:54+00:00"
->>>>>>> 3b6fb0f6
         },
         {
             "name": "phpoption/phpoption",
@@ -8697,16 +8601,16 @@
         },
         {
             "name": "phpstan/phpstan",
-            "version": "1.4.8",
+            "version": "1.4.7",
             "source": {
                 "type": "git",
                 "url": "https://github.com/phpstan/phpstan.git",
-                "reference": "2a6d6704b17c4db6190cc3104056c0aad740cb15"
-            },
-            "dist": {
-                "type": "zip",
-                "url": "https://api.github.com/repos/phpstan/phpstan/zipball/2a6d6704b17c4db6190cc3104056c0aad740cb15",
-                "reference": "2a6d6704b17c4db6190cc3104056c0aad740cb15",
+                "reference": "15087679960d72ae56bfcbf0d728d19941d3f7c2"
+            },
+            "dist": {
+                "type": "zip",
+                "url": "https://api.github.com/repos/phpstan/phpstan/zipball/15087679960d72ae56bfcbf0d728d19941d3f7c2",
+                "reference": "15087679960d72ae56bfcbf0d728d19941d3f7c2",
                 "shasum": ""
             },
             "require": {
@@ -8737,7 +8641,7 @@
             "description": "PHPStan - PHP Static Analysis Tool",
             "support": {
                 "issues": "https://github.com/phpstan/phpstan/issues",
-                "source": "https://github.com/phpstan/phpstan/tree/1.4.8"
+                "source": "https://github.com/phpstan/phpstan/tree/1.4.7"
             },
             "funding": [
                 {
@@ -8757,7 +8661,7 @@
                     "type": "tidelift"
                 }
             ],
-            "time": "2022-03-04T13:03:56+00:00"
+            "time": "2022-03-02T16:04:01+00:00"
         },
         {
             "name": "phpunit/php-code-coverage",
@@ -9079,16 +8983,16 @@
         },
         {
             "name": "phpunit/phpunit",
-            "version": "9.5.16",
+            "version": "9.5.17",
             "source": {
                 "type": "git",
                 "url": "https://github.com/sebastianbergmann/phpunit.git",
-                "reference": "5ff8c545a50226c569310a35f4fa89d79f1ddfdc"
-            },
-            "dist": {
-                "type": "zip",
-                "url": "https://api.github.com/repos/sebastianbergmann/phpunit/zipball/5ff8c545a50226c569310a35f4fa89d79f1ddfdc",
-                "reference": "5ff8c545a50226c569310a35f4fa89d79f1ddfdc",
+                "reference": "5c5abcfaa2cbd44b2203995d7a339ef910fe0c8f"
+            },
+            "dist": {
+                "type": "zip",
+                "url": "https://api.github.com/repos/sebastianbergmann/phpunit/zipball/5c5abcfaa2cbd44b2203995d7a339ef910fe0c8f",
+                "reference": "5c5abcfaa2cbd44b2203995d7a339ef910fe0c8f",
                 "shasum": ""
             },
             "require": {
@@ -9166,7 +9070,7 @@
             ],
             "support": {
                 "issues": "https://github.com/sebastianbergmann/phpunit/issues",
-                "source": "https://github.com/sebastianbergmann/phpunit/tree/9.5.16"
+                "source": "https://github.com/sebastianbergmann/phpunit/tree/9.5.17"
             },
             "funding": [
                 {
@@ -9178,7 +9082,7 @@
                     "type": "github"
                 }
             ],
-            "time": "2022-02-23T17:10:58+00:00"
+            "time": "2022-03-05T16:54:31+00:00"
         },
         {
             "name": "rector/rector",
@@ -9186,17 +9090,17 @@
             "source": {
                 "type": "git",
                 "url": "https://github.com/rectorphp/rector.git",
-                "reference": "4659b9e98361c419dc3aa7f70645b901317efecf"
-            },
-            "dist": {
-                "type": "zip",
-                "url": "https://api.github.com/repos/rectorphp/rector/zipball/4659b9e98361c419dc3aa7f70645b901317efecf",
-                "reference": "4659b9e98361c419dc3aa7f70645b901317efecf",
+                "reference": "41d47ce22b919eba9c1c90569d1d421167d49fe6"
+            },
+            "dist": {
+                "type": "zip",
+                "url": "https://api.github.com/repos/rectorphp/rector/zipball/41d47ce22b919eba9c1c90569d1d421167d49fe6",
+                "reference": "41d47ce22b919eba9c1c90569d1d421167d49fe6",
                 "shasum": ""
             },
             "require": {
                 "php": "^7.1|^8.0",
-                "phpstan/phpstan": "^1.4.6"
+                "phpstan/phpstan": "1.4.7"
             },
             "conflict": {
                 "phpstan/phpdoc-parser": "<1.2",
@@ -9239,7 +9143,7 @@
                     "type": "github"
                 }
             ],
-            "time": "2022-03-04T11:22:36+00:00"
+            "time": "2022-03-05T11:39:32+00:00"
         },
         {
             "name": "sebastian/cli-parser",
@@ -9606,7 +9510,6 @@
             "time": "2020-10-26T13:10:38+00:00"
         },
         {
-<<<<<<< HEAD
             "name": "sebastian/environment",
             "version": "5.1.3",
             "source": {
@@ -9618,19 +9521,6 @@
                 "type": "zip",
                 "url": "https://api.github.com/repos/sebastianbergmann/environment/zipball/388b6ced16caa751030f6a69e588299fa09200ac",
                 "reference": "388b6ced16caa751030f6a69e588299fa09200ac",
-=======
-            "name": "phpunit/phpunit",
-            "version": "8.5.24",
-            "source": {
-                "type": "git",
-                "url": "https://github.com/sebastianbergmann/phpunit.git",
-                "reference": "293cb0099d75407d971a73f41e51f35b664667ed"
-            },
-            "dist": {
-                "type": "zip",
-                "url": "https://api.github.com/repos/sebastianbergmann/phpunit/zipball/293cb0099d75407d971a73f41e51f35b664667ed",
-                "reference": "293cb0099d75407d971a73f41e51f35b664667ed",
->>>>>>> 3b6fb0f6
                 "shasum": ""
             },
             "require": {
@@ -9671,13 +9561,8 @@
                 "hhvm"
             ],
             "support": {
-<<<<<<< HEAD
                 "issues": "https://github.com/sebastianbergmann/environment/issues",
                 "source": "https://github.com/sebastianbergmann/environment/tree/5.1.3"
-=======
-                "issues": "https://github.com/sebastianbergmann/phpunit/issues",
-                "source": "https://github.com/sebastianbergmann/phpunit/tree/8.5.24"
->>>>>>> 3b6fb0f6
             },
             "funding": [
                 {
@@ -9685,11 +9570,7 @@
                     "type": "github"
                 }
             ],
-<<<<<<< HEAD
             "time": "2020-09-28T05:52:38+00:00"
-=======
-            "time": "2022-03-05T16:52:36+00:00"
->>>>>>> 3b6fb0f6
         },
         {
             "name": "sebastian/exporter",
@@ -10511,16 +10392,16 @@
         },
         {
             "name": "symfony/dependency-injection",
-            "version": "v6.0.5",
+            "version": "v6.0.6",
             "source": {
                 "type": "git",
                 "url": "https://github.com/symfony/dependency-injection.git",
-                "reference": "481846cbd2441cf3444340ee53486fc24da525bd"
-            },
-            "dist": {
-                "type": "zip",
-                "url": "https://api.github.com/repos/symfony/dependency-injection/zipball/481846cbd2441cf3444340ee53486fc24da525bd",
-                "reference": "481846cbd2441cf3444340ee53486fc24da525bd",
+                "reference": "a296611f599d0b28e7af88798f830f9cb4d1e8e6"
+            },
+            "dist": {
+                "type": "zip",
+                "url": "https://api.github.com/repos/symfony/dependency-injection/zipball/a296611f599d0b28e7af88798f830f9cb4d1e8e6",
+                "reference": "a296611f599d0b28e7af88798f830f9cb4d1e8e6",
                 "shasum": ""
             },
             "require": {
@@ -10579,7 +10460,7 @@
             "description": "Allows you to standardize and centralize the way objects are constructed in your application",
             "homepage": "https://symfony.com",
             "support": {
-                "source": "https://github.com/symfony/dependency-injection/tree/v6.0.5"
+                "source": "https://github.com/symfony/dependency-injection/tree/v6.0.6"
             },
             "funding": [
                 {
@@ -10595,20 +10476,20 @@
                     "type": "tidelift"
                 }
             ],
-            "time": "2022-02-24T10:01:27+00:00"
+            "time": "2022-03-02T12:58:14+00:00"
         },
         {
             "name": "symfony/dom-crawler",
-            "version": "v5.4.5",
+            "version": "v5.4.6",
             "source": {
                 "type": "git",
                 "url": "https://github.com/symfony/dom-crawler.git",
-                "reference": "50777f44e7dc37e16959ca65041df2acd6a65775"
-            },
-            "dist": {
-                "type": "zip",
-                "url": "https://api.github.com/repos/symfony/dom-crawler/zipball/50777f44e7dc37e16959ca65041df2acd6a65775",
-                "reference": "50777f44e7dc37e16959ca65041df2acd6a65775",
+                "reference": "c0bda97480d96337bd3866026159a8b358665457"
+            },
+            "dist": {
+                "type": "zip",
+                "url": "https://api.github.com/repos/symfony/dom-crawler/zipball/c0bda97480d96337bd3866026159a8b358665457",
+                "reference": "c0bda97480d96337bd3866026159a8b358665457",
                 "shasum": ""
             },
             "require": {
@@ -10654,7 +10535,7 @@
             "description": "Eases DOM navigation for HTML and XML documents",
             "homepage": "https://symfony.com",
             "support": {
-                "source": "https://github.com/symfony/dom-crawler/tree/v5.4.5"
+                "source": "https://github.com/symfony/dom-crawler/tree/v5.4.6"
             },
             "funding": [
                 {
@@ -10670,7 +10551,7 @@
                     "type": "tidelift"
                 }
             ],
-            "time": "2022-01-31T16:08:03+00:00"
+            "time": "2022-03-02T12:42:23+00:00"
         },
         {
             "name": "symfony/polyfill-php81",
@@ -10833,7 +10714,6 @@
             "time": "2022-03-03T17:21:23+00:00"
         },
         {
-<<<<<<< HEAD
             "name": "symplify/composer-json-manipulator",
             "version": "10.1.1",
             "source": {
@@ -10845,19 +10725,6 @@
                 "type": "zip",
                 "url": "https://api.github.com/repos/symplify/composer-json-manipulator/zipball/94e95570627ce8c49ca869e2759344d1d57b3dd8",
                 "reference": "94e95570627ce8c49ca869e2759344d1d57b3dd8",
-=======
-            "name": "symfony/dom-crawler",
-            "version": "v5.4.6",
-            "source": {
-                "type": "git",
-                "url": "https://github.com/symfony/dom-crawler.git",
-                "reference": "c0bda97480d96337bd3866026159a8b358665457"
-            },
-            "dist": {
-                "type": "zip",
-                "url": "https://api.github.com/repos/symfony/dom-crawler/zipball/c0bda97480d96337bd3866026159a8b358665457",
-                "reference": "c0bda97480d96337bd3866026159a8b358665457",
->>>>>>> 3b6fb0f6
                 "shasum": ""
             },
             "require": {
@@ -10916,11 +10783,7 @@
             ],
             "description": "Package to load, merge and save composer.json file(s)",
             "support": {
-<<<<<<< HEAD
                 "source": "https://github.com/symplify/composer-json-manipulator/tree/10.1.1"
-=======
-                "source": "https://github.com/symfony/dom-crawler/tree/v5.4.6"
->>>>>>> 3b6fb0f6
             },
             "funding": [
                 {
@@ -10932,11 +10795,62 @@
                     "type": "github"
                 }
             ],
-<<<<<<< HEAD
             "time": "2022-03-03T17:21:31+00:00"
-=======
-            "time": "2022-03-02T12:42:23+00:00"
->>>>>>> 3b6fb0f6
+        },
+        {
+            "name": "symplify/easy-coding-standard",
+            "version": "10.1.1",
+            "source": {
+                "type": "git",
+                "url": "https://github.com/symplify/easy-coding-standard.git",
+                "reference": "b1411f67beb52560c8300d8e007ccd8ca40007aa"
+            },
+            "dist": {
+                "type": "zip",
+                "url": "https://api.github.com/repos/symplify/easy-coding-standard/zipball/b1411f67beb52560c8300d8e007ccd8ca40007aa",
+                "reference": "b1411f67beb52560c8300d8e007ccd8ca40007aa",
+                "shasum": ""
+            },
+            "require": {
+                "php": ">=7.1"
+            },
+            "conflict": {
+                "friendsofphp/php-cs-fixer": "<3.0",
+                "squizlabs/php_codesniffer": "<3.6"
+            },
+            "bin": [
+                "bin/ecs"
+            ],
+            "type": "library",
+            "extra": {
+                "branch-alias": {
+                    "dev-main": "9.5-dev"
+                }
+            },
+            "autoload": {
+                "files": [
+                    "bootstrap.php"
+                ]
+            },
+            "notification-url": "https://packagist.org/downloads/",
+            "license": [
+                "MIT"
+            ],
+            "description": "Prefixed scoped version of ECS package",
+            "support": {
+                "source": "https://github.com/symplify/easy-coding-standard/tree/10.1.1"
+            },
+            "funding": [
+                {
+                    "url": "https://www.paypal.me/rectorphp",
+                    "type": "custom"
+                },
+                {
+                    "url": "https://github.com/tomasvotruba",
+                    "type": "github"
+                }
+            ],
+            "time": "2022-03-03T17:24:37+00:00"
         },
         {
             "name": "symplify/easy-testing",
@@ -11266,61 +11180,6 @@
             "time": "2022-03-03T17:22:42+00:00"
         },
         {
-            "name": "symplify/easy-coding-standard",
-            "version": "10.1.1",
-            "source": {
-                "type": "git",
-                "url": "https://github.com/symplify/easy-coding-standard.git",
-                "reference": "b1411f67beb52560c8300d8e007ccd8ca40007aa"
-            },
-            "dist": {
-                "type": "zip",
-                "url": "https://api.github.com/repos/symplify/easy-coding-standard/zipball/b1411f67beb52560c8300d8e007ccd8ca40007aa",
-                "reference": "b1411f67beb52560c8300d8e007ccd8ca40007aa",
-                "shasum": ""
-            },
-            "require": {
-                "php": ">=7.1"
-            },
-            "conflict": {
-                "friendsofphp/php-cs-fixer": "<3.0",
-                "squizlabs/php_codesniffer": "<3.6"
-            },
-            "bin": [
-                "bin/ecs"
-            ],
-            "type": "library",
-            "extra": {
-                "branch-alias": {
-                    "dev-main": "9.5-dev"
-                }
-            },
-            "autoload": {
-                "files": [
-                    "bootstrap.php"
-                ]
-            },
-            "notification-url": "https://packagist.org/downloads/",
-            "license": [
-                "MIT"
-            ],
-            "description": "Prefixed scoped version of ECS package",
-            "support": {
-                "source": "https://github.com/symplify/easy-coding-standard/tree/10.1.1"
-            },
-            "funding": [
-                {
-                    "url": "https://www.paypal.me/rectorphp",
-                    "type": "custom"
-                },
-                {
-                    "url": "https://github.com/tomasvotruba",
-                    "type": "github"
-                }
-            ],
-            "time": "2022-03-03T17:24:37+00:00"
-        },
-        {
             "name": "theseer/tokenizer",
             "version": "1.2.1",
             "source": {
@@ -11451,13 +11310,9 @@
     "aliases": [],
     "minimum-stability": "dev",
     "stability-flags": {
-<<<<<<< HEAD
+        "craftcms/ecs": 20,
         "craftcms/phpstan": 20,
         "craftcms/rector": 20
-=======
-        "craftcms/ecs": 20,
-        "craftcms/phpstan": 20
->>>>>>> 3b6fb0f6
     },
     "prefer-stable": true,
     "prefer-lowest": false,
