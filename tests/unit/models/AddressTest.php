--- conflicted
+++ resolved
@@ -32,11 +32,7 @@
     /**
      *
      */
-<<<<<<< HEAD
     public function testGetCpEditUrl(): void
-=======
-    public function testGetCpEditUrl()
->>>>>>> 3b6fb0f6
     {
         $address = new Address(['id' => '1001']);
         self::assertSame('http://test.craftcms.test/index.php?p=admin/commerce/addresses/1001', $address->getCpEditUrl());
@@ -50,11 +46,7 @@
      * @param $errors
      * @throws InvalidConfigException
      */
-<<<<<<< HEAD
     public function testValidateState($addressModel, $hasErrors, $errors): void
-=======
-    public function testValidateState($addressModel, $hasErrors, $errors)
->>>>>>> 3b6fb0f6
     {
         $countries = $this->make(Countries::class, [
             'getCountryById' => function($id) {
@@ -96,11 +88,7 @@
      * @param $validateBusinessTaxIdAsVatId
      * @throws InvalidConfigException
      */
-<<<<<<< HEAD
     public function testValidateBusinessTaxId($businessTaxId, $hasErrors, $errors, $validateBusinessTaxIdAsVatId): void
-=======
-    public function testValidateBusinessTaxId($businessTaxId, $hasErrors, $errors, $validateBusinessTaxIdAsVatId)
->>>>>>> 3b6fb0f6
     {
         $cache = $this->make(DummyCache::class, [
             'exists' => static function($key) {
@@ -152,11 +140,7 @@
      * @param $country
      * @throws InvalidConfigException
      */
-<<<<<<< HEAD
     public function testGetCountry($address, $country): void
-=======
-    public function testGetCountry($address, $country)
->>>>>>> 3b6fb0f6
     {
         $countries = $this->make(Countries::class, [
             'getCountryById' => function($id) {
@@ -180,11 +164,7 @@
      * @param $countryIso
      * @throws Exception
      */
-<<<<<<< HEAD
     public function testGetCountryIso($countryId, $countryIso): void
-=======
-    public function testGetCountryIso($countryId, $countryIso)
->>>>>>> 3b6fb0f6
     {
         /** @var Address $address */
         $address = $this->make(Address::class, [
@@ -204,11 +184,7 @@
      * @param $stateText
      * @throws Exception
      */
-<<<<<<< HEAD
     public function testGetStateText($stateId, $stateName, $stateText): void
-=======
-    public function testGetStateText($stateId, $stateName, $stateText)
->>>>>>> 3b6fb0f6
     {
         /** @var Address $address */
         $address = $this->make(Address::class, [
@@ -228,11 +204,7 @@
      * @param $abbreviationText
      * @throws Exception
      */
-<<<<<<< HEAD
     public function testGetAbbreviationText($stateId, $abbreviationText): void
-=======
-    public function testGetAbbreviationText($stateId, $abbreviationText)
->>>>>>> 3b6fb0f6
     {
         /** @var Address $address */
         $address = $this->make(Address::class, [
@@ -251,11 +223,7 @@
      * @param State|null $state
      * @throws InvalidConfigException
      */
-<<<<<<< HEAD
     public function testGetState(Address $address, ?State $state): void
-=======
-    public function testGetState($address, $state)
->>>>>>> 3b6fb0f6
     {
         $states = $this->make(States::class, [
             'getStateById' => function($id) {
@@ -278,11 +246,7 @@
      * @param Address $address
      * @param $stateValue
      */
-<<<<<<< HEAD
     public function testGetStateValue(Address $address, $stateValue): void
-=======
-    public function testGetStateValue($address, $stateValue)
->>>>>>> 3b6fb0f6
     {
         self::assertSame($stateValue, $address->getStateValue());
     }
@@ -295,11 +259,7 @@
      * @param $stateName
      * @throws InvalidConfigException
      */
-<<<<<<< HEAD
     public function testSetStateValue($value, $stateId, $stateName): void
-=======
-    public function testSetStateValue($value, $stateId, $stateName)
->>>>>>> 3b6fb0f6
     {
         $states = $this->make(States::class, [
             'getStateById' => function($id) {
