--- conflicted
+++ resolved
@@ -186,15 +186,9 @@
         ]);
 
         Craft::$app->getDb()->createCommand()
-<<<<<<< HEAD
             ->insert('{{%commerce_customer_discountuses}}', [
                 'customerId' => '1000',
                 'discountId' => $this->tester->grabFixture('discounts')['discount_with_coupon']['id'],
-=======
-            ->insert(Table::CUSTOMER_DISCOUNTUSES, [
-                'userId' => $this->_user->id,
-                'discountId' => '1000',
->>>>>>> 221704e5
                 'uses' => '1',
             ])->execute();
 
@@ -221,13 +215,8 @@
         Craft::$app->getDb()->createCommand()
             ->insert(Table::EMAIL_DISCOUNTUSES, [
                 'email' => 'testing@craftcommerce.com',
-<<<<<<< HEAD
                 'discountId' => $this->tester->grabFixture('discounts')['discount_with_coupon']['id'],
                 'uses' => '1'
-=======
-                'discountId' => '1000',
-                'uses' => '1',
->>>>>>> 221704e5
             ])->execute();
 
         /** @var Order $order */
@@ -320,13 +309,8 @@
         // Get thew new Total uses.
         $totalUses = (int)(new Query())
             ->select('totalDiscountUses')
-<<<<<<< HEAD
             ->from('{{%commerce_discounts}}')
             ->where(['id' => $discountId])
-=======
-            ->from(Table::DISCOUNTS)
-            ->where(['code' => 'discount_1'])
->>>>>>> 221704e5
             ->scalar();
 
         self::assertSame(1, $totalUses);
@@ -334,13 +318,8 @@
         // Get the Customer Discount Uses
         $customerUses = (new Query())
             ->select('*')
-<<<<<<< HEAD
             ->from('{{%commerce_customer_discountuses}}')
             ->where(['customerId' => '1000', 'discountId' => $discountId, 'uses' => '1'])
-=======
-            ->from(Table::CUSTOMER_DISCOUNTUSES)
-            ->where(['userId' => $this->_user->id, 'discountId' => '1000', 'uses' => '1'])
->>>>>>> 221704e5
             ->one();
 
         self::assertNotNull($customerUses);
@@ -349,13 +328,8 @@
         $customerEmail = $order->getCustomer()->email;
         $customerUses = (new Query())
             ->select('*')
-<<<<<<< HEAD
             ->from('{{%commerce_email_discountuses}}')
             ->where(['email' => $customerEmail, 'discountId' => $discountId, 'uses' => '1'])
-=======
-            ->from(Table::EMAIL_DISCOUNTUSES)
-            ->where(['email' => $customerEmail, 'discountId' => '1000', 'uses' => '1'])
->>>>>>> 221704e5
             ->one();
 
         self::assertNotNull($customerUses);
