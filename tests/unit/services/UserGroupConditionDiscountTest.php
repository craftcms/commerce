--- conflicted
+++ resolved
@@ -123,13 +123,8 @@
      */
     public function _mockCustomers(array $ids = [1, 2]): void
     {
-<<<<<<< HEAD
         $mockCustomers = $this->make(Users::class, [
-            'getUserGroupIdsByUser' => $ids
-=======
-        $mockCustomers = $this->make(Customers::class, [
-            'getUserGroupIdsForUser' => $ids,
->>>>>>> e453deae
+            'getUserGroupIdsByUser' => $ids,
         ]);
 
         Plugin::getInstance()->set('customers', $mockCustomers);
