<?php
/**
 * @link https://craftcms.com/
 * @copyright Copyright (c) Pixel & Tonic, Inc.
 * @license https://craftcms.github.io/license/
 */

namespace craftcommercetests\unit\services;

use Codeception\Stub\Expected;
use Codeception\Test\Unit;
<<<<<<< HEAD
use craft\commerce\errors\CurrencyException;
=======
use craft\commerce\models\PaymentCurrency;
>>>>>>> 0917608c
use craft\commerce\Plugin;

use craft\commerce\services\PaymentCurrencies;
use craftcommercetests\fixtures\PaymentCurrenciesFixture;
use UnitTester;

/**
 * Payment Currencies Test
 *
 * @author Pixel & Tonic, Inc. <support@pixelandtonic.com>
 * @since 3.2.14
 */
class PaymentCurrenciesTest extends Unit
{
    /**
     * @var UnitTester
     */
    protected $tester;

    /**
     * @var PaymentCurrencies $pc
     */
    protected $pc;

    /**
     * @var PaymentCurrenciesFixture
     */
    protected $fixtureData;

    /**
     * @return array
     */
    public function _fixtures(): array
    {
        return [
            'payment-currencies' => [
                'class' => PaymentCurrenciesFixture::class,
            ],
        ];
    }

    /**
     *
     */
    protected function _before()
    {
        parent::_before();

        $this->pc = Plugin::getInstance()->getPaymentCurrencies();
        $this->fixtureData = $this->tester->grabFixture('payment-currencies');
    }

    /**
     * @dataProvider convertDataProvider
     * @param $iso
     * @param $paymentCurrency
     * @param $amount
     * @param $convertedAmount
     * @throws \craft\commerce\errors\CurrencyException
     */
    public function testConvert($iso, $paymentCurrency, $amount, $convertedAmount, $exception)
    {
        /**
         * @var PaymentCurrencies $paymentCurrenciesService
         */
        $paymentCurrenciesService = $this->make(PaymentCurrencies::class, [
            'getPaymentCurrencyByIso' => function($currencyIso) use ($paymentCurrency) {
                return $paymentCurrency;
            },
        ]);

        if ($exception) {
            $this->expectExceptionMessage('No payment currency found with ISO code “' . $iso . '”.');
            $paymentCurrenciesService->convert($amount, $iso);
        } else {
            self::assertEquals($convertedAmount, $paymentCurrenciesService->convert($amount, $iso));
        }
    }

    /**
     * @throws \yii\base\InvalidConfigException
     * @group PaymentCurrencies
     */
<<<<<<< HEAD
    public function testGetPaymentCurrenciesData()
    {
        $id1 = $this->fixtureData->data['Euro']['id'];
        $id2 = $this->fixtureData->data['Aussie']['id'];
        $eurCurrencyModel = $this->pc->getPaymentCurrencyById($id1);
        $audCurrencyModel = $this->pc->getPaymentCurrencyById($id2);
=======
    public function testGetPaymentCurrencyById()
    {
        /**
         * @var PaymentCurrencies $paymentCurrenciesService
         */
        $paymentCurrenciesService = $this->make(PaymentCurrencies::class, [
            'getAllPaymentCurrencies' => Expected::exactly(1, [$this, 'getAllPaymentCurrencies']),
        ]);

        $paymentCurrenciesService->getPaymentCurrencyById($this->fixtureData->data['craftCoin']['id']);
>>>>>>> 0917608c

        // Install's USD plus 2 additional currencies.
        self::assertCount(3, $this->pc->getAllPaymentCurrencies());

        // $this->assertSame(1, $getAllCallCount, 'Test memoization of get all call.');
        self::assertNotNull($eurCurrencyModel);
        self::assertEquals($this->fixtureData->data['Euro']['iso'], $eurCurrencyModel->iso);
        self::assertNotNull($audCurrencyModel);
        self::assertEquals($this->fixtureData->data['Aussie']['iso'], $audCurrencyModel->iso);

        // Deafult install has a USD primary currency
        $iso = $this->pc->getPrimaryPaymentCurrencyIso();
        self::assertNotNull($iso);
        self::assertEquals('USD', $iso);
    }

    /**
     * @group PaymentCurrencies
     */
    public function testConvert()
    {
        $id1 = $this->fixtureData->data['Euro']['id'];
        $id2 = $this->fixtureData->data['Aussie']['id'];
        $eurCurrencyModel = $this->pc->getPaymentCurrencyById($id1);
        $audCurrencyModel = $this->pc->getPaymentCurrencyById($id2);

        // Converting to the same base currency
        $iso = $this->pc->getPrimaryPaymentCurrencyIso();
        $converted = $this->pc->convert(10, $iso);
        self::assertEquals($converted, 10);

        // Converting to the EUR currency
        $iso = $eurCurrencyModel->iso;
        $converted = $this->pc->convert(10, $iso);
        self::assertEquals($converted, 20);

        // Converting to the AUD currency
        $iso = $audCurrencyModel->iso;
        $converted = $this->pc->convert(10, $iso); // ->convert only converts to the primary currency
        self::assertEquals($converted, 7);
    }

    /**
     * @group PaymentCurrencies
     */
    public function testConvertCurrencyException()
    {
        $this->expectException(CurrencyException::class);
        $this->pc->convertCurrency(20, 'aaa', 'bbb');
    }

    /**
     * @group PaymentCurrencies
     */
    public function testConvertCurrency()
    {
        $id1 = $this->fixtureData->data['Euro']['id'];
        $id2 = $this->fixtureData->data['Aussie']['id'];
        $eurCurrencyModel = $this->pc->getPaymentCurrencyById($id1);
        $audCurrencyModel = $this->pc->getPaymentCurrencyById($id2);

        // Converting between EUR and primary USD
        $fromCurrency = $eurCurrencyModel->iso;
        $toCurrency = $this->pc->getPrimaryPaymentCurrencyIso();
        $converted = $this->pc->convertCurrency(20, $fromCurrency, $toCurrency);
        self::assertEquals($converted, 10);

        // Converting between AUD and primary USD
        $fromCurrency = $audCurrencyModel->iso;
        $toCurrency = $this->pc->getPrimaryPaymentCurrencyIso();
        $converted = $this->pc->convertCurrency(10, $fromCurrency, $toCurrency);
        self::assertEquals($converted, 14);

        // Converting between AUD and EUR
        $fromCurrency = $audCurrencyModel->iso;
        $toCurrency = $eurCurrencyModel->iso;
        $converted = $this->pc->convertCurrency(7, $fromCurrency, $toCurrency);
        self::assertEquals($converted, 20);
    }

    /**
     * @return array[]
     */
    public function convertDataProvider(): array
    {
        return [
            ['xxx', new PaymentCurrency(['rate' => 0.5, 'iso' => 'xxx']), 10, 5, false],
            ['xxx', new PaymentCurrency(['rate' => 2, 'iso' => 'xxx']), 10, 20, false],
            ['xyz', null, 10, 5, true],
        ];
    }
}<|MERGE_RESOLUTION|>--- conflicted
+++ resolved
@@ -9,11 +9,8 @@
 
 use Codeception\Stub\Expected;
 use Codeception\Test\Unit;
-<<<<<<< HEAD
 use craft\commerce\errors\CurrencyException;
-=======
 use craft\commerce\models\PaymentCurrency;
->>>>>>> 0917608c
 use craft\commerce\Plugin;
 
 use craft\commerce\services\PaymentCurrencies;
@@ -67,55 +64,15 @@
     }
 
     /**
-     * @dataProvider convertDataProvider
-     * @param $iso
-     * @param $paymentCurrency
-     * @param $amount
-     * @param $convertedAmount
-     * @throws \craft\commerce\errors\CurrencyException
-     */
-    public function testConvert($iso, $paymentCurrency, $amount, $convertedAmount, $exception)
-    {
-        /**
-         * @var PaymentCurrencies $paymentCurrenciesService
-         */
-        $paymentCurrenciesService = $this->make(PaymentCurrencies::class, [
-            'getPaymentCurrencyByIso' => function($currencyIso) use ($paymentCurrency) {
-                return $paymentCurrency;
-            },
-        ]);
-
-        if ($exception) {
-            $this->expectExceptionMessage('No payment currency found with ISO code “' . $iso . '”.');
-            $paymentCurrenciesService->convert($amount, $iso);
-        } else {
-            self::assertEquals($convertedAmount, $paymentCurrenciesService->convert($amount, $iso));
-        }
-    }
-
-    /**
      * @throws \yii\base\InvalidConfigException
      * @group PaymentCurrencies
      */
-<<<<<<< HEAD
     public function testGetPaymentCurrenciesData()
     {
         $id1 = $this->fixtureData->data['Euro']['id'];
         $id2 = $this->fixtureData->data['Aussie']['id'];
         $eurCurrencyModel = $this->pc->getPaymentCurrencyById($id1);
         $audCurrencyModel = $this->pc->getPaymentCurrencyById($id2);
-=======
-    public function testGetPaymentCurrencyById()
-    {
-        /**
-         * @var PaymentCurrencies $paymentCurrenciesService
-         */
-        $paymentCurrenciesService = $this->make(PaymentCurrencies::class, [
-            'getAllPaymentCurrencies' => Expected::exactly(1, [$this, 'getAllPaymentCurrencies']),
-        ]);
-
-        $paymentCurrenciesService->getPaymentCurrencyById($this->fixtureData->data['craftCoin']['id']);
->>>>>>> 0917608c
 
         // Install's USD plus 2 additional currencies.
         self::assertCount(3, $this->pc->getAllPaymentCurrencies());
@@ -137,6 +94,7 @@
      */
     public function testConvert()
     {
+        // Use the fixture data
         $id1 = $this->fixtureData->data['Euro']['id'];
         $id2 = $this->fixtureData->data['Aussie']['id'];
         $eurCurrencyModel = $this->pc->getPaymentCurrencyById($id1);
@@ -170,6 +128,15 @@
     /**
      * @group PaymentCurrencies
      */
+    public function testConvertException()
+    {
+        $this->expectException(CurrencyException::class);
+        $this->pc->convert(20, 'aaa', 'bbb');
+    }
+
+    /**
+     * @group PaymentCurrencies
+     */
     public function testConvertCurrency()
     {
         $id1 = $this->fixtureData->data['Euro']['id'];
@@ -187,24 +154,24 @@
         $fromCurrency = $audCurrencyModel->iso;
         $toCurrency = $this->pc->getPrimaryPaymentCurrencyIso();
         $converted = $this->pc->convertCurrency(10, $fromCurrency, $toCurrency);
-        self::assertEquals($converted, 14);
+        self::assertEquals($converted, 7);
 
         // Converting between AUD and EUR
         $fromCurrency = $audCurrencyModel->iso;
         $toCurrency = $eurCurrencyModel->iso;
-        $converted = $this->pc->convertCurrency(7, $fromCurrency, $toCurrency);
-        self::assertEquals($converted, 20);
+        $converted = $this->pc->convertCurrency(10, $fromCurrency, $toCurrency);
+        self::assertEquals($converted, 14);
     }
 
-    /**
-     * @return array[]
-     */
-    public function convertDataProvider(): array
-    {
-        return [
-            ['xxx', new PaymentCurrency(['rate' => 0.5, 'iso' => 'xxx']), 10, 5, false],
-            ['xxx', new PaymentCurrency(['rate' => 2, 'iso' => 'xxx']), 10, 20, false],
-            ['xyz', null, 10, 5, true],
-        ];
-    }
+//    /**
+//     * @return array[]
+//     */
+//    public function convertDataProvider(): array
+//    {
+//        return [
+//            ['xxx', new PaymentCurrency(['rate' => 0.5, 'iso' => 'xxx']), 10, 5, false],
+//            ['xxx', new PaymentCurrency(['rate' => 2, 'iso' => 'xxx']), 10, 20, false],
+//            ['xyz', null, 10, 5, true],
+//        ];
+//    }
 }