--- conflicted
+++ resolved
@@ -11,11 +11,11 @@
 use Craft;
 use craft\commerce\adjusters\Tax;
 use craft\commerce\elements\Order;
-use craft\elements\Address;
 use craft\commerce\models\LineItem;
 use craft\commerce\models\TaxAddressZone;
 use craft\commerce\models\TaxRate;
 use craft\commerce\Plugin;
+use craft\elements\Address;
 
 /**
  * CartTest
@@ -78,14 +78,6 @@
                 'getIsEverywhere' => !isset($item['zone']),
                 'getTaxZone' => function() use ($item) {
                     if (isset($item['zone'])) {
-<<<<<<< HEAD
-=======
-                        $countryIds = [];
-                        foreach ($item['zone']['countryIsos'] as $iso) {
-                            $countryIds[] = $this->pluginInstance->getCountries()->getCountryByIso($iso)->id;
-                        }
-
->>>>>>> e453deae
                         return $this->make(TaxAddressZone::class, [
                             'countries' => $item['zone']['countries'],
                             'getIsCountryBased' => true,
@@ -154,11 +146,7 @@
             // Example 1) 10% included tax
             'tax-10pct-included' => [
                 [ // Address
-<<<<<<< HEAD
-                    'countryCode' => 'AU'
-=======
-                    'countryIso' => 'AU',
->>>>>>> e453deae
+                    'countryCode' => 'AU',
                 ],
                 [ // Line Items
                     ['salePrice' => 100, 'qty' => 1], // 100 total price
@@ -173,15 +161,9 @@
                         'isVat' => false,
                         'taxable' => 'order_total_price',
                         'zone' => [
-<<<<<<< HEAD
-                            'countries' => ['AU']
-                        ]
-                    ]
-=======
-                            'countryIsos' => ['AU'],
-                        ],
-                    ],
->>>>>>> e453deae
+                            'countries' => ['AU'],
+                        ],
+                    ],
                 ],
                 [
                     'adjustments' => [
@@ -202,11 +184,7 @@
             // Example 2) 10% not included
             'tax-10pct-not-included' => [
                 [ // Address
-<<<<<<< HEAD
-                    'countryCode' => 'AU'
-=======
-                    'countryIso' => 'AU',
->>>>>>> e453deae
+                    'countryCode' => 'AU',
                 ],
                 [ // Line Items
                     ['salePrice' => 100, 'qty' => 1], // 100 total price
@@ -242,11 +220,7 @@
             // Example 3) 10% included, 2 line items, isVat
             'tax-10pct-included-2-line-items' => [
                 [ // Address
-<<<<<<< HEAD
-                    'countryCode' => 'NL'
-=======
-                    'countryIso' => 'NL',
->>>>>>> e453deae
+                    'countryCode' => 'NL',
                 ],
                 [ // Line Items
                     ['salePrice' => 100, 'qty' => 1], // 100 total price
@@ -289,11 +263,7 @@
             // Example 4) 10% tax that does not apply due to zone mismatch
             'tax-zone-mismatch-1' => [
                 [ // Address
-<<<<<<< HEAD
-                    'countryCode' => 'AU'
-=======
-                    'countryIso' => 'AU',
->>>>>>> e453deae
+                    'countryCode' => 'AU',
                 ],
                 [ // Line Items
                     ['salePrice' => 100, 'qty' => 1], // 100 total price
@@ -308,15 +278,9 @@
                         'isVat' => false,
                         'taxable' => 'order_total_price',
                         'zone' => [
-<<<<<<< HEAD
-                            'countries' => ['NL'] // Not AU on purpose to create mismatch
-                        ]
-                    ]
-=======
-                            'countryIsos' => ['NL'], // Not AU on purpose to create mismatch
-                        ],
-                    ],
->>>>>>> e453deae
+                            'countries' => ['NL'], // Not AU on purpose to create mismatch
+                        ],
+                    ],
                 ],
                 [
                     'adjustments' => [],
@@ -330,11 +294,7 @@
             // Example 5) 10% tax that gets removed due to zone mismatch
             'tax-zone-mismatch-2' => [
                 [ // Address
-<<<<<<< HEAD
-                    'countryCode' => 'AU'
-=======
-                    'countryIso' => 'AU',
->>>>>>> e453deae
+                    'countryCode' => 'AU',
                 ],
                 [ // Line Items
                     ['salePrice' => 100, 'qty' => 1], // 100 total price
@@ -350,15 +310,9 @@
                         'isVat' => false,
                         'taxable' => 'order_total_price',
                         'zone' => [
-<<<<<<< HEAD
-                            'countries' => ['NL'] // Not AU on purpose to create mismatch
-                        ]
-                    ]
-=======
-                            'countryIsos' => ['NL'], // Not AU on purpose to create mismatch
-                        ],
-                    ],
->>>>>>> e453deae
+                            'countries' => ['NL'], // Not AU on purpose to create mismatch
+                        ],
+                    ],
                 ],
                 [
                     'adjustments' => [
@@ -397,15 +351,9 @@
                         'removeVatIncluded' => true,
                         'taxable' => 'order_total_price',
                         'zone' => [
-<<<<<<< HEAD
-                            'countries' => ['CZ'] // Not AU on purpose to create mismatch
-                        ]
-                    ]
-=======
-                            'countryIsos' => ['CZ'], // Not AU on purpose to create mismatch
-                        ],
-                    ],
->>>>>>> e453deae
+                            'countries' => ['CZ'], // Not AU on purpose to create mismatch
+                        ],
+                    ],
                 ],
                 [
                     'adjustments' => [
@@ -444,15 +392,9 @@
                         'removeVatIncluded' => false,
                         'taxable' => 'order_total_price',
                         'zone' => [
-<<<<<<< HEAD
-                            'countries' => ['CZ'] // Not AU on purpose to create mismatch
-                        ]
-                    ]
-=======
-                            'countryIsos' => ['CZ'], // Not AU on purpose to create mismatch
-                        ],
-                    ],
->>>>>>> e453deae
+                            'countries' => ['CZ'], // Not AU on purpose to create mismatch
+                        ],
+                    ],
                 ],
                 [
                     'adjustments' => [],
@@ -484,15 +426,9 @@
                         'removeVatIncluded' => true,
                         'taxable' => 'order_total_price',
                         'zone' => [
-<<<<<<< HEAD
-                            'countries' => ['CZ'] // Not AU on purpose to create mismatch
-                        ]
-                    ]
-=======
-                            'countryIsos' => ['CZ'], // Not AU on purpose to create mismatch
-                        ],
-                    ],
->>>>>>> e453deae
+                            'countries' => ['CZ'], // Not AU on purpose to create mismatch
+                        ],
+                    ],
                 ],
                 [
                     'adjustments' => [
