--- conflicted
+++ resolved
@@ -90,7 +90,6 @@
                 (new DateTime('now', new DateTimeZone('America/Los_Angeles')))->setTime(0, 0),
                 (new DateTime('now', new DateTimeZone('America/Los_Angeles')))->setTime(0, 0),
                 1,
-<<<<<<< HEAD
                 function() {
                     $user = Craft::$app->getUsers()->getUserByUsernameOrEmail('customer1');
                     return [
@@ -100,16 +99,7 @@
                         'email' => $user->email,
                         'count' => 2,
                     ];
-                }
-=======
-                [
-                    'total' => 83.96,
-                    'average' => 41.98,
-                    'customerId' => 1000,
-                    'email' => 'support@craftcms.com',
-                    'count' => 2,
-                ],
->>>>>>> e453deae
+                },
             ],
             [
                 TopCustomers::DATE_RANGE_CUSTOM,
