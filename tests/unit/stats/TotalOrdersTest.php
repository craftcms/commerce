--- conflicted
+++ resolved
@@ -89,30 +89,18 @@
                 (new DateTime('now', new DateTimeZone('America/Los_Angeles')))->setTime(0, 0),
                 (new DateTime('now', new DateTimeZone('America/Los_Angeles')))->setTime(0, 0),
                 2,
-<<<<<<< HEAD
                 (new DateTime('now', new DateTimeZone('America/Los_Angeles')))->setTime(0, 0)
                     ->diff((new DateTime('now', new DateTimeZone('America/Los_Angeles')))->setTime(0, 0))
-                    ->days
-=======
-                (new DateTime('now', new \DateTimeZone('America/Los_Angeles')))->setTime(0, 0)
-                    ->diff((new DateTime('now', new \DateTimeZone('America/Los_Angeles')))->setTime(0, 0))
                     ->days,
->>>>>>> 3b6fb0f6
             ],
             [
                 TotalOrders::DATE_RANGE_CUSTOM,
                 (new DateTime('7 days ago', new DateTimeZone('America/Los_Angeles')))->setTime(0, 0),
                 (new DateTime('5 days ago', new DateTimeZone('America/Los_Angeles')))->setTime(0, 0),
                 0,
-<<<<<<< HEAD
                 (new DateTime('5 days ago', new DateTimeZone('America/Los_Angeles')))->setTime(0, 0)
                     ->diff((new DateTime('7 days ago', new DateTimeZone('America/Los_Angeles')))->setTime(0, 0))
-                    ->days
-=======
-                (new DateTime('5 days ago', new \DateTimeZone('America/Los_Angeles')))->setTime(0, 0)
-                    ->diff((new DateTime('7 days ago', new \DateTimeZone('America/Los_Angeles')))->setTime(0, 0))
                     ->days,
->>>>>>> 3b6fb0f6
             ],
         ];
     }
