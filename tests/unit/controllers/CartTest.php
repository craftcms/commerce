<?php
/**
 * @link https://craftcms.com/
 * @copyright Copyright (c) Pixel & Tonic, Inc.
 * @license https://craftcms.github.io/license/
 */

namespace craftcommercetests\unit\controllers;

use Codeception\Test\Unit;
use Craft;
use craft\commerce\behaviors\CustomerBehavior;
use craft\commerce\controllers\CartController;
use craft\commerce\elements\Product;
use craft\commerce\elements\Variant;
use craft\commerce\models\Store;
use craft\commerce\Plugin;
use craft\commerce\services\Stores;
use craft\elements\User;
use craft\errors\ElementNotFoundException;
use craft\errors\InvalidPluginException;
use craft\web\Request;
use craftcommercetests\fixtures\CustomerAddressFixture;
use craftcommercetests\fixtures\CustomerFixture;
use craftcommercetests\fixtures\ProductFixture;
use craftcommercetests\fixtures\SalesFixture;
use Throwable;
use UnitTester;
use yii\base\Exception;
use yii\base\InvalidConfigException;
use yii\base\InvalidRouteException;
use yii\web\Response;

/**
 * CartTest
 *
 * @author Pixel & Tonic, Inc. <support@pixelandtonic.com>
 * @since 3.2.0
 */
class CartTest extends Unit
{
    /**
     * @var UnitTester
     */
    protected UnitTester $tester;

    /**
     * @var CartController
     */
    protected CartController $cartController;

    /**
     * @var Request
     */
    protected Request $request;

    /**
     * @return array
     */
    public function _fixtures(): array
    {
        return [
            'products' => [
                'class' => ProductFixture::class,
            ],
            'sales' => [
                'class' => SalesFixture::class,
            ],
            'customer' => [
                'class' => CustomerFixture::class,
            ],
            'addresses' => [
                'class' => CustomerAddressFixture::class,
            ],
        ];
    }

    /**
     * @inheritDoc
     */
    protected function _before(): void
    {
        parent::_before();

        $this->cartController = new CartController('cart', Plugin::getInstance());
        $this->request = Craft::$app->getRequest();
        $this->request->enableCsrfValidation = false;
    }

    /**
     * @throws InvalidRouteException
     */
    public function testGetCart(): void
    {
        $this->request->headers->set('Accept', 'application/json');
        $return = $this->cartController->runAction('get-cart');

        self::assertInstanceOf(Response::class, $return);

        $data = $return->data;
        self::assertArrayHasKey('cart', $data);
        self::assertArrayHasKey('total', $data['cart']);
        self::assertEquals(0, $data['cart']['total']);

        // Assert types
        self::assertIsString($data['cart']['number']);
        self::assertNull($data['cart']['reference']);
        self::assertNull($data['cart']['couponCode']);
        self::assertIsBool($data['cart']['isCompleted']);
        self::assertNull($data['cart']['dateOrdered']);
        self::assertNull($data['cart']['datePaid']);
        self::assertNull($data['cart']['dateAuthorized']);
        self::assertIsString($data['cart']['currency']);
        self::assertNull($data['cart']['gatewayId']);
        self::assertIsString($data['cart']['lastIp']);
        self::assertNull($data['cart']['message']);
        self::assertNull($data['cart']['returnUrl']);
        self::assertNull($data['cart']['cancelUrl']);
        self::assertNull($data['cart']['orderStatusId']);
        self::assertIsString($data['cart']['orderLanguage']);
        self::assertIsInt($data['cart']['orderSiteId']);
        self::assertIsString($data['cart']['origin']);
        self::assertNull($data['cart']['billingAddressId']);
        self::assertNull($data['cart']['shippingAddressId']);
        self::assertIsBool($data['cart']['makePrimaryShippingAddress']);
        self::assertIsBool($data['cart']['makePrimaryBillingAddress']);
        self::assertIsBool($data['cart']['shippingSameAsBilling']);
        self::assertIsBool($data['cart']['billingSameAsShipping']);
        self::assertNull($data['cart']['estimatedBillingAddressId']);
        self::assertNull($data['cart']['estimatedShippingAddressId']);
        self::assertIsBool($data['cart']['estimatedBillingSameAsShipping']);
        self::assertIsString($data['cart']['shippingMethodHandle']);
        self::assertNull($data['cart']['shippingMethodName']);
        self::assertNull($data['cart']['customerId']);
        self::assertIsBool($data['cart']['registerUserOnOrderComplete']);
        self::assertNull($data['cart']['paymentSourceId']);
        self::assertNull($data['cart']['storedTotalPrice']);
        self::assertNull($data['cart']['storedTotalPaid']);
        self::assertNull($data['cart']['storedItemTotal']);
        self::assertNull($data['cart']['storedItemSubtotal']);
        self::assertNull($data['cart']['storedTotalShippingCost']);
        self::assertNull($data['cart']['storedTotalDiscount']);
        self::assertNull($data['cart']['storedTotalTax']);
        self::assertNull($data['cart']['storedTotalTaxIncluded']);
        self::assertNull($data['cart']['id']);
        self::assertIsBool($data['cart']['enabled']);
        self::assertIsInt($data['cart']['siteId']);
        self::assertIsString($data['cart']['status']);
        self::assertIsFloat($data['cart']['adjustmentSubtotal']);
        self::assertIsFloat($data['cart']['adjustmentsTotal']);
        self::assertIsString($data['cart']['paymentCurrency']);
        self::assertIsFloat($data['cart']['paymentAmount']);
        self::assertNull($data['cart']['email']);
        self::assertIsBool($data['cart']['isPaid']);
        self::assertIsFloat($data['cart']['itemSubtotal']);
        self::assertIsFloat($data['cart']['itemTotal']);
        self::assertIsArray($data['cart']['lineItems']);
        self::assertIsArray($data['cart']['orderAdjustments']);
        self::assertIsFloat($data['cart']['outstandingBalance']);
        self::assertIsString($data['cart']['paidStatus']);
        self::assertIsString($data['cart']['recalculationMode']);
        self::assertIsString($data['cart']['shortNumber']);
        self::assertIsFloat($data['cart']['totalPaid']);
        self::assertIsFloat($data['cart']['total']);
        self::assertIsFloat($data['cart']['totalPrice']);
        self::assertIsInt($data['cart']['totalQty']);
        self::assertIsFloat($data['cart']['totalSaleAmount']);
        self::assertIsFloat($data['cart']['totalPromotionalAmount']);
        self::assertIsFloat($data['cart']['totalWeight']);
        self::assertIsString($data['cart']['adjustmentSubtotalAsCurrency']);
        self::assertIsString($data['cart']['adjustmentsTotalAsCurrency']);
        self::assertIsString($data['cart']['itemSubtotalAsCurrency']);
        self::assertIsString($data['cart']['itemTotalAsCurrency']);
        self::assertIsString($data['cart']['outstandingBalanceAsCurrency']);
        self::assertIsString($data['cart']['paymentAmountAsCurrency']);
        self::assertIsString($data['cart']['totalPaidAsCurrency']);
        self::assertIsString($data['cart']['totalAsCurrency']);
        self::assertIsString($data['cart']['totalPriceAsCurrency']);
        self::assertIsString($data['cart']['totalPromotionalAmountAsCurrency']);
        self::assertIsString($data['cart']['totalSaleAmountAsCurrency']);
        self::assertIsString($data['cart']['totalTaxAsCurrency']);
        self::assertIsString($data['cart']['totalTaxIncludedAsCurrency']);
        self::assertIsString($data['cart']['totalShippingCostAsCurrency']);
        self::assertIsString($data['cart']['totalDiscountAsCurrency']);
        self::assertIsString($data['cart']['storedTotalPriceAsCurrency']);
        self::assertIsString($data['cart']['storedTotalPaidAsCurrency']);
        self::assertIsString($data['cart']['storedItemTotalAsCurrency']);
        self::assertIsString($data['cart']['storedItemSubtotalAsCurrency']);
        self::assertIsString($data['cart']['storedTotalShippingCostAsCurrency']);
        self::assertIsString($data['cart']['storedTotalDiscountAsCurrency']);
        self::assertIsString($data['cart']['storedTotalTaxAsCurrency']);
        self::assertIsString($data['cart']['storedTotalTaxIncludedAsCurrency']);
        self::assertIsString($data['cart']['paidStatusHtml']);
        self::assertIsString($data['cart']['customerLinkHtml']);
        self::assertIsString($data['cart']['orderStatusHtml']);
        self::assertIsFloat($data['cart']['totalTax']);
        self::assertIsFloat($data['cart']['totalTaxIncluded']);
        self::assertIsFloat($data['cart']['totalShippingCost']);
        self::assertIsFloat($data['cart']['totalDiscount']);
        self::assertIsArray($data['cart']['availableShippingMethodOptions']);
        self::assertIsArray($data['cart']['notices']);
        self::assertNull($data['cart']['billingAddress']);
        self::assertNull($data['cart']['shippingAddress']);
    }

    /**
     * @throws Throwable
     * @throws ElementNotFoundException
     * @throws Exception
     * @throws InvalidRouteException
     */
    public function testAddSinglePurchasable(): void
    {
        $this->request->headers->set('Accept', 'application/json');
        $this->request->headers->set('X-Http-Method-Override', 'POST');

        $variant = Variant::find()->sku('rad-hood')->one();
        $this->request->setBodyParams([
            'purchasableId' => $variant->id,
            'qty' => 2,
        ]);

        $this->cartController->runAction('update-cart');
        $cart = Plugin::getInstance()->getCarts()->getCart();

        self::assertCount(1, $cart->getLineItems());
        self::assertSame(2, $cart->getTotalQty());
        self::assertSame($variant->getSalePrice() * 2, $cart->getTotal());

        if ($cart->id) {
            Craft::$app->getElements()->deleteElement($cart, true);
        }
    }

    /**
     * @throws Throwable
     * @throws ElementNotFoundException
<<<<<<< HEAD
     * @throws Exception
     * @throws InvalidRouteException
     */
    public function testAddMultiplePurchasablesLite(): void
    {
        $this->request->headers->set('X-Http-Method-Override', 'POST');

        $variants = Variant::find()->sku(['rad-hood', 'hct-white'])->all();
        $purchasables = [];
        foreach ($variants as $key => $variant) {
            $purchasables[] = [
                'id' => $variant->id,
                'qty' => $key + 1,
            ];
        }
        $this->request->setBodyParams([
            'purchasables' => $purchasables,
        ]);

        $lastItem = array_pop($purchasables);

        $this->cartController->runAction('update-cart');
        $cart = Plugin::getInstance()->getCarts()->getCart();

        self::assertGreaterThan(1, $cart->getLineItems(), 'More than one line item can be added');
        $lineItem = $cart->getLineItems()[0];
        self::assertEquals($lastItem['id'], $lineItem->purchasableId, 'The last line item to be added is the one in the cart');

        if ($cart->id) {
            Craft::$app->getElements()->deleteElement($cart, true);
        }
    }

    /**
     * @throws Throwable
     * @throws ElementNotFoundException
=======
>>>>>>> dd9d124f
     * @throws InvalidPluginException
     * @throws Exception
     * @throws InvalidRouteException
     */
    public function testAddMultiplePurchasables(): void
    {
        $this->request->headers->set('X-Http-Method-Override', 'POST');

        $variants = Variant::find()->sku(['rad-hood', 'hct-white'])->all();
        $purchasables = [];
        foreach ($variants as $key => $variant) {
            $purchasables[] = [
                'id' => $variant->id,
                'qty' => $key + 1,
            ];
        }
        $this->request->setBodyParams([
            'purchasables' => $purchasables,
        ]);

        $this->cartController->runAction('update-cart');
        $cart = Plugin::getInstance()->getCarts()->getCart();

        self::assertCount(2, $cart->getLineItems(), 'Has all items in the car');

        if ($cart->id) {
            Craft::$app->getElements()->deleteElement($cart, true);
        }
    }

    /**
     * @throws ElementNotFoundException
     * @throws Exception
     * @throws InvalidPluginException
     * @throws InvalidRouteException
     * @throws Throwable
     * @throws \craft\errors\InvalidFieldException
     * @throws InvalidConfigException
     */
    public function testAddAddressCustomFieldsOnUpdateCart(): void
    {
        $this->request->headers->set('X-Http-Method-Override', 'POST');

        $shippingAddress = [
            'addressLine1' => '1 Main Street',
            'fields' => ['testPhone' => '12345'],
        ];
        $billingAddress = [
            'addressLine1' => '100 Main Street',
            'fields' => ['testPhone' => '67890'],
        ];

        $this->request->setBodyParams([
            'shippingAddress' => $shippingAddress,
            'billingAddress' => $billingAddress,
        ]);

        $this->cartController->runAction('update-cart');

        $cart = Plugin::getInstance()->getCarts()->getCart();

        $cartShippingAddress = $cart->getShippingAddress();
        $cartBillingAddress = $cart->getBillingAddress();

        self::assertEquals($shippingAddress['addressLine1'], $cartShippingAddress->addressLine1);
        self::assertEquals($shippingAddress['fields']['testPhone'], $cartShippingAddress->testPhone);
        self::assertEquals($billingAddress['addressLine1'], $cartBillingAddress->addressLine1);
        self::assertEquals($billingAddress['fields']['testPhone'], $cartBillingAddress->testPhone);

        if ($cart->id) {
            Craft::$app->getElements()->deleteElement($cart, true);
        }
    }

    /**
     * @param string $customerHandle
     * @param bool $autoSet
     * @return void
     * @throws ElementNotFoundException
     * @throws Exception
     * @throws InvalidConfigException
     * @throws InvalidPluginException
     * @throws InvalidRouteException
     * @throws Throwable
     * @dataProvider autoSetNewCartAddressesDataProvider
     * @since 4.0.4
     */
    public function testAutoSetNewCartAddresses(string $customerHandle, bool $autoSet): void
    {
        $this->request->headers->set('X-Http-Method-Override', 'POST');
        $storesService = $this->make(Stores::class, [
            'getStoreById' => function(int $id) use ($autoSet) {
                /** @var Store $store */
                $store = Plugin::getInstance()->getStores()->getAllStores()->firstWhere('id', $id);
                $store->setAutoSetNewCartAddresses($autoSet);
                return $store;
            },
        ]);
        Plugin::getInstance()->set('stores', $storesService);

        $customerFixture = $this->tester->grabFixture('customer');
        /** @var User|CustomerBehavior $customer */
        $customer = $customerFixture->getElement($customerHandle);
        Craft::$app->getUser()->setIdentity(
            Craft::$app->getUsers()->getUserById($customer->id)
        );
        $customerShippingAddress = $customer->getPrimaryShippingAddress();

        $productsFixture = $this->tester->grabFixture('products');
        /** @var Product $product */
        $product = $productsFixture->getElement('rad-hoodie');
        $bodyParams = [
            'purchasableId' => $product->getDefaultVariant()->id,
            'qty' => 2,
        ];

        $this->request->setBodyParams($bodyParams);

        $this->cartController->runAction('update-cart');

        $cart = Plugin::getInstance()->getCarts()->getCart();

        $shippingAddress = $cart->getShippingAddress();

        if ($autoSet === true) {
            self::assertEquals($customerShippingAddress->addressLine1, $shippingAddress->addressLine1);
        } else {
            self::assertNull($shippingAddress);
        }

        Plugin::getInstance()->getCarts()->forgetCart();

        if ($autoSet === true) {
            Craft::$app->getElements()->deleteElement($cart->getShippingAddress(), true);
        }

        Craft::$app->getElements()->deleteElement($cart, true);
    }

    /**
     * @return array[]
     * @since 4.0.4
     */
    public function autoSetNewCartAddressesDataProvider(): array
    {
        return [
            'auto-set' => [
                'customer3', // customer
                true, // auto set
            ],
            'dont-auto-set' => [
                'customer3', // customer
                true, // auto set
            ],
        ];
    }

    /**
     * @param bool|null $saveBillingAddress
     * @param bool|null $saveShippingAddress
     * @param bool|null $saveBoth
     * @return void
     * @throws ElementNotFoundException
     * @throws Exception
     * @throws InvalidConfigException
     * @throws InvalidPluginException
     * @throws InvalidRouteException
     * @throws Throwable
     * @since 4.3.0
     * @dataProvider setSaveAddressesDataProvider
     */
    public function testSetSaveAddresses(?bool $saveBillingAddress, ?bool $saveShippingAddress, ?bool $saveBoth): void
    {
        $this->request->headers->set('X-Http-Method-Override', 'POST');

        $bodyParams = [];
        if ($saveBoth) {
            $bodyParams['saveAddressesOnOrderComplete'] = true;
        } else {
            $bodyParams['saveBillingAddressOnOrderComplete'] = $saveBillingAddress;
            $bodyParams['saveShippingAddressOnOrderComplete'] = $saveShippingAddress;
        }

        $this->request->setBodyParams($bodyParams);
        $this->cartController->runAction('update-cart');

        $cart = Plugin::getInstance()->getCarts()->getCart();

        if ($saveBoth) {
            self::assertTrue($cart->saveBillingAddressOnOrderComplete);
            self::assertTrue($cart->saveShippingAddressOnOrderComplete);
        } else {
            self::assertEquals($saveBillingAddress, $cart->saveBillingAddressOnOrderComplete);
            self::assertEquals($saveShippingAddress, $cart->saveShippingAddressOnOrderComplete);
        }

        Plugin::getInstance()->getCarts()->forgetCart();

        Craft::$app->getElements()->deleteElement($cart, true);
    }

    /**
     * @return array[]
     * @since 4.3.0
     */
    public function setSaveAddressesDataProvider(): array
    {
        return [
            'save-billing' => [
                true, // save billing
                false, // save shipping
                false, // save both
            ],
            'save-shipping' => [
                false, // save billing
                true, // save shipping
                false, // save both
            ],
            'save-both' => [
                false, // save billing
                false, // save shipping
                true, // save both
            ],
            'save-both-individually' => [
                true, // save billing
                true, // save shipping
                false, // save both
            ],
        ];
    }
}<|MERGE_RESOLUTION|>--- conflicted
+++ resolved
@@ -235,45 +235,6 @@
     /**
      * @throws Throwable
      * @throws ElementNotFoundException
-<<<<<<< HEAD
-     * @throws Exception
-     * @throws InvalidRouteException
-     */
-    public function testAddMultiplePurchasablesLite(): void
-    {
-        $this->request->headers->set('X-Http-Method-Override', 'POST');
-
-        $variants = Variant::find()->sku(['rad-hood', 'hct-white'])->all();
-        $purchasables = [];
-        foreach ($variants as $key => $variant) {
-            $purchasables[] = [
-                'id' => $variant->id,
-                'qty' => $key + 1,
-            ];
-        }
-        $this->request->setBodyParams([
-            'purchasables' => $purchasables,
-        ]);
-
-        $lastItem = array_pop($purchasables);
-
-        $this->cartController->runAction('update-cart');
-        $cart = Plugin::getInstance()->getCarts()->getCart();
-
-        self::assertGreaterThan(1, $cart->getLineItems(), 'More than one line item can be added');
-        $lineItem = $cart->getLineItems()[0];
-        self::assertEquals($lastItem['id'], $lineItem->purchasableId, 'The last line item to be added is the one in the cart');
-
-        if ($cart->id) {
-            Craft::$app->getElements()->deleteElement($cart, true);
-        }
-    }
-
-    /**
-     * @throws Throwable
-     * @throws ElementNotFoundException
-=======
->>>>>>> dd9d124f
      * @throws InvalidPluginException
      * @throws Exception
      * @throws InvalidRouteException
