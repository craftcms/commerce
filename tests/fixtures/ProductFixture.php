--- conflicted
+++ resolved
@@ -22,21 +22,12 @@
      * @inheritdoc
      */
     public $dataFile = __DIR__.'/data/products.php';
-
-    /**
-     * @inheritdoc
-     */
-<<<<<<< HEAD
-    public $modelClass = Product::class;
-
+    
     /**
      * @inheritdoc
      */
     public $depends = [ProductTypeFixture::class, ProductTypesShippingCategoriesFixture::class, ShippingCategoryFixture::class, ProductTypesTaxCategoriesFixture::class, TaxCategoryFixture::class];
-=======
-    public $depends = [ProductTypeFixture::class];
->>>>>>> e3220c46
-
+    
     /**
      * @inheritdoc
      */
