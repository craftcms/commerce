<?php

use craft\commerce\fields\Variants;
use craft\fields\PlainText;

return [
    [
        'uid' => 'field-layout-1000----------------uid',
        'type' => 'commerce_categories_fieldlayout',
        'tabs' => [
            [
                'name' => 'Tab 1', // Required
                'fields' => [
                    [
                        'layout-link' => [
                            'required' => true,
                        ],
                        'field' => [
                            'uid' => 'field-1001-----------------------uid',
                            'name' => 'Commerce Product Variants',
                            'handle' => 'commerceProductVariants',
                            'fieldType' => Variants::class,
<<<<<<< HEAD
                            // TODO figure out why not having this set breaks tests using this fixture
                            'context' => 'foo'
                        ]
                    ],
                ]
            ]
        ]
    ],
    [
        // Because User elements fetch layout by type
        'type' => 'craft\elements\User',
        'tabs' => [
            [
                'name' => 'Tab 1',
                'fields' => [
                    [
                        'name' => 'My Test Text',
                        'handle' => 'myTestText',
                        'type' => PlainText::class,
                        'required' => false,
                    ],
                ]
            ]
        ]
=======
                        ],
                    ],
                ],
            ],
        ],
>>>>>>> e453deae
    ],
];<|MERGE_RESOLUTION|>--- conflicted
+++ resolved
@@ -20,14 +20,13 @@
                             'name' => 'Commerce Product Variants',
                             'handle' => 'commerceProductVariants',
                             'fieldType' => Variants::class,
-<<<<<<< HEAD
                             // TODO figure out why not having this set breaks tests using this fixture
-                            'context' => 'foo'
-                        ]
+                            'context' => 'foo',
+                        ],
                     ],
-                ]
-            ]
-        ]
+                ],
+            ],
+        ],
     ],
     [
         // Because User elements fetch layout by type
@@ -42,15 +41,8 @@
                         'type' => PlainText::class,
                         'required' => false,
                     ],
-                ]
-            ]
-        ]
-=======
-                        ],
-                    ],
                 ],
             ],
         ],
->>>>>>> e453deae
     ],
 ];