--- conflicted
+++ resolved
@@ -20,14 +20,9 @@
         'hasDimensions' => false,
         'hasVariants' => true,
         'descriptionFormat' => '{product.title} - {title}',
-<<<<<<< HEAD
         'variantTitleFormat' => '{product.title}',
         'productTitleFormat' => '',
         'hasProductTitleField' => true,
         'hasVariantTitleField' => false,
-    ]
-=======
-        'titleFormat' => '{product.title}',
     ],
->>>>>>> 3b6fb0f6
 ];