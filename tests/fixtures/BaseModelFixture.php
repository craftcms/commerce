<?php
/**
 * @link https://craftcms.com/
 * @copyright Copyright (c) Pixel & Tonic, Inc.
 * @license https://craftcms.github.io/license/
 */

namespace craftcommercetests\fixtures;

use Craft;
use yii\base\ArrayAccessTrait;
use yii\base\InvalidArgumentException;
use yii\base\InvalidConfigException;
use yii\test\DbFixture;
use yii\test\FileFixtureTrait;

/**
 * Base Model Fixture
 *
 * @author Pixel & Tonic, Inc. <support@pixelandtonic.com>
 * @since 3.2.14
 */
abstract class BaseModelFixture extends DbFixture implements \IteratorAggregate, \ArrayAccess, \Countable
{
    use ArrayAccessTrait;
    use FileFixtureTrait;

    /**
     * Name of the delete method in the service.
     *
     * @var string
     */
    public $deleteMethod;

    /**
     * Name of the save method in the service.
     *
     * @var string
     */
    public $saveMethod;

    /**
     * Instance of the service used for saving and deleting model data.
     */
    public $service;

    /**
     * @var array the data rows. Each array element represents one row of data (column name => column value).
     */
    public $data = [];

    /**
     * @var array
     */
    protected $ids = [];

    /**
     * @throws InvalidConfigException
     */
    public function init()
    {
<<<<<<< HEAD
=======
        parent::init();

>>>>>>> 4c64c238
        if ($this->service === null || $this->saveMethod === null || $this->deleteMethod === null) {
            throw new InvalidConfigException('"service", "saveMethod" and "deleteMethod" must be set.');
        }

        if (is_string($this->service)) {
            $this->service = Craft::$app->get($this->service);
        }
    }

    /**
     * @inheritDoc
     */
    public function load()
    {
        $this->data = [];
        $saveMethod = $this->saveMethod;

        foreach ($this->getData() as $key => $data) {
            // Call prep data for a chance to manipulate it before instantiation
            $data = $this->prepData($data);

            $model = new $this->modelClass($data);

            // Call prep model for a chance to manipulate it before save
            $model = $this->prepModel($model, $data);

            if (!$this->service->$saveMethod($model)) {
                throw new InvalidArgumentException('Unable to save model.');
            }

            $this->data[$key] = array_merge($data, ['id' => $model->id]);
            $this->ids[] = $model->id;
        }
    }

    protected function getData(): array
    {
        return $this->loadData($this->dataFile, false);
    }

    /**
     * @inheritDoc
     */
    public function unload()
    {
        $deleteMethod = $this->deleteMethod;

        foreach ($this->data as $key => $data) {
            if (isset($data['id'])) {
                $this->service->$deleteMethod($data['id']);

                unset($this->data[$key]);
            }
        }
    }

    /**
     * Called before the data is instantiated on the model class.
     *
     * @param $data
     * @return mixed
     */
    protected function prepData($data)
    {
        return $data;
    }

    /**
     * Called after model has been instantiated and before the model is saved.
     *
     * @param $model
     * @param $data
     * @return mixed
     */
    protected function prepModel($model, $data)
    {
        return $model;
    }
}<|MERGE_RESOLUTION|>--- conflicted
+++ resolved
@@ -59,11 +59,8 @@
      */
     public function init()
     {
-<<<<<<< HEAD
-=======
         parent::init();
 
->>>>>>> 4c64c238
         if ($this->service === null || $this->saveMethod === null || $this->deleteMethod === null) {
             throw new InvalidConfigException('"service", "saveMethod" and "deleteMethod" must be set.');
         }
