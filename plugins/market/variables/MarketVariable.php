<?php
namespace Craft;

class MarketVariable
{

	/**
	 * Get Market settings
	 *
	 * @return mixed
	 */
	public function config()
	{
		return craft()->market_settings->getSettings();
	}

	/**
	 * @param array|null $criteria
	 *
	 * @return ElementCriteriaModel|null
	 */
	public function products($criteria = NULL)
	{
		return craft()->elements->getCriteria('Market_Product', $criteria);
	}

	/**
	 * @param array|null $criteria
	 *
	 * @return ElementCriteriaModel|null
	 */
<<<<<<< HEAD
=======
	public function orders($criteria = NULL)
	{
		return craft()->elements->getCriteria('Market_Order', $criteria);
	}

	/**
	 * @return Market_ProductModel[]
	 */
	public function productsWithSales()
	{
		return craft()->market_product->getAllWithSales();
	}


>>>>>>> 14f5acef
	public function optionTypes()
	{
		return craft()->market_optionType->getAll();
	}

	/**
	 * @return Market_OrderModel
	 */
	public function getCart()
	{
		return craft()->market_cart->getCart();
	}

	/**
	 * @return Market_CustomerModel
	 */
	public function getCustomer()
	{
		return craft()->market_customer->getCustomer();
	}

	/**
	 * @return array [id => name]
	 */
	public function getCountriesList()
	{
		return craft()->market_country->getFormList();
	}

	/**
	 * @return array
	 */
	public function getStatesArray()
	{
		return craft()->market_state->getGroupedByCountries();
	}

	public function getShippingMethods()
	{
		return craft()->market_shippingMethod->calculateForCart();
	}

	public function getPaymentMethods()
	{
		$methods = craft()->market_paymentMethod->getAllForFrontend();

		return \CHtml::listData($methods, 'id', 'name');
	}

	/**
	 * A way to use form.* macros in our templates
	 *
	 * @param string $macro
	 * @param array  $args
	 *
	 * @return \Twig_Markup
	 */
	public function renderFormMacro($macro, array $args)
	{
		// Get the current template path
		$originalPath = craft()->path->getTemplatesPath();

		// Point Twig at the CP templates
		craft()->path->setTemplatesPath(craft()->path->getCpTemplatesPath());

		// Render the macro.
		$html = craft()->templates->renderMacro('_includes/forms', $macro, [$args]);

		// Restore the original template path
		craft()->path->setTemplatesPath($originalPath);

		return TemplateHelper::getRaw($html);
	}
}<|MERGE_RESOLUTION|>--- conflicted
+++ resolved
@@ -29,8 +29,6 @@
 	 *
 	 * @return ElementCriteriaModel|null
 	 */
-<<<<<<< HEAD
-=======
 	public function orders($criteria = NULL)
 	{
 		return craft()->elements->getCriteria('Market_Order', $criteria);
@@ -45,7 +43,6 @@
 	}
 
 
->>>>>>> 14f5acef
 	public function optionTypes()
 	{
 		return craft()->market_optionType->getAll();
