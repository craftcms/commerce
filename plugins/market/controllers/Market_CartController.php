--- conflicted
+++ resolved
@@ -104,17 +104,6 @@
             if(craft()->userSession->isGuest){
                 $orderTypeHandle = craft()->request->getPost('orderTypeHandle');
                 $cart            = craft()->market_cart->getCart($orderTypeHandle);
-<<<<<<< HEAD
-                $cart->email = $email;
-                if (craft()->market_order->save($cart)){
-                    craft()->userSession->setFlash('market',
-                        Craft::t('Email has been set'));
-                }
-            }
-        }else{
-            craft()->userSession->setFlash('market',
-                Craft::t('Email Not Valid'));
-=======
                 $cart->customerId = craft()->market_customer->getCustomerId();
                 $customer = craft()->market_customer->getCustomer();
                 $customer->email = $email;
@@ -126,7 +115,6 @@
             }
         }else{
             craft()->userSession->setFlash('notice',Craft::t('Email Not Valid'));
->>>>>>> e332f102
         }
 
     }
