<?php
namespace Craft;

/**
 * Cart. Step "Payment".
 *
 * Class Market_CartPaymentController
 *
 * @package Craft
 */
class Market_CartPaymentController extends Market_BaseController
{
    protected $allowAnonymous = true;

    /**
     * @throws HttpException
     */
    public function actionSetShippingMethod()
    {
        $this->requirePostRequest();

        $id              = craft()->request->getPost('shippingMethodId');
        $orderTypeHandle = craft()->request->getPost('orderTypeHandle');
        $cart            = craft()->market_cart->getCart($orderTypeHandle);

        if (craft()->market_cart->setShippingMethod($cart, $id)) {
            craft()->userSession->setFlash('notice',Craft::t('Shipping method has been set'));
            $this->redirectToPostedUrl();
        } else {
            craft()->userSession->setFlash('notice',Craft::t('Wrong shipping method'));
        }
    }

    /**
     * @throws HttpException
     */
    public function actionPay()
    {
        $this->requirePostRequest();

        $paymentForm             = new Market_PaymentFormModel;
        $paymentForm->attributes = $_POST;
<<<<<<< HEAD
        // give the credit card number more of a chance to validate
        $paymentForm->number = preg_replace("/[^0-9]/", "", $paymentForm->number);
=======
>>>>>>> e332f102
        $redirect                = craft()->request->getPost('redirect');
        $cancelUrl               = craft()->request->getPost('cancelUrl');
        $orderTypeHandle         = craft()->request->getPost('orderTypeHandle');
        $cart                    = craft()->market_cart->getCart($orderTypeHandle);

        // Ensure correct redirect urls are supplied.
        if (empty($cancelUrl) || empty($redirect)) {
            throw new Exception(Craft::t('Please specify "redirect" and "cancelUrl".'));
        }

        if (!craft()->market_payment->processPayment($cart, $paymentForm,
            $redirect, $cancelUrl, $customError)
        ) {
            craft()->userSession->setFlash('error',$customError);
            craft()->urlManager->setRouteVariables(compact('paymentForm'));
        }
    }

    /**
     * Process return from off-site payment
     *
     * @throws Exception
     * @throws HttpException
     */
    public function actionComplete()
    {
        $id          = craft()->request->getParam('hash');
        $transaction = craft()->market_transaction->getByHash($id);

        if (!$transaction->id) {
            throw new HttpException(400);
        }

        craft()->market_payment->completePayment($transaction);
    }
}<|MERGE_RESOLUTION|>--- conflicted
+++ resolved
@@ -2,7 +2,7 @@
 namespace Craft;
 
 /**
- * Cart. Step "Payment".
+ * Cart.
  *
  * Class Market_CartPaymentController
  *
@@ -40,11 +40,8 @@
 
         $paymentForm             = new Market_PaymentFormModel;
         $paymentForm->attributes = $_POST;
-<<<<<<< HEAD
         // give the credit card number more of a chance to validate
         $paymentForm->number = preg_replace("/[^0-9]/", "", $paymentForm->number);
-=======
->>>>>>> e332f102
         $redirect                = craft()->request->getPost('redirect');
         $cancelUrl               = craft()->request->getPost('cancelUrl');
         $orderTypeHandle         = craft()->request->getPost('orderTypeHandle');
