--- conflicted
+++ resolved
@@ -36,11 +36,7 @@
 	{
 		$model = parent::populateModel($values);
 		if (is_object($values) && $values instanceof Market_VariantRecord) {
-<<<<<<< HEAD
-			if (is_object($model->product) && $model->product instanceof Market_ProductRecord) {
-=======
 			if (is_object($values->product) && $values->product instanceof Market_ProductRecord) {
->>>>>>> 3ca5a4a7
 				$model->product = Market_ProductModel::populateModel($values->product);
 			}
 		}
