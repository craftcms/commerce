--- conflicted
+++ resolved
@@ -169,7 +169,6 @@
             }
         }
 
-<<<<<<< HEAD
         if (!$order->customerId){
             $order->customerId = craft()->market_customer->getCustomerId();
         }else{
@@ -179,10 +178,6 @@
             }
         }
 
-        //TODO: Don't recalculate when a completed order, we don't want amounts to change.
-=======
-
->>>>>>> 0306521c
         $this->calculateAdjustments($order);
 
         $oldStatusId = $orderRecord->orderStatusId;
