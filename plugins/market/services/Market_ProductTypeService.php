<?php
namespace Craft;

use Market\Helpers\MarketDbHelper;

/**
 * Class Market_ProductTypeService
 *
 * @author    Pixel & Tonic, Inc. <support@pixelandtonic.com>
 * @copyright Copyright (c) 2015, Pixel & Tonic, Inc.
 * @license   http://buildwithcraft.com/license Craft License Agreement
 * @see       http://buildwithcraft.com/commerce
 * @package   craft.plugins.commerce.services
 * @since     1.0
 */
class Market_ProductTypeService extends BaseApplicationComponent
{
    /**
     * @return Market_ProductTypeModel[]
     */
    public function getAll ()
    {
        $productTypeRecords = Market_ProductTypeRecord::model()->findAll();

        return Market_ProductTypeModel::populateModels($productTypeRecords);
    }

    /**
     * @param int $id
     *
     * @return Market_ProductTypeModel
     */
    public function getById ($id)
    {
        $productTypeRecord = Market_ProductTypeRecord::model()->findById($id);

        return Market_ProductTypeModel::populateModel($productTypeRecord);
    }

    /**
     * @param string $handle
     *
     * @return Market_ProductTypeModel
     */
    public function getByHandle ($handle)
    {
        $productTypeRecord = Market_ProductTypeRecord::model()->findByAttributes(['handle' => $handle]);

        return Market_ProductTypeModel::populateModel($productTypeRecord);
    }

    /**
     * @param      $productTypeId
     * @param null $indexBy
     *
     * @return array
     */
    public function getProductTypeLocales ($productTypeId, $indexBy = null)
    {
        $records = Market_ProductTypeLocaleRecord::model()->findAllByAttributes([
            'productTypeId' => $productTypeId
        ]);

        return Market_ProductTypeLocaleModel::populateModels($records, $indexBy);
    }

    /**
     * @param Market_ProductTypeModel $productType
     *
     * @return bool
     * @throws Exception
     * @throws \CDbException
     * @throws \Exception
     */
    public function save (Market_ProductTypeModel $productType)
    {
        $titleFormatChanged = false;

        if ($productType->id)
        {
            $productTypeRecord = Market_ProductTypeRecord::model()->findById($productType->id);
            if (!$productTypeRecord)
            {
                throw new Exception(Craft::t('No product type exists with the ID “{id}”',
                    ['id' => $productType->id]));
            }

            $oldProductType = Market_ProductTypeModel::populateModel($productTypeRecord);
            $isNewProductType = false;
        }
        else
        {
            $productTypeRecord = new Market_ProductTypeRecord();
            $isNewProductType = true;
        }

        $productTypeRecord->name = $productType->name;
        $productTypeRecord->handle = $productType->handle;
        $productTypeRecord->hasUrls = $productType->hasUrls;
        $productTypeRecord->hasVariants = $productType->hasVariants;
        $productTypeRecord->template = $productType->template;

        if ($productTypeRecord->titleFormat != $productType->titleFormat && $productType->hasVariants)
        {
            $titleFormatChanged = true;
        }
        $productTypeRecord->titleFormat = $productType->titleFormat;

        // Make sure that all of the URL formats are set properly
        $productTypeLocales = $productType->getLocales();

        foreach ($productTypeLocales as $localeId => $productTypeLocale)
        {
            if ($productType->hasUrls)
            {
                $urlFormatAttributes = ['urlFormat'];
                $productTypeLocale->urlFormatIsRequired = true;

                foreach ($urlFormatAttributes as $attribute)
                {
                    if (!$productTypeLocale->validate([$attribute]))
                    {
                        $productType->addError($attribute.'-'.$localeId, $productTypeLocale->getError($attribute));
                    }
                }
            }
            else
            {
                $productTypeLocale->urlFormat = null;
            }
        }

        $productTypeRecord->validate();
        $productType->addErrors($productTypeRecord->getErrors());

        if (!$productType->hasErrors())
        {
            MarketDbHelper::beginStackedTransaction();
            try
            {

                // Product Field Layout
                if (!$isNewProductType && $oldProductType->fieldLayoutId)
                {
                    // Drop the old field layout
                    craft()->fields->deleteLayoutById($oldProductType->fieldLayoutId);
                }
                // Save the new one
                $fieldLayout = $productType->asa('productFieldLayout')->getFieldLayout();
                craft()->fields->saveLayout($fieldLayout);
                $productType->fieldLayoutId = $fieldLayout->id;
                $productTypeRecord->fieldLayoutId = $fieldLayout->id;

                if (!$isNewProductType && $oldProductType->variantFieldLayoutId)
                {
                    // Drop the old field layout
                    craft()->fields->deleteLayoutById($oldProductType->variantFieldLayoutId);
                }
                // Save the new one
                $variantFieldLayout = $productType->asa('variantFieldLayout')->getFieldLayout();
                craft()->fields->saveLayout($variantFieldLayout);
                $productType->variantFieldLayoutId = $variantFieldLayout->id;
                $productTypeRecord->variantFieldLayoutId = $variantFieldLayout->id;

                // Save it!
                $productTypeRecord->save(false);

                // Now that we have a product type ID, save it on the model
                if (!$productType->id)
                {
                    $productType->id = $productTypeRecord->id;
                }

                $newLocaleData = [];

                if ($productType->hasVariants)
                {
                    //Refresh all urls for products of same type if urlFormat changed.
                    if ($titleFormatChanged)
                    {
                        $criteria = craft()->elements->getCriteria('Market_Product');
                        $criteria->typeId = $productType->id;
                        $products = $criteria->find();
                        /** @var Market_ProductModel $product */
                        foreach ($products as $key => $product)
                        {
                            if ($product && $product->getContent()->id)
                            {
                                foreach ($product->getVariants() as $variant)
                                {
                                    craft()->market_variant->save($variant);
                                }
                            }
                        }
                    }
                }

                if (!$isNewProductType)
                {
                    // Get the old product type locales
                    $oldLocaleRecords = Market_ProductTypeLocaleRecord::model()->findAllByAttributes([
                        'productTypeId' => $productType->id
                    ]);
                    $oldLocales = Market_ProductTypeLocaleModel::populateModels($oldLocaleRecords, 'locale');

                    $changedLocaleIds = [];
                }


                foreach ($productTypeLocales as $localeId => $locale)
                {
                    // Was this already selected?
                    if (!$isNewProductType && isset($oldLocales[$localeId]))
                    {
                        $oldLocale = $oldLocales[$localeId];

                        // Has the URL format changed?
                        if ($locale->urlFormat != $oldLocale->urlFormat)
                        {
                            craft()->db->createCommand()->update('market_producttypes_i18n', [
                                'urlFormat' => $locale->urlFormat
                            ], [
                                'id' => $oldLocale->id
                            ]);

                            $changedLocaleIds[] = $localeId;
                        }
                    }
                    else
                    {
                        $newLocaleData[] = [$productType->id, $localeId, $locale->urlFormat];
                    }
                }

                // Insert the new locales
                craft()->db->createCommand()->insertAll('market_producttypes_i18n',
                    array('productTypeId', 'locale', 'urlFormat'),
                    $newLocaleData
                );

                if (!$isNewProductType)
                {
                    // Drop any locales that are no longer being used, as well as the associated element
                    // locale rows

                    $droppedLocaleIds = array_diff(array_keys($oldLocales), array_keys($productTypeLocales));

                    if ($droppedLocaleIds)
                    {
                        craft()->db->createCommand()->delete('market_producttypes_i18n', ['in', 'locale', $droppedLocaleIds]);
                    }
                }


                if (!$isNewProductType)
                {
                    // Get all of the product IDs in this group
                    $criteria = craft()->elements->getCriteria('Market_Product');
                    $criteria->typeId = $productType->id;
                    $criteria->status = null;
                    $criteria->limit = null;
                    $productTypeIds = $criteria->ids();

                    // Should we be deleting
                    if ($productTypeIds && $droppedLocaleIds)
                    {
                        craft()->db->createCommand()->delete('elements_i18n', ['and', ['in', 'elementId', $productTypeIds], ['in', 'locale', $droppedLocaleIds]]);
                        craft()->db->createCommand()->delete('content', ['and', ['in', 'elementId', $productTypeIds], ['in', 'locale', $droppedLocaleIds]]);
                    }
                    // Are there any locales left?
                    if ($productTypeLocales)
                    {
                        // Drop the old productType URIs if the product type no longer has URLs
                        if (!$productType->hasUrls && $oldProductType->hasUrls)
                        {
                            craft()->db->createCommand()->update('elements_i18n',
                                ['uri' => null],
                                ['in', 'elementId', $productTypeIds]
                            );
                        }
                        else if ($changedLocaleIds)
                        {
                            foreach ($productTypeIds as $productTypeId)
                            {
                                craft()->config->maxPowerCaptain();

                                // Loop through each of the changed locales and update all of the products’ slugs and
                                // URIs
                                foreach ($changedLocaleIds as $localeId)
                                {
                                    $criteria = craft()->elements->getCriteria('Market_Product');
                                    $criteria->id = $productTypeId;
                                    $criteria->locale = $localeId;
                                    $criteria->status = null;
                                    $updateProduct = $criteria->first();

                                    // todo: replace the getContent()->id check with 'strictLocale' param once it's added
                                    if ($updateProduct && $updateProduct->getContent()->id)
                                    {
                                        craft()->elements->updateElementSlugAndUri($updateProduct, false, false);
                                    }
                                }
                            }
                        }
                    }
                }

                MarketDbHelper::commitStackedTransaction();
            }
            catch (\Exception $e)
            {
                MarketDbHelper::rollbackStackedTransaction();

                throw $e;
            }

            return true;
        }
        else
        {
            return false;
        }
    }

    /**
     * Deleted a
     *
     * @param $id
     *
     * @return bool
     * @throws \CDbException
     * @throws \Exception
     */
    public function deleteById ($id)
    {
        MarketDbHelper::beginStackedTransaction();
<<<<<<< HEAD
        try
        {
            $productType = Market_ProductTypeRecord::model()->findById($id);
=======
        try {
            $productType = $this->getById($id);
>>>>>>> 7b5608da

            $query = craft()->db->createCommand()
                ->select('id')
                ->from('market_products')
                ->where(['typeId' => $productType->id]);
            $productIds = $query->queryColumn();

            foreach($productIds as $id){
                craft()->elements->deleteElementById($id);
            }

            $fieldLayoutId = $productType->asa('productFieldLayout')->getFieldLayout()->id;
            craft()->fields->deleteLayoutById($fieldLayoutId);
            if($productType->hasVariants){
                craft()->fields->deleteLayoutById($productType->asa('variantFieldLayout')->getFieldLayout()->id);
            }

            $productTypeRecord = Market_ProductTypeRecord::model()->findById($productType->id);
            $affectedRows = $productTypeRecord->delete();

            if($affectedRows){
                MarketDbHelper::commitStackedTransaction();
            }

            return (bool)$affectedRows;
        }
        catch (\Exception $e)
        {
            MarketDbHelper::rollbackStackedTransaction();

            throw $e;
        }
    }

    // Need to have a separate controller action and service method
    // since you cant have 2 field layout editors on one POST.
    public function saveVariantFieldLayout ($productType)
    {
        $productTypeRecord = Market_ProductTypeRecord::model()->findById($productType->id);

        $productTypeRecord->save(false);

        return true;
    }

    public function handleDeleteSiteLocale ()
    {
        // TODO...
    }
}<|MERGE_RESOLUTION|>--- conflicted
+++ resolved
@@ -334,14 +334,8 @@
     public function deleteById ($id)
     {
         MarketDbHelper::beginStackedTransaction();
-<<<<<<< HEAD
-        try
-        {
-            $productType = Market_ProductTypeRecord::model()->findById($id);
-=======
         try {
             $productType = $this->getById($id);
->>>>>>> 7b5608da
 
             $query = craft()->db->createCommand()
                 ->select('id')
