--- conflicted
+++ resolved
@@ -96,17 +96,6 @@
 
 			$this->cart->lastIp = craft()->request->getIpAddress();
 
-<<<<<<< HEAD
-            //if current user is changed recalc the cart due to user specific discounts available to them
-//			$currentUser = craft()->userSession->user;
-//			$userId      = (int)craft()->userSession->user->id;
-//			if (!$this->cart->isEmpty() && (int)$this->cart->member_id != $member_id) {
-//				 member_id has changed, reload the cart and save
-//				$this->cart->userId = $userId;
-//				$this->cart->recalculate();
-//
-//			}
-=======
 			$userId = craft()->userSession->user->id;
 			if (!$this->cart->isEmpty() && $this->cart->userId != $userId) {
 				// member_id has changed, reload the cart and save
@@ -114,7 +103,6 @@
 				craft()->market_order->save($cart);
 
 			}
->>>>>>> 14f5acef
 		}
 
 		return $this->cart;
