<?php

namespace Craft;

use Market\Helpers\MarketDbHelper;

/**
 * Cart is same as Order. This class deals with order as with cart. All saving
 * logic and etc. are in OrderService
 *
 * Class Market_CartService
 *
 * @package Craft
 */
class Market_CartService extends BaseApplicationComponent
{
	const CART_COOKIE_LIFETIME = 604800; //week

	/** @var string Session key for storing current cart number */
	protected $cookieCartId = 'market_cookie';
	/** @var Market_OrderModel */
	private $cart;

<<<<<<< HEAD
    /**
     * @param Market_OrderModel $order
     * @param int               $variantId
     * @param int               $qty
     * @param string            $error
     * @return bool
     * @throws \Exception
     */
	public function addToCart($order, $variantId, $qty, &$error = '')
=======
	/**
	 * @param        $variantId
	 * @param        $qty
	 * @param string $cartHandle
	 * @param string $error
	 *
	 * @return bool
	 * @throws Exception
	 * @throws \Exception
	 */
	public function addToCart($variantId, $qty, &$error = '')
>>>>>>> e8ce8ce4
	{
		MarketDbHelper::beginStackedTransaction();

		//saving current cart if it's new and empty
		if (!$order->id) {
			if (!craft()->market_order->save($order)) {
				throw new Exception('Error on creating empty cart');
			}
		}

		//filling item model
		$lineItem = craft()->market_lineItem->getByOrderVariant($order->id, $variantId);

		if ($lineItem->id) {
			$lineItem->qty += $qty;
		} else {
			$lineItem = craft()->market_lineItem->create($variantId, $order->id, $qty);
		}

		try {
			if (craft()->market_lineItem->save($lineItem)) {
				craft()->market_order->save($order);
				MarketDbHelper::commitStackedTransaction();

				return true;
			}
		} catch (\Exception $e) {
			MarketDbHelper::rollbackStackedTransaction();
			throw $e;
		}

		MarketDbHelper::rollbackStackedTransaction();

		$errors = $lineItem->getAllErrors();
		$error  = array_pop($errors);

		return false;
	}

	/**
	 * @return Market_OrderModel
	 * @throws Exception
	 */
	public function getCart($orderTypeHandle)
	{

		// Before getting the cart, make sure we have a real orderType and then
		// get the first one if we cant find one. Will fail loud if no order types.
		$orderType = craft()->market_orderType->getByHandleOrOnly($orderTypeHandle);

		// Should only be dealing with legit order types now
		if (!isset($this->cart[$orderType->handle])) {

			$number = $this->_getSessionCartNumber($orderType->handle);

			if ($cart = $this->_getCartRecordByNumber($number)) {
				$this->cart[$orderType->handle] = Market_OrderModel::populateModel($cart);
			} else {
				$this->cart[$orderType->handle] = new Market_OrderModel;
				$this->cart[$orderType->handle]->typeId = $orderType->id;
				$this->cart[$orderType->handle]->number = $number;
			}

			$this->cart[$orderType->handle]->lastIp = craft()->request->getIpAddress();

			// Update the user if it has changed
			$customer = craft()->market_customer->getCustomer();
			if (!$this->cart[$orderType->handle]->isEmpty() && $this->cart[$orderType->handle]->customerId != $customer->id) {
				$this->cart[$orderType->handle]->customerId = $customer->id;
				craft()->market_order->save($this->cart[$orderType->handle]);
			}
		}

		return $this->cart[$orderType->handle];
	}

	/**
	 * @return string
	 */
	private function _getSessionCartNumber($cartHandle)
	{
		$cookieId = $cartHandle."_".$this->cookieCartId;
		$cartNumber = craft()->userSession->getStateCookieValue($cookieId);

		if (!$cartNumber) {
			$cartNumber = md5(uniqid(mt_rand(), true));
			craft()->userSession->saveCookie($cookieId, $cartNumber, self::CART_COOKIE_LIFETIME);
		}

		return $cartNumber;
	}

	/**
	 * @param string $number
	 *
	 * @return Market_OrderRecord
	 */
	private function _getCartRecordByNumber($number)
	{
		$cart = Market_OrderRecord::model()->findByAttributes([
			'number'      => $number,
			'completedAt' => NULL,
		]);

		return $cart;
	}

    /**
     * @param Market_OrderModel $cart
     * @param string            $code
     * @param string            $error
     * @return bool
     * @throws Exception
     * @throws \Exception
     */
	public function applyCoupon(Market_OrderModel $cart, $code, &$error = '')
	{
		if (empty($code) || craft()->market_discount->checkCode($code, $error)) {
			$cart->couponCode = $code ?: NULL;
			craft()->market_order->save($cart);

			return true;
		} else {
			return false;
		}
	}

    /**
     * Set shipping method to the current order
     *
     * @param Market_OrderModel $cart
     * @param int               $shippingMethodId
     * @return bool
     * @throws Exception
     * @throws \Exception
     */
	public function setShippingMethod(Market_OrderModel $cart, $shippingMethodId)
	{
		$method = craft()->market_shippingMethod->getById($shippingMethodId);
		if (!$method->id) {
			return false;
		}

		if (!craft()->market_shippingMethod->getMatchingRule($cart, $method)) {
			return false;
		}

		$cart->shippingMethodId = $shippingMethodId;
		craft()->market_order->save($cart);

		return true;
	}

	public function forgetCart()
	{
		craft()->userSession->deleteStateCookie($this->cookieCartId);
	}

    /**
     * Set shipping method to the current order
     *
     * @param Market_OrderModel $cart
     * @param int               $paymentMethodId
     * @return bool
     * @throws \Exception
     */
	public function setPaymentMethod(Market_OrderModel $cart, $paymentMethodId)
	{
		$method = craft()->market_paymentMethod->getById($paymentMethodId);
		if (!$method->id || !$method->frontendEnabled) {
			return false;
		}

		$cart->paymentMethodId = $paymentMethodId;
		craft()->market_order->save($cart);

		return true;
	}

    /**
     * @TODO check that line item belongs to the current user
     *
     * @param Market_OrderModel $cart
     * @param int               $lineItemId
     *
     * @throws Exception
     * @throws \Exception
     */
	public function removeFromCart(Market_OrderModel $cart, $lineItemId)
	{
		$lineItem = craft()->market_lineItem->getById($lineItemId);

		if (!$lineItem->id) {
			throw new Exception('Line item not found');
		}

		MarketDbHelper::beginStackedTransaction();
		try {
			craft()->market_lineItem->delete($lineItem);

			craft()->market_order->save($cart);
		} catch (\Exception $e) {
			MarketDbHelper::rollbackStackedTransaction();
			throw $e;
		}

		MarketDbHelper::commitStackedTransaction();
	}

    /**
     * Remove all items from a cart
     *
     * @param Market_OrderModel $cart
     * @throws \Exception
     */
	public function clearCart(Market_OrderModel $cart)
	{
		MarketDbHelper::beginStackedTransaction();
		try {
			craft()->market_lineItem->deleteAllByOrderId($cart->id);
			craft()->market_order->save($cart);
		} catch (\Exception $e) {
			MarketDbHelper::rollbackStackedTransaction();
			throw $e;
		}

		MarketDbHelper::commitStackedTransaction();
	}
}<|MERGE_RESOLUTION|>--- conflicted
+++ resolved
@@ -21,7 +21,6 @@
 	/** @var Market_OrderModel */
 	private $cart;
 
-<<<<<<< HEAD
     /**
      * @param Market_OrderModel $order
      * @param int               $variantId
@@ -31,19 +30,6 @@
      * @throws \Exception
      */
 	public function addToCart($order, $variantId, $qty, &$error = '')
-=======
-	/**
-	 * @param        $variantId
-	 * @param        $qty
-	 * @param string $cartHandle
-	 * @param string $error
-	 *
-	 * @return bool
-	 * @throws Exception
-	 * @throws \Exception
-	 */
-	public function addToCart($variantId, $qty, &$error = '')
->>>>>>> e8ce8ce4
 	{
 		MarketDbHelper::beginStackedTransaction();
 
