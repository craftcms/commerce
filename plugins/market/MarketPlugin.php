--- conflicted
+++ resolved
@@ -157,11 +157,7 @@
      */
     public function getVersion()
     {
-<<<<<<< HEAD
         return '0.8.0000';
-=======
-        return '0.8.09';
->>>>>>> 8b6748b5
     }
 
     /**
