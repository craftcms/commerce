{% extends "market/_layouts/settings" %}

{% set title = "Payment Methods"|t %}

<<<<<<< HEAD
{% set crumbs = [
{ label: "Market"|t, url: url('market') },
{ label: "Settings"|t, url: url('market/settings') },
{ label: "Payment Methods"|t, url: url('market/settings/paymentmethods') }
] %}

=======
>>>>>>> f86783b7
{% set content %}

    <h2>{{ "Payment Methods"|t }}</h2>

    <table id="paymentMethods" class="data fullwidth collapsible">
        <thead>
        <tr>
            <th>{{ "Gateway"|t }}</th>
            <th>{{ "Class"|t }}</th>
            <th>{{ "Status"|t }}</th>
        </tr>
        </thead>
        <tbody>
        {% for paymentMethod in paymentMethods %}
            <tr data-id="{{ paymentMethod.class }}" data-name="{{ paymentMethod.name }}">
                <th scope="row" data-title="Name"><a
                            href="{{ url('market/settings/paymentmethods/'~paymentMethod.class) }}">{{ paymentMethod.name }}</a>
                </th>
                <td data-title="Class">{{ paymentMethod.class }}</td>
                <td data-title="Status">
                    {% if paymentMethod.cpEnabled and paymentMethod.frontendEnabled %}
                        {{ 'Enabled in CP and Frontend'|t }}
                    {% elseif paymentMethod.cpEnabled %}
                        {{ 'Enabled in CP'|t }}
                    {% elseif paymentMethod.frontendEnabled %}
                        {{ 'Enabled in Frontend'|t }}
                    {% else %}
                        {{ 'Disabled'|t }}
                    {% endif %}
                </td>
            </tr>
        {% endfor %}

        </tbody>
    </table>

{% endset %}<|MERGE_RESOLUTION|>--- conflicted
+++ resolved
@@ -2,15 +2,6 @@
 
 {% set title = "Payment Methods"|t %}
 
-<<<<<<< HEAD
-{% set crumbs = [
-{ label: "Market"|t, url: url('market') },
-{ label: "Settings"|t, url: url('market/settings') },
-{ label: "Payment Methods"|t, url: url('market/settings/paymentmethods') }
-] %}
-
-=======
->>>>>>> f86783b7
 {% set content %}
 
     <h2>{{ "Payment Methods"|t }}</h2>
