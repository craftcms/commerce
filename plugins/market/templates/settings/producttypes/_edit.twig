--- conflicted
+++ resolved
@@ -2,12 +2,7 @@
 {% set title = "Product Types"|t %}
 
 {% set crumbs = [
-<<<<<<< HEAD
-{ label: "Market"|t, url: url('market') },
-{ label: "Settings"|t, url: url('market/settings') },
-=======
 { label: "Market Settings"|t, url: url('market/settings') },
->>>>>>> f86783b7
 { label: "Product Types"|t, url: url('market/settings/producttypes') },
 ] %}
 
