--- conflicted
+++ resolved
@@ -2,15 +2,7 @@
 
 {% set content %}
 
-<<<<<<< HEAD
-{% set crumbs = [
-{ label: "Market"|t, url: url('market') },
-{ label: "Settings"|t, url: url('market/settings') },
-{ label: "Tax Rates"|t, url: url('market/settings/taxrates') }
-] %}
-=======
     <h2>{{ "Tax Rates"|t }}</h2>
->>>>>>> f86783b7
 
     <table id="taxRates" class="data fullwidth collapsible">
         <thead>
