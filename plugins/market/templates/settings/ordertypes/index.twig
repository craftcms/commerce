--- conflicted
+++ resolved
@@ -1,16 +1,4 @@
-<<<<<<< HEAD
-{% extends "market/_layouts/cp" %}
-
-{% set title = "Order Types"|t %}
-
-{% set crumbs = [
-{ label: "Market"|t, url: url('market') },
-{ label: "Settings"|t, url: url('market/settings') },
-{ label: "Order Types"|t, url: url('market/settings/ordertypes') }
-] %}
-=======
 {% extends "market/_layouts/settings" %}
->>>>>>> f86783b7
 
 {% set selectedTab = 'settings' %}
 
