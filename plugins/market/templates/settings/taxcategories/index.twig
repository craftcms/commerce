--- conflicted
+++ resolved
@@ -2,15 +2,7 @@
 
 {% set content %}
 
-<<<<<<< HEAD
-{% set crumbs = [
-{ label: "Market"|t, url: url('market') },
-{ label: "Settings"|t, url: url('market/settings') },
-{ label: "Tax Categories"|t, url: url('market/settings/taxcategories') }
-] %}
-=======
     <h2>{{ "Tax Categories"|t }}</h2>
->>>>>>> f86783b7
 
     <table id="taxcategories" class="data fullwidth collapsible">
         <thead>
