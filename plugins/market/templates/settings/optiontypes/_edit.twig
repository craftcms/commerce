--- conflicted
+++ resolved
@@ -2,12 +2,7 @@
 {% set title = "Option Types"|t %}
 
 {% set crumbs = [
-<<<<<<< HEAD
-{ label: "Market"|t, url: url('market') },
-{ label: "Settings"|t, url: url('market/settings') },
-=======
 { label: "Market Settings"|t, url: url('market/settings') },
->>>>>>> f86783b7
 { label: "Option Types"|t, url: url('market/settings/optiontypes') },
 ] %}
 
