--- conflicted
+++ resolved
@@ -247,213 +247,9 @@
                             {{ implicitVariantHtml }}
                         </div>
 
-<<<<<<< HEAD
-                    {%  endif %}
-
-                    <div id="variantsTab" class="">
-
-                        {% if productId is defined %}
-                            {% set elementTypeClass = 'Market_Variant' %}
-                            {% set elementType = craft.elements.getElementType(elementTypeClass) %}
-                            {% set context = 'index' %}
-
-                            {% if not elementType %}
-                                {% exit 404 %}
-                            {% endif %}
-
-                            {% set sources = elementType.getSources('index') %}
-
-                            <div class="content">
-                                <div class="sidebar hide">
-                                    <nav>
-                                        {% include "_elements/sources" %}
-                                    </nav>
-                                </div>
-
-                                {% include "_elements/indexcontainer" %}
-                            <hr/>
-                            </div>
-
-
-                            {% set initJs %}
-
-                                Craft.SetVariantValuesModal = Garnish.Modal.extend({
-
-                                    ids: null,
-
-                                    init: function(ids,settings){
-                                        this.ids = ids;
-
-                                        var $form = $('<form class="modal" method="post" accept-charset="UTF-8">' +
-                                                Craft.getCsrfInput() +
-                                                '<input type="hidden" name="redirect" value=""/>' +
-                                                '</form>').appendTo(Garnish.$bod);
-                                    
-                                        var $body = $('<div class="body">' +
-                                                '<p>'+Craft.t('Tick the boxes for the fields values you want to mass update on the selected variants.')+'</p>' +
-                                        '</div>').appendTo($form);
-
-                                        {%  set fieldHtml %}
-                                            <div class="fields">
-                                                {{ forms.checkboxField({
-                                                    label: 'Set Price'|t,
-                                                    id: 'setPrice',
-                                                    name:   'setPrice',
-                                                    checked: 0,
-                                                    toggle: '#setPriceToggle'
-                                                }) }}
-                                                <div id="setPriceToggle" class="hidden">{{ forms.textField({
-                                                    label: 'Price'|t,
-                                                    id: 'price',
-                                                    name: 'price',
-                                                    value: '',
-                                                }) }}
-                                                </div>
-                                                {{ forms.checkboxField({
-                                                    label: 'Set Min Qty'|t,
-                                                    id: 'setMinQty',
-                                                    name:   'setMinQty',
-                                                    checked: 0,
-                                                    toggle: '#setMinQtyToggle'
-                                                }) }}
-                                                <div id="setMinQtyToggle" class="hidden">{{ forms.textField({
-                                                    label: 'Minimum Quantity'|t,
-                                                    id: 'minQty',
-                                                    name: 'minQty',
-                                                    value: '',
-                                                }) }}
-                                                </div>
-                                                {{ forms.checkboxField({
-                                                    label: 'Set Max Qty'|t,
-                                                    id: 'setMaxQty',
-                                                    name:   'setMaxQty',
-                                                    checked: 0,
-                                                    toggle: '#setMaxQtyToggle'
-                                                }) }}
-                                                <div id="setMaxQtyToggle" class="hidden">{{ forms.textField({
-                                                    label: 'Maximum Quantity'|t,
-                                                    id: 'maxQty',
-                                                    name: 'maxQty',
-                                                    value: '',
-                                                }) }}
-                                                </div>
-                                                {{ forms.checkboxField({
-                                                    label: 'Set Width'|t,
-                                                    id: 'setWidth',
-                                                    name:   'setWidth',
-                                                    checked: 0,
-                                                    toggle: '#setWidthToggle'
-                                                }) }}
-                                                <div id="setWidthToggle" class="hidden">{{ forms.textField({
-                                                    label: 'Width'|t~' ('~craft.market.settings.dimensionUnits~')',
-                                                    id: 'width',
-                                                    name: 'width',
-                                                    value: '',
-                                                }) }}
-                                                </div>
-                                                {{ forms.checkboxField({
-                                                    label: 'Set Height'|t,
-                                                    id: 'setHeight',
-                                                    name:   'setHeight',
-                                                    checked: 0,
-                                                    toggle: '#setHeightToggle'
-                                                }) }}
-                                                <div id="setHeightToggle" class="hidden">{{ forms.textField({
-                                                    label: 'Height'|t~' ('~craft.market.settings.dimensionUnits~')',
-                                                    id: 'height',
-                                                    name: 'height',
-                                                    value: '',
-                                                }) }}
-                                                </div>
-                                                {{ forms.checkboxField({
-                                                    label: 'Set Length'|t,
-                                                    id: 'setLength',
-                                                    name:   'setLength',
-                                                    checked: 0,
-                                                    toggle: '#setLengthToggle'
-                                                }) }}
-                                                <div id="setLengthToggle" class="hidden">{{ forms.textField({
-                                                    label: 'Length'|t~' ('~craft.market.settings.dimensionUnits~')',
-                                                    id: 'length',
-                                                    name: 'length',
-                                                    value: '',
-                                                }) }}
-                                                </div>
-                                                {{ forms.checkboxField({
-                                                    label: 'Set Wight'|t,
-                                                    id: 'setWeight',
-                                                    name:   'setWeight',
-                                                    checked: 0,
-                                                    toggle: '#setWeightToggle'
-                                                }) }}
-                                                <div id="setWeightToggle" class="hidden">{{ forms.textField({
-                                                    label: 'Weight'|t~' ('~craft.market.settings.weightUnits~')',
-                                                    id: 'weight',
-                                                    name: 'weight',
-                                                    value: '',
-                                                }) }}
-                                                </div>
-                                            </div>
-                                        {%  endset %}
-
-
-                                        var $fields = $("{{ fieldHtml|e('js') }}").appendTo($body);
-
-                                         new Craft.FieldToggle($form.find('#setPrice'));
-                                         new Craft.FieldToggle($form.find('#setMinQty'));
-                                         new Craft.FieldToggle($form.find('#setMaxQty'));
-                                         new Craft.FieldToggle($form.find('#setWidth'));
-                                         new Craft.FieldToggle($form.find('#setHeight'));
-                                         new Craft.FieldToggle($form.find('#setLength'));
-                                         new Craft.FieldToggle($form.find('#setWeight'));
-
-                                        var $footer = $('<div class="footer" style="position:absolute;bottom:0;width:100%"/>').appendTo($form);
-                                        var $buttons = $('<div class="buttons right"/>').appendTo($footer);
-
-                                        var $cancelBtn = $('<div class="btn">'+Craft.t('Cancel')+'</div>').appendTo($buttons);
-                                        var $SubmitBtn = $('<input type="submit" class="btn submit" value="'+Craft.t('Set Values') +'" />').appendTo($buttons);
-                                        this.addListener($cancelBtn, 'click', 'hide');
-                                        this.addListener($form, 'submit', 'handleSubmit');
-
-                                        this.base($form, settings);
-                                    },
-                                    hide: function(){
-                                        this.base();
-                                    },
-                                    handleSubmit: function(ev){
-                                        this.disable();
-
-                                        // Let the onSubmit callback prevent the form from getting submitted
-                                        if (this.settings.onSubmit() === false){
-                                            ev.preventDefault();
-                                        }
-                                    }
-                                });
-
-
-                                Craft.variantIndex = Craft.createElementIndex('{{ elementTypeClass }}', $('#variantsTab'), {
-                                    context:        '{{ context }}',
-                                    storageKey:     'elementindex.{{ elementTypeClass }}',
-                                    criteria:       { productId: {{ productId }}, isMaster: false, localeEnabled: true }
-                                });
-
-                            {% endset %}
-
-                            {% includeJs initJs %}
-
-                        {%  endif  %}
-
-                        <a class="btn formsubmit add icon" data-param="entryId" data-value="" data-redirect="market/products/{type.handle}/{id}/variants/new"
-                           data-value="1">{{ "Add a Variant"|t }}</a>
-                        
-
-
-                    </div>
-                </div>{# end pane #}
-=======
+
                         {%  include 'market/_includes/variant/_variantElementIndex' %}
                     </div>{# end pane #}
->>>>>>> 7b5608da
                 {%  endif %}
 
 
