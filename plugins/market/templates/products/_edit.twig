{% extends "market/_layouts/cp" %}

{% set selectedSubNavItem = "products" %}

{% set crumbs = [
{ label: "Products"|t, url: url('market/products') }
] %}

{% import "_includes/forms" as forms %}

{% macro multiSelectField(options, values, attribute, label) %}

    {% import "_includes/forms" as forms %}
    {% set multiSelectInput %}
    {{ forms.multiselect({
        id:        attribute,
        name:      attribute,
        options:   options,
        values:    values,
        errors:    product.getErrors(attribuitlee),
    }) }}
    {% endset %}

    {{ forms.field({
        id:       attribute,
        label:    label
    }, multiSelectInput) }}

{% endmacro %}


{% macro dateTimeField(product, attribute, label) %}

    {% import "_includes/forms" as forms %}

    {% set dateTimeInput %}
    {{ forms.date({
        id:        attribute,
        name:      attribute,
        value:     product.getAttribute(attribute),
        errors:    product.getErrors(attribute),
    }) }}

    {{ forms.time({
        id:        attribute,
        name:      attribute,
        value:     product.getAttribute(attribute),
        errors:    product.getErrors(attribute),
    }) }}
    {% endset %}

    {{ forms.field({
        id:       attribute,
        label:    label,
        first:    (attribute == 'availableOn'),
        required: false
    }, dateTimeInput) }}

{% endmacro %}


{% from _self import dateTimeField %}

{% block main %}

    <form id="product-form" method="post" accept-charset="UTF-8" data-saveshortcut data-saveshortcut-redirect="{{ continueEditingUrl }}" data-confirm-unload>

        <input type="hidden" name="action" value="market/product/saveProduct">
        <input type="hidden" name="redirect" value="market/products">
        <input type="hidden" name="typeId" value="{{ productType.id }}">
        {{ getCsrfInput() }}
        {% if product.id %}<input type="hidden" name="productId" value="{{ product.id }}">{% endif %}



        <div class="grid first">
            <div class="item" data-position="left" data-min-colspan="2" data-max-colspan="3">

                <div id="fields" class="pane">
                    {% include "_includes/tabs" %}

                    {% from "_includes/forms" import textField %}
                    {% set static = static is defined ? static : false %}

                    {{ textField({
                        label: "Name"|t,
                        locale: product.locale,
                        id: 'title',
                        name: 'title',
                        value: product.title,
                        errors: (not static ? product.getErrors('title')),
                        first: true,
                        autofocus: true,
                        required: (not static),
                        disabled: static,
                        maxlength: 255
                    }) }}

                    {%  set masterVariantHtml %}
                    {{ forms.text({
                        name:   'masterVariant[isMaster]',
                        type:   'hidden',
                        value: '1'
                    }) }}
                    <div id="masterVariantDetails">


                    <div class="grid first" data-cols="4">

                    <div class="item" data-min-colspan="2" data-max-colspan="4">
                    {{ forms.textField({
                        label: 'SKU'|t,
                        required: productType.hasVariants ? false : true,
                        name: 'masterVariant[sku]',
                        value: masterVariant.sku,
                        errors: masterVariant.getErrors('sku')
                    })}}
                    </div>

                    <div class="item" data-min-colspan="2" data-max-colspan="4">
                    {{ forms.textField({
                        label: 'Price'|t,
                        name:   'masterVariant[price]',
                        required: productType.hasVariants ? false : true,
                        type:   'text',
                        value: masterVariant.price|marketDecimal,
                        errors: masterVariant.getErrors('price')
                    })}}
                    </div>
                    </div>

                    <div class="grid first" data-cols="4">
                    <div class="item" data-min-colspan="2" data-max-colspan="4">
                    {{ forms.textField({
                        label: 'Min Qty'|t,
                        name:  'masterVariant[minQty]',
                        type:  'text',
                        value: masterVariant.minQty,
                        errors: masterVariant.getErrors('minQty')
                    })}}
                    </div>

                    <div class="item" data-min-colspan="2" data-max-colspan="4">
                    {{ forms.textField({
                        label:  'Max Qty'|t,
                        name:   'masterVariant[maxQty]',
                        type:   'text',
                        value: masterVariant.maxQty,
                        errors: masterVariant.getErrors('maxQty')
                    })}}
                    </div>
                    </div>

                    <div class="grid first" data-cols="4">
                    <div class="item" data-min-colspan="1" data-max-colspan="1">
                    {{ forms.textField({
                        label:  'Width'|t~' ('~craft.market.settings.dimensionUnits~')',
                        name:   'masterVariant[width]',
                        type:   'text',
                        value: masterVariant.width|marketDecimal,
                        errors: masterVariant.getErrors('width')
                    })}}
                    </div>

                    <div class="item" data-min-colspan="1" data-max-colspan="1">
                    {{ forms.textField({
                        label: 'Height'|t~' ('~craft.market.settings.dimensionUnits~')',
                        name:  'masterVariant[height]',
                        type:  'number',
                        value: masterVariant.height|marketDecimal,
                        errors: masterVariant.getErrors('height')
                    })}}
                    </div>

                    <div class="item" data-min-colspan="1" data-max-colspan="1">
                    {{ forms.textField({
                        label:  'Length'|t~' ('~craft.market.settings.dimensionUnits~')',
                        name:   'masterVariant[length]',
                        type:   'text',
                        value: masterVariant.length|marketDecimal,
                        errors: masterVariant.getErrors('length')
                    })}}
                    </div>

                    <div class="item" data-min-colspan="1" data-max-colspan="1">
                    {{ forms.textField({
                        label: 'Weight'|t~' ('~craft.market.settings.weightUnits~')',
                        name:   'masterVariant[weight]',
                        type:   'text',
                        value: masterVariant.weight|marketDecimal,
                        errors: masterVariant.getErrors('weight')
                    })}}
                    </div>
                    </div>

                    <div class="grid first" data-cols="4">
                        <div class="item" data-min-colspan="2" data-max-colspan="4">
                        {{ forms.checkboxField({
                            label: 'Unlimited Stock'|t,
                            name:   'masterVariant[unlimitedStock]',
                            checked: (masterVariant.id ? masterVariant.unlimitedStock : 1),
                            errors: masterVariant.getErrors('unlimitedStock'),
                            reverseToggle: '.stockToggle'
                        }) }}
                        </div>
                        <div class="item" data-min-colspan="2" data-max-colspan="4">
                            <div class="stockToggle {% if not masterVariant.id or masterVariant.unlimitedStock %}hidden{% endif %}">
                                {{ forms.textField({
                                    label:  'Stock'|t,
                                    name:   'masterVariant[stock]',
                                    type:   'text',
                                    value: masterVariant.stock,
                                    required: productType.hasVariants ? false : true,
                                    errors: masterVariant.getErrors('stock')
                                })}}
                            </div>
                        </div>
                    </div>

                    </div>
                    {%  endset %}

                    {% set allProductTab = productType.asa('productFieldLayout').getFieldLayout().getTabs() %}
                    {% for tab in allProductTab %}
                        <div id="tab{{ loop.index }}" {% if not loop.first %} class="hidden" {% endif %}>
                            {% include "_includes/fields" with {
                            fields: tab.getFields(),
                            element: product,
                            static: (static is defined ? static : false)
                            } only %}
                        </div>
                    {% endfor %}


                </div>{# end pane#}


                {% if productType.hasVariants %}

                    <div id="" class="pane">
                    {% set variantTab = {'variantsTab':{'label':'Variants','url':'#variantsTab'}} %}

                    {% include "_includes/tabs" with {'tabs': variantTab }%}

                    {%  if productType.hasVariants %}

                        <div id="masterVariant" class="{% if not masterVariant.hasErrors() %}hidden{% endif %}">
                        {{ masterVariantHtml }}
                        </div>

                    {%  endif %}

                    <div id="variantsIndex" class="">

                        {% if productId is defined %}
                            {% set elementTypeClass = 'Market_Variant' %}
                            {% set elementType = craft.elements.getElementType(elementTypeClass) %}
                            {% set context = 'index' %}

                            {% if not elementType %}
                                {% exit 404 %}
                            {% endif %}

                            {% set sources = elementType.getSources('index') %}

                            <div class="content">
                                <div class="sidebar hide">
                                    <nav>
                                        {% include "_elements/sources" %}
                                    </nav>
                                </div>

                                {% include "_elements/indexcontainer" %}
                                <div id="variantButtons" class="secondary-buttons"></div>
                            </div>

                            {% set initJs %}

<<<<<<< HEAD
                                Craft.MarketVariantIndex = Craft.BaseElementIndex.extend(
                                {
                                    $newVariantBtnGroup: null,
                                    $newVariantBtn: null,
                                    showingSidebar: false,

                                    afterInit: function()
                                    {
                                        this.$newVariantBtnGroup = $('<div class="btngroup submit"/>');
                                        this.$newVariantBtn = $('<a class="btn submit add icon" data-productId="{{ product.id }}" data-productTypeId="{{ productType.id }}">New Variant</a>').appendTo(this.$newVariantBtnGroup);

                                        this.addListener(this.$newVariantBtn, 'click', function(ev)
                                        {
                                          this._openCreateVariantModal(ev.currentTarget.getAttribute('data-productId'),ev.currentTarget.getAttribute('data-productTypeId'));
                                        });

                                        this.addButton(this.$newVariantBtnGroup);
                                        return this.base();
                                    },

                                    _openCreateVariantModal:function(productId, productTypeId){
                                        if (this.$newVariantBtn.hasClass('loading'))
                                        {
                                            return;
                                        }
                                        this.$newVariantBtn.addClass('inactive');

                                        new Craft.ElementEditor({
                                            hudTrigger: this.$newVariantBtnGroup,
                                            elementType: 'Market_Variant',
                                            locale: this.locale,
                                            attributes: {
                                                productTypeId: productTypeId,
                                                productId: productId,
                                            },
                                            onBeginLoading: $.proxy(function()
                                            {
                                                this.$newVariantBtn.addClass('loading');
                                            }, this),
                                            onEndLoading: $.proxy(function()
                                            {
                                                this.$newVariantBtn.removeClass('loading');
                                                console.log(productTypeId,productId);
                                            }, this),
                                            onHideHud: $.proxy(function()
                                            {
                                                this.$newVariantBtn.removeClass('inactive').text("New Variant");
                                            }, this),
                                            onSaveElement: $.proxy(function(response)
                                            {
                                                //this.selectElementAfterUpdate(response.id);
                                                this.updateElements();
                                            }, this)
                                        });
                                    }
                                });

                                Craft.registerElementIndexClass('Market_Variant', Craft.MarketVariantIndex);

                                Craft.elementIndex = Craft.createElementIndex('{{ elementTypeClass }}', $('#variantsIndex'), {
                                context:        '{{ context }}',
                                showStatusMenu: false,
                                showLocaleMenu: false,
                                storageKey:     'elementindex.{{ elementTypeClass }}',
                                criteria:       { productId: {{ productId }}, isMaster: false, localeEnabled: null },
                                buttonContainer: $('#variantButtons')
=======
                                Craft.SetVariantValuesModal = Garnish.Modal.extend({

                                    ids: null,

                                    init: function(ids,settings){
                                        this.ids = ids;

                                        var $form = $('<form class="modal" method="post" accept-charset="UTF-8">' +
                                                Craft.getCsrfInput() +
                                                '<input type="hidden" name="redirect" value=""/>' +
                                                '</form>').appendTo(Garnish.$bod);
                                    
                                        var $body = $('<div class="body">' +
                                                '<p>'+Craft.t('Tick the boxes for the fields values you want to mass update on the selected variants.')+'</p>' +
                                        '</div>').appendTo($form);

                                        var $fields = $('<div class="fields">' +
                                            '{%  spaceless %}{{ forms.checkboxField({
                                                label: 'Set Price'|t,
                                                id: 'setPrice',
                                                name:   'setPrice',
                                                checked: 0,
                                                toggle: '#setPriceToggle'
                                            }) }}{% endspaceless %}' +
                                            '{% spaceless %}<div id="setPriceToggle" class="hidden">{{ forms.textField({
                                                label: 'Price'|t,
                                                id: 'price',
                                                name: 'price',
                                                value: '',
                                            }) }}</div>{% endspaceless %}' +
                                            '{%  spaceless %}{{ forms.checkboxField({
                                                label: 'Set Min Qty'|t,
                                                id: 'setMinQty',
                                                name:   'setMinQty',
                                                checked: 0,
                                                toggle: '#setMinQtyToggle'
                                            }) }}{% endspaceless %}' +
                                            '{% spaceless %}<div id="setMinQtyToggle" class="hidden">{{ forms.textField({
                                                label: 'Minimum Quantity'|t,
                                                id: 'minQty',
                                                name: 'minQty',
                                                value: '',
                                            }) }}</div>{% endspaceless %}' +
                                            '{%  spaceless %}{{ forms.checkboxField({
                                                label: 'Set Max Qty'|t,
                                                id: 'setMaxQty',
                                                name:   'setMaxQty',
                                                checked: 0,
                                                toggle: '#setMaxQtyToggle'
                                            }) }}{% endspaceless %}' +
                                            '{% spaceless %}<div id="setMaxQtyToggle" class="hidden">{{ forms.textField({
                                                label: 'Maximum Quantity'|t,
                                                id: 'maxQty',
                                                name: 'maxQty',
                                                value: '',
                                            }) }}</div>{% endspaceless %}' +
                                            '{%  spaceless %}{{ forms.checkboxField({
                                                label: 'Set Width'|t,
                                                id: 'setWidth',
                                                name:   'setWidth',
                                                checked: 0,
                                                toggle: '#setWidthToggle'
                                            }) }}{% endspaceless %}' +
                                            '{% spaceless %}<div id="setWidthToggle" class="hidden">{{ forms.textField({
                                                label: 'Width'|t~' ('~craft.market.settings.dimensionUnits~')',
                                                id: 'width',
                                                name: 'width',
                                                value: '',
                                            }) }}</div>{% endspaceless %}' +
                                            '{%  spaceless %}{{ forms.checkboxField({
                                                label: 'Set Height'|t,
                                                id: 'setHeight',
                                                name:   'setHeight',
                                                checked: 0,
                                                toggle: '#setHeightToggle'
                                            }) }}{% endspaceless %}' +
                                            '{% spaceless %}<div id="setHeightToggle" class="hidden">{{ forms.textField({
                                                label: 'Height'|t~' ('~craft.market.settings.dimensionUnits~')',
                                                id: 'height',
                                                name: 'height',
                                                value: '',
                                            }) }}</div>{% endspaceless %}' +
                                            '{%  spaceless %}{{ forms.checkboxField({
                                                label: 'Set Length'|t,
                                                id: 'setLength',
                                                name:   'setLength',
                                                checked: 0,
                                                toggle: '#setLengthToggle'
                                            }) }}{% endspaceless %}' +
                                            '{% spaceless %}<div id="setLengthToggle" class="hidden">{{ forms.textField({
                                                label: 'Length'|t~' ('~craft.market.settings.dimensionUnits~')',
                                                id: 'length',
                                                name: 'length',
                                                value: '',
                                            }) }}</div>{% endspaceless %}' +
                                            '{%  spaceless %}{{ forms.checkboxField({
                                                label: 'Set Wight'|t,
                                                id: 'setWeight',
                                                name:   'setWeight',
                                                checked: 0,
                                                toggle: '#setWeightToggle'
                                            }) }}{% endspaceless %}' +
                                            '{% spaceless %}<div id="setWeightToggle" class="hidden">{{ forms.textField({
                                                label: 'Weight'|t~' ('~craft.market.settings.weightUnits~')',
                                                id: 'weight',
                                                name: 'weight',
                                                value: '',
                                            }) }}</div>{% endspaceless %}' +
                                        '</div>').appendTo($body);

                                         new Craft.FieldToggle($form.find('#setPrice'));
                                         new Craft.FieldToggle($form.find('#setMinQty'));
                                         new Craft.FieldToggle($form.find('#setMaxQty'));
                                         new Craft.FieldToggle($form.find('#setWidth'));
                                         new Craft.FieldToggle($form.find('#setHeight'));
                                         new Craft.FieldToggle($form.find('#setLength'));
                                         new Craft.FieldToggle($form.find('#setWeight'));

                                        var $buttons = $('<div class="buttons right"/>').appendTo($body);

                                        var $cancelBtn = $('<div class="btn">'+Craft.t('Cancel')+'</div>').appendTo($buttons);
                                        var $SubmitBtn = $('<input type="submit" class="btn submit" value="'+Craft.t('Set Values') +'" />').appendTo($buttons);
                                        this.addListener($cancelBtn, 'click', 'hide');
                                        this.addListener($form, 'submit', 'handleSubmit');

                                        this.base($form, settings);
                                    },
                                    hide: function(){
                                        this.base();
                                    },
                                    handleSubmit: function(ev){

                                        this.disable();

                                        // Let the onSubmit callback prevent the form from getting submitted
                                        if (this.settings.onSubmit() === false){
                                            ev.preventDefault();
                                        }
                                    }
                                });


                                Craft.elementIndex = Craft.createElementIndex('{{ elementTypeClass }}', $('#variantsTab'), {
                                    context:        '{{ context }}',
                                    showStatusMenu: {{ showStatusMenu is defined ? showStatusMenu|json_encode|raw : "'auto'" }},
                                    showLocaleMenu: {{ showLocaleMenu is defined ? showLocaleMenu|json_encode|raw : "'auto'" }},
                                    storageKey:     'elementindex.{{ elementTypeClass }}',
                                    criteria:       { productId: {{ productId }}, isMaster: false, localeEnabled: null }
>>>>>>> da051949
                                });

                            {% endset %}

                            {% includeJs initJs %}

                        {%  endif  %}

                        <a class="btn formsubmit" data-param="entryId" data-value="" data-redirect="market/products/{type.handle}/{id}/variants/new"
                           data-value="1">{{ "Add a variant"|t }}</a>
                        


                    </div>
                </div>{# end pane #}
                {%  endif %}

            </div>
            <div class="item" data-position="right" data-colspan="1">

                <div class="pane">
                    {{ forms.textField({
                        label: "Slug"|t,
                        locale: product.locale,
                        id: 'slug',
                        name: 'slug',
                        value: product.slug,
                        errors: product.getErrors('slug')|merge(product.getErrors('uri'))
                    }) }}


                    {%  if not productType.hasVariants %}
                        {{ masterVariantHtml }}
                    {%  endif %}

                    {{ forms.selectField({
                        label: 'Tax Category'|t,
                        name: 'taxCategoryId',
                        value: product.taxCategoryId,
                        required: true,
                        options: taxCategories
                    }) }}

                    {{ forms.checkboxField({
                        label: 'Free Shipping'|t,
                        name: 'freeShipping',
                        checked: (product.id ? product.freeShipping : 0),
                    }) }}

                    {{ forms.checkboxField({
                        label: 'Promotable'|t,
                        name: 'promotable',
                        checked: (product.id ? product.promotable : 1),
                    }) }}

                    {{ dateTimeField(product, 'availableOn', "Available On"|t) }}
                    {{ dateTimeField(product, 'expiresOn', "Expires On"|t) }}

                    {% set enabledswitch %}
                    <div class="left">
                        {{ forms.lightswitch({
                            id: 'enabled',
                            name: 'enabled',
                            label: 'Enabled?',
                            on: product.enabled,
                            disabled: false
                        }) }}
                    </div>
                    <div class="right">
                        {% if productId is defined %}
                            <div class="btngroup">
                                <input type="button" class="btn small formsubmit" value="{{ 'Delete'|t }}"
                                       data-action="market/product/deleteProduct"
                                       data-confirm="{{ 'Are you sure you want to delete this product?'|t }}"
                                       data-redirect="market/products">
                            </div>
                        {% endif %}
                    </div>
                    {% endset %}

                    {{ forms.field({
                        id:       'status',
                        label:    'Status',
                        first:    true
                    },enabledswitch) }}

                </div>{#END PANE#}

                <table class="inputs fullwidth">
                    <tr>
                        <td class="thin">
                            <div class="btngroup submit first">
                                <input type="submit" class="btn submit" value="{{ 'Save'|t }}">

                                <div class="btn submit menubtn"></div>
                                <div class="menu">
                                    <ul>
                                        <li><a class="formsubmit" data-redirect="{{ continueEditingUrl }}">
                                                {{ "Save and continue editing"|t }}
                                                {{ forms.optionShortcutLabel('S') }}
                                            </a></li>

                                        {% if productType.hasVariants %}
                                            <li><a class="formsubmit" data-param="entryId" data-value="" data-redirect="market/products/{type.handle}/{id}/variants/new"
                                                   data-value="1">{{ 'Save and add new variant'|t }}</a></li>
                                        {%  endif %}

                                    </ul>
                                </div>
                            </div>
                        </td>
                        <td>

                        </td>
                    </tr>
                </table>

            </div>

        </div>


    </form>


    {% if not product.slug %}
        {% includeJs "window.slugGenerator = new Craft.SlugGenerator('#title', '#slug');" %}
    {% endif %}

{% endblock %}

<|MERGE_RESOLUTION|>--- conflicted
+++ resolved
@@ -276,7 +276,6 @@
 
                             {% set initJs %}
 
-<<<<<<< HEAD
                                 Craft.MarketVariantIndex = Craft.BaseElementIndex.extend(
                                 {
                                     $newVariantBtnGroup: null,
@@ -336,14 +335,6 @@
 
                                 Craft.registerElementIndexClass('Market_Variant', Craft.MarketVariantIndex);
 
-                                Craft.elementIndex = Craft.createElementIndex('{{ elementTypeClass }}', $('#variantsIndex'), {
-                                context:        '{{ context }}',
-                                showStatusMenu: false,
-                                showLocaleMenu: false,
-                                storageKey:     'elementindex.{{ elementTypeClass }}',
-                                criteria:       { productId: {{ productId }}, isMaster: false, localeEnabled: null },
-                                buttonContainer: $('#variantButtons')
-=======
                                 Craft.SetVariantValuesModal = Garnish.Modal.extend({
 
                                     ids: null,
@@ -355,7 +346,7 @@
                                                 Craft.getCsrfInput() +
                                                 '<input type="hidden" name="redirect" value=""/>' +
                                                 '</form>').appendTo(Garnish.$bod);
-                                    
+
                                         var $body = $('<div class="body">' +
                                                 '<p>'+Craft.t('Tick the boxes for the fields values you want to mass update on the selected variants.')+'</p>' +
                                         '</div>').appendTo($form);
@@ -486,13 +477,13 @@
                                 });
 
 
-                                Craft.elementIndex = Craft.createElementIndex('{{ elementTypeClass }}', $('#variantsTab'), {
-                                    context:        '{{ context }}',
-                                    showStatusMenu: {{ showStatusMenu is defined ? showStatusMenu|json_encode|raw : "'auto'" }},
-                                    showLocaleMenu: {{ showLocaleMenu is defined ? showLocaleMenu|json_encode|raw : "'auto'" }},
-                                    storageKey:     'elementindex.{{ elementTypeClass }}',
-                                    criteria:       { productId: {{ productId }}, isMaster: false, localeEnabled: null }
->>>>>>> da051949
+                                Craft.elementIndex = Craft.createElementIndex('{{ elementTypeClass }}', $('#variantsIndex'), {
+                                  context:        '{{ context }}',
+                                  showStatusMenu: false,
+                                  showLocaleMenu: false,
+                                  storageKey:     'elementindex.{{ elementTypeClass }}',
+                                  criteria:       { productId: {{ productId }}, isMaster: false, localeEnabled: null },
+                                  buttonContainer: $('#variantButtons')
                                 });
 
                             {% endset %}
@@ -503,7 +494,7 @@
 
                         <a class="btn formsubmit" data-param="entryId" data-value="" data-redirect="market/products/{type.handle}/{id}/variants/new"
                            data-value="1">{{ "Add a variant"|t }}</a>
-                        
+
 
 
                     </div>
@@ -622,5 +613,4 @@
         {% includeJs "window.slugGenerator = new Craft.SlugGenerator('#title', '#slug');" %}
     {% endif %}
 
-{% endblock %}
-
+{% endblock %}