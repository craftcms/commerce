--- conflicted
+++ resolved
@@ -6,7 +6,6 @@
 class Market_OrderElementType extends Market_BaseElementType
 {
 
-<<<<<<< HEAD
     /**
      * @return null|string
      */
@@ -85,20 +84,21 @@
      * @param null $source
      * @return array
      */
-    public function defineTableAttributes($source = NULL)
-    {
-        return [
-            'number' => Craft::t('Number'),
-            'orderStatus' => Craft::t('Status'),
-            'finalPrice' => Craft::t('Total Payable'),
-            'completedAt' => Craft::t('Completed')
-        ];
-    }
-
-    public function defineSearchableAttributes()
-    {
-        return ['number'];
-    }
+	public function defineTableAttributes($source = NULL)
+	{
+		return [
+			'number'     => Craft::t('Number'),
+			'orderStatus'=> Craft::t('Status'),
+			'finalPrice' => Craft::t('Total Payable'),
+			'completedAt'=> Craft::t('Completed'),
+			'paidAt' => Craft::t('Paid')
+		];
+	}
+
+	public function defineSearchableAttributes()
+	{
+		return ['number'];
+	}
 
     /**
      * @param BaseElementModel $element
@@ -113,14 +113,14 @@
             return craft()->numberFormatter->formatCurrency($element->finalPrice, strtoupper($currency));
         }
 
-        if ($attribute == 'orderStatus') {
-            if ($element->orderStatus) {
-                return $element->orderStatus->printName();
-            } else {
-                return "";
-            }
-
-        }
+		if ($attribute == 'orderStatus') {
+			if ($element->orderStatus){
+				return $element->orderStatus->printName();
+			}else{
+				return sprintf('<span class="market status %s"></span> %s','', '');
+			}
+
+		}
 
         return parent::getTableAttributeHtml($element, $attribute);
     }
@@ -260,211 +260,5 @@
     {
         return Market_OrderModel::populateModel($row);
     }
-=======
-	public function getName()
-	{
-		return Craft::t('Orders');
-	}
-
-	public function hasContent()
-	{
-		return true;
-	}
-
-	public function hasTitles()
-	{
-		return false;
-	}
-
-	public function hasStatuses()
-	{
-		return false;
-	}
-
-	public function getSources($context = NULL)
-	{
-		$sources = [
-			'*' => [
-				'label' => Craft::t('All orders'),
-			]
-		];
-
-		foreach (craft()->market_orderType->getAll() as $orderType) {
-
-			$sources[] = ['heading' => $orderType->name];
-
-			$key = 'orderType:' . $orderType->id;
-			$sources[$key] = [
-				'label'    => craft::t("All") . ' ' .$orderType->name,
-				'criteria' => ['typeId' => $orderType->id]
-			];
-
-			$key = 'orderType:' . $orderType->id . ':completedAt:null';
-
-			$sources[$key] = [
-				'label'    => Craft::t('Incomplete'),
-				'criteria' => ['typeId' => $orderType->id, 'completedAt' => ":empty:"]
-			];
-
-			foreach ($orderType->orderStatuses as $status){
-				$key = 'orderType:' . $orderType->id . ':orderStatus:' . $status->id;
-				$sources[$key] = [
-					'label'    => ucwords($status->name),
-					'criteria' => ['typeId' => $orderType->id, 'orderStatus' => $status->id]
-				];
-			}
-		}
-
-		return $sources;
-
-	}
-
-	public function defineTableAttributes($source = NULL)
-	{
-		return [
-			'number'     => Craft::t('Number'),
-			'orderStatus'=> Craft::t('Status'),
-			'finalPrice' => Craft::t('Total Payable'),
-			'completedAt'=> Craft::t('Completed'),
-			'paidAt' => Craft::t('Paid')
-		];
-	}
-
-	public function defineSearchableAttributes()
-	{
-		return ['number'];
-	}
-
-	public function getTableAttributeHtml(BaseElementModel $element, $attribute)
-	{
-
-		if ($attribute == 'finalPrice') {
-			$currency = craft()->market_settings->getOption('defaultCurrency');
-			return craft()->numberFormatter->formatCurrency($element->finalPrice, strtoupper($currency));
-		}
-
-		if ($attribute == 'orderStatus') {
-			if ($element->orderStatus){
-				return $element->orderStatus->printName();
-			}else{
-				return sprintf('<span class="market status %s"></span> %s','', '');
-			}
-
-		}
-
-		return parent::getTableAttributeHtml($element, $attribute);
-	}
-
-	public function defineSortableAttributes()
-	{
-		return [
-			'number'     => Craft::t('Number'),
-			'completedAt'     => Craft::t('Completed At'),
-			'finalPrice' => Craft::t('Total Payable'),
-			'orderStatusId' => Craft::t('Order Status'),
-		];
-	}
-
-
-	public function defineCriteriaAttributes()
-	{
-		return [
-			'typeId' => AttributeType::Mixed,
-			'type'   => AttributeType::Mixed,
-			'number' => AttributeType::Mixed,
-			'completedAt'  => AttributeType::Mixed,
-			'orderStatus'  => AttributeType::Mixed,
-			'orderStatusId'  => AttributeType::Mixed,
-			'customer'  => AttributeType::Mixed,
-			'customerId'  => AttributeType::Mixed
-		];
-	}
-
-
-	public function modifyElementsQuery(DbCommand $query, ElementCriteriaModel $criteria)
-	{
-        $query
-            ->addSelect('orders.id,
-				orders.number,
-				orders.couponCode,
-				orders.itemTotal,
-				orders.baseDiscount,
-				orders.baseShippingRate,
-				orders.finalPrice,
-				orders.paidTotal,
-				orders.orderStatusId,
-				orders.completedAt,
-				orders.email,
-				orders.completedAt,
-				orders.paidAt,
-				orders.currency,
-				orders.lastIp,
-				orders.message,
-				orders.returnUrl,
-				orders.cancelUrl,
-				orders.orderStatusId,
-				orders.billingAddressId,
-				orders.billingAddressData,
-				orders.shippingAddressId,
-				orders.shippingAddressData,
-				orders.shippingMethodId,
-				orders.paymentMethodId,
-				orders.customerId,
-				orders.typeId')
-			->join('market_orders orders', 'orders.id = elements.id')
-			->join('market_ordertypes ordertypes', 'ordertypes.id = orders.typeId');
-
-		if ($criteria->type) {
-			if ($criteria->type instanceof Market_OrderTypeModel) {
-				$criteria->typeId = $criteria->type->id;
-				$criteria->type   = NULL;
-			} else {
-				$query->andWhere(DbHelper::parseParam('ordertypes.handle', $criteria->type, $query->params));
-			}
-		}
-
-		if ($criteria->typeId) {
-			$query->andWhere(DbHelper::parseParam('orders.typeId', $criteria->typeId, $query->params));
-		}
-
-		if ($criteria->number) {
-			$query->andWhere(DbHelper::parseParam('orders.number', $criteria->number, $query->params));
-		}
-
-		if ($criteria->completedAt) {
-			$query->andWhere(DbHelper::parseParam('orders.completedAt', $criteria->completedAt, $query->params));
-		}
-
-		if ($criteria->orderStatus) {
-			if ($criteria->orderStatus instanceof Market_OrderStatusModel) {
-				$criteria->orderStatusId = $criteria->orderStatus->id;
-				$criteria->orderStatus   = NULL;
-			}else{
-				$query->andWhere(DbHelper::parseParam('orders.orderStatusId', $criteria->orderStatus, $query->params));
-			}
-		}
-
-		if ($criteria->orderStatusId){
-			$query->andWhere(DbHelper::parseParam('orders.orderStatusId', $criteria->orderStatusId, $query->params));
-		}
-
-
-		if($criteria->customer) {
-			if ($criteria->customer instanceof Market_CustomerModel) {
-				$criteria->customerId = $criteria->customer->id;
-				$criteria->customer = null;
-			}
-		}
-		if($criteria->customerId){
-			$query->andWhere(DbHelper::parseParam('orders.customerId', $criteria->customerId, $query->params));
-		}
-	}
-
-
-	public function populateElementModel($row)
-	{
-		return Market_OrderModel::populateModel($row);
-	}
->>>>>>> e332f102
 
 }