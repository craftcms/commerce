--- conflicted
+++ resolved
@@ -6,245 +6,6 @@
 class Market_OrderElementType extends Market_BaseElementType
 {
 
-<<<<<<< HEAD
-    /**
-     * @return null|string
-     */
-    public function getName()
-    {
-        return Craft::t('Orders');
-    }
-
-    /**
-     * @return bool
-     */
-    public function hasContent()
-    {
-        return true;
-    }
-
-    /**
-     * @return bool
-     */
-    public function hasTitles()
-    {
-        return false;
-    }
-
-    /**
-     * @return bool
-     */
-    public function hasStatuses()
-    {
-        return false;
-    }
-
-    /**
-     * @param null $context
-     * @return array
-     */
-    public function getSources($context = NULL)
-    {
-        $sources = [
-            '*' => [
-                'label' => Craft::t('All orders'),
-            ]
-        ];
-
-        foreach (craft()->market_orderType->getAll() as $orderType) {
-
-            $sources[] = ['heading' => $orderType->name];
-
-            $key = 'orderType:' . $orderType->id;
-            $sources[$key] = [
-                'label' => craft::t("All") . ' \'' . $orderType->name .'\'',
-                'criteria' => ['typeId' => $orderType->id]
-            ];
-
-            $key = 'orderType:' . $orderType->id . ':completedAt:null';
-
-            $sources[$key] = [
-                'label' => Craft::t('Incomplete Carts'),
-                'criteria' => ['typeId' => $orderType->id, 'completedAt' => ":empty:"]
-            ];
-
-            foreach ($orderType->orderStatuses as $status) {
-                $key = 'orderType:' . $orderType->id . ':orderStatus:' . $status->id;
-                $sources[$key] = [
-                    'label' => ucwords($status->name),
-                    'criteria' => ['typeId' => $orderType->id, 'orderStatus' => $status->id]
-                ];
-            }
-        }
-
-        return $sources;
-
-    }
-
-    /**
-     * @param null $source
-     * @return array
-     */
-    public function defineTableAttributes($source = NULL)
-    {
-        return [
-            'number' => Craft::t('Number'),
-            'orderStatus' => Craft::t('Status'),
-            'finalPrice' => Craft::t('Total Payable'),
-            'completedAt' => Craft::t('Completed')
-        ];
-    }
-
-    public function defineSearchableAttributes()
-    {
-        return ['number'];
-    }
-
-    /**
-     * @param BaseElementModel $element
-     * @param string $attribute
-     * @return mixed|string
-     */
-    public function getTableAttributeHtml(BaseElementModel $element, $attribute)
-    {
-
-        if ($attribute == 'finalPrice') {
-            $currency = craft()->market_settings->getOption('defaultCurrency');
-            return craft()->numberFormatter->formatCurrency($element->finalPrice, strtoupper($currency));
-        }
-
-        if ($attribute == 'orderStatus') {
-            if ($element->orderStatus) {
-                return $element->orderStatus->printName();
-            } else {
-                return "";
-            }
-
-        }
-
-        return parent::getTableAttributeHtml($element, $attribute);
-    }
-
-    /**
-     * @return array
-     */
-    public function defineSortableAttributes()
-    {
-        return [
-            'number' => Craft::t('Number'),
-            'completedAt' => Craft::t('Completed At'),
-            'finalPrice' => Craft::t('Total Payable'),
-            'orderStatusId' => Craft::t('Order Status'),
-        ];
-    }
-
-
-    /**
-     * @return array
-     */
-    public function defineCriteriaAttributes()
-    {
-        return [
-            'typeId' => AttributeType::Mixed,
-            'type' => AttributeType::Mixed,
-            'number' => AttributeType::Mixed,
-            'completedAt' => AttributeType::Mixed,
-            'orderStatus' => AttributeType::Mixed,
-            'orderStatusId' => AttributeType::Mixed,
-            'completed' => AttributeType::Bool,
-        ];
-    }
-
-    /**
-     * @param DbCommand $query
-     * @param ElementCriteriaModel $criteria
-     *
-     * @return void
-     */
-    public function modifyElementsQuery(DbCommand $query, ElementCriteriaModel $criteria)
-    {
-        $query
-            ->addSelect('orders.id,
-                        orders.typeId,
-                        orders.number,
-                        orders.couponCode,
-                        orders.itemTotal,
-                        orders.finalPrice,
-                        orders.baseDiscount,
-                        orders.baseShippingRate,
-                        orders.email,
-                        orders.completedAt,
-                        orders.lastIp,
-                        orders.message,
-                        orders.returnUrl,
-                        orders.cancelUrl,
-                        orders.billingAddressId,
-                        orders.billingAddressData,
-                        orders.shippingAddressId,
-                        orders.shippingAddressData,
-                        orders.shippingMethodId,
-                        orders.paymentMethodId,
-                        orders.customerId,
-                        orders.orderStatusId')
-            ->join('market_orders orders', 'orders.id = elements.id')
-            ->join('market_ordertypes ordertypes', 'ordertypes.id = orders.typeId');
-
-        if ($criteria->completed) {
-            if ($criteria->completed == true) {
-                $query->andWhere('orders.completedAt is not null');
-                $criteria->completed = null;
-            }
-        }
-
-        if ($criteria->type) {
-            if ($criteria->type instanceof Market_OrderTypeModel) {
-                $criteria->typeId = $criteria->type->id;
-                $criteria->type = NULL;
-            } else {
-                $query->andWhere(DbHelper::parseParam('ordertypes.handle', $criteria->type, $query->params));
-            }
-        }
-
-        if ($criteria->typeId) {
-            $query->andWhere(DbHelper::parseParam('orders.typeId', $criteria->typeId, $query->params));
-        }
-
-        if ($criteria->number) {
-            $query->andWhere(DbHelper::parseParam('orders.number', $criteria->number, $query->params));
-        }
-
-        if ($criteria->completedAt) {
-            $query->andWhere(DbHelper::parseParam('orders.completedAt', $criteria->completedAt, $query->params));
-        }
-
-        if ($criteria->orderStatus) {
-            if ($criteria->orderStatus instanceof Market_OrderStatusModel) {
-                $criteria->orderStatusId = $criteria->orderStatus->id;
-                $criteria->orderStatus = NULL;
-            } else {
-                $query->andWhere(DbHelper::parseParam('orders.orderStatusId', $criteria->orderStatus, $query->params));
-            }
-        }
-
-        if ($criteria->orderStatusId) {
-            $query->andWhere(DbHelper::parseParam('orders.orderStatusId', $criteria->orderStatusId, $query->params));
-        }
-    }
-
-
-    /**
-     * Populate the Order.
-     *
-     * @param array $row
-     * @return BaseModel
-     */
-    public function populateElementModel($row)
-    {
-        return Market_OrderModel::populateModel($row);
-    }
-
-}
-=======
 	public function getName()
 	{
 		return Craft::t('Orders');
@@ -447,5 +208,4 @@
 		return Market_OrderModel::populateModel($row);
 	}
 
-} 
->>>>>>> 495096f4
+}