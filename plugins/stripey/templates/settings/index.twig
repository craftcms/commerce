--- conflicted
+++ resolved
@@ -11,26 +11,7 @@
 {% import "_includes/forms" as forms %}
 
 {% set content %}
-<<<<<<< HEAD
-<h2>General</h2>
-
-<ul class="icons">
-    <li><a href="#" data-icon="general">Stripe Gateway</a></li>
-    <li><a href="{{url('stripey/settings/producttypes')}}" data-icon="general">Product Types</a></li>
-    <li><a href="{{url('stripey/settings/optiontypes')}}" data-icon="general">Option Types</a></li>
-    <li><a href="{{url('stripey/settings/taxcategories')}}" data-icon="general">Tax Categories</a></li>
-    <li><a href="{{url('stripey/settings/taxzones')}}" data-icon="general">Tax Zones</a></li>
-    <li><a href="{{url('stripey/settings/countries')}}" data-icon="general">Countries</a></li>
-    <li><a href="{{url('stripey/settings/states')}}" data-icon="general">States</a></li>
-</ul>
-
-<hr>
-
-
-<h2>{{ "Stripey Settings"|t }}</h2>
-=======
 <h2>Global</h2>
->>>>>>> 987e2210
 
     <form action="" method="post" accept-charset="UTF-8">
         <input type="hidden" name="action" value="stripey/settings/saveSettings" />
