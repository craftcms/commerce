--- conflicted
+++ resolved
@@ -29,18 +29,7 @@
     }
 </style>
 {% set js %}
-<<<<<<< HEAD
-$(document).ready(function(){
-    $('#stripey-nav').click(function(e){
-        e.stopPropagation();
-    });
-    $('#stripey-nav .btn').click(function(e){
-        e.stopPropagation();
-        $('#stripey-nav .stripey-navcontent').toggle();
-    });
-    $('html').click(function() {
-        $('#stripey-nav .stripey-navcontent').hide();
-=======
+
 $(function(){
     var menubtn = $('#stripey-nav .btn'),
         position = menubtn.offset();
@@ -49,7 +38,14 @@
 
     menubtn.click(function(){
         $('.stripey-navcontent').toggle();
->>>>>>> 9b681542
+    });
+
+    $('html').click(function() {
+        $('#stripey-nav .stripey-navcontent').hide();
+    });
+
+    $('#stripey-nav').click(function(e){
+        e.stopPropagation();
     });
 });
 {% endset %}
