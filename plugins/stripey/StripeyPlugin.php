<?php

namespace Craft;

use Stripey\Stripey;
use Stripey\Api\Stripe;


class StripeyPlugin extends BasePlugin
{
    function init()
    {
        require 'vendor/autoload.php';

        Stripey::app()["stripe"] = function ($c) {
            $key = $this->getSettings()->secretKey;

            return new Stripe($key);
        };
    }

    public function getName()
    {
        return "Stripey";
    }

    public function getVersion()
    {
        return "0.0.1";
    }

    public function getDeveloper()
    {
        return "Make with Morph (Luke Holder)";
    }

    public function getDeveloperUrl()
    {
        return "http://makewithmorph.com";
    }

    public function hasCpSection()
    {
        return true;
    }


    public function registerCpRoutes()
    {
        return array(
            'stripey'                                                             => array('action' => 'stripey/dashboard/index'),
<<<<<<< HEAD
=======
            
            'stripey/settings/global'                                             => array('action' => 'stripey/settings/edit'),
>>>>>>> 987e2210

            'stripey/settings/producttypes'                                       => array('action' => 'stripey/productType/index'),
            'stripey/settings/producttypes/(?P<productTypeId>\d+)'                => array('action' => 'stripey/productType/editProductType'),
            'stripey/settings/producttypes/new'                                   => array('action' => 'stripey/productType/editProductType'),


            'stripey/settings/optiontypes'                                        => array('action' => 'stripey/optionType/index'),
            'stripey/settings/optiontypes/(?P<optionTypeId>\d+)'                  => array('action' => 'stripey/optionType/editOptionType'),
            'stripey/settings/optiontypes/new'                                    => array('action' => 'stripey/optionType/editOptionType'),

            'stripey/settings/taxcategories'                                      => array('action' => 'stripey/taxCategory/index'),
            'stripey/settings/taxcategories/new'                                  => array('action' => 'stripey/taxCategory/edit'),
            'stripey/settings/taxcategories/(?P<id>\d+)'                          => array('action' => 'stripey/taxCategory/edit'),

            'stripey/settings/countries'                                          => array('action' => 'stripey/country/index'),
            'stripey/settings/countries/new'                                      => array('action' => 'stripey/country/edit'),
            'stripey/settings/countries/(?P<id>\d+)'                              => array('action' => 'stripey/country/edit'),

            'stripey/settings/states'                                             => array('action' => 'stripey/state/index'),
            'stripey/settings/states/new'                                         => array('action' => 'stripey/state/edit'),
            'stripey/settings/states/(?P<id>\d+)'                                 => array('action' => 'stripey/state/edit'),

            'stripey/settings/taxzones'                                           => array('action' => 'stripey/taxZone/index'),
            'stripey/settings/taxzones/new'                                       => array('action' => 'stripey/taxZone/edit'),
            'stripey/settings/taxzones/(?P<id>\d+)'                               => array('action' => 'stripey/taxZone/edit'),

            'stripey/products'                                                    => array('action' => 'stripey/product/productIndex'),
            'stripey/products/(?P<productTypeHandle>{handle})/new'                => array('action' => 'stripey/product/editProduct'),
            'stripey/products/(?P<productTypeHandle>{handle})/(?P<productId>\d+)' => array('action' => 'stripey/product/editProduct'),

            'stripey/plans'                                                       => array('action' => 'stripey/plans/index'),
            'stripey/charges'                                                     => 'stripey/charges/index',
            'stripey/charges/(?P<chargeId>\d+)'                                   => array('action' => 'stripey/charge/editCharge'),


        );
    }

    public function onAfterInstall()
    {
//        $fieldLayout = array('type' => 'Stripey_Charge');
//        $fieldLayout = FieldLayoutModel::populateModel($fieldLayout);
//        craft()->fields->saveLayout($fieldLayout);
    }

    public function onBeforeUninstall()
    {
//        $fieldLayout = array('type' => 'Stripey_Charge');
//        $fieldLayout = FieldLayoutModel::populateModel($fieldLayout);
//        craft()->fields->saveLayout($fieldLayout);
    }

    /**
     * @return array
     */
    protected function defineSettings()
    {
        return array(
            'secretKey'       => AttributeType::String,
            'publishableKey'  => AttributeType::String,
            //TODO: Fill currency enum values dynamically based on https://support.stripe.com/questions/which-currencies-does-stripe-support
            'defaultCurrency' => AttributeType::String
        );
    }


}
<|MERGE_RESOLUTION|>--- conflicted
+++ resolved
@@ -49,11 +49,8 @@
     {
         return array(
             'stripey'                                                             => array('action' => 'stripey/dashboard/index'),
-<<<<<<< HEAD
-=======
             
             'stripey/settings/global'                                             => array('action' => 'stripey/settings/edit'),
->>>>>>> 987e2210
 
             'stripey/settings/producttypes'                                       => array('action' => 'stripey/productType/index'),
             'stripey/settings/producttypes/(?P<productTypeId>\d+)'                => array('action' => 'stripey/productType/editProductType'),
