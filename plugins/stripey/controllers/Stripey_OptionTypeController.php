<?php
namespace Craft;

class Stripey_OptionTypeController extends Stripey_BaseController
{
    protected $allowAnonymous = false;

    public function actionIndex()
    {
        $optionTypes = craft()->stripey_optionType->getAllOptionTypes();
        $this->renderTemplate('stripey/settings/optiontypes/index', compact('optionTypes'));
    }

    public function actionEditOptionType(array $variables = array())
    {
        $variables['brandNewOptionType'] = false;

        if (!empty($variables['optionTypeId'])) {

            $optionTypeId = $variables['optionTypeId'];

            $variables['optionType'] = craft()->stripey_optionType->getOptionTypeById($optionTypeId);

            if (!$variables['optionType']) {
                throw new HttpException(404);
            }
            $variables['title'] = $variables['optionType']->name;
        } else {
            if (empty($variables['optionType'])) {
                $variables['optionType']         = new Stripey_OptionTypeModel();
                $variables['brandNewOptionType'] = true;
            }
            $variables['title'] = Craft::t('Create a Option Type');
        };

        /**
         * Start of Option Value Table*/
        $cols = Stripey_OptionValueModel::editableColumns();
        $rows = $variables['optionType']->getOptionValues();
<<<<<<< HEAD
//        $rows = array_map(function ($value) {
//            return $value->toEditableRow();
//        }, $rows);
=======
>>>>>>> 60fd491a

        $variables['optionValuesTable'] = craft()->templates->render('stripey/_includes/forms/editableTable', array(
            'id'     => 'optionValues',
            'name'   => 'optionValues',
            'cols'   => $cols,
            'rows'   => $rows,
            'static' => false
        ));
        /**End of Option Value Table
         */

        $this->renderTemplate('stripey/settings/optiontypes/_edit', $variables);
    }

    public function actionSaveOptionType()
    {
        $this->requirePostRequest();

        // Build OptionType from Post
        $optionType = $this->_prepareOptionTypeModel();

        //Do we have optionValues and build OptionValues from post
        $optionValues = $this->_prepareOptionValueModels();

        // Save it
        if (craft()->stripey_optionType->saveOptionType($optionType)) {
            craft()->stripey_optionValue->saveOptionValuesForOptionType($optionType, $optionValues);
            craft()->userSession->setNotice(Craft::t('Option Type and Values saved.'));
            $this->redirectToPostedUrl($optionType);
        } else {
            craft()->userSession->setError(Craft::t('Couldn’t save Option Type.'));
        }

        // Send the calendar back to the template
        craft()->urlManager->setRouteVariables(array(
            'optionType' => $optionType
        ));
    }

    /**
     * @return Stripey_OptionTypeModel
     */
    private function _prepareOptionTypeModel()
    {
        $optionType         = new Stripey_OptionTypeModel();
        $optionType->id     = craft()->request->getPost('optionTypeId');
        $optionType->name   = craft()->request->getPost('name');
        $optionType->handle = craft()->request->getPost('handle');

        return $optionType;
    }

    /**
     * @return array
     */
    private function _prepareOptionValueModels()
    {
<<<<<<< HEAD
        $optionValues    = craft()->request->getPost('optionValues');
        $hasOptionValues = (bool)$optionValues;
        $optionValues    = array();
        if ($hasOptionValues) {
            $position = 0;
            foreach (craft()->request->getPost('optionValues') as $optionValue) {
                $position++;
                $id             = isset($optionValue['current']) ? $optionValue['current'] : null;
                $name           = isset($optionValue['name']) ? $optionValue['name'] : null;
                $displayName    = isset($optionValue['displayName']) ? $optionValue['displayName'] : null;
                $data           = compact('id', 'name', 'displayName', 'position');
                $optionValues[] = Stripey_OptionValueModel::populateModel($data);
            }
=======
        $optionValues = array();
        $position = 0;
        if (!craft()->request->getPost('optionValues')){
            return $optionValues;
        }
        foreach (craft()->request->getPost('optionValues') as $optionValue) {
            $position++;
            $id             = isset($optionValue['current']) ? $optionValue['current'] : null;
            $name           = isset($optionValue['name']) ? $optionValue['name'] : null;
            $displayName    = isset($optionValue['displayName']) ? $optionValue['displayName'] : null;
            $data           = compact('id', 'name', 'displayName', 'position');
            $optionValues[] = Stripey_OptionValueModel::populateModel($data);
>>>>>>> 60fd491a
        }

        return $optionValues;
    }

    public function actionDeleteOptionType()
    {
        $this->requirePostRequest();
        $this->requireAjaxRequest();

        $optionTypeId = craft()->request->getRequiredPost('id');

        craft()->stripey_optionType->deleteOptionTypeById($optionTypeId);
        $this->returnJson(array('success' => true));
    }

}<|MERGE_RESOLUTION|>--- conflicted
+++ resolved
@@ -37,12 +37,6 @@
          * Start of Option Value Table*/
         $cols = Stripey_OptionValueModel::editableColumns();
         $rows = $variables['optionType']->getOptionValues();
-<<<<<<< HEAD
-//        $rows = array_map(function ($value) {
-//            return $value->toEditableRow();
-//        }, $rows);
-=======
->>>>>>> 60fd491a
 
         $variables['optionValuesTable'] = craft()->templates->render('stripey/_includes/forms/editableTable', array(
             'id'     => 'optionValues',
@@ -100,21 +94,6 @@
      */
     private function _prepareOptionValueModels()
     {
-<<<<<<< HEAD
-        $optionValues    = craft()->request->getPost('optionValues');
-        $hasOptionValues = (bool)$optionValues;
-        $optionValues    = array();
-        if ($hasOptionValues) {
-            $position = 0;
-            foreach (craft()->request->getPost('optionValues') as $optionValue) {
-                $position++;
-                $id             = isset($optionValue['current']) ? $optionValue['current'] : null;
-                $name           = isset($optionValue['name']) ? $optionValue['name'] : null;
-                $displayName    = isset($optionValue['displayName']) ? $optionValue['displayName'] : null;
-                $data           = compact('id', 'name', 'displayName', 'position');
-                $optionValues[] = Stripey_OptionValueModel::populateModel($data);
-            }
-=======
         $optionValues = array();
         $position = 0;
         if (!craft()->request->getPost('optionValues')){
@@ -127,7 +106,6 @@
             $displayName    = isset($optionValue['displayName']) ? $optionValue['displayName'] : null;
             $data           = compact('id', 'name', 'displayName', 'position');
             $optionValues[] = Stripey_OptionValueModel::populateModel($data);
->>>>>>> 60fd491a
         }
 
         return $optionValues;
