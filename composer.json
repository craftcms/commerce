{
  "name": "craftcms/commerce",
  "description": "Craft Commerce",
  "type": "craft-plugin",
  "version": "3.0.0-alpha.1",
  "keywords": [
    "cms",
    "craftcms",
    "commerce",
    "yii2"
  ],
  "homepage": "https://craftcommerce.com",
  "license": "proprietary",
  "support": {
    "email": "support@craftcms.com",
    "issues": "https://github.com/craftcms/commerce/issues?state=open",
    "forum": "https://craftcms.stackexchange.com/",
    "source": "https://github.com/craftcms/commerce",
    "docs": "https://docs.craftcms.com/commerce/v2/",
    "rss": "https://github.com/craftcms/commerce/releases.atom"
  },
  "require": {
<<<<<<< HEAD
    "craftcms/cms": "^3.2.0",
    "dompdf/dompdf": "^0.8.3",
    "moneyphp/money": "^3.2.1",
    "ibericode/vat": "^1.1.2"
=======
    "craftcms/cms": "^3.2.0-beta.1",
    "dompdf/dompdf": "~0.8.2",
    "moneyphp/money": "^3.1.3",
    "ibericode/vat": "^1.1.2",
    "phpoffice/phpspreadsheet": "^1.4"
>>>>>>> 7ccfcce6
  },
  "autoload": {
    "psr-4": {
      "craft\\commerce\\": "src/"
    }
  },
  "extra": {
    "handle": "commerce",
    "name": "Craft Commerce",
    "description": "An amazingly powerful and flexible e-commerce platform for Craft CMS.",
    "developer": "Pixel & Tonic",
    "documentationUrl": "https://docs.craftcms.com/commerce/v2/"
  },
  "require-dev": {
    "codeception/codeception": "^3.0",
    "vlucas/phpdotenv": "^3.3"
  }
}<|MERGE_RESOLUTION|>--- conflicted
+++ resolved
@@ -20,18 +20,10 @@
     "rss": "https://github.com/craftcms/commerce/releases.atom"
   },
   "require": {
-<<<<<<< HEAD
     "craftcms/cms": "^3.2.0",
     "dompdf/dompdf": "^0.8.3",
     "moneyphp/money": "^3.2.1",
     "ibericode/vat": "^1.1.2"
-=======
-    "craftcms/cms": "^3.2.0-beta.1",
-    "dompdf/dompdf": "~0.8.2",
-    "moneyphp/money": "^3.1.3",
-    "ibericode/vat": "^1.1.2",
-    "phpoffice/phpspreadsheet": "^1.4"
->>>>>>> 7ccfcce6
   },
   "autoload": {
     "psr-4": {
@@ -47,6 +39,6 @@
   },
   "require-dev": {
     "codeception/codeception": "^3.0",
-    "vlucas/phpdotenv": "^3.3"
+    "vlucas/phpdotenv": "^3.4"
   }
 }