{
  "name": "craftcms/commerce",
  "description": "Craft Commerce",
  "type": "craft-plugin",
<<<<<<< HEAD
  "version": "2.0.1-alpha.5",
=======
  "version": "2.0.0-alpha.4",
>>>>>>> ed17c6eb
  "keywords": [
    "cms",
    "craftcms",
    "commerce",
    "yii2"
  ],
  "homepage": "https://craftcommerce.com",
  "license": "proprietary",
  "support": {
    "email": "support@craftcms.com",
    "issues": "https://github.com/craftcms/commerce/issues?state=open",
    "forum": "https://craftcms.stackexchange.com/",
    "source": "https://github.com/craftcms/commerce",
    "docs": "https://github.com/craftcms/docs",
    "rss": "https://github.com/craftcms/commerce/releases.atom"
  },
  "require": {
    "craftcms/cms": "^3.0.0-RC6",
    "dompdf/dompdf": "~0.8",
    "moneyphp/money": "~3.0",
    "php-units-of-measure/php-units-of-measure": "~2.1",
    "dannyvankooten/vat.php": "~1.1.2"
  },
  "autoload": {
    "psr-4": {
      "craft\\commerce\\": "src/"
    }
  },
  "extra": {
    "handle": "commerce",
    "name": "Craft Commerce",
    "description": "An amazingly powerful and flexible e-commerce platform for Craft CMS.",
    "developer": "Pixel & Tonic",
<<<<<<< HEAD
    "schemaVersion": "2.0.6",
=======
    "schemaVersion": "2.0.10",
>>>>>>> ed17c6eb
    "hasCpSection": true,
    "hasCpSettings": true
  }
}<|MERGE_RESOLUTION|>--- conflicted
+++ resolved
@@ -2,11 +2,7 @@
   "name": "craftcms/commerce",
   "description": "Craft Commerce",
   "type": "craft-plugin",
-<<<<<<< HEAD
-  "version": "2.0.1-alpha.5",
-=======
-  "version": "2.0.0-alpha.4",
->>>>>>> ed17c6eb
+  "version": "2.0.0-alpha.5",
   "keywords": [
     "cms",
     "craftcms",
@@ -40,11 +36,7 @@
     "name": "Craft Commerce",
     "description": "An amazingly powerful and flexible e-commerce platform for Craft CMS.",
     "developer": "Pixel & Tonic",
-<<<<<<< HEAD
-    "schemaVersion": "2.0.6",
-=======
-    "schemaVersion": "2.0.10",
->>>>>>> ed17c6eb
+    "schemaVersion": "2.0.11",
     "hasCpSection": true,
     "hasCpSettings": true
   }
