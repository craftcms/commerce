{
  "name": "craftcms/commerce",
  "description": "Craft Commerce",
  "type": "craft-plugin",
  "version": "2.0.0-alpha.6",
  "keywords": [
    "cms",
    "craftcms",
    "commerce",
    "yii2"
  ],
  "homepage": "https://craftcommerce.com",
  "license": "proprietary",
  "support": {
    "email": "support@craftcms.com",
    "issues": "https://github.com/craftcms/commerce/issues?state=open",
    "forum": "https://craftcms.stackexchange.com/",
    "source": "https://github.com/craftcms/commerce",
    "docs": "https://github.com/craftcms/docs",
    "rss": "https://github.com/craftcms/commerce/releases.atom"
  },
  "require": {
<<<<<<< HEAD
    "craftcms/cms": "^3.0.0-RC17.1",
    "dompdf/dompdf": "~0.8.2",
    "moneyphp/money": "^3.1.3",
    "dannyvankooten/vat.php": "^1.1.2"
=======
    "craftcms/cms": "^3.0.0-RC17",
    "dompdf/dompdf": "~0.8",
    "moneyphp/money": "~3.0",
    "php-units-of-measure/php-units-of-measure": "~2.1",
    "dannyvankooten/vat.php": "~1.1.2"
>>>>>>> 5a5809b2
  },
  "autoload": {
    "psr-4": {
      "craft\\commerce\\": "src/"
    }
  },
  "extra": {
    "handle": "commerce",
    "name": "Craft Commerce",
    "description": "An amazingly powerful and flexible e-commerce platform for Craft CMS.",
    "developer": "Pixel & Tonic"
  }
}<|MERGE_RESOLUTION|>--- conflicted
+++ resolved
@@ -20,18 +20,10 @@
     "rss": "https://github.com/craftcms/commerce/releases.atom"
   },
   "require": {
-<<<<<<< HEAD
-    "craftcms/cms": "^3.0.0-RC17.1",
+    "craftcms/cms": "^3.0.0-RC17",
     "dompdf/dompdf": "~0.8.2",
     "moneyphp/money": "^3.1.3",
     "dannyvankooten/vat.php": "^1.1.2"
-=======
-    "craftcms/cms": "^3.0.0-RC17",
-    "dompdf/dompdf": "~0.8",
-    "moneyphp/money": "~3.0",
-    "php-units-of-measure/php-units-of-measure": "~2.1",
-    "dannyvankooten/vat.php": "~1.1.2"
->>>>>>> 5a5809b2
   },
   "autoload": {
     "psr-4": {
