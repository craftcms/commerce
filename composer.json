{
  "name": "craftcms/commerce",
  "description": "Craft Commerce",
  "type": "craft-plugin",
<<<<<<< HEAD
  "version": "2.0.0",
=======
  "version": "2.0.0-beta.14",
>>>>>>> f3fa9359
  "keywords": [
    "cms",
    "craftcms",
    "commerce",
    "yii2"
  ],
  "homepage": "https://craftcommerce.com",
  "license": "proprietary",
  "support": {
    "email": "support@craftcms.com",
    "issues": "https://github.com/craftcms/commerce/issues?state=open",
    "forum": "https://craftcms.stackexchange.com/",
    "source": "https://github.com/craftcms/commerce",
    "docs": "https://github.com/craftcms/commerce-docs",
    "rss": "https://github.com/craftcms/commerce/releases.atom"
  },
  "require": {
    "craftcms/cms": "^3.1-beta.4",
    "dompdf/dompdf": "~0.8.2",
    "moneyphp/money": "^3.1.3",
    "dannyvankooten/vat.php": "^1.1.2",
    "phpoffice/phpspreadsheet": "^1.4"
  },
  "autoload": {
    "psr-4": {
      "craft\\commerce\\": "src/"
    }
  },
  "extra": {
    "handle": "commerce",
    "name": "Craft Commerce",
    "description": "An amazingly powerful and flexible e-commerce platform for Craft CMS.",
    "developer": "Pixel & Tonic"
  }
}<|MERGE_RESOLUTION|>--- conflicted
+++ resolved
@@ -2,11 +2,7 @@
   "name": "craftcms/commerce",
   "description": "Craft Commerce",
   "type": "craft-plugin",
-<<<<<<< HEAD
   "version": "2.0.0",
-=======
-  "version": "2.0.0-beta.14",
->>>>>>> f3fa9359
   "keywords": [
     "cms",
     "craftcms",
