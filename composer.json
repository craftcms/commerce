{
  "name": "craftcms/commerce",
  "description": "Craft Commerce",
  "type": "craft-plugin",
  "version": "3.2.13",
  "keywords": [
    "cms",
    "craftcms",
    "commerce",
    "yii2"
  ],
  "homepage": "https://craftcommerce.com",
  "license": "proprietary",
  "support": {
    "email": "support@craftcms.com",
    "issues": "https://github.com/craftcms/commerce/issues?state=open",
    "forum": "https://craftcms.stackexchange.com/",
    "source": "https://github.com/craftcms/commerce",
    "docs": "https://craftcms.com/docs/commerce/3.x/",
    "rss": "https://github.com/craftcms/commerce/releases.atom"
  },
  "require": {
    "craftcms/cms": "^3.5.4",
    "dompdf/dompdf": "~0.8.3",
    "moneyphp/money": "^3.2.1",
    "ibericode/vat": "^1.1.2"
  },
  "autoload": {
    "psr-4": {
      "craft\\commerce\\": "src/",
      "craftcommercetests\\fixtures\\": "tests/fixtures/"
    }
  },
  "extra": {
    "handle": "commerce",
    "name": "Craft Commerce",
    "description": "Create beautifully bespoke ecommerce experiences",
    "developer": "Pixel & Tonic",
    "documentationUrl": "https://craftcms.com/docs/commerce/3.x/"
  },
  "require-dev": {
<<<<<<< HEAD
=======
    "vlucas/phpdotenv": "^3.4",
>>>>>>> 12d5e687
    "codeception/codeception": "^4.0.0",
    "codeception/module-asserts": "^1.0.0",
    "codeception/module-datafactory": "^1.0.0",
    "codeception/module-phpbrowser": "^1.0.0",
    "codeception/module-rest": "^1.0.0",
    "codeception/module-yii2": "^1.0.0",
    "fzaninotto/faker": "^1.8",
    "roave/security-advisories": "dev-master",
    "seregazhuk/php-watcher": "^0.5.2",
    "vlucas/phpdotenv": "^3.4"
  },
  "scripts": {
    "testunit": [
      "Composer\\Config::disableProcessTimeout",
      "codecept run unit"
    ]
  },
  "config": {
    "sort-packages": true,
    "platform": {
      "php":  "7.1.30"
    }
  }
}<|MERGE_RESOLUTION|>--- conflicted
+++ resolved
@@ -39,10 +39,7 @@
     "documentationUrl": "https://craftcms.com/docs/commerce/3.x/"
   },
   "require-dev": {
-<<<<<<< HEAD
-=======
     "vlucas/phpdotenv": "^3.4",
->>>>>>> 12d5e687
     "codeception/codeception": "^4.0.0",
     "codeception/module-asserts": "^1.0.0",
     "codeception/module-datafactory": "^1.0.0",
@@ -52,7 +49,6 @@
     "fzaninotto/faker": "^1.8",
     "roave/security-advisories": "dev-master",
     "seregazhuk/php-watcher": "^0.5.2",
-    "vlucas/phpdotenv": "^3.4"
   },
   "scripts": {
     "testunit": [
