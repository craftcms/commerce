--- conflicted
+++ resolved
@@ -19,11 +19,7 @@
     "rss": "https://github.com/craftcms/commerce/releases.atom"
   },
   "require": {
-<<<<<<< HEAD
-    "craftcms/cms": "^4.0.0-alpha.1",
-=======
     "craftcms/cms": "^4.0.0-alpha@dev",
->>>>>>> 634dcfe9
     "dompdf/dompdf": "^1.0.2",
     "moneyphp/money": "^3.3.1",
     "ibericode/vat": "^1.1.2",
