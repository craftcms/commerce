--- conflicted
+++ resolved
@@ -21,12 +21,7 @@
   },
   "require": {
     "craftcms/cms": "~3.0.0-beta.19",
-<<<<<<< HEAD
-    "omnipay/common": "~2.3",
     "dompdf/dompdf": "~0.8",
-=======
-    "dompdf/dompdf": "~0.7",
->>>>>>> a29718fc
     "snowcap/vat-validation": "dev-master#21e7d996bd30dc680244d59d0fa18be3671e68ee",
     "php-units-of-measure/php-units-of-measure": "~2.1",
     "moneyphp/money": "~3.0"
