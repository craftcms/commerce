--- conflicted
+++ resolved
@@ -2,11 +2,7 @@
   "name": "craftcms/commerce",
   "description": "Craft Commerce",
   "type": "craft-plugin",
-<<<<<<< HEAD
   "version": "3.0.0-alpha.1",
-=======
-  "version": "2.1.12.1",
->>>>>>> 78169d76
   "keywords": [
     "cms",
     "craftcms",
@@ -24,18 +20,11 @@
     "rss": "https://github.com/craftcms/commerce/releases.atom"
   },
   "require": {
-<<<<<<< HEAD
     "craftcms/cms": "^3.2.0",
     "dompdf/dompdf": "^0.8.3",
     "moneyphp/money": "^3.2.1",
-    "ibericode/vat": "^1.1.2"
-=======
-    "craftcms/cms": "^3.1.20",
-    "dompdf/dompdf": "~0.8.3",
-    "moneyphp/money": "^3.1.3",
     "ibericode/vat": "^1.1.2",
     "phpoffice/phpspreadsheet": "^1.4"
->>>>>>> 78169d76
   },
   "autoload": {
     "psr-4": {
