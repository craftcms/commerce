{
  "name": "craftcms/commerce",
  "description": "Craft Commerce",
  "type": "craft-plugin",
<<<<<<< HEAD
  "version": "3.0.0-alpha.1",
=======
  "version": "2.2",
>>>>>>> c2789e26
  "keywords": [
    "cms",
    "craftcms",
    "commerce",
    "yii2"
  ],
  "homepage": "https://craftcommerce.com",
  "license": "proprietary",
  "support": {
    "email": "support@craftcms.com",
    "issues": "https://github.com/craftcms/commerce/issues?state=open",
    "forum": "https://craftcms.stackexchange.com/",
    "source": "https://github.com/craftcms/commerce",
    "docs": "https://docs.craftcms.com/commerce/v2/",
    "rss": "https://github.com/craftcms/commerce/releases.atom"
  },
  "require": {
<<<<<<< HEAD
    "craftcms/cms": "^3.2.0",
    "dompdf/dompdf": "^0.8.3",
    "moneyphp/money": "^3.2.1",
=======
    "craftcms/cms": "^3.3.0",
    "dompdf/dompdf": "^0.8.3",
    "moneyphp/money": "^3.1.3",
>>>>>>> c2789e26
    "ibericode/vat": "^1.1.2",
    "phpoffice/phpspreadsheet": "^1.4"
  },
  "autoload": {
    "psr-4": {
      "craft\\commerce\\": "src/"
    }
  },
  "extra": {
    "handle": "commerce",
    "name": "Craft Commerce",
    "description": "An amazingly powerful and flexible e-commerce platform for Craft CMS.",
    "developer": "Pixel & Tonic",
    "documentationUrl": "https://docs.craftcms.com/commerce/v2/"
  },
  "require-dev": {
    "codeception/codeception": "^3.0",
    "vlucas/phpdotenv": "^3.4"
  }
}<|MERGE_RESOLUTION|>--- conflicted
+++ resolved
@@ -2,11 +2,7 @@
   "name": "craftcms/commerce",
   "description": "Craft Commerce",
   "type": "craft-plugin",
-<<<<<<< HEAD
   "version": "3.0.0-alpha.1",
-=======
-  "version": "2.2",
->>>>>>> c2789e26
   "keywords": [
     "cms",
     "craftcms",
@@ -24,15 +20,9 @@
     "rss": "https://github.com/craftcms/commerce/releases.atom"
   },
   "require": {
-<<<<<<< HEAD
-    "craftcms/cms": "^3.2.0",
+    "craftcms/cms": "^3.3.0",
     "dompdf/dompdf": "^0.8.3",
     "moneyphp/money": "^3.2.1",
-=======
-    "craftcms/cms": "^3.3.0",
-    "dompdf/dompdf": "^0.8.3",
-    "moneyphp/money": "^3.1.3",
->>>>>>> c2789e26
     "ibericode/vat": "^1.1.2",
     "phpoffice/phpspreadsheet": "^1.4"
   },
@@ -49,6 +39,7 @@
     "documentationUrl": "https://docs.craftcms.com/commerce/v2/"
   },
   "require-dev": {
+    "roave/security-advisories": "dev-master",
     "codeception/codeception": "^3.0",
     "vlucas/phpdotenv": "^3.4"
   }
