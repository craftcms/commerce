--- conflicted
+++ resolved
@@ -20,11 +20,7 @@
     "rss": "https://github.com/craftcms/commerce/releases.atom"
   },
   "require": {
-<<<<<<< HEAD
-    "craftcms/cms": "~3.0.0",
-=======
     "craftcms/cms": "^3.0.0-RC6",
->>>>>>> 8a15d8b4
     "dompdf/dompdf": "~0.8",
     "moneyphp/money": "~3.0",
     "php-units-of-measure/php-units-of-measure": "~2.1",
