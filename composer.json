--- conflicted
+++ resolved
@@ -20,11 +20,7 @@
     "rss": "https://github.com/craftcms/commerce/releases.atom"
   },
   "require": {
-<<<<<<< HEAD
     "craftcms/cms": "^4.0.0-alpha.1",
-=======
-    "craftcms/cms": "^3.7.0-beta.1",
->>>>>>> ad804de4
     "dompdf/dompdf": "^1.0.2",
     "moneyphp/money": "^3.3.1",
     "ibericode/vat": "^1.1.2",
