{
  "name": "craftcms/commerce",
  "description": "Craft Commerce",
  "type": "craft-plugin",
  "keywords": [
    "cms",
    "craftcms",
    "commerce",
    "yii2"
  ],
  "homepage": "https://craftcms.com/commerce",
  "license": "proprietary",
  "support": {
    "email": "support@craftcms.com",
    "issues": "https://github.com/craftcms/commerce/issues?state=open",
    "forum": "https://craftcms.stackexchange.com/",
    "source": "https://github.com/craftcms/commerce",
    "docs": "https://craftcms.com/docs/commerce/3.x/",
    "rss": "https://github.com/craftcms/commerce/releases.atom"
  },
  "minimum-stability": "dev",
  "prefer-stable": true,
  "require": {
    "php": "^8.0.2",
    "craftcms/cms": "^4.0.0-alpha",
    "dompdf/dompdf": "^1.0.2",
    "ibericode/vat": "^1.1.2",
    "iio/libmergepdf": "^4.0"
  },
  "require-dev": {
    "vlucas/phpdotenv": "^3.4",
    "codeception/codeception": "^4.0.0",
    "fzaninotto/faker": "^1.8",
    "codeception/module-phpbrowser": "^1.0.0",
    "codeception/module-asserts": "^1.0.0",
    "codeception/module-rest": "^1.0.0",
    "codeception/module-datafactory": "^1.0.0",
    "codeception/module-yii2": "^1.0.0",
    "craftcms/phpstan": "dev-main",
    "craftcms/redactor": "*"
  },
  "autoload": {
    "psr-4": {
      "craft\\commerce\\": "src/",
      "craftcommercetests\\fixtures\\": "tests/fixtures/"
    }
  },
  "extra": {
    "handle": "commerce",
    "version": "4.0.0-alpha",
    "name": "Craft Commerce",
    "description": "Create beautifully bespoke ecommerce experiences",
    "developer": "Pixel & Tonic",
    "documentationUrl": "https://craftcms.com/docs/commerce/3.x/"
  },
<<<<<<< HEAD
  "require-dev": {
    "codeception/codeception": "^4.0.0",
    "codeception/module-asserts": "^1.0.0",
    "codeception/module-datafactory": "^1.0.0",
    "codeception/module-phpbrowser": "^1.0.0",
    "codeception/module-rest": "^1.0.0",
    "codeception/module-yii2": "^1.0.0",
    "craftcms/rector": "dev-main",
    "rector/rector": "dev-main",
    "vlucas/phpdotenv": "^3.4"
  },
=======
>>>>>>> 3e3dc49c
  "scripts": {
    "phpstan": "phpstan --memory-limit=1G",
    "testunit": [
      "Composer\\Config::disableProcessTimeout",
      "codecept run unit"
    ]
  },
  "config": {
    "sort-packages": true,
    "platform": {
<<<<<<< HEAD
      "php": "8.0.2"
=======
      "php": "7.2.5"
>>>>>>> 3e3dc49c
    },
    "allow-plugins": {
      "yiisoft/yii2-composer": true,
      "craftcms/plugin-installer": true
    }
  },
  "minimum-stability": "dev",
  "prefer-stable": true
}<|MERGE_RESOLUTION|>--- conflicted
+++ resolved
@@ -28,16 +28,16 @@
     "iio/libmergepdf": "^4.0"
   },
   "require-dev": {
-    "vlucas/phpdotenv": "^3.4",
     "codeception/codeception": "^4.0.0",
-    "fzaninotto/faker": "^1.8",
+    "codeception/module-asserts": "^1.0.0",
+    "codeception/module-datafactory": "^1.0.0",
     "codeception/module-phpbrowser": "^1.0.0",
-    "codeception/module-asserts": "^1.0.0",
     "codeception/module-rest": "^1.0.0",
-    "codeception/module-datafactory": "^1.0.0",
     "codeception/module-yii2": "^1.0.0",
     "craftcms/phpstan": "dev-main",
-    "craftcms/redactor": "*"
+    "craftcms/rector": "dev-main",
+    "craftcms/redactor": "*",
+    "vlucas/phpdotenv": "^3.4"
   },
   "autoload": {
     "psr-4": {
@@ -53,20 +53,6 @@
     "developer": "Pixel & Tonic",
     "documentationUrl": "https://craftcms.com/docs/commerce/3.x/"
   },
-<<<<<<< HEAD
-  "require-dev": {
-    "codeception/codeception": "^4.0.0",
-    "codeception/module-asserts": "^1.0.0",
-    "codeception/module-datafactory": "^1.0.0",
-    "codeception/module-phpbrowser": "^1.0.0",
-    "codeception/module-rest": "^1.0.0",
-    "codeception/module-yii2": "^1.0.0",
-    "craftcms/rector": "dev-main",
-    "rector/rector": "dev-main",
-    "vlucas/phpdotenv": "^3.4"
-  },
-=======
->>>>>>> 3e3dc49c
   "scripts": {
     "phpstan": "phpstan --memory-limit=1G",
     "testunit": [
@@ -77,17 +63,11 @@
   "config": {
     "sort-packages": true,
     "platform": {
-<<<<<<< HEAD
       "php": "8.0.2"
-=======
-      "php": "7.2.5"
->>>>>>> 3e3dc49c
     },
     "allow-plugins": {
       "yiisoft/yii2-composer": true,
       "craftcms/plugin-installer": true
     }
-  },
-  "minimum-stability": "dev",
-  "prefer-stable": true
+  }
 }