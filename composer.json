{
  "name": "craftcms/commerce",
  "description": "Craft Commerce",
  "type": "craft-plugin",
<<<<<<< HEAD
  "version": "3.4.0-beta.1",
=======
>>>>>>> 2429b2e1
  "keywords": [
    "cms",
    "craftcms",
    "commerce",
    "yii2"
  ],
  "homepage": "https://craftcommerce.com",
  "license": "proprietary",
  "support": {
    "email": "support@craftcms.com",
    "issues": "https://github.com/craftcms/commerce/issues?state=open",
    "forum": "https://craftcms.stackexchange.com/",
    "source": "https://github.com/craftcms/commerce",
    "docs": "https://craftcms.com/docs/commerce/3.x/",
    "rss": "https://github.com/craftcms/commerce/releases.atom"
  },
  "require": {
    "craftcms/cms": "^3.7.0-beta.1",
    "dompdf/dompdf": "^1.0.2",
    "moneyphp/money": "^3.3.1",
    "ibericode/vat": "^1.1.2",
    "iio/libmergepdf": "^4.0"
  },
  "autoload": {
    "psr-4": {
      "craft\\commerce\\": "src/",
      "craftcommercetests\\fixtures\\": "tests/fixtures/"
    }
  },
  "extra": {
    "handle": "commerce",
    "version": "3.3.5",
    "name": "Craft Commerce",
    "description": "Create beautifully bespoke ecommerce experiences",
    "developer": "Pixel & Tonic",
    "documentationUrl": "https://craftcms.com/docs/commerce/3.x/"
  },
  "require-dev": {
    "vlucas/phpdotenv": "^3.4",
    "codeception/codeception": "^4.0.0",
    "fzaninotto/faker": "^1.8",
    "codeception/module-phpbrowser": "^1.0.0",
    "codeception/module-asserts": "^1.0.0",
    "codeception/module-rest": "^1.0.0",
    "codeception/module-datafactory": "^1.0.0",
    "codeception/module-yii2": "^1.0.0"
  },
  "scripts": {
    "testunit": [
      "Composer\\Config::disableProcessTimeout",
      "codecept run unit"
    ]
  },
  "config": {
    "sort-packages": true,
    "platform": {
      "php": "7.2.5"
    }
  }
}<|MERGE_RESOLUTION|>--- conflicted
+++ resolved
@@ -2,10 +2,6 @@
   "name": "craftcms/commerce",
   "description": "Craft Commerce",
   "type": "craft-plugin",
-<<<<<<< HEAD
-  "version": "3.4.0-beta.1",
-=======
->>>>>>> 2429b2e1
   "keywords": [
     "cms",
     "craftcms",
@@ -37,7 +33,7 @@
   },
   "extra": {
     "handle": "commerce",
-    "version": "3.3.5",
+    "version": "3.4.0-beta.1",
     "name": "Craft Commerce",
     "description": "Create beautifully bespoke ecommerce experiences",
     "developer": "Pixel & Tonic",
