{
<<<<<<< HEAD
  "name": "craftcms/commerce",
  "description": "An amazingly powerful and flexible e-commerce platform for Craft CMS.",
  "type": "craft-plugin",
  "homepage": "https://craftcommerce.com",
  "minimum-stability": "dev",
  "autoload": {
    "psr-4": {
      "craft\\commerce\\": "src"
    }
  },
  "extra": {
    "handle": "commerce",
    "name": "Craft Commerce",
    "developer": "Pixel & Tonic",
    "version": "2.0.1-alpha.4",
    "schemaVersion": "2.0.5",
    "developerUrl": "https://craftcommerce.com",
    "hasCpSection": true,
    "description": "An amazingly powerful and flexible e-commerce platform for Craft CMS."
  },
  "require": {
    "craftcms/cms": "~3.0.0-beta.19",
    "omnipay/common": "~2.3",
    "dompdf/dompdf": "~0.7",
    "snowcap/vat-validation": "dev-master#21e7d996bd30dc680244d59d0fa18be3671e68ee",
    "php-units-of-measure/php-units-of-measure": "~2.1",
    "moneyphp/money": "~3.0"
  }
=======
    "homepage": "https://craftcommerce.com",
    "config": {
        "cache-files-ttl": 0,
        "process-timeout": 1800,
        "vendor-dir": "commerce/vendor",
        "github-oauth": {
            "github.com": "a79205599a3380a4272eae6e3764f7839437c091"
        }
    },
    "minimum-stability": "dev",
    "autoload": {
        "psr-4": {
            "Commerce\\": "commerce/Commerce"
        }
    },
    "require": {
        "omnipay/2checkout" :  "~2.1",
        "omnipay/authorizenet" :  "~2.4",
        "omnipay/buckaroo" : "~2.2",
        "omnipay/cardsave" :  "~2.1",
        "omnipay/coinbase" : "~2.0",
        "omnipay/common" :  "~2.3",
        "omnipay/dummy" :  "~2.1",
        "omnipay/eway" :  "~2.2",
        "omnipay/firstdata" :  "dev-master#5bcac83ee7b622b0d937c99f43719c3fc7b21bba",
        "omnipay/gocardless" :  "~2.2",
        "omnipay/manual" :  "~2.2",
        "omnipay/migs" :  "~2.2",
        "omnipay/mollie" :  "~3.0",
        "omnipay/multisafepay" :  "~2.3",
        "omnipay/netaxept" :  "~2.3",
        "omnipay/netbanx" :  "~2.2",
        "omnipay/payfast" :  "~2.1",
        "omnipay/payflow" :  "~2.2",
        "omnipay/paymentexpress" :  "~2.2",
        "omnipay/paypal" :  "~2.6",
        "omnipay/pin" :  "~2.2",
        "omnipay/sagepay" :  "dev-master#8c6d1fdd45001a6062dd989a9f7c5fb4e6d73c5e",
        "omnipay/securepay" : "~2.1",
        "omnipay/stripe" :  "~2.4",
        "omnipay/targetpay" :  "~2.2",
        "omnipay/worldpay" :  "~2.2",
        "dompdf/dompdf" : "~0.8",
        "snowcap/vat-validation": "dev-master#21e7d996bd30dc680244d59d0fa18be3671e68ee",
        "php-units-of-measure/php-units-of-measure": "~2.1"
    }

>>>>>>> e3539043
}<|MERGE_RESOLUTION|>--- conflicted
+++ resolved
@@ -1,5 +1,4 @@
 {
-<<<<<<< HEAD
   "name": "craftcms/commerce",
   "description": "An amazingly powerful and flexible e-commerce platform for Craft CMS.",
   "type": "craft-plugin",
@@ -23,58 +22,9 @@
   "require": {
     "craftcms/cms": "~3.0.0-beta.19",
     "omnipay/common": "~2.3",
-    "dompdf/dompdf": "~0.7",
+    "dompdf/dompdf": "~0.8",
     "snowcap/vat-validation": "dev-master#21e7d996bd30dc680244d59d0fa18be3671e68ee",
     "php-units-of-measure/php-units-of-measure": "~2.1",
     "moneyphp/money": "~3.0"
   }
-=======
-    "homepage": "https://craftcommerce.com",
-    "config": {
-        "cache-files-ttl": 0,
-        "process-timeout": 1800,
-        "vendor-dir": "commerce/vendor",
-        "github-oauth": {
-            "github.com": "a79205599a3380a4272eae6e3764f7839437c091"
-        }
-    },
-    "minimum-stability": "dev",
-    "autoload": {
-        "psr-4": {
-            "Commerce\\": "commerce/Commerce"
-        }
-    },
-    "require": {
-        "omnipay/2checkout" :  "~2.1",
-        "omnipay/authorizenet" :  "~2.4",
-        "omnipay/buckaroo" : "~2.2",
-        "omnipay/cardsave" :  "~2.1",
-        "omnipay/coinbase" : "~2.0",
-        "omnipay/common" :  "~2.3",
-        "omnipay/dummy" :  "~2.1",
-        "omnipay/eway" :  "~2.2",
-        "omnipay/firstdata" :  "dev-master#5bcac83ee7b622b0d937c99f43719c3fc7b21bba",
-        "omnipay/gocardless" :  "~2.2",
-        "omnipay/manual" :  "~2.2",
-        "omnipay/migs" :  "~2.2",
-        "omnipay/mollie" :  "~3.0",
-        "omnipay/multisafepay" :  "~2.3",
-        "omnipay/netaxept" :  "~2.3",
-        "omnipay/netbanx" :  "~2.2",
-        "omnipay/payfast" :  "~2.1",
-        "omnipay/payflow" :  "~2.2",
-        "omnipay/paymentexpress" :  "~2.2",
-        "omnipay/paypal" :  "~2.6",
-        "omnipay/pin" :  "~2.2",
-        "omnipay/sagepay" :  "dev-master#8c6d1fdd45001a6062dd989a9f7c5fb4e6d73c5e",
-        "omnipay/securepay" : "~2.1",
-        "omnipay/stripe" :  "~2.4",
-        "omnipay/targetpay" :  "~2.2",
-        "omnipay/worldpay" :  "~2.2",
-        "dompdf/dompdf" : "~0.8",
-        "snowcap/vat-validation": "dev-master#21e7d996bd30dc680244d59d0fa18be3671e68ee",
-        "php-units-of-measure/php-units-of-measure": "~2.1"
-    }
-
->>>>>>> e3539043
 }