--- conflicted
+++ resolved
@@ -38,14 +38,10 @@
 - Removed `craft\commerce\elements\db\OrderQuery::$user`. `user()` should be used instead.
 - Removed `craft\commerce\elements\db\OrderQuery::updatedOn()`. `dateUpdated()` should be used instead.
 
-<<<<<<< HEAD
 ### Added
 - Added project configuration support for gateways.
 
-### Fixed
-=======
-### Fixed
->>>>>>> 20ae60c8
+### Fixed
 - Fixed a bug where required custom fields were not getting validated when subscribing to a plan.
 - Fixed a bug where order data exporting would not work on PostgreSQL.
 - Fixed a bug where subscriptions could not be edited in Control Panel. ([#534](https://github.com/craftcms/commerce/issues/534))
