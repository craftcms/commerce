--- conflicted
+++ resolved
@@ -1,6 +1,5 @@
 # Release Notes for Craft Commerce 2.x
 
-<<<<<<< HEAD
 ## Unreleased
 
 ### Added
@@ -9,10 +8,7 @@
 ### Fixed
 - Fixed an incorrect validation error that would show up when saving the store location.
 
-## 2.0.0-beta.8.1 - 2018-09-27
-=======
 ## 2.0.0-beta.8.1 - 2018-08-27
->>>>>>> c998d9f4
 
 ### Fixed
 - Fixed a bug where shipping address errors would not show up in `commerce/cart` actions’ JSON responses.
