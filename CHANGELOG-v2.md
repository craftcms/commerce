--- conflicted
+++ resolved
@@ -12,23 +12,14 @@
 - Fixed a PHP error that could occur when saving a product without unlimited stock.
 - Fixed a bug where clicking on the “Date Created” column header on order and subscription indexes wouldn’t update the sort order.
 - Fixed a bug where `commerce\base\PurchasableInterface::getSnapshot()` had the wrong casing.
-<<<<<<< HEAD
-- Fixed a PHP error when deleting an address that is currently the primary billing or shipping address
-- Fixed a PHP error that occurred during updating from Commerce 1.x ([#282](https://github.com/craftcms/commerce/issues/282))
-- Fixed a bug where shipping costs using shipping categories would not be applied to the cart correctly. ([#381](https://github.com/craftcms/commerce/issues/381))
-- Fixed a PHP error when saving a new order status.
-- Fixed a bug where free shipping methods removed the selected shipping choice from the cart. ([#387](https://github.com/craftcms/commerce/issues/387))
-- Fixed an incorrect validation of stock when saving a completed order.  ([#390](https://github.com/craftcms/commerce/issues/390))
-- Fixed a bug where Commerce's Twig extension wasn't getting registered for Commerce emails. ([#397](https://github.com/craftcms/commerce/issues/397))
-- Fixed compatibility with the Redactor reference tag links.([#338](https://github.com/craftcms/commerce/issues/338)) 
-=======
 - Fixed a PHP error that occurred when deleting a primary billing or shipping address.
 - Fixed an error that could occur when updating from Commerce 1 to Commerce 2. ([#282](https://github.com/craftcms/commerce/issues/282))
 - Fixed a bug where shipping costs defined by shipping categories were not getting applied to the cart correctly. ([#381](https://github.com/craftcms/commerce/issues/381))
 - Fixed a PHP error that occurred when saving a new order status.
 - Fixed a bug where carts could forget the selected shipping method. ([#387](https://github.com/craftcms/commerce/issues/387))
 - Fixed a bug where stock was getting validated when saving a completed order. ([#390](https://github.com/craftcms/commerce/issues/390))
->>>>>>> d71e543e
+- Fixed a bug where Commerce's Twig extension wasn't getting registered for Commerce emails. ([#397](https://github.com/craftcms/commerce/issues/397))
+- Fixed compatibility with the Redactor reference tag links.([#338](https://github.com/craftcms/commerce/issues/338)) 
  
 ## 2.0.0-beta.5 - 2018-05-30
 
