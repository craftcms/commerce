--- conflicted
+++ resolved
@@ -11,12 +11,9 @@
 - Fixed a bug where an order could be listed multiple times in the "Attempted payments" order view. ([#602](https://github.com/craftcms/commerce/issues/602))
 - Fixed an error where Product Type sources did not fully support using UIDs. ([#781](https://github.com/craftcms/commerce/issues/781))
 - Fixed a template bug which prevented users with only the `commerce-manageSubscriptions` permission set from accessing the Commerce control panel. ([#722](https://github.com/craftcms/commerce/issues/722))
-<<<<<<< HEAD
-- Fixed an issue where a product's metadata did not make it into Live Preview.
-=======
 - Fixed a bug where a product’s `defaultVariantId` was not being set when saving the product for the first time. ([#796](https://github.com/craftcms/commerce/issues/796))
 - Fixed a a PHP error when using `craft\commerce\elements\db\Variant::hasSales` query parameter within a product query. 
->>>>>>> 1a13d5ac
+- Fixed an issue where a product's metadata did not make it into Live Preview.
 
 ## 2.1.2 - 2019-03-12
 
