--- conflicted
+++ resolved
@@ -13,12 +13,9 @@
 - Fixed a issue where variants with unlimited stock still had there stock reduced on order completion. ([#616](https://github.com/craftcms/commerce/issues/616))
 - Fixed an bug that caused custom PDF paper size settings set to be ignored. ([#618](https://github.com/craftcms/commerce/issues/618))
 - Fixed a bug where the CSV export button would not register clicks consistently. ([#543](https://github.com/craftcms/commerce/issues/543))
-<<<<<<< HEAD
+- Fixed a bug that would occur when removing all Order custom fields.
 - Fixed a PHP error caused when sending emails without the BCC filled-in. ([#596](https://github.com/craftcms/commerce/issues/596))
-=======
-- Fixed a bug that would occur when removing all Order custom fields.
 - Fixed an error where deleted sites would not be removed from product type project config settings.
->>>>>>> 35e76d27
 
 ## 2.0.0-beta.15 - 2018-12-27
 
