# Release Notes for Craft Commerce 2.x

<<<<<<< HEAD
## Unreleased

### Changed
- Commerce no longer uses `Omnipay\Common\Helper` for credit card number verification.

## 2.0.0-beta.4.1 - 2018-05-09

### Fixed
=======
## 2.0.0-beta.5 - 2018-05-30

### Added
- Products now have an “Available for purchase” checkbox, making it possible to have a live product that isn’t available for purchase yet. ([#345](https://github.com/craftcms/commerce/issues/345))
- Added the `craft\commerce\services\ShippingMethods::EVENT_REGISTER_AVAILABLE_SHIPPING_METHODS` event.

### Changed
- `commerce/cart/update-cart` can now update [multiple line items](https://github.com/craftcms/commerce-docs/blob/v2/en/adding-to-and-updating-the-cart.md#updating-line-items) at once. ([#357](https://github.com/craftcms/commerce/issues/357))
- Commerce no longer uses `Omnipay\Common\Helper` for credit card number verification. ([#344](https://github.com/craftcms/commerce/issues/344))
- `craft\commerce\base\GatewayInterface::createPaymentSource()` now requires an userId parameter.

### Deprecated
- Deprecated the `commerce/cart/update-line-item` action. (`commerce/cart/update-cart` can be used instead.)
- Deprecated the `commerce/cart/remove-line-item` action. (`commerce/cart/update-cart` can be used instead.)
- Deprecated the `commerce/cart/remove-all-line-items` action. (`commerce/cart/update-cart` can be used instead.)

### Fixed
- Fixed a bug where `commerce/cart/update-cart` requests could clear all custom field values. ([#347](https://github.com/craftcms/commerce/issues/347))
- Fixed a PHP error that occurred during an upgrade migration when custom purchasable types were in use.
- Fixed an issue where Commerce’s element types weren’t getting registered with Craft.  ([#352](https://github.com/craftcms/commerce/issues/352))
- Fixed a bug where the first variant on Edit Product pages couldn’t be set to disabled. ([#343](https://github.com/craftcms/commerce/issues/343))
- Fixed a bug where stock-checking rules weren’t taking new line items into account. ([#343](https://github.com/craftcms/commerce/issues/343))
- Fixed a bug where category shipping rule prices were getting saved with the incorrect category. ([#323](https://github.com/craftcms/commerce/issues/323))
- Fixed a PHP error that occurred when completing an order with a coupon code that had a per-user usage limit. ([#354](https://github.com/craftcms/commerce/issues/354))

## 2.0.0-beta.4.1 - 2018-05-09

### Fixed
>>>>>>> d54fbd15
- Fixed changelog version typo

## 2.0.0-beta.4 - 2018-05-09

### Added
- Added the ability to place a note on a refund transaction.
- Added `craft\commerce\services\TaxCategories::getAllTaxCategoriesAsList()`.

### Fixed
- Fixed a JavaScript error on the Edit Product Type page.
- Fixed a bug where the state was not saving correctly on the Store Location settings page.
- Fixed a bug where line items with zero quantity were not ignored when adding multiple items to the cart. ([#330](https://github.com/craftcms/commerce/issues/330))
- Fixed a bug where variants weren't getting saved in the user-defined order on the Edit Product page. ([#337](https://github.com/craftcms/commerce/issues/337))
- Fixed a bug where zero-value shipping adjustments were getting added to line items when only a base rate existed.
- Fixed a bug where `craft\commerce\elements::getDefaultVariant()` was not returning the default variant.

## 2.0.0-beta.3 - 2018-04-17

### Added
- Added the `craft\commerce\elements\Order::EVENT_AFTER_ADD_LINE_ITEM` event.

### Fixed
- Fixed a bug where variant fields did not appear on the Edit Product page if no product fields existed. ([#317](https://github.com/craftcms/commerce/issues/317))
- Fixed a bug where subscription payment details were not being syntax-highlighted.
- Fixed a PHP error that occurred when saving the primary payment currency while using PostgreSQL.
- Fixed a bug where trial status was being incorrectly reported by subscriptions.
- Fixed a bug where it was impossible to pay with a stored payment source.

## 2.0.0-beta.2 - 2018-04-10

### Added
- Added `craft\commerce\elements\db\VariantQuery::hasSales()`.

### Fixed
- Fixed a bug on the Edit Order page where the info buttons on line items were unresponsive. ([#297](https://github.com/craftcms/commerce/issues/297))
- Fixed a bug where customer addresses were not editable from the Edit User page. ([#315](https://github.com/craftcms/commerce/issues/315))
- Fixed a PHP error that occurred when submitting a payment source at checkout. ([#313](https://github.com/craftcms/commerce/issues/313))
- Fixed a PHP error that occurred when submitting a gateway choice at checkout. ([#312](https://github.com/craftcms/commerce/issues/312))
- Fixed a PHP error that occurred when calling `count()` on a variant query. 
- Fixed a PHP 7.0 compatibility issue. ([#305](https://github.com/craftcms/commerce/issues/305))
- Fixed a PHP 7.2 compatibility issue. ([#308](https://github.com/craftcms/commerce/issues/308))

## 2.0.0-beta.1.3 - 2018-04-05

### Fixed
- Fixed a PHP error that occurred when purging abandoned carts without an email.

## 2.0.0-beta.1.2 - 2018-04-05

### Changed
- Updating from Commerce 1.x now requires that Commerce 1.2.1360 or greater is installed.

### Fixed
- Fixed an SQL error that occurred when updating from Commerce 1.x that had existing discounts. ([#299](https://github.com/craftcms/commerce/issues/299))
- Fixed currency editing template where it was calling deprecated methods ([#303](https://github.com/craftcms/commerce/issues/303))

## 2.0.0-beta.1.1 - 2018-04-04

### Fixed
- Fixed a bug where visiting the payment currencies settings page could result in fatal error on new installs.
- Fixed a SQL error that occurred when installing Commerce.
- Fixed a SQL error that occurred when updating from Commerce 1.x.

## 2.0.0-beta.1 - 2018-04-04

### Added
- Added 'Copy' Reference tag to Product actions.
- Added the possibility for users to save payment sources.
- Added subscriptions features for gateways that support them.
- Added `craft\commerce\services\PaymentSources` service.
- Added `craft\commerce\services\Plans` service.
- Added `craft\commerce\services\Subscriptions` service.
- Added additional ways for sales to affect the price of matching products.
- Added `paidStatus` attribute to the Order element.
- Added `craft.variants` twig variable which returns the new VariantQuery class.
- Added `craft.subscriptions` twig variable which returns the new SubscriptionQuery class.
- Added the ability for any purchasable to have sales.
- Added ability to have sales applied based on a Craft category related to a purchasable.
- Added `craft\commerce\models\Customer::getPrimaryBillingAddress()`
- Added `craft\commerce\models\Customer::getPrimaryShippingAddress()`
- Added `craft\commerce\services\Address::getAddressByIdAndCustomerId()`
- Added `craft\commerce\services\Customers::setLastUsedAddresses()`

### Changed
- Removed the `cartCookieDuration` config item. All carts are now related to php session. 
- Replaced`customer.lastUsedShippingAddress` and `customer.lastUsedBillingAddress` with `customer.primaryBillingAddress` and `customer.primaryShippingAddress`
- Removed `baseShipping`, `baseDiscount`, `baseTax`, `baseTaxIncluded` attributes from the order model. Order's now have order level adjustments.
- Removed `shipping`, `discount`, `tax`, `taxIncluded` attributes from the line item model. Line item's now have line item level adjustments.
- The Shipping Rule interface now expects a shipping category ID passed to each rate method.
- `paymentMethodSettings` setting is now called `gatewaySettings` and it now uses handles to reference gateways instead of IDs.
- `Payment Methods` are now called `Gateways` and this is reflected across the entire plugin and it's API.
- `sendCartInfoToGateways` is now called `sendCartInfo` and is a per-gateway setting.
- `requireEmailForAnonymousPayments` config setting removed as completed order now always require the correct email address to make anonymous payments on orders.
- `Variant::setSalesApplied()` and `Variant::getSalesApplied()` is now called `Variant::setSales()` and `Variant::getSales()` respectively.
- `OrderAdjustment::optionsJson` is now called `OrderAdjustment::sourceSnapshot`.
- Removed the purchasable interface `PurchasableInterface::validateLineItem()`. Your purchasables should now use `PurchasableInterface::getLineItemRules()` to add validation rules to line items. 
- The payment method overrides in commerce.php config file have been moved to a commerce-gateway.php config file.
- Vat ID validation is now using the MIT licenced dannyvankooten/vat.php
- The `Variants::EVENT_PURCHASE_VARIANT` event has been replaced by `ElementInterface::afterOrderComplete($lineItem)`
- `craft\commerce\services\Cart` is now `craft\commerce\services\Carts`
- `craft\commerce\services\Carts::addToCart()` now requires a `craft\commerce\models\LineItem` object as the second parameter.
- `craft\commerce\services\LineItems::getLineItemByOrderPurchasableOptions()` is now `craft\commerce\services\LineItems::resolveLineItem()`
- `craft\commerce\services\Pdf::pdfForOrder()` is now `craft\commerce\services\Pdf::renderPdfForOrder()`
- Last addresses used by customers are no longer stored. Instead, customers have primary shipping and billing addresses.
- `craft\commerce\elements\Orders` now fires the following events: `beforeCompleteOrder`, and `afterCompleteOrder`.
- `craft\commerce\services\Addresses` now fires the following events: `beforeSaveAddress`, and `afterSaveAddress`.
- `craft\commerce\services\Carts` now fires the following events: `beforeAddToCart`, `afterAddToCart`, `afterRemoveFromCart` and a cancelable `beforeRemoveFromCart` event.
- `craft\commerce\services\Discounts` now fires the cancelable `beforeMatchLineItem` event.
- `craft\commerce\services\Emails` now fires the following events: `afterSendEmail`, and a cancelable `beforeSendEmail`.
- `craft\commerce\services\LineLitems` now fires the following events: `beforeSaveLineItem`, `afterSaveLineItem`, `createLineItem`, and `populateLineItem`.
- `craft\commerce\services\OrderHistories` now fires the `orderStatusChange` event.
- `craft\commerce\services\Payments` now fires the following events: `beforeCaptureTransaction`, `afterCaptureTransaction`, `beforeRefundTransaction`, `afterRefundTransaction`, `afterProcessPaymentEvent` and a cancelable `beforeProcessPaymentEvent` event.
- `craft\commerce\services\PaymentSources` now fires the following events: `deletePaymentSource`, `beforeSavePaymentSource` and `afterSavePaymentSource`events.
- `craft\commerce\services\Plans` fires the following events: `archivePlan`, `beforeSavePlan` and `afterSavePlan`events.
- `craft\commerce\services\Purchasables` fires the `registerPurchasableElementTypes` event.
- `craft\commerce\services\Sales` now fires the cancelable `beforeMatchPurchasableSale` event.
- `craft\commerce\services\Subscriptions` fires the `expireSubscription`, `afterCreateSubscription`, `afterReactivateSubscription`, `afterSwitchSubscriptionPlan`, `afterCancelSubscription`, `beforeUpdateSubscription`, `receiveSubscriptionPayment` and cancelable `beforeCreateSubscription`, `beforeReactivateSubscription`, `beforeSwitchSubscriptionPlan` and `beforeCancelSubscription` events.
- `craft\commerce\services\Transactions` now fires the `afterSaveTransaction` event.
- `craft\commerce\services\Variants` now fires the `purchaseVariant` event.
- Instead of the `commerce_modifyEmail` hook you should use the cancelable `beforeSendEmail` event fired by `craft\commerce\services\Emails`.
- Instead of the `commerce_registerOrderAdjusters` hook you should use the `registerOrderAdjusters` event fired by `craft\commerce\services\OrderAdjustments`.
- To register new gateway types, use the `registerGatewayTypes` event fired by `craft\commerce\services\Gateways`.
- The `commerce_modifyOrderSources`, `commerce_getOrderTableAttributeHtml`, `commerce_getProductTableAttributeHtml`, `commerce_defineAdditionalOrderTableAttributes`, `commerce_defineAdditionalProductTableAttributes` hooks have been replaced by more generic Craft 3 hooks.

### Removed
- Removed `craft\commerce\services\Countries::getCountryByAttributes()`
- Removed `craft\commerce\services\States::getStatesByAttributes()`
- Removed `craft\commerce\models\Customer::getLastUsedBillingAddress()`
- Removed `craft\commerce\models\Customer::getLatUsedShippingAddress()`
- Removed the `commerce_modifyGatewayRequestData`, `commerce_modifyGatewayRequestData` and `commerce_modifyItemBag` hooks.<|MERGE_RESOLUTION|>--- conflicted
+++ resolved
@@ -1,15 +1,5 @@
 # Release Notes for Craft Commerce 2.x
 
-<<<<<<< HEAD
-## Unreleased
-
-### Changed
-- Commerce no longer uses `Omnipay\Common\Helper` for credit card number verification.
-
-## 2.0.0-beta.4.1 - 2018-05-09
-
-### Fixed
-=======
 ## 2.0.0-beta.5 - 2018-05-30
 
 ### Added
@@ -38,7 +28,6 @@
 ## 2.0.0-beta.4.1 - 2018-05-09
 
 ### Fixed
->>>>>>> d54fbd15
 - Fixed changelog version typo
 
 ## 2.0.0-beta.4 - 2018-05-09
