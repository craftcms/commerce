# Release Notes for Craft Commerce 2.x

## Unreleased

<<<<<<< HEAD
### Added
- Subscription plans can now be ordered.
=======
### Fixed
- Fixed a bug where the custom shipping method set on an order could not be retrieved with `Order::getShippingMethod()` 
- Fixed a bug where newly created line items did not have their adjustments listed correctly under them in the cart. ([#422](https://github.com/craftcms/commerce/issues/422))

## 2.0.0-beta.15 - 2018-12-27
>>>>>>> 0857f53d

### Changed
- It’s now possible to show subscription dates on subscriptions indexes.
- `craft\commerce\models\Address::toArray()` now supports `country` and `state` being passed to `$extraFields`. 
- `craft\commerce\models\Customer::toArray()` now supports `user`, `email`, `addresses`, `orders`, `subscriptions`, `primaryBillingAddress`, and `primaryShippingAddress` being passed to `$extraFields`.

### Removed
- Removed the `forgive` attribute for subscription payments.

### Fixed
- Fixed a bug where the `craft\commerce\elements\Order::EVENT_AFTER_ORDER_PAID` event would not always be fired. ([#600](https://github.com/craftcms/commerce/issues/600))

## 2.0.0-beta.14 - 2018-12-05

### Added
- Orders now can have custom-formatted, sequential “reference numbers”. ([#184](https://github.com/craftcms/commerce/issues/184))
- Order indexes now have an “Attempted Payments” source.
- Added `craft\commerce\base\Plan::getAllUserSubscriptions()`.
- Added `craft\commerce\elements\db\OrderQuery::$hasTransactions`.
- Added `craft\commerce\elements\db\OrderQuery::hasTransactions()`.

### Fixed
- Fixed a bug where the `craft\commerce\elements\Order::EVENT_AFTER_ORDER_PAID` event would not always be fired. ([#530](https://github.com/craftcms/commerce/issues/530))
- Fixed an error that could occur when accessing the last transaction on a cart. ([#558](https://github.com/craftcms/commerce/issues/558))
- Fixed an SQL error that occurred when saving a new default tax category. ([#560](https://github.com/craftcms/commerce/issues/560))
- Fixed a bug where new addresses submitted to the cart were not factoring into tax calculations until the following order update.
- Fixed a bug where Customer fields could show incorrect subscription statuses. ([#566](https://github.com/craftcms/commerce/issues/566))
- Fixed the default tax zone checkbox label. ([#532](https://github.com/craftcms/commerce/issues/532))
- Fixed a bug where incomplete carts’ Date Paid would show the current date on View Order pages. ([#588](https://github.com/craftcms/commerce/issues/588))
- Fixed a bug where flat-amount sales increased the price instead of decreasing the price when the checkbox “Ignore previous matching sales if this sale matches” was checked.
- Fixed a bug where variant queries ignored the `status` param. ([#380](https://github.com/craftcms/commerce/issues/380))
- Fixed an SQL error that occurred when using the `isPaid` or `isUnPaid` order query params. ([#380](https://github.com/craftcms/commerce/issues/380))
- Fixed a bug where custom field validation errors weren’t visible on View Order pages. ([#580](https://github.com/craftcms/commerce/issues/580))
- Fixed a bug where disabled discounts could still be applied to orders. ([#576](https://github.com/craftcms/commerce/issues/576))
- Fixed a PHP error that occurred when saving a discount with a non-unique coupon code. ([#569](https://github.com/craftcms/commerce/issues/569))
 
## 2.0.0-beta.13.1 - 2018-11-02

### Fixed
- Fixed an error that occurred when viewing the “Charged”, “Refunded”, or “Disputed” sources on Order indexes. ([#550](https://github.com/craftcms/commerce/issues/550))

## 2.0.0-beta.13 - 2018-11-01

### Changed
- `craft\commerce\services\LineItems::resolveLineItem()` no longer accepts `$qty` and `$note` arguments, and is no longer responsible for updating line item quantity.
- `craft\commerce\elements\Subscription::STATUS_ACTIVE` is now set to `'active'` instead of `'live'`.
- `craft\commerce\elements\db\OrderQuery::customer()` no longer accepts a customer ID. Use `customerId()` to filter orders by their customer ID.
- `craft\commerce\elements\db\OrderQuery::gateway()` no longer accepts a gateway ID. Use `gatewayId()` to filter orders by their gateway ID.

### Deprecated
- Deprecated `craft\commerce\eleemnts\db\OrderQuery::updatedAfter()`. `dateUpdated()` should be used instead.
- Deprecated `craft\commerce\eleemnts\db\OrderQuery::updatedBefore()`. `dateUpdated()` should be used instead.
- Deprecated `craft\commerce\eleemnts\db\SubscriptionQuery::subscribedAfter()`. `dateCreated()` should be used instead.
- Deprecated `craft\commerce\eleemnts\db\SubscriptionQuery::subscribedBefore()`. `dateCreated()` should be used instead.

### Removed
- Removed `craft\commerce\elements\db\OrderQuery::$customer`. `customer()` should be used instead.
- Removed `craft\commerce\elements\db\OrderQuery::$gateway`. `gateway()` should be used instead.
- Removed `craft\commerce\elements\db\OrderQuery::$orderStatus`. `orderStatus()` should be used instead.
- Removed `craft\commerce\elements\db\OrderQuery::$user`. `user()` should be used instead.
- Removed `craft\commerce\elements\db\OrderQuery::updatedOn()`. `dateUpdated()` should be used instead.

### Fixed
- Fixed a bug where required custom fields were not getting validated when subscribing to a plan.
- Fixed a bug where order data exporting would not work on PostgreSQL.
- Fixed a bug where subscriptions could not be edited in Control Panel. ([#534](https://github.com/craftcms/commerce/issues/534))
- Fixed a bug where it wasn’t possible to edit a Craft user’s address if the user field layout had a Customer Info field.
- Fixed a bug where the "From Name" setting was being ignored when sending emails.
- Fixed a SQL error that occurred when saving an email on PostgreSQL.
- Fixed an error that occurred when canceling a subscription. ([#541](https://github.com/craftcms/commerce/issues/541))

## 2.0.0-beta.12.1 - 2018-10-19

### Fixed
- Fixed a bug where it wasn’t possible to edit a Craft user’s address if the user field layout had a Customer Info field.

## 2.0.0-beta.12 - 2018-10-18

### Added
- It’s now possible to export orders from the Orders index page as a CSV, ODS, XLS, or XLSX file.
- It’s now possible to set custom field values when creating a new subscription.
- Added `craft\commerce\elements\Order::EVENT_AFTER_ORDER_PAID`, which is triggered after an order is paid or authorized in full.
- Added `craft\commerce\events\SubscriptionSwitchPlansEvent::$parameters`, enabling dynamic configuration of plan parameters.
- Added `craft\commerce\services\Plans::getPlanByUid()`.

### Changed
- Customer Info fields now display users’ subscription information. ([#503](https://github.com/craftcms/commerce/issues/503))
- Simplified subscription statuses, keeping only `live` and `expired`. Information on if/when the subscription was canceled is still available on the subscription object.
- The Subscriptions index now links subscribers to their Edit User page. ([#503](https://github.com/craftcms/commerce/issues/503))
- Renamed `craft\commerce\base\SubscriptionResponseInterface::isScheduledForCancelation()` to `isScheduledForCancellation()`.

### Fixed
- Ajax requests to the `commerce/cart/update-cart` action now include a `success` boolean in the JSON response.
- Fixed a bug where it wasn’t possible to create a subscription without specifying a trial duration. ([#524](https://github.com/craftcms/commerce/issues/524)
- Fixed a bug where it wasn’t possible to edit an expired subscription. ([craftcms/commerce-stripe#30](https://github.com/craftcms/commerce-stripe/issues/30))
- Fixed SQL errors that occurred when saving shipping categories or tax categories if MySQL was running in strict mode.

### Security
- When switching between subscription plans, the target plan and subscription’s UIDs must now be passed instead of their IDs.
- When switching between subscription plans, all form parameters must now also include the target plan’s UID in the hashed parameters.
- When canceling a subscription, all form parameters must now also include the subscription’s UID in the hashed parameters.
- When subscribing to a plan, its UID must now be passed instead of its ID.
- When reactivating a subscription, its UID must now be passed instead of its ID.

## 2.0.0-beta.11 - 2018-09-26

### Added
- Added `craft\commerce\elements\Order::getLastTransaction()`.

### Removed
- Removed `craft\commerce\base\SubscriptionGateway::getSubscriptionFormHtml().`

### Fixed
- Fixed a bug where `commerce/cart/update-cart` requests could return an inaccurate validation error. ([#493](https://github.com/craftcms/commerce/issues/493)
- Fixed a database error that could occur when saving a shipping method. ([#500](https://github.com/craftcms/commerce/issues/500)

### Security
- `commerce/subscription/subscribe` forms now must include the plan’s UID in the hashed `trialDays` parameter.

## 2.0.0-beta.10 - 2018-09-18

### Changed
- The Dummy gateway now supports subscriptions.
- Subscription queries now only return active subscriptions by default.
- Order status messages can now be longer than 255 characters. ([#465](https://github.com/craftcms/commerce/issues/465)
- Renamed `craft\commerce\services\Subscriptions::EVENT_EXPIRE_SUBSCRIPTION` to `EVENT_AFTER_EXPIRE_SUBSCRIPTION`, and the event is now fired after saving the expired subscription data to the database.
- Reduced the chance of unnecessary order validation errors on `commerce/payments/pay` requests.

### Fixed
- Fixed a bug where the `availableForPurchase` product query param was being ignored.
- Fixed a bug that caused sales to incorrectly increase the price of a purchasable when the “Ignore previous matching sales if this sale matches” checkbox was checked.
- Fixed a bug that prevented default products from being deleted. ([#405](https://github.com/craftcms/commerce/issues/405))
- Fixed a bug where existing products weren’t updated correctly when a new site was added.

## 2.0.0-beta.9 - 2018-09-07

### Added
- Added `craft\commerce\adjustments\Discount::EVENT_AFTER_DISCOUNT_ADJUSTMENTS_CREATED`.
- Added a new setting to the Manual payment gateway that restricts it to only be used on zero value orders.
- Product queries now have an `availableForPurchase` param.

### Changed
- The `commerce/cart/update-cart` action will now remove items from the cart with a quantity of zero.

### Fixed
- Fixed a bug where store locations could get incorrect validation errors.
- Fixed a bug where only admins were allowed to edit addresses on Edit Order pages.
- Restored missing shipping and tax management permission settings.
- Fixed a bug where variant errors would not show up on Edit Product pages in some cases.
- Fixed a bug where order statuses weren’t remembering whether they were the default status. ([#476](https://github.com/craftcms/commerce/issues/476))
- Fixed a bug where variants with generated SKUs could get incorrect validation errors. ([#451](https://github.com/craftcms/commerce/issues/451))
- Fixed a bug where order PDF URLs weren’t accessible to customers in some cases.
- Fixed a bug where Edit Product pages weren’t revealing which tab(s) had errors on it, if the errors occurred within a Matrix field.

## 2.0.0-beta.8.1 - 2018-08-27

### Fixed
- Fixed a bug where shipping address errors would not show up in `commerce/cart` actions’ JSON responses.
- Fixed a bug where prices were not being displayed in a localized manor, causing price changes when re-saving variants, for some locales.

## 2.0.0-beta.8 - 2018-08-22

### Added
- `commerce/cart` actions’ JSON responses now include any address errors.

### Fixed
- Fixed a CSRF error that could occur when an external gateway tried to call a webhook URL.
- Fixed a SQL error that occurred when saving a tax rate, if MySQL was running in strict mode.
- Fixed a SQL error that could occur when saving a discount.
- Fixed a bug where completed orders could have inaccurate address validation errors. ([#413](https://github.com/craftcms/commerce/issues/413))
- Fixed a bug where orders’ `datePaid` attributes weren’t getting set on order completion.
- Fixed a bug where it wasn’t possible to create a subscription plan when only one gateway was available.
- Fixed a bug where it wasn’t possible to pay for an order in the Control Panel in some cases.

### Security
- Order queries’ `number` parameter must be set to a complete order number now.

## 2.0.0-beta.7 - 2018-08-07

### Added
- The cart can now be retrieved as JSON with the `commerce/cart/get-cart` action.
- A custom PDF can now be attached to any order status email.
- Added the `cp.commerce.order.edit.main-pane` template hook to the Edit Order page.
- Added the `craft\commerce\elements\Variant::EVENT_BEFORE_CAPTURE_PRODUCT_SNAPSHOT` event.
- Added the `craft\commerce\elements\Variant::EVENT_AFTER_CAPTURE_PRODUCT_SNAPSHOT` event.
- Added the `craft\commerce\elements\Variant::EVENT_BEFORE_CAPTURE_VARIANT_SNAPSHOT` event.
- Added the `craft\commerce\elements\Variant::EVENT_AFTER_CAPTURE_VARIANT_SNAPSHOT` event.

### Changed
- A flash notice is now set when the cart is updated successfully. ([#392](https://github.com/craftcms/commerce/issues/392))
- Product and variant custom field data is no longer included in the line item snapshot by default. Use the new snapshot events to manually snapshot field data.
- “New sale” and “New discount” buttons now appear in the page header. ([#408](https://github.com/craftcms/commerce/issues/408))

### Fixed
- Fixed a bug where the Save keyboard shortcut for orders wouldn’t keep the user on the Edit Order page. ([#412](https://github.com/craftcms/commerce/issues/412))
- Fixed a PHP error that occurred if a product variant was saved with a non-numeric price. ([#404](https://github.com/craftcms/commerce/issues/404))
- Fixed a SQL error that occurred if a product type was saved with a non-unique handle. ([#409](https://github.com/craftcms/commerce/issues/409))
- Fixed a SQL error that occurred if a product variant was saved with a non-unique SKU. ([#399](https://github.com/craftcms/commerce/issues/399))
- Fixed an error that occurred when updating statuses on the Orders index page. ([#414](https://github.com/craftcms/commerce/issues/414))
- Fixed a bug where PDFs that referenced remote fonts would fail to generate. ([#393](https://github.com/craftcms/commerce/issues/393))
- Fixed a bug where a product’s `getCpEditUrl()` method could omit the site handle on multi-site installs. ([craftcms/cms#3089](https://github.com/craftcms/cms/issues/3089))
- Fixed a PHP error that occurred when calling the deprecated `craft.commerce.countriesList` template variable.
- Fixed a SQL error that occurred when saving discounts if MySQL was running in strict mode.([#407](https://github.com/craftcms/commerce/issues/407))
- Fixed an error that occurred when updating from Commerce 1 to Commerce 2. ([#423](https://github.com/craftcms/commerce/issues/423))
- Fixed a bug where it was not possible to save a product with a non-integer price.
- Fixed a bug where variants’ custom fields weren’t getting updated when a product was saved somewhere besides the Edit Product page.
- Fixed a VAT ID validation error that occurred when submitting a VAT ID with non-numeric characters. ([#426](https://github.com/craftcms/commerce/issues/426))
- Fixed a bug where validation errors on the Edit Store Location page were not showing up. ([#370](https://github.com/craftcms/commerce/issues/370))
- Fixed a bug where `commerce/cart` actions weren’t including line items’ validation errors in JSON responses. ([#430](https://github.com/craftcms/commerce/issues/430))

## 2.0.0-beta.6 - 2018-06-29

### Changed
- Variant indexes can now have a “Product” column.
- Variant titles now include their product titles.
- Variant queries now have a `price` param.

### Fixed
- Fixed a PHP error that occurred when validating line items.
- Fixed a PHP error that could occur when saving a product without unlimited stock.
- Fixed a bug where clicking on the “Date Created” column header on order and subscription indexes wouldn’t update the sort order.
- Fixed a bug where `commerce\base\PurchasableInterface::getSnapshot()` had the wrong casing.
- Fixed a PHP error that occurred when deleting a primary billing or shipping address.
- Fixed an error that could occur when updating from Commerce 1 to Commerce 2. ([#282](https://github.com/craftcms/commerce/issues/282))
- Fixed a bug where shipping costs defined by shipping categories were not getting applied to the cart correctly. ([#381](https://github.com/craftcms/commerce/issues/381))
- Fixed a PHP error that occurred when saving a new order status.
- Fixed a bug where carts could forget the selected shipping method. ([#387](https://github.com/craftcms/commerce/issues/387))
- Fixed a bug where stock was getting validated when saving a completed order. ([#390](https://github.com/craftcms/commerce/issues/390))
- Fixed a bug where Commerce's Twig extension wasn't getting registered for Commerce emails. ([#397](https://github.com/craftcms/commerce/issues/397))
- Fixed compatibility with the Redactor reference tag links. ([#338](https://github.com/craftcms/commerce/issues/338))
- Fixed a bug where empty new carts were being saved to the database unnecessarily. ([#403](https://github.com/craftcms/commerce/issues/403))

## 2.0.0-beta.5 - 2018-05-30

### Added
- Products now have an “Available for purchase” checkbox, making it possible to have a live product that isn’t available for purchase yet. ([#345](https://github.com/craftcms/commerce/issues/345))
- Added the `craft\commerce\services\ShippingMethods::EVENT_REGISTER_AVAILABLE_SHIPPING_METHODS` event.

### Changed
- `commerce/cart/update-cart` can now update [multiple line items](https://github.com/craftcms/commerce-docs/blob/v2/en/adding-to-and-updating-the-cart.md#updating-line-items) at once. ([#357](https://github.com/craftcms/commerce/issues/357))
- Commerce no longer uses `Omnipay\Common\Helper` for credit card number verification. ([#344](https://github.com/craftcms/commerce/issues/344))
- `craft\commerce\base\GatewayInterface::createPaymentSource()` now requires an userId parameter.

### Deprecated
- Deprecated the `commerce/cart/update-line-item` action. (`commerce/cart/update-cart` can be used instead.)
- Deprecated the `commerce/cart/remove-line-item` action. (`commerce/cart/update-cart` can be used instead.)
- Deprecated the `commerce/cart/remove-all-line-items` action. (`commerce/cart/update-cart` can be used instead.)

### Fixed
- Fixed a bug where `commerce/cart/update-cart` requests could clear all custom field values. ([#347](https://github.com/craftcms/commerce/issues/347))
- Fixed a PHP error that occurred during an upgrade migration when custom purchasable types were in use.
- Fixed an issue where Commerce’s element types weren’t getting registered with Craft. ([#352](https://github.com/craftcms/commerce/issues/352))
- Fixed a bug where the first variant on Edit Product pages couldn’t be set to disabled. ([#343](https://github.com/craftcms/commerce/issues/343))
- Fixed a bug where stock-checking rules weren’t taking new line items into account. ([#343](https://github.com/craftcms/commerce/issues/343))
- Fixed a bug where category shipping rule prices were getting saved with the incorrect category. ([#323](https://github.com/craftcms/commerce/issues/323))
- Fixed a PHP error that occurred when completing an order with a coupon code that had a per-user usage limit. ([#354](https://github.com/craftcms/commerce/issues/354))

## 2.0.0-beta.4.1 - 2018-05-09

### Fixed
- Fixed changelog version typo

## 2.0.0-beta.4 - 2018-05-09

### Added
- Added the ability to place a note on a refund transaction.
- Added `craft\commerce\services\TaxCategories::getAllTaxCategoriesAsList()`.

### Fixed
- Fixed a JavaScript error on the Edit Product Type page.
- Fixed a bug where the state was not saving correctly on the Store Location settings page.
- Fixed a bug where line items with zero quantity were not ignored when adding multiple items to the cart. ([#330](https://github.com/craftcms/commerce/issues/330))
- Fixed a bug where variants weren't getting saved in the user-defined order on the Edit Product page. ([#337](https://github.com/craftcms/commerce/issues/337))
- Fixed a bug where zero-value shipping adjustments were getting added to line items when only a base rate existed.
- Fixed a bug where `craft\commerce\elements::getDefaultVariant()` was not returning the default variant.

## 2.0.0-beta.3 - 2018-04-17

### Added
- Added the `craft\commerce\elements\Order::EVENT_AFTER_ADD_LINE_ITEM` event.

### Fixed
- Fixed a bug where variant fields did not appear on the Edit Product page if no product fields existed. ([#317](https://github.com/craftcms/commerce/issues/317))
- Fixed a bug where subscription payment details were not being syntax-highlighted.
- Fixed a PHP error that occurred when saving the primary payment currency while using PostgreSQL.
- Fixed a bug where trial status was being incorrectly reported by subscriptions.
- Fixed a bug where it was impossible to pay with a stored payment source.

## 2.0.0-beta.2 - 2018-04-10

### Added
- Added `craft\commerce\elements\db\VariantQuery::hasSales()`.

### Fixed
- Fixed a bug on the Edit Order page where the info buttons on line items were unresponsive. ([#297](https://github.com/craftcms/commerce/issues/297))
- Fixed a bug where customer addresses were not editable from the Edit User page. ([#315](https://github.com/craftcms/commerce/issues/315))
- Fixed a PHP error that occurred when submitting a payment source at checkout. ([#313](https://github.com/craftcms/commerce/issues/313))
- Fixed a PHP error that occurred when submitting a gateway choice at checkout. ([#312](https://github.com/craftcms/commerce/issues/312))
- Fixed a PHP error that occurred when calling `count()` on a variant query. 
- Fixed a PHP 7.0 compatibility issue. ([#305](https://github.com/craftcms/commerce/issues/305))
- Fixed a PHP 7.2 compatibility issue. ([#308](https://github.com/craftcms/commerce/issues/308))

## 2.0.0-beta.1.3 - 2018-04-05

### Fixed
- Fixed a PHP error that occurred when purging abandoned carts without an email.

## 2.0.0-beta.1.2 - 2018-04-05

### Changed
- Updating from Commerce 1.x now requires that Commerce 1.2.1360 or greater is installed.

### Fixed
- Fixed an SQL error that occurred when updating from Commerce 1.x that had existing discounts. ([#299](https://github.com/craftcms/commerce/issues/299))
- Fixed currency editing template where it was calling deprecated methods ([#303](https://github.com/craftcms/commerce/issues/303))

## 2.0.0-beta.1.1 - 2018-04-04

### Fixed
- Fixed a bug where visiting the payment currencies settings page could result in fatal error on new installs.
- Fixed a SQL error that occurred when installing Commerce.
- Fixed a SQL error that occurred when updating from Commerce 1.x.

## 2.0.0-beta.1 - 2018-04-04

### Added
- Added 'Copy' Reference tag to Product actions.
- Added the possibility for users to save payment sources.
- Added subscriptions features for gateways that support them.
- Added `craft\commerce\services\PaymentSources` service.
- Added `craft\commerce\services\Plans` service.
- Added `craft\commerce\services\Subscriptions` service.
- Added additional ways for sales to affect the price of matching products.
- Added `paidStatus` attribute to the Order element.
- Added `craft.variants` twig variable which returns the new VariantQuery class.
- Added `craft.subscriptions` twig variable which returns the new SubscriptionQuery class.
- Added the ability for any purchasable to have sales.
- Added ability to have sales applied based on a Craft category related to a purchasable.
- Added `craft\commerce\models\Customer::getPrimaryBillingAddress()`
- Added `craft\commerce\models\Customer::getPrimaryShippingAddress()`
- Added `craft\commerce\services\Address::getAddressByIdAndCustomerId()`
- Added `craft\commerce\services\Customers::setLastUsedAddresses()`

### Changed
- Removed the `cartCookieDuration` config item. All carts are now related to php session. 
- Replaced`customer.lastUsedShippingAddress` and `customer.lastUsedBillingAddress` with `customer.primaryBillingAddress` and `customer.primaryShippingAddress`
- Removed `baseShipping`, `baseDiscount`, `baseTax`, `baseTaxIncluded` attributes from the order model. Order's now have order level adjustments.
- Removed `shipping`, `discount`, `tax`, `taxIncluded` attributes from the line item model. Line item's now have line item level adjustments.
- The Shipping Rule interface now expects a shipping category ID passed to each rate method.
- `paymentMethodSettings` setting is now called `gatewaySettings` and it now uses handles to reference gateways instead of IDs.
- `Payment Methods` are now called `Gateways` and this is reflected across the entire plugin and it's API.
- `sendCartInfoToGateways` is now called `sendCartInfo` and is a per-gateway setting.
- `requireEmailForAnonymousPayments` config setting removed as completed order now always require the correct email address to make anonymous payments on orders.
- `Variant::setSalesApplied()` and `Variant::getSalesApplied()` is now called `Variant::setSales()` and `Variant::getSales()` respectively.
- `OrderAdjustment::optionsJson` is now called `OrderAdjustment::sourceSnapshot`.
- Removed the purchasable interface `PurchasableInterface::validateLineItem()`. Your purchasables should now use `PurchasableInterface::getLineItemRules()` to add validation rules to line items. 
- The payment method overrides in commerce.php config file have been moved to a commerce-gateway.php config file.
- Vat ID validation is now using the MIT licenced dannyvankooten/vat.php
- The `Variants::EVENT_PURCHASE_VARIANT` event has been replaced by `ElementInterface::afterOrderComplete($lineItem)`
- `craft\commerce\services\Cart` is now `craft\commerce\services\Carts`
- `craft\commerce\services\Carts::addToCart()` now requires a `craft\commerce\models\LineItem` object as the second parameter.
- `craft\commerce\services\LineItems::getLineItemByOrderPurchasableOptions()` is now `craft\commerce\services\LineItems::resolveLineItem()`
- `craft\commerce\services\Pdf::pdfForOrder()` is now `craft\commerce\services\Pdf::renderPdfForOrder()`
- Last addresses used by customers are no longer stored. Instead, customers have primary shipping and billing addresses.
- `craft\commerce\elements\Orders` now fires the following events: `beforeCompleteOrder`, and `afterCompleteOrder`.
- `craft\commerce\services\Addresses` now fires the following events: `beforeSaveAddress`, and `afterSaveAddress`.
- `craft\commerce\services\Carts` now fires the following events: `beforeAddToCart`, `afterAddToCart`, `afterRemoveFromCart` and a cancelable `beforeRemoveFromCart` event.
- `craft\commerce\services\Discounts` now fires the cancelable `beforeMatchLineItem` event.
- `craft\commerce\services\Emails` now fires the following events: `afterSendEmail`, and a cancelable `beforeSendEmail`.
- `craft\commerce\services\LineLitems` now fires the following events: `beforeSaveLineItem`, `afterSaveLineItem`, `createLineItem`, and `populateLineItem`.
- `craft\commerce\services\OrderHistories` now fires the `orderStatusChange` event.
- `craft\commerce\services\Payments` now fires the following events: `beforeCaptureTransaction`, `afterCaptureTransaction`, `beforeRefundTransaction`, `afterRefundTransaction`, `afterProcessPaymentEvent` and a cancelable `beforeProcessPaymentEvent` event.
- `craft\commerce\services\PaymentSources` now fires the following events: `deletePaymentSource`, `beforeSavePaymentSource` and `afterSavePaymentSource`events.
- `craft\commerce\services\Plans` fires the following events: `archivePlan`, `beforeSavePlan` and `afterSavePlan`events.
- `craft\commerce\services\Purchasables` fires the `registerPurchasableElementTypes` event.
- `craft\commerce\services\Sales` now fires the cancelable `beforeMatchPurchasableSale` event.
- `craft\commerce\services\Subscriptions` fires the `expireSubscription`, `afterCreateSubscription`, `afterReactivateSubscription`, `afterSwitchSubscriptionPlan`, `afterCancelSubscription`, `beforeUpdateSubscription`, `receiveSubscriptionPayment` and cancelable `beforeCreateSubscription`, `beforeReactivateSubscription`, `beforeSwitchSubscriptionPlan` and `beforeCancelSubscription` events.
- `craft\commerce\services\Transactions` now fires the `afterSaveTransaction` event.
- `craft\commerce\services\Variants` now fires the `purchaseVariant` event.
- Instead of the `commerce_modifyEmail` hook you should use the cancelable `beforeSendEmail` event fired by `craft\commerce\services\Emails`.
- Instead of the `commerce_registerOrderAdjusters` hook you should use the `registerOrderAdjusters` event fired by `craft\commerce\services\OrderAdjustments`.
- To register new gateway types, use the `registerGatewayTypes` event fired by `craft\commerce\services\Gateways`.
- The `commerce_modifyOrderSources`, `commerce_getOrderTableAttributeHtml`, `commerce_getProductTableAttributeHtml`, `commerce_defineAdditionalOrderTableAttributes`, `commerce_defineAdditionalProductTableAttributes` hooks have been replaced by more generic Craft 3 hooks.

### Removed
- Removed `craft\commerce\services\Countries::getCountryByAttributes()`
- Removed `craft\commerce\services\States::getStatesByAttributes()`
- Removed `craft\commerce\models\Customer::getLastUsedBillingAddress()`
- Removed `craft\commerce\models\Customer::getLatUsedShippingAddress()`
- Removed the `commerce_modifyGatewayRequestData`, `commerce_modifyGatewayRequestData` and `commerce_modifyItemBag` hooks.<|MERGE_RESOLUTION|>--- conflicted
+++ resolved
@@ -2,16 +2,14 @@
 
 ## Unreleased
 
-<<<<<<< HEAD
 ### Added
 - Subscription plans can now be ordered.
-=======
+
 ### Fixed
 - Fixed a bug where the custom shipping method set on an order could not be retrieved with `Order::getShippingMethod()` 
 - Fixed a bug where newly created line items did not have their adjustments listed correctly under them in the cart. ([#422](https://github.com/craftcms/commerce/issues/422))
 
 ## 2.0.0-beta.15 - 2018-12-27
->>>>>>> 0857f53d
 
 ### Changed
 - It’s now possible to show subscription dates on subscriptions indexes.
