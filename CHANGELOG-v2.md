--- conflicted
+++ resolved
@@ -22,11 +22,9 @@
 - Fixed a bug that caused an incorrect tax rate calculation when included taxes had been removed from the price.
 - Fixed a bug that caused additional discounts to be incorrectly applied when adding multiple line items to the cart at the same time. ([#797](https://github.com/craftcms/commerce/issues/797))
 - Fixed a bug that could cause the post date of a product to be incorrect when saved for the first time. ([#774](https://github.com/craftcms/commerce/issues/774))
-<<<<<<< HEAD
 - Fixed a bug that stopped emails from being sent when a custom “from email address” was set in Commerce's general settings. ([#806](https://github.com/craftcms/commerce/issues/806))
-=======
 - Fixed a bug where modifying order status settings via `project.yaml` file could fail. ([#802](https://github.com/craftcms/commerce/pull/802))
->>>>>>> b7fd8a58
+
 
 ## 2.1.2 - 2019-03-12
 
