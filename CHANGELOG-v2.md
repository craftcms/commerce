# Release Notes for Craft Commerce 2.x

## Unreleased

### Added
- Added the `craft\commerce\elements\Order::EVENT_AFTER_ADD_LINEITEM_TO_ORDER` event.

### Fixed
<<<<<<< HEAD
- Fixed a bug where variant fields did not appear on the product edit page if no product fields existed.
- Fixed a PHP error that occurred when saving the primary payment currency whileusing PostgreSQL
=======
- Fixed a bug where variant fields did not appear on the product edit page if no product fields existed. ([#317](https://github.com/craftcms/commerce/issues/317))
- Fixed a bug where subscription payment details were not being syntax-highlighted.
- Fixed a bug where trial status was being incorrectly reported by subscriptions.
- Fixed a bug where it was impossible to pay with a stored payment source.
>>>>>>> 58008053

## 2.0.0-beta.2 - 2018-04-10

### Added
- Added `craft\commerce\elements\db\VariantQuery::hasSales()`.

### Fixed
- Fixed a bug on the Edit Order page where the info buttons on line items were unresponsive. ([#297](https://github.com/craftcms/commerce/issues/297))
- Fixed a bug where customer addresses were not editable from the Edit User page. ([#315](https://github.com/craftcms/commerce/issues/315))
- Fixed a PHP error that occurred when submitting a payment source at checkout. ([#313](https://github.com/craftcms/commerce/issues/313))
- Fixed a PHP error that occurred when submitting a gateway choice at checkout. ([#312](https://github.com/craftcms/commerce/issues/312))
- Fixed a PHP error that occurred when calling `count()` on a variant query. 
- Fixed a PHP 7.0 compatibility issue. ([#305](https://github.com/craftcms/commerce/issues/305))
- Fixed a PHP 7.2 compatibility issue. ([#308](https://github.com/craftcms/commerce/issues/308))

## 2.0.0-beta.1.3 - 2018-04-05

### Fixed
- Fixed a PHP error that occurred when purging abandoned carts without an email.

## 2.0.0-beta.1.2 - 2018-04-05

### Changed
- Updating from Commerce 1.x now requires that Commerce 1.2.1360 or greater is installed.

### Fixed
- Fixed an SQL error that occurred when updating from Commerce 1.x that had existing discounts. ([#299](https://github.com/craftcms/commerce/issues/299))
- Fixed currency editing template where it was calling deprecated methods ([#303](https://github.com/craftcms/commerce/issues/303))

## 2.0.0-beta.1.1 - 2018-04-04

### Fixed
- Fixed a bug where visiting the payment currencies settings page could result in fatal error on new installs.
- Fixed a SQL error that occurred when installing Commerce.
- Fixed a SQL error that occurred when updating from Commerce 1.x.

## 2.0.0-beta.1 - 2018-04-04

### Added
- Added 'Copy' Reference tag to Product actions.
- Added the possibility for users to save payment sources.
- Added subscriptions features for gateways that support them.
- Added `craft\commerce\services\PaymentSources` service.
- Added `craft\commerce\services\Plans` service.
- Added `craft\commerce\services\Subscriptions` service.
- Added additional ways for sales to affect the price of matching products.
- Added `paidStatus` attribute to the Order element.
- Added `craft.variants` twig variable which returns the new VariantQuery class.
- Added `craft.subscriptions` twig variable which returns the new SubscriptionQuery class.
- Added the ability for any purchasable to have sales.
- Added ability to have sales applied based on a Craft category related to a purchasable.
- Added `craft\commerce\models\Customer::getPrimaryBillingAddress()`
- Added `craft\commerce\models\Customer::getPrimaryShippingAddress()`
- Added `craft\commerce\services\Address::getAddressByIdAndCustomerId()`
- Added `craft\commerce\services\Customers::setLastUsedAddresses()`

### Changed
- Removed the `cartCookieDuration` config item. All carts are now related to php session. 
- Replaced`customer.lastUsedShippingAddress` and `customer.lastUsedBillingAddress` with `customer.primaryBillingAddress` and `customer.primaryShippingAddress`
- Removed `baseShipping`, `baseDiscount`, `baseTax`, `baseTaxIncluded` attributes from the order model. Order's now have order level adjustments.
- Removed `shipping`, `discount`, `tax`, `taxIncluded` attributes from the line item model. Line item's now have line item level adjustments.
- The Shipping Rule interface now expects a shipping category ID passed to each rate method.
- `paymentMethodSettings` setting is now called `gatewaySettings` and it now uses handles to reference gateways instead of IDs.
- `Payment Methods` are now called `Gateways` and this is reflected across the entire plugin and it's API.
- `sendCartInfoToGateways` is now called `sendCartInfo` and is a per-gateway setting.
- `requireEmailForAnonymousPayments` config setting removed as completed order now always require the correct email address to make anonymous payments on orders.
- `Variant::setSalesApplied()` and `Variant::getSalesApplied()` is now called `Variant::setSales()` and `Variant::getSales()` respectively.
- `OrderAdjustment::optionsJson` is now called `OrderAdjustment::sourceSnapshot`.
- Removed the purchasable interface `PurchasableInterface::validateLineItem()`. Your purchasables should now use `PurchasableInterface::getLineItemRules()` to add validation rules to line items. 
- The payment method overrides in commerce.php config file have been moved to a commerce-gateway.php config file.
- Vat ID validation is now using the MIT licenced dannyvankooten/vat.php
- The `Variants::EVENT_PURCHASE_VARIANT` event has been replaced by `ElementInterface::afterOrderComplete($lineItem)`
- `craft\commerce\services\Cart` is now `craft\commerce\services\Carts`
- `craft\commerce\services\Carts::addToCart()` now requires a `craft\commerce\models\LineItem` object as the second parameter.
- `craft\commerce\services\LineItems::getLineItemByOrderPurchasableOptions()` is now `craft\commerce\services\LineItems::resolveLineItem()`
- `craft\commerce\services\Pdf::pdfForOrder()` is now `craft\commerce\services\Pdf::renderPdfForOrder()`
- Last addresses used by customers are no longer stored. Instead, customers have primary shipping and billing addresses.
- `craft\commerce\elements\Orders` now fires the following events: `beforeCompleteOrder`, and `afterCompleteOrder`.
- `craft\commerce\services\Addresses` now fires the following events: `beforeSaveAddress`, and `afterSaveAddress`.
- `craft\commerce\services\Carts` now fires the following events: `beforeAddToCart`, `afterAddToCart`, `afterRemoveFromCart` and a cancelable `beforeRemoveFromCart` event.
- `craft\commerce\services\Discounts` now fires the cancelable `beforeMatchLineItem` event.
- `craft\commerce\services\Emails` now fires the following events: `afterSendEmail`, and a cancelable `beforeSendEmail`.
- `craft\commerce\services\LineLitems` now fires the following events: `beforeSaveLineItem`, `afterSaveLineItem`, `createLineItem`, and `populateLineItem`.
- `craft\commerce\services\OrderHistories` now fires the `orderStatusChange` event.
- `craft\commerce\services\Payments` now fires the following events: `beforeCaptureTransaction`, `afterCaptureTransaction`, `beforeRefundTransaction`, `afterRefundTransaction`, `afterProcessPaymentEvent` and a cancelable `beforeProcessPaymentEvent` event.
- `craft\commerce\services\PaymentSources` now fires the following events: `deletePaymentSource`, `beforeSavePaymentSource` and `afterSavePaymentSource`events.
- `craft\commerce\services\Plans` fires the following events: `archivePlan`, `beforeSavePlan` and `afterSavePlan`events.
- `craft\commerce\services\Purchasables` fires the `registerPurchasableElementTypes` event.
- `craft\commerce\services\Sales` now fires the cancelable `beforeMatchPurchasableSale` event.
- `craft\commerce\services\Subscriptions` fires the `expireSubscription`, `afterCreateSubscription`, `afterReactivateSubscription`, `afterSwitchSubscriptionPlan`, `afterCancelSubscription`, `beforeUpdateSubscription`, `receiveSubscriptionPayment` and cancelable `beforeCreateSubscription`, `beforeReactivateSubscription`, `beforeSwitchSubscriptionPlan` and `beforeCancelSubscription` events.
- `craft\commerce\services\Transactions` now fires the `afterSaveTransaction` event.
- `craft\commerce\services\Variants` now fires the `purchaseVariant` event.
- Instead of the `commerce_modifyEmail` hook you should use the cancelable `beforeSendEmail` event fired by `craft\commerce\services\Emails`.
- Instead of the `commerce_registerOrderAdjusters` hook you should use the `registerOrderAdjusters` event fired by `craft\commerce\services\OrderAdjustments`.
- To register new gateway types, use the `registerGatewayTypes` event fired by `craft\commerce\services\Gateways`.
- The `commerce_modifyOrderSources`, `commerce_getOrderTableAttributeHtml`, `commerce_getProductTableAttributeHtml`, `commerce_defineAdditionalOrderTableAttributes`, `commerce_defineAdditionalProductTableAttributes` hooks have been replaced by more generic Craft 3 hooks.

### Removed
- Removed `craft\commerce\services\Countries::getCountryByAttributes()`
- Removed `craft\commerce\services\States::getStatesByAttributes()`
- Removed `craft\commerce\models\Customer::getLastUsedBillingAddress()`
- Removed `craft\commerce\models\Customer::getLatUsedShippingAddress()`
- Removed the `commerce_modifyGatewayRequestData`, `commerce_modifyGatewayRequestData` and `commerce_modifyItemBag` hooks.<|MERGE_RESOLUTION|>--- conflicted
+++ resolved
@@ -6,15 +6,11 @@
 - Added the `craft\commerce\elements\Order::EVENT_AFTER_ADD_LINEITEM_TO_ORDER` event.
 
 ### Fixed
-<<<<<<< HEAD
-- Fixed a bug where variant fields did not appear on the product edit page if no product fields existed.
-- Fixed a PHP error that occurred when saving the primary payment currency whileusing PostgreSQL
-=======
 - Fixed a bug where variant fields did not appear on the product edit page if no product fields existed. ([#317](https://github.com/craftcms/commerce/issues/317))
 - Fixed a bug where subscription payment details were not being syntax-highlighted.
+- Fixed a PHP error that occurred when saving the primary payment currency whileusing PostgreSQL
 - Fixed a bug where trial status was being incorrectly reported by subscriptions.
 - Fixed a bug where it was impossible to pay with a stored payment source.
->>>>>>> 58008053
 
 ## 2.0.0-beta.2 - 2018-04-10
 
