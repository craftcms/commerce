--- conflicted
+++ resolved
@@ -10,14 +10,10 @@
 - `sendCartInfoToGateways` is now called `sendCartInfo` and is a per-gateway setting.
 - `Variant::setSalesApplied()` and `Variant::getSalesApplied()` is now called `Variant::setSales()` and `Variant::getSales()` respectively.
 - `OrderAdjustment::optionsJson` is now called `OrderAdjustment::sourceSnapshot`.
-<<<<<<< HEAD
-- The payment method overrides in commerce.php config file have been moved to a commerce-gateway.php config file.
 - Removed the purchasable interface `PurchasableInterface::validateLineItem()`. Your purchasables should now use `PurchasableInterface::getLineItemRules()` to add validation rules to line items. 
-
-=======
 - The payment method overrides in commerce.php config file have been moved to a commerce-gateway.php config file. 
 - Vat ID validation is now using the MIT licenced dannyvankooten/vat.php 
->>>>>>> 8a15d8b4
+
 ### Event changes
 - `craft\commerce\elements\Orders` now fires the following events: `beforeCompleteOrder`, and `afterCompleteOrder`.
 - `craft\commerce\services\Addresses` now fires the following events: `beforeSaveAddress`, and `afterSaveAddress`.
