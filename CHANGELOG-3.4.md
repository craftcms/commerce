# Release Notes for Craft Commerce 3.4

<<<<<<< HEAD
## 3.4 - Unreleased

### Added
- Added `craft\commerce\base\Plan::$dateCreated`.
- Added `craft\commerce\base\Plan::$dateUpdated`.
- Added `craft\commerce\models\Address::$dateCreated`.
- Added `craft\commerce\models\Address::$dateUpdated`.
- Added `craft\commerce\models\Country::$dateCreated`.
- Added `craft\commerce\models\Country::$dateUpdated`.
- Added `craft\commerce\models\Customer::$dateCreated`.
- Added `craft\commerce\models\Customer::$dateUpdated`.
- Added `craft\commerce\models\PaymentCurrency::$dateCreated`.
- Added `craft\commerce\models\PaymentCurrency::$dateUpdated`.
- Added `craft\commerce\models\Sale::$dateCreated`.
- Added `craft\commerce\models\Sale::$dateUpdated`.
- Added `craft\commerce\models\ShippingAddressZone::$dateCreated`.
- Added `craft\commerce\models\ShippingAddressZone::$dateUpdated`.
- Added `craft\commerce\models\ShippingCategory::$dateCreated`.
- Added `craft\commerce\models\ShippingCategory::$dateUpdated`.
- Added `craft\commerce\models\ShippingMethod::$dateCreated`.
- Added `craft\commerce\models\ShippingMethod::$dateUpdated`.
- Added `craft\commerce\models\ShippingRule::$dateCreated`.
- Added `craft\commerce\models\ShippingRule::$dateUpdated`.
- Added `craft\commerce\models\State::$dateCreated`.
- Added `craft\commerce\models\State::$dateUpdated`.
- Added `craft\commerce\models\TaxAddressZone::$dateCreated`.
- Added `craft\commerce\models\TaxAddressZone::$dateUpdated`.
- Added `craft\commerce\models\TaxCategory::$dateCreated`.
- Added `craft\commerce\models\TaxCategory::$dateUpdated`.
- Added `craft\commerce\models\TaxRate::$dateCreated`.
- Added `craft\commerce\models\TaxRate::$dateUpdated`.

### Changed
- Address edit page now displays date meta information.
- Customer edit page now displays date meta information.
- Country and State edit pages now displays date meta information.
- Payment Currency edit page now displays date meta information.
- Promotion edit pages now displays date meta information.
- Shipping edit pages now displays date meta information.
- Subscription Plan edit page now displays date meta information.
- Tax edit pages now displays date meta information.
=======
### Changed
- Craft Commerce now requires Craft CMS 3.7.0 or later.
- Donations, orders, products, and variants now support `EVENT_DEFINE_IS_EDITABLE` and `EVENT_DEFINE_IS_DELETABLE`. ([craftcms/cms#8023](https://github.com/craftcms/cms/issues/8023))
>>>>>>> 196e9f6c
<|MERGE_RESOLUTION|>--- conflicted
+++ resolved
@@ -1,6 +1,5 @@
 # Release Notes for Craft Commerce 3.4
 
-<<<<<<< HEAD
 ## 3.4 - Unreleased
 
 ### Added
@@ -34,6 +33,8 @@
 - Added `craft\commerce\models\TaxRate::$dateUpdated`.
 
 ### Changed
+- Craft Commerce now requires Craft CMS 3.7.0 or later.
+- Donations, orders, products, and variants now support `EVENT_DEFINE_IS_EDITABLE` and `EVENT_DEFINE_IS_DELETABLE`. ([craftcms/cms#8023](https://github.com/craftcms/cms/issues/8023))
 - Address edit page now displays date meta information.
 - Customer edit page now displays date meta information.
 - Country and State edit pages now displays date meta information.
@@ -41,9 +42,4 @@
 - Promotion edit pages now displays date meta information.
 - Shipping edit pages now displays date meta information.
 - Subscription Plan edit page now displays date meta information.
-- Tax edit pages now displays date meta information.
-=======
-### Changed
-- Craft Commerce now requires Craft CMS 3.7.0 or later.
-- Donations, orders, products, and variants now support `EVENT_DEFINE_IS_EDITABLE` and `EVENT_DEFINE_IS_DELETABLE`. ([craftcms/cms#8023](https://github.com/craftcms/cms/issues/8023))
->>>>>>> 196e9f6c
+- Tax edit pages now displays date meta information.