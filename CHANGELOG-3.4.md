# Release Notes for Craft Commerce

## 3.4 - Unreleased

### Added
- Added the `cp.commerce.discounts.index`, `cp.commerce.discounts.edit`, `cp.commerce.discounts.edit.content`, and `cp.commerce.discounts.edit.details` template hooks. ([#2173](https://github.com/craftcms/commerce/issues/2173))
- Added the `cp.commerce.sales.index`, `cp.commerce.sales.edit`, `cp.commerce.sales.edit.content`, and `cp.commerce.sales.edit.details` template hooks. ([#2173](https://github.com/craftcms/commerce/issues/2173))
- Added the ability to download collated PDFs when downloading PDFs for more than one Order from the Edit Order page. ([#1785](https://github.com/craftcms/commerce/issues/1785))
- Added the ability to custom the revenue calculations in the Top Product stat. ([#1919](https://github.com/craftcms/commerce/issues/1919))
- Added `craft\commerce\base\Plan::$dateCreated`.
- Added `craft\commerce\base\Plan::$dateUpdated`.
- Added `craft\commerce\models\Address::$dateCreated`.
- Added `craft\commerce\models\Address::$dateUpdated`.
- Added `craft\commerce\models\Country::$dateCreated`.
- Added `craft\commerce\models\Country::$dateUpdated`.
- Added `craft\commerce\models\Customer::$dateCreated`.
- Added `craft\commerce\models\Customer::$dateUpdated`.
- Added `craft\commerce\models\PaymentCurrency::$dateCreated`.
- Added `craft\commerce\models\PaymentCurrency::$dateUpdated`.
- Added `craft\commerce\models\Sale::$dateCreated`.
- Added `craft\commerce\models\Sale::$dateUpdated`.
- Added `craft\commerce\models\ShippingAddressZone::$dateCreated`.
- Added `craft\commerce\models\ShippingAddressZone::$dateUpdated`.
- Added `craft\commerce\models\ShippingCategory::$dateCreated`.
- Added `craft\commerce\models\ShippingCategory::$dateUpdated`.
- Added `craft\commerce\models\ShippingMethod::$dateCreated`.
- Added `craft\commerce\models\ShippingMethod::$dateUpdated`.
- Added `craft\commerce\models\ShippingRule::$dateCreated`.
- Added `craft\commerce\models\ShippingRule::$dateUpdated`.
- Added `craft\commerce\models\State::$dateCreated`.
- Added `craft\commerce\models\State::$dateUpdated`.
- Added `craft\commerce\models\TaxAddressZone::$dateCreated`.
- Added `craft\commerce\models\TaxAddressZone::$dateUpdated`.
- Added `craft\commerce\models\TaxCategory::$dateCreated`.
- Added `craft\commerce\models\TaxCategory::$dateUpdated`.
- Added `craft\commerce\models\TaxRate::$dateCreated`.
- Added `craft\commerce\models\TaxRate::$dateUpdated`.
- Added `craft\commerce\stats\TopProducts::$revenueOptions`.
- Added `craft\commerce\stats\TopProducts::REVENUE_OPTION_DISCOUNT`.
- Added `craft\commerce\stats\TopProducts::REVENUE_OPTION_SHIPPING`.
- Added `craft\commerce\stats\TopProducts::REVENUE_OPTION_TAX_INCLUDED`.
- Added `craft\commerce\stats\TopProducts::REVENUE_OPTION_TAX`.
- Added `craft\commerce\stats\TopProducts::TYPE_QTY`.
- Added `craft\commerce\stats\TopProducts::TYPE_REVENUE`.
- Added `craft\commerce\stats\TopProducts::createAdjustmentsSubQuery`.
- Added `craft\commerce\stats\TopProducts::getAdjustmentsSelect`.
- Added `craft\commerce\stats\TopProducts::getGroupBy`.
- Added `craft\commerce\stats\TopProducts::getOrderBy`.

### Changed
- Craft Commerce now requires Craft CMS 3.7.0 or later.
<<<<<<< HEAD
- The order field layout no longer validates if it contains a field called `billingAddress`, `customer`, `estimatedBillingAddress`, `estimatedShippingAddress`, `paymentAmount`, `paymentCurrency`, `paymentSource`, `recalculationMode` or `shippingAddress`.
- The product field layout no longer validates if it contains a field called `cheapestVariant`, `defaultVariant` or `variants`.
- The variant field layout no longer validates if it contains a field called `description`, `price`, `product` or `sku`.
=======
- It is possible to delete multiple sales from the Sales index page. 
- It is possible to delete multiple discounts from the Discounts index page. ([#2172](https://github.com/craftcms/commerce/issues/2172))
>>>>>>> f9af900a
- Order notices are now cleared form the cart when the order is completed. ([#2116](https://github.com/craftcms/commerce/issues/2116))
- Donations, orders, products, and variants now support `EVENT_DEFINE_IS_EDITABLE` and `EVENT_DEFINE_IS_DELETABLE`. ([craftcms/cms#8023](https://github.com/craftcms/cms/issues/8023))
- Address edit page now displays date meta information.
- Customer edit page now displays date meta information.
- Country and State edit pages now displays date meta information.
- Payment Currency edit page now displays date meta information.
- Promotion edit pages now displays date meta information.
- Shipping edit pages now displays date meta information.
- Subscription Plan edit page now displays date meta information.
- Tax edit pages now displays date meta information.

### Fixed
- Fixed a bug where the incorrect error explanation was returned for the discount `perEmailLimit` validation. ([#1455](https://github.com/craftcms/commerce/issues/1455))<|MERGE_RESOLUTION|>--- conflicted
+++ resolved
@@ -49,14 +49,11 @@
 
 ### Changed
 - Craft Commerce now requires Craft CMS 3.7.0 or later.
-<<<<<<< HEAD
+- It is possible to delete multiple sales from the Sales index page.
+- It is possible to delete multiple discounts from the Discounts index page. ([#2172](https://github.com/craftcms/commerce/issues/2172))
 - The order field layout no longer validates if it contains a field called `billingAddress`, `customer`, `estimatedBillingAddress`, `estimatedShippingAddress`, `paymentAmount`, `paymentCurrency`, `paymentSource`, `recalculationMode` or `shippingAddress`.
 - The product field layout no longer validates if it contains a field called `cheapestVariant`, `defaultVariant` or `variants`.
 - The variant field layout no longer validates if it contains a field called `description`, `price`, `product` or `sku`.
-=======
-- It is possible to delete multiple sales from the Sales index page. 
-- It is possible to delete multiple discounts from the Discounts index page. ([#2172](https://github.com/craftcms/commerce/issues/2172))
->>>>>>> f9af900a
 - Order notices are now cleared form the cart when the order is completed. ([#2116](https://github.com/craftcms/commerce/issues/2116))
 - Donations, orders, products, and variants now support `EVENT_DEFINE_IS_EDITABLE` and `EVENT_DEFINE_IS_DELETABLE`. ([craftcms/cms#8023](https://github.com/craftcms/cms/issues/8023))
 - Address edit page now displays date meta information.
