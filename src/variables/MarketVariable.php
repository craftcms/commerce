--- conflicted
+++ resolved
@@ -29,8 +29,6 @@
 	 *
 	 * @return ElementCriteriaModel|null
 	 */
-<<<<<<< HEAD
-=======
 	public function orders($criteria = NULL)
 	{
 		return craft()->elements->getCriteria('Market_Order', $criteria);
@@ -45,7 +43,6 @@
 	}
 
 
->>>>>>> ba702a95
 	public function optionTypes()
 	{
 		return craft()->market_optionType->getAll();
