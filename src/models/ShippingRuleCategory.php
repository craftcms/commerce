--- conflicted
+++ resolved
@@ -23,11 +23,7 @@
     /**
      * @var int|null ID
      */
-<<<<<<< HEAD
-    public int $id;
-=======
     public ?int $id = null;
->>>>>>> 3ca9bfc3
 
     /**
      * @var int Shipping rule ID
@@ -42,29 +38,17 @@
     /**
      * @var float|null Per item rate
      */
-<<<<<<< HEAD
-    public float $perItemRate;
-=======
     public ?float $perItemRate;
->>>>>>> 3ca9bfc3
 
     /**
      * @var float|null Weight rate
      */
-<<<<<<< HEAD
-    public float $weightRate;
-=======
     public ?float $weightRate;
->>>>>>> 3ca9bfc3
 
     /**
      * @var float|null Percentage rate
      */
-<<<<<<< HEAD
-    public float $percentageRate;
-=======
     public ?float $percentageRate;
->>>>>>> 3ca9bfc3
 
     /**
      * @var string Condition
