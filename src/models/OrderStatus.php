<?php
/**
 * @link https://craftcms.com/
 * @copyright Copyright (c) Pixel & Tonic, Inc.
 * @license https://craftcms.github.io/license/
 */

namespace craft\commerce\models;

use Craft;
use craft\commerce\base\Model;
use craft\commerce\elements\Order;
use craft\commerce\Plugin;
use craft\commerce\records\OrderStatus as OrderStatusRecord;
use craft\db\SoftDeleteTrait;
use craft\helpers\UrlHelper;
<<<<<<< HEAD
use DateTime;
use yii\behaviors\AttributeTypecastBehavior;
=======
use craft\validators\UniqueValidator;
>>>>>>> c2789e26

/**
 * Order status model.
 *
 * @property string $cpEditUrl
 * @property array $emailIds
 * @property string $labelHtml
 * @property string $displayName
 * @property Email[] $emails
 * @author Pixel & Tonic, Inc. <support@pixelandtonic.com>
 * @since 2.0
 */
class OrderStatus extends Model
{
    // Properties
    // =========================================================================

    /**
     * @var int ID
     */
    public $id;

    /**
     * @var string Name
     */
    public $name;

    /**
     * @var string Handle
     */
    public $handle;

    /**
     * @var string Color
     */
    public $color = 'green';

    /**
     * @var string Description
     */
    public $description;

    /**
     * @var int Sort order
     */
    public $sortOrder;

    /**
     * @var bool Default status
     */
    public $default;

    /**
     * @var bool Default status
     */
    public $dateDeleted;

    /**
     * @var string UID
     */
    public $uid;

    // Public Methods
    // =========================================================================

<<<<<<< HEAD
    public function behaviors(): array
    {
        $behaviors = parent::behaviors();

        $behaviors['typecast'] = [
            'class' => AttributeTypecastBehavior::className(),
            'attributeTypes' => [
                'id' => AttributeTypecastBehavior::TYPE_INTEGER,
                'name' => AttributeTypecastBehavior::TYPE_STRING,
                'handle' => AttributeTypecastBehavior::TYPE_STRING,
                'color' => AttributeTypecastBehavior::TYPE_STRING,
                'sortOrder' => AttributeTypecastBehavior::TYPE_INTEGER,
                'default' => AttributeTypecastBehavior::TYPE_BOOLEAN,
                'isArchived' => AttributeTypecastBehavior::TYPE_BOOLEAN,
                'uid' => AttributeTypecastBehavior::TYPE_STRING,
            ]
        ];

        return $behaviors;
    }
=======
    use SoftDeleteTrait;
>>>>>>> c2789e26

    /**
     * @return string
     */
    public function __toString()
    {
        return (string)$this->getDisplayName();
    }

    /**
     * @return string
     * @since 2.2
     */
    public function getDisplayName(): string
    {
        if ($this->dateDeleted !== null)
        {
            return $this->name . Craft::t('commerce', ' (Trashed)');
        }

        return $this->name;
    }

    /**
     * @return array
     */
    public function rules()
    {
        $rules = parent::rules();
        $rules[] = [['name', 'handle'], 'required'];
        $rules[] = [['handle'], UniqueValidator::class, 'targetClass' => OrderStatusRecord::class];

        return $rules;
    }

    /**
     * @return string
     */
    public function getCpEditUrl(): string
    {
        return UrlHelper::cpUrl('commerce/settings/orderstatuses/' . $this->id);
    }

    /**
     * @return array
     */
    public function getEmailIds(): array
    {
        return array_column($this->getEmails(), 'id');
    }

    /**
     * @return Email[]
     */
    public function getEmails(): array
    {
        return $this->id ? Plugin::getInstance()->getEmails()->getAllEmailsByOrderStatusId($this->id) : [];
    }

    /**
     * @return string
     */
    public function getLabelHtml(): string
    {
        return sprintf('<span class="commerceStatusLabel"><span class="status %s"></span>%s</span>', $this->color, $this->getDisplayName());
    }

    /**
     * @return bool
     * @since 2.2
     */
    public function canDelete(): bool
    {
        return !Order::find()->trashed(null)->orderStatus($this)->one();
    }
}<|MERGE_RESOLUTION|>--- conflicted
+++ resolved
@@ -14,13 +14,9 @@
 use craft\commerce\records\OrderStatus as OrderStatusRecord;
 use craft\db\SoftDeleteTrait;
 use craft\helpers\UrlHelper;
-<<<<<<< HEAD
 use DateTime;
 use yii\behaviors\AttributeTypecastBehavior;
-=======
 use craft\validators\UniqueValidator;
->>>>>>> c2789e26
-
 /**
  * Order status model.
  *
@@ -34,6 +30,12 @@
  */
 class OrderStatus extends Model
 {
+
+    // Traits
+    // =========================================================================
+
+    use SoftDeleteTrait;
+
     // Properties
     // =========================================================================
 
@@ -85,7 +87,9 @@
     // Public Methods
     // =========================================================================
 
-<<<<<<< HEAD
+    /**
+     * @return array
+     */
     public function behaviors(): array
     {
         $behaviors = parent::behaviors();
@@ -106,9 +110,6 @@
 
         return $behaviors;
     }
-=======
-    use SoftDeleteTrait;
->>>>>>> c2789e26
 
     /**
      * @return string
