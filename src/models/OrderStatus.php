<?php
/**
 * @link https://craftcms.com/
 * @copyright Copyright (c) Pixel & Tonic, Inc.
 * @license https://craftcms.github.io/license/
 */

namespace craft\commerce\models;

use Craft;
use craft\commerce\base\Model;
use craft\commerce\elements\Order;
use craft\commerce\Plugin;
use craft\commerce\records\OrderStatus as OrderStatusRecord;
use craft\db\SoftDeleteTrait;
use craft\helpers\Html;
use craft\helpers\UrlHelper;
use craft\validators\HandleValidator;
use craft\validators\UniqueValidator;
use DateTime;
use yii\base\InvalidConfigException;

/**
 * Order status model.
 *
 * @property string $cpEditUrl
 * @property array $emailIds
 * @property string $labelHtml
 * @property string $displayName
 * @property Email[] $emails
 * @author Pixel & Tonic, Inc. <support@pixelandtonic.com>
 * @since 2.0
 */
class OrderStatus extends Model
{
    use SoftDeleteTrait {
        SoftDeleteTrait::behaviors as softDeleteBehaviors;
    }

    /**
     * @var int|null ID
     */
    public ?int $id = null;

    /**
     * @var string|null Name
     */
    public ?string $name = null;

    /**
     * @var string|null Handle
     */
    public ?string $handle = null;

    /**
     * @var string Color
     */
    public string $color = 'green';

    /**
     * @var string|null Description
     */
    public ?string $description = null;

    /**
     * @var int|null Sort order
     */
    public ?int $sortOrder = null;

    /**
     * @var bool Default status
     */
    public bool $default = false;

    /**
     * @var DateTime|null Date deleted
     */
    public ?DateTime $dateDeleted = null;

    /**
     * @var string|null UID
     */
    public ?string $uid = null;

    public function behaviors(): array
    {
        return $this->softDeleteBehaviors();
    }

    /**
     * @return string
     */
    public function __toString()
    {
        return $this->getDisplayName();
    }

    /**
     * @since 2.2
     */
    public function getDisplayName(): string
    {
        if ($this->dateDeleted !== null) {
            return $this->name . ' ' . Craft::t('commerce', '(Trashed)');
        }

        return $this->name ?? '';
    }

    protected function defineRules(): array
    {
        return [
            [['name', 'handle'], 'required'],
            [['handle'], UniqueValidator::class, 'targetClass' => OrderStatusRecord::class],
            [
                ['handle'],
                HandleValidator::class,
                'reservedWords' => ['id', 'dateCreated', 'dateUpdated', 'uid', 'title', 'create'],
            ],
        ];
    }

    /**
     * @inheritdoc
     */
    public function extraFields(): array
    {
        $fields = parent::extraFields();
        $fields[] = 'emails';
        $fields[] = 'emailIds';
        $fields[] = 'labelHtml';

        return $fields;
    }

    public function getCpEditUrl(): string
    {
        return UrlHelper::cpUrl('commerce/settings/orderstatuses/' . $this->id);
    }

    /**
     * @throws InvalidConfigException
     */
    public function getEmailIds(): array
    {
        return array_column($this->getEmails(), 'id');
    }

    /**
     * @return Email[]
     * @throws InvalidConfigException
     */
    public function getEmails(): array
    {
        return $this->id ? Plugin::getInstance()->getEmails()->getAllEmailsByOrderStatusId($this->id) : [];
    }

    public function getLabelHtml(): string
    {
        return sprintf('<span class="commerceStatusLabel"><span class="status %s"></span>%s</span>', $this->color, Html::encode($this->getDisplayName()));
    }

    /**
     * @since 2.2
     */
    public function canDelete(): bool
    {
<<<<<<< HEAD
        /** @var Order|null $order */
        $order = Order::find()->orderStatus($this)->trashed(null)->one();
        return !$order;
=======
        /** @var OrderQuery $orderQuery */
        $orderQuery = Order::find()->trashed(null);
        return !$orderQuery->orderStatus($this)->one() && !$this->default;
>>>>>>> 3e67d4b4
    }
}<|MERGE_RESOLUTION|>--- conflicted
+++ resolved
@@ -165,14 +165,8 @@
      */
     public function canDelete(): bool
     {
-<<<<<<< HEAD
-        /** @var Order|null $order */
-        $order = Order::find()->orderStatus($this)->trashed(null)->one();
-        return !$order;
-=======
         /** @var OrderQuery $orderQuery */
         $orderQuery = Order::find()->trashed(null);
         return !$orderQuery->orderStatus($this)->one() && !$this->default;
->>>>>>> 3e67d4b4
     }
 }