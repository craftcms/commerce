--- conflicted
+++ resolved
@@ -120,7 +120,6 @@
         ];
     }
 
-<<<<<<< HEAD
     /**
      * @inheritdoc
      */
@@ -134,11 +133,6 @@
         return $fields;
     }
 
-    /**
-     * @return string
-     */
-=======
->>>>>>> 64b30f91
     public function getCpEditUrl(): string
     {
         return UrlHelper::cpUrl('commerce/settings/orderstatuses/' . $this->id);
