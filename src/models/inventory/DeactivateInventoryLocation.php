--- conflicted
+++ resolved
@@ -52,11 +52,7 @@
             function($attribute, $params, $validator) {
                 // Look through all the stores and see if they only have 1 location and it's the one we are deactivating
                 $stores = Plugin::getInstance()->getStores()->getAllStores();
-<<<<<<< HEAD
-                foreach($stores as $store) {
-=======
                 foreach ($stores as $store) {
->>>>>>> e4802ec6
                     $locations = $store->getInventoryLocations();
                     if ($locations->count() == 1 && $locations->contains('id', $this->inventoryLocation->id)) {
                         $this->addError($attribute, \Craft::t('commerce','This is the last location for the {store} store.', ['store' => $store->getName()]));
