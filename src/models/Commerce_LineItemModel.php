<?php
namespace Craft;

use Commerce\Interfaces\Purchasable;

/**
 * Line Item model representing a line item on an order.
 *
 * @package   Craft
 *
 * @property int                       $id
 * @property float                     $price
 * @property float                     $saleAmount
 * @property float                     $salePrice
 * @property float                     $tax
 * @property float                     $taxIncluded
 * @property float                     $shippingCost
 * @property float                     $discount
 * @property float                     $weight
 * @property float                     $height
 * @property float                     $width
 * @property float                     $length
 * @property float                     $total
 * @property int                       $qty
 * @property string                    $note
 * @property string                    $snapshot
 *
 * @property int                       $orderId
 * @property int                       $purchasableId
 * @property string                    $optionsSignature
 * @property mixed                     $options
 * @property int                       $taxCategoryId
 *
 * @property bool                      $onSale
 * @property Purchasable               $purchasable
 *
 * @property Commerce_OrderModel       $order
 * @property Commerce_TaxCategoryModel $taxCategory
 *
 * @author    Pixel & Tonic, Inc. <support@pixelandtonic.com>
 * @copyright Copyright (c) 2015, Pixel & Tonic, Inc.
 * @license   https://craftcommerce.com/license Craft Commerce License Agreement
 * @see       https://craftcommerce.com
 * @package   craft.plugins.commerce.models
 * @since     1.0
 */
class Commerce_LineItemModel extends BaseModel
{
	private $_purchasable;

	private $_order;

	/**
	 * @return Commerce_OrderModel|null
	 */
	public function getOrder()
	{
		if (!$this->_order)
		{
			$this->_order = craft()->commerce_orders->getOrderById($this->orderId);
		}

		return $this->_order;
	}

	/**
	 * @param Commerce_OrderModel $order
	 */
	public function setOrder(Commerce_OrderModel $order)
	{
		$this->orderId = $order->id;
		$this->_order = $order;
	}

	/**
	 * @return int
	 */
	public function getSubtotalWithSale()
	{
		return $this->qty * ($this->price + $this->saleAmount);
	}

	/**
	 * @return int
	 */
	public function getTotal()
	{
		return $this->getSubtotalWithSale() + $this->tax + $this->discount + $this->shippingCost;
	}

	/**
	 * @param Commerce_TaxRateRecord ::taxables
	 *
	 * @return int
	 */
	public function getTaxableSubtotal($taxable)
	{
		switch ($taxable)
		{
			case Commerce_TaxRateRecord::TAXABLE_PRICE:
				$taxableSubtotal = $this->getSubtotalWithSale() + $this->discount;
				break;
			case Commerce_TaxRateRecord::TAXABLE_SHIPPING:
				$taxableSubtotal = $this->shippingCost;
				break;
			case Commerce_TaxRateRecord::TAXABLE_PRICE_SHIPPING:
				$taxableSubtotal = $this->getSubtotalWithSale() + $this->discount + $this->shippingCost;
				break;
			default:
				// default to just price
				$taxableSubtotal = $this->getSubtotalWithSale() + $this->discount;
		}

		return $taxableSubtotal;
	}

	/**
	 * @return bool False when no related purchasable exists or order complete.
	 */
	public function refreshFromPurchasable()
	{
		if (!$purchasable = $this->getPurchasable())
		{
			return false;
		}

		if ($this->qty <= 0 && $this->id)
		{
			return false;
		}

		// TODO move the 'availability' to the purchasable interface
		if ($purchasable instanceof Commerce_VariantModel)
		{
			// remove the item from the cart if the purchasable is a variant and not enabled
			if ($purchasable->getStatus() != BaseElementModel::ENABLED)
			{
				return false;
			}

			if ($purchasable->stock < 1 && !$purchasable->unlimitedStock)
			{
				return false;
			}
		}


		$this->fillFromPurchasable($this->purchasable);

		return true;
	}

	/**
	 * @return BaseElementModel|null
	 */
	public function getPurchasable()
	{
		if (!$this->_purchasable)
		{
			$this->_purchasable = craft()->elements->getElementById($this->purchasableId);
		}

		return $this->_purchasable;
	}

	/**
	 * @param BaseElementModel $purchasable
	 *
	 * @return void
	 */
	public function setPurchasable(BaseElementModel $purchasable)
	{
		$this->_purchasable = $purchasable;
	}

	/**
	 * @param Purchasable $purchasable
	 */
	public function fillFromPurchasable(Purchasable $purchasable)
	{

//		$priceOverride = craft()->plugins->callFirst('commerce_overridePurchasblePrice', ['purchasable' => $purchasable, 'lineItem' => $this], true);
//
//		if ($priceOverride !== null)
//		{
//			$this->price = $priceOverride;
//		}
//		else
//		{
		$this->price = $purchasable->getPrice();
//		}

		$this->taxCategoryId = $purchasable->getTaxCategoryId();

		// Since sales cannot apply to non core purchasables, set to price at default
<<<<<<< HEAD
		$this->salePrice = $this->price;
=======
		$this->salePrice = $purchasable->getPrice();
>>>>>>> 991bb248
		$this->saleAmount = 0;

		$snapshot = [
			'price'         => $this->price,
			'sku'           => $purchasable->getSku(),
			'description'   => $purchasable->getDescription(),
			'purchasableId' => $purchasable->getPurchasableId(),
			'cpEditUrl'     => '#',
			'options'       => $this->options
		];

		// Add our purchasable data to the snapshot, save our sales.
		$this->snapshot = array_merge($purchasable->getSnapShot(), $snapshot);

		if ($purchasable instanceof Commerce_VariantModel)
		{
			// Since we do not have a proper stock reservation system, we need to do this quietly.
			// If this occurs in the payment request, the user will be notified.
			if (($this->qty > $purchasable->stock) && !$purchasable->unlimitedStock)
			{
				$this->qty = $purchasable->stock;
			}

			$this->weight = $purchasable->weight * 1; //converting nulls
			$this->height = $purchasable->height * 1; //converting nulls
			$this->length = $purchasable->length * 1; //converting nulls
			$this->width = $purchasable->width * 1; //converting nulls

			$sales = craft()->commerce_sales->getSalesForVariant($purchasable);

			foreach ($sales as $sale)
			{
				$this->saleAmount += $sale->calculateTakeoff($this->price);
			}

			// Don't let sale amount be more than the price.
			if (-$this->saleAmount > $this->price)
			{
				$this->saleAmount = -$this->price;
			}

			// If the product is not promotable but has saleAmount, reset saleAmount to zero
			if (!$purchasable->product->promotable && $this->saleAmount)
			{
				$this->saleAmount = 0;
			}

			$this->salePrice = $this->saleAmount + $this->price;
		}
	}

	/**
	 * @return bool
	 */
	public function getUnderSale()
	{
		craft()->deprecator->log('Commerce_LineItemModel::underSale():removed', 'You should no longer use `underSale` on the lineItem. Use `onSale`.');

		return $this->getOnSale();
	}

	/**
	 * @return bool
	 */
	public function getOnSale()
	{
		return is_null($this->salePrice) ? false : ($this->salePrice != $this->price);
	}

	/**
	 * Returns the description from the snapshot of the purchasable
	 */
	public function getDescription()
	{
		return $this->snapshot['description'];
	}

	/**
	 * Returns the description from the snapshot of the purchasable
	 */
	public function getSku()
	{
		return $this->snapshot['sku'];
	}

	/**
	 * @return Commerce_TaxCategoryModel|null
	 */
	public function getTaxCategory()
	{
		return craft()->commerce_taxCategories->getTaxCategoryById($this->taxCategoryId);
	}

	/**
	 * @return array
	 */
	protected function defineAttributes()
	{
		return [
			'id'               => AttributeType::Number,
			'options'          => AttributeType::Mixed,
			'optionsSignature' => [AttributeType::String, 'required' => true],
			'price'            => [
				AttributeType::Number,
				'min'      => 0,
				'decimals' => 4,
				'required' => true
			],
			'saleAmount'       => [
				AttributeType::Number,
				'decimals' => 4,
				'required' => true,
				'default'  => 0
			],
			'salePrice'        => [
				AttributeType::Number,
				'decimals' => 4,
				'required' => true,
				'default'  => 0
			],
			'tax'              => [
				AttributeType::Number,
				'decimals' => 4,
				'required' => true,
				'default'  => 0
			],
			'taxIncluded'      => [
				AttributeType::Number,
				'decimals' => 4,
				'required' => true,
				'default'  => 0
			],
			'shippingCost'     => [
				AttributeType::Number,
				'min'      => 0,
				'decimals' => 4,
				'required' => true,
				'default'  => 0
			],
			'discount'         => [
				AttributeType::Number,
				'decimals' => 4,
				'required' => true,
				'default'  => 0
			],
			'weight'           => [
				AttributeType::Number,
				'min'      => 0,
				'decimals' => 4,
				'required' => true,
				'default'  => 0
			],
			'length'           => [
				AttributeType::Number,
				'min'      => 0,
				'decimals' => 4,
				'required' => true,
				'default'  => 0
			],
			'height'           => [
				AttributeType::Number,
				'min'      => 0,
				'decimals' => 4,
				'required' => true,
				'default'  => 0
			],
			'width'            => [
				AttributeType::Number,
				'min'      => 0,
				'decimals' => 4,
				'required' => true,
				'default'  => 0
			],
			'total'            => [
				AttributeType::Number,
				'min'      => 0,
				'decimals' => 4,
				'required' => true,
				'default'  => 0
			],
			'qty'              => [
				AttributeType::Number,
				'min'      => 0,
				'required' => true
			],
			'snapshot'         => [AttributeType::Mixed, 'required' => true],
			'note'             => AttributeType::Mixed,
			'purchasableId'    => AttributeType::Number,
			'orderId'          => AttributeType::Number,
			'taxCategoryId'    => [AttributeType::Number, 'required' => true],
		];
	}
}<|MERGE_RESOLUTION|>--- conflicted
+++ resolved
@@ -178,30 +178,15 @@
 	 */
 	public function fillFromPurchasable(Purchasable $purchasable)
 	{
-
-//		$priceOverride = craft()->plugins->callFirst('commerce_overridePurchasblePrice', ['purchasable' => $purchasable, 'lineItem' => $this], true);
-//
-//		if ($priceOverride !== null)
-//		{
-//			$this->price = $priceOverride;
-//		}
-//		else
-//		{
 		$this->price = $purchasable->getPrice();
-//		}
-
 		$this->taxCategoryId = $purchasable->getTaxCategoryId();
 
 		// Since sales cannot apply to non core purchasables, set to price at default
-<<<<<<< HEAD
-		$this->salePrice = $this->price;
-=======
 		$this->salePrice = $purchasable->getPrice();
->>>>>>> 991bb248
 		$this->saleAmount = 0;
 
 		$snapshot = [
-			'price'         => $this->price,
+			'price'         => $purchasable->getPrice(),
 			'sku'           => $purchasable->getSku(),
 			'description'   => $purchasable->getDescription(),
 			'purchasableId' => $purchasable->getPurchasableId(),
