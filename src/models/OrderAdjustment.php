--- conflicted
+++ resolved
@@ -9,20 +9,6 @@
 /**
  * Order adjustment model.
  *
-<<<<<<< HEAD
- * @property float  $amount
- * @property string $description
- * @property int    $id
- * @property bool   $included
- * @property int    $lineItemId
- * @property string $name
- * @property Order  $order
- * @property int    $orderId
- * @property string $sourceSnapshot
- * @property string $type
- *
-=======
->>>>>>> 0dd19011
  * @author Pixel & Tonic, Inc. <support@pixelandtonic.com>
  * @since  2.0
  */
