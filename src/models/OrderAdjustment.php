--- conflicted
+++ resolved
@@ -14,10 +14,6 @@
 use craft\helpers\Json;
 use yii\base\InvalidArgumentException;
 use yii\base\InvalidConfigException;
-<<<<<<< HEAD
-=======
-use yii\behaviors\AttributeTypecastBehavior;
->>>>>>> 3e3dc49c
 
 /**
  * Order adjustment model.
@@ -143,13 +139,10 @@
 
     protected function getCurrency(): string
     {
-<<<<<<< HEAD
-=======
         if (!isset($this->_order->currency)) {
             throw new InvalidConfigException('Order doesn’t have a currency.');
         }
 
->>>>>>> 3e3dc49c
         return $this->_order->currency;
     }
 
