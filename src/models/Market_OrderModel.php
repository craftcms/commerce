<?php

namespace Craft;

/**
 * Class Market_OrderModel
 *
 * @property int    $id
 * @property string $number
 * @property string $state
 * @property float  $itemTotal
 * @property float  $adjustmentTotal
 * @property string $email
<<<<<<< HEAD
 * @property int    $userId
 * @property int    $orderDate
 * @property string	$lastIp
=======
 * @property DateTime completedAt
 * @property string	$lastIp
 * @property int    typeId
 * @property int    billingAddressId
 * @property int    shippingAddressId
 *
 * @property Market_OrderTypeRecord type
 * @property Market_LineItemRecord[] lineItems
 * @property Market_AddressRecord billingAddress
 * @property Market_AddressRecord shipmentAddress
 *
>>>>>>> 0789adbf
 * @package Craft
 */
class Market_OrderModel extends BaseElementModel
{
	const CART = 'cart';

	private $_orderItems = array();
	protected $elementType = 'Market_Order';

	public function init()
	{
		if ($this->id){
			$this->_orderItems = craft()->market_lineItem->getAllByOrderId($this->id);
		}
	}

	public function isEditable()
	{
		return true;
	}

	public function __toString()
	{
		return $this->number;
	}

	public function getCpEditUrl()
	{
		$orderType = $this->getType();

		return UrlHelper::getCpUrl('market/orders/' . $orderType->handle . '/' . $this->id);
	}

<<<<<<< HEAD
	public function getItems()
	{
		return $this->_orderItems;
	}

	public function getOrderType()
=======
	public function getLineItems()
	{
		if (!$this->_orderItems && $this->id){
			$this->_orderItems = craft()->market_lineItem->getAllByOrderId($this->id);
		}

		return $this->_orderItems;
	}

	public function getType()
>>>>>>> 0789adbf
	{
		return craft()->market_orderType->getById($this->typeId);
	}

	public function getFieldLayout()
	{
		if ($this->getType()) {
			return $this->type->getFieldLayout();
		}

		return false;
	}

	protected function defineAttributes()
	{
		return array_merge(parent::defineAttributes(), [
			'id'                  => AttributeType::Number,
			'number'              => AttributeType::String,
			'state'               => [AttributeType::Enum, 'required' => true, 'default' => 'cart', 'values' => ['cart', 'address', 'delivery', 'payment', 'confirm', 'complete']],
			'itemTotal'           => [AttributeType::Number, 'decimals' => 4],
			'adjustmentTotal'     => [AttributeType::Number, 'decimals' => 4],
			'email'               => AttributeType::String,
			'completedAt'         => AttributeType::DateTime,
			'billingAddressId'    => AttributeType::Number,
			'shippingAddressId'   => AttributeType::Number,
			'specialInstructions' => AttributeType::String,
			'currency'            => AttributeType::String,
			'lastIp'              => AttributeType::String,
			'orderDate'           => AttributeType::DateTime,
			//TODO add 'shipmentState'
			//TODO add 'paymentState'
			'typeId'              => AttributeType::Number
		]);
	}

	public function isLocalized()
	{
		return false;
	}

	public function recalculate()
	{

	}

	public function isEmpty()
	{
		return true;
	}

	function getTotal()
	{
		return $this->itemTotal + $this->adjustmentTotal;
	}

	public function getOutstandingBalance()
	{
		//TODO $this->total - $this->paymentTotal.
	}

	public function getDisplayItemTotal()
	{
		//TODO pretty version of total with currency and decimal markers.
	}

	public function getDisplayAdjustmentTotal()
	{
		//TODO pretty version of total with currency and decimal markers.
	}

	public function getDisplayTotal()
	{
		//TODO pretty version of total with currency and decimal markers.
	}

	public function getDisplayOutstandingBalance()
	{
		//TODO pretty version of OutstandingBalance with currency and decimal markers.
	}

}<|MERGE_RESOLUTION|>--- conflicted
+++ resolved
@@ -11,11 +11,6 @@
  * @property float  $itemTotal
  * @property float  $adjustmentTotal
  * @property string $email
-<<<<<<< HEAD
- * @property int    $userId
- * @property int    $orderDate
- * @property string	$lastIp
-=======
  * @property DateTime completedAt
  * @property string	$lastIp
  * @property int    typeId
@@ -27,7 +22,6 @@
  * @property Market_AddressRecord billingAddress
  * @property Market_AddressRecord shipmentAddress
  *
->>>>>>> 0789adbf
  * @package Craft
  */
 class Market_OrderModel extends BaseElementModel
@@ -36,13 +30,6 @@
 
 	private $_orderItems = array();
 	protected $elementType = 'Market_Order';
-
-	public function init()
-	{
-		if ($this->id){
-			$this->_orderItems = craft()->market_lineItem->getAllByOrderId($this->id);
-		}
-	}
 
 	public function isEditable()
 	{
@@ -61,14 +48,6 @@
 		return UrlHelper::getCpUrl('market/orders/' . $orderType->handle . '/' . $this->id);
 	}
 
-<<<<<<< HEAD
-	public function getItems()
-	{
-		return $this->_orderItems;
-	}
-
-	public function getOrderType()
-=======
 	public function getLineItems()
 	{
 		if (!$this->_orderItems && $this->id){
@@ -79,7 +58,6 @@
 	}
 
 	public function getType()
->>>>>>> 0789adbf
 	{
 		return craft()->market_orderType->getById($this->typeId);
 	}
