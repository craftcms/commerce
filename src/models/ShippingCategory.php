--- conflicted
+++ resolved
@@ -28,76 +28,44 @@
     /**
      * @var int|null ID
      */
-<<<<<<< HEAD
-    public int $id;
-=======
     public ?int $id = null;
->>>>>>> 3ca9bfc3
 
     /**
      * @var string|null Name
      */
-<<<<<<< HEAD
-    public string $name;
-=======
     public ?string $name = null;
->>>>>>> 3ca9bfc3
 
     /**
      * @var string|null Handle
      */
-<<<<<<< HEAD
-    public string $handle;
-=======
     public ?string $handle = null;
->>>>>>> 3ca9bfc3
 
     /**
      * @var string|null Description
      */
-<<<<<<< HEAD
-    public string $description;
-=======
     public ?string $description = null;
->>>>>>> 3ca9bfc3
 
     /**
      * @var bool Default
      */
-<<<<<<< HEAD
-    public bool $default;
-=======
     public bool $default = false;
->>>>>>> 3ca9bfc3
 
     /**
      * @var ProductType[]|null
      */
-<<<<<<< HEAD
-    private array $_productTypes;
-=======
     private ?array $_productTypes = null;
->>>>>>> 3ca9bfc3
 
     /**
      * @var DateTime|null
      * @since 3.4
      */
-<<<<<<< HEAD
-    public ?DateTime $dateCreated;
-=======
     public ?DateTime $dateCreated = null;
->>>>>>> 3ca9bfc3
 
     /**
      * @var DateTime|null
      * @since 3.4
      */
-<<<<<<< HEAD
-    public ?DateTime $dateUpdated;
-=======
     public ?DateTime $dateUpdated = null;
->>>>>>> 3ca9bfc3
 
     /**
      * Returns the name of this shipping category.
@@ -106,7 +74,7 @@
      */
     public function __toString()
     {
-        return $this->name;
+        return (string)$this->name;
     }
 
     /**
@@ -131,11 +99,7 @@
      */
     public function getProductTypes(): array
     {
-<<<<<<< HEAD
-        if (!isset($this->_productTypes)) {
-=======
         if (null === $this->_productTypes && $this->id) {
->>>>>>> 3ca9bfc3
             $this->_productTypes = Plugin::getInstance()->getProductTypes()->getProductTypesByShippingCategoryId($this->id);
         }
 
