<?php
/**
 * @link https://craftcms.com/
 * @copyright Copyright (c) Pixel & Tonic, Inc.
 * @license https://craftcms.github.io/license/
 */

namespace craft\commerce\models;

use craft\commerce\base\Model;
use craft\commerce\Plugin;
use craft\helpers\UrlHelper;
use DateTime;
use yii\base\InvalidConfigException;

/**
 * State model.
 *
 * @property Country $country
 * @property-read string $label
 * @property string $cpEditUrl
 * @author Pixel & Tonic, Inc. <support@pixelandtonic.com>
 * @since 2.0
 */
class State extends Model
{
    /**
     * @var int|null ID
     */
    public ?int $id = null;

    /**
     * @var string|null Name
     */
<<<<<<< HEAD
    public string $name;
=======
    public ?string $name = null;
>>>>>>> 3ca9bfc3

    /**
     * @var string|null Abbreviation
     */
<<<<<<< HEAD
    public ?string $abbreviation = '';
=======
    public ?string $abbreviation = null;
>>>>>>> 3ca9bfc3

    /**
     * @var int|null Country ID
     */
<<<<<<< HEAD
    public int $countryId;
=======
    public ?int $countryId = null;
>>>>>>> 3ca9bfc3

    /**
     * @var bool Is Enabled
     */
    public bool $enabled = true;

    /**
     * @var int|null Ordering
     */
<<<<<<< HEAD
    public ?int $sortOrder;
=======
    public ?int $sortOrder = null;
>>>>>>> 3ca9bfc3

    /**
     * @var DateTime|null
     * @since 3.4
     */
<<<<<<< HEAD
    public ?DateTime $dateCreated;
=======
    public ?DateTime $dateCreated = null;
>>>>>>> 3ca9bfc3

    /**
     * @var DateTime|null
     * @since 3.4
     */
<<<<<<< HEAD
    public ?DateTime $dateUpdated;
=======
    public ?DateTime $dateUpdated = null;
>>>>>>> 3ca9bfc3

    /**
     * @inheritdoc
     */
    public function defineRules(): array
    {
        $rules = parent::defineRules();

        $rules[] = [['countryId', 'name', 'abbreviation'], 'required'];

        return $rules;
    }

    /**
     * @return string
     */
    public function getCpEditUrl(): string
    {
        return UrlHelper::cpUrl('commerce/store-settings/states/' . $this->id);
    }

    /**
     * @return string
     */
    public function __toString(): string
    {
        return $this->name;
    }

    /**
     * @return Country
     * @throws InvalidConfigException if [[countryId]] is missing or invalid
     */
    public function getCountry(): Country
    {
        if ($this->countryId === null) {
            throw new InvalidConfigException('State is missing its country ID');
        }

        return Plugin::getInstance()->getCountries()->getCountryById($this->countryId);
    }

    /**
     * @return string
     * @throws InvalidConfigException
     */
    public function getLabel(): string
    {
        return $this->name . ' (' . $this->getCountry()->name . ')';
    }
}<|MERGE_RESOLUTION|>--- conflicted
+++ resolved
@@ -32,29 +32,17 @@
     /**
      * @var string|null Name
      */
-<<<<<<< HEAD
-    public string $name;
-=======
     public ?string $name = null;
->>>>>>> 3ca9bfc3
 
     /**
      * @var string|null Abbreviation
      */
-<<<<<<< HEAD
-    public ?string $abbreviation = '';
-=======
     public ?string $abbreviation = null;
->>>>>>> 3ca9bfc3
 
     /**
      * @var int|null Country ID
      */
-<<<<<<< HEAD
-    public int $countryId;
-=======
     public ?int $countryId = null;
->>>>>>> 3ca9bfc3
 
     /**
      * @var bool Is Enabled
@@ -64,31 +52,19 @@
     /**
      * @var int|null Ordering
      */
-<<<<<<< HEAD
-    public ?int $sortOrder;
-=======
     public ?int $sortOrder = null;
->>>>>>> 3ca9bfc3
 
     /**
      * @var DateTime|null
      * @since 3.4
      */
-<<<<<<< HEAD
-    public ?DateTime $dateCreated;
-=======
     public ?DateTime $dateCreated = null;
->>>>>>> 3ca9bfc3
 
     /**
      * @var DateTime|null
      * @since 3.4
      */
-<<<<<<< HEAD
-    public ?DateTime $dateUpdated;
-=======
     public ?DateTime $dateUpdated = null;
->>>>>>> 3ca9bfc3
 
     /**
      * @inheritdoc
