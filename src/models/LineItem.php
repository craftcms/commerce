<?php
/**
 * @link https://craftcms.com/
 * @copyright Copyright (c) Pixel & Tonic, Inc.
 * @license https://craftcms.github.io/license/
 */

namespace craft\commerce\models;

use Craft;
use craft\commerce\base\Model;
use craft\commerce\base\Purchasable;
use craft\commerce\base\PurchasableInterface;
use craft\commerce\elements\Order;
use craft\commerce\events\LineItemEvent;
use craft\commerce\helpers\Currency as CurrencyHelper;
use craft\commerce\helpers\LineItem as LineItemHelper;
use craft\commerce\Plugin;
use craft\commerce\records\TaxRate as TaxRateRecord;
use craft\commerce\services\LineItemStatuses;
use craft\commerce\services\Orders;
use craft\helpers\ArrayHelper;
use craft\helpers\Html;
use craft\helpers\Json;
use craft\validators\StringValidator;
use LitEmoji\LitEmoji;
use yii\base\InvalidConfigException;
use yii\behaviors\AttributeTypecastBehavior;

/**
 * Line Item model representing a line item on an order.
 *
 * @property array|OrderAdjustment[] $adjustments
 * @property string $description the description from the snapshot of the purchasable
 * @property float $discount
 * @property bool $onSale
 * @property array $options
 * @property Order $order
 * @property Purchasable $purchasable
 * @property ShippingCategory $shippingCategory
 * @property int $shippingCost
 * @property string $sku the description from the snapshot of the purchasable
 * @property int $tax
 * @property float $total the subTotal plus any adjustments belonging to this line item
 * @property TaxCategory $taxCategory
 * @property int $taxIncluded
 * @property-read string $optionsSignature the unique hash of the options
 * @property-read float $subtotal the Purchasable’s sale price multiplied by the quantity of the line item
 * @author Pixel & Tonic, Inc. <support@pixelandtonic.com>
 * @since 2.0
 */
class LineItem extends Model
{
    // Properties
    // =========================================================================

    /**
     * @var int|null ID
     */
    public $id;

    /**
     * @var float Price is the original price of the purchasable
     */
    public $price = 0;

    /**
     * @var float Sale amount off the price, based on the sales applied to the purchasable.
     */
    public $saleAmount = 0;

    /**
     * @var float Sale price is the price of the line item. Sale price is price + saleAmount
     */
    public $salePrice = 0;

    /**
     * @var float Weight
     */
    public $weight = 0;

    /**
     * @var float Length
     */
    public $length = 0;

    /**
     * @var float Height
     */
    public $height = 0;

    /**
     * @var float Width
     */
    public $width = 0;

    /**
     * @var int Quantity
     */
    public $qty;

    /**
     * @var mixed Snapshot
     */
    public $snapshot;

    /**
     * @var string Note
     */
    public $note;

    /**
     * @var string Private Note
     */
    public $privateNote;

    /**
     * @var int Purchasable ID
     */
    public $purchasableId;

    /**
     * @var int Order ID
     */
    public $orderId;

    /**
     * @var int Line Item Status ID
     */
    public $lineItemStatusId;

    /**
     * @var int Tax category ID
     */
    public $taxCategoryId;

    /**
     * @var int Shipping category ID
     */
    public $shippingCategoryId;

    /**
     * @var DateTime|null
     * @since 2.2
     */
    public $dateCreated;

    /**
     * @var PurchasableInterface Purchasable
     */
    private $_purchasable;

    /**
     * @var Order Order
     */
    private $_order;

    /**
     * @var LineItemStatus Line item status
     */
    private $_lineItemStatus;

    /**
     * @var
     */
    private $_options;

    // Public Methods
    // =========================================================================

    public function behaviors(): array
    {
        $behaviors = parent::behaviors();

        $behaviors['typecast'] = [
            'class' => AttributeTypecastBehavior::className(),
            'attributeTypes' => [
                'id' => AttributeTypecastBehavior::TYPE_INTEGER,
                'taxCategoryId' => AttributeTypecastBehavior::TYPE_INTEGER,
                'shippingCategoryId' => AttributeTypecastBehavior::TYPE_INTEGER,
                'lineItemStatusId' => AttributeTypecastBehavior::TYPE_INTEGER,
                'orderId' => AttributeTypecastBehavior::TYPE_INTEGER,
                'note' => AttributeTypecastBehavior::TYPE_STRING,
                'privateNote' => AttributeTypecastBehavior::TYPE_STRING,
                'width' => AttributeTypecastBehavior::TYPE_FLOAT,
                'height' => AttributeTypecastBehavior::TYPE_FLOAT,
                'length' => AttributeTypecastBehavior::TYPE_FLOAT,
                'weight' => AttributeTypecastBehavior::TYPE_FLOAT,
                'qty' => AttributeTypecastBehavior::TYPE_INTEGER,
                'price' => AttributeTypecastBehavior::TYPE_FLOAT,
                'saleAmount' => AttributeTypecastBehavior::TYPE_FLOAT,
                'salePrice' => AttributeTypecastBehavior::TYPE_FLOAT
            ]
        ];

        return $behaviors;
    }

    /**
     * @return Order|null
     */
    public function getOrder()
    {
        if (null === $this->_order && null !== $this->orderId) {
            /** @var Orders $orderService */
            $orderService = Plugin::getInstance()->getOrders();
            $this->_order = $orderService->getOrderById($this->orderId);
        }

        return $this->_order;
    }

    /**
     * @param Order $order
     */
    public function setOrder(Order $order)
    {
        $this->orderId = $order->id;
        $this->_order = $order;
    }

    /**
     * @return LineItemStatus|null
     */
    public function getLineItemStatus()
    {
        if (null === $this->_lineItemStatus && null !== $this->lineItemStatusId) {
            /** @var LineItemStatuses $lineItemStatus */
            $lineItemStatus = Plugin::getInstance()->getLineItemStatuses();
            $this->_lineItemStatus = $lineItemStatus->getLineItemStatusById($this->lineItemStatusId);
        }

        return $this->_lineItemStatus;
    }

    /**
     * Returns the options for the line item.
     *
     * @return array
     */
    public function getOptions(): array
    {
        return $this->_options;
    }

    /**
     * Set the options array on the line item.
     *
     * @param array|string $options
     */
    public function setOptions($options)
    {
        $options = Json::decodeIfJson($options);

        if (!is_array($options)) {
            $options = [];
        }

        $cleanEmojiValues = static function(&$options) use (&$cleanEmojiValues) {
            foreach ($options as $key => $value) {
                if (is_array($value)) {
                    $cleanEmojiValues($options[$key]);
                } else {
                    if (is_string($value)) {
                        $options[$key] = LitEmoji::unicodeToShortcode($value);
                    }
                }
            }

            return $options;
        };

        if (Craft::$app->getDb()->getSupportsMb4()) {
            $this->_options = $options;
        } else {
            $this->_options = $cleanEmojiValues($options);
        }
    }

    /**
     * Returns a unique hash of the line item options
     */
    public function getOptionsSignature()
    {
        return LineItemHelper::generateOptionsSignature($this->_options);
    }

    /**
     * @return float Sale Price
     */
    public function getSalePrice()
    {
        return CurrencyHelper::round($this->saleAmount + $this->price);
    }

    /**
     * @return array
     */
    public function rules()
    {
        $rules = [
            [
                [
                    'optionsSignature',
                    'price',
                    'salePrice',
                    'saleAmount',
                    'weight',
                    'length',
                    'height',
                    'width',
                    'qty',
                    'snapshot',
                    'taxCategoryId',
                    'shippingCategoryId'
                ], 'required'
            ],
            [['qty'], 'integer', 'min' => 1],
            [['shippingCategoryId', 'taxCategoryId'], 'integer'],
            [['price', 'salePrice', 'saleAmount'], 'number'],
            [['note', 'privateNote'], StringValidator::class, 'disallowMb4' => true],
        ];

        if ($this->purchasableId) {
            /** @var PurchasableInterface $purchasable */
            $purchasable = Craft::$app->getElements()->getElementById($this->purchasableId);
            if ($purchasable && !empty($purchasableRules = $purchasable->getLineItemRules($this))) {
                array_push($rules, ...$purchasableRules);
            }
        }

        return $rules;
    }

    /**
     * @inheritdoc
     */
    public function attributes(): array
    {
        $names = parent::attributes();
        ArrayHelper::removeValue($names, 'snapshot');

        $names[] = 'adjustments';
        $names[] = 'description';
        $names[] = 'options';
        $names[] = 'optionsSignature';
        $names[] = 'onSale';
        $names[] = 'sku';
        $names[] = 'total';

        return $names;
    }

    /**
     * @inheritDoc
     */
    public function fields(): array
    {
        $fields = parent::fields();

        foreach ($this->currencyAttributes() as $attribute) {
            $fields[$attribute . 'AsCurrency'] = function($model, $attribute) {
                $attribute = substr($attribute, 0, -10);
                if (!empty($model->$attribute)) {
                    if (is_numeric($model->$attribute)) {
                        return Craft::$app->getFormatter()->asCurrency($model->$attribute, $this->getOrder()->currency, [], [], true);
                    }
                }

                return $model->$attribute;
            };
        }

        return $fields;
    }

    /**
     * @inheritdoc
     */
    public function extraFields(): array
    {
        return [
            'order',
            'shippingCategory',
            'taxCategory',
            'lineItemStatus',
            'snapshot'
        ];
    }

    /**
     * The attributes on the order that should be made available as formatted currency.
     *
     * @return array
     */
    public function currencyAttributes(): array
    {
        $attributes = [];
        $attributes[] = 'price';
        $attributes[] = 'saleAmount';
        $attributes[] = 'salePrice';
        $attributes[] = 'subtotal';
        $attributes[] = 'total';

        return $attributes;
    }

    /**
     * @return float
     */
    public function getSubtotal(): float
    {
        // Even though we validate salePrice as numeric, we still need to
        // stop any exceptions from occurring when displaying subtotal on an order/lineitems with errors.
        if (!is_numeric($this->salePrice)) {
            $salePrice = 0;
        } else {
            $salePrice = $this->salePrice;
        }

        return $this->qty * $salePrice;
    }

    /**
     * Returns the Purchasable’s sale price multiplied by the quantity of the line item, plus any adjustment belonging to this lineitem.
     *
     * @return float
     */
    public function getTotal(): float
    {
        return $this->getSubtotal() + $this->getAdjustmentsTotal();
    }

    /**
     * @param $taxable
     * @return float|int
     */
    public function getTaxableSubtotal($taxable)
    {
        switch ($taxable) {
            case TaxRateRecord::TAXABLE_PRICE:
                $taxableSubtotal = $this->getSubtotal() + $this->getDiscount();
                break;
            case TaxRateRecord::TAXABLE_SHIPPING:
                $taxableSubtotal = $this->getShippingCost();
                break;
            case TaxRateRecord::TAXABLE_PRICE_SHIPPING:
                $taxableSubtotal = $this->getSubtotal() + $this->getDiscount() + $this->getShippingCost();
                break;
            default:
                $taxableSubtotal = $this->getSubtotal() + $this->getDiscount();
        }

        return $taxableSubtotal;
    }

    /**
     * @return bool False when no related purchasable exists
     */
    public function refreshFromPurchasable(): bool
    {
        if ($this->qty <= 0 && $this->id) {
            return false;
        }

        /* @var $purchasable Purchasable */
        $purchasable = $this->getPurchasable();
        if (!$purchasable || !$purchasable->getIsAvailable()) {
            return false;
        }

        $this->populateFromPurchasable($purchasable);

        return true;
    }

    /**
     * @return PurchasableInterface|null
     */
    public function getPurchasable()
    {
        if (null === $this->_purchasable && null !== $this->purchasableId) {
            $this->_purchasable = Craft::$app->getElements()->getElementById($this->purchasableId);
        }

        return $this->_purchasable;
    }

    /**
     * @param PurchasableInterface $purchasable
     */
    public function setPurchasable(PurchasableInterface $purchasable)
    {
        $this->purchasableId = $purchasable->getId();
        $this->_purchasable = $purchasable;
    }

    /**
     * @param PurchasableInterface $purchasable
     *
     */
    public function populateFromPurchasable(PurchasableInterface $purchasable)
    {
        $this->price = $purchasable->getPrice();
        $this->taxCategoryId = $purchasable->getTaxCategoryId();
        $this->shippingCategoryId = $purchasable->getShippingCategoryId();

        $discounts = Plugin::getInstance()->getDiscounts()->getAllDiscounts();

        // Check to see if there is a discount applied that ignores Sales
        $ignoreSales = false;
        foreach ($discounts as $discount) {
            if ($discount->enabled && Plugin::getInstance()->getDiscounts()->matchLineItem($this, $discount)) {
                $ignoreSales = $discount->ignoreSales;
                if ($discount->ignoreSales) {
                    $ignoreSales = $discount->ignoreSales;
                    break;
                }
            }
        }

        $this->salePrice = $ignoreSales ? $this->price : Plugin::getInstance()->getSales()->getSalePriceForPurchasable($purchasable, $this->order);

        $this->saleAmount = $this->salePrice - $this->price;

        $snapshot = [
            'price' => $purchasable->getPrice(),
            'sku' => $purchasable->getSku(),
            'description' => $purchasable->getDescription(),
            'purchasableId' => $purchasable->getId(),
            'cpEditUrl' => '#',
            'options' => $this->getOptions(),
            'sales' => $ignoreSales ? [] : Plugin::getInstance()->getSales()->getSalesForPurchasable($purchasable, $this->order)
        ];

        // Add our purchasable data to the snapshot, save our sales.
        $purchasableSnapshot = $purchasable->getSnapshot();
        $this->snapshot = array_merge($purchasableSnapshot, $snapshot);

        $purchasable->populateLineItem($this);

        $lineItemsService = Plugin::getInstance()->getLineItems();

        if ($lineItemsService->hasEventHandlers($lineItemsService::EVENT_POPULATE_LINE_ITEM)) {
            $lineItemsService->trigger($lineItemsService::EVENT_POPULATE_LINE_ITEM, new LineItemEvent([
                'lineItem' => $this,
                'isNew' => !$this->id
            ]));
        }
    }

    /**
     * @return bool
     */
    public function getOnSale(): bool
    {
        if (null !== $this->salePrice) {
            return CurrencyHelper::round($this->salePrice) !== CurrencyHelper::round($this->price);
        }

        return false;
    }

    /**
     * Returns the description from the snapshot of the purchasable
     */
    public function getDescription(): string
    {
        $purchasable = $this->getPurchasable();
        $snapshotDescription = isset($this->snapshot['description']) ? Html::decode($this->snapshot['description']) : '';
        $liveDescription = $purchasable ? $purchasable->getDescription() : '';

        return $snapshotDescription ?: $liveDescription;
    }

    /**
     * Returns the Sku from the snapshot of the purchasable
     */
    public function getSku(): string
    {
        $purchasable = $this->getPurchasable();
        $snapshotSku = isset($this->snapshot['sku']) ? Html::decode($this->snapshot['sku']) : '';
        $liveSku = $purchasable ? $purchasable->getSku() : '';

        return $snapshotSku ?: $liveSku;
    }

    /**
     * @return TaxCategory
     * @throws InvalidConfigException
     */
    public function getTaxCategory(): TaxCategory
    {
        if (null === $this->taxCategoryId) {
            throw new InvalidConfigException('Line Item is missing its tax category ID');
        }

        return Plugin::getInstance()->getTaxCategories()->getTaxCategoryById($this->taxCategoryId);
    }

    /**
     * @return ShippingCategory
     * @throws InvalidConfigException
     */
    public function getShippingCategory(): ShippingCategory
    {
        if (null === $this->shippingCategoryId) {
            throw new InvalidConfigException('Line Item is missing its shipping category ID');
        }

        return Plugin::getInstance()->getShippingCategories()->getShippingCategoryById($this->shippingCategoryId);
    }

    /**
     * @return OrderAdjustment[]
     */
    public function getAdjustments(): array
    {
        $lineItemAdjustments = [];

        $adjustments = $this->getOrder()->getAdjustments();

        foreach ($adjustments as $adjustment) {
            // Since the line item may not yet be saved and won't have an ID, we need to check the adjuster references this as it's line item.
            $hasLineItemId = (bool)$adjustment->lineItemId;
            $hasLineItem = (bool)$adjustment->getLineItem();

            if (($hasLineItemId && $adjustment->lineItemId == $this->id) || ($hasLineItem && $adjustment->getLineItem() === $this)) {
                $lineItemAdjustments[] = $adjustment;
            }
        }

        return $lineItemAdjustments;
    }

    /**
     * @param bool $included
     * @return float
     */
    public function getAdjustmentsTotal($included = false): float
    {
        $amount = 0;
        foreach ($this->getAdjustments() as $adjustment) {
            if ($adjustment->included == $included) {
                $amount += $adjustment->amount;
            }
        }

        return $amount;
    }

    /**
     * @param string $type
     * @param bool $included
     * @return float|int
     * @deprecated in 2.2
     */
    public function getAdjustmentsTotalByType($type, $included = false)
    {
        Craft::$app->getDeprecator()->log('LineItem::getAdjustmentsTotalByType()', 'LineItem::getAdjustmentsTotalByType() has been deprecated. Use LineItem::getTax(), LineItem::getDiscount(), LineItem::getShippingCost() instead.');

        return $this->_getAdjustmentsTotalByType($type, $included);
    }

    /**
     * @param string  $type
     * @param bool $included
     * @return float|int
     */
    private function _getAdjustmentsTotalByType($type, $included = false)
    {
        $amount = 0;

        foreach ($this->getAdjustments() as $adjustment) {
            if ($adjustment->included == $included && $adjustment->type === $type) {
                $amount += $adjustment->amount;
            }
        }

        return $amount;
    }
<<<<<<< HEAD
=======

    /**
     * @return float
     */
    public function getTax(): float
    {
        return $this->_getAdjustmentsTotalByType('tax');
    }

    /**
     * @return float
     */
    public function getTaxIncluded(): float
    {
        return $this->_getAdjustmentsTotalByType('tax', true);
    }

    /**
     * @return float
     */
    public function getShippingCost(): float
    {
        return $this->_getAdjustmentsTotalByType('shipping');
    }

    /**
     * @return float
     */
    public function getDiscount(): float
    {
        return $this->_getAdjustmentsTotalByType('discount');
    }
>>>>>>> c2789e26
}<|MERGE_RESOLUTION|>--- conflicted
+++ resolved
@@ -679,8 +679,6 @@
 
         return $amount;
     }
-<<<<<<< HEAD
-=======
 
     /**
      * @return float
@@ -713,5 +711,4 @@
     {
         return $this->_getAdjustmentsTotalByType('discount');
     }
->>>>>>> c2789e26
 }