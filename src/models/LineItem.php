--- conflicted
+++ resolved
@@ -123,20 +123,12 @@
     /**
      * @var string|null Note
      */
-<<<<<<< HEAD
-    public string $note;
-=======
     public ?string $note = null;
->>>>>>> 3ca9bfc3
 
     /**
      * @var string|null Private Note
      */
-<<<<<<< HEAD
-    public string $privateNote;
-=======
     public ?string $privateNote = null;
->>>>>>> 3ca9bfc3
 
     /**
      * @var int|null Purchasable ID
@@ -151,20 +143,12 @@
     /**
      * @var int|null Line Item Status ID
      */
-<<<<<<< HEAD
-    public ?int $lineItemStatusId;
-=======
     public ?int $lineItemStatusId = null;
->>>>>>> 3ca9bfc3
 
     /**
      * @var int|null Tax category ID
      */
-<<<<<<< HEAD
-    public int $taxCategoryId;
-=======
     public ?int $taxCategoryId;
->>>>>>> 3ca9bfc3
 
     /**
      * @var int Shipping category ID
@@ -191,20 +175,12 @@
     /**
      * @var PurchasableInterface|null Purchasable
      */
-<<<<<<< HEAD
-    private ?PurchasableInterface $_purchasable;
-=======
     private ?PurchasableInterface $_purchasable = null;
->>>>>>> 3ca9bfc3
 
     /**
      * @var Order|null
      */
-<<<<<<< HEAD
-    private ?Order $_order;
-=======
     private ?Order $_order = null;
->>>>>>> 3ca9bfc3
 
     /**
      * @var LineItemStatus|null Line item status
@@ -269,14 +245,8 @@
      */
     public function getOrder(): ?Order
     {
-<<<<<<< HEAD
-        if (!isset($this->_order) && isset($this->orderId)) {
-            $orderService = Plugin::getInstance()->getOrders();
-            $this->_order = $orderService->getOrderById($this->orderId);
-=======
         if (null === $this->_order && isset($this->orderId) && $this->orderId) {
             $this->_order = Plugin::getInstance()->getOrders()->getOrderById($this->orderId);
->>>>>>> 3ca9bfc3
         }
 
         return $this->_order;
@@ -667,11 +637,7 @@
      */
     public function getPurchasable(): ?PurchasableInterface
     {
-<<<<<<< HEAD
-        if (!isset($this->_purchasable) && isset($this->purchasableId)) {
-=======
         if (null === $this->_purchasable && isset($this->purchasableId) && $this->purchasableId !== null) {
->>>>>>> 3ca9bfc3
             $this->_purchasable = Craft::$app->getElements()->getElementById($this->purchasableId);
         }
 
