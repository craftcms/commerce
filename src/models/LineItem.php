--- conflicted
+++ resolved
@@ -298,27 +298,6 @@
 
         $rules[] = [
             [
-<<<<<<< HEAD
-                [
-                    'optionsSignature',
-                    'price',
-                    'salePrice',
-                    'saleAmount',
-                    'weight',
-                    'length',
-                    'height',
-                    'width',
-                    'qty',
-                    'snapshot',
-                    'taxCategoryId',
-                    'shippingCategoryId'
-                ], 'required'
-            ],
-            [['qty'], 'integer', 'min' => 1],
-            [['shippingCategoryId', 'taxCategoryId'], 'integer'],
-            [['price', 'salePrice', 'saleAmount'], 'number'],
-            [['note', 'privateNote'], StringValidator::class, 'disallowMb4' => true],
-=======
                 'optionsSignature',
                 'price',
                 'salePrice',
@@ -332,12 +311,11 @@
                 'taxCategoryId',
                 'shippingCategoryId'
             ], 'required'
->>>>>>> f9c6c4d1
         ];
         $rules[] = [['qty'], 'integer', 'min' => 1];
         $rules[] = [['shippingCategoryId', 'taxCategoryId'], 'integer'];
         $rules[] = [['price', 'salePrice', 'saleAmount'], 'number'];
-        $rules[] = [['note'], StringValidator::class, 'disallowMb4' => true];
+        $rules[] = [['note', 'privateNote'], StringValidator::class, 'disallowMb4' => true];
 
         if ($this->purchasableId) {
             /** @var PurchasableInterface $purchasable */
