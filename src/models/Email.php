<?php
/**
 * @link https://craftcms.com/
 * @copyright Copyright (c) Pixel & Tonic, Inc.
 * @license https://craftcms.github.io/license/
 */

namespace craft\commerce\models;

use Craft;
use craft\commerce\base\Model;
use craft\commerce\elements\Order;
use craft\commerce\Plugin;
use craft\commerce\records\Email as EmailRecord;
use yii\base\InvalidArgumentException;

/**
 * Email model.
 *
 * @author Pixel & Tonic, Inc. <support@pixelandtonic.com>
 * @since 2.0
 *
 * @property-read string $pdfTemplatePath
 * @property-read null|Pdf $pdf
 * @property-read array $config
 */
class Email extends Model
{
    /**
     * @var int|null ID
     */
<<<<<<< HEAD
    public int $id;
=======
    public ?int $id = null;
>>>>>>> 3ca9bfc3

    /**
     * @var string Name
     */
    public string $name;

    /**
     * @var string Subject
     */
    public string $subject;

    /**
     * @var string Recipient Type
     */
    public string $recipientType;

    /**
     * @var string|null To
     */
<<<<<<< HEAD
    public string $to;
=======
    public ?string $to = null;
>>>>>>> 3ca9bfc3

    /**
     * @var string|null Bcc
     */
<<<<<<< HEAD
    public string $bcc;
=======
    public ?string $bcc = null;
>>>>>>> 3ca9bfc3

    /**
     * @var string|null Cc
     */
<<<<<<< HEAD
    public string $cc;
=======
    public ?string $cc = null;
>>>>>>> 3ca9bfc3

    /**
     * @var string|null Reply to
     */
<<<<<<< HEAD
    public string $replyTo;
=======
    public ?string $replyTo = null;
>>>>>>> 3ca9bfc3

    /**
     * @var bool Is Enabled
     */
    public bool $enabled = true;

    /**
     * @var string Template path
     */
    public string $templatePath;

    /**
     * @var string Plain Text Template path
     */
    public string $plainTextTemplatePath;

    /**
     * @var int|null The PDF UID.
     */
<<<<<<< HEAD
    public int $pdfId;
=======
    public ?int $pdfId = null;
>>>>>>> 3ca9bfc3

    /**
     * @var string The language.
     */
    public string $language;

    /**
     * @var string UID
     */
    public string $uid;

    /**
     * Determines the language this pdf, if
     *
     * @param Order|null $order
     * @return string
     */
    public function getRenderLanguage(Order $order = null): string
    {
        $language = $this->language;

        if ($order == null && $language == EmailRecord::LOCALE_ORDER_LANGUAGE) {
            throw new InvalidArgumentException('Can not get language for this email without providing an order');
        }

        if ($order && $language == EmailRecord::LOCALE_ORDER_LANGUAGE) {
            $language = $order->orderLanguage;
        }

        return $language;
    }

    /**
     * @inheritdoc
     */
    public function defineRules(): array
    {
        $rules = parent::defineRules();

        $rules[] = [['subject', 'name', 'templatePath', 'language'], 'required'];
        $rules[] = [['recipientType'], 'in', 'range' => [EmailRecord::TYPE_CUSTOMER, EmailRecord::TYPE_CUSTOM]];
        $rules[] = [
            ['to'], 'required', 'when' => static function($model) {
                return $model->recipientType == EmailRecord::TYPE_CUSTOM;
            }
        ];
        return $rules;
    }

    /**
     * @return Pdf|null
     */
    public function getPdf(): ?Pdf
    {
        if (!$this->pdfId) {
            return null;
        }
        return Plugin::getInstance()->getPdfs()->getPdfById($this->pdfId);
    }

    /**
     * Returns the field layout config for this email.
     *
     * @return array
     * @since 3.2.0
     */
    public function getConfig(): array
    {
        $config = [
            'name' => $this->name,
            'subject' => $this->subject,
            'recipientType' => $this->recipientType,
            'to' => $this->to ?: null,
            'bcc' => $this->bcc ?: null,
            'cc' => $this->cc ?: null,
            'replyTo' => $this->replyTo ?: null,
            'enabled' => (bool)$this->enabled,
            'plainTextTemplatePath' => $this->plainTextTemplatePath ?? null,
            'templatePath' => $this->templatePath ?: null,
            'language' => $this->language
        ];

        if ($pdf = $this->getPdf()) {
            $config['pdf'] = $pdf->uid;
        }

        return $config;
    }
}<|MERGE_RESOLUTION|>--- conflicted
+++ resolved
@@ -29,11 +29,7 @@
     /**
      * @var int|null ID
      */
-<<<<<<< HEAD
-    public int $id;
-=======
     public ?int $id = null;
->>>>>>> 3ca9bfc3
 
     /**
      * @var string Name
@@ -53,38 +49,22 @@
     /**
      * @var string|null To
      */
-<<<<<<< HEAD
-    public string $to;
-=======
     public ?string $to = null;
->>>>>>> 3ca9bfc3
 
     /**
      * @var string|null Bcc
      */
-<<<<<<< HEAD
-    public string $bcc;
-=======
     public ?string $bcc = null;
->>>>>>> 3ca9bfc3
 
     /**
      * @var string|null Cc
      */
-<<<<<<< HEAD
-    public string $cc;
-=======
     public ?string $cc = null;
->>>>>>> 3ca9bfc3
 
     /**
      * @var string|null Reply to
      */
-<<<<<<< HEAD
-    public string $replyTo;
-=======
     public ?string $replyTo = null;
->>>>>>> 3ca9bfc3
 
     /**
      * @var bool Is Enabled
@@ -104,11 +84,7 @@
     /**
      * @var int|null The PDF UID.
      */
-<<<<<<< HEAD
-    public int $pdfId;
-=======
     public ?int $pdfId = null;
->>>>>>> 3ca9bfc3
 
     /**
      * @var string The language.
