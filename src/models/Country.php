<?php
/**
 * @link https://craftcms.com/
 * @copyright Copyright (c) Pixel & Tonic, Inc.
 * @license https://craftcms.github.io/license/
 */

namespace craft\commerce\models;

use craft\commerce\base\Model;
use craft\commerce\Plugin;
use craft\helpers\UrlHelper;
use DateTime;
use yii\base\InvalidConfigException;

/**
 * Country Model
 *
 * @property string $cpEditUrl
 * @property-read array $states
 * @author Pixel & Tonic, Inc. <support@pixelandtonic.com>
 * @since 2.0
 */
class Country extends Model
{
    /**
     * @var int|null ID
     */
    public ?int $id = null;

    /**
     * @var string|null Name
     */
    public ?string $name = null;

    /**
     * @var string|null ISO code
     */
    public ?string $iso = null;

    /**
     * @var bool State Required
     */
    public bool $isStateRequired = false;

    /**
     * @var bool Is Enabled
     */
    public bool $enabled = true;

    /**
     * @var DateTime|null
     * @since 3.4
     */
    public ?DateTIme $dateCreated = null;

    /**
     * @var DateTime|null
     * @since 3.4
     */
    public ?DateTIme $dateUpdated = null;

    public function __toString(): string
    {
        return $this->name;
    }

    /**
<<<<<<< HEAD
     * @inheritdoc
     */
    public function extraFields(): array
    {
        $fields = parent::extraFields();
        $fields[] = 'states';

        return $fields;
    }

    /**
     * @return array
=======
>>>>>>> 64b30f91
     * @throws InvalidConfigException
     * @since 3.1
     */
    public function getStates(): array
    {
        return Plugin::getInstance()->getStates()->getStatesByCountryId($this->id);
    }

    /**
     * @inheritdoc
     */
    protected function defineRules(): array
    {
        return [
            [['iso', 'name'], 'required'],
            [['iso'], 'string', 'length' => [2]],
        ];
    }

    public function getCpEditUrl(): string
    {
        return UrlHelper::cpUrl('commerce/store-settings/countries/' . $this->id);
    }
}<|MERGE_RESOLUTION|>--- conflicted
+++ resolved
@@ -66,7 +66,6 @@
     }
 
     /**
-<<<<<<< HEAD
      * @inheritdoc
      */
     public function extraFields(): array
@@ -78,9 +77,6 @@
     }
 
     /**
-     * @return array
-=======
->>>>>>> 64b30f91
      * @throws InvalidConfigException
      * @since 3.1
      */
