<?php
/**
 * @link https://craftcms.com/
 * @copyright Copyright (c) Pixel & Tonic, Inc.
 * @license https://craftcms.github.io/license/
 */

namespace craft\commerce\models;

use craft\commerce\base\Model;
use craft\commerce\Plugin;
use craft\helpers\UrlHelper;
use DateTime;

/**
 * Country Model
 *
 * @property string $cpEditUrl
 * @property-read array $states
 * @author Pixel & Tonic, Inc. <support@pixelandtonic.com>
 * @since 2.0
 */
class Country extends Model
{
    /**
     * @var int|null ID
     */
<<<<<<< HEAD
    public int $id;
=======
    public ?int $id = null;
>>>>>>> 3ca9bfc3

    /**
     * @var string Name
     */
    public string $name;

    /**
     * @var string ISO code
     */
    public string $iso;

    /**
     * @var bool|null State Required
     */
<<<<<<< HEAD
    public ?bool $isStateRequired;
=======
    public ?bool $isStateRequired = false;
>>>>>>> 3ca9bfc3

    /**
     * @var bool Is Enabled
     */
    public bool $enabled = true;

    /**
     * @var DateTime|null
     * @since 3.4
     */
<<<<<<< HEAD
    public ?DateTime $dateCreated = null;
=======
    public ?DateTime $dateCreated;
>>>>>>> 3ca9bfc3

    /**
     * @var DateTime|null
     * @since 3.4
     */
<<<<<<< HEAD
    public ?DateTime $dateUpdated = null;
=======
    public ?DateTime $dateUpdated;
>>>>>>> 3ca9bfc3

    /**
     * @return string
     */
    public function __toString(): string
    {
        return $this->name;
    }

    /**
     * @return array
     * @since 3.1
     */
    public function getStates(): array
    {
        return Plugin::getInstance()->getStates()->getStatesByCountryId($this->id);
    }

    /**
     * @inheritdoc
     */
    public function defineRules(): array
    {
        $rules = parent::defineRules();

        $rules[] = [['iso', 'name'], 'required'];
        $rules[] = [['iso'], 'string', 'length' => [2]];

        return $rules;
    }

    /**
     * @return string
     */
    public function getCpEditUrl(): string
    {
        return UrlHelper::cpUrl('commerce/store-settings/countries/' . $this->id);
    }
}<|MERGE_RESOLUTION|>--- conflicted
+++ resolved
@@ -25,11 +25,7 @@
     /**
      * @var int|null ID
      */
-<<<<<<< HEAD
-    public int $id;
-=======
     public ?int $id = null;
->>>>>>> 3ca9bfc3
 
     /**
      * @var string Name
@@ -44,11 +40,7 @@
     /**
      * @var bool|null State Required
      */
-<<<<<<< HEAD
-    public ?bool $isStateRequired;
-=======
     public ?bool $isStateRequired = false;
->>>>>>> 3ca9bfc3
 
     /**
      * @var bool Is Enabled
@@ -59,22 +51,14 @@
      * @var DateTime|null
      * @since 3.4
      */
-<<<<<<< HEAD
     public ?DateTime $dateCreated = null;
-=======
-    public ?DateTime $dateCreated;
->>>>>>> 3ca9bfc3
 
     /**
      * @var DateTime|null
      * @since 3.4
      */
-<<<<<<< HEAD
     public ?DateTime $dateUpdated = null;
-=======
-    public ?DateTime $dateUpdated;
->>>>>>> 3ca9bfc3
-
+    
     /**
      * @return string
      */
