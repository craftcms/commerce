<?php
/**
 * @link https://craftcms.com/
 * @copyright Copyright (c) Pixel & Tonic, Inc.
 * @license https://craftcms.github.io/license/
 */

namespace craft\commerce\models;

use Craft;
use craft\commerce\base\Model;
use craft\commerce\db\Table;
use craft\commerce\records\Sale as SaleRecord;
use craft\db\Query;
use craft\helpers\UrlHelper;
use DateTime;

/**
 * Sale model.
 *
 * @property array $categoryIds
 * @property string|false $cpEditUrl
 * @property string $applyAmountAsFlat
 * @property string $applyAmountAsPercent
 * @property array $purchasableIds
 * @property array $userGroupIds
 * @author Pixel & Tonic, Inc. <support@pixelandtonic.com>
 * @since 2.0
 */
class Sale extends Model
{
    /**
     * @var int|null ID
     */
    public ?int $id = null;

    /**
     * @var string|null Name
     */
    public ?string $name = null;

    /**
     * @var string|null Description
     */
    public ?string $description = null;

    /**
     * @var DateTime|null Date From
     */
    public ?DateTime $dateFrom = null;

    /**
     * @var DateTime|null Date To
     */
    public ?DateTime $dateTo = null;

    /**
     * @var string How the sale should be applied
     */
    public string $apply = SaleRecord::APPLY_BY_PERCENT;

    /**
     * @var float|null The amount field used by the apply option
     */
    public ?float $applyAmount = null;

    /**
     * @var bool ignore the previous sales that affect the purchasable
     */
    public bool $ignorePrevious = false;

    /**
     * @var bool should the sales system stop processing other sales after this one
     */
    public bool $stopProcessing = false;

    /**
     * @var bool Match all groups
     */
    public bool $allGroups = false;

    /**
     * @var bool Match all purchasables
     */
    public bool $allPurchasables = false;

    /**
     * @var bool Match all categories
     */
    public bool $allCategories = false;

    /**
     * @var string Type of relationship between Categories and Products
     */
    public string $categoryRelationshipType = SaleRecord::CATEGORY_RELATIONSHIP_TYPE_BOTH;

    /**
     * @var bool Enabled
     */
    public bool $enabled = true;

    /**
     * @var int|null The order index of the application of the sale
     */
    public ?int $sortOrder = null;

    /**
     * @var DateTime|null
     * @since 3.4
     */
    public ?DateTime $dateCreated = null;

    /**
     * @var DateTime|null
     * @since 3.4
     */
    public ?DateTime $dateUpdated = null;

    /**
     * @var int[]|null Product Ids
     */
    private ?array $_purchasableIds = null;

    /**
     * @var int[]|null Product Type IDs
     */
    private ?array $_categoryIds = null;

    /**
     * @var int[]|null Group IDs
     */
    private ?array $_userGroupIds = null;

    /**
     * @inheritdoc
     */
    protected function defineRules(): array
    {
        return [
            [['apply'], 'in', 'range' => ['toPercent', 'toFlat', 'byPercent', 'byFlat']],
            [
                ['categoryRelationshipType'],
                'in',
                'range' => [
                    SaleRecord::CATEGORY_RELATIONSHIP_TYPE_SOURCE,
                    SaleRecord::CATEGORY_RELATIONSHIP_TYPE_TARGET,
                    SaleRecord::CATEGORY_RELATIONSHIP_TYPE_BOTH,
                ],
            ],
            [['enabled'], 'boolean'],
            [['name', 'apply', 'allGroups', 'allPurchasables', 'allCategories'], 'required'],
        ];
    }

    /**
     * @inheritdoc
     */
    public function datetimeAttributes(): array
    {
        $attributes = parent::datetimeAttributes();
        $attributes[] = 'dateFrom';
        $attributes[] = 'dateTo';
        return $attributes;
    }

    public function getCpEditUrl(): string
    {
        return UrlHelper::cpUrl('commerce/promotions/sales/' . $this->id);
    }

<<<<<<< HEAD
    /**
     * @return array
     */
    public function extraFields(): array
    {
        $fields = parent::extraFields();
        $fields[] = 'purchasableIds';

        return $fields;
    }

    /**
     * @return string
     */
=======
>>>>>>> 64b30f91
    public function getApplyAmountAsPercent(): string
    {
        return Craft::$app->getFormatter()->asPercent(-($this->applyAmount ?? 0.0));
    }

    public function getApplyAmountAsFlat(): string
    {
        return $this->applyAmount !== null ? (string)($this->applyAmount * -1) : '0';
    }

    public function getCategoryIds(): array
    {
        if (!isset($this->_categoryIds)) {
            $categoryIds = [];
            if ($this->id) {
                $categoryIds = (new Query())->select(
                    'spt.categoryId')
                    ->from(Table::SALES . ' sales')
                    ->leftJoin(Table::SALE_CATEGORIES . ' spt', '[[spt.saleId]]=[[sales.id]]')
                    ->where(['sales.id' => $this->id])
                    ->column();

                $categoryIds = array_filter($categoryIds);
            }

            $this->_categoryIds = $categoryIds;
        }

        return $this->_categoryIds;
    }

    public function getPurchasableIds(): array
    {
        if (!isset($this->_purchasableIds)) {
            $purchasableIds = [];
            if ($this->id) {
                $purchasableIds = (new Query())->select(
                    'sp.purchasableId')
                    ->from(Table::SALES . ' sales')
                    ->leftJoin(Table::SALE_PURCHASABLES . ' sp', '[[sp.saleId]]=[[sales.id]]')
                    ->where(['sales.id' => $this->id])
                    ->column();

                $purchasableIds = array_filter($purchasableIds);
            }

            $this->_purchasableIds = $purchasableIds;
        }

        return $this->_purchasableIds;
    }

    public function getUserGroupIds(): array
    {
        if (!isset($this->_userGroupIds)) {
            $userGroupIds = [];
            if ($this->id) {
                $userGroupIds = (new Query())->select(
                    'sug.userGroupId')
                    ->from(Table::SALES . ' sales')
                    ->leftJoin(Table::SALE_USERGROUPS . ' sug', '[[sug.saleId]]=[[sales.id]]')
                    ->where(['sales.id' => $this->id])
                    ->column();
                $userGroupIds = array_filter($userGroupIds);
            }

            $this->_userGroupIds = $userGroupIds;
        }

        return $this->_userGroupIds;
    }

    /**
     * Sets the related category ids
     */
    public function setCategoryIds(array $ids): void
    {
        $this->_categoryIds = array_unique($ids);
    }

    /**
     * Sets the related purchasable ids
     */
    public function setPurchasableIds(array $purchasableIds): void
    {
        $this->_purchasableIds = array_unique($purchasableIds);
    }

    /**
     * Sets the related user group ids
     */
    public function setUserGroupIds(array $userGroupIds): void
    {
        $this->_userGroupIds = array_unique($userGroupIds);
    }
}<|MERGE_RESOLUTION|>--- conflicted
+++ resolved
@@ -168,7 +168,6 @@
         return UrlHelper::cpUrl('commerce/promotions/sales/' . $this->id);
     }
 
-<<<<<<< HEAD
     /**
      * @return array
      */
@@ -180,11 +179,6 @@
         return $fields;
     }
 
-    /**
-     * @return string
-     */
-=======
->>>>>>> 64b30f91
     public function getApplyAmountAsPercent(): string
     {
         return Craft::$app->getFormatter()->asPercent(-($this->applyAmount ?? 0.0));
