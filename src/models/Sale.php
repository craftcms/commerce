--- conflicted
+++ resolved
@@ -32,11 +32,7 @@
     /**
      * @var int|null ID
      */
-<<<<<<< HEAD
-    public int $id;
-=======
     public ?int $id = null;
->>>>>>> 3ca9bfc3
 
     /**
      * @var string Name
@@ -71,20 +67,12 @@
     /**
      * @var bool|null ignore the previous sales that affect the purchasable
      */
-<<<<<<< HEAD
-    public bool $ignorePrevious;
-=======
     public ?bool $ignorePrevious = null;
->>>>>>> 3ca9bfc3
 
     /**
      * @var bool|null should the sales system stop processing other sales after this one
      */
-<<<<<<< HEAD
-    public bool $stopProcessing;
-=======
     public ?bool $stopProcessing = null;
->>>>>>> 3ca9bfc3
 
     /**
      * @var bool Match all groups
@@ -114,58 +102,34 @@
     /**
      * @var int|null The order index of the application of the sale
      */
-<<<<<<< HEAD
-    public int $sortOrder;
-=======
     public ?int $sortOrder = null;
->>>>>>> 3ca9bfc3
 
     /**
      * @var DateTime|null
      * @since 3.4
      */
-<<<<<<< HEAD
-    public ?DateTime $dateCreated;
-=======
     public ?DateTime $dateCreated = null;
->>>>>>> 3ca9bfc3
 
     /**
      * @var DateTime|null
      * @since 3.4
      */
-<<<<<<< HEAD
-    public ?DateTime $dateUpdated;
-=======
     public ?DateTime $dateUpdated = null;
->>>>>>> 3ca9bfc3
 
     /**
      * @var int[]|null Product Ids
      */
-<<<<<<< HEAD
-    private array $_purchasableIds;
-=======
     private ?array $_purchasableIds = null;
->>>>>>> 3ca9bfc3
 
     /**
      * @var int[]|null Product Type IDs
      */
-<<<<<<< HEAD
-    private array $_categoryIds;
-=======
     private ?array $_categoryIds = null;
->>>>>>> 3ca9bfc3
 
     /**
      * @var int[]|null Group IDs
      */
-<<<<<<< HEAD
-    private array $_userGroupIds;
-=======
     private ?array $_userGroupIds = null;
->>>>>>> 3ca9bfc3
 
     /**
      * @inheritdoc
