--- conflicted
+++ resolved
@@ -134,14 +134,9 @@
         $orderShippingCategories = [];
         foreach ($order->lineItems as $lineItem) {
             // Dont' look at the shipping category of non shippable products.
-<<<<<<< HEAD
-            if($lineItem->getPurchasable() && $lineItem->getPurchasable()->getIsShippable())
-            $orderShippingCategories[] = $lineItem->shippingCategoryId;
-=======
             if ($lineItem->getPurchasable() && $lineItem->getPurchasable()->getIsShippable()) {
                 $orderShippingCategories[] = $lineItem->shippingCategoryId;
             }
->>>>>>> f9c6c4d1
         }
         $orderShippingCategories = array_unique($orderShippingCategories);
         return $orderShippingCategories;
