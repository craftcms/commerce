<?php
/**
 * @link https://craftcms.com/
 * @copyright Copyright (c) Pixel & Tonic, Inc.
 * @license https://craftcms.github.io/license/
 */

namespace craft\commerce\models;

use Craft;
use craft\commerce\base\AdjusterInterface;
use craft\commerce\base\Model;
use craft\commerce\base\ShippingRuleInterface;
use craft\commerce\elements\Order;
use craft\commerce\Plugin;
use craft\commerce\records\ShippingRule as ShippingRuleRecord;
use craft\commerce\records\ShippingRuleCategory as ShippingRuleCategoryRecord;

/**
 * Shipping rule model
 *
 * @property bool $isEnabled whether this shipping rule enabled for listing and selection
 * @property array $options
 * @property array|ShippingRuleCategory[] $shippingRuleCategories
 * @property mixed $shippingZone
 * @author Pixel & Tonic, Inc. <support@pixelandtonic.com>
 * @since 2.0
 */
class ShippingRule extends Model implements ShippingRuleInterface
{
    /**
     * @var int ID
     */
    public $id;

    /**
     * @var string Name
     */
    public $name;

    /**
     * @var string Description
     */
    public $description;

    /**
     * @var int Shipping zone ID
     */
    public $shippingZoneId;

    /**
     * @var int Shipping method ID
     */
    public $methodId;

    /**
     * @var int Priority
     */
    public $priority = 0;

    /**
     * @var bool Enabled
     */
    public $enabled = true;

    /**
     * @var string Order Condition Formula
     */
    public $orderConditionFormula = '';

    /**
     * @var int Minimum Quantity
     */
    public $minQty = 0;

    /**
     * @var int Maximum Quantity
     */
    public $maxQty = 0;

    /**
     * @var float Minimum total
     */
    public $minTotal = 0;

    /**
     * @var float Maximum total
     */
    public $maxTotal = 0;

    /**
     * @var float Minimum type rule
     */
    public $minMaxTotalType = 'salePrice';

    /**
     * @var float Minimum Weight
     */
    public $minWeight = 0;

    /**
     * @var float Maximum Weight
     */
    public $maxWeight = 0;

    /**
     * @var float Base rate
     */
    public $baseRate = 0;

    /**
     * @var float Per item rate
     */
    public $perItemRate = 0;

    /**
     * @var float Percentage rate
     */
    public $percentageRate = 0;

    /**
     * @var float Weight rate
     */
    public $weightRate = 0;

    /**
     * @var float Minimum Rate
     */
    public $minRate = 0;

    /**
     * @var float Maximum rate
     */
    public $maxRate = 0;

    /**
     * @var bool Is lite shipping rule
     */
    public $isLite = 0;

    /**
     * @param Order $order
     * @return array
     */
    private function _getUniqueCategoryIdsInOrder(Order $order): array
    {
        $orderShippingCategories = [];
        foreach ($order->lineItems as $lineItem) {
            // Dont' look at the shipping category of non shippable products.
            if ($lineItem->getPurchasable() && $lineItem->getPurchasable()->getIsShippable()) {
                $orderShippingCategories[] = $lineItem->shippingCategoryId;
            }
        }
        $orderShippingCategories = array_unique($orderShippingCategories);
        return $orderShippingCategories;
    }

    /**
     * @param $shippingRuleCategories
     * @return array
     */
    private function _getRequiredAndDisallowedCategoriesFromRule($shippingRuleCategories): array
    {
        $disallowedCategories = [];
        $requiredCategories = [];
        foreach ($shippingRuleCategories as $ruleCategory) {
            if ($ruleCategory->condition === ShippingRuleCategoryRecord::CONDITION_DISALLOW) {
                $disallowedCategories[] = $ruleCategory->shippingCategoryId;
            }

            if ($ruleCategory->condition === ShippingRuleCategoryRecord::CONDITION_REQUIRE) {
                $requiredCategories[] = $ruleCategory->shippingCategoryId;
            }
        }
        return [$disallowedCategories, $requiredCategories];
    }

    /**
     * @var ShippingCategory[]
     */
    private $_shippingRuleCategories;


    /**
     * @inheritdoc
     */
    public function defineRules(): array
    {
        $rules = parent::defineRules();

        $rules[] = [
            [
                'name',
                'methodId',
                'priority',
                'enabled',
                'orderConditionFormula',
                'minQty',
                'maxQty',
                'minTotal',
                'minMaxTotalType',
                'maxTotal',
                'minWeight',
                'maxWeight',
                'baseRate',
                'perItemRate',
                'weightRate',
                'percentageRate',
                'minRate',
                'maxRate',
            ], 'required'
        ];

        $rules[] = [
            [
                'perItemRate',
                'weightRate',
                'percentageRate',
            ], 'number'
        ];

        $rules[] = [['shippingRuleCategories'], 'validateShippingRuleCategories', 'skipOnEmpty' => true];

        $rules[] = [
            'orderConditionFormula', function($attribute, $params, $validator) {
                $order = Order::find()->one();
                if (!$order) {
                    $order = new Order();
                }
                $orderConditionParams = [
                    'order' => $order->toArray([], ['lineItems.snapshot', 'shippingAddress', 'billingAddress'])
                ];
                if (!Plugin::getInstance()->getFormulas()->validateConditionSyntax($this->orderConditionFormula, $orderConditionParams)) {
                    $this->addError($attribute, Craft::t('commerce', 'Invalid order condition syntax.'));
                }
            }
        ];
        
        return $rules;
    }

    /**
     * @inheritdoc
     */
    public function getIsEnabled(): bool
    {
        return $this->enabled;
    }

    /**
     * @inheritdoc
     */
    public function matchOrder(Order $order): bool
    {
        if (!$this->enabled) {
            return false;
        }

        $lineItems = $order->getLineItems();

        if ($this->orderConditionFormula) {
            $orderConditionParams = [
                'order' => $order->toArray([], ['lineItems.snapshot', 'shippingAddress', 'billingAddress'])
            ];

            if (!Plugin::getInstance()->getFormulas()->evaluateCondition($this->orderConditionFormula, $orderConditionParams, 'Evaluate Shipping Rule Order Condition Formula')) {
                return false;
            };
        }

        $nonShippableItems = [];
        foreach ($lineItems as $item) {
            $purchasable = $item->getPurchasable();
            if ($purchasable && !$purchasable->getIsShippable()) {
                $nonShippableItems[$item->id] = $item->id;
            }
        }

        $wholeOrderNonShippable = $nonShippableItems > 0 && count($lineItems) == count($nonShippableItems);

        if ($wholeOrderNonShippable) {
            return false;
        }

<<<<<<< HEAD
        // If we have some shippable items in the cart, lets look at their allow/disallow rules
        if ($shippableItemsInOrder) {
            $shippingRuleCategories = $this->getShippingRuleCategories();
            $orderShippingCategories = $this->_getUniqueCategoryIdsInOrder($order);
            [$disallowedCategories, $requiredCategories] = $this->_getRequiredAndDisallowedCategoriesFromRule($shippingRuleCategories);
=======
        $shippingRuleCategories = $this->getShippingRuleCategories();
        $orderShippingCategories = $this->_getUniqueCategoryIdsInOrder($order);
        [$disallowedCategories, $requiredCategories] = $this->_getRequiredAndDisallowedCategoriesFromRule($shippingRuleCategories);
>>>>>>> 5d19cbd2


        // Does the order have any disallowed categories in the cart?
        $result = array_intersect($orderShippingCategories, $disallowedCategories);
        if (!empty($result)) {
            return false;
        }

        // Does the order have all required categories in the cart?
        $result = !array_diff($requiredCategories, $orderShippingCategories);
        if (!$result) {
            return false;
        }

        $this->getShippingRuleCategories();
        $floatFields = ['minTotal', 'maxTotal', 'minWeight', 'maxWeight'];
        foreach ($floatFields as $field) {
            $this->$field *= 1;
        }

        $shippingZone = $this->getShippingZone();
        $shippingAddress = $order->getShippingAddress() ?? $order->getEstimatedShippingAddress();

        if ($shippingZone && !$shippingAddress) {
            return false;
        }

        /** @var ShippingAddressZone $shippingZone */
        if ($shippingZone && !Plugin::getInstance()->getAddresses()->addressWithinZone($shippingAddress, $shippingZone)) {
            return false;
        }

        // order qty rules are inclusive (min > x <  max)
        if ($this->minQty && $this->minQty > $order->totalQty) {
            return false;
        }
        if ($this->maxQty && $this->maxQty < $order->totalQty) {
            return false;
        }

        $itemSubtotal = $order->getItemSubtotal();

        switch ($this->minMaxTotalType) {
            case ShippingRuleRecord::TYPE_MIN_MAX_TOTAL_SALEPRICE:

                $itemTotal = $itemSubtotal;
                break;
            case ShippingRuleRecord::TYPE_MIN_MAX_TOTAL_SALEPRICE_WITH_DISCOUNTS:

                $discountAdjustments = [];
                $discountAdjusters = Plugin::getInstance()->getOrderAdjustments()->getDiscountAdjusters();
                foreach ($discountAdjusters as $discountAdjuster) {
                    /** @var AdjusterInterface $discountAdjuster */
                    $adjuster = new $discountAdjuster();
                    $discountAdjustments = array_merge($discountAdjustments, $adjuster->adjust($order));
                }

                $discountAmount = 0;
                foreach ($discountAdjustments as $adjustment) {
                    $discountAmount += $adjustment->amount;
                }

                $itemTotal = $itemSubtotal + $discountAmount;
                break;
            default:

                $itemTotal = $itemSubtotal; // Default is ShippingRule::TYPE_MIN_ORDER_TOTAL_SALEPRICE
                break;
        }

        // order total rules exclude maximum limit (min > x <= max)
        if ($this->minTotal && $this->minTotal > $itemTotal) {
            return false;
        }

        if ($this->maxTotal && $this->maxTotal <= $itemTotal) {
            return false;
        }

        // order weight rules exclude maximum limit (min > x <= max)
        if ($this->minWeight && $this->minWeight > $order->totalWeight) {
            return false;
        }
        if ($this->maxWeight && $this->maxWeight <= $order->totalWeight) {
            return false;
        }

        // all rules match
        return true;
    }

    /**
     * @return ShippingRuleCategory[]
     */
    public function getShippingRuleCategories(): array
    {
        if (null === $this->_shippingRuleCategories) {
            $this->_shippingRuleCategories = Plugin::getInstance()->getShippingRuleCategories()->getShippingRuleCategoriesByRuleId((int)$this->id);
        }

        return $this->_shippingRuleCategories;
    }

    /**
     * @param ShippingRuleCategory[] $models
     */
    public function setShippingRuleCategories(array $models)
    {
        $this->_shippingRuleCategories = $models;
    }

    /**
     * @return mixed
     */
    public function getShippingZone()
    {
        return Plugin::getInstance()->getShippingZones()->getShippingZoneById($this->shippingZoneId);
    }

    /**
     * @inheritdoc
     */
    public function getOptions(): array
    {
        return $this->getAttributes();
    }

    /**
     * @inheritdoc
     */
    public function getPercentageRate($shippingCategoryId = null): float
    {
        return $this->_getRate('percentageRate', $shippingCategoryId);
    }

    /**
     * @inheritdoc
     */
    public function getPerItemRate($shippingCategoryId = null): float
    {
        return $this->_getRate('perItemRate', $shippingCategoryId);
    }

    /**
     * @inheritdoc
     */
    public function getWeightRate($shippingCategoryId = null): float
    {
        return $this->_getRate('weightRate', $shippingCategoryId);
    }

    /**
     * @inheritdoc
     */
    public function getBaseRate(): float
    {
        return (float)$this->baseRate;
    }

    /**@inheritdoc
     */
    public function getMaxRate(): float
    {
        return (float)$this->maxRate;
    }

    /**
     * @inheritdoc
     */
    public function getMinRate(): float
    {
        return (float)$this->minRate;
    }

    /**
     * @inheritdoc
     */
    public function getDescription(): string
    {
        return $this->description;
    }

    /**
     * @param $attribute
     * @since 3.2.7
     */
    public function validateShippingRuleCategories($attribute)
    {
        $ruleCategories = $this->$attribute;

        if (!empty($ruleCategories)) {
            foreach ($ruleCategories as $key => $ruleCategory) {
                if (!$ruleCategory->validate()) {
                    $this->addModelErrors($ruleCategory, $attribute . '.' . $key);
                }
            }
        }
    }

    /**
     * @param $attribute
     * @param $shippingCategoryId
     * @return mixed
     */
    private function _getRate($attribute, $shippingCategoryId = null)
    {
        if (!$shippingCategoryId) {
            return $this->$attribute;
        }

        foreach ($this->getShippingRuleCategories() as $ruleCategory) {
            if ((int)$shippingCategoryId === (int)$ruleCategory->shippingCategoryId && $ruleCategory->$attribute !== null) {
                return $ruleCategory->$attribute;
            }
        }

        return $this->$attribute;
    }
}<|MERGE_RESOLUTION|>--- conflicted
+++ resolved
@@ -282,18 +282,9 @@
             return false;
         }
 
-<<<<<<< HEAD
-        // If we have some shippable items in the cart, lets look at their allow/disallow rules
-        if ($shippableItemsInOrder) {
-            $shippingRuleCategories = $this->getShippingRuleCategories();
-            $orderShippingCategories = $this->_getUniqueCategoryIdsInOrder($order);
-            [$disallowedCategories, $requiredCategories] = $this->_getRequiredAndDisallowedCategoriesFromRule($shippingRuleCategories);
-=======
         $shippingRuleCategories = $this->getShippingRuleCategories();
         $orderShippingCategories = $this->_getUniqueCategoryIdsInOrder($order);
-        [$disallowedCategories, $requiredCategories] = $this->_getRequiredAndDisallowedCategoriesFromRule($shippingRuleCategories);
->>>>>>> 5d19cbd2
-
+        list($disallowedCategories, $requiredCategories) = $this->_getRequiredAndDisallowedCategoriesFromRule($shippingRuleCategories);
 
         // Does the order have any disallowed categories in the cart?
         $result = array_intersect($orderShippingCategories, $disallowedCategories);
