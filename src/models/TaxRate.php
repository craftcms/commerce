--- conflicted
+++ resolved
@@ -31,11 +31,7 @@
     /**
      * @var int|null ID
      */
-<<<<<<< HEAD
-    public int $id;
-=======
     public ?int $id = null;
->>>>>>> 3ca9bfc3
 
     /**
      * @var string Name
@@ -83,49 +79,29 @@
     /**
      * @var int|null Tax category ID
      */
-<<<<<<< HEAD
-    public int $taxCategoryId;
-=======
     public ?int $taxCategoryId = null;
->>>>>>> 3ca9bfc3
 
     /**
      * @var bool Is this the tax rate for the lite edition
      */
-<<<<<<< HEAD
-    public int $isLite;
-=======
     public bool $isLite = false;
->>>>>>> 3ca9bfc3
 
     /**
      * @var int|null Tax zone ID
      */
-<<<<<<< HEAD
-    public int $taxZoneId;
-=======
     public ?int $taxZoneId = null;
->>>>>>> 3ca9bfc3
 
     /**
      * @var DateTime|null
      * @since 3.4
      */
-<<<<<<< HEAD
-    public ?DateTime $dateCreated;
-=======
     public ?DateTime $dateCreated = null;
->>>>>>> 3ca9bfc3
 
     /**
      * @var DateTime|null
      * @since 3.4
      */
-<<<<<<< HEAD
-    public ?DateTime $dateUpdated;
-=======
     public ?DateTime $dateUpdated = null;
->>>>>>> 3ca9bfc3
 
     /**
      * @var TaxCategory
