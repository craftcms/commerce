<?php
/**
 * @link https://craftcms.com/
 * @copyright Copyright (c) Pixel & Tonic, Inc.
 * @license https://craftcms.github.io/license/
 */

namespace craft\commerce\models;

use Craft;
use craft\commerce\base\Model;
use craft\commerce\Plugin;
use craft\commerce\records\TaxRate as TaxRateRecord;
use craft\helpers\UrlHelper;
use DateTime;
use yii\base\InvalidConfigException;

/**
 * Tax rate model.
 *
 * @property string $cpEditUrl
 * @property string $rateAsPercent
 * @property-read bool $isEverywhere
 * @property TaxAddressZone|null $taxZone
 * @property TaxCategory|null $taxCategory
 * @author Pixel & Tonic, Inc. <support@pixelandtonic.com>
 * @since 2.0
 */
class TaxRate extends Model
{
    /**
     * @var int|null ID
     */
    public ?int $id = null;

    /**
     * @var string|null Name
     */
    public ?string $name = null;

    /**
     * @var string|null Code
     * @since 2.2
     */
    public ?string $code = null;

    /**
     * @var float Rate
     */
    public float $rate = .00;

    /**
     * @var bool Include
     */
    public bool $include = false;

    /**
     * @var bool Remove the included tax rate
     * @since 3.4
     */
    public bool $removeIncluded = false;

    /**
     * @var bool Remove the included vat tax rate
     * @since 3.4
     */
    public bool $removeVatIncluded = false;

    /**
     * @var bool Is VAT
     */
    public bool $isVat = false;

    /**
     * @var string taxable
     */
    public string $taxable = 'price';

    /**
     * @var int|null Tax category ID
     */
    public ?int $taxCategoryId = null;

    /**
     * @var bool Is this the tax rate for the lite edition
     */
    public bool $isLite = false;

    /**
     * @var int|null Tax zone ID
     */
    public ?int $taxZoneId = null;

    /**
     * @var DateTime|null
     * @since 3.4
     */
    public ?DateTime $dateCreated = null;

    /**
     * @var DateTime|null
     * @since 3.4
     */
    public ?DateTime $dateUpdated = null;

    /**
     * @var TaxCategory|null
     */
    private ?TaxCategory $_taxCategory = null;

    /**
     * @var TaxAddressZone|null
     */
    private ?TaxAddressZone $_taxZone = null;


    /**
     * @inheritdoc
     */
    protected function defineRules(): array
    {
        return [
            [['name'], 'required'],
            [
                ['taxCategoryId'],
                'required',
                'when' => function($model): bool {
                    return !in_array($model->taxable, TaxRateRecord::ORDER_TAXABALES, true);
                },
            ],
        ];
    }

<<<<<<< HEAD
    /**
     * @inheritdoc
     */
    public function extraFields(): array
    {
        $fields = parent::extraFields();
        $fields[] = 'taxCategory';
        $fields[] = 'taxZone';
        $fields[] = 'rateAsPercent';
        $fields[] = 'isEverywhere';

        return $fields;
    }

    /**
     * @return string
     */
=======
>>>>>>> 64b30f91
    public function getCpEditUrl(): string
    {
        return UrlHelper::cpUrl('commerce/tax/taxrates/' . $this->id);
    }

    public function getRateAsPercent(): string
    {
        return Craft::$app->getFormatter()->asPercent($this->rate);
    }

<<<<<<< HEAD
    /**
     * @return TaxAddressZone|null
     * @throws InvalidConfigException
     */
=======
>>>>>>> 64b30f91
    public function getTaxZone(): ?TaxAddressZone
    {
        if ($this->_taxZone === null && $this->taxZoneId) {
            $this->_taxZone = Plugin::getInstance()->getTaxZones()->getTaxZoneById($this->taxZoneId);
        }

        return $this->_taxZone;
    }

<<<<<<< HEAD
    /**
     * @return TaxCategory|null
     * @throws InvalidConfigException
     */
=======
>>>>>>> 64b30f91
    public function getTaxCategory(): ?TaxCategory
    {
        if (!isset($this->_taxCategory) && $this->taxCategoryId) {
            $this->_taxCategory = Plugin::getInstance()->getTaxCategories()->getTaxCategoryById($this->taxCategoryId);
        }

        return $this->_taxCategory;
    }

    /**
     * @return bool Does this tax rate apply everywhere
     * @throws InvalidConfigException
     */
    public function getIsEverywhere(): bool
    {
        return !$this->getTaxZone();
    }
}<|MERGE_RESOLUTION|>--- conflicted
+++ resolved
@@ -131,7 +131,6 @@
         ];
     }
 
-<<<<<<< HEAD
     /**
      * @inheritdoc
      */
@@ -146,11 +145,6 @@
         return $fields;
     }
 
-    /**
-     * @return string
-     */
-=======
->>>>>>> 64b30f91
     public function getCpEditUrl(): string
     {
         return UrlHelper::cpUrl('commerce/tax/taxrates/' . $this->id);
@@ -161,13 +155,6 @@
         return Craft::$app->getFormatter()->asPercent($this->rate);
     }
 
-<<<<<<< HEAD
-    /**
-     * @return TaxAddressZone|null
-     * @throws InvalidConfigException
-     */
-=======
->>>>>>> 64b30f91
     public function getTaxZone(): ?TaxAddressZone
     {
         if ($this->_taxZone === null && $this->taxZoneId) {
@@ -177,13 +164,6 @@
         return $this->_taxZone;
     }
 
-<<<<<<< HEAD
-    /**
-     * @return TaxCategory|null
-     * @throws InvalidConfigException
-     */
-=======
->>>>>>> 64b30f91
     public function getTaxCategory(): ?TaxCategory
     {
         if (!isset($this->_taxCategory) && $this->taxCategoryId) {
