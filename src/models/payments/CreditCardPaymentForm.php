<?php
/**
 * @link https://craftcms.com/
 * @copyright Copyright (c) Pixel & Tonic, Inc.
 * @license https://craftcms.github.io/license/
 */

namespace craft\commerce\models\payments;

use Craft;

/**
 * Credit Card Payment form model.
 *
 * @author Pixel & Tonic, Inc. <support@pixelandtonic.com>
 * @since 2.0
 */
class CreditCardPaymentForm extends BasePaymentForm
{
    /**
     * @var string|null First name
     */
    public ?string $firstName = null;

    /**
     * @var string|null Last name
     */
    public ?string $lastName = null;

    /**
     * @var int|null Card number
     */
    public ?int $number = null;

    /**
     * @var int|null Expiry month
     */
    public ?int $month = null;

    /**
     * @var int|null Expiry year
     */
    public ?int $year = null;

    /**
     * @var int|null CVV number
     */
    public ?int $cvv = null;

    /**
     * @var string|null Token
     */
    public ?string $token = null;

    /**
     * @var string|null Expiry date
     */
<<<<<<< HEAD
    public ?string $expiry  = null;
=======
    public ?string $expiry = null;
>>>>>>> cf14853a

    /**
     * @var bool
     */
    public bool $threeDSecure = false;

    /**
     * @inheritdoc
     */
    public function setAttributes($values, $safeOnly = true): void
    {
        parent::setAttributes($values, $safeOnly);

        $this->number = preg_replace('/\D/', '', $values['number'] ?? '');

        if (isset($values['expiry'])) {
            $expiry = explode('/', $values['expiry']);

            if (isset($expiry[0])) {
                $this->month = trim($expiry[0]);
            }

            if (isset($expiry[1])) {
                $this->year = trim($expiry[1]);
            }
        }
    }

    /**
     * @inheritdoc
     */
    protected function defineRules(): array
    {
        return [
            [['firstName', 'lastName', 'month', 'year', 'cvv', 'number'], 'required'],
            [['month'], 'integer', 'integerOnly' => true, 'min' => 1, 'max' => 12],
            [['year'], 'integer', 'integerOnly' => true, 'min' => date('Y'), 'max' => date('Y') + 12],
            [['cvv'], 'integer', 'integerOnly' => true],
            [['cvv'], 'string', 'length' => [3, 4]],
            [['number'], 'integer', 'integerOnly' => true],
            [['number'], 'string', 'max' => 19],
            [['number'], 'creditCardLuhn'],
        ];
    }

    /**
     * @param string $attribute
     * @param $params
     */
    public function creditCardLuhn(string $attribute, $params): void
    {
        $str = '';
        foreach (array_reverse(str_split($this->$attribute)) as $i => $c) {
            $str .= ($i % 2) ? $c * 2 : $c;
        }

        if (array_sum(str_split($str)) % 10 !== 0) {
            $this->addError($attribute, Craft::t('commerce', 'Not a valid credit card number.'));
        }
    }
}<|MERGE_RESOLUTION|>--- conflicted
+++ resolved
@@ -55,11 +55,7 @@
     /**
      * @var string|null Expiry date
      */
-<<<<<<< HEAD
-    public ?string $expiry  = null;
-=======
     public ?string $expiry = null;
->>>>>>> cf14853a
 
     /**
      * @var bool
