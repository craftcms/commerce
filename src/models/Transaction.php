--- conflicted
+++ resolved
@@ -35,11 +35,7 @@
     /**
      * @var int|null ID
      */
-<<<<<<< HEAD
-    public int $id;
-=======
     public ?int $id = null;
->>>>>>> 3ca9bfc3
 
     /**
      * @var int Order ID
@@ -49,11 +45,7 @@
     /**
      * @var int Parent transaction ID
      */
-<<<<<<< HEAD
-    public ?int $parentId;
-=======
     public int $parentId;
->>>>>>> 3ca9bfc3
 
     /**
      * @var int User ID
@@ -178,8 +170,6 @@
     }
 
     /**
-<<<<<<< HEAD
-=======
      * @inheritdoc
      */
     public function init(): void
@@ -198,7 +188,6 @@
     }
 
     /**
->>>>>>> 3ca9bfc3
      * @return array
      */
     public function behaviors(): array
