--- conflicted
+++ resolved
@@ -18,11 +18,7 @@
  * Tax Category model.
  *
  * @property string $cpEditUrl
-<<<<<<< HEAD
- * @property \craft\commerce\models\ProductType[] $productTypes
-=======
  * @property ProductType[] $productTypes
->>>>>>> 3ca9bfc3
  * @property-read int[] $productTypeIds
  * @property array|TaxRate[] $taxRates
  * @author Pixel & Tonic, Inc. <support@pixelandtonic.com>
@@ -33,38 +29,22 @@
     /**
      * @var int|null ID;
      */
-<<<<<<< HEAD
-    public int $id;
-=======
     public ?int $id = null;
->>>>>>> 3ca9bfc3
 
     /**
      * @var string|null Name
      */
-<<<<<<< HEAD
-    public string $name;
-=======
     public ?string $name = null;
->>>>>>> 3ca9bfc3
 
     /**
      * @var string|null Handle
      */
-<<<<<<< HEAD
-    public string $handle;
-=======
     public ?string $handle = null;
->>>>>>> 3ca9bfc3
 
     /**
      * @var string|null Description
      */
-<<<<<<< HEAD
-    public string $description;
-=======
     public ?string $description = null;
->>>>>>> 3ca9bfc3
 
     /**
      * @var bool Default
@@ -75,30 +55,18 @@
      * @var DateTime|null
      * @since 3.4
      */
-<<<<<<< HEAD
-    public ?DateTime $dateCreated;
-=======
     public ?DateTime $dateCreated = null;
->>>>>>> 3ca9bfc3
 
     /**
      * @var DateTime|null
      * @since 3.4
      */
-<<<<<<< HEAD
-    public ?DateTime $dateUpdated;
-=======
     public ?DateTime $dateUpdated = null;
->>>>>>> 3ca9bfc3
 
     /**
      * @var array|null Product Types
      */
-<<<<<<< HEAD
-    private array $_productTypes;
-=======
     private ?array $_productTypes = null;
->>>>>>> 3ca9bfc3
 
 
     /**
@@ -108,7 +76,7 @@
      */
     public function __toString()
     {
-        return $this->name;
+        return (string)$this->name;
     }
 
     /**
@@ -139,11 +107,7 @@
     /**
      * @param ProductType[] $productTypes
      */
-<<<<<<< HEAD
-    public function setProductTypes($productTypes): void
-=======
     public function setProductTypes(array $productTypes): void
->>>>>>> 3ca9bfc3
     {
         $this->_productTypes = $productTypes;
     }
@@ -154,7 +118,7 @@
      */
     public function getProductTypes(): array
     {
-        if (!isset($this->_productTypes)) {
+        if ($this->_productTypes === null) {
             $this->_productTypes = Plugin::getInstance()->getProductTypes()->getProductTypesByTaxCategoryId($this->id);
         }
 
