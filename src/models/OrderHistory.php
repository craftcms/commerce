<?php
/**
 * @link https://craftcms.com/
 * @copyright Copyright (c) Pixel & Tonic, Inc.
 * @license https://craftcms.github.io/license/
 */

namespace craft\commerce\models;

use Craft;
use craft\commerce\base\Model;
use craft\commerce\elements\Order;
use craft\commerce\Plugin;
use craft\elements\User;
use craft\helpers\ArrayHelper;
use DateTime;
use yii\base\InvalidConfigException;

/**
 * Class Order History Class
 *
 * @property User $user
 * @property OrderStatus $newStatus
 * @property Order $order
 * @property OrderStatus $prevStatus
 * @author Pixel & Tonic, Inc. <support@pixelandtonic.com>
 * @since 2.0
 */
class OrderHistory extends Model
{
    /**
     * @var int|null ID
     */
    public ?int $id = null;

    /**
     * @var string|null Message
     */
    public ?string $message = null;

    /**
     * @var int Order ID
     */
    public int $orderId;

    /**
     * @var int|null Previous Status ID
     */
    public ?int $prevStatusId = null;

    /**
     * @var int|null New status ID
     */
    public ?int $newStatusId = null;

    /**
<<<<<<< HEAD
     * @var int|null User ID
=======
     * @var int|null Customer ID
>>>>>>> 1bdaa73b
     */
    public ?int $userId;

    /**
     * @var string|null User name or email
     */
    public ?string $userName = '';

    /**
     * @var Datetime|null
     */
    public ?DateTime $dateCreated = null;

    /**
     * @throws InvalidConfigException
     */
    public function getOrder(): ?Order
    {
        return Plugin::getInstance()->getOrders()->getOrderById($this->orderId);
    }

    /**
     * @throws InvalidConfigException
     */
    public function getPrevStatus(): ?OrderStatus
    {
        $orderStatuses = Plugin::getInstance()->getOrderStatuses()->getAllOrderStatuses(true);
        return ArrayHelper::firstWhere($orderStatuses, 'id', $this->prevStatusId);
    }

    /**
     * @throws InvalidConfigException
     */
    public function getNewStatus(): ?OrderStatus
    {
        $orderStatuses = Plugin::getInstance()->getOrderStatuses()->getAllOrderStatuses(true);
        return ArrayHelper::firstWhere($orderStatuses, 'id', $this->newStatusId);
    }

    /**
     * @return User|null
     */
    public function getUser(): ?User
    {
<<<<<<< HEAD
        if (!$this->userId) {
            return null;
        }

        return Craft::$app->getUsers()->getUserById($this->userId);
=======
        if ($this->customerId === null) {
            return null;
        }

        return Plugin::getInstance()->getCustomers()->getCustomerById($this->customerId);
>>>>>>> 1bdaa73b
    }

    /**
     * @inheritdoc
     */
    protected function defineRules(): array
    {
        return [
            [['orderId', 'userId'], 'required'],
        ];
    }
}<|MERGE_RESOLUTION|>--- conflicted
+++ resolved
@@ -54,11 +54,7 @@
     public ?int $newStatusId = null;
 
     /**
-<<<<<<< HEAD
      * @var int|null User ID
-=======
-     * @var int|null Customer ID
->>>>>>> 1bdaa73b
      */
     public ?int $userId;
 
@@ -103,19 +99,11 @@
      */
     public function getUser(): ?User
     {
-<<<<<<< HEAD
-        if (!$this->userId) {
+        if ($this->userId === null) {
             return null;
         }
 
         return Craft::$app->getUsers()->getUserById($this->userId);
-=======
-        if ($this->customerId === null) {
-            return null;
-        }
-
-        return Plugin::getInstance()->getCustomers()->getCustomerById($this->customerId);
->>>>>>> 1bdaa73b
     }
 
     /**
