--- conflicted
+++ resolved
@@ -56,11 +56,7 @@
     /**
      * @var int|null User ID
      */
-<<<<<<< HEAD
     public ?int $userId;
-=======
-    public ?int $customerId = null;
->>>>>>> 95369ef8
 
     /**
      * @var Datetime|null
