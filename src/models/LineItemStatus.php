<?php
/**
 * @link https://craftcms.com/
 * @copyright Copyright (c) Pixel & Tonic, Inc.
 * @license https://craftcms.github.io/license/
 */

namespace craft\commerce\models;

use craft\commerce\base\Model;
use craft\helpers\Html;
use craft\helpers\UrlHelper;
use DateTime;

/**
 * Order status model.
 *
 * @property string $cpEditUrl
 * @property array $emailIds
 * @property-read array $config
 * @property string $labelHtml
 * @author Pixel & Tonic, Inc. <support@pixelandtonic.com>
 * @since 2.0
 */
class LineItemStatus extends Model
{
    /**
     * @var int|null ID
     */
    public ?int $id = null;

    /**
     * @var string|null Name
     */
    public ?string $name = null;

    /**
     * @var string|null Handle
     */
    public ?string $handle = null;

    /**
     * @var string Color
     */
    public string $color = 'green';

    /**
     * @var int|null Sort order
     */
    public ?int $sortOrder = null;

    /**
     * @var bool Default status
     */
    public bool $default = false;

    /**
     * @var bool Whether the order status is archived.
     */
    public bool $isArchived = false;

    /**
     * @var DateTime|null Archived Date
     */
    public ?DateTime $dateArchived = null;

    /**
     * @var string|null UID
     */
    public ?string $uid = null;

    /**
     * @return string
     */
    public function __toString()
    {
        return (string)$this->name;
    }

    protected function defineRules(): array
    {
        return [
            [['name', 'handle'], 'required'],
        ];
    }

<<<<<<< HEAD
    /**
     * @inerhitdoc
     */
    public function extraFields(): array
    {
        $fields = parent::extraFields();
        $fields[] = 'labelHtml';

        return $fields;
    }

    /**
     * @return string
     */
=======
>>>>>>> 64b30f91
    public function getCpEditUrl(): string
    {
        return UrlHelper::cpUrl('commerce/settings/lineitemstatuses/' . $this->id);
    }

    public function getLabelHtml(): string
    {
        return sprintf('<span class="commerceStatusLabel"><span class="status %s"></span>%s</span>', $this->color, Html::encode($this->name));
    }

    /**
     * Returns the config for this status.
     *
     * @since 3.2.2
     */
    public function getConfig(): array
    {
        return [
            'name' => $this->name,
            'handle' => $this->handle,
            'color' => $this->color,
            'sortOrder' => $this->sortOrder ?: 9999,
            'default' => $this->default,
        ];
    }
}<|MERGE_RESOLUTION|>--- conflicted
+++ resolved
@@ -84,7 +84,6 @@
         ];
     }
 
-<<<<<<< HEAD
     /**
      * @inerhitdoc
      */
@@ -96,11 +95,6 @@
         return $fields;
     }
 
-    /**
-     * @return string
-     */
-=======
->>>>>>> 64b30f91
     public function getCpEditUrl(): string
     {
         return UrlHelper::cpUrl('commerce/settings/lineitemstatuses/' . $this->id);
