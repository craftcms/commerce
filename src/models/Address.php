<?php
/**
 * @link https://craftcms.com/
 * @copyright Copyright (c) Pixel & Tonic, Inc.
 * @license https://craftcms.github.io/license/
 */

namespace craft\commerce\models;

use CommerceGuys\Addressing\AddressFormat\AddressFormat;
use CommerceGuys\Addressing\AddressFormat\AddressFormatRepository;
use CommerceGuys\Addressing\AddressInterface;
use CommerceGuys\Addressing\Country\CountryRepository;
use CommerceGuys\Addressing\Formatter\DefaultFormatter;
use CommerceGuys\Addressing\Subdivision\SubdivisionRepository;
use Craft;
use craft\commerce\base\Model;
use craft\commerce\events\DefineAddressLinesEvent;
use craft\commerce\Plugin;
use craft\helpers\ArrayHelper;
use craft\helpers\UrlHelper;
use craft\validators\StringValidator;
use DateTime;
use DvK\Vat\Validator;
use Exception;
use LitEmoji\LitEmoji;
use yii\base\InvalidConfigException;

/**
 * Address Model
 *
 * @property Country $country
 * @property string $countryText
 * @property string $cpEditUrl
 * @property State $state
 * @property string $stateText
 * @property string $abbreviationText
 * @property int|string $stateValue
 * @property string $countryIso
 * @property Validator $vatValidator
 * @property-read array $addressLines
 * @author Pixel & Tonic, Inc. <support@pixelandtonic.com>
 * @since 2.0
 */
class Address extends Model implements AddressInterface
{
    /**
     * @event DefineAddressLinesEvent The event that is triggered when determining the lines of the address to display.
     * @see getAddressLines()
     * @since 3.2.0
     */
    const EVENT_DEFINE_ADDRESS_LINES = 'defineAddressLines';
    
    /** @since 4.0 */
    const DEFAULT_COUNTRY_ISO = 'US';
    
    /**
     * @var int|null Address ID
     */
    public ?int $id = null;

    /**
     * @var bool Is this the store location.
     */
    public bool $isStoreLocation = false;

    /**
     * @var string|null Attention
     */
<<<<<<< HEAD
    public string $attention = '';
=======
    public ?string $attention = null;
>>>>>>> 3ca9bfc3

    /**
     * @var string|null Title
     */
<<<<<<< HEAD
    public string $title = '';
=======
    public ?string $title = null;
>>>>>>> 3ca9bfc3

    /**
     * @var string|null First Name
     */
<<<<<<< HEAD
    public string $firstName = '';
=======
    public ?string $firstName = null;
>>>>>>> 3ca9bfc3

    /**
     * @var string|null Last Name
     */
<<<<<<< HEAD
    public string $lastName = '';
=======
    public ?string $lastName = null;
>>>>>>> 3ca9bfc3

    /**
     * @var string|null Full Name
     * @since 2.2
     */
<<<<<<< HEAD
    public string $fullName = '';
=======
    public ?string $fullName = null;
>>>>>>> 3ca9bfc3

    /**
     * @var string|null Address Line 1
     */
<<<<<<< HEAD
    public string $address1 = '';
=======
    public ?string $address1 = null;
>>>>>>> 3ca9bfc3

    /**
     * @var string|null Address Line 2
     */
<<<<<<< HEAD
    public string $address2 = '';
=======
    public ?string $address2 = null;
>>>>>>> 3ca9bfc3

    /**
     * @var string|null Address Line 3
     * @since 2.2
     */
<<<<<<< HEAD
    public string $address3 = '';
=======
    public ?string $address3 = null;
>>>>>>> 3ca9bfc3

    /**
     * @var string|null City
     */
<<<<<<< HEAD
    public string $city = '';
=======
    public ?string $city = null;
>>>>>>> 3ca9bfc3

    /**
     * @var string|null Zip
     */
<<<<<<< HEAD
    public string $zipCode = '';
=======
    public ?string $zipCode = null;
>>>>>>> 3ca9bfc3

    /**
     * @var string|null Phone
     */
<<<<<<< HEAD
    public string $phone = '';
=======
    public ?string $phone = null;
>>>>>>> 3ca9bfc3

    /**
     * @var string|null Alternative Phone
     */
<<<<<<< HEAD
    public string $alternativePhone = '';
=======
    public ?string $alternativePhone = null;
>>>>>>> 3ca9bfc3

    /**
     * @var string|null Label
     * @since 2.2
     */
<<<<<<< HEAD
    public string $label = '';
=======
    public ?string $label = null;
>>>>>>> 3ca9bfc3

    /**
     * @var string|null Business Name
     */
<<<<<<< HEAD
    public string $businessName = '';
=======
    public ?string $businessName = null;
>>>>>>> 3ca9bfc3

    /**
     * @var string|null Business Tax ID
     */
<<<<<<< HEAD
    public string $businessTaxId = '';
=======
    public ?string $businessTaxId = null;
>>>>>>> 3ca9bfc3

    /**
     * @var string|null Business ID
     */
<<<<<<< HEAD
    public string $businessId = '';
=======
    public ?string $businessId = null;
>>>>>>> 3ca9bfc3

    /**
     * @var string|null State Name
     */
<<<<<<< HEAD
    public ?string $stateName = '';
=======
    public ?string $stateName = null;
>>>>>>> 3ca9bfc3

    /**
     * @var int|null Country ID
     */
    public ?int $countryId = null;

    /**
     * @var int|null State ID
     */
    public ?int $stateId = null;

    /**
     * @var string|null Notes, only field that can contain Emoji
     * @since 2.2
     */
<<<<<<< HEAD
    public string $notes = '';
=======
    public ?string $notes = null;
>>>>>>> 3ca9bfc3

    /**
     * @var string|null Custom Field 1
     * @since 2.2
     */
<<<<<<< HEAD
    public string $custom1 = '';
=======
    public ?string $custom1 = null;
>>>>>>> 3ca9bfc3

    /**
     * @var string|null Custom Field 2
     * @since 2.2
     */
<<<<<<< HEAD
    public string $custom2 = '';
=======
    public ?string $custom2 = null;
>>>>>>> 3ca9bfc3

    /**
     * @var string|null Custom Field 3
     * @since 2.2
     */
<<<<<<< HEAD
    public string $custom3 = '';
=======
    public ?string $custom3 = null;
>>>>>>> 3ca9bfc3

    /**
     * @var string|null Custom Field 4
     * @since 2.2
     */
<<<<<<< HEAD
    public string $custom4 = '';
=======
    public ?string $custom4 = null;
>>>>>>> 3ca9bfc3

    /**
     * @var bool If this address is used for estimated values
     * @since 2.2
     */
    public bool $isEstimated = false;

    /**
     * @var DateTime|null
     * @since 3.4
     */
<<<<<<< HEAD
    public ?DateTime $dateCreated;
=======
    public ?DateTime $dateCreated = null;
>>>>>>> 3ca9bfc3

    /**
     * @var DateTime|null
     * @since 3.4
     */
<<<<<<< HEAD
    public ?DateTime $dateUpdated;
=======
    public ?DateTime $dateUpdated = null;
>>>>>>> 3ca9bfc3

    /**
     * @var int|string|null Can be a State ID or State Name
     */
    private $_stateValue = null;

    /**
     * @var
     */
    private $_vatValidator;

    /**
     * @var string Country Code
     */
    public $countryCode;

    /**
     * @var string Administrative area
     */
    public $administrativeArea;

    /**
     * @var string Locality (City)
     */
    public $locality;

    /**
     * @var string Dependent Locality
     */
    public $dependentLocality;

    /**
     * @var string Postal code
     */
    public $postalCode;

    /**
     * @var string Sorting code
     */
    public $sortingCode;

    /**
     * @var string Address line 1
     */
    public $addressLine1;

    /**
     * @var string Address line 2
     */
    public $addressLine2;

    /**
     * @var string Organization
     */
    public $organization;

    /**
     * @var string Given name (First name)
     */
    public $givenName;

    /**
     * @var string Additional name (Middle name / Patronymic)
     */
    public $additionalName;

    /**
     * @var string Family name (Last name)
     */
    public $familyName;
    
    /**
     * @inheritDoc
     */
    public function init(): void
    {
        $this->notes = LitEmoji::shortcodeToUnicode($this->notes);
        // $this->isEstimated = (bool)$this->isEstimated;
        // $this->isStoreLocation = (bool)$this->isStoreLocation;

        parent::init();
    }

    /**
     * @return string
     */
    public function getCpEditUrl(): string
    {
        return UrlHelper::cpUrl('commerce/addresses/' . $this->id);
    }

    /**
     * @inheritdoc
     */
    public function attributes(): array
    {
        $names = parent::attributes();
        $names[] = 'stateValue';

        return $names;
    }

    /**
     * @inheritDoc
     * @since 3.2.1
     */
    public function fields(): array
    {
        $fields = parent::fields();
        $fields['countryIso'] = 'countryIso';
        $fields['countryText'] = 'countryText';
        $fields['stateText'] = 'stateText';
        $fields['abbreviationText'] = 'abbreviationText';
        $fields['addressLines'] = 'addressLines';

        return $fields;
    }

    /**
     * @inheritdoc
     */
    public function extraFields(): array
    {
        return [
            'country',
            'state',
        ];
    }

    /**
     * @inheritdoc
     */
    public function attributeLabels(): array
    {
        $labels = parent::attributeLabels();
        $labels['firstName'] = Craft::t('commerce', 'First Name');
        $labels['lastName'] = Craft::t('commerce', 'Last Name');
        $labels['fullName'] = Craft::t('commerce', 'Full Name');
        $labels['attention'] = Craft::t('commerce', 'Attention');
        $labels['title'] = Craft::t('commerce', 'Title');
        $labels['address1'] = Craft::t('commerce', 'Address 1');
        $labels['address2'] = Craft::t('commerce', 'Address 2');
        $labels['address3'] = Craft::t('commerce', 'Address 3');
        $labels['city'] = Craft::t('commerce', 'City');
        $labels['zipCode'] = Craft::t('commerce', 'Zip Code');
        $labels['phone'] = Craft::t('commerce', 'Phone');
        $labels['alternativePhone'] = Craft::t('commerce', 'Alternative Phone');
        $labels['businessName'] = Craft::t('commerce', 'Business Name');
        $labels['businessId'] = Craft::t('commerce', 'Business ID');
        $labels['businessTaxId'] = Craft::t('commerce', 'Business Tax ID');
        $labels['countryId'] = Craft::t('commerce', 'Country');
        $labels['stateId'] = Craft::t('commerce', 'State');
        $labels['stateName'] = Craft::t('commerce', 'State');
        $labels['stateValue'] = Craft::t('commerce', 'State');
        $labels['custom1'] = Craft::t('commerce', 'Custom 1');
        $labels['custom2'] = Craft::t('commerce', 'Custom 2');
        $labels['custom3'] = Craft::t('commerce', 'Custom 3');
        $labels['custom4'] = Craft::t('commerce', 'Custom 4');
        $labels['notes'] = Craft::t('commerce', 'Notes');
        $labels['label'] = Craft::t('commerce', 'Label');
        return $labels;
    }

    /**
     * @inheritDoc
     */
    public function defineRules(): array
    {
        $rules = parent::defineRules();

        $rules[] = [
            ['countryId', 'stateId'], 'integer', 'skipOnEmpty' => true, 'message' => Craft::t('commerce', 'Country requires valid input.')
        ];

        $rules[] = [
            ['stateId'], 'validateState', 'skipOnEmpty' => false, 'when' => function($model) {
                return (!$model->countryId || is_numeric($model->countryId)) && (!$model->stateId || is_numeric($model->stateId));
            }
        ];

        $rules[] = [
            ['businessTaxId'], 'validateBusinessTaxId', 'skipOnEmpty' => true
        ];

        $textAttributes = [
            'firstName',
            'lastName',
            'fullName',
            'attention',
            'title',
            'address1',
            'address2',
            'address3',
            'city',
            'zipCode',
            'phone',
            'alternativePhone',
            'businessId',
            'businessName',
            'stateName',
            'stateValue',
            'custom1',
            'custom2',
            'custom3',
            'custom4',
            'notes',
            'label'
        ];

        // Trim all text attributes
        $rules[] = [$textAttributes, 'trim'];

        // Copy string attributes to new array to manipulate
        $textAttributesMinusMb4Allowed = $textAttributes;
        // Allow notes to contain emoji
        ArrayHelper::removeValue($textAttributesMinusMb4Allowed, 'notes');

        // Don't allow Mb4 for any strings
        $rules[] = [$textAttributesMinusMb4Allowed, StringValidator::class, 'disallowMb4' => true];

        // Set safe attributes to allow assignment via set attributes
        $rules[] = [['id'], 'safe'];

        return $rules;
    }

    /**
     * @param $attribute
     * @param $params
     * @param $validator
     */
    public function validateState($attribute, $params, $validator): void
    {
        $country = $this->countryId ? Plugin::getInstance()->getCountries()->getCountryById($this->countryId) : null;
        $state = $this->stateId ? Plugin::getInstance()->getStates()->getStateById($this->stateId) : null;
        if ($country && $country->isStateRequired && (!$state || ($state && $state->countryId !== $country->id))) {
            $this->addError('stateValue', Craft::t('commerce', 'Country requires a related state selected.'));
        }
    }

    /**
     * @param $attribute
     * @param $params
     * @param $validator
     */
    public function validateBusinessTaxId($attribute, $params, $validator): void
    {
        if (!Plugin::getInstance()->getSettings()->validateBusinessTaxIdAsVatId) {
            return;
        }

        // Do we have a valid VAT ID in our cache?
        $validBusinessTaxId = Craft::$app->getCache()->exists('commerce:validVatId:' . $this->businessTaxId);

        // If we do not have a valid VAT ID in cache, see if we can get one from the API
        if (!$validBusinessTaxId) {
            $validBusinessTaxId = $this->_validateVatNumber($this->businessTaxId);
        }

        if ($validBusinessTaxId) {
            Craft::$app->getCache()->set('commerce:validVatId:' . $this->businessTaxId, '1');
        }

        // Clean up if the API returned false and the item was still in cache
        if (!$validBusinessTaxId) {
            Craft::$app->getCache()->delete('commerce:validVatId:' . $this->businessTaxId);
            $this->addError('businessTaxId', Craft::t('commerce', 'Invalid Business Tax ID.'));
        }
    }


    /**
     * @return string
     */
    public function getCountryText(): string
    {
        $country = $this->getCountry();
        return $country->name ?? '';
    }

    /**
     * @return Country|null
     */
    public function getCountry(): ?Country
    {
        return $this->countryId ? Plugin::getInstance()->getCountries()->getCountryById($this->countryId) : null;
    }

    /**
     * @return string
     * @since 3.1.4
     */
    public function getCountryIso(): string
    {
        $country = $this->getCountry();
        return $country->iso ?? '';
    }

    /**
     * @return string
     */
    public function getStateText(): string
    {
        $state = $this->getState();
        if ($this->stateName) {
            if ($this->stateId && $state === null) {
                return '';
            }

            return $this->stateId ? $state->name : $this->stateName;
        }

        return $state->name ?? '';
    }

    /**
     * @return string
     */
    public function getAbbreviationText(): string
    {
        $state = $this->getState();
        return $state->abbreviation ?? '';
    }

    /**
     * @return State|null
     */
    public function getState(): ?State
    {
        return $this->stateId ? Plugin::getInstance()->getStates()->getStateById($this->stateId) : null;
    }

    /**
     * @return int|string
     */
    public function getStateValue()
    {
        if ($this->_stateValue === null) {
            if ($this->stateName) {
                return $this->stateId ?: $this->stateName;
            }

            return $this->stateId ?: '';
        }

        return $this->_stateValue;
    }

    /**
     * Sets the stateId or stateName based on the value parameter.
     *
     * @param string|int|null $value A state ID or a state name, null to clear the state from the address.
     * @throws InvalidConfigException
     */
    public function setStateValue($value): void
    {
        if ($value) {
            if (Plugin::getInstance()->getStates()->getStateById((int)$value)) {
                $this->stateId = $value;
            } else {
                $this->stateId = null;
                $this->stateName = $value;
            }

            $this->_stateValue = $value;
        } else {
            $this->stateId = null;
            $this->stateName = null;
            $this->_stateValue = null;
        }
    }

    /**
     * Return a keyed array of address lines. Useful for outputting an address in a consistent format.
     *
     * @param bool $sanitize
     * @return array
     * @since 3.2.0
     * @deprecated in 4.0 use [[getAddressFormat]]
     */
    public function getAddressLines(bool $sanitize = false): array
    {
        $addressLines = [
            'attention' => $this->attention,
            'name' => trim($this->title . ' ' . $this->firstName . ' ' . $this->lastName),
            'fullName' => $this->fullName,
            'address1' => $this->address1,
            'address2' => $this->address2,
            'address3' => $this->address3,
            'city' => $this->city,
            'zipCode' => $this->zipCode,
            'phone' => $this->phone,
            'alternativePhone' => $this->alternativePhone,
            'label' => $this->label,
            'notes' => $this->notes,
            'businessName' => $this->businessName,
            'businessTaxId' => $this->businessTaxId,
            'stateText' => $this->stateText,
            'countryText' => $this->countryText,
            'custom1' => $this->custom1,
            'custom2' => $this->custom2,
            'custom3' => $this->custom3,
            'custom4' => $this->custom4,
        ];

        // Remove blank lines
        $addressLines = array_filter($addressLines);

        // Give plugins a chance to modify them
        $event = new DefineAddressLinesEvent([
            'addressLines' => $addressLines,
        ]);
        $this->trigger(self::EVENT_DEFINE_ADDRESS_LINES, $event);

        if ($sanitize) {
            array_walk($event->addressLines, static function(&$value) {
                $value = Craft::$app->getFormatter()->asText($value);
            });
        }

        return $event->addressLines;
    }

    /**
     * Return a address formatted html based on the country's ISO
     * 
     * @return string
     * @sinice 4.0
     */
    public function getAddressHtml(): string
    {
        $addressFormatRepository = new AddressFormatRepository();
        $countryRepository = new CountryRepository();
        $subdivisionRepository = new SubdivisionRepository();
        $formatter = new DefaultFormatter($addressFormatRepository, $countryRepository, $subdivisionRepository);

        return $formatter->format($this);
    }

    /**
     * @return string
     */
    public function getAddressFormat(): AddressFormat
    {
        $addressFormatRepository = new AddressFormatRepository();
        
        return $addressFormatRepository->get($this->countryIso);
    }

    /**
     * This method can be used to determine if the other addresses supplied has the same address contents (minus the address ID).
     *
     * @param Address|null $otherAddress
     * @return bool
     * @since 3.2.1
     */
    public function sameAs(?Address $otherAddress): bool
    {
        if (!$otherAddress || !$otherAddress instanceof self) {
            return false;
        }

        if (
            $this->attention == $otherAddress->attention &&
            $this->title == $otherAddress->title &&
            $this->firstName == $otherAddress->firstName &&
            $this->lastName == $otherAddress->lastName &&
            $this->fullName == $otherAddress->fullName &&
            $this->address1 == $otherAddress->address1 &&
            $this->address2 == $otherAddress->address2 &&
            $this->address3 == $otherAddress->address3 &&
            $this->city == $otherAddress->city &&
            $this->zipCode == $otherAddress->zipCode &&
            $this->phone == $otherAddress->phone &&
            $this->alternativePhone == $otherAddress->alternativePhone &&
            $this->label == $otherAddress->label &&
            $this->notes == $otherAddress->notes &&
            $this->businessName == $otherAddress->businessName &&
            (
                (!empty($this->getStateText()) && $this->getStateText() == $otherAddress->getStateText()) ||
                $this->stateValue == $otherAddress->stateValue
            ) &&
            (
                (!empty($this->getCountryText()) && $this->getCountryText() == $otherAddress->getCountryText()) ||
                $this->getCountryIso() == $otherAddress->getCountryIso()
            ) &&
            $this->custom1 == $otherAddress->custom1 &&
            $this->custom2 == $otherAddress->custom2 &&
            $this->custom3 == $otherAddress->custom3 &&
            $this->custom4 == $otherAddress->custom4
        ) {
            return true;
        }

        return false;
    }

    /**
     * @param string $businessVatId
     * @return bool
     */
    private function _validateVatNumber(string $businessVatId): bool
    {
        try {
            return $this->_getVatValidator()->validate($businessVatId);
        } catch (Exception $e) {
            Craft::error('Communication with VAT API failed: ' . $e->getMessage(), __METHOD__);

            return false;
        }
    }

    /**
     * @return Validator
     */
    private function _getVatValidator(): Validator
    {
<<<<<<< HEAD
        if (!isset($this->_vatValidator)) {
=======
        if (null === $this->_vatValidator) {
>>>>>>> 3ca9bfc3
            $this->_vatValidator = new Validator();
        }

        return $this->_vatValidator;
    }

    public function getCountryCode()
    {
        return $this->getCountryIso();
    }

    public function getAdministrativeArea()
    {
        return $this->getStateText();
    }

    public function getLocality()
    {
        return $this->city;
    }

    public function getDependentLocality()
    {
        return $this->dependentLocality;
    }

    public function getPostalCode()
    {
        return $this->zipCode ?? $this->postalCode;
    }

    public function getSortingCode()
    {
        return $this->sortingCode;
    }

    public function getAddressLine1()
    {
        return $this->address1;
    }

    public function getAddressLine2()
    {
        return $this->address2;
    }

    public function getOrganization()
    {
        return $this->businessName;
    }

    public function getGivenName()
    {
        return $this->firstName;
    }

    public function getAdditionalName()
    {
        return $this->additionalName;
    }

    public function getFamilyName()
    {
        return $this->lastName;
    }

    public function getLocale()
    {
        $countryRepository = new CountryRepository();
        return $countryRepository->get($this->countryIso)->getLocale();
    }
}<|MERGE_RESOLUTION|>--- conflicted
+++ resolved
@@ -67,158 +67,96 @@
     /**
      * @var string|null Attention
      */
-<<<<<<< HEAD
-    public string $attention = '';
-=======
     public ?string $attention = null;
->>>>>>> 3ca9bfc3
 
     /**
      * @var string|null Title
      */
-<<<<<<< HEAD
-    public string $title = '';
-=======
     public ?string $title = null;
->>>>>>> 3ca9bfc3
+
 
     /**
      * @var string|null First Name
      */
-<<<<<<< HEAD
-    public string $firstName = '';
-=======
     public ?string $firstName = null;
->>>>>>> 3ca9bfc3
+
 
     /**
      * @var string|null Last Name
      */
-<<<<<<< HEAD
-    public string $lastName = '';
-=======
     public ?string $lastName = null;
->>>>>>> 3ca9bfc3
 
     /**
      * @var string|null Full Name
      * @since 2.2
      */
-<<<<<<< HEAD
-    public string $fullName = '';
-=======
     public ?string $fullName = null;
->>>>>>> 3ca9bfc3
 
     /**
      * @var string|null Address Line 1
      */
-<<<<<<< HEAD
-    public string $address1 = '';
-=======
     public ?string $address1 = null;
->>>>>>> 3ca9bfc3
-
+    
     /**
      * @var string|null Address Line 2
      */
-<<<<<<< HEAD
-    public string $address2 = '';
-=======
     public ?string $address2 = null;
->>>>>>> 3ca9bfc3
+
 
     /**
      * @var string|null Address Line 3
      * @since 2.2
      */
-<<<<<<< HEAD
-    public string $address3 = '';
-=======
     public ?string $address3 = null;
->>>>>>> 3ca9bfc3
+
 
     /**
      * @var string|null City
      */
-<<<<<<< HEAD
-    public string $city = '';
-=======
     public ?string $city = null;
->>>>>>> 3ca9bfc3
+
 
     /**
      * @var string|null Zip
      */
-<<<<<<< HEAD
-    public string $zipCode = '';
-=======
     public ?string $zipCode = null;
->>>>>>> 3ca9bfc3
+
 
     /**
      * @var string|null Phone
      */
-<<<<<<< HEAD
-    public string $phone = '';
-=======
     public ?string $phone = null;
->>>>>>> 3ca9bfc3
 
     /**
      * @var string|null Alternative Phone
      */
-<<<<<<< HEAD
-    public string $alternativePhone = '';
-=======
     public ?string $alternativePhone = null;
->>>>>>> 3ca9bfc3
 
     /**
      * @var string|null Label
      * @since 2.2
      */
-<<<<<<< HEAD
-    public string $label = '';
-=======
     public ?string $label = null;
->>>>>>> 3ca9bfc3
-
+    
     /**
      * @var string|null Business Name
      */
-<<<<<<< HEAD
-    public string $businessName = '';
-=======
     public ?string $businessName = null;
->>>>>>> 3ca9bfc3
-
+    
     /**
      * @var string|null Business Tax ID
      */
-<<<<<<< HEAD
-    public string $businessTaxId = '';
-=======
     public ?string $businessTaxId = null;
->>>>>>> 3ca9bfc3
 
     /**
      * @var string|null Business ID
      */
-<<<<<<< HEAD
-    public string $businessId = '';
-=======
     public ?string $businessId = null;
->>>>>>> 3ca9bfc3
 
     /**
      * @var string|null State Name
      */
-<<<<<<< HEAD
-    public ?string $stateName = '';
-=======
     public ?string $stateName = null;
->>>>>>> 3ca9bfc3
 
     /**
      * @var int|null Country ID
@@ -234,51 +172,31 @@
      * @var string|null Notes, only field that can contain Emoji
      * @since 2.2
      */
-<<<<<<< HEAD
-    public string $notes = '';
-=======
     public ?string $notes = null;
->>>>>>> 3ca9bfc3
-
+    
     /**
      * @var string|null Custom Field 1
      * @since 2.2
      */
-<<<<<<< HEAD
-    public string $custom1 = '';
-=======
     public ?string $custom1 = null;
->>>>>>> 3ca9bfc3
-
+    
     /**
      * @var string|null Custom Field 2
      * @since 2.2
      */
-<<<<<<< HEAD
-    public string $custom2 = '';
-=======
     public ?string $custom2 = null;
->>>>>>> 3ca9bfc3
 
     /**
      * @var string|null Custom Field 3
      * @since 2.2
      */
-<<<<<<< HEAD
-    public string $custom3 = '';
-=======
     public ?string $custom3 = null;
->>>>>>> 3ca9bfc3
 
     /**
      * @var string|null Custom Field 4
      * @since 2.2
      */
-<<<<<<< HEAD
-    public string $custom4 = '';
-=======
     public ?string $custom4 = null;
->>>>>>> 3ca9bfc3
 
     /**
      * @var bool If this address is used for estimated values
@@ -290,21 +208,13 @@
      * @var DateTime|null
      * @since 3.4
      */
-<<<<<<< HEAD
-    public ?DateTime $dateCreated;
-=======
     public ?DateTime $dateCreated = null;
->>>>>>> 3ca9bfc3
 
     /**
      * @var DateTime|null
      * @since 3.4
      */
-<<<<<<< HEAD
-    public ?DateTime $dateUpdated;
-=======
     public ?DateTime $dateUpdated = null;
->>>>>>> 3ca9bfc3
 
     /**
      * @var int|string|null Can be a State ID or State Name
@@ -822,11 +732,8 @@
      */
     private function _getVatValidator(): Validator
     {
-<<<<<<< HEAD
-        if (!isset($this->_vatValidator)) {
-=======
         if (null === $this->_vatValidator) {
->>>>>>> 3ca9bfc3
+
             $this->_vatValidator = new Validator();
         }
 
