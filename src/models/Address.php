--- conflicted
+++ resolved
@@ -216,15 +216,7 @@
      */
     public function init(): void
     {
-<<<<<<< HEAD
-        $this->notes = LitEmoji::shortcodeToUnicode($this->notes);
-        // $this->isEstimated = (bool)$this->isEstimated;
-        // $this->isStoreLocation = (bool)$this->isStoreLocation;
-=======
         $this->notes = LitEmoji::shortcodeToUnicode($this->notes ?? '');
-        $this->isEstimated = (bool)$this->isEstimated;
-        $this->isStoreLocation = (bool)$this->isStoreLocation;
->>>>>>> 9f569284
 
         parent::init();
     }
