<?php
/**
 * @link https://craftcms.com/
 * @copyright Copyright (c) Pixel & Tonic, Inc.
 * @license https://craftcms.github.io/license/
 */

namespace craft\commerce\models;

use Craft;
use craft\commerce\base\Model;
use craft\commerce\errors\CurrencyException;
use craft\commerce\Plugin;
use craft\helpers\ArrayHelper;
use craft\helpers\ConfigHelper;
use yii\base\InvalidConfigException;

/**
 * Settings model.
 *
 * @property-read array $weightUnitsOptions
 * @property-read array $dimensionsUnits
 * @property-read array $minimumTotalPriceStrategyOptions
 * @property-read array $freeOrderPaymentStrategyOptions
 * @property-read array $defaultViewOptions
 * @property-read string $paymentCurrency
 *
 * @author Pixel & Tonic, Inc. <support@pixelandtonic.com>
 * @since 2.0
 */
class Settings extends Model
{
    const MINIMUM_TOTAL_PRICE_STRATEGY_DEFAULT = 'default';
    const MINIMUM_TOTAL_PRICE_STRATEGY_ZERO = 'zero';
    const MINIMUM_TOTAL_PRICE_STRATEGY_SHIPPING = 'shipping';

    const FREE_ORDER_PAYMENT_STRATEGY_COMPLETE = 'complete';
    const FREE_ORDER_PAYMENT_STRATEGY_PROCESS = 'process';

    const VIEW_URI_ORDERS = 'commerce/orders';
    const VIEW_URI_PRODUCTS = 'commerce/products';
    const VIEW_URI_CUSTOMERS = 'commerce/customers';
    const VIEW_URI_PROMOTIONS = 'commerce/promotions';
    const VIEW_URI_SHIPPING = 'commerce/shipping/shippingmethods';
    const VIEW_URI_TAX = 'commerce/tax/taxrates';
    const VIEW_URI_SUBSCRIPTIONS = 'commerce/subscriptions';

    /**
     * @var mixed How long a cart should go without being updated before it’s considered inactive.
     *
     * See [craft\helpers\ConfigHelper::durationInSeconds()](craft3:craft\helpers\ConfigHelper::durationInSeconds()) for a list of supported value types.
     *
     * @group Cart
     * @since 2.2
     * @defaultAlt 1 hour
     */
    public $activeCartDuration = 3600;

    /**
     * @var bool Whether the customer’s primary shipping and billing addresses should be set automatically on new carts.
     * @group Cart
     */
    public bool $autoSetNewCartAddresses = true;

    /**
     * @var bool Whether carts are allowed to be empty on checkout.
     * @group Cart
     * @since 2.2
     */
    public bool $allowEmptyCartOnCheckout = false;

    /**
     * @var bool Whether carts are can be marked as completed without a payment.
     * @group Cart
     * @since 3.3
     */
    public bool $allowCheckoutWithoutPayment = false;

    /**
     * @var bool Whether partial payment can be made from the front end. Gateway must also allow them.
     *
     * The default `false` does not allow partial payments on the front end.
     *
     * @group Payments
     */
    public bool $allowPartialPaymentOnCheckout = false;

    /**
     * @var string Key to be used when returning cart information in a response.
     * @group Cart
     */
    public string $cartVariable = 'cart';

    /**
     * @var string Commerce’s default control panel view. (Defaults to order index.)
     * @group System
     * @since 2.2
     */
    public string $defaultView = 'commerce/orders';

    /**
     * @var string Unit type for dimension measurements.
     *
     * Options:
     *
     * - `'mm'`
     * - `'cm'`
     * - `'m'`
     * - `'ft'`
     * - `'in'`
     *
     * @group Units
     */
    public string $dimensionUnits = 'mm';

    /**
     * @var string Default email address Commerce system messages should be sent from.
     *
     * If `null` (default), Craft’s [MailSettings::$fromEmail](craft3:craft\models\MailSettings::$fromEmail) will be used.
     *
     * @group System
     */
<<<<<<< HEAD
    public string $emailSenderAddress = '';
=======
    public string $emailSenderAddress;
>>>>>>> 3ca9bfc3

    /**
     * @var string Placeholder value displayed for the sender address control panel settings field.
     *
     * If `null` (default), Craft’s [MailSettings::$fromEmail](craft3:craft\models\MailSettings::$fromEmail) will be used.
     *
     * @group System
     */
    public string $emailSenderAddressPlaceholder;

    /**
     * @var string Default from name used for Commerce system emails.
     *
     * If `null` (default), Craft’s [MailSettings::$fromName](craft3:craft\models\MailSettings::$fromName) will be used.
     *
     * @group System
     */
<<<<<<< HEAD
    public string $emailSenderName = '';
=======
    public string $emailSenderName;
>>>>>>> 3ca9bfc3

    /**
     * @var string Placeholder value displayed for the sender name control panel settings field.
     *
     * If `null` (default), Craft’s [MailSettings::$fromName](craft3:craft\models\MailSettings::$fromName) will be used.
     *
     * @group System
     */
    public string $emailSenderNamePlaceholder;

    /**
     * @var string How Commerce should handle free orders.
     *
     * The default `'complete'` setting automatically completes zero-balance orders without forwarding them to the payment gateway.
     *
     * The `'process'` setting forwards zero-balance orders to the payment gateway for processing. This can be useful if the customer’s balance
     * needs to be updated or otherwise adjusted by the payment gateway.
     *
     * @group Orders
     */
    public string $freeOrderPaymentStrategy = 'complete';

    /**
     * @var string The path to the template that should be used to perform POST requests to offsite payment gateways.
     *
     * The template must contain a form that posts to the URL supplied by the `actionUrl` variable and outputs all hidden inputs with
     * the `inputs` variable.
     *
     * ```twig
     * <!DOCTYPE html>
     * <html>
     * <head>
     *     <meta http-equiv="Content-Type" content="text/html; charset=UTF-8">
     *     <title>Redirecting...</title>
     * </head>
     * <body onload="document.forms[0].submit();">
     * <form action="{{ actionUrl }}" method="post">
     *     <p>Redirecting to payment page...</p>
     *     <p>
     *         {{ inputs|raw }}
     *         <input type="submit" value="Continue">
     *     </p>
     * </form>
     * </body>
     * </html>
     * ```
     *
     * ::: tip
     * Since this template is simply used for redirecting, it only appears for a few seconds, so we suggest making it load fast with minimal
     * images and inline styles to reduce HTTP requests.
     * :::
     *
     * If empty (default), each gateway will decide how to handle after-payment redirects.
     *
     * @group Payments
     */
    public string $gatewayPostRedirectTemplate = '';

    /**
     * @var array Payment gateway settings indexed by each gateway’s handle.
     *
     * Check each gateway’s documentation for settings that may be stored.
     *
     * @group Payments
     */
    public array $gatewaySettings = [];

    /**
     * @var string|null Default URL to be loaded after using the [load cart controller action](loading-a-cart.md).
     *
     * If `null` (default), Craft’s default [`siteUrl`](config3:siteUrl) will be used.
     *
     * @group Cart
     * @since 3.1
     */
    public ?string $loadCartRedirectUrl = null;

    /**
     * @var string How Commerce should handle minimum total price for an order.
     *
     * Options:
     *
     * - `'default'` [rounds](commerce3:\craft\commerce\helpers\Currency::round()) the sum of the item subtotal and adjustments.
     * - `'zero'` returns `0` if the result from `'default'` would’ve been negative; minimum order total is `0`.
     * - `'shipping'` returns the total shipping cost if the `'default'` result would’ve been negative; minimum order total equals shipping amount.
     *
     * @group Orders
     */
    public string $minimumTotalPriceStrategy = 'default';

    /**
     * @var string Human-friendly reference number format for orders. Result must be unique.
     *
     * See [Order Numbers](orders.md#order-numbers).
     *
     * @group Orders
     */
    public string $orderReferenceFormat = '{{number[:7]}}';

    /**
     * @var array ISO codes for supported payment currencies.
     *
     * See [Payment Currencies](payment-currencies.md).
     *
     * @group Payments
     */
    public array $paymentCurrency;

    /**
     * @var string The orientation of the paper to use for generated order PDF files.
     *
     * Options are `'portrait'` and `'landscape'`.
     *
     * @group Orders
     */
    public string $pdfPaperOrientation = 'portrait';

    /**
     * @var string The size of the paper to use for generated order PDFs.
     *
     * The full list of supported paper sizes can be found [in the dompdf library](https://github.com/dompdf/dompdf/blob/master/src/Adapter/CPDF.php#L45).
     *
     * @group Orders
     */
    public string $pdfPaperSize = 'letter';

    /**
     * @var bool Whether to allow non-local images in generated order PDFs.
     * @group Orders
     */
    public bool $pdfAllowRemoteImages = false;

    /**
     * @var bool Whether inactive carts should automatically be deleted from the database during garbage collection.
     *
     * ::: tip
     * You can control how long a cart should go without being updated before it gets deleted [`purgeInactiveCartsDuration`](#purgeinactivecartsduration) setting.
     * :::
     *
     * @group Cart
     */
    public bool $purgeInactiveCarts = true;

    /**
     * @var mixed Default length of time before inactive carts are purged. (Defaults to 90 days.)
     *
     * See [craft\helpers\ConfigHelper::durationInSeconds()](craft3:craft\helpers\ConfigHelper::durationInSeconds()) for a list of supported value types.
     *
     * @group Cart
     * @defaultAlt 90 days
     */
    public $purgeInactiveCartsDuration = 7776000;

    /**
     * @var bool Whether a shipping address is required before making payment on an order.
     * @group Orders
     */
    public bool $requireShippingAddressAtCheckout = false;

    /**
     * @var bool Whether a billing address is required before making payment on an order.
     * @group Orders
     */
    public bool $requireBillingAddressAtCheckout = false;

    /**
     * @var bool Whether shipping method selection is required before making payment on an order.
     * @group Orders
     */
    public bool $requireShippingMethodSelectionAtCheckout = false;

    /**
     * @var bool Whether the [customer info tab](customers.md#user-customer-info-tab) should be shown when viewing users in the control panel.
     * @group System
     * @since 3.0
     */
    public bool $showCustomerInfoTab = true;

    /**
     * @var string URL for a user to resolve billing issues with their subscription.
     *
     * ::: tip
     * The example templates include [a template for this page](https://github.com/craftcms/commerce/tree/master/example-templates/shop/plans/update-billing-details.twig).
     * :::
     *
     * @group Orders
     */
    public string $updateBillingDetailsUrl = '';

    /**
     * @var bool Whether the search index for a cart should be updated when saving the cart via `commerce/cart/*` controller actions.
     *
     * May be set to `false` to reduce performance impact on high-traffic sites.
     *
     * ::: warning
     * Setting this to `false` will result in fewer index update queue jobs, but you’ll need to manually re-index orders to ensure up-to-date cart search results in the control panel.
     * :::
     *
     * @group Cart
     * @since 3.1.5
     */
    public bool $updateCartSearchIndexes = true;

    /**
     * @var bool Whether taxes should be calculated based on the billing address instead of the shipping address.
     * @group Orders
     */
    public bool $useBillingAddressForTax = false;

    /**
     * @var bool Whether to enable validation requiring the `businessTaxId` to be a valid VAT ID.
     *
     * When set to `false`, no validation is applied to `businessTaxId`.
     *
     * When set to `true`, `businessTaxId` must contain a valid VAT ID.
     *
     * ::: tip
     * This setting strictly toggles input validation and has no impact on tax configuration or behavior elsewhere in the system.
     * :::
     *
     * @group Orders
     */
    public bool $validateBusinessTaxIdAsVatId = false;

    /**
     * @var string Units to be used for weight measurements.
     *
     * Options:
     *
     * - `'g'`
     * - `'kg'`
     * - `'lb'`
     *
     * @group Units
     */
    public string $weightUnits = 'g';

    /**
     * @var bool Whether to validate custom fields when a cart is updated.
     *
     * Set to `true` to allow custom content fields to return validation errors when a cart is updated.
     *
     * @group Cart
     * @since 3.0.12
     */
    public bool $validateCartCustomFieldsOnSubmission = false;

    /**
     * @todo remove in 4.0 #COM-60
     */
    private string $_orderPdfFilenameFormat;

    /**
     * @todo remove in 4.0 #COM-60
     */
    public string $_orderPdfPath;

    /**
     * @inheritdoc
     */
    public function attributes(): array
    {
        $names = parent::attributes();

        $commerce = Craft::$app->getPlugins()->getStoredPluginInfo('commerce');

        // We only want to mass set or retrieve these prior to 3.2 #COM-60
        if ($commerce && version_compare($commerce['version'], '3.2.0', '<')) {
            $names[] = 'orderPdfFilenameFormat'; // @todo remove in 4.0
            $names[] = 'orderPdfPath'; // @todo remove in 4.0
        }

        return $names;
    }

    /**
     * Returns a key-value array of weight unit options and labels.
     *
     * @return array
     */
    public function getWeightUnitsOptions(): array
    {
        return [
            'g' => Craft::t('commerce', 'Grams (g)'),
            'kg' => Craft::t('commerce', 'Kilograms (kg)'),
            'lb' => Craft::t('commerce', 'Pounds (lb)')
        ];
    }

    /**
     * Returns a key-value array of dimension unit options and labels.
     *
     * @return array
     */
    public function getDimensionUnits(): array
    {
        return [
            'mm' => Craft::t('commerce', 'Millimeters (mm)'),
            'cm' => Craft::t('commerce', 'Centimeters (cm)'),
            'm' => Craft::t('commerce', 'Meters (m)'),
            'ft' => Craft::t('commerce', 'Feet (ft)'),
            'in' => Craft::t('commerce', 'Inches (in)'),
        ];
    }

    /**
     * Returns a key-value array of `minimumTotalPriceStrategy` options and labels.
     *
     * @return array
     */
    public function getMinimumTotalPriceStrategyOptions(): array
    {
        return [
            self::MINIMUM_TOTAL_PRICE_STRATEGY_DEFAULT => Craft::t('commerce', 'Default - Allow the price to be negative if discounts are greater than the order value.'),
            self::MINIMUM_TOTAL_PRICE_STRATEGY_ZERO => Craft::t('commerce', 'Zero - Minimum price is zero if discounts are greater than the order value.'),
            self::MINIMUM_TOTAL_PRICE_STRATEGY_SHIPPING => Craft::t('commerce', 'Shipping - Minimum cost is the shipping cost, if the order price is less than the shipping cost.')
        ];
    }

    /**
     * Returns a key-value array of `freeOrderPaymentStrategy` options and labels.
     *
     * @return array
     */
    public function getFreeOrderPaymentStrategyOptions(): array
    {
        return [
            self::FREE_ORDER_PAYMENT_STRATEGY_COMPLETE => Craft::t('commerce', 'Free orders complete immediately'),
            self::FREE_ORDER_PAYMENT_STRATEGY_PROCESS => Craft::t('commerce', 'Free orders are processed by the payment gateway'),
        ];
    }

    /**
     * Returns the ISO payment currency for a given site, or the default site if no handle is provided.
     *
     * @param string|null $siteHandle
     * @return string|null
     * @throws InvalidConfigException if the currency in the config file is not set up
     * @throws CurrencyException
     */
    public function getPaymentCurrency(string $siteHandle = null): ?string
    {
        $paymentCurrency = ConfigHelper::localizedValue($this->paymentCurrency, $siteHandle);
        $allPaymentCurrencies = Plugin::getInstance()->getPaymentCurrencies()->getAllPaymentCurrencies();
        $paymentCurrencies = ArrayHelper::getColumn($allPaymentCurrencies, 'iso');

        if ($paymentCurrency && !in_array($paymentCurrency, $paymentCurrencies, false)) {
            throw new InvalidConfigException("Invalid payment currency: {$paymentCurrency}");
        }

        return $paymentCurrency;
    }

    /**
     * Returns a key-value array of default control panel view options and labels.
     *
     * @return array
     * @since 2.2
     */
    public function getDefaultViewOptions(): array
    {
        return [
            self::VIEW_URI_ORDERS => Craft::t('commerce', 'Orders'),
            self::VIEW_URI_PRODUCTS => Craft::t('commerce', 'Products'),
            self::VIEW_URI_CUSTOMERS => Craft::t('commerce', 'Customers'),
            self::VIEW_URI_PROMOTIONS => Craft::t('commerce', 'Promotions'),
            self::VIEW_URI_SHIPPING => Craft::t('commerce', 'Shipping'),
            self::VIEW_URI_TAX => Craft::t('commerce', 'Tax'),
            self::VIEW_URI_SUBSCRIPTIONS => Craft::t('commerce', 'Subscriptions'),
        ];
    }

    /**
     * @inheritdoc
     */
    public function defineRules(): array
    {
        $rules = parent::defineRules();

        $rules [] = [['weightUnits', 'dimensionUnits', 'orderReferenceFormat'], 'required'];

        return $rules;
    }

    /**
     * @deprecated in 3.2.0. Use the [Default PDF](pdfs.md) model instead.
     * // TODO only remove when migrations have a breakpoint #COM-60
     */
    public function setOrderPdfFilenameFormat($value): void
    {
        $this->_orderPdfFilenameFormat = $value;
    }

    /**
     * @deprecated in 3.2.0. Use the [Default PDF](pdfs.md) model instead.
     * // TODO only remove when migrations have a breakpoint #COM-60
     */
    public function setOrderPdfPath($value): void
    {
        $this->_orderPdfPath = $value;
    }

    /**
     * @param bool $fromSettings For use in migration only
     * @deprecated in 3.2.0. Use the [Default PDF](pdfs.md) model instead.
     * // TODO only remove when migrations have a breakpoint #COM-60
     */
    public function getOrderPdfFilenameFormat($fromSettings = false): string
    {
        if ($fromSettings) {
            return $this->_orderPdfFilenameFormat ?? '';
        }

        Craft::$app->getDeprecator()->log('Settings::getOrderPdfFilenameFormat()', '`Settings::getOrderPdfFilenameFormat()` has been deprecated. Use the configured default PDF model instead.');

        $pdfs = Plugin::getInstance()->getPdfs()->getAllEnabledPdfs();
        /** @var Pdf $pdf */
        $pdf = ArrayHelper::firstValue($pdfs);

        return $pdf->fileNameFormat ?? '';
    }

    /**
     * @param bool $fromSettings For use in migration only
     * @deprecated in 3.2.0. Use the [Default PDF](pdfs.md) model instead.
     * // TODO only remove when migrations have a breakpoint #COM-60
     */
    public function getOrderPdfPath($fromSettings = false): string
    {
        if ($fromSettings) {
            return $this->_orderPdfPath ?? '';
        }

        Craft::$app->getDeprecator()->log('Settings::getOrderPdfFilenameFormat()', '`Settings::getOrderPdfFilenameFormat()` has been deprecated. Use the configured default PDF model instead.');

        $pdfs = Plugin::getInstance()->getPdfs()->getAllEnabledPdfs();
        /** @var Pdf $pdf */
        $pdf = ArrayHelper::firstValue($pdfs);

        return $pdf->templatePath ?? '';
    }
}<|MERGE_RESOLUTION|>--- conflicted
+++ resolved
@@ -120,11 +120,7 @@
      *
      * @group System
      */
-<<<<<<< HEAD
-    public string $emailSenderAddress = '';
-=======
     public string $emailSenderAddress;
->>>>>>> 3ca9bfc3
 
     /**
      * @var string Placeholder value displayed for the sender address control panel settings field.
@@ -142,11 +138,7 @@
      *
      * @group System
      */
-<<<<<<< HEAD
-    public string $emailSenderName = '';
-=======
     public string $emailSenderName;
->>>>>>> 3ca9bfc3
 
     /**
      * @var string Placeholder value displayed for the sender name control panel settings field.
