--- conflicted
+++ resolved
@@ -32,13 +32,6 @@
     const MINIMUM_TOTAL_PRICE_STRATEGY_ZERO = 'zero';
     const MINIMUM_TOTAL_PRICE_STRATEGY_SHIPPING = 'shipping';
 
-    const VIEW_URI_ORDERS = 'commerce/orders';
-    const VIEW_URI_PRODUCTS = 'commerce/products';
-    const VIEW_URI_PROMOTIONS = 'commerce/promotions';
-    const VIEW_URI_SHIPPING = 'commerce/shipping/shippingmethods';
-    const VIEW_URI_TAX = 'commerce/tax/taxrates';
-    const VIEW_URI_SUBSCRIPTIONS = 'commerce/subscriptions';
-
     // Properties
     // =========================================================================
 
@@ -65,7 +58,7 @@
     /**
      * @var string Order PDF Path
      */
-    public $orderPdfPath = 'shop/receipt';
+    public $orderPdfPath = 'shop/_pdf/order';
 
     /**
      * @var string Order PDF Size
@@ -118,19 +111,14 @@
     public $purgeInactiveCarts = true;
 
     /**
-     * @var int The default length of time before inactive carts are purged. Default: 90 days
-     *
-     * See [[ConfigHelper::durationInSeconds()]] for a list of supported value types.
-     */
-    public $purgeInactiveCartsDuration = 7776000;
-
-    /**
-     * @var int The default length of time a cart is considered active since its last update
-     *
-     * See [[ConfigHelper::durationInSeconds()]] for a list of supported value types.
-     * @since 2.2
-     */
-    public $activeCartDuration = 3600;
+     * @var string
+     */
+    public $purgeInactiveCartsDuration = 'P3M';
+
+    /**
+     * @var string
+     */
+    public $activeCartDuration = 'PT1H';
 
     /**
      * @var string
@@ -168,12 +156,6 @@
     public $autoSetNewCartAddresses = true;
 
     /**
-     * @var bool Allow the cart to be empty on checkout
-     * @since 2.2
-     */
-    public $allowEmptyCartOnCheckout = false;
-
-    /**
      * @var bool
      */
     public $pdfAllowRemoteImages = false;
@@ -184,12 +166,6 @@
     public $orderReferenceFormat = '{{number[:7]}}';
 
     /**
-     * @var string Default view for Commerce in the CP
-     * @since 2.2
-     */
-    public $defaultView = 'commerce/orders';
-
-    /**
      * @var string
      */
     public $cartVariable = 'cart';
@@ -200,20 +176,9 @@
     public $gatewaySettings = [];
 
     /**
-<<<<<<< HEAD
-     * @var string
-     */
-    public $updateBillingDetailsUrl = '';
-
-    /**
-     * @var bool
-     */
-    public $showCustomerInfoTab = true;
-=======
      * @var array
      */
     public $lineItemOptionsConfig = [];
->>>>>>> a22b7ba3
 
     // Public Methods
     // =========================================================================
@@ -224,9 +189,9 @@
     public function getWeightUnitsOptions(): array
     {
         return [
-            'g' => Plugin::t('Grams (g)'),
-            'kg' => Plugin::t('Kilograms (kg)'),
-            'lb' => Plugin::t('Pounds (lb)')
+            'g' => Craft::t('commerce', 'Grams (g)'),
+            'kg' => Craft::t('commerce', 'Kilograms (kg)'),
+            'lb' => Craft::t('commerce', 'Pounds (lb)')
         ];
     }
 
@@ -236,11 +201,11 @@
     public function getDimensionUnits(): array
     {
         return [
-            'mm' => Plugin::t('Millimeters (mm)'),
-            'cm' => Plugin::t('Centimeters (cm)'),
-            'm' => Plugin::t('Meters (m)'),
-            'ft' => Plugin::t('Feet (ft)'),
-            'in' => Plugin::t('Inches (in)'),
+            'mm' => Craft::t('commerce', 'Millimeters (mm)'),
+            'cm' => Craft::t('commerce', 'Centimeters (cm)'),
+            'm' => Craft::t('commerce', 'Meters (m)'),
+            'ft' => Craft::t('commerce', 'Feet (ft)'),
+            'in' => Craft::t('commerce', 'Inches (in)'),
         ];
     }
 
@@ -250,9 +215,9 @@
     public function getMinimumTotalPriceStrategyOptions(): array
     {
         return [
-            self::MINIMUM_TOTAL_PRICE_STRATEGY_DEFAULT => Plugin::t('Default - Allow the price to be negative if discounts are greater than the order value.'),
-            self::MINIMUM_TOTAL_PRICE_STRATEGY_ZERO => Plugin::t('Zero - Minimum price is zero if discounts are greater than the order value.'),
-            self::MINIMUM_TOTAL_PRICE_STRATEGY_SHIPPING => Plugin::t('Shipping - Minimum cost is the shipping cost, if the order price is less than the shipping cost.')
+            self::MINIMUM_TOTAL_PRICE_STRATEGY_DEFAULT => Craft::t('commerce', 'Default - Allow the price to be negative if discounts are greater than the order value.'),
+            self::MINIMUM_TOTAL_PRICE_STRATEGY_ZERO => Craft::t('commerce', 'Zero - Minimum price is zero if discounts are greater than the order value.'),
+            self::MINIMUM_TOTAL_PRICE_STRATEGY_SHIPPING => Craft::t('commerce', 'Shipping - Minimum cost is the shipping cost, if the order price is less than the shipping cost.')
         ];
     }
 
@@ -276,22 +241,6 @@
     }
 
     /**
-     * @return array
-     * @since 2.2
-     */
-    public function getDefaultViewOptions(): array
-    {
-        return [
-            self::VIEW_URI_ORDERS => Plugin::t('Orders'),
-            self::VIEW_URI_PRODUCTS => Plugin::t('Products'),
-            self::VIEW_URI_PROMOTIONS => Plugin::t('Promotions'),
-            self::VIEW_URI_SHIPPING => Plugin::t('Shipping'),
-            self::VIEW_URI_TAX => Plugin::t('Tax'),
-            self::VIEW_URI_SUBSCRIPTIONS => Plugin::t('Subscriptions'),
-        ];
-    }
-
-    /**
      * @inheritdoc
      */
     public function rules(): array
@@ -300,6 +249,11 @@
             [
                 ['weightUnits', 'dimensionUnits', 'orderPdfPath', 'orderPdfFilenameFormat', 'orderReferenceFormat'],
                 'required'
+            ],
+            [
+                ['emailSenderAddress'],
+                'email',
+                'skipOnEmpty' => true // Allow the email to be blank, it then defaults to the system email
             ]
         ];
     }
