<?php
/**
 * @link https://craftcms.com/
 * @copyright Copyright (c) Pixel & Tonic, Inc.
 * @license https://craftcms.github.io/license/
 */

namespace craft\commerce\models;

use craft\commerce\base\AddressZoneInterface;
use craft\commerce\base\Model;
use craft\commerce\Plugin;
use craft\commerce\records\ShippingZone as ShippingZoneRecord;
use craft\helpers\UrlHelper;
use craft\validators\UniqueValidator;
use DateTime;
use yii\base\InvalidConfigException;

/**
 * Shipping zone model.
 *
 * @property Country[] $countries countries in this Shipping Zone
 * @property array $countryIds all states in this Shipping Zone
 * @property array $countriesNames the names of all countries in this Shipping Zone
 * @property string $cpEditUrl
 * @property bool $isCountryBased
 * @property State[] $states all states in this Shipping Zone
 * @property array $stateIds
 * @property array $statesNames the names of all states in this Shipping Zone
 * @author Pixel & Tonic, Inc. <support@pixelandtonic.com>
 * @since 2.0
 */
class ShippingAddressZone extends Model implements AddressZoneInterface
{
    /**
     * @var int|null ID
     */
<<<<<<< HEAD
    public int $id;
=======
    public ?int $id = null;
>>>>>>> 3ca9bfc3

    /**
     * @var string|null Name
     */
<<<<<<< HEAD
    public string $name;
=======
    public ?string $name = null;
>>>>>>> 3ca9bfc3

    /**
     * @var string|null Description
     */
<<<<<<< HEAD
    public string $description;
=======
    public ?string $description = null;
>>>>>>> 3ca9bfc3

    /**
     * @var bool Default
     */
    public bool $default = false;

    /**
     * @var string|null The code to match the zip code.
     * @since 2.2
     */
<<<<<<< HEAD
    public string $zipCodeConditionFormula;
=======
    public ?string $zipCodeConditionFormula = null;
>>>>>>> 3ca9bfc3

    /**
     * @var DateTime|null
     * @since 3.4
     */
<<<<<<< HEAD
    public ?DateTime $dateCreated;
=======
    public ?DateTime $dateCreated = null;
>>>>>>> 3ca9bfc3

    /**
     * @var DateTime|null
     * @since 3.4
     */
<<<<<<< HEAD
    public ?DateTime $dateUpdated;
=======
    public ?DateTime $dateUpdated = null;
>>>>>>> 3ca9bfc3

    /**
     * @var bool Country based
     */
    private bool $_isCountryBased = true;

    /**
     * @var Country[]|null
     */
<<<<<<< HEAD
    private array $_countries;
=======
    private ?array $_countries = null;
>>>>>>> 3ca9bfc3

    /**
     * @var State[]|null
     */
<<<<<<< HEAD
    private array $_states;
=======
    private ?array $_states = null;
>>>>>>> 3ca9bfc3


    /**
     * @return string
     */
    public function getCpEditUrl(): string
    {
        return UrlHelper::cpUrl('commerce/shipping/shippingzones/' . $this->id);
    }

    /**
     * @inheritdoc
     */
    public function getIsCountryBased(): bool
    {
        return $this->_isCountryBased;
    }

    /**
     * @param bool $value
     *
     * @return bool
     */
    public function setIsCountryBased(bool $value): bool
    {
        return $this->_isCountryBased = $value;
    }

    /**
     * @return array
     */
    public function getCountryIds(): array
    {
        $countries = [];

        foreach ($this->getCountries() as $country) {
            $countries[] = $country->id;
        }

        return $countries;
    }

    /**
     * Returns all countries in this Shipping Zone.
     *
     * @return array
     * @throws InvalidConfigException
     */
    public function getCountries(): array
    {
<<<<<<< HEAD
        if (!isset($this->_countries)) {
=======
        if ($this->_countries === null && $this->id) {
>>>>>>> 3ca9bfc3
            $this->_countries = Plugin::getInstance()->getCountries()->getCountriesByShippingZoneId($this->id);
        }

        return $this->_countries ?? [];
    }

    /**
     * Sets countries in this Tax Zone.
     *
     * @param Country[] $countries
     */
    public function setCountries(array $countries): void
    {
        $this->_countries = $countries;
    }

    /**
     * @return array
     */
    public function getStateIds(): array
    {
        $states = [];

        foreach ($this->getStates() as $state) {
            $states[] = $state->id;
        }

        return $states;
    }

    /**
     * Returns all states in this Shipping Zone.
     *
     * @return array
     * @throws InvalidConfigException
     */
    public function getStates(): array
    {
<<<<<<< HEAD
        if (!isset($this->_states)) {
=======
        if ($this->_states === null && $this->id) {
>>>>>>> 3ca9bfc3
            $this->_states = Plugin::getInstance()->getStates()->getStatesByShippingZoneId($this->id);
        }

        return $this->_states ?? [];
    }

    /**
     * @return string|null
     * @since 2.2
     */
    public function getZipCodeConditionFormula(): ?string
    {
        return $this->zipCodeConditionFormula;
    }

    /**
     * Set states in this shipping Zone.
     *
     * @param State[] $states
     */
    public function setStates(array $states): void
    {
        $this->_states = $states;
    }

    /**
     * Returns the names of all countries in this Shipping Zone.
     *
     * @return array
     * @throws InvalidConfigException
     */
    public function getCountriesNames(): array
    {
        $countries = [];

        foreach ($this->getCountries() as $country) {
            $countries[] = $country->name;
        }

        return $countries;
    }

    /**
     * Returns the names of all states in this Shipping Zone.
     *
     * @return array
     */
    public function getStatesNames(): array
    {
        $states = [];

        foreach ($this->getStates() as $state) {
            $states[] = $state->getLabel();
        }

        return $states;
    }

    /**
     * @inheritdoc
     */
    public function defineRules(): array
    {
        $rules = parent::defineRules();

        $rules[] = [['name'], 'required'];
        $rules[] = [['zipCodeConditionFormula'], 'string', 'length' => [1, 65000], 'skipOnEmpty' => true];
        $rules[] = [['name'], UniqueValidator::class, 'targetClass' => ShippingZoneRecord::class, 'targetAttribute' => ['name']];

        $rules[] = [
            ['states'], 'required', 'when' => static function($model) {
                return !$model->isCountryBased;
            }
        ];
        $rules[] = [
            ['countries'], 'required', 'when' => static function($model) {
                return $model->isCountryBased;
            }
        ];

        return $rules;
    }
}<|MERGE_RESOLUTION|>--- conflicted
+++ resolved
@@ -35,29 +35,17 @@
     /**
      * @var int|null ID
      */
-<<<<<<< HEAD
-    public int $id;
-=======
     public ?int $id = null;
->>>>>>> 3ca9bfc3
 
     /**
      * @var string|null Name
      */
-<<<<<<< HEAD
-    public string $name;
-=======
     public ?string $name = null;
->>>>>>> 3ca9bfc3
 
     /**
      * @var string|null Description
      */
-<<<<<<< HEAD
-    public string $description;
-=======
     public ?string $description = null;
->>>>>>> 3ca9bfc3
 
     /**
      * @var bool Default
@@ -68,31 +56,19 @@
      * @var string|null The code to match the zip code.
      * @since 2.2
      */
-<<<<<<< HEAD
-    public string $zipCodeConditionFormula;
-=======
     public ?string $zipCodeConditionFormula = null;
->>>>>>> 3ca9bfc3
 
     /**
      * @var DateTime|null
      * @since 3.4
      */
-<<<<<<< HEAD
-    public ?DateTime $dateCreated;
-=======
     public ?DateTime $dateCreated = null;
->>>>>>> 3ca9bfc3
 
     /**
      * @var DateTime|null
      * @since 3.4
      */
-<<<<<<< HEAD
-    public ?DateTime $dateUpdated;
-=======
     public ?DateTime $dateUpdated = null;
->>>>>>> 3ca9bfc3
 
     /**
      * @var bool Country based
@@ -102,20 +78,12 @@
     /**
      * @var Country[]|null
      */
-<<<<<<< HEAD
-    private array $_countries;
-=======
     private ?array $_countries = null;
->>>>>>> 3ca9bfc3
 
     /**
      * @var State[]|null
      */
-<<<<<<< HEAD
-    private array $_states;
-=======
     private ?array $_states = null;
->>>>>>> 3ca9bfc3
 
 
     /**
@@ -166,11 +134,7 @@
      */
     public function getCountries(): array
     {
-<<<<<<< HEAD
-        if (!isset($this->_countries)) {
-=======
         if ($this->_countries === null && $this->id) {
->>>>>>> 3ca9bfc3
             $this->_countries = Plugin::getInstance()->getCountries()->getCountriesByShippingZoneId($this->id);
         }
 
@@ -209,11 +173,7 @@
      */
     public function getStates(): array
     {
-<<<<<<< HEAD
-        if (!isset($this->_states)) {
-=======
         if ($this->_states === null && $this->id) {
->>>>>>> 3ca9bfc3
             $this->_states = Plugin::getInstance()->getStates()->getStatesByShippingZoneId($this->id);
         }
 
