--- conflicted
+++ resolved
@@ -11,10 +11,6 @@
 use craft\commerce\elements\Order;
 use craft\commerce\Plugin;
 use yii\base\InvalidConfigException;
-<<<<<<< HEAD
-=======
-use yii\behaviors\AttributeTypecastBehavior;
->>>>>>> 3e3dc49c
 
 /**
  * Shipping method option model.
@@ -71,13 +67,10 @@
 
     protected function getCurrency(): string
     {
-<<<<<<< HEAD
-=======
         if (!isset($this->_order->currency)) {
             throw new InvalidConfigException('Order doesn’t have a currency.');
         }
 
->>>>>>> 3e3dc49c
         return $this->_order->currency;
     }
 
