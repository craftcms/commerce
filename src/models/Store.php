<?php
/**
 * @link https://craftcms.com/
 * @copyright Copyright (c) Pixel & Tonic, Inc.
 * @license https://craftcms.github.io/license/
 */

namespace craft\commerce\models;

use Craft;
use craft\behaviors\EnvAttributeParserBehavior;
use craft\commerce\base\Model;
use craft\commerce\Plugin;
use craft\commerce\records\Store as StoreRecord;
use craft\helpers\App;
use craft\helpers\UrlHelper;
use craft\models\Site;
use craft\validators\UniqueValidator;
use Illuminate\Support\Collection;
use yii\base\InvalidConfigException;

/**
 * Store model.
 *
 * @author Pixel & Tonic, Inc. <support@pixelandtonic.com>
 * @since 4.0
 *
 * @property-read StoreSettings|null $settings
 * @property-write string $name
 * @property-read array $config
 */
class Store extends Model
{
    public const MINIMUM_TOTAL_PRICE_STRATEGY_DEFAULT = 'default';
    public const MINIMUM_TOTAL_PRICE_STRATEGY_ZERO = 'zero';
    public const MINIMUM_TOTAL_PRICE_STRATEGY_SHIPPING = 'shipping';

    public const FREE_ORDER_PAYMENT_STRATEGY_COMPLETE = 'complete';
    public const FREE_ORDER_PAYMENT_STRATEGY_PROCESS = 'process';

    /**
     * @var int|null ID
     */
    public ?int $id = null;

    /**
     * @var string|null
     */
    private ?string $_name = null;

    /**
     * @var string|null Handle
     */
    public ?string $handle = null;

    /**
     * @var bool Primary store?
     */
    public bool $primary = false;

    /**
     * @var int Sort order
     */
    public int $sortOrder = 99;

    /**
     * @var bool
     * @see setAutoSetNewCartAddresses()
     * @see getAutoSetNewCartAddresses()
     */
    private bool|string $_autoSetNewCartAddresses = false;

    /**
     * @var bool
     * @see setAutoSetCartShippingMethodOption()
     * @see getAutoSetCartShippingMethodOption()
     */
    private bool|string $_autoSetCartShippingMethodOption = false;

    /**
     * @var bool
     * @see setAutoSetPaymentSource()
     * @see getAutoSetPaymentSource()
     */
    private bool|string $_autoSetPaymentSource = false;

    /**
     * @var bool
     * @see setAllowEmptyCartOnCheckout()
     * @see getAllowEmptyCartOnCheckout()
     */
    private bool|string $_allowEmptyCartOnCheckout = false;

    /**
     * @var bool
     * @see setAllowCheckoutWithoutPayment()
     * @see getAllowCheckoutWithoutPayment()
     */
    private bool|string $_allowCheckoutWithoutPayment = false;

    /**
     * @var bool
     * @see setAllowPartialPaymentOnCheckout()
     * @see getAllowPartialPaymentOnCheckout()
     */
    private bool|string $_allowPartialPaymentOnCheckout = false;

    /**
     * @var bool
     * @see setRequireShippingAddressAtCheckout()
     * @see getRequireShippingAddressAtCheckout()
     */
    private bool|string $_requireShippingAddressAtCheckout = false;

    /**
     * @var bool
     * @see setRequireBillingAddressAtCheckout()
     * @see getRequireBillingAddressAtCheckout()
     */
    private bool|string $_requireBillingAddressAtCheckout = false;

    /**
     * @var bool
     * @see setRequireShippingMethodSelectionAtCheckout()
     * @see getRequireShippingMethodSelectionAtCheckout()
     */
    private bool|string $_requireShippingMethodSelectionAtCheckout = false;

    /**
     * @var bool
     * @see setUseBillingAddressForTax()
     * @see getUseBillingAddressForTax()
     */
    private bool|string $_useBillingAddressForTax = false;

    /**
     * @var bool
     * @see setValidateOrganizationTaxIdAsVatId()
     * @see getValidateOrganizationTaxIdAsVatId()
     */
    private bool|string $_validateOrganizationTaxIdAsVatId = false;

    /**
     * @var string
     * @see setOrderReferenceFormat()
     * @see getOrderReferenceFormat()
     */
    private string $_orderReferenceFormat = '{{number[:7]}}';

    /**
     * @var string
     * @see setFreeOrderPaymentStrategy()
     * @see getFreeOrderPaymentStrategy()
     */
    private string $_freeOrderPaymentStrategy = 'complete';

    /**
     * @var string
     * @see setMinimumTotalPriceStrategy()
     * @see getMinimumTotalPriceStrategy()
     */
    private string $_minimumTotalPriceStrategy = 'default';

    /**
     * @var string|null Store UID
     */
    public ?string $uid = null;

    /**
     * @inheritdoc
     */
    protected function defineRules(): array
    {
        $rules = parent::defineRules();
        $rules[] = [['handle'], UniqueValidator::class, 'targetClass' => StoreRecord::class, 'targetAttribute' => ['handle']];
        $rules[] = [['name', 'handle'], 'required'];
        $rules[] = [[
            'allowCheckoutWithoutPayment',
            'allowEmptyCartOnCheckout',
            'allowPartialPaymentOnCheckout',
            'autoSetCartShippingMethodOption',
            'autoSetNewCartAddresses',
            'autoSetPaymentSource',
            'freeOrderPaymentStrategy',
            'id',
            'orderReferenceFormat',
            'primary',
            'requireBillingAddressAtCheckout',
            'requireShippingAddressAtCheckout',
            'requireShippingMethodSelectionAtCheckout',
            'sortOrder',
            'uid',
            'useBillingAddressForTax',
            'validateOrganizationTaxIdAsVatId',
        ], 'safe'];

        return $rules;
    }

    /**
     * Returns the store’s name.
     *
     * @param bool $parse Whether to parse the name for an environment variable
     * @return string
     */
    public function getName(bool $parse = true): string
    {
        return ($parse ? App::parseEnv($this->_name) : $this->_name) ?? '';
    }

    /**
     * Sets the store’s name.
     *
     * @param string $name
     */
    public function setName(string $name): void
    {
        $this->_name = $name;
    }

    /**
     * @inheritdoc
     */
    protected function defineBehaviors(): array
    {
        return [
            'parser' => [
                'class' => EnvAttributeParserBehavior::class,
                'attributes' => [
                    'name' => fn() => $this->getName(false),
                ],
            ],
        ];
    }

    /**
     * Gets the CP url to these stores settings
     *
     * @param string|null $path
     * @return string
     */
    public function getStoreSettingsUrl(?string $path = null): string
    {
        $path = $path ? '/' . $path : '';
        return UrlHelper::cpUrl('commerce/store-settings/' . $this->handle . $path);
    }

    /**
     * @return StoreSettings
     */
    public function getSettings(): StoreSettings
    {
        return Plugin::getInstance()->getStoreSettings()->getStoreSettingsById($this->id);
    }

    /**
     * Returns the sites that are related to this store.
     *
     * @return Collection
     * @throws InvalidConfigException
     */
    public function getSites(): Collection
    {
        return Plugin::getInstance()->getStores()->getAllSitesForStore($this);
    }

    /**
     * Returns the names of the sites related to this store
     *
     * @return Collection<string>
     * @throws InvalidConfigException
     */
    public function getSiteNames(): Collection
    {
        return collect($this->getSites())->map(function(Site $site) {
            return $site->getName();
        });
    }

    /**
     * @inheritdoc
     */
    public function attributeLabels(): array
    {
        return [
            'name' => Craft::t('commerce', 'Name'),
            'commerce' => Craft::t('commerce', 'Handle'),
            'primary' => Craft::t('commerce', 'primary'),
        ];
    }

    /**
     * @inheritdoc
     */
    public function attributes(): array
    {
        $attributes = parent::attributes();
        $attributes[] = 'name';
        return $attributes;
    }

    /**
     * Returns the project config data for this store.
     */
    public function getConfig(): array
    {
        return [
            'allowCheckoutWithoutPayment' => $this->getAllowCheckoutWithoutPayment(false),
            'allowEmptyCartOnCheckout' => $this->getAllowEmptyCartOnCheckout(false),
            'allowPartialPaymentOnCheckout' => $this->getAllowPartialPaymentOnCheckout(false),
            'autoSetCartShippingMethodOption' => $this->getAutoSetCartShippingMethodOption(false),
            'autoSetNewCartAddresses' => $this->getAutoSetCartShippingMethodOption(false),
            'autoSetPaymentSource' => $this->getAutoSetPaymentSource(false),
            'freeOrderPaymentStrategy' => $this->getFreeOrderPaymentStrategy(false),
            'handle' => $this->handle,
            'minimumTotalPriceStrategy' => $this->getMinimumTotalPriceStrategy(false),
            'name' => $this->_name,
            'primary' => $this->primary,
            'requireBillingAddressAtCheckout' => $this->getRequireBillingAddressAtCheckout(false),
            'requireShippingAddressAtCheckout' => $this->getRequireShippingAddressAtCheckout(false),
            'requireShippingMethodSelectionAtCheckout' => $this->getRequireShippingMethodSelectionAtCheckout(false),
            'sortOrder' => $this->sortOrder,
            'useBillingAddressForTax' => $this->getUseBillingAddressForTax(false),
            'validateOrganizationTaxIdAsVatId' => $this->getValidateOrganizationTaxIdAsVatId(false),
        ];
    }

    /**
     * Returns a key-value array of `freeOrderPaymentStrategy` options and labels.
     */
    public function getFreeOrderPaymentStrategyOptions(): array
    {
        return [
            self::FREE_ORDER_PAYMENT_STRATEGY_COMPLETE => Craft::t('commerce', 'Free orders complete immediately'),
            self::FREE_ORDER_PAYMENT_STRATEGY_PROCESS => Craft::t('commerce', 'Free orders are processed by the payment gateway'),
        ];
    }

    /**
     * Returns a key-value array of `minimumTotalPriceStrategy` options and labels.
     */
    public function getMinimumTotalPriceStrategyOptions(): array
    {
        return [
            self::MINIMUM_TOTAL_PRICE_STRATEGY_DEFAULT => Craft::t('commerce', 'Default - Allow the price to be negative if discounts are greater than the order value.'),
            self::MINIMUM_TOTAL_PRICE_STRATEGY_ZERO => Craft::t('commerce', 'Zero - Minimum price is zero if discounts are greater than the order value.'),
            self::MINIMUM_TOTAL_PRICE_STRATEGY_SHIPPING => Craft::t('commerce', 'Shipping - Minimum cost is the shipping cost, if the order price is less than the shipping cost.'),
        ];
    }

    /**
     * @param bool|string $autoSetNewCartAddresses
     * @return void
     */
    public function setAutoSetNewCartAddresses(bool|string $autoSetNewCartAddresses): void
    {
        $this->_autoSetNewCartAddresses = $autoSetNewCartAddresses;
    }

    /**
     * Whether the user’s primary shipping and billing addresses should be set automatically on new carts.
     *
     * @param bool $parse
     * @return bool|string
     */
    public function getAutoSetNewCartAddresses(bool $parse = true): bool|string
    {
        return $parse ? App::parseBooleanEnv($this->_autoSetNewCartAddresses) : $this->_autoSetNewCartAddresses;
    }

    /**
     * @param bool|string $autoSetCartShippingMethodOption
     * @return void
     */
    public function setAutoSetCartShippingMethodOption(bool|string $autoSetCartShippingMethodOption): void
    {
        $this->_autoSetCartShippingMethodOption = $autoSetCartShippingMethodOption;
    }

    /**
     * Whether the first available shipping method option should be set automatically on carts.
     *
     * @param bool $parse
     * @return bool|string
     */
    public function getAutoSetCartShippingMethodOption(bool $parse = true): bool|string
    {
        return $parse ? App::parseBooleanEnv($this->_autoSetCartShippingMethodOption) : $this->_autoSetCartShippingMethodOption;
    }

    /**
     * @param bool|string $autoSetPaymentSource
     * @return void
     */
    public function setAutoSetPaymentSource(bool|string $autoSetPaymentSource): void
    {
        $this->_autoSetPaymentSource = $autoSetPaymentSource;
    }

    /**
     * Whether the user’s primary payment source should be set automatically on new carts.
     *
     * @param bool $parse
     * @return bool|string
     */
    public function getAutoSetPaymentSource(bool $parse = true): bool|string
    {
        return $parse ? App::parseBooleanEnv($this->_autoSetPaymentSource) : $this->_autoSetPaymentSource;
    }

    /**
     * @param bool|string $allowEmptyCartOnCheckout
     * @return void
     */
    public function setAllowEmptyCartOnCheckout(bool|string $allowEmptyCartOnCheckout): void
    {
        $this->_allowEmptyCartOnCheckout = $allowEmptyCartOnCheckout;
    }

    /**
     * Whether carts are allowed to be empty on checkout.
     *
     * @param bool $parse
     * @return bool|string
     */
    public function getAllowEmptyCartOnCheckout(bool $parse = true): bool|string
    {
        return $parse ? App::parseBooleanEnv($this->_allowEmptyCartOnCheckout) : $this->_allowEmptyCartOnCheckout;
    }

    /**
     * @param bool|string $allowCheckoutWithoutPayment
     * @return void
     */
    public function setAllowCheckoutWithoutPayment(bool|string $allowCheckoutWithoutPayment): void
    {
        $this->_allowCheckoutWithoutPayment = $allowCheckoutWithoutPayment;
    }

    /**
     * Whether carts are can be marked as completed without a payment.
     *
     * @param bool $parse
     * @return bool|string
     */
    public function getAllowCheckoutWithoutPayment(bool $parse = true): bool|string
    {
        return $parse ? App::parseBooleanEnv($this->_allowCheckoutWithoutPayment) : $this->_allowCheckoutWithoutPayment;
    }

    /**
     * @param bool|string $allowPartialPaymentOnCheckout
     * @return void
     */
    public function setAllowPartialPaymentOnCheckout(bool|string $allowPartialPaymentOnCheckout): void
    {
        $this->_allowPartialPaymentOnCheckout = $allowPartialPaymentOnCheckout;
    }

    /**
     * Whether [partial payment](making-payments.md#checkout-with-partial-payment) can be made from the front end when the gateway allows them.
     *
     * The `false` default does not allow partial payments on the front end.
     *
     * @param bool $parse
     * @return bool|string
     */
    public function getAllowPartialPaymentOnCheckout(bool $parse = true): bool|string
    {
        return $parse ? App::parseBooleanEnv($this->_allowPartialPaymentOnCheckout) : $this->_allowPartialPaymentOnCheckout;
    }

    /**
     * @param bool|string $requireShippingAddressAtCheckout
     * @return void
     */
    public function setRequireShippingAddressAtCheckout(bool|string $requireShippingAddressAtCheckout): void
    {
        $this->_requireShippingAddressAtCheckout = $requireShippingAddressAtCheckout;
    }

    /**
     * @param bool $parse
     * @return bool|string
     */
    public function getRequireShippingAddressAtCheckout(bool $parse = true): bool|string
    {
        return $parse ? App::parseBooleanEnv($this->_requireShippingAddressAtCheckout) : $this->_requireShippingAddressAtCheckout;
    }

    /**
     * @param bool|string $requireBillingAddressAtCheckout
     * @return void
     */
    public function setRequireBillingAddressAtCheckout(bool|string $requireBillingAddressAtCheckout): void
    {
        $this->_requireBillingAddressAtCheckout = $requireBillingAddressAtCheckout;
    }

    /**
     * Whether a billing address is required before making payment on an order.
     *
     * @param bool $parse
     * @return bool|string
     */
    public function getRequireBillingAddressAtCheckout(bool $parse = true): bool|string
    {
<<<<<<< HEAD
        return $parse ? App::parseBooleanEnv($this->_requireBillingAddressAtCheckout) : $this->_requireBillingAddressAtCheckout;
=======
        return $this->_marketAddressCondition ?? new ZoneAddressCondition(Address::class);
>>>>>>> 65a6166c
    }

    /**
     * @param bool|string $requireShippingMethodSelectionAtCheckout
     * @return void
     */
    public function setRequireShippingMethodSelectionAtCheckout(bool|string $requireShippingMethodSelectionAtCheckout): void
    {
<<<<<<< HEAD
        $this->_requireShippingMethodSelectionAtCheckout = $requireShippingMethodSelectionAtCheckout;
    }
=======
        if ($condition === null) {
            $condition = new ZoneAddressCondition(Address::class);
        }
>>>>>>> 65a6166c

    /**
     * Whether shipping method selection is required before making payment on an order.
     *
     * @param bool $parse
     * @return bool|string
     */
    public function getRequireShippingMethodSelectionAtCheckout(bool $parse = true): bool|string
    {
        return $parse ? App::parseBooleanEnv($this->_requireShippingMethodSelectionAtCheckout) : $this->_requireShippingMethodSelectionAtCheckout;
    }

<<<<<<< HEAD
    /**
     * @param bool|string $useBillingAddressForTax
     * @return void
     */
    public function setUseBillingAddressForTax(bool|string $useBillingAddressForTax): void
    {
        $this->_useBillingAddressForTax = $useBillingAddressForTax;
    }
=======
        if (!$condition instanceof ZoneAddressCondition) {
            $condition['class'] = ZoneAddressCondition::class;

            // @TODO remove at next breaking change. Fix for misconfiguration during 3.x -> 4.x migration
            $condition['elementType'] = Address::class;

            /** @var ZoneAddressCondition|mixed $condition */
            $condition = Craft::$app->getConditions()->createCondition($condition);
        }
        $condition->forProjectConfig = false;
>>>>>>> 65a6166c

    /**
     * Whether taxes should be calculated based on the billing address instead of the shipping address.
     *
     * @param bool $parse
     * @return bool|string
     */
    public function getUseBillingAddressForTax(bool $parse = true): bool|string
    {
        return $parse ? App::parseBooleanEnv($this->_useBillingAddressForTax) : $this->_useBillingAddressForTax;
    }

    /**
     * @param bool|string $validateOrganizationTaxIdAsVatId
     * @return void
     */
    public function setValidateOrganizationTaxIdAsVatId(bool|string $validateOrganizationTaxIdAsVatId): void
    {
        $this->_validateOrganizationTaxIdAsVatId = $validateOrganizationTaxIdAsVatId;
    }

    /**
     * @param bool $parse
     * @return bool|string Whether to enable validation requiring the `organizationTaxId` to be a valid VAT ID.
     *
     * When set to `false`, no validation is applied to `organizationTaxId`.
     *
     * When set to `true`, `organizationTaxId` must contain a valid VAT ID.
     *
     * ::: tip
     * This setting strictly toggles input validation and has no impact on tax configuration or behavior elsewhere in the system.
     * :::
     */
    public function getValidateOrganizationTaxIdAsVatId(bool $parse = true): bool|string
    {
        return $parse ? App::parseBooleanEnv($this->_validateOrganizationTaxIdAsVatId) : $this->_validateOrganizationTaxIdAsVatId;
    }

    /**
     * @param string $orderReferenceFormat
     * @return void
     */
    public function setOrderReferenceFormat(string $orderReferenceFormat): void
    {
        $this->_orderReferenceFormat = $orderReferenceFormat;
    }

    /**
     * Human-friendly reference number format for orders. Result must be unique.
     *
     * See [Order Numbers](orders-carts.md#order-numbers).
     *
     * @param bool $parse
     * @return string
     */
    public function getOrderReferenceFormat(bool $parse = true): string
    {
        return $parse ? App::parseEnv($this->_orderReferenceFormat) : $this->_orderReferenceFormat;
    }

    /**
     * @param string $freeOrderPaymentStrategy
     * @return void
     */
    public function setFreeOrderPaymentStrategy(string $freeOrderPaymentStrategy): void
    {
        $this->_freeOrderPaymentStrategy = $freeOrderPaymentStrategy;
    }

    /**
     * How Commerce should handle free orders.
     *
     * The default `'complete'` setting automatically completes zero-balance orders without forwarding them to the payment gateway.
     *
     * The `'process'` setting forwards zero-balance orders to the payment gateway for processing. This can be useful if the customer’s balance
     * needs to be updated or otherwise adjusted by the payment gateway.
     *
     * @param bool $parse
     * @return string
     */
    public function getFreeOrderPaymentStrategy(bool $parse = true): string
    {
        return $parse ? App::parseEnv($this->_freeOrderPaymentStrategy) : $this->_freeOrderPaymentStrategy;
    }

    /**
     * @param string $minimumTotalPriceStrategy
     * @return void
     */
    public function setMinimumTotalPriceStrategy(string $minimumTotalPriceStrategy): void
    {
        $this->_minimumTotalPriceStrategy = $minimumTotalPriceStrategy;
    }

    /**
     * How Commerce should handle minimum total price for an order.
     *
     * Options:
     *
     * - `'default'` [rounds](commerce4:\craft\commerce\helpers\Currency::round()) the sum of the item subtotal and adjustments.
     * - `'zero'` returns `0` if the result from `'default'` would’ve been negative; minimum order total is `0`.
     * - `'shipping'` returns the total shipping cost if the `'default'` result would’ve been negative; minimum order total equals shipping amount.
     *
     * @param bool $parse
     * @return string
     */
    public function getMinimumTotalPriceStrategy(bool $parse = true): string
    {
        return $parse ? App::parseEnv($this->_minimumTotalPriceStrategy) : $this->_minimumTotalPriceStrategy;
    }
}<|MERGE_RESOLUTION|>--- conflicted
+++ resolved
@@ -356,7 +356,7 @@
     {
         $this->_autoSetNewCartAddresses = $autoSetNewCartAddresses;
     }
-
+    
     /**
      * Whether the user’s primary shipping and billing addresses should be set automatically on new carts.
      *
@@ -505,11 +505,7 @@
      */
     public function getRequireBillingAddressAtCheckout(bool $parse = true): bool|string
     {
-<<<<<<< HEAD
         return $parse ? App::parseBooleanEnv($this->_requireBillingAddressAtCheckout) : $this->_requireBillingAddressAtCheckout;
-=======
-        return $this->_marketAddressCondition ?? new ZoneAddressCondition(Address::class);
->>>>>>> 65a6166c
     }
 
     /**
@@ -518,14 +514,8 @@
      */
     public function setRequireShippingMethodSelectionAtCheckout(bool|string $requireShippingMethodSelectionAtCheckout): void
     {
-<<<<<<< HEAD
         $this->_requireShippingMethodSelectionAtCheckout = $requireShippingMethodSelectionAtCheckout;
     }
-=======
-        if ($condition === null) {
-            $condition = new ZoneAddressCondition(Address::class);
-        }
->>>>>>> 65a6166c
 
     /**
      * Whether shipping method selection is required before making payment on an order.
@@ -538,7 +528,6 @@
         return $parse ? App::parseBooleanEnv($this->_requireShippingMethodSelectionAtCheckout) : $this->_requireShippingMethodSelectionAtCheckout;
     }
 
-<<<<<<< HEAD
     /**
      * @param bool|string $useBillingAddressForTax
      * @return void
@@ -547,18 +536,6 @@
     {
         $this->_useBillingAddressForTax = $useBillingAddressForTax;
     }
-=======
-        if (!$condition instanceof ZoneAddressCondition) {
-            $condition['class'] = ZoneAddressCondition::class;
-
-            // @TODO remove at next breaking change. Fix for misconfiguration during 3.x -> 4.x migration
-            $condition['elementType'] = Address::class;
-
-            /** @var ZoneAddressCondition|mixed $condition */
-            $condition = Craft::$app->getConditions()->createCondition($condition);
-        }
-        $condition->forProjectConfig = false;
->>>>>>> 65a6166c
 
     /**
      * Whether taxes should be calculated based on the billing address instead of the shipping address.
