--- conflicted
+++ resolved
@@ -653,7 +653,6 @@
     }
 
     /**
-<<<<<<< HEAD
      * @return array
      * @throws DeprecationException
      * @deprecated in 5.0.0. Use [[StoreSettings::getCountriesList()]] instead..
@@ -673,8 +672,10 @@
     {
         Craft::$app->getDeprecator()->log(__METHOD__, 'Store::getAdministrativeAreasListByCountryCode() has been deprecated. Use Store::getSettings()->getAdministrativeAreasListByCountryCode() instead.');
         return $this->getSettings()->getAdministrativeAreasListByCountryCode();
-=======
-     * @return string|null
+    }
+
+    /**
+     * @return MoneyCurrency|null
      */
     public function getCurrency(): ?MoneyCurrency
     {
@@ -692,6 +693,5 @@
         }
 
         $this->_currency = $currency;
->>>>>>> 4d1a41c9
     }
 }