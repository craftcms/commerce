<?php

namespace Craft;

/**
 * Class Market_OrderRecord
 *
 * @package Craft
 *
 * @property int                         id
 * @property string                      number
 * @property string                      couponCode
 * @property float                       itemTotal
 * @property float                       finalPrice
 * @property float                       baseDiscount
 * @property float                       baseShippingRate
 * @property string                      email
 * @property DateTime                    completedAt
 * @property string                      lastIp
<<<<<<< HEAD
=======
 * @property string                      returnUrl
 * @property string                      cancelUrl
 *
>>>>>>> 87e463b0
 * @property int                         typeId
 * @property int                         billingAddressId
 * @property int                         shippingAddressId
 * @property int                         shippingMethodId
 * @property int                         paymentMethodId
 * @property int                         customerId
 * @property int                         statusId
 *
 * @property Market_OrderTypeRecord      type
 * @property Market_LineItemRecord[]     lineItems
 * @property Market_AddressRecord        billingAddress
 * @property Market_AddressRecord        shippingAddress
 * @property Market_ShippingMethodRecord shippingMethod
 * @property Market_PaymentMethodRecord  paymentMethod
 * @property Market_TransactionRecord[]  transactions
 * @property Market_OrderStatusRecord[]  status
 * @property Market_OrderHistoryRecord[] histories
 */
class Market_OrderRecord extends BaseRecord
{
	/**
	 * Returns the name of the associated database table.
	 *
	 * @return string
	 */
	public function getTableName()
	{
		return 'market_orders';
	}

	public function defineRelations()
	{
		return [
			'type'            => [static::BELONGS_TO, 'Market_OrderTypeRecord', 'required' => true, 'onDelete' => static::CASCADE],
			'lineItems'       => [static::HAS_MANY, 'Market_LineItemRecord', 'orderId'],
			'billingAddress'  => [static::BELONGS_TO, 'Market_AddressRecord'],
			'shippingAddress' => [static::BELONGS_TO, 'Market_AddressRecord'],
			'discount'        => [static::HAS_ONE, 'Market_DiscountRecord', ['couponCode' => 'code']],
			'shippingMethod'  => [static::BELONGS_TO, 'Market_ShippingMethodRecord'],
			'paymentMethod'   => [static::BELONGS_TO, 'Market_PaymentMethodRecord'],
			'customer'        => [static::BELONGS_TO, 'Market_CustomerRecord'],
			'transactions'    => [static::HAS_MANY, 'Market_TransactionRecord', 'orderId'],
			'element'         => [static::BELONGS_TO, 'ElementRecord', 'id', 'required' => true, 'onDelete' => static::CASCADE],
			'status'          => [static::BELONGS_TO, 'Market_OrderStatusRecord', 'onDelete' => static::RESTRICT, 'onUpdate' => self::CASCADE],
			'histories'       => [static::HAS_MANY, 'Market_OrderHistoryRecord', 'orderId'],
		];
	}

	/**
	 * @return array
	 */
	public function defineIndexes()
	{
		return [
			['columns' => ['typeId']],
			['columns' => ['number']],
		];
	}

	protected function defineAttributes()
	{
		return [
			'number'           => [AttributeType::String, 'length' => 32],
			'couponCode'       => AttributeType::String,
			'itemTotal'        => [AttributeType::Number, 'decimals' => 4, 'default' => 0],
			'baseDiscount'     => [AttributeType::Number, 'decimals' => 4, 'default' => 0],
			'baseShippingRate' => [AttributeType::Number, 'decimals' => 4, 'default' => 0],
			'finalPrice'       => [AttributeType::Number, 'decimals' => 4, 'default' => 0],
			'email'            => AttributeType::String,
			'completedAt'      => AttributeType::DateTime,
			'currency'         => AttributeType::String,
			'lastIp'           => AttributeType::String,
			'returnUrl'        => AttributeType::String,
			'cancelUrl'        => AttributeType::String,
		];
	}

}<|MERGE_RESOLUTION|>--- conflicted
+++ resolved
@@ -17,12 +17,9 @@
  * @property string                      email
  * @property DateTime                    completedAt
  * @property string                      lastIp
-<<<<<<< HEAD
-=======
  * @property string                      returnUrl
  * @property string                      cancelUrl
  *
->>>>>>> 87e463b0
  * @property int                         typeId
  * @property int                         billingAddressId
  * @property int                         shippingAddressId
