--- conflicted
+++ resolved
@@ -60,15 +60,11 @@
     {
         return $this->hasOne(OrderStatus::class, ['id' => 'newStatusId']);
     }
-
-<<<<<<< HEAD
+    
     /**
      * @return ActiveQueryInterface
      */
     public function getUser(): ActiveQueryInterface
-=======
-    public function getCustomer(): ActiveQueryInterface
->>>>>>> 91be4640
     {
         return $this->hasOne(User::class, ['id' => 'userId']);
     }
