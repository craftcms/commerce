<?php
/**
 * @link https://craftcms.com/
 * @copyright Copyright (c) Pixel & Tonic, Inc.
 * @license https://craftcms.github.io/license/
 */

namespace craft\commerce\records;

use craft\commerce\db\Table;
use craft\db\ActiveRecord;
use craft\records\Element;
use DateTime;
use yii\db\ActiveQueryInterface;

/**
 * Order or Cart record.
 *
 * @property Address $billingAddress
 * @property int $billingAddressId
 * @property string $cancelUrl
 * @property string $couponCode
 * @property string $currency
 * @property ActiveQueryInterface $customer
 * @property int $customerId
 * @property DateTime $dateOrdered
 * @property DateTime $datePaid
 * @property ActiveQueryInterface $discount
 * @property ActiveQueryInterface $element
 * @property string $email
 * @property ActiveQueryInterface $gateway
 * @property int $gatewayId
 * @property OrderHistory[] $histories
 * @property int $id
 * @property bool $isCompleted
 * @property float $itemTotal
 * @property string $lastIp
 * @property LineItem[] $lineItems
 * @property string $message
 * @property string $number
 * @property string $orderLanguage
 * @property string $origin
 * @property OrderStatus $orderStatus
 * @property int $orderStatusId
 * @property string $paidStatus
 * @property string $paymentCurrency
 * @property int $paymentSourceId
 * @property string $registerUserOnOrderComplete
 * @property string $returnUrl
 * @property string $reference
 * @property string $recalculationMode
 * @property Address $shippingAddress
 * @property int $shippingAddressId
 * @property string $shippingMethodHandle
 * @property float $total
 * @property float $totalPaid
 * @property float $totalPrice
<<<<<<< HEAD
 * @property ActiveQueryInterface $paymentSource
=======
 * @property int $estimatedBillingAddressId
 * @property int $estimatedShippingAddressId
>>>>>>> c2789e26
 * @property Transaction[] $transactions
 * @author Pixel & Tonic, Inc. <support@pixelandtonic.com>
 * @since 2.0
 */
class Order extends ActiveRecord
{
    // Public Methods
    // =========================================================================

    /**
     * @inheritdoc
     */
    public static function tableName(): string
    {
        return Table::ORDERS;
    }

    /**
     * @return ActiveQueryInterface
     */
    public function getLineItems(): ActiveQueryInterface
    {
        return $this->hasMany(LineItem::class, ['orderId' => 'id']);
    }

    /**
     * @return ActiveQueryInterface
     */
    public function getTransactions(): ActiveQueryInterface
    {
        return $this->hasMany(Transaction::class, ['orderId' => 'id']);
    }

    /**
     * @return ActiveQueryInterface
     */
    public function getHistories(): ActiveQueryInterface
    {
        return $this->hasMany(OrderHistory::class, ['orderId' => 'id']);
    }

    /**
     * @return ActiveQueryInterface
     */
    public function getBillingAddress(): ActiveQueryInterface
    {
        return $this->hasOne(Address::class, ['id' => 'billingAddressId']);
    }

    /**
     * @return ActiveQueryInterface
     */
    public function getShippingAddress(): ActiveQueryInterface
    {
        return $this->hasOne(Address::class, ['id' => 'shippingAddressId']);
    }

    /**
     * @return ActiveQueryInterface
     */
    public function getDiscount(): ActiveQueryInterface
    {
        return $this->hasOne(Discount::class, ['code' => 'couponCode']);
    }

    /**
     * @return ActiveQueryInterface
     */
    public function getGateway(): ActiveQueryInterface
    {
        return $this->hasOne(Gateway::class, ['id' => 'gatewayId']);
    }

    /**
     * @return ActiveQueryInterface
     */
    public function getPaymentSource(): ActiveQueryInterface
    {
        return $this->hasOne(PaymentSource::class, ['id' => 'paymentSourceId']);
    }

    /**
     * @return ActiveQueryInterface
     */
    public function getCustomer(): ActiveQueryInterface
    {
        return $this->hasOne(Customer::class, ['id' => 'customerId']);
    }

    /**
     * @return ActiveQueryInterface
     */
    public function getElement(): ActiveQueryInterface
    {
        return $this->hasOne(Element::class, ['id' => 'id']);
    }

    /**
     * @return ActiveQueryInterface
     */
    public function getOrderStatus(): ActiveQueryInterface
    {
        return $this->hasOne(OrderStatus::class, ['id' => 'orderStatusId']);
    }
}<|MERGE_RESOLUTION|>--- conflicted
+++ resolved
@@ -55,12 +55,9 @@
  * @property float $total
  * @property float $totalPaid
  * @property float $totalPrice
-<<<<<<< HEAD
  * @property ActiveQueryInterface $paymentSource
-=======
  * @property int $estimatedBillingAddressId
  * @property int $estimatedShippingAddressId
->>>>>>> c2789e26
  * @property Transaction[] $transactions
  * @author Pixel & Tonic, Inc. <support@pixelandtonic.com>
  * @since 2.0
