<?php

namespace craft\commerce\base;

use craft\commerce\models\LineItem;
use craft\commerce\models\Sale;
use craft\commerce\Plugin;

/**
 * Base Purchasable
 *
 * @property bool   $isPromotable
 * @property bool   $isAvailable
 * @property int    $purchasableId
 * @property int    $shippingCategoryId
 * @property float  $price
 * @property string $description
 * @property string $sku
 * @property array  $snapshot
 * @property int    $taxCategoryId
 *
 * @author Pixel & Tonic, Inc. <support@pixelandtonic.com>
 * @since  2.0
 */
abstract class Purchasable extends Element implements PurchasableInterface
{
    /**
     * @var float|null
     */
    private $_salePrice;

    /**
     * @var Sale[]|null
     */
    private $_sales;

    // Public Methods
    // =========================================================================

    /**
     * @inheritdoc
     */
    public function getPurchasableId(): int
    {
        return $this->id;
    }

    /**
     * @inheritdoc
     */
    public function getSnapshot(): array
    {
        return [];
    }

    /**
     * @inheritdoc
     */
    public function getLivePrice(): float
    {
        return $this->getPrice();
    }

    /**
     * @inheritdoc
     */
    public function getSalePrice(): float
    {
        if ($this->getSales() === null) {
            Plugin::getInstance()->getSales()->applySales($this);
        }

        return $this->_salePrice;
    }

    /**
     * @param float|null $value
     */
    public function setSalePrice(float $value = null)
    {
        $this->_salePrice = $value;
    }

    /**
     * An array of sales models which are currently affecting the salePrice of this purchasable.
     *
     * @return Sale[]|null
     */
    public function getSales()
    {
        return $this->_sales;
    }

    /**
     * sets an array of sales models which are currently affecting the salePrice of this purchasable.
     *
     * @param Sale[] $sales
     */
    public function setSales(array $sales)
    {
        $this->_sales = $sales;
    }

    /**
     * @inheritdoc
     */
    public function getTaxCategoryId(): int
    {
        return Plugin::getInstance()->getTaxCategories()->getDefaultTaxCategory()->id;
    }

    /**
     * @inheritdoc
     */
    public function getShippingCategoryId(): int
    {
        return Plugin::getInstance()->getShippingCategories()->getDefaultShippingCategory()->id;
    }

    /**
     * @inheritdoc
     */
    public function getIsAvailable(): bool
    {
        // remove the item from the cart if the product is not enabled
        return $this->getStatus() === Element::STATUS_ENABLED;
    }

    /**
     * @inheritdoc
     */
    public function getDescription(): string
    {
        return (string)$this;
    }

    /**
     * @inheritdoc
     */
    public function populateLineItem(LineItem $lineItem)
    {
    }

    /**
     * @inheritdoc
     */
    public function getLineItemRules(LineItem $lineItem): array
    {
<<<<<<< HEAD
        return [];
=======
>>>>>>> b9b2e40b
    }

    /**
     * @inheritdoc
     */
    public function hasFreeShipping(): bool
    {
        return false;
    }

    /**
     * @inheritdoc
     */
    public function getIsPromotable(): bool
    {
        return true;
    }

    /**
     * @inheritdoc
     */
    public function getPromotionRelationSource()
    {
        return $this->id;
    }
}<|MERGE_RESOLUTION|>--- conflicted
+++ resolved
@@ -40,9 +40,20 @@
     /**
      * @inheritdoc
      */
+    public static function displayName(): string
+    {
+        $classNameParts = explode('\\', static::class);
+
+        return array_pop($classNameParts);
+    }
+
+
+    /**
+     * @inheritdoc
+     */
     public function getPurchasableId(): int
     {
-        return $this->id;
+        throw new NotImplementedException('Purchasable needs a purchasable ID');
     }
 
     /**
@@ -137,6 +148,14 @@
     /**
      * @inheritdoc
      */
+    public function getIsAvailable(): bool
+    {
+        return true;
+    }
+
+    /**
+     * @inheritdoc
+     */
     public function populateLineItem(LineItem $lineItem)
     {
     }
@@ -146,10 +165,7 @@
      */
     public function getLineItemRules(LineItem $lineItem): array
     {
-<<<<<<< HEAD
         return [];
-=======
->>>>>>> b9b2e40b
     }
 
     /**
