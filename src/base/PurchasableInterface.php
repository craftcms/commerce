<?php

namespace craft\commerce\base;

use craft\commerce\models\LineItem;

/**
 * Interface Purchasable
 *
 * @author Pixel & Tonic, Inc. <support@pixelandtonic.com>
 * @since  2.0
 */
interface PurchasableInterface
{
    // Public Methods
    // =========================================================================

    /**
     * Returns the ID of the Purchasable element that will be be added to the line item.
     * This element should meet the Purchasable Interface.
     *
     * @return int
     */
    public function getPurchasableId(): int;

    /**
     * This is the base price the item will be added to the line item with.
     *
     * @return float decimal(14,4)
     */
    public function getPrice(): float;

    /**
     * This is the price the item will be given the context
     *
     * @return float decimal(14,4)
     */
    public function getLivePrice(): float;

    /**
     * This is the base price the item will be added to the line item with.
     *
     * It provides opportunity to populate the salePrice if sales have not already been applied.
     *
     * @return float decimal(14,4)
     */
    public function getSalePrice(): float;

    /**
     * This must be a unique code. Unique as per the commerce_purchasables table.
     *
     * @return string
     */
    public function getSku(): string;

    /**
     * This would usually be your elements title or any additional descriptive information.
     *
     * @return string
     */
    public function getDescription(): string;

    /**
     * Returns the purchasable's tax category ID.
     *
     * @return int
     */
    public function getTaxCategoryId(): int;

    /**
     * Returns the purchasable's shipping category ID.
     *
     * @return int
     */
    public function getShippingCategoryId(): int;

    /**
     * Returns whether the purchasable is currently available for purchase.
     *
     * @return bool
     */
    public function getIsAvailable(): bool;

    /**
     * Populates the line item when this purchasable is found on it. Called when
     * Purchasable is added to the cart and when the cart recalculates.
     *
     * This is your chance to modify the weight, height, width, length, price
     * and saleAmount. This is called before any onPopulateLineItem event listener.
     *
     * @param LineItem $lineItem
     */
    public function populateLineItem(LineItem $lineItem);

    /**
     * Any validation rules this purchasable required the line item to have.
     *
     * @param LineItem $lineItem
<<<<<<< HEAD
     *
     * @return array
=======
>>>>>>> b9b2e40b
     */
    public function getLineItemRules(LineItem $lineItem): array;

    /**
     * Lets the system know if this purchasable has free shipping.
     *
     * @return bool
     */
    public function hasFreeShipping(): bool;

    /**
     * Lets the system know if this purchasable can be subject to discounts or sales.
     *
     * @return bool
     */
    public function getIsPromotable(): bool;

    /**
     * Returns the source param used for knowing if a promotion category is related to this purchasable.
     *
     * @return mixed
     */
    public function getPromotionRelationSource();
}<|MERGE_RESOLUTION|>--- conflicted
+++ resolved
@@ -96,11 +96,8 @@
      * Any validation rules this purchasable required the line item to have.
      *
      * @param LineItem $lineItem
-<<<<<<< HEAD
      *
      * @return array
-=======
->>>>>>> b9b2e40b
      */
     public function getLineItemRules(LineItem $lineItem): array;
 
