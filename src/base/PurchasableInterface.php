<?php
/**
 * @link https://craftcms.com/
 * @copyright Copyright (c) Pixel & Tonic, Inc.
 * @license https://craftcms.github.io/license/
 */

namespace craft\commerce\base;

use craft\commerce\elements\Order;
use craft\commerce\models\LineItem;
use craft\commerce\models\Store;

/**
 * Interface Purchasable
 *
 * @author Pixel & Tonic, Inc. <support@pixelandtonic.com>
 * @since 2.0
 */
interface PurchasableInterface
{
    /**
     * Returns the element’s ID.
     */
    public function getId(): ?int;

    /**
     * @param int|null $storeId
     * @return void
     * @since 5.0.0.
     */
    public function setStoreId(?int $storeId): void;

    /**
     * @return int|null
     * @since 5.0.0
     */
    public function getStoreId(): ?int;

    /**
     * @param int|Store|null $store
     * @return void
     * @since 5.0.0
     */
    public function setStore(int|Store|null $store): void;

    /**
     * @return Store|null
     * @since 5.0.0
     */
    public function getStore(): ?Store;

    /**
     * Returns the base price the item will be added to the line item with.
     *
<<<<<<< HEAD
     * @param string|null $storeHandle
     * @return float|null decimal(14,4)
     */
    public function getPrice(?string $storeHandle = null): ?float;

    /**
     * Returns the promotional price the item will be added to the line item with.
     *
     * @param string|null $storeHandle
     * @return float|null decimal(14,4)
     */
    public function getSalePrice(?string $storeHandle = null): ?float;
=======
     * @return float|null decimal(14,4)
     */
    public function getBasePrice(string|Store|null $store = null): ?float;

    /**
     * @param string|Store|null $store
     * @return float|null
     * @since 5.0.0
     */
    public function getBasePromotionalPrice(string|Store|null $store = null): ?float;

    /**
     * @param string|Store|null $store
     * @return int|null
     * @since 5.0.0
     */
    public function getStock(string|Store|null $store = null): ?int;

    /**
     * @param string|Store|null $store
     * @return bool
     * @since 5.0.0
     */
    public function getHasUnlimitedStock(string|Store|null $store = null): bool;

    /**
     * @param string|Store|null $store
     * @return bool
     * @since 5.0.0
     */
    public function getPromotable(string|Store|null $store = null): bool;

    /**
     * @param string|Store|null $store
     * @return bool
     * @since 5.0.0
     */
    public function getAvailableForPurchase(string|Store|null $store = null): bool;

    /**
     * @param string|Store|null $store
     * @return int|null
     * @since 5.0.0
     */
    public function getMinQty(string|Store|null $store = null): ?int;

    /**
     * @param string|Store|null $store
     * @return int|null
     * @since 5.0.0
     */
    public function getMaxQty(string|Store|null $store = null): ?int;

    /**
     * @param string|Store|null $store
     * @return bool|null
     * @since 5.0.0
     */
    public function getFreeShipping(string|Store|null $store = null): ?bool;

    /**
     * @param float|null $price
     * @param string|Store|null $store
     * @return void
     * @since 5.0.0
     */
    public function setBasePrice(?float $price, string|Store|null $store = null): void;

    /**
     * @param float|null $price
     * @param string|Store|null $store
     * @return void
     * @since 5.0.0
     */
    public function setBasePromotionalPrice(?float $price, string|Store|null $store = null): void;

    /**
     * @param int|null $stock
     * @param string|Store|null $store
     * @return void
     * @since 5.0.0
     */
    public function setStock(?int $stock, string|Store|null $store = null): void;

    /**
     * @param bool $hasUnlimitedStock
     * @param string|Store|null $store
     * @return void
     * @since 5.0.0
     */
    public function setHasUnlimitedStock(bool $hasUnlimitedStock, string|Store|null $store = null): void;

    /**
     * @param bool $promotable
     * @param string|Store|null $store
     * @return void
     * @since 5.0.0
     */
    public function setPromotable(bool $promotable, string|Store|null $store = null): void;

    /**
     * @param bool $availableForPurchase
     * @param string|Store|null $store
     * @return void
     * @since 5.0.0
     */
    public function setAvailableForPurchase(bool $availableForPurchase, string|Store|null $store = null): void;

    /**
     * @param int|null $minQty
     * @param string|Store|null $store
     * @return void
     * @since 5.0.0
     */
    public function setMinQty(?int $minQty, string|Store|null $store = null): void;

    /**
     * @param int|null $maxQty
     * @param string|Store|null $store
     * @return void
     * @since 5.0.0
     */
    public function setMaxQty(?int $maxQty, string|Store|null $store = null): void;

    /**
     * @param bool $freeShipping
     * @param string|Store|null $store
     * @return void
     * @since 5.0.0
     */
    public function setFreeShipping(bool $freeShipping, string|Store|null $store = null): void;

    /**
     * Returns the base price the item will be added to the line item with.
     *
     * @param string|Store|null $store
     * @return float|null decimal(14,4)
     */
    public function getPrice(string|Store|null $store = null): ?float;
>>>>>>> e40c687a

    /**
     * Returns the base price the item will be added to the line item with.
     *
     * @param string|null $storeHandle
     * @return float|null decimal(14,4)
     * @since 5.0.0
     */
    public function getBasePrice(?string $storeHandle = null): ?float;

    /**
     * @param float|null $price
     * @param string $storeHandle
     * @return void
     * @since 5.0.0
     */
    public function setBasePrice(?float $price, string $storeHandle): void;

    /**
     * @param float|null $price
     * @param string $storeHandle
     * @return void
     * @since 5.0.0
     */
    public function setBaseSalePrice(?float $price, string $storeHandle): void;

    /**
     * Returns the promotional price the item will be added to the line item with.
     *
     * @return float|null decimal(14,4)
     * @since 5.0.0
     */
    public function getBaseSalePrice(): ?float;

    /**
     * Returns a unique code. Unique as per the commerce_purchasables table.
     */
    public function getSku(): string;

    /**
     * Returns your element's title or any additional descriptive information.
     */
    public function getDescription(): string;

    /**
     * Returns the purchasable's tax category ID.
     */
    public function getTaxCategoryId(): int;

    /**
     * Returns the purchasable's shipping category ID.
     */
    public function getShippingCategoryId(): int;

    /**
     * Returns whether the purchasable is currently available for purchase.
     */
    public function getIsAvailable(): bool;

    /**
     * Populates the line item when this purchasable is found on it. Called when
     * Purchasable is added to the cart and when the cart recalculates.
     * This is your chance to modify the weight, height, width, length, price
     * and saleAmount. This is called before any LineItems::EVENT_POPULATE_LINE_ITEM event listeners.
     */
    public function populateLineItem(LineItem $lineItem): void;

    /**
     * Returns an array of data that is serializable to json for storing a line
     * item at time of adding to the cart or order.
     */
    public function getSnapshot(): array;

    /**
     * Returns any validation rules this purchasable required the line item to have.
     *
     * @param LineItem $lineItem
     * @return array
     */
    public function getLineItemRules(LineItem $lineItem): array;

    /**
     * Runs any logic needed for this purchasable after it was on an order that was just completed (not when an order was paid, although paying an order will complete it).
     *
     * This is called for each line item the purchasable was contained within.
     *
     * @param Order $order
     * @param LineItem $lineItem
     */
    public function afterOrderComplete(Order $order, LineItem $lineItem): void;

    /**
     * Returns whether this purchasable has free shipping.
     */
    public function hasFreeShipping(): bool;

    /**
     * Returns whether this purchasable can be shipped and whether it is counted in shipping calculations.
     */
    public function getIsShippable(): bool;

    /**
     * Returns whether this purchasable is exempt from taxes.
     */
    public function getIsTaxable(): bool;

    /**
     * Returns whether this purchasable can be subject to discounts or sales.
     */
    public function getIsPromotable(): bool;

    /**
     * Returns the source param used for knowing if a promotion category is related to this purchasable.
     *
     * @return mixed
     */
    public function getPromotionRelationSource(): mixed;
}<|MERGE_RESOLUTION|>--- conflicted
+++ resolved
@@ -53,177 +53,152 @@
     /**
      * Returns the base price the item will be added to the line item with.
      *
-<<<<<<< HEAD
+     * @return float|null decimal(14,4)
+     */
+    public function getBasePrice(string|Store|null $store = null): ?float;
+
+    /**
+     * @param string|Store|null $store
+     * @return float|null
+     * @since 5.0.0
+     */
+    public function getBasePromotionalPrice(string|Store|null $store = null): ?float;
+
+    /**
+     * @param string|Store|null $store
+     * @return int|null
+     * @since 5.0.0
+     */
+    public function getStock(string|Store|null $store = null): ?int;
+
+    /**
+     * @param string|Store|null $store
+     * @return bool
+     * @since 5.0.0
+     */
+    public function getHasUnlimitedStock(string|Store|null $store = null): bool;
+
+    /**
+     * @param string|Store|null $store
+     * @return bool
+     * @since 5.0.0
+     */
+    public function getPromotable(string|Store|null $store = null): bool;
+
+    /**
+     * @param string|Store|null $store
+     * @return bool
+     * @since 5.0.0
+     */
+    public function getAvailableForPurchase(string|Store|null $store = null): bool;
+
+    /**
+     * @param string|Store|null $store
+     * @return int|null
+     * @since 5.0.0
+     */
+    public function getMinQty(string|Store|null $store = null): ?int;
+
+    /**
+     * @param string|Store|null $store
+     * @return int|null
+     * @since 5.0.0
+     */
+    public function getMaxQty(string|Store|null $store = null): ?int;
+
+    /**
+     * @param string|Store|null $store
+     * @return bool|null
+     * @since 5.0.0
+     */
+    public function getFreeShipping(string|Store|null $store = null): ?bool;
+
+    /**
+     * @param float|null $price
+     * @param string|Store|null $store
+     * @return void
+     * @since 5.0.0
+     */
+    public function setBasePrice(?float $price, string|Store|null $store = null): void;
+
+    /**
+     * @param float|null $price
+     * @param string|Store|null $store
+     * @return void
+     * @since 5.0.0
+     */
+    public function setBasePromotionalPrice(?float $price, string|Store|null $store = null): void;
+
+    /**
+     * @param int|null $stock
+     * @param string|Store|null $store
+     * @return void
+     * @since 5.0.0
+     */
+    public function setStock(?int $stock, string|Store|null $store = null): void;
+
+    /**
+     * @param bool $hasUnlimitedStock
+     * @param string|Store|null $store
+     * @return void
+     * @since 5.0.0
+     */
+    public function setHasUnlimitedStock(bool $hasUnlimitedStock, string|Store|null $store = null): void;
+
+    /**
+     * @param bool $promotable
+     * @param string|Store|null $store
+     * @return void
+     * @since 5.0.0
+     */
+    public function setPromotable(bool $promotable, string|Store|null $store = null): void;
+
+    /**
+     * @param bool $availableForPurchase
+     * @param string|Store|null $store
+     * @return void
+     * @since 5.0.0
+     */
+    public function setAvailableForPurchase(bool $availableForPurchase, string|Store|null $store = null): void;
+
+    /**
+     * @param int|null $minQty
+     * @param string|Store|null $store
+     * @return void
+     * @since 5.0.0
+     */
+    public function setMinQty(?int $minQty, string|Store|null $store = null): void;
+
+    /**
+     * @param int|null $maxQty
+     * @param string|Store|null $store
+     * @return void
+     * @since 5.0.0
+     */
+    public function setMaxQty(?int $maxQty, string|Store|null $store = null): void;
+
+    /**
+     * @param bool $freeShipping
+     * @param string|Store|null $store
+     * @return void
+     * @since 5.0.0
+     */
+    public function setFreeShipping(bool $freeShipping, string|Store|null $store = null): void;
+
+    /**
+     * Returns the base price the item will be added to the line item with.
+     *
+     * @param string|Store|null $store
+     * @return float|null decimal(14,4)
+     */
+    public function getPrice(string|Store|null $store = null): ?float;
+    /**
+     * Returns the promotional price the item will be added to the line item with.
+     *
      * @param string|null $storeHandle
      * @return float|null decimal(14,4)
      */
-    public function getPrice(?string $storeHandle = null): ?float;
-
-    /**
-     * Returns the promotional price the item will be added to the line item with.
-     *
-     * @param string|null $storeHandle
-     * @return float|null decimal(14,4)
-     */
     public function getSalePrice(?string $storeHandle = null): ?float;
-=======
-     * @return float|null decimal(14,4)
-     */
-    public function getBasePrice(string|Store|null $store = null): ?float;
-
-    /**
-     * @param string|Store|null $store
-     * @return float|null
-     * @since 5.0.0
-     */
-    public function getBasePromotionalPrice(string|Store|null $store = null): ?float;
-
-    /**
-     * @param string|Store|null $store
-     * @return int|null
-     * @since 5.0.0
-     */
-    public function getStock(string|Store|null $store = null): ?int;
-
-    /**
-     * @param string|Store|null $store
-     * @return bool
-     * @since 5.0.0
-     */
-    public function getHasUnlimitedStock(string|Store|null $store = null): bool;
-
-    /**
-     * @param string|Store|null $store
-     * @return bool
-     * @since 5.0.0
-     */
-    public function getPromotable(string|Store|null $store = null): bool;
-
-    /**
-     * @param string|Store|null $store
-     * @return bool
-     * @since 5.0.0
-     */
-    public function getAvailableForPurchase(string|Store|null $store = null): bool;
-
-    /**
-     * @param string|Store|null $store
-     * @return int|null
-     * @since 5.0.0
-     */
-    public function getMinQty(string|Store|null $store = null): ?int;
-
-    /**
-     * @param string|Store|null $store
-     * @return int|null
-     * @since 5.0.0
-     */
-    public function getMaxQty(string|Store|null $store = null): ?int;
-
-    /**
-     * @param string|Store|null $store
-     * @return bool|null
-     * @since 5.0.0
-     */
-    public function getFreeShipping(string|Store|null $store = null): ?bool;
-
-    /**
-     * @param float|null $price
-     * @param string|Store|null $store
-     * @return void
-     * @since 5.0.0
-     */
-    public function setBasePrice(?float $price, string|Store|null $store = null): void;
-
-    /**
-     * @param float|null $price
-     * @param string|Store|null $store
-     * @return void
-     * @since 5.0.0
-     */
-    public function setBasePromotionalPrice(?float $price, string|Store|null $store = null): void;
-
-    /**
-     * @param int|null $stock
-     * @param string|Store|null $store
-     * @return void
-     * @since 5.0.0
-     */
-    public function setStock(?int $stock, string|Store|null $store = null): void;
-
-    /**
-     * @param bool $hasUnlimitedStock
-     * @param string|Store|null $store
-     * @return void
-     * @since 5.0.0
-     */
-    public function setHasUnlimitedStock(bool $hasUnlimitedStock, string|Store|null $store = null): void;
-
-    /**
-     * @param bool $promotable
-     * @param string|Store|null $store
-     * @return void
-     * @since 5.0.0
-     */
-    public function setPromotable(bool $promotable, string|Store|null $store = null): void;
-
-    /**
-     * @param bool $availableForPurchase
-     * @param string|Store|null $store
-     * @return void
-     * @since 5.0.0
-     */
-    public function setAvailableForPurchase(bool $availableForPurchase, string|Store|null $store = null): void;
-
-    /**
-     * @param int|null $minQty
-     * @param string|Store|null $store
-     * @return void
-     * @since 5.0.0
-     */
-    public function setMinQty(?int $minQty, string|Store|null $store = null): void;
-
-    /**
-     * @param int|null $maxQty
-     * @param string|Store|null $store
-     * @return void
-     * @since 5.0.0
-     */
-    public function setMaxQty(?int $maxQty, string|Store|null $store = null): void;
-
-    /**
-     * @param bool $freeShipping
-     * @param string|Store|null $store
-     * @return void
-     * @since 5.0.0
-     */
-    public function setFreeShipping(bool $freeShipping, string|Store|null $store = null): void;
-
-    /**
-     * Returns the base price the item will be added to the line item with.
-     *
-     * @param string|Store|null $store
-     * @return float|null decimal(14,4)
-     */
-    public function getPrice(string|Store|null $store = null): ?float;
->>>>>>> e40c687a
-
-    /**
-     * Returns the base price the item will be added to the line item with.
-     *
-     * @param string|null $storeHandle
-     * @return float|null decimal(14,4)
-     * @since 5.0.0
-     */
-    public function getBasePrice(?string $storeHandle = null): ?float;
-
-    /**
-     * @param float|null $price
-     * @param string $storeHandle
-     * @return void
-     * @since 5.0.0
-     */
-    public function setBasePrice(?float $price, string $storeHandle): void;
 
     /**
      * @param float|null $price
