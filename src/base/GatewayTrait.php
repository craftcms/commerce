<?php
/**
 * @link https://craftcms.com/
 * @copyright Copyright (c) Pixel & Tonic, Inc.
 * @license https://craftcms.github.io/license/
 */

namespace craft\commerce\base;

use DateTime;

/**
 * GatewayTrait
 *
 * @author Pixel & Tonic, Inc. <support@pixelandtonic.com>
 * @since 2.0
 */
trait GatewayTrait
{
    /**
     * @var string Name
     */
    public string $name;

    /**
     * @var string Handle
     */
    public string $handle;

    /**
     * @var string Payment Type
     */
    public string $paymentType = 'purchase';

    /**
     * @var bool Enabled on the frontend
     */
    public bool $isFrontendEnabled = true;

    /**
     * @var bool Archived
     */
    public bool $isArchived = false;

    /**
     * @var DateTime|null Archived Date
     */
<<<<<<< HEAD
    public ?DateTime $dateArchived;
=======
    public ?DateTime $dateArchived = null;
>>>>>>> 3ca9bfc3

    /**
     * @var int|null Sort order
     */
    public ?int $sortOrder;

    /**
     * @var string|null UID
     */
    public ?string $uid;
}<|MERGE_RESOLUTION|>--- conflicted
+++ resolved
@@ -45,11 +45,7 @@
     /**
      * @var DateTime|null Archived Date
      */
-<<<<<<< HEAD
-    public ?DateTime $dateArchived;
-=======
     public ?DateTime $dateArchived = null;
->>>>>>> 3ca9bfc3
 
     /**
      * @var int|null Sort order
