--- conflicted
+++ resolved
@@ -29,58 +29,34 @@
     /**
      * @var int|null ID
      */
-<<<<<<< HEAD
-    public int $id;
-=======
     public ?int $id = null;
->>>>>>> 3ca9bfc3
 
     /**
      * @var string|null Name
      */
-<<<<<<< HEAD
-    public string $name;
-=======
     public ?string $name = null;
->>>>>>> 3ca9bfc3
 
     /**
      * @var string|null Handle
      */
-<<<<<<< HEAD
-    public string $handle;
-=======
     public ?string $handle = null;
->>>>>>> 3ca9bfc3
 
     /**
      * @var bool Enabled
      */
-<<<<<<< HEAD
-    public bool $enabled;
-=======
     public bool $enabled = true;
->>>>>>> 3ca9bfc3
 
     /**
      * @var DateTime|null
      * @since 3.4
      */
-<<<<<<< HEAD
-    public ?DateTime $dateCreated;
-=======
     public ?DateTime $dateCreated = null;
->>>>>>> 3ca9bfc3
 
     /**
      * @var DateTime|null
      * @since 3.4
      */
-<<<<<<< HEAD
-    public ?DateTime $dateUpdated;
-=======
     public ?DateTime $dateUpdated = null;
->>>>>>> 3ca9bfc3
 
     /**
      * @var bool|null Is this the shipping method for the lite edition.
