<?php
/**
 * @link https://craftcms.com/
 * @copyright Copyright (c) Pixel & Tonic, Inc.
 * @license https://craftcms.github.io/license/
 */

namespace craft\commerce\base;

use craft\commerce\base\Model as BaseModel;
use craft\commerce\elements\Order;
use craft\commerce\errors\NotImplementedException;
use craft\commerce\Plugin;
use DateTime;

/**
 * Base ShippingMethod
 *
 * @author Pixel & Tonic, Inc. <support@pixelandtonic.com>
 * @since 2.0
 *
 * @property-read string $cpEditUrl
 * @property-read array $shippingRules
 * @property-read bool $isEnabled
 * @property-read string $type
 */
abstract class ShippingMethod extends BaseModel implements ShippingMethodInterface
{
    /**
     * @var int|null ID
     */
    public ?int $id = null;

    /**
     * @var string|null Name
     */
    public ?string $name = null;

    /**
     * @var string|null Handle
     */
    public ?string $handle = null;

    /**
     * @var bool Enabled
     */
    public bool $enabled = true;

    /**
     * @var DateTime|null
     * @since 3.4
     */
    public ?DateTime $dateCreated = null;

    /**
     * @var DateTime|null
     * @since 3.4
     */
    public ?DateTime $dateUpdated = null;

    /**
     * @var bool Is this the shipping method for the lite edition.
     */
    public bool $isLite = false;


    /**
     * @inheritdoc
     */
    public function getType(): string
    {
        throw new NotImplementedException();
    }

    /**
     * @inheritdoc
     */
    public function getId(): ?int
    {
        throw new NotImplementedException();
    }

    /**
     * @inheritdoc
     */
    public function getName(): string
    {
        throw new NotImplementedException();
    }

    /**
     * @inheritdoc
     */
    public function getHandle(): string
    {
        throw new NotImplementedException();
    }

    /**
     * @inheritdoc
     */
    public function getCpEditUrl(): string
    {
        throw new NotImplementedException();
    }

    /**
     * @inheritdoc
     */
    public function getShippingRules(): array
    {
        return [];
    }

    /**
     * @inheritdoc
     */
    public function getIsEnabled(): bool
    {
        throw new NotImplementedException();
    }

    /**
     * @inheritdoc
     */
    public function matchOrder(Order $order): bool
    {
        /** @var ShippingRuleInterface $rule */
        foreach ($this->getShippingRules() as $rule) {
            if ($rule->matchOrder($order)) {
                return true;
            }
        }

        return false;
    }

    /**
     * @inheritdoc
     */
    public function getMatchingShippingRule(Order $order): ?ShippingRuleInterface
    {
        foreach ($this->getShippingRules() as $rule) {
            /** @var ShippingRuleInterface $rule */
            if ($rule->matchOrder($order)) {
                return $rule;
            }
        }

        return null;
    }

    public function getPriceForOrder(Order $order): float
    {
        $shippingRule = $this->getMatchingShippingRule($order);
        $lineItems = $order->getLineItems();

        if (!$shippingRule) {
            return 0;
        }

        $nonShippableItems = [];

        foreach ($lineItems as $item) {
            $purchasable = $item->getPurchasable();
            if ($purchasable && !Plugin::getInstance()->getPurchasables()->isPurchasableShippable($purchasable, $order)) {
                $nonShippableItems[$item->id] = $item->id;
            }
        }

        // Are all line items non shippable items? No shipping cost.
        if (count($lineItems) == count($nonShippableItems)) {
            return 0;
        }

        $amount = $shippingRule->getBaseRate();

<<<<<<< HEAD
        foreach ($order->getLineItems() as $item) {
=======
        foreach ($order->lineItems as $item) {
>>>>>>> bc11b8a3
            if ($item->getPurchasable() && !$item->purchasable->hasFreeShipping() && Plugin::getInstance()->getPurchasables()->isPurchasableShippable($item->getPurchasable(), $order)) {
                $percentageRate = $shippingRule->getPercentageRate($item->shippingCategoryId);
                $perItemRate = $shippingRule->getPerItemRate($item->shippingCategoryId);
                $weightRate = $shippingRule->getWeightRate($item->shippingCategoryId);

                $percentageAmount = $item->getSubtotal() * $percentageRate;
                $perItemAmount = $item->qty * $perItemRate;
                $weightAmount = ($item->weight * $item->qty) * $weightRate;

                $amount += ($percentageAmount + $perItemAmount + $weightAmount);
            }
        }

        $amount = max($amount, $shippingRule->getMinRate());

        if ($shippingRule->getMaxRate()) {
            $amount = min($amount, $shippingRule->getMaxRate());
        }

        return $amount;
    }
}<|MERGE_RESOLUTION|>--- conflicted
+++ resolved
@@ -175,11 +175,7 @@
 
         $amount = $shippingRule->getBaseRate();
 
-<<<<<<< HEAD
         foreach ($order->getLineItems() as $item) {
-=======
-        foreach ($order->lineItems as $item) {
->>>>>>> bc11b8a3
             if ($item->getPurchasable() && !$item->purchasable->hasFreeShipping() && Plugin::getInstance()->getPurchasables()->isPurchasableShippable($item->getPurchasable(), $order)) {
                 $percentageRate = $shippingRule->getPercentageRate($item->shippingCategoryId);
                 $perItemRate = $shippingRule->getPerItemRate($item->shippingCategoryId);
