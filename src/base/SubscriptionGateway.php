--- conflicted
+++ resolved
@@ -44,11 +44,7 @@
      * @param array $params
      * @return string|null
      */
-<<<<<<< HEAD
     abstract public function getPlanSettingsHtml(array $params = []): ?string;
-=======
-    abstract public function getPlanSettingsHtml(array $params = []): string;
->>>>>>> bbe6ec34
 
     /**
      * Returns the subscription plan model.
