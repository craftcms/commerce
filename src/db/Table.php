--- conflicted
+++ resolved
@@ -15,61 +15,7 @@
  */
 abstract class Table
 {
-<<<<<<< HEAD
-    const ADDRESSES = '{{%commerce_addresses}}';
-    const CHARGES = '{{%commerce_charges}}';
-    const COUNTRIES = '{{%commerce_countries}}';
-    const COUPONS = '{{%commerce_coupons}}';
-    const CUSTOMER_DISCOUNTUSES = '{{%commerce_customer_discountuses}}';
-    const CUSTOMERS = '{{%commerce_customers}}';
-    const CUSTOMERS_ADDRESSES = '{{%commerce_customers_addresses}}';
-    const DISCOUNT_CATEGORIES = '{{%commerce_discount_categories}}';
-    const DISCOUNT_PURCHASABLES = '{{%commerce_discount_purchasables}}';
-    const DISCOUNT_USERGROUPS = '{{%commerce_discount_usergroups}}';
-    const DISCOUNTS = '{{%commerce_discounts}}';
-    const DONATIONS = '{{%commerce_donations}}';
-    const EMAIL_DISCOUNTUSES = '{{%commerce_email_discountuses}}';
-    const EMAILS = '{{%commerce_emails}}';
-    const GATEWAYS = '{{%commerce_gateways}}';
-    const LINEITEMS = '{{%commerce_lineitems}}';
-    const LINEITEMSTATUSES = '{{%commerce_lineitemstatuses}}';
-    const ORDERADJUSTMENTS = '{{%commerce_orderadjustments}}';
-    const ORDERHISTORIES = '{{%commerce_orderhistories}}';
-    const ORDERS = '{{%commerce_orders}}';
-    const ORDERNOTICES = '{{%commerce_ordernotices}}';
-    const ORDERSTATUS_EMAILS = '{{%commerce_orderstatus_emails}}';
-    const ORDERSTATUSES = '{{%commerce_orderstatuses}}';
-    const PAYMENTCURRENCIES = '{{%commerce_paymentcurrencies}}';
-    const PAYMENTSOURCES = '{{%commerce_paymentsources}}';
-    const PDFS = '{{%commerce_pdfs}}';
-    const PLANS = '{{%commerce_plans}}';
-    const PRODUCTS = '{{%commerce_products}}';
-    const PRODUCTTYPES = '{{%commerce_producttypes}}';
-    const PRODUCTTYPES_SHIPPINGCATEGORIES = '{{%commerce_producttypes_shippingcategories}}';
-    const PRODUCTTYPES_SITES = '{{%commerce_producttypes_sites}}';
-    const PRODUCTTYPES_TAXCATEGORIES = '{{%commerce_producttypes_taxcategories}}';
-    const PURCHASABLES = '{{%commerce_purchasables}}';
-    const SALE_CATEGORIES = '{{%commerce_sale_categories}}';
-    const SALE_PURCHASABLES = '{{%commerce_sale_purchasables}}';
-    const SALE_USERGROUPS = '{{%commerce_sale_usergroups}}';
-    const SALES = '{{%commerce_sales}}';
-    const SHIPPINGCATEGORIES = '{{%commerce_shippingcategories}}';
-    const SHIPPINGMETHODS = '{{%commerce_shippingmethods}}';
-    const SHIPPINGRULE_CATEGORIES = '{{%commerce_shippingrule_categories}}';
-    const SHIPPINGRULES = '{{%commerce_shippingrules}}';
-    const SHIPPINGZONE_COUNTRIES = '{{%commerce_shippingzone_countries}}';
-    const SHIPPINGZONE_STATES = '{{%commerce_shippingzone_states}}';
-    const SHIPPINGZONES = '{{%commerce_shippingzones}}';
-    const STATES = '{{%commerce_states}}';
-    const SUBSCRIPTIONS = '{{%commerce_subscriptions}}';
-    const TAXCATEGORIES = '{{%commerce_taxcategories}}';
-    const TAXRATES = '{{%commerce_taxrates}}';
-    const TAXZONE_COUNTRIES = '{{%commerce_taxzone_countries}}';
-    const TAXZONE_STATES = '{{%commerce_taxzone_states}}';
-    const TAXZONES = '{{%commerce_taxzones}}';
-    const TRANSACTIONS = '{{%commerce_transactions}}';
-    const VARIANTS = '{{%commerce_variants}}';
-=======
+    public const COUPONS = '{{%commerce_coupons}}';
     public const CHARGES = '{{%commerce_charges}}';
     public const CUSTOMER_DISCOUNTUSES = '{{%commerce_customer_discountuses}}';
     public const CUSTOMERS = '{{%commerce_customers}}';
@@ -115,5 +61,4 @@
     public const TAXZONES = '{{%commerce_taxzones}}';
     public const TRANSACTIONS = '{{%commerce_transactions}}';
     public const VARIANTS = '{{%commerce_variants}}';
->>>>>>> 221704e5
 }