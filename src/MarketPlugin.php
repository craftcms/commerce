--- conflicted
+++ resolved
@@ -147,11 +147,7 @@
      */
     public function getVersion()
     {
-<<<<<<< HEAD
         return '0.71.9999';
-=======
-        return '0.69.9999';
->>>>>>> 60ede2a6
     }
 
     /**
