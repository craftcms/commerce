--- conflicted
+++ resolved
@@ -147,11 +147,7 @@
      */
     public function getVersion()
     {
-<<<<<<< HEAD
-        return '0.69.9999';
-=======
-        return '0.70.9999';
->>>>>>> 3c0c4a2c
+        return '0.75.9999';
     }
 
     /**
