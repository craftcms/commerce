<?php
/**
 * @link https://craftcms.com/
 * @copyright Copyright (c) Pixel & Tonic, Inc.
 * @license https://craftcms.github.io/license/
 */

namespace craft\commerce\queue\jobs;

use Craft;
use craft\commerce\elements\Order;
use craft\commerce\errors\EmailException;
use craft\commerce\helpers\Locale;
use craft\commerce\Plugin;
use craft\queue\BaseJob;
<<<<<<< HEAD
use yii\base\InvalidConfigException;
=======
use yii\queue\RetryableJobInterface;
>>>>>>> 65a6166c

class SendEmail extends BaseJob implements RetryableJobInterface
{
    /**
     * @var int Order ID
     */
    public int $orderId;

    /**
     * @var array Order Data at time of order status change
     */
    public array $orderData;

    /**
     * @var int The commerce email ID
     */
    public int $commerceEmailId;

    /**
     * @var int the order history ID
     */
    public int $orderHistoryId;

    /**
<<<<<<< HEAD
     * @var Order|null
     */
    private ?Order $_order = null;


=======
     * @inheritDoc
     */
>>>>>>> 65a6166c
    public function execute($queue): void
    {
        $this->setProgress($queue, 0.2);

        if (!$this->_getOrder()) {
            throw new InvalidConfigException('Invalid order ID: ' . $this->orderId);
        }

        $email = Plugin::getInstance()->getEmails()->getEmailById($this->commerceEmailId, $this->_getOrder()->id);
        if (!$email) {
            throw new InvalidConfigException('Invalid email ID: ' . $this->commerceEmailId);
        }

        $orderHistory = Plugin::getInstance()->getOrderHistories()->getOrderHistoryById($this->orderHistoryId);

<<<<<<< HEAD
        $language = $email->getRenderLanguage($this->_getOrder());
=======
        $originalLanguage = Craft::$app->language;
        $originalFormattingLocale = Craft::$app->formattingLocale;
        $language = $email->getRenderLanguage($order);
>>>>>>> 65a6166c
        Locale::switchAppLanguage($language);

        $this->setProgress($queue, 0.5);

        $error = '';
        if (!Plugin::getInstance()->getEmails()->sendEmail($email, $this->_getOrder(), $orderHistory, $this->orderData, $error)) {
            throw new EmailException($error);
        }

        // Set previous language back
        Locale::switchAppLanguage($originalLanguage, $originalFormattingLocale);

        $this->setProgress($queue, 1);
    }

    /**
<<<<<<< HEAD
     * @return Order|null
     */
    private function _getOrder(): ?Order
    {
        if ($this->_order === null) {
            $this->_order = Order::find()->id($this->orderId)->one();
        }

        return $this->_order;
    }

    /**
     * @return string|null
=======
     * @inheritDoc
     */
    public function getTtr(): int
    {
        return 60;
    }

    /**
     * @inheritDoc
     */
    public function canRetry($attempt, $error): bool
    {
        return $attempt < 5;
    }

    /**
     * @inheritDoc
>>>>>>> 65a6166c
     */
    protected function defaultDescription(): ?string
    {
        return 'Sending email for order ' . $this->_getOrder()?->reference;
    }
}<|MERGE_RESOLUTION|>--- conflicted
+++ resolved
@@ -7,17 +7,11 @@
 
 namespace craft\commerce\queue\jobs;
 
-use Craft;
 use craft\commerce\elements\Order;
-use craft\commerce\errors\EmailException;
-use craft\commerce\helpers\Locale;
 use craft\commerce\Plugin;
 use craft\queue\BaseJob;
-<<<<<<< HEAD
 use yii\base\InvalidConfigException;
-=======
 use yii\queue\RetryableJobInterface;
->>>>>>> 65a6166c
 
 class SendEmail extends BaseJob implements RetryableJobInterface
 {
@@ -42,16 +36,14 @@
     public int $orderHistoryId;
 
     /**
-<<<<<<< HEAD
      * @var Order|null
      */
     private ?Order $_order = null;
 
 
-=======
+    /**
      * @inheritDoc
      */
->>>>>>> 65a6166c
     public function execute($queue): void
     {
         $this->setProgress($queue, 0.2);
@@ -67,13 +59,7 @@
 
         $orderHistory = Plugin::getInstance()->getOrderHistories()->getOrderHistoryById($this->orderHistoryId);
 
-<<<<<<< HEAD
         $language = $email->getRenderLanguage($this->_getOrder());
-=======
-        $originalLanguage = Craft::$app->language;
-        $originalFormattingLocale = Craft::$app->formattingLocale;
-        $language = $email->getRenderLanguage($order);
->>>>>>> 65a6166c
         Locale::switchAppLanguage($language);
 
         $this->setProgress($queue, 0.5);
@@ -90,7 +76,6 @@
     }
 
     /**
-<<<<<<< HEAD
      * @return Order|null
      */
     private function _getOrder(): ?Order
@@ -104,7 +89,6 @@
 
     /**
      * @return string|null
-=======
      * @inheritDoc
      */
     public function getTtr(): int
@@ -122,7 +106,7 @@
 
     /**
      * @inheritDoc
->>>>>>> 65a6166c
+     *
      */
     protected function defaultDescription(): ?string
     {
