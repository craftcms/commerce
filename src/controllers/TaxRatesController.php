--- conflicted
+++ resolved
@@ -8,11 +8,8 @@
 namespace craft\commerce\controllers;
 
 use Craft;
-<<<<<<< HEAD
 use craft\commerce\helpers\DebugPanel;
-=======
 use craft\commerce\helpers\Localization;
->>>>>>> 64b30f91
 use craft\commerce\models\ProductType;
 use craft\commerce\models\TaxRate;
 use craft\commerce\Plugin;
@@ -150,6 +147,8 @@
         );
         $variables['newTaxCategoryJs'] = $view->clearJsBuffer(false);
 
+        $view->setNamespace();
+
         return $this->renderTemplate('commerce/tax/taxrates/_edit', $variables);
     }
 
