<?php
/**
 * @link https://craftcms.com/
 * @copyright Copyright (c) Pixel & Tonic, Inc.
 * @license https://craftcms.github.io/license/
 */

namespace craft\commerce\controllers;

use Craft;
use craft\commerce\helpers\DebugPanel;
use craft\commerce\models\TaxAddressZone;
use craft\commerce\Plugin;
use craft\helpers\Cp;
use Twig\Error\LoaderError;
use Twig\Error\SyntaxError;
use yii\base\Exception;
use yii\web\BadRequestHttpException;
use yii\web\HttpException;
use yii\web\Response;

/**
 * Class Tax Zone Controller
 *
 * @author Pixel & Tonic, Inc. <support@pixelandtonic.com>
 * @since 2.0
 */
class TaxZonesController extends BaseTaxSettingsController
{
    public function actionIndex(): Response
    {
        $taxZones = Plugin::getInstance()->getTaxZones()->getAllTaxZones();
        return $this->renderTemplate('commerce/tax/taxzones/index', compact('taxZones'));
    }

    /**
     * @param int|null $id
     * @param TaxAddressZone|null $taxZone
     * @throws HttpException
     */
    public function actionEdit(int $id = null, TaxAddressZone $taxZone = null): Response
    {
        $variables = compact('id', 'taxZone');

        if (!$variables['taxZone']) {
            if ($variables['id']) {
                $variables['taxZone'] = Plugin::getInstance()->getTaxZones()->getTaxZoneById($variables['id']);

                if (!$variables['taxZone']) {
                    throw new HttpException(404);
                }
            } else {
                $variables['taxZone'] = new TaxAddressZone();
            }
        }

        if ($variables['taxZone']->id) {
            $variables['title'] = $variables['taxZone']->name;
        } else {
            $variables['title'] = Craft::t('commerce', 'Create a tax zone');
        }

<<<<<<< HEAD
        $condition = $variables['taxZone']->getCondition();
        $condition->mainTag = 'div';
        $condition->name = 'condition';
        $condition->id = 'condition';
        $condition->fieldContext = 'zone';
        $variables['conditionField'] = Cp::fieldHtml($condition->getBuilderHtml(), [
            'label' => Craft::t('app', 'Address Condition'),
        ]);
=======
        DebugPanel::prependOrAppendModelTab(model: $variables['taxZone'], prepend: true);

        $variables['countries'] = Plugin::getInstance()->getCountries()->getAllEnabledCountriesAsList();
        $variables['states'] = Plugin::getInstance()->getStates()->getAllEnabledStatesAsList();
>>>>>>> 98fa3114

        return $this->renderTemplate('commerce/tax/taxzones/_edit', $variables);
    }

    /**
     * @throws Exception
     * @throws BadRequestHttpException
     */
    public function actionSave(): ?Response
    {
        $this->requirePostRequest();

        $taxZone = new TaxAddressZone();

        $taxZone->id = Craft::$app->getRequest()->getBodyParam('taxZoneId');
        $taxZone->name = Craft::$app->getRequest()->getBodyParam('name');
        $taxZone->description = Craft::$app->getRequest()->getBodyParam('description');
        $taxZone->default = (bool)Craft::$app->getRequest()->getBodyParam('default');
        $taxZone->setCondition(Craft::$app->getRequest()->getBodyParam('condition'));

        if ($taxZone->validate() && Plugin::getInstance()->getTaxZones()->saveTaxZone($taxZone)) {
            return $this->asModelSuccess(
                $taxZone,
                Craft::t('commerce', 'Tax zone saved.'),
                'taxZone',
                data: [
                    'id' => $taxZone->id,
                    'name' => $taxZone->name,
                ]
            );
        }

        return $this->asModelFailure(
            $taxZone,
            Craft::t('commerce', 'Couldn’t save tax zone.'),
            'taxZone'
        );
    }

    /**
     * @throws HttpException
     */
    public function actionDelete(): Response
    {
        $this->requirePostRequest();
        $this->requireAcceptsJson();

        $id = Craft::$app->getRequest()->getRequiredBodyParam('id');

        Plugin::getInstance()->getTaxZones()->deleteTaxZoneById($id);
        return $this->asSuccess();
    }

    /**
     * @throws BadRequestHttpException
     * @throws LoaderError
     * @throws SyntaxError
     * @since 2.2
     */
    public function actionTestZip(): Response
    {
        $this->requirePostRequest();
        $this->requireAcceptsJson();

        $zipCodeFormula = (string)Craft::$app->getRequest()->getRequiredBodyParam('zipCodeConditionFormula');
        $testZipCode = (string)Craft::$app->getRequest()->getRequiredBodyParam('testZipCode');

        $params = ['zipCode' => $testZipCode];
        if (!Plugin::getInstance()->getFormulas()->evaluateCondition($zipCodeFormula, $params)) {
            return $this->asFailure('failed');
        }

        return $this->asSuccess();
    }
}<|MERGE_RESOLUTION|>--- conflicted
+++ resolved
@@ -60,7 +60,6 @@
             $variables['title'] = Craft::t('commerce', 'Create a tax zone');
         }
 
-<<<<<<< HEAD
         $condition = $variables['taxZone']->getCondition();
         $condition->mainTag = 'div';
         $condition->name = 'condition';
@@ -69,12 +68,8 @@
         $variables['conditionField'] = Cp::fieldHtml($condition->getBuilderHtml(), [
             'label' => Craft::t('app', 'Address Condition'),
         ]);
-=======
+
         DebugPanel::prependOrAppendModelTab(model: $variables['taxZone'], prepend: true);
-
-        $variables['countries'] = Plugin::getInstance()->getCountries()->getAllEnabledCountriesAsList();
-        $variables['states'] = Plugin::getInstance()->getStates()->getAllEnabledStatesAsList();
->>>>>>> 98fa3114
 
         return $this->renderTemplate('commerce/tax/taxzones/_edit', $variables);
     }
