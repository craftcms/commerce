<?php
/**
 * @link https://craftcms.com/
 * @copyright Copyright (c) Pixel & Tonic, Inc.
 * @license https://craftcms.github.io/license/
 */

namespace craft\commerce\controllers;

use Craft;
use craft\base\Element;
use craft\commerce\elements\Product;
use craft\commerce\helpers\Product as ProductHelper;
use craft\commerce\models\ProductType;
use craft\commerce\Plugin;
use craft\commerce\web\assets\editproduct\EditProductAsset;
use craft\commerce\web\assets\productindex\ProductIndexAsset;
use craft\errors\ElementNotFoundException;
use craft\errors\InvalidElementException;
use craft\errors\MissingComponentException;
use craft\errors\SiteNotFoundException;
use craft\helpers\ArrayHelper;
use craft\helpers\Json;
use craft\helpers\UrlHelper;
use craft\models\Site;
use Throwable;
use yii\base\Exception;
use yii\base\InvalidConfigException;
use yii\base\InvalidRouteException;
use yii\base\Model;
use yii\web\BadRequestHttpException;
use yii\web\ForbiddenHttpException;
use yii\web\HttpException;
use yii\web\NotFoundHttpException;
use yii\web\Response;
use yii\web\ServerErrorHttpException;

/**
 * Class Products Controller
 *
 * @author Pixel & Tonic, Inc. <support@pixelandtonic.com>
 * @since 2.0
 */
class ProductsController extends BaseController
{
    /**
     * @var string[] The action names that bypass the "Access Craft Commerce" permission.
     */
    protected array $ignorePluginPermission = ['save-product', 'duplicate-product', 'delete-product'];

    /**
     * @inheritdoc
     */
    public function init(): void
    {
        parent::init();
    }

    /**
     * @inheritDoc
     */
    public function beforeAction($action): bool
    {
        if (!parent::beforeAction($action)) {
            return false;
        }

        if (!in_array($action->id, $this->ignorePluginPermission)) {
            $this->requirePermission('accessPlugin-commerce');
        }

        return true;
    }

    /**
     * @throws InvalidConfigException
     */
    public function actionProductIndex(): Response
    {
        $this->getView()->registerAssetBundle(ProductIndexAsset::class);
        return $this->renderTemplate('commerce/products/_index');
    }

    public function actionVariantIndex(): Response
    {
        return $this->renderTemplate('commerce/variants/_index');
    }

    /**
     * @param int|null $productId
     * @param string|null $siteHandle
     * @param Product|null $product
     * @throws Exception
     * @throws ForbiddenHttpException
     * @throws HttpException
     * @throws NotFoundHttpException
     * @throws SiteNotFoundException
     * @throws InvalidConfigException
     */
    public function actionEditProduct(string $productTypeHandle, int $productId = null, string $siteHandle = null, Product $product = null): Response
    {
        $variables = compact('productTypeHandle', 'productId', 'product');

        if ($siteHandle !== null) {
            $variables['site'] = Craft::$app->getSites()->getSiteByHandle($siteHandle);

            if (!$variables['site']) {
                throw new NotFoundHttpException('Invalid site handle: ' . $siteHandle);
            }
        }

        $this->_prepEditProductVariables($variables);

        /** @var Product $product */
        $product = $variables['product'];

        $user = Craft::$app->getUser()->getIdentity();

        $this->enforceEditProductPermissions($product);

        $variables['canCreateProduct'] = Plugin::getInstance()->getProductTypes()->hasPermission($user, $product->getType(), 'commerce-createProducts');
        $variables['canDeleteProduct'] = $product->getIsDeletable();

        if ($product->id === null) {
            if ($variables['canCreateProduct'] === false ) {
                throw new ForbiddenHttpException('User not permitted to create a product for the product type.');
            }

            $variables['title'] = Craft::t('commerce', 'Create a new product');
        } else {
            $variables['title'] = $product->title;
        }

        // Can't just use the entry's getCpEditUrl() because that might include the site handle when we don't want it
        $variables['baseCpEditUrl'] = 'commerce/products/' . $variables['productTypeHandle'] . '/{id}-{slug}';

        // Set the "Continue Editing" URL
        $variables['continueEditingUrl'] = $variables['baseCpEditUrl'] .
            (Craft::$app->getIsMultiSite() && Craft::$app->getSites()->currentSite->id !== $variables['site']->id ? '/' . $variables['site']->handle : '');

        $this->_prepVariables($variables);

        if (!$product->getType()->hasVariants) {
            $this->getView()->registerJs('Craft.Commerce.initUnlimitedStockCheckbox($("#details"));');
        }

        // Enable Live Preview?
        if (!Craft::$app->getRequest()->isMobileBrowser(true) && Plugin::getInstance()->getProductTypes()->isProductTypeTemplateValid($variables['productType'], $variables['site']->id)) {
            $this->getView()->registerJs('Craft.LivePreview.init(' . Json::encode([
                    'fields' => '#fields > .flex-fields > .field',
                    'extraFields' => '#details',
                    'previewUrl' => $product->getUrl(),
                    'previewAction' => Craft::$app->getSecurity()->hashData('commerce/products-preview/preview-product'),
                    'previewParams' => [
                        'typeId' => $variables['productType']->id,
                        'productId' => $product->id,
                        'siteId' => $product->siteId,
                    ],
                ]) . ');');

            $variables['showPreviewBtn'] = true;

            // Should we show the Share button too?
            if ($product->id !== null) {
                // If the product is enabled, use its main URL as its share URL.
                if ($product->getStatus() == Product::STATUS_LIVE) {
                    $variables['shareUrl'] = $product->getUrl();
                } else {
                    $variables['shareUrl'] = UrlHelper::actionUrl('commerce/products-preview/share-product', [
                        'productId' => $product->id,
                        'siteId' => $product->siteId,
                    ]);
                }
            }
        } else {
            $variables['showPreviewBtn'] = false;
        }

        $this->getView()->registerAssetBundle(EditProductAsset::class);
        return $this->renderTemplate('commerce/products/_edit', $variables);
    }

    /**
     * Deletes a product.
     *
     * @throws Exception if you try to edit a non-existent ID.
     * @throws Throwable
     */
    public function actionDeleteProduct(): Response
    {
        $this->requirePostRequest();

        $productId = Craft::$app->getRequest()->getRequiredParam('productId');
        $product = Plugin::getInstance()->getProducts()->getProductById($productId);

        $user = Craft::$app->getUser()->getIdentity();
        $this->enforceDeleteProductPermissions($product);

        if (!$product) {
            throw new Exception(Craft::t('commerce', 'No product exists with the ID “{id}”.',
                ['id' => $productId]));
        }

        $this->enforceDeleteProductPermissions($product);

        if (!Craft::$app->getElements()->deleteElement($product)) {
            return $this->asModelFailure(
                $product,
                Craft::t('commerce', 'Couldn’t delete product.'),
                'product'
            );
        }

        return $this->asModelSuccess(
            $product,
            Craft::t('commerce', 'Product deleted.'),
            'product'
        );
    }

    /**
     * Save a new or existing product.
     *
     * @param bool $duplicate Whether the product should be duplicated
     * @throws Exception
     * @throws HttpException
     * @throws Throwable
     * @throws ElementNotFoundException
     * @throws MissingComponentException
     * @throws BadRequestHttpException
     */
    public function actionSaveProduct(bool $duplicate = false): ?Response
    {
        $this->requirePostRequest();

        // Get the requested product
        $request = Craft::$app->getRequest();
        $oldProduct = ProductHelper::productFromPost($request);

        $variants = $request->getBodyParam('variants') ?: [];
<<<<<<< HEAD

        $user = Craft::$app->getUser()->getIdentity();

        $this->enforceEditProductPermissions($oldProduct);

        if ($oldProduct->id !== null) {
            throw new ForbiddenHttpException('User not permitted to save this product.');
        }

        if ($request->getBodyParam('typeId') !== null && !Plugin::getInstance()->getProductTypes()->hasPermission($user, $oldProduct->getType(), 'commerce-createProducts')) {
            if ($oldProduct->id === null || $duplicate === true) {
                throw new ForbiddenHttpException('User not permitted to create a product for this type.');
            }
        }

=======
        $this->enforceEditProductPermissions($oldProduct);
>>>>>>> c07e4801
        $elementsService = Craft::$app->getElements();

        $transaction = Craft::$app->getDb()->beginTransaction();
        try {
            // If we're duplicating the product, swap $product with the duplicate
            if ($duplicate) {
                try {
                    $originalVariantIds = ArrayHelper::getColumn($oldProduct->getVariants(true), 'id');
                    $product = $elementsService->duplicateElement($oldProduct);
                    $duplicatedVariantIds = ArrayHelper::getColumn($product->getVariants(true), 'id');

                    $newVariants = [];
                    foreach ($variants as $key => $postedVariant) {
                        if (str_starts_with($key, 'new')) {
                            $newVariants[$key] = $postedVariant;
                        } else {
                            $index = array_search($key, $originalVariantIds);
                            if ($index !== false) {
                                $newVariants[$duplicatedVariantIds[$index]] = $postedVariant;
                            }
                        }
                    }
                    $variants = $newVariants;
                } catch (InvalidElementException $e) {
                    $transaction->rollBack();

                    /** @var Product $clone */
                    $clone = $e->element;

                    $message = Craft::t('commerce', 'Couldn’t duplicate product.');
                    if ($request->getAcceptsJson()) {
                        return $this->asModelFailure(
                            $clone,
                            $message,
                            'product'
                        );
                    }

                    $oldProduct->addErrors($clone->getErrors());

                    return $this->asModelFailure(
                        $oldProduct,
                        $message,
                        'product'
                    );
                } catch (\Throwable $e) {
                    throw new ServerErrorHttpException(Craft::t('commerce', 'An error occurred when duplicating the product.'), 0, $e);
                }
            } else {
                $product = $oldProduct;
            }

            // Now populate the rest of it from the post data
            ProductHelper::populateProductFromPost($product, $request);

            $product->setVariants($variants);

            // Save the product (finally!)
            if ($product->enabled && $product->enabledForSite) {
                $product->setScenario(Element::SCENARIO_LIVE);
            }

            $success = $elementsService->saveElement($product);
            if (!$success && $duplicate && $product->getScenario() === Element::SCENARIO_LIVE) {
                // Try again with the product disabled
                $product->enabled = false;
                $product->setScenario(Model::SCENARIO_DEFAULT);
                $success = $elementsService->saveElement($product);
            }

            if (!$success) {
                $transaction->rollBack();
                $message = Craft::t('commerce', 'Couldn’t save product.');
                if ($request->getAcceptsJson()) {
                    return $this->asModelFailure(
                        $product,
                        $message,
                        'product'
                    );
                }

                if ($duplicate) {
                    // Add validation errors on the original product
                    $oldProduct->addErrors($product->getErrors());
                }
                return $this->asModelFailure(
                    $oldProduct,
                    $message,
                    'product'
                );
            }

            $transaction->commit();
        } catch (\Throwable $e) {
            $transaction->rollBack();
            throw $e;
        }

        return $this->asModelSuccess(
            $product,
            Craft::t('commerce', 'Product saved.'),
            'product',
            [
                'id' => $product->id,
                'title' => $product->title,
                'status' => $product->getStatus(),
                'url' => $product->getUrl(),
                'cpEditUrl' => $product->getCpEditUrl(),
            ]
        );
    }

    /**
     * Duplicates a product.
     *
     * @throws InvalidRouteException
     * @since 3.1.3
     */
    public function actionDuplicateProduct(): ?Response
    {
        return $this->runAction('save-product', ['duplicate' => true]);
    }

    /**
<<<<<<< HEAD
     * @param Product $product
=======
>>>>>>> c07e4801
     * @throws ForbiddenHttpException
     * @since 3.4.8
     */
    protected function enforceEditProductPermissions(Product $product): void
    {
<<<<<<< HEAD
        if (!$product->getIsEditable()){
=======
        if (!$product->canView(Craft::$app->getUser()->getIdentity())){
>>>>>>> c07e4801
            throw new ForbiddenHttpException('User is not permitted to edit this product');
        }
    }

    /**
<<<<<<< HEAD
     * @param Product $product
=======
>>>>>>> c07e4801
     * @throws ForbiddenHttpException
     * @since 3.4.8
     */
    protected function enforceDeleteProductPermissions(Product $product): void
    {
<<<<<<< HEAD
        if (!$product->getIsDeletable()) {
=======
        $user = Craft::$app->getUser()->getIdentity();
        if (!$product->canDelete($user) || !$product->canDeleteForSite($user)) {
>>>>>>> c07e4801
            throw new ForbiddenHttpException('User is not permitted to delete this product');
        }
    }

    /**
     * @throws ForbiddenHttpException
     * @deprecated in 3.4.8. Use [[enforceEditProductPermissions()]] or [[enforceDeleteProductPermissions()]] instead.
     */
    protected function enforceProductPermissions(Product $product): void
    {
        $this->enforceEditProductPermissions($product);
        $this->enforceDeleteProductPermissions($product);
    }

    private function _prepVariables(array &$variables): void
    {
        $variables['tabs'] = [];

        /** @var ProductType $productType */
        $productType = $variables['productType'];
        /** @var Product $product */
        $product = $variables['product'];

        $form = $productType->getProductFieldLayout()->createForm($product);
        $variables['tabs'] = $form->getTabMenu();
        $variables['fieldsHtml'] = $form->render();
    }

    /**
     * @throws ForbiddenHttpException
     * @throws HttpException
     * @throws NotFoundHttpException
     * @throws SiteNotFoundException
     * @throws InvalidConfigException
     */
    private function _prepEditProductVariables(array &$variables): void
    {
        if (!empty($variables['productTypeHandle'])) {
            $variables['productType'] = Plugin::getInstance()->getProductTypes()->getProductTypeByHandle($variables['productTypeHandle']);
        } else if (!empty($variables['productTypeId'])) {
            $variables['productType'] = Plugin::getInstance()->getProductTypes()->getProductTypeById($variables['productTypeId']);
        }

        if (empty($variables['productType'])) {
            throw new NotFoundHttpException('Product Type not found');
        }

        // Get the site
        // ---------------------------------------------------------------------

        if (Craft::$app->getIsMultiSite()) {
            // Only use the sites that the user has access to
            $variables['siteIds'] = Craft::$app->getSites()->getEditableSiteIds();
        } else {
            $variables['siteIds'] = [Craft::$app->getSites()->getPrimarySite()->id];
        }

        if (!$variables['siteIds']) {
            throw new ForbiddenHttpException('User not permitted to edit content in any sites supported by this product type');
        }

        if (empty($variables['site'])) {
            $variables['site'] = Craft::$app->getSites()->currentSite;

            if (!in_array($variables['site']->id, $variables['siteIds'], false)) {
                $variables['site'] = Craft::$app->getSites()->getSiteById($variables['siteIds'][0]);
            }

            $site = $variables['site'];
        } else {
            // Make sure they were requesting a valid site
            /** @var Site $site */
            $site = $variables['site'];
            if (!in_array($site->id, $variables['siteIds'], false)) {
                throw new ForbiddenHttpException('User not permitted to edit content in this site');
            }
        }

        if (!empty($variables['productTypeHandle'])) {
            $variables['productType'] = Plugin::getInstance()->getProductTypes()->getProductTypeByHandle($variables['productTypeHandle']);
        }

        if (empty($variables['productType'])) {
            throw new HttpException(400, Craft::t('commerce', 'Wrong product type specified'));
        }

        // Get the product
        // ---------------------------------------------------------------------

        if (empty($variables['product'])) {
            if (!empty($variables['productId'])) {
                $variables['product'] = Plugin::getInstance()->getProducts()->getProductById($variables['productId'], $variables['site']->id);

                if (!$variables['product']) {
                    throw new NotFoundHttpException('Product not found');
                }
            } else {
                $variables['product'] = new Product();
                $variables['product']->typeId = $variables['productType']->id;
                $taxCategories = $variables['productType']->getTaxCategories();
                $variables['product']->taxCategoryId = key($taxCategories);
                $shippingCategories = $variables['productType']->getShippingCategories();
                $variables['product']->shippingCategoryId = key($shippingCategories);
                $variables['product']->enabled = true;
                $variables['product']->siteId = $site->id;
                $variables['product']->promotable = true;
                $variables['product']->availableForPurchase = true;
                $variables['product']->freeShipping = false;
            }
        }

        if ($variables['product']->id) {
<<<<<<< HEAD
=======
            $this->enforceEditProductPermissions($variables['product']);
>>>>>>> c07e4801
            $variables['enabledSiteIds'] = Craft::$app->getElements()->getEnabledSiteIdsForElement($variables['product']->id);
        } else {
            $variables['enabledSiteIds'] = [];

            foreach (Craft::$app->getSites()->getEditableSiteIds() as $site) {
                $variables['enabledSiteIds'][] = $site;
            }
        }
    }
}<|MERGE_RESOLUTION|>--- conflicted
+++ resolved
@@ -73,6 +73,7 @@
     }
 
     /**
+     * @return Response
      * @throws InvalidConfigException
      */
     public function actionProductIndex(): Response
@@ -81,15 +82,20 @@
         return $this->renderTemplate('commerce/products/_index');
     }
 
+    /**
+     * @return Response
+     */
     public function actionVariantIndex(): Response
     {
         return $this->renderTemplate('commerce/variants/_index');
     }
 
     /**
+     * @param string $productTypeHandle
      * @param int|null $productId
      * @param string|null $siteHandle
      * @param Product|null $product
+     * @return Response
      * @throws Exception
      * @throws ForbiddenHttpException
      * @throws HttpException
@@ -114,18 +120,7 @@
         /** @var Product $product */
         $product = $variables['product'];
 
-        $user = Craft::$app->getUser()->getIdentity();
-
-        $this->enforceEditProductPermissions($product);
-
-        $variables['canCreateProduct'] = Plugin::getInstance()->getProductTypes()->hasPermission($user, $product->getType(), 'commerce-createProducts');
-        $variables['canDeleteProduct'] = $product->getIsDeletable();
-
         if ($product->id === null) {
-            if ($variables['canCreateProduct'] === false ) {
-                throw new ForbiddenHttpException('User not permitted to create a product for the product type.');
-            }
-
             $variables['title'] = Craft::t('commerce', 'Create a new product');
         } else {
             $variables['title'] = $product->title;
@@ -222,6 +217,7 @@
      * Save a new or existing product.
      *
      * @param bool $duplicate Whether the product should be duplicated
+     * @return Response|null
      * @throws Exception
      * @throws HttpException
      * @throws Throwable
@@ -236,9 +232,7 @@
         // Get the requested product
         $request = Craft::$app->getRequest();
         $oldProduct = ProductHelper::productFromPost($request);
-
         $variants = $request->getBodyParam('variants') ?: [];
-<<<<<<< HEAD
 
         $user = Craft::$app->getUser()->getIdentity();
 
@@ -254,9 +248,6 @@
             }
         }
 
-=======
-        $this->enforceEditProductPermissions($oldProduct);
->>>>>>> c07e4801
         $elementsService = Craft::$app->getElements();
 
         $transaction = Craft::$app->getDb()->beginTransaction();
@@ -372,6 +363,7 @@
     /**
      * Duplicates a product.
      *
+     * @return Response|null
      * @throws InvalidRouteException
      * @since 3.1.3
      */
@@ -381,54 +373,32 @@
     }
 
     /**
-<<<<<<< HEAD
      * @param Product $product
-=======
->>>>>>> c07e4801
      * @throws ForbiddenHttpException
      * @since 3.4.8
      */
     protected function enforceEditProductPermissions(Product $product): void
     {
-<<<<<<< HEAD
         if (!$product->getIsEditable()){
-=======
-        if (!$product->canView(Craft::$app->getUser()->getIdentity())){
->>>>>>> c07e4801
             throw new ForbiddenHttpException('User is not permitted to edit this product');
         }
     }
 
     /**
-<<<<<<< HEAD
      * @param Product $product
-=======
->>>>>>> c07e4801
      * @throws ForbiddenHttpException
      * @since 3.4.8
      */
     protected function enforceDeleteProductPermissions(Product $product): void
     {
-<<<<<<< HEAD
         if (!$product->getIsDeletable()) {
-=======
-        $user = Craft::$app->getUser()->getIdentity();
-        if (!$product->canDelete($user) || !$product->canDeleteForSite($user)) {
->>>>>>> c07e4801
             throw new ForbiddenHttpException('User is not permitted to delete this product');
         }
     }
 
     /**
-     * @throws ForbiddenHttpException
-     * @deprecated in 3.4.8. Use [[enforceEditProductPermissions()]] or [[enforceDeleteProductPermissions()]] instead.
-     */
-    protected function enforceProductPermissions(Product $product): void
-    {
-        $this->enforceEditProductPermissions($product);
-        $this->enforceDeleteProductPermissions($product);
-    }
-
+     * @param array $variables
+     */
     private function _prepVariables(array &$variables): void
     {
         $variables['tabs'] = [];
@@ -444,6 +414,7 @@
     }
 
     /**
+     * @param array $variables
      * @throws ForbiddenHttpException
      * @throws HttpException
      * @throws NotFoundHttpException
@@ -527,10 +498,7 @@
         }
 
         if ($variables['product']->id) {
-<<<<<<< HEAD
-=======
             $this->enforceEditProductPermissions($variables['product']);
->>>>>>> c07e4801
             $variables['enabledSiteIds'] = Craft::$app->getElements()->getEnabledSiteIdsForElement($variables['product']->id);
         } else {
             $variables['enabledSiteIds'] = [];
