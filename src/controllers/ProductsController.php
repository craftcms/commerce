<?php
/**
 * @link https://craftcms.com/
 * @copyright Copyright (c) Pixel & Tonic, Inc.
 * @license https://craftcms.github.io/license/
 */

namespace craft\commerce\controllers;

use Craft;
use craft\base\Element;
use craft\commerce\elements\Product;
use craft\commerce\helpers\Product as ProductHelper;
use craft\commerce\models\ProductType;
use craft\commerce\Plugin;
use craft\commerce\web\assets\editproduct\EditProductAsset;
use craft\commerce\web\assets\productindex\ProductIndexAsset;
use craft\errors\ElementNotFoundException;
use craft\errors\InvalidElementException;
use craft\errors\MissingComponentException;
use craft\errors\SiteNotFoundException;
use craft\helpers\ArrayHelper;
use craft\helpers\Json;
use craft\helpers\UrlHelper;
use craft\models\Site;
use Throwable;
use yii\base\Exception;
use yii\base\InvalidConfigException;
use yii\base\InvalidRouteException;
use yii\base\Model;
use yii\web\BadRequestHttpException;
use yii\web\ForbiddenHttpException;
use yii\web\HttpException;
use yii\web\NotFoundHttpException;
use yii\web\Response;
use yii\web\ServerErrorHttpException;

/**
 * Class Products Controller
 *
 * @author Pixel & Tonic, Inc. <support@pixelandtonic.com>
 * @since 2.0
 */
class ProductsController extends BaseController
{
    /**
     * @var string[] The action names that bypass the "Access Craft Commerce" permission.
     */
    protected array $ignorePluginPermission = ['save-product', 'duplicate-product', 'delete-product'];

    /**
     * @inheritdoc
     */
    public function init(): void
    {
        parent::init();

        $this->requirePermission('commerce-manageProducts');
    }

    /**
     * @inheritDoc
     */
    public function beforeAction($action): bool
    {
        if (!parent::beforeAction($action)) {
            return false;
        }

        if (!in_array($action->id, $this->ignorePluginPermission)) {
            $this->requirePermission('accessPlugin-commerce');
        }

        return true;
    }

    /**
     * @return Response
     * @throws InvalidConfigException
     */
    public function actionProductIndex(): Response
    {
        $this->getView()->registerAssetBundle(ProductIndexAsset::class);
        return $this->renderTemplate('commerce/products/_index');
    }

    /**
     * @return Response
     */
    public function actionVariantIndex(): Response
    {
        return $this->renderTemplate('commerce/variants/_index');
    }

    /**
     * @param string $productTypeHandle
     * @param int|null $productId
     * @param string|null $siteHandle
     * @param Product|null $product
     * @return Response
     * @throws Exception
     * @throws ForbiddenHttpException
     * @throws HttpException
     * @throws NotFoundHttpException
     * @throws SiteNotFoundException
     * @throws InvalidConfigException
     */
    public function actionEditProduct(string $productTypeHandle, int $productId = null, string $siteHandle = null, Product $product = null): Response
    {
        $variables = compact('productTypeHandle', 'productId', 'product');

        if ($siteHandle !== null) {
            $variables['site'] = Craft::$app->getSites()->getSiteByHandle($siteHandle);

            if (!$variables['site']) {
                throw new NotFoundHttpException('Invalid site handle: ' . $siteHandle);
            }
        }

        $this->_prepEditProductVariables($variables);

        /** @var Product $product */
        $product = $variables['product'];

        if ($product->id === null) {
            $variables['title'] = Craft::t('commerce', 'Create a new product');
        } else {
            $variables['title'] = $product->title;
        }

        // Can't just use the entry's getCpEditUrl() because that might include the site handle when we don't want it
        $variables['baseCpEditUrl'] = 'commerce/products/' . $variables['productTypeHandle'] . '/{id}-{slug}';

        // Set the "Continue Editing" URL
        $variables['continueEditingUrl'] = $variables['baseCpEditUrl'] .
            (Craft::$app->getIsMultiSite() && Craft::$app->getSites()->currentSite->id !== $variables['site']->id ? '/' . $variables['site']->handle : '');

        $this->_prepVariables($variables);

        if (!$product->getType()->hasVariants) {
            $this->getView()->registerJs('Craft.Commerce.initUnlimitedStockCheckbox($("#details"));');
        }

        // Enable Live Preview?
        if (!Craft::$app->getRequest()->isMobileBrowser(true) && Plugin::getInstance()->getProductTypes()->isProductTypeTemplateValid($variables['productType'], $variables['site']->id)) {
            $this->getView()->registerJs('Craft.LivePreview.init(' . Json::encode([
                    'fields' => '#fields > .flex-fields > .field',
                    'extraFields' => '#details',
                    'previewUrl' => $product->getUrl(),
                    'previewAction' => Craft::$app->getSecurity()->hashData('commerce/products-preview/preview-product'),
                    'previewParams' => [
                        'typeId' => $variables['productType']->id,
                        'productId' => $product->id,
                        'siteId' => $product->siteId,
                    ],
                ]) . ');');

            $variables['showPreviewBtn'] = true;

            // Should we show the Share button too?
            if ($product->id !== null) {
                // If the product is enabled, use its main URL as its share URL.
                if ($product->getStatus() == Product::STATUS_LIVE) {
                    $variables['shareUrl'] = $product->getUrl();
                } else {
                    $variables['shareUrl'] = UrlHelper::actionUrl('commerce/products-preview/share-product', [
                        'productId' => $product->id,
                        'siteId' => $product->siteId,
                    ]);
                }
            }
        } else {
            $variables['showPreviewBtn'] = false;
        }

        $this->getView()->registerAssetBundle(EditProductAsset::class);
        return $this->renderTemplate('commerce/products/_edit', $variables);
    }

    /**
     * Deletes a product.
     *
     * @throws Exception if you try to edit a non-existent ID.
     * @throws Throwable
     */
    public function actionDeleteProduct(): Response
    {
        $this->requirePostRequest();

        $productId = Craft::$app->getRequest()->getRequiredParam('productId');
        $product = Plugin::getInstance()->getProducts()->getProductById($productId);

        if (!$product) {
            throw new Exception(Craft::t('commerce', 'No product exists with the ID “{id}”.',
                ['id' => $productId]));
        }

        $this->enforceDeleteProductPermissions($product);

        if (!Craft::$app->getElements()->deleteElement($product)) {
            if (Craft::$app->getRequest()->getAcceptsJson()) {
                return $this->asJson(['success' => false]);
            }

            $this->setFailFlash(Craft::t('commerce', 'Couldn’t delete product.'));
            Craft::$app->getUrlManager()->setRouteParams([
                'product' => $product,
            ]);
        }

        if (Craft::$app->getRequest()->getAcceptsJson()) {
            return $this->asJson(['success' => true]);
        }

        $this->setSuccessFlash(Craft::t('commerce', 'Product deleted.'));
        return $this->redirectToPostedUrl($product);
    }

    /**
     * Save a new or existing product.
     *
     * @param bool $duplicate Whether the product should be duplicated
     * @return Response|null
     * @throws Exception
     * @throws HttpException
     * @throws Throwable
     * @throws ElementNotFoundException
     * @throws MissingComponentException
     * @throws BadRequestHttpException
     */
    public function actionSaveProduct(bool $duplicate = false): ?Response
    {
        $this->requirePostRequest();

        // Get the requested product
        $request = Craft::$app->getRequest();
        $oldProduct = ProductHelper::productFromPost($request);
        $variants = $request->getBodyParam('variants') ?: [];
        $this->enforceEditProductPermissions($oldProduct);
        $elementsService = Craft::$app->getElements();

        $transaction = Craft::$app->getDb()->beginTransaction();
        try {
            // If we're duplicating the product, swap $product with the duplicate
            if ($duplicate) {
                try {
                    $originalVariantIds = ArrayHelper::getColumn($oldProduct->getVariants(true), 'id');
                    $product = $elementsService->duplicateElement($oldProduct);
                    $duplicatedVariantIds = ArrayHelper::getColumn($product->getVariants(true), 'id');

                    $newVariants = [];
                    foreach ($variants as $key => $postedVariant) {
                        if (strpos($key, 'new') === 0) {
                            $newVariants[$key] = $postedVariant;
                        } else {
                            $index = array_search($key, $originalVariantIds);
                            if ($index !== false) {
                                $newVariants[$duplicatedVariantIds[$index]] = $postedVariant;
                            }
                        }
                    }
                    $variants = $newVariants;
                } catch (InvalidElementException $e) {
                    $transaction->rollBack();

                    /** @var Product $clone */
                    $clone = $e->element;

                    if ($request->getAcceptsJson()) {
                        return $this->asJson([
                            'success' => false,
                            'errors' => $clone->getErrors(),
                        ]);
                    }

                    $this->setFailFlash(Craft::t('commerce', 'Couldn’t duplicate product.'));

                    // Send the original product back to the template, with any validation errors on the clone
                    $oldProduct->addErrors($clone->getErrors());
                    Craft::$app->getUrlManager()->setRouteParams([
                        'product' => $oldProduct,
                    ]);

                    return null;
                } catch (\Throwable $e) {
                    throw new ServerErrorHttpException(Craft::t('commerce', 'An error occurred when duplicating the product.'), 0, $e);
                }
            } else {
                $product = $oldProduct;
            }

            // Now populate the rest of it from the post data
            ProductHelper::populateProductFromPost($product, $request);

            $product->setVariants($variants);

            // Save the product (finally!)
            if ($product->enabled && $product->enabledForSite) {
                $product->setScenario(Element::SCENARIO_LIVE);
            }

            $success = $elementsService->saveElement($product);
            if (!$success && $duplicate && $product->getScenario() === Element::SCENARIO_LIVE) {
                // Try again with the product disabled
                $product->enabled = false;
                $product->setScenario(Model::SCENARIO_DEFAULT);
                $success = $elementsService->saveElement($product);
            }

            if (!$success) {
                $transaction->rollBack();

                if ($request->getAcceptsJson()) {
                    return $this->asJson([
                        'success' => false,
                        'errors' => $product->getErrors(),
                    ]);
                }

                $this->setFailFlash(Craft::t('commerce', 'Couldn’t save product.'));

                if ($duplicate) {
                    // Add validation errors on the original product
                    $oldProduct->addErrors($product->getErrors());
                }
                Craft::$app->getUrlManager()->setRouteParams([
                    'product' => $oldProduct,
                ]);

                return null;
            }

            $transaction->commit();
        } catch (\Throwable $e) {
            $transaction->rollBack();
            throw $e;
        }

        if ($request->getAcceptsJson()) {
            return $this->asJson([
                'success' => true,
                'id' => $product->id,
                'title' => $product->title,
                'status' => $product->getStatus(),
                'url' => $product->getUrl(),
                'cpEditUrl' => $product->getCpEditUrl(),
            ]);
        }

        $this->setSuccessFlash(Craft::t('commerce', 'Product saved.'));

        return $this->redirectToPostedUrl($product);
    }

    /**
     * Duplicates a product.
     *
     * @return Response|null
     * @throws InvalidRouteException
     * @since 3.1.3
     */
    public function actionDuplicateProduct(): ?Response
    {
        return $this->runAction('save-product', ['duplicate' => true]);
    }

    /**
     * @param Product $product
     * @throws ForbiddenHttpException
     * @since 3.4.8
     */
<<<<<<< HEAD
    protected function enforceProductPermissions(Product $product): void
=======
    protected function enforceEditProductPermissions(Product $product): void
    {
        if (!$product->getIsEditable()){
            throw new ForbiddenHttpException('User is not permitted to edit this product');
        }
    }

    /**
     * @param Product $product
     * @throws ForbiddenHttpException
     * @since 3.4.8
     */
    protected function enforceDeleteProductPermissions(Product $product): void
>>>>>>> 7b698ab5
    {
        if (!$product->getIsDeletable()) {
            throw new ForbiddenHttpException('User is not permitted to delete this product');
        }
    }

    /**
     * @param Product $product
     * @throws ForbiddenHttpException
     * @deprecated in 3.4.8. Use [[enforceEditProductPermissions()]] or [[enforceDeleteProductPermissions()]] instead.
     */
    protected function enforceProductPermissions(Product $product)
    {
        $this->enforceEditProductPermissions($product);
        $this->enforceDeleteProductPermissions($product);
    }

    /**
     * @param array $variables
     */
    private function _prepVariables(array &$variables): void
    {
        $variables['tabs'] = [];

        /** @var ProductType $productType */
        $productType = $variables['productType'];
        /** @var Product $product */
        $product = $variables['product'];

        $form = $productType->getProductFieldLayout()->createForm($product);
        $variables['tabs'] = $form->getTabMenu();
        $variables['fieldsHtml'] = $form->render();
    }

    /**
     * @param array $variables
     * @throws ForbiddenHttpException
     * @throws HttpException
     * @throws NotFoundHttpException
     * @throws SiteNotFoundException
     * @throws InvalidConfigException
     */
    private function _prepEditProductVariables(array &$variables): void
    {
        if (!empty($variables['productTypeHandle'])) {
            $variables['productType'] = Plugin::getInstance()->getProductTypes()->getProductTypeByHandle($variables['productTypeHandle']);
        } else if (!empty($variables['productTypeId'])) {
            $variables['productType'] = Plugin::getInstance()->getProductTypes()->getProductTypeById($variables['productTypeId']);
        }

        if (empty($variables['productType'])) {
            throw new NotFoundHttpException('Product Type not found');
        }

        // Get the site
        // ---------------------------------------------------------------------

        if (Craft::$app->getIsMultiSite()) {
            // Only use the sites that the user has access to
            $variables['siteIds'] = Craft::$app->getSites()->getEditableSiteIds();
        } else {
            $variables['siteIds'] = [Craft::$app->getSites()->getPrimarySite()->id];
        }

        if (!$variables['siteIds']) {
            throw new ForbiddenHttpException('User not permitted to edit content in any sites supported by this product type');
        }

        if (empty($variables['site'])) {
            $variables['site'] = Craft::$app->getSites()->currentSite;

            if (!in_array($variables['site']->id, $variables['siteIds'], false)) {
                $variables['site'] = Craft::$app->getSites()->getSiteById($variables['siteIds'][0]);
            }

            $site = $variables['site'];
        } else {
            // Make sure they were requesting a valid site
            /** @var Site $site */
            $site = $variables['site'];
            if (!in_array($site->id, $variables['siteIds'], false)) {
                throw new ForbiddenHttpException('User not permitted to edit content in this site');
            }
        }

        if (!empty($variables['productTypeHandle'])) {
            $variables['productType'] = Plugin::getInstance()->getProductTypes()->getProductTypeByHandle($variables['productTypeHandle']);
        }

        if (empty($variables['productType'])) {
            throw new HttpException(400, Craft::t('commerce', 'Wrong product type specified'));
        }

        // Get the product
        // ---------------------------------------------------------------------

        if (empty($variables['product'])) {
            if (!empty($variables['productId'])) {
                $variables['product'] = Plugin::getInstance()->getProducts()->getProductById($variables['productId'], $variables['site']->id);

                if (!$variables['product']) {
                    throw new NotFoundHttpException('Product not found');
                }
            } else {
                $variables['product'] = new Product();
                $variables['product']->typeId = $variables['productType']->id;
                $taxCategories = $variables['productType']->getTaxCategories();
                $variables['product']->taxCategoryId = key($taxCategories);
                $shippingCategories = $variables['productType']->getShippingCategories();
                $variables['product']->shippingCategoryId = key($shippingCategories);
                $variables['product']->enabled = true;
                $variables['product']->siteId = $site->id;
                $variables['product']->promotable = true;
                $variables['product']->availableForPurchase = true;
                $variables['product']->freeShipping = false;
            }
        }

        if ($variables['product']->id) {
            $this->enforceEditProductPermissions($variables['product']);
            $variables['enabledSiteIds'] = Craft::$app->getElements()->getEnabledSiteIdsForElement($variables['product']->id);
        } else {
            $variables['enabledSiteIds'] = [];

            foreach (Craft::$app->getSites()->getEditableSiteIds() as $site) {
                $variables['enabledSiteIds'][] = $site;
            }
        }
    }
}<|MERGE_RESOLUTION|>--- conflicted
+++ resolved
@@ -369,9 +369,6 @@
      * @throws ForbiddenHttpException
      * @since 3.4.8
      */
-<<<<<<< HEAD
-    protected function enforceProductPermissions(Product $product): void
-=======
     protected function enforceEditProductPermissions(Product $product): void
     {
         if (!$product->getIsEditable()){
@@ -385,7 +382,6 @@
      * @since 3.4.8
      */
     protected function enforceDeleteProductPermissions(Product $product): void
->>>>>>> 7b698ab5
     {
         if (!$product->getIsDeletable()) {
             throw new ForbiddenHttpException('User is not permitted to delete this product');
@@ -397,7 +393,7 @@
      * @throws ForbiddenHttpException
      * @deprecated in 3.4.8. Use [[enforceEditProductPermissions()]] or [[enforceDeleteProductPermissions()]] instead.
      */
-    protected function enforceProductPermissions(Product $product)
+    protected function enforceProductPermissions(Product $product): void
     {
         $this->enforceEditProductPermissions($product);
         $this->enforceDeleteProductPermissions($product);
