--- conflicted
+++ resolved
@@ -122,11 +122,7 @@
                     'fields' => '#title-field, #fields > div > div > .field',
                     'extraFields' => '#meta-pane',
                     'previewUrl' => $variables['product']->getUrl(),
-<<<<<<< HEAD
-                    'previewAction' => 'commerce/products-preview/preview-product',
-=======
                     'previewAction' => Craft::$app->getSecurity()->hashData('commerce/products/preview-product'),
->>>>>>> fa06c15a
                     'previewParams' => [
                         'typeId' => $variables['productType']->id,
                         'productId' => $variables['product']->id,
