--- conflicted
+++ resolved
@@ -355,11 +355,7 @@
      */
     protected function enforceEditProductPermissions(Product $product): void
     {
-<<<<<<< HEAD
         if (!$product->canView(Craft::$app->getUser()->getIdentity())) {
-=======
-        if (!$product->getIsEditable()) {
->>>>>>> 3b6fb0f6
             throw new ForbiddenHttpException('User is not permitted to edit this product');
         }
     }
