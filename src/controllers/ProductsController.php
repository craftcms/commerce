<?php
/**
 * @link https://craftcms.com/
 * @copyright Copyright (c) Pixel & Tonic, Inc.
 * @license https://craftcms.github.io/license/
 */

namespace craft\commerce\controllers;

use Craft;
use craft\base\Element;
use craft\commerce\elements\Product;
use craft\commerce\helpers\Product as ProductHelper;
use craft\commerce\models\ProductType;
use craft\commerce\Plugin;
use craft\commerce\web\assets\editproduct\EditProductAsset;
use craft\commerce\web\assets\productindex\ProductIndexAsset;
use craft\errors\ElementNotFoundException;
use craft\errors\InvalidElementException;
use craft\errors\MissingComponentException;
use craft\errors\SiteNotFoundException;
use craft\helpers\ArrayHelper;
use craft\helpers\Json;
use craft\helpers\UrlHelper;
use craft\models\Site;
use Throwable;
use yii\base\Exception;
use yii\base\InvalidConfigException;
use yii\base\InvalidRouteException;
use yii\base\Model;
use yii\web\BadRequestHttpException;
use yii\web\ForbiddenHttpException;
use yii\web\HttpException;
use yii\web\NotFoundHttpException;
use yii\web\Response;
use yii\web\ServerErrorHttpException;

/**
 * Class Products Controller
 *
 * @author Pixel & Tonic, Inc. <support@pixelandtonic.com>
 * @since 2.0
 */
class ProductsController extends BaseController
{
    /**
     * @var string[] The action names that bypass the "Access Craft Commerce" permission.
     */
    protected array $ignorePluginPermission = ['save-product', 'duplicate-product', 'delete-product'];

    /**
     * @inheritdoc
     */
    public function init(): void
    {
        parent::init();
    }

    /**
     * @inheritDoc
     */
    public function beforeAction($action): bool
    {
        if (!parent::beforeAction($action)) {
            return false;
        }

        if (!in_array($action->id, $this->ignorePluginPermission)) {
            $this->requirePermission('accessPlugin-commerce');
        }

        return true;
    }

    /**
     * @return Response
     * @throws InvalidConfigException
     */
    public function actionProductIndex(): Response
    {
        $this->getView()->registerAssetBundle(ProductIndexAsset::class);
        return $this->renderTemplate('commerce/products/_index');
    }

    /**
     * @return Response
     */
    public function actionVariantIndex(): Response
    {
        return $this->renderTemplate('commerce/variants/_index');
    }

    /**
     * @param string $productTypeHandle
     * @param int|null $productId
     * @param string|null $siteHandle
     * @param Product|null $product
     * @return Response
     * @throws Exception
     * @throws ForbiddenHttpException
     * @throws HttpException
     * @throws NotFoundHttpException
     * @throws SiteNotFoundException
     * @throws InvalidConfigException
     */
    public function actionEditProduct(string $productTypeHandle, int $productId = null, string $siteHandle = null, Product $product = null): Response
    {
        $variables = compact('productTypeHandle', 'productId', 'product');

        if ($siteHandle !== null) {
            $variables['site'] = Craft::$app->getSites()->getSiteByHandle($siteHandle);

            if (!$variables['site']) {
                throw new NotFoundHttpException('Invalid site handle: ' . $siteHandle);
            }
        }

        $this->_prepEditProductVariables($variables);
        
        /** @var Product $product */
        $product = $variables['product'];
        
        $user = Craft::$app->getUser()->getIdentity();
        if (Plugin::getInstance()->getProducts()->hasPermission($user, $product) === false) {
           throw new ForbiddenHttpException('User not permitted to edit this product.');
        }

        $variables['canCreateProduct'] = Plugin::getInstance()->getProducts()->hasPermission($user, $product, 'commerce-createProducts');
        $variables['canDeleteProduct'] = Plugin::getInstance()->getProducts()->hasPermission($user, $product, 'commerce-deleteProducts');
        
        if ($product->id === null) {
            if ($variables['canCreateProduct'] === false ) {
                throw new ForbiddenHttpException('User not permitted to create a product for the product type.');
            }
            
            $variables['title'] = Craft::t('commerce', 'Create a new product');
        } else {
            $variables['title'] = $product->title;
        }

        // Can't just use the entry's getCpEditUrl() because that might include the site handle when we don't want it
        $variables['baseCpEditUrl'] = 'commerce/products/' . $variables['productTypeHandle'] . '/{id}-{slug}';

        // Set the "Continue Editing" URL
        $variables['continueEditingUrl'] = $variables['baseCpEditUrl'] .
            (Craft::$app->getIsMultiSite() && Craft::$app->getSites()->currentSite->id !== $variables['site']->id ? '/' . $variables['site']->handle : '');

        $this->_prepVariables($variables);

        if (!$product->getType()->hasVariants) {
            $this->getView()->registerJs('Craft.Commerce.initUnlimitedStockCheckbox($("#details"));');
        }

        // Enable Live Preview?
        if (!Craft::$app->getRequest()->isMobileBrowser(true) && Plugin::getInstance()->getProductTypes()->isProductTypeTemplateValid($variables['productType'], $variables['site']->id)) {
            $this->getView()->registerJs('Craft.LivePreview.init(' . Json::encode([
                    'fields' => '#fields > .flex-fields > .field',
                    'extraFields' => '#details',
                    'previewUrl' => $product->getUrl(),
                    'previewAction' => Craft::$app->getSecurity()->hashData('commerce/products-preview/preview-product'),
                    'previewParams' => [
                        'typeId' => $variables['productType']->id,
                        'productId' => $product->id,
                        'siteId' => $product->siteId,
                    ],
                ]) . ');');

            $variables['showPreviewBtn'] = true;

            // Should we show the Share button too?
            if ($product->id !== null) {
                // If the product is enabled, use its main URL as its share URL.
                if ($product->getStatus() == Product::STATUS_LIVE) {
                    $variables['shareUrl'] = $product->getUrl();
                } else {
                    $variables['shareUrl'] = UrlHelper::actionUrl('commerce/products-preview/share-product', [
                        'productId' => $product->id,
                        'siteId' => $product->siteId,
                    ]);
                }
            }
        } else {
            $variables['showPreviewBtn'] = false;
        }

        $this->getView()->registerAssetBundle(EditProductAsset::class);
        return $this->renderTemplate('commerce/products/_edit', $variables);
    }

    /**
     * Deletes a product.
     *
     * @throws Exception if you try to edit a non-existent ID.
     * @throws Throwable
     */
    public function actionDeleteProduct(): Response
    {
        $this->requirePostRequest();

        $productId = Craft::$app->getRequest()->getRequiredParam('productId');
        $product = Plugin::getInstance()->getProducts()->getProductById($productId);

        $user = Craft::$app->getUser()->getIdentity();
        if (!Plugin::getInstance()->getProducts()->hasPermission($user, $product, 'commerce-deleteProducts')) {
            throw new ForbiddenHttpException('User not permitted to delete this product.');
        }

        if (!$product) {
            throw new Exception(Craft::t('commerce', 'No product exists with the ID “{id}”.',
                ['id' => $productId]));
        }

        $this->enforceProductPermissions($product);

        if (!Craft::$app->getElements()->deleteElement($product)) {
            if (Craft::$app->getRequest()->getAcceptsJson()) {
                return $this->asJson(['success' => false]);
            }

            $this->setFailFlash(Craft::t('commerce', 'Couldn’t delete product.'));
            Craft::$app->getUrlManager()->setRouteParams([
                'product' => $product,
            ]);
        }

        if (Craft::$app->getRequest()->getAcceptsJson()) {
            return $this->asJson(['success' => true]);
        }

        $this->setSuccessFlash(Craft::t('commerce', 'Product deleted.'));
        return $this->redirectToPostedUrl($product);
    }

    /**
     * Save a new or existing product.
     *
     * @param bool $duplicate Whether the product should be duplicated
     * @return Response|null
     * @throws Exception
     * @throws HttpException
     * @throws Throwable
     * @throws ElementNotFoundException
     * @throws MissingComponentException
     * @throws BadRequestHttpException
     */
    public function actionSaveProduct(bool $duplicate = false): ?Response
    {
        $this->requirePostRequest();

        // Get the requested product
        $request = Craft::$app->getRequest();
        $oldProduct = ProductHelper::productFromPost($request);
<<<<<<< HEAD
        $variants = $request->getBodyParam('variants');

        $user = Craft::$app->getUser()->getIdentity();
        if ($oldProduct->id !== null && !Plugin::getInstance()->getProducts()->hasPermission($user, $oldProduct)) {
            throw new ForbiddenHttpException('User not permitted to save this product.');
        }
        
        if ($request->getBodyParam('typeId') !== null && !Plugin::getInstance()->getProducts()->hasPermission($user, $oldProduct, 'commerce-createProducts')) {
            if ($oldProduct->id === null || $duplicate === true) {
                throw new ForbiddenHttpException('User not permitted to create a product for this type.');
            }
        }

=======
        $variants = $request->getBodyParam('variants') ?: [];
        $this->enforceProductPermissions($oldProduct);
>>>>>>> 73b3e47d
        $elementsService = Craft::$app->getElements();

        $transaction = Craft::$app->getDb()->beginTransaction();
        try {
            // If we're duplicating the product, swap $product with the duplicate
            if ($duplicate) {
                try {
                    $originalVariantIds = ArrayHelper::getColumn($oldProduct->getVariants(true), 'id');
                    $product = $elementsService->duplicateElement($oldProduct);
                    $duplicatedVariantIds = ArrayHelper::getColumn($product->getVariants(true), 'id');

                    $newVariants = [];
                    foreach ($variants as $key => $postedVariant) {
                        if (strpos($key, 'new') === 0) {
                            $newVariants[$key] = $postedVariant;
                        } else {
                            $index = array_search($key, $originalVariantIds);
                            if ($index !== false) {
                                $newVariants[$duplicatedVariantIds[$index]] = $postedVariant;
                            }
                        }
                    }
                    $variants = $newVariants;
                } catch (InvalidElementException $e) {
                    $transaction->rollBack();

                    /** @var Product $clone */
                    $clone = $e->element;

                    if ($request->getAcceptsJson()) {
                        return $this->asJson([
                            'success' => false,
                            'errors' => $clone->getErrors(),
                        ]);
                    }

                    $this->setFailFlash(Craft::t('commerce', 'Couldn’t duplicate product.'));

                    // Send the original product back to the template, with any validation errors on the clone
                    $oldProduct->addErrors($clone->getErrors());
                    Craft::$app->getUrlManager()->setRouteParams([
                        'product' => $oldProduct,
                    ]);

                    return null;
                } catch (\Throwable $e) {
                    throw new ServerErrorHttpException(Craft::t('commerce', 'An error occurred when duplicating the product.'), 0, $e);
                }
            } else {
                $product = $oldProduct;
            }

            // Now populate the rest of it from the post data
            ProductHelper::populateProductFromPost($product, $request);

            $product->setVariants($variants);

            // Save the product (finally!)
            if ($product->enabled && $product->enabledForSite) {
                $product->setScenario(Element::SCENARIO_LIVE);
            }

            $success = $elementsService->saveElement($product);
            if (!$success && $duplicate && $product->getScenario() === Element::SCENARIO_LIVE) {
                // Try again with the product disabled
                $product->enabled = false;
                $product->setScenario(Model::SCENARIO_DEFAULT);
                $success = $elementsService->saveElement($product);
            }

            if (!$success) {
                $transaction->rollBack();

                if ($request->getAcceptsJson()) {
                    return $this->asJson([
                        'success' => false,
                        'errors' => $product->getErrors(),
                    ]);
                }

                $this->setFailFlash(Craft::t('commerce', 'Couldn’t save product.'));

                if ($duplicate) {
                    // Add validation errors on the original product
                    $oldProduct->addErrors($product->getErrors());
                }
                Craft::$app->getUrlManager()->setRouteParams([
                    'product' => $oldProduct,
                ]);

                return null;
            }

            $transaction->commit();
        } catch (\Throwable $e) {
            $transaction->rollBack();
            throw $e;
        }

        if ($request->getAcceptsJson()) {
            return $this->asJson([
                'success' => true,
                'id' => $product->id,
                'title' => $product->title,
                'status' => $product->getStatus(),
                'url' => $product->getUrl(),
                'cpEditUrl' => $product->getCpEditUrl(),
            ]);
        }

        $this->setSuccessFlash(Craft::t('commerce', 'Product saved.'));

        return $this->redirectToPostedUrl($product);
    }

    /**
     * Duplicates a product.
     *
     * @return Response|null
     * @throws InvalidRouteException
     * @since 3.1.3
     */
    public function actionDuplicateProduct(): ?Response
    {
        return $this->runAction('save-product', ['duplicate' => true]);
    }

    /**
     * @param Product $product
     * @throws HttpException
     * @throws InvalidConfigException
     */
    protected function enforceProductPermissions(Product $product): void
    {
        $this->requirePermission('commerce-editProductType:' . $product->getType()->uid);
    }


    /**
     * @param array $variables
     */
    private function _prepVariables(array &$variables): void
    {
        $variables['tabs'] = [];

        /** @var ProductType $productType */
        $productType = $variables['productType'];
        /** @var Product $product */
        $product = $variables['product'];

        $form = $productType->getProductFieldLayout()->createForm($product);
        $variables['tabs'] = $form->getTabMenu();
        $variables['fieldsHtml'] = $form->render();
    }

    /**
     * @param array $variables
     * @throws ForbiddenHttpException
     * @throws HttpException
     * @throws NotFoundHttpException
     * @throws SiteNotFoundException
     * @throws InvalidConfigException
     */
    private function _prepEditProductVariables(array &$variables): void
    {
        if (!empty($variables['productTypeHandle'])) {
            $variables['productType'] = Plugin::getInstance()->getProductTypes()->getProductTypeByHandle($variables['productTypeHandle']);
        } else if (!empty($variables['productTypeId'])) {
            $variables['productType'] = Plugin::getInstance()->getProductTypes()->getProductTypeById($variables['productTypeId']);
        }

        if (empty($variables['productType'])) {
            throw new NotFoundHttpException('Product Type not found');
        }

        // Get the site
        // ---------------------------------------------------------------------

        if (Craft::$app->getIsMultiSite()) {
            // Only use the sites that the user has access to
            $variables['siteIds'] = Craft::$app->getSites()->getEditableSiteIds();
        } else {
            $variables['siteIds'] = [Craft::$app->getSites()->getPrimarySite()->id];
        }

        if (!$variables['siteIds']) {
            throw new ForbiddenHttpException('User not permitted to edit content in any sites supported by this product type');
        }

        if (empty($variables['site'])) {
            $variables['site'] = Craft::$app->getSites()->currentSite;

            if (!in_array($variables['site']->id, $variables['siteIds'], false)) {
                $variables['site'] = Craft::$app->getSites()->getSiteById($variables['siteIds'][0]);
            }

            $site = $variables['site'];
        } else {
            // Make sure they were requesting a valid site
            /** @var Site $site */
            $site = $variables['site'];
            if (!in_array($site->id, $variables['siteIds'], false)) {
                throw new ForbiddenHttpException('User not permitted to edit content in this site');
            }
        }

        if (!empty($variables['productTypeHandle'])) {
            $variables['productType'] = Plugin::getInstance()->getProductTypes()->getProductTypeByHandle($variables['productTypeHandle']);
        }

        if (empty($variables['productType'])) {
            throw new HttpException(400, Craft::t('commerce', 'Wrong product type specified'));
        }

        // Get the product
        // ---------------------------------------------------------------------

        if (empty($variables['product'])) {
            if (!empty($variables['productId'])) {
                $variables['product'] = Plugin::getInstance()->getProducts()->getProductById($variables['productId'], $variables['site']->id);

                if (!$variables['product']) {
                    throw new NotFoundHttpException('Product not found');
                }
            } else {
                $variables['product'] = new Product();
                $variables['product']->typeId = $variables['productType']->id;
                $taxCategories = $variables['productType']->getTaxCategories();
                $variables['product']->taxCategoryId = key($taxCategories);
                $shippingCategories = $variables['productType']->getShippingCategories();
                $variables['product']->shippingCategoryId = key($shippingCategories);
                $variables['product']->enabled = true;
                $variables['product']->siteId = $site->id;
                $variables['product']->promotable = true;
                $variables['product']->availableForPurchase = true;
                $variables['product']->freeShipping = false;
            }
        }

        if ($variables['product']->id) {
            $this->enforceProductPermissions($variables['product']);
            $variables['enabledSiteIds'] = Craft::$app->getElements()->getEnabledSiteIdsForElement($variables['product']->id);
        } else {
            $variables['enabledSiteIds'] = [];

            foreach (Craft::$app->getSites()->getEditableSiteIds() as $site) {
                $variables['enabledSiteIds'][] = $site;
            }
        }
    }
}<|MERGE_RESOLUTION|>--- conflicted
+++ resolved
@@ -250,8 +250,9 @@
         // Get the requested product
         $request = Craft::$app->getRequest();
         $oldProduct = ProductHelper::productFromPost($request);
-<<<<<<< HEAD
-        $variants = $request->getBodyParam('variants');
+
+        $variants = $request->getBodyParam('variants') ?: [];
+        $this->enforceProductPermissions($oldProduct);
 
         $user = Craft::$app->getUser()->getIdentity();
         if ($oldProduct->id !== null && !Plugin::getInstance()->getProducts()->hasPermission($user, $oldProduct)) {
@@ -264,10 +265,6 @@
             }
         }
 
-=======
-        $variants = $request->getBodyParam('variants') ?: [];
-        $this->enforceProductPermissions($oldProduct);
->>>>>>> 73b3e47d
         $elementsService = Craft::$app->getElements();
 
         $transaction = Craft::$app->getDb()->beginTransaction();
