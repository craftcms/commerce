<?php
/**
 * @link https://craftcms.com/
 * @copyright Copyright (c) Pixel & Tonic, Inc.
 * @license https://craftcms.github.io/license/
 */

namespace craft\commerce\controllers;

use Craft;
use craft\commerce\db\Table;
use craft\commerce\helpers\DebugPanel;
use craft\commerce\models\State;
use craft\commerce\Plugin;
use craft\commerce\records\State as StateRecord;
use craft\db\Query;
use craft\helpers\Json;
use craft\helpers\UrlHelper;
use yii\base\InvalidConfigException;
use yii\db\Exception;
use yii\web\BadRequestHttpException;
use yii\web\HttpException;
use yii\web\Response;

/**
 * Class State Controller
 *
 * @author Pixel & Tonic, Inc. <support@pixelandtonic.com>
 * @since 2.0
 */
class StatesController extends BaseStoreSettingsController
{
<<<<<<< HEAD
    /**
     * @return Response
     * @throws InvalidConfigException
     */
=======
>>>>>>> 64b30f91
    public function actionIndex(): Response
    {
        $states = Plugin::getInstance()->getStates()->getAllStates();
        return $this->renderTemplate('commerce/store-settings/states/index', compact('states'));
    }

    /**
     * @param int|null $id
     * @param State|null $state
     * @throws HttpException
     */
    public function actionEdit(int $id = null, State $state = null): Response
    {
        $variables = compact('id', 'state');
        if (!$variables['state']) {
            if ($variables['id']) {
                $variables['state'] = Plugin::getInstance()->getStates()->getStateById($variables['id']);

                if (!$variables['state']) {
                    throw new HttpException(404);
                }
            } else {
                $variables['state'] = new State();
            }
        }

        if ($variables['state']->id) {
            $variables['title'] = $variables['state']->name;
        } else {
            $variables['title'] = Craft::t('commerce', 'Create a new state');
        }

        DebugPanel::prependModelTab($variables['state']);

        $variables['countries'] = Plugin::getInstance()->getCountries()->getAllEnabledCountriesAsList();

        // Check to see if we should show the disable warning
        $variables['showDisableWarning'] = false;

        if ($variables['id'] && $variables['state']->id == $variables['id'] && $variables['state']->enabled) {
            $relatedAddressCount = (new Query())
                ->select(['addresses.id', ])
                ->from([Table::ADDRESSES . ' addresses'])
                ->where(['stateId' => $variables['id']])
                ->count();

            $variables['showDisableWarning'] = $relatedAddressCount ? true : $variables['showDisableWarning'];

            if (!$variables['showDisableWarning']) {
                $relatedShippingZoneCount = (new Query())
                    ->select(['zone_states.id', ])
                    ->from([Table::SHIPPINGZONE_STATES . ' zone_states'])
                    ->where(['stateId' => $variables['id']])
                    ->count();

                $variables['showDisableWarning'] = $relatedShippingZoneCount ? true : $variables['showDisableWarning'];
            }

            if (!$variables['showDisableWarning']) {
                $relatedTaxZoneCount = (new Query())
                    ->select(['zone_states.id', ])
                    ->from([Table::TAXZONE_STATES . ' zone_states'])
                    ->where(['stateId' => $variables['id']])
                    ->count();

                $variables['showDisableWarning'] = $relatedTaxZoneCount ? true : $variables['showDisableWarning'];
            }
        }

        $variables['countryId'] = Craft::$app->getRequest()->getQueryParam('countryId', false);
        $variables['showCountrySelect'] = !(!$variables['state']->countryId && $variables['countryId']);

        $countryId = $variables['state']->countryId ?: $variables['countryId'];
        $country = $countryId ? Plugin::getInstance()->getCountries()->getCountryById($countryId) : null;

        $url = null;
        if ($variables['countryId']) {
            $url = UrlHelper::cpUrl('commerce/store-settings/countries/' . $variables['countryId']);
        } elseif ($variables['state']->countryId) {
            $url = UrlHelper::cpUrl('commerce/store-settings/countries/' . $variables['state']->countryId);
        }

        if ($country && $url) {
            $variables['breadcrumb'] = ['label' => $country->name, 'url' => $url];
        }

        return $this->renderTemplate('commerce/store-settings/states/_edit', $variables);
    }

    /**
     * @throws BadRequestHttpException
     * @throws \yii\base\Exception
     * @throws InvalidConfigException
     */
    public function actionSave(): void
    {
        $this->requirePostRequest();

        $state = new State();

        // Shared attributes
        $state->id = Craft::$app->getRequest()->getBodyParam('stateId');
        $state->name = Craft::$app->getRequest()->getBodyParam('name');
        $state->abbreviation = Craft::$app->getRequest()->getBodyParam('abbreviation');
        $state->countryId = Craft::$app->getRequest()->getBodyParam('countryId');
        $state->enabled = (bool)Craft::$app->getRequest()->getBodyParam('enabled');

        // Save it
        if (Plugin::getInstance()->getStates()->saveState($state)) {
            $this->setSuccessFlash(Craft::t('commerce', 'State saved.'));
            $this->redirect(UrlHelper::cpUrl('commerce/store-settings/countries/' . $state->getCountry()->id));
        } else {
            $this->setFailFlash(Craft::t('commerce', 'Couldn’t save state.'));
        }

        // Send the model back to the template
        Craft::$app->getUrlManager()->setRouteParams([
            'state' => $state,
        ]);
    }

    /**
     * @throws HttpException
     */
    public function actionDelete(): Response
    {
        $this->requirePostRequest();
        $this->requireAcceptsJson();

        $id = Craft::$app->getRequest()->getRequiredBodyParam('id');

        Plugin::getInstance()->getStates()->deleteStateById($id);
        return $this->asSuccess();
    }

    /**
     * @throws BadRequestHttpException
     * @throws Exception
     * @since 3.0
     */
    public function actionUpdateStatus(): void
    {
        $this->requirePostRequest();
        $ids = Craft::$app->getRequest()->getRequiredBodyParam('ids');
        $status = Craft::$app->getRequest()->getRequiredBodyParam('status');

        if (empty($ids)) {
            $this->setFailFlash(Craft::t('commerce', 'Couldn’t update states status.'));
        }

        $transaction = Craft::$app->getDb()->beginTransaction();
        $states = StateRecord::find()
            ->where(['id' => $ids])
            ->all();

        /** @var StateRecord $state */
        foreach ($states as $state) {
            $state->enabled = ($status == 'enabled');
            $state->save();
        }
        $transaction->commit();

        $this->setSuccessFlash(Craft::t('commerce', 'States updated.'));
    }

    /**
     * @throws Exception
     * @throws BadRequestHttpException
     * @since 3.1
     */
    public function actionReorder(): Response
    {
        $this->requirePostRequest();
        $this->requireAcceptsJson();
        $ids = Json::decode(Craft::$app->getRequest()->getRequiredBodyParam('ids'));

        if (!Plugin::getInstance()->getStates()->reorderStates($ids)) {
            return $this->asFailure(Craft::t('commerce', 'Couldn’t reorder countries.'));
        }

        return $this->asSuccess();
    }
}<|MERGE_RESOLUTION|>--- conflicted
+++ resolved
@@ -30,13 +30,10 @@
  */
 class StatesController extends BaseStoreSettingsController
 {
-<<<<<<< HEAD
     /**
      * @return Response
      * @throws InvalidConfigException
      */
-=======
->>>>>>> 64b30f91
     public function actionIndex(): Response
     {
         $states = Plugin::getInstance()->getStates()->getAllStates();
