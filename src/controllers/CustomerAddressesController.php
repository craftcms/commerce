<?php
/**
 * @link https://craftcms.com/
 * @copyright Copyright (c) Pixel & Tonic, Inc.
 * @license https://craftcms.github.io/license/
 */

namespace craft\commerce\controllers;

use Craft;
use craft\commerce\models\Address;
use craft\commerce\Plugin;
use yii\base\Exception;
use yii\web\HttpException;
use yii\web\Response;

/**
 * Class Customer Address Controller
 *
 * @author Pixel & Tonic, Inc. <support@pixelandtonic.com>
 * @since 2.0
 */
class CustomerAddressesController extends BaseFrontEndController
{
    // Public Methods
    // =========================================================================

    /**
     * Add New Address
     *
     * @return Response
     * @throws Exception
     * @throws HttpException
     */
    public function actionSave()
    {
        $this->requirePostRequest();

        $addressId = Craft::$app->getRequest()->getBodyParam("address.id");

        $customerService = Plugin::getInstance()->getCustomers();
        $customerId = $customerService->getCustomerId();
        $addressIds = $customerService->getAddressIds($customerId);
        $customer = $customerService->getCustomerById($customerId);

        // Ensure any incoming ID is within the editable addresses for a customer:
        if ($addressId && !in_array($addressId, $addressIds, false)) {
            $error = Craft::t('commerce', 'Not allowed to edit that address.');
            if (Craft::$app->getRequest()->getAcceptsJson()) {
                return $this->asJson(['error' => $error]);
            }
            Craft::$app->getUser()->setFlash('error', $error);

            return;
        }

        // If we make it past the ownership check, and there was actually an ID passed, look it up:
        if ($addressId) {
            $address = Plugin::getInstance()->getAddresses()->getAddressById($addressId);
        } else {
            // Otherwise, set up a new Address model to populate:
            $address = new Address();
        }

        // Attributes we want to merge into the Address model's data:
        $attrs = [
            'attention',
            'title',
            'firstName',
            'lastName',
            'address1',
            'address2',
            'city',
            'zipCode',
            'phone',
            'alternativePhone',
            'businessName',
            'businessTaxId',
            'businessId',
            'countryId',
            'stateId',
            'stateName',
            'stateValue'
        ];

<<<<<<< HEAD
        // Set Address attributes to new values (if provided) or use the existing ones for values that aren’t sent:
        foreach ($attrs as $attr) {
            $address->$attr = Craft::$app->getRequest()->getBodyParam("address.{$attr}", $address->$attr);
=======
        $customerService = Plugin::getInstance()->getCustomers();
        $customerId = $customerService->getCustomerId();
        $addressIds = $customerService->getAddressIds($customerId);
        $customer = $customerService->getCustomerById($customerId);

        // if this is an existing address
        if ($address->id && !in_array($address->id, $addressIds, false)) {
            $error = Craft::t('commerce', 'Not allowed to edit that address.');
            if (Craft::$app->getRequest()->getAcceptsJson()) {
                return $this->asJson(['error' => $error]);
            }
            Craft::$app->getSession()->setError($error);

            return;
>>>>>>> 54d79cfc
        }

        if ($customerService->saveAddress($address)) {
            $request = Craft::$app->getRequest();
            $updatedCustomer = false;

            if ($request->getBodyParam('makePrimaryBillingAddress') || !$customer->primaryBillingAddressId) {
                $customer->primaryBillingAddressId = $address->id;
                $updatedCustomer = true;
            }

            if ($request->getBodyParam('makePrimaryShippingAddress') || !$customer->primaryShippingAddressId) {
                $customer->primaryShippingAddressId = $address->id;
                $updatedCustomer = true;
            }

            if ($updatedCustomer) {
                if (!$customerService->saveCustomer($customer)) {
                    $error = Craft::t('commerce', 'Unable to update primary address.');
                    if (Craft::$app->getRequest()->getAcceptsJson()) {
                        return $this->asJson(['error' => $error]);
                    }
                    Craft::$app->getSession()->setError($error);

                    return;
                }
            }

            // Refresh the cart, if this address was being used.
            $cart = Plugin::getInstance()->getCarts()->getCart(true);
            if ($cart->shippingAddressId == $address->id) {
                $cart->setFieldValuesFromRequest('fields');
                Craft::$app->getElements()->saveElement($cart);
            }

            if (Craft::$app->getRequest()->getAcceptsJson()) {
                return $this->asJson(['success' => true, 'address' => $address]);
            }

            Craft::$app->getSession()->setNotice(Craft::t('commerce', 'Address saved.'));

            $this->redirectToPostedUrl();
        } else {
            if (Craft::$app->getRequest()->getAcceptsJson()) {
                return $this->asJson(['error' => $address->errors]);
            }
            Craft::$app->getUrlManager()->setRouteParams([
                'address' => $address,
            ]);
        }
    }

    /**
     * Remove Address
     *
     * @return Response
     * @throws Exception
     * @throws HttpException
     * @throws \Throwable
     * @throws \craft\errors\ElementNotFoundException
     * @throws \yii\web\BadRequestHttpException
     */
    public function actionDelete()
    {
        $this->requirePostRequest();

        $customerId = Plugin::getInstance()->getCustomers()->getCustomerId();
        $addressIds = Plugin::getInstance()->getCustomers()->getAddressIds($customerId);
        $cart = Plugin::getInstance()->getCarts()->getCart(true);

        $id = Craft::$app->getRequest()->getRequiredBodyParam('id');

        if (!$id) {
            throw new HttpException(400);
        }

        // current customer is the owner of the address
        if (in_array($id, $addressIds, false)) {
            if (Plugin::getInstance()->getAddresses()->deleteAddressById($id)) {
                if ($cart->shippingAddressId == $id) {
                    $cart->shippingAddressId = null;
                }

                if ($cart->billingAddressId == $id) {
                    $cart->billingAddressId = null;
                }

                Craft::$app->getElements()->saveElement($cart);

                if (Craft::$app->getRequest()->getAcceptsJson()) {
                    return $this->asJson(['success' => true]);
                }

                Craft::$app->getSession()->setNotice(Craft::t('commerce', 'Address removed.'));
                return $this->redirectToPostedUrl();
            } else {
                $error = Craft::t('commerce', 'Could not delete address.');
            }
        } else {
            $error = Craft::t('commerce', 'Could not delete address.');
        }

        if (Craft::$app->getRequest()->getAcceptsJson()) {
            return $this->asJson(['error' => $error]);
        }

        Craft::$app->getUser()->setFlash('error', $error);
    }
}<|MERGE_RESOLUTION|>--- conflicted
+++ resolved
@@ -83,26 +83,9 @@
             'stateValue'
         ];
 
-<<<<<<< HEAD
         // Set Address attributes to new values (if provided) or use the existing ones for values that aren’t sent:
         foreach ($attrs as $attr) {
             $address->$attr = Craft::$app->getRequest()->getBodyParam("address.{$attr}", $address->$attr);
-=======
-        $customerService = Plugin::getInstance()->getCustomers();
-        $customerId = $customerService->getCustomerId();
-        $addressIds = $customerService->getAddressIds($customerId);
-        $customer = $customerService->getCustomerById($customerId);
-
-        // if this is an existing address
-        if ($address->id && !in_array($address->id, $addressIds, false)) {
-            $error = Craft::t('commerce', 'Not allowed to edit that address.');
-            if (Craft::$app->getRequest()->getAcceptsJson()) {
-                return $this->asJson(['error' => $error]);
-            }
-            Craft::$app->getSession()->setError($error);
-
-            return;
->>>>>>> 54d79cfc
         }
 
         if ($customerService->saveAddress($address)) {
