--- conflicted
+++ resolved
@@ -64,13 +64,8 @@
         $description = (string)$this->request->getBodyParam('description');
 
         try {
-<<<<<<< HEAD
-            $paymentSource = $plugin->getPaymentSources()->createPaymentSource($customerId, $gateway, $paymentForm, $description);
-        } catch (\Exception $exception) {
-=======
             $paymentSource = $plugin->getPaymentSources()->createPaymentSource($customer->id, $gateway, $paymentForm, $description);
         } catch (Throwable $exception) {
->>>>>>> 57220c9d
             Craft::$app->getErrorHandler()->logException($exception);
             return $this->asModelFailure(
                 $paymentForm,
