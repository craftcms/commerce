<?php

namespace craft\commerce\controllers;

use Craft;
use craft\commerce\elements\Order;
use craft\commerce\Plugin;
use craft\commerce\records\Transaction as TransactionRecord;
use craft\helpers\ArrayHelper;
use craft\helpers\Json;
use yii\base\Exception;
use yii\web\HttpException;

/**
 * Class Orders Controller
 *
 * @author    Pixel & Tonic, Inc. <support@pixelandtonic.com>
 * @copyright Copyright (c) 2015, Pixel & Tonic, Inc.
 * @license   https://craftcommerce.com/license Craft Commerce License Agreement
 * @see       https://craftcommerce.com
 * @package   craft.plugins.commerce.controllers
 * @since     1.0
 */
class OrdersController extends BaseCpController
{
    /**
     * @throws HttpException
     */
    public function init()
    {
        $this->requirePermission('commerce-manageOrders');
        parent::init();
    }

    /**
     * Index of orders
     */
    public function actionOrderIndex()
    {
        // Remove all incomplete carts older than a certain date in config.
        Plugin::getInstance()->getCart()->purgeIncompleteCarts();

        return $this->renderTemplate('commerce/orders/_index');
    }

    /**
     * @param int $orderId
     *
     * @return \yii\web\Response
     * @throws HttpException
     */
<<<<<<< HEAD
    public function actionEditOrder(int $orderId = null)
    {
        $variables = [
            'orderId' => $orderId
        ];

        $variables['orderSettings'] = Plugin::getInstance()->getOrderSettings()->getOrderSettingByHandle('order');
=======
    public function actionEditOrder(int $orderId)
    {
        $variables = [
            'orderId' => $orderId,
            'orderSettings' => Plugin::getInstance()->getOrderSettings()->getOrderSettingByHandle('order')
        ];
>>>>>>> 3b9b6957

        if (!$variables['orderSettings']) {
            throw new HttpException(404, Craft::t('commerce', 'No order settings found.'));
        }

        if (empty($variables['order'])) {
            if (!empty($variables['orderId'])) {
                $variables['order'] = Plugin::getInstance()->getOrders()->getOrderById($variables['orderId']);

                if (!$variables['order']) {
                    throw new HttpException(404);
                }
            }
        }

        if (!empty($variables['orderId'])) {
            $variables['title'] = "Order ".substr($variables['order']->number, 0, 7);
        } else {
            throw new HttpException(404);
        }

        Craft::$app->getView()->registerCssFile('commerce/order.css');

        $this->prepVariables($variables);


        if (empty($variables['paymentForm'])) {
            $paymentMethod = $variables['order']->getPaymentMethod();

            if ($paymentMethod && $paymentMethod->getGatewayAdapter()) {
                $variables['paymentForm'] = $variables['order']->paymentMethod->getPaymentFormModel();
            } else {
                $paymentMethod = ArrayHelper::firstValue(Plugin::getInstance()->getPaymentMethods()->getAllPaymentMethods());

                if($paymentMethod) {
                    $variables['paymentForm'] = $paymentMethod->getPaymentFormModel();
                }
            }
        }

        $variables['orderStatusesJson'] = Json::encode(Plugin::getInstance()->getOrderStatuses()->getAllOrderStatuses());

        return $this->renderTemplate('commerce/orders/_edit', $variables);
    }

    /**
     * Modifies the variables of the request.
     *
     * @param $variables
     */
    private function prepVariables(&$variables)
    {
        $variables['tabs'] = [];

        foreach ($variables['orderSettings']->getFieldLayout()->getTabs() as $index => $tab) {
            // Do any of the fields on this tab have errors?
            $hasErrors = false;

            if ($variables['order']->hasErrors()) {
                foreach ($tab->getFields() as $field) {
                    if ($variables['order']->getErrors($field->getField()->handle)) {
                        $hasErrors = true;
                        break;
                    }
                }
            }

            $variables['tabs'][] = [
                'label' => Craft::t('commerce', $tab->name),
                'url' => '#tab'.($index + 1),
                'class' => ($hasErrors ? 'error' : null)
            ];
        }
    }

    /**
     * Return Payment Modal
     */
    public function actionGetPaymentModal()
    {
        $this->requireAcceptsJson();
        $templatesService = Craft::$app->getView();

        $orderId = Craft::$app->getRequest()->getParam('orderId');
        $paymentFormData = Craft::$app->getRequest()->getParam('paymentForm');

        $order = Plugin::getInstance()->getOrders()->getOrderById($orderId);
        $paymentMethods = Plugin::getInstance()->getPaymentMethods()->getAllPaymentMethods();

        $formHtml = "";
        foreach ($paymentMethods as $key => $paymentMethod) {
            // If adapter is not accessible, don't use it.
            if (!$paymentMethod->getGatewayAdapter()) {
                unset($paymentMethods[$key]);
                continue;
            }

            // If gateway adapter does no support backend cp payments.
            if (!$paymentMethod->getGatewayAdapter()->cpPaymentsEnabled()) {
                unset($paymentMethods[$key]);
                continue;
            }

            // Add the errors and data back to the current form model.
            if ($paymentMethod->id == $order->paymentMethodId) {
                $paymentFormModel = $order->paymentMethod->getPaymentFormModel();

                if ($paymentFormData) {
                    // Re-add submitted data to payment form model
                    if (isset($paymentFormData['attributes'])) {
                        $paymentFormModel->attributes = $paymentFormData['attributes'];
                    }

                    // Re-add errors to payment form model
                    if (isset($paymentFormData['errors'])) {
                        $paymentFormModel->addErrors($paymentFormData['errors']);
                    }
                }
            } else {
                $paymentFormModel = $paymentMethod->getPaymentFormModel();
            }

            $paymentFormHtml = $paymentMethod->getPaymentFormHtml([
                'paymentForm' => $paymentFormModel,
                'order' => $order
            ]);

            $formHtml .= $paymentFormHtml;
        }

        $modalHtml = Craft::$app->getView()->render('commerce/orders/_paymentmodal', [
            'paymentMethods' => $paymentMethods,
            'order' => $order,
            'paymentForms' => $formHtml,
        ]);

        $this->asJson([
            'success' => true,
            'modalHtml' => $modalHtml,
            'headHtml' => $templatesService->getHeadHtml(),
            'footHtml' => $templatesService->getFootHtml(),
        ]);
    }

    /**
     * Capture Transaction
     */
    public function actionTransactionCapture()
    {
        $id = Craft::$app->getRequest()->getParam('id');
        $transaction = Plugin::getInstance()->getTransactions()->getTransactionById($id);

        if ($transaction->canCapture()) {
            // capture transaction and display result
            $child = Plugin::getInstance()->getPayments()->captureTransaction($transaction);

            $message = $child->message ? ' ('.$child->message.')' : '';

            if ($child->status == TransactionRecord::STATUS_SUCCESS) {
                $child->order->updateOrderPaidTotal();
                Craft::$app->getSession()->setNotice(Craft::t('commerce', 'Transaction captured successfully: {message}', [
                    'message' => $message
                ]));
            } else {
                Craft::$app->getSession()->setError(Craft::t('commerce', 'Couldn’t capture transaction: {message}', [
                    'message' => $message
                ]));
            }
        } else {
            Craft::$app->getSession()->setError(Craft::t('commerce', 'Couldn’t capture transaction.', ['id' => $id]));
        }

        $this->redirectToPostedUrl();
    }

    /**
     * Refund Transaction
     */
    public function actionTransactionRefund()
    {
        $id = Craft::$app->getRequest()->getParam('id');
        $transaction = Plugin::getInstance()->getTransactions()->getTransactionById($id);

        if ($transaction->canRefund()) {
            // capture transaction and display result
            $child = Plugin::getInstance()->getPayments()->refundTransaction($transaction);

            $message = $child->message ? ' ('.$child->message.')' : '';

            if ($child->status == TransactionRecord::STATUS_SUCCESS) {
                Craft::$app->getSession()->setNotice(Craft::t('commerce', 'Transaction refunded successfully: {message}', [
                    'message' => $message
                ]));
            } else {
                Craft::$app->getSession()->setError(Craft::t('commerce', 'Couldn’t refund transaction: {message}', [
                    'message' => $message
                ]));
            }
        } else {
            Craft::$app->getSession()->setError(Craft::t('commerce', 'Couldn’t refund transaction.'));
        }

        $this->redirectToPostedUrl();
    }

    public function actionCompleteOrder()
    {
        $this->requireAcceptsJson();
        $orderId = Craft::$app->getRequest()->getParam('orderId');

        $order = Plugin::getInstance()->getOrders()->getOrderById($orderId);

        if ($order && !$order->isCompleted) {
            if ($order->markAsComplete()) {
                $date = new \DateTime($order->dateOrdered);
                $this->asJson(['success' => true, 'dateOrdered' => $date]);
            }
        }

        $this->asErrorJson(Craft::t("commerce", "Could not mark the order as completed."));
    }

    /**
     *
     */
    public function actionUpdateOrderAddress()
    {
        $this->requireAcceptsJson();

        $orderId = Craft::$app->getRequest()->getParam('orderId');
        $addressId = Craft::$app->getRequest()->getParam('addressId');
        $type = Craft::$app->getRequest()->getParam('addressType');

        // Validate Address Type
        if (!in_array($type, ['shippingAddress', 'billingAddress'])) {
            $this->asErrorJson(Craft::t('commerce', 'Not a valid address type'));
        }

        $order = Plugin::getInstance()->getOrders()->getOrderById($orderId);
        if (!$order) {
            $this->asErrorJson(Craft::t('commerce', 'Bad order ID.'));
        }

        // Return early if the address is already set.
        if ($order->{$type.'Id'} == $addressId) {
            $this->asJson(['success' => true]);
        }

        // Validate Address Id
        $address = $addressId ? Plugin::getInstance()->getAddresses()->getAddressById($addressId) : null;
        if (!$address) {
            $this->asErrorJson(Craft::t('commerce', 'Bad address ID.'));
        }

        $order->{$type.'Id'} = $address->id;

        if (Craft::$app->getElements()->saveElement($order)) {
            $this->asJson(['success' => true]);
        }

        $this->asErrorJson(Craft::t('commerce', 'Could not update orders address.'));
    }

    /**
     * Update Order Status Id
     */
    public function actionUpdateStatus()
    {
        $this->requireAcceptsJson();
        $orderId = Craft::$app->getRequest()->getParam('orderId');
        $orderStatusId = Craft::$app->getRequest()->getParam('orderStatusId');
        $message = Craft::$app->getRequest()->getParam('message');

        $order = Plugin::getInstance()->getOrders()->getOrderById($orderId);
        $orderStatus = Plugin::getInstance()->getOrderStatuses()->getOrderStatusById($orderStatusId);

        if (!$order or !$orderStatus) {
            $this->asErrorJson(Craft::t('commerce', 'Bad Order or Status'));
        }

        $order->orderStatusId = $orderStatus->id;
        $order->message = $message;

        if (Craft::$app->getElements()->saveElement($order)) {
            $this->asJson(['success' => true]);
        }
    }

    /**
     *
     * @throws Exception
     * @throws HttpException
     * @throws \Exception
     */
    public function actionSaveOrder()
    {
        $this->requirePostRequest();

        $order = $this->_setOrderFromPost();
        $this->_setContentFromPost($order);

        if (Craft::$app->getElements()->saveElement($order)) {
            $this->redirectToPostedUrl($order);
        }

        Craft::$app->getSession()->setError(Craft::t("commerce", "Couldn’t save order."));
        Craft::$app->getUrlManager()->setRouteParams([
            'order' => $order
        ]);
    }

    /**
     * @return Order
     * @throws Exception
     */
    private function _setOrderFromPost()
    {
        $orderId = Craft::$app->getRequest()->getParam('orderId');
        $order = Plugin::getInstance()->getOrders()->getOrderById($orderId);

        if (!$order) {
            throw new Exception(Craft::t('commerce', 'No order with the ID “{id}”', ['id' => $orderId]));
        }

        return $order;
    }

    /**
     * @param Order $order
     */
    private function _setContentFromPost($order)
    {
        $order->setFieldValuesFromRequest('fields');
    }

    /**
     * Deletes a order.
     *
     * @throws Exception if you try to edit a non existing Id.
     */
    public function actionDeleteOrder()
    {
        $this->requirePostRequest();

        $orderId = Craft::$app->getRequest()->getRequiredParam('orderId');
        $order = Plugin::getInstance()->getOrders()->getOrderById($orderId);

        if (!$order) {
            throw new Exception(Craft::t('commerce', 'No order exists with the ID “{id}”.',
                ['id' => $orderId]));
        }

        if (!Craft::$app->getElements()->deleteElementById($order->id)) {
            if (Craft::$app->getRequest()->getAcceptsJson()) {
                $this->asJson(['success' => false]);
            } else {
                Craft::$app->getSession()->setError(Craft::t('commerce', 'Couldn’t delete order.'));
                Craft::$app->getUrlManager()->setRouteParams(['order' => $order]);
            }

            return null;
        }

        if (Craft::$app->getRequest()->getAcceptsJson()) {
            $this->asJson(['success' => true]);
        } else {
            Craft::$app->getSession()->setNotice(Craft::t('commerce', 'Order deleted.'));
            $this->redirectToPostedUrl($order);
        }
    }
}<|MERGE_RESOLUTION|>--- conflicted
+++ resolved
@@ -44,27 +44,19 @@
     }
 
     /**
-     * @param int $orderId
+     * @param array $variables
      *
      * @return \yii\web\Response
      * @throws HttpException
      */
-<<<<<<< HEAD
-    public function actionEditOrder(int $orderId = null)
-    {
-        $variables = [
-            'orderId' => $orderId
-        ];
-
-        $variables['orderSettings'] = Plugin::getInstance()->getOrderSettings()->getOrderSettingByHandle('order');
-=======
     public function actionEditOrder(int $orderId)
     {
         $variables = [
             'orderId' => $orderId,
             'orderSettings' => Plugin::getInstance()->getOrderSettings()->getOrderSettingByHandle('order')
         ];
->>>>>>> 3b9b6957
+
+        $variables['orderSettings'] = Plugin::getInstance()->getOrderSettings()->getOrderSettingByHandle('order');
 
         if (!$variables['orderSettings']) {
             throw new HttpException(404, Craft::t('commerce', 'No order settings found.'));
