--- conflicted
+++ resolved
@@ -73,7 +73,6 @@
      */
     public function actionOrderIndex(string $orderStatusHandle = ''): Response
     {
-<<<<<<< HEAD
         Craft::$app->getView()->registerAssetBundle(CommerceCpAsset::class);
 
         Craft::$app->getView()->registerJs('window.orderEdit = {};', View::POS_BEGIN);
@@ -84,10 +83,7 @@
         Craft::$app->getView()->registerJs('window.orderEdit.currentUserPermissions = ' . Json::encode($permissions) . ';', View::POS_BEGIN);
         Craft::$app->getView()->registerJs('window.orderEdit.edition = "' . Plugin::getInstance()->edition . '"', View::POS_BEGIN);
 
-        return $this->renderTemplate('commerce/orders/_index');
-=======
         return $this->renderTemplate('commerce/orders/_index', compact('orderStatusHandle'));
->>>>>>> c2789e26
     }
 
     /**
@@ -470,7 +466,6 @@
      *
      * @return Response
      * @throws Exception
-<<<<<<< HEAD
      * @throws Throwable
      * @throws ElementNotFoundException
      * @throws BadRequestHttpException
@@ -518,8 +513,6 @@
      * Returns Payment Modal
      *
      * @return Response
-=======
->>>>>>> c2789e26
      * @throws BadRequestHttpException
      * @throws \Twig\Error\LoaderError
      * @throws \Twig\Error\RuntimeError
