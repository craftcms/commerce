--- conflicted
+++ resolved
@@ -1291,29 +1291,6 @@
             $order->dateOrdered = null;
         }
 
-<<<<<<< HEAD
-        // Only email set on the order
-        if ($order->getCustomer() == null && $order->email) {
-            // See if there is a user with that email
-            $user = User::find()->email($order->email)->one();
-            $customer = null;
-            if ($user) {
-                $customer = Plugin::getInstance()->getCustomers()->getCustomerByUserId($user->id);
-            }
-            // If no user or customer
-            if ($customer == null) {
-                // @todo We could add a flash message here that user doesn't have create customer permission.
-                if (Craft::$app->getUser()->checkPermission('commerce-createCustomers')) {
-                    $customer = new Customer();
-                    Plugin::getInstance()->getCustomers()->saveCustomer($customer);
-                }
-            }
-
-            $order->setCustomer($customer);
-        }
-
-=======
->>>>>>> 1c9da9c5
         // If the customer was changed, the payment source or gateway may not be valid on the order for the new customer and we should unset it.
         try {
             $order->getPaymentSource();
