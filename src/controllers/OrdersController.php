<?php
/**
 * @link https://craftcms.com/
 * @copyright Copyright (c) Pixel & Tonic, Inc.
 * @license https://craftcms.github.io/license/
 */

namespace craft\commerce\controllers;

use Craft;
use craft\base\Element;
use craft\base\Field;
use craft\commerce\base\Gateway;
use craft\commerce\base\Purchasable as PurchasableElement;
use craft\commerce\base\PurchasableInterface;
use craft\commerce\db\Table;
use craft\commerce\elements\Order;
use craft\commerce\errors\CurrencyException;
use craft\commerce\errors\OrderStatusException;
use craft\commerce\errors\RefundException;
use craft\commerce\errors\TransactionException;
use craft\commerce\gateways\MissingGateway;
use craft\commerce\helpers\Currency;
use craft\commerce\helpers\LineItem;
use craft\commerce\helpers\Locale;
use craft\commerce\helpers\Purchasable;
use craft\commerce\models\Address;
use craft\commerce\models\Customer;
use craft\commerce\models\OrderAdjustment;
use craft\commerce\models\OrderNotice;
use craft\commerce\models\Transaction;
use craft\commerce\Plugin;
use craft\commerce\records\CustomerAddress;
use craft\commerce\records\Transaction as TransactionRecord;
use craft\commerce\records\UserAddress;
use craft\commerce\web\assets\commercecp\CommerceCpAsset;
use craft\commerce\web\assets\commerceui\CommerceOrderAsset;
use craft\db\Query;
use craft\db\Table as CraftTable;
use craft\elements\db\UserQuery;
use craft\elements\User;
use craft\errors\ElementNotFoundException;
use craft\helpers\AdminTable;
use craft\helpers\ArrayHelper;
use craft\helpers\DateTimeHelper;
use craft\helpers\Html;
use craft\helpers\Json;
use craft\helpers\Localization;
use craft\helpers\StringHelper;
use craft\helpers\UrlHelper;
use craft\web\Controller;
use craft\web\View;
use Throwable;
use Twig\Error\LoaderError;
use Twig\Error\RuntimeError;
use Twig\Error\SyntaxError;
use yii\base\Exception;
use yii\base\InvalidConfigException;
use yii\db\Expression;
use yii\web\BadRequestHttpException;
use yii\web\ForbiddenHttpException;
use yii\web\HttpException;
use yii\web\Response;

/**
 * Class Order Editor Controller
 *
 * @author Pixel & Tonic, Inc. <support@pixelandtonic.com>
 * @since 2.2
 */
class OrdersController extends Controller
{
    /**
     * @throws HttpException
     * @throws InvalidConfigException
     */
    public function init(): void
    {
        parent::init();

        $this->requirePermission('commerce-manageOrders');
    }

    /**
     * Index of orders
     *
     * @throws Throwable
     */
    public function actionOrderIndex(string $orderStatusHandle = ''): Response
    {
        Craft::$app->getView()->registerAssetBundle(CommerceCpAsset::class);

        Craft::$app->getView()->registerJs('window.orderEdit = {};', View::POS_BEGIN);
        $permissions = [
            'commerce-editOrders' => Craft::$app->getUser()->getIdentity()->can('commerce-editOrders'),
            'commerce-deleteOrders' => Craft::$app->getUser()->getIdentity()->can('commerce-deleteOrders'),
        ];
        Craft::$app->getView()->registerJs('window.orderEdit.currentUserPermissions = ' . Json::encode($permissions) . ';', View::POS_BEGIN);
        Craft::$app->getView()->registerJs('window.orderEdit.edition = "' . Plugin::getInstance()->edition . '"', View::POS_BEGIN);

        return $this->renderTemplate('commerce/orders/_index', compact('orderStatusHandle'));
    }

    /**
     * Create an order
     *
     * @throws ElementNotFoundException
     * @throws Exception
     * @throws ForbiddenHttpException
     * @throws Throwable
     */
    public function actionCreate(): Response
    {
        $this->requirePermission('commerce-editOrders');

        $userId = Craft::$app->getRequest()->getParam('userId', null);
        $user = $userId ? Craft::$app->getUsers()->getUserById($userId) : null;

        if ($userId && !$user) {
            throw new BadRequestHttpException("Invalid user ID: $userId");
        }

        $attributes = [
            'number' => Plugin::getInstance()->getCarts()->generateCartNumber(),
            'origin' => Order::ORIGIN_CP,
        ];

        if ($user) {
            $attributes['customerId'] = $user->id;
        }

        $order = Craft::createObject(Order::class, [
            'config' => [
                'attributes' => $attributes,
            ],
        ]);

        if (!Craft::$app->getElements()->saveElement($order)) {
            throw new Exception(Craft::t('commerce', 'Can not create a new order'));
        }

        return $this->redirect('commerce/orders/' . $order->id);
    }

    /**
     * @param Order|null $order
     * @param null $paymentForm
     * @throws CurrencyException
     * @throws Exception
     * @throws ForbiddenHttpException
     * @throws HttpException
     * @throws InvalidConfigException
     * @throws LoaderError
     * @throws RuntimeError
     * @throws SyntaxError
     */
    public function actionEditOrder(int $orderId, Order $order = null, $paymentForm = null): Response
    {
        $this->requirePermission('commerce-editOrders');

        $plugin = Plugin::getInstance();
        $variables = [];

        if ($order === null && $orderId) {
            $order = $plugin->getOrders()->getOrderById($orderId);

            if (!$order) {
                throw new HttpException(404, Craft::t('commerce', 'Can not find order.'));
            }
        }

        $variables['order'] = $order;
        $variables['paymentForm'] = $paymentForm;
        $variables['orderId'] = $order->id;

        $transactions = $order->getTransactions();

        $variables['orderTransactions'] = $this->_getTransactionsWithLevelsTableArray($transactions);

        $this->_updateTemplateVariables($variables);
        $this->_registerJavascript($variables);

        return $this->renderTemplate('commerce/orders/_edit', $variables);
    }

    /**
     * @throws BadRequestHttpException
     * @throws ElementNotFoundException
     * @throws Exception
     * @throws ForbiddenHttpException
     * @throws HttpException
     * @throws InvalidConfigException
     * @throws OrderStatusException
     * @throws Throwable
     */
    public function actionSave(): ?Response
    {
        $this->requirePermission('commerce-editOrders');
        $this->requirePostRequest();

        $data = Craft::$app->getRequest()->getBodyParam('orderData');

        $orderRequestData = Json::decodeIfJson($data);

        $order = Plugin::getInstance()->getOrders()->getOrderById($orderRequestData['order']['id']);

        if (!$order) {
            throw new HttpException(400, Craft::t('commerce', 'Invalid Order ID'));
        }

        // Set custom field values
        $order->setFieldValuesFromRequest('fields');

        $alreadyCompleted = $order->isCompleted;
        // Set data from request to the order
        $this->_updateOrder($order, $orderRequestData);
        $markAsComplete = !$alreadyCompleted && $order->isCompleted;

        // We don't want to save it as completed yet since we will markAsComplete() after saving the cart
        if ($markAsComplete) {
            $order->isCompleted = false;
            $order->dateOrdered = null;
            $order->orderStatusId = null;
        }

        $order->setScenario(Element::SCENARIO_LIVE);
        $valid = $order->validate(null, false);

        if (!$valid || !Craft::$app->getElements()->saveElement($order, false)) {
            // Recalculation mode should always return to none, unless it is still a cart
            $order->setRecalculationMode(Order::RECALCULATION_MODE_NONE);
            if (!$order->isCompleted) {
                $order->setRecalculationMode(Order::RECALCULATION_MODE_ALL);
            }

            $this->setFailFlash(Craft::t('commerce', 'Couldn’t save order.'));

            Craft::$app->getUrlManager()->setRouteParams([
                'order' => $order,
            ]);

            return null;
        }

        // This request is marking the order as complete
        if ($markAsComplete) {
            $order->markAsComplete();
        }

        return $this->redirectToPostedUrl();
    }

    /**
     * Deletes an order.
     *
     * @throws Exception if you try to edit a non-existent ID.
     * @throws Throwable
     */
    public function actionDeleteOrder(): ?Response
    {
        $this->requirePostRequest();
        $this->requirePermission('commerce-deleteOrders');

        $orderId = (int)Craft::$app->getRequest()->getRequiredBodyParam('orderId');
        $order = Plugin::getInstance()->getOrders()->getOrderById($orderId);

        if (!$order) {
            throw new HttpException(404, Craft::t('commerce', 'Can not find order.'));
        }

        if (!Craft::$app->getElements()->deleteElementById($order->id)) {
            return $this->asFailure();
        }

        return $this->asSuccess(Craft::t('commerce', 'Order deleted.'));
    }

    /**
     * The refresh action accepts a json representation of an order, recalculates it depending on the mode submitted,
     * and returns the order as json with any validation errors.
     *
     * @throws Exception
     */
    public function actionRefresh(): Response
    {
        $this->requirePermission('commerce-editOrders');

        $data = Craft::$app->getRequest()->getRawBody();
        $orderRequestData = Json::decodeIfJson($data);

        $order = Plugin::getInstance()->getOrders()->getOrderById($orderRequestData['order']['id']);

        if (!$order) {
            return $this->asFailure(Craft::t('commerce', 'Invalid Order ID'));
        }

        $this->_updateOrder($order, $orderRequestData);

        if ($order->validate(null, false) && $order->getRecalculationMode() == Order::RECALCULATION_MODE_ALL) {
            $order->recalculate(); // dont save, just recalculate
        }

        // Recalculation mode should always return to none, unless it is still a cart
        $order->setRecalculationMode(Order::RECALCULATION_MODE_NONE);
        if (!$order->isCompleted) {
            $order->setRecalculationMode(Order::RECALCULATION_MODE_ALL);
        }

        if ($order->hasErrors()) {
            return $this->asModelFailure(
                $order,
                Craft::t('commerce', 'The order is not valid.'),
                'order',
                [
                    'order' => $this->_orderToArray($order)
                ]
            );
        }

        return $this->asSuccess(
            '',
            [
                'order' => $this->_orderToArray($order)
            ]
        );
    }

    /**
     * @throws BadRequestHttpException
     * @throws ForbiddenHttpException
     */
    public function actionUserOrdersTable(): Response
    {
        $this->requirePermission('commerce-manageOrders');
        $this->requireAcceptsJson();

        $request = Craft::$app->getRequest();
        $page = $request->getParam('page', 1);
        $sort = $request->getParam('sort', null);
        $limit = $request->getParam('per_page', 10);
        $search = $request->getParam('search', null);
        $offset = ($page - 1) * $limit;

        $userId = $request->getQueryParam('userId', null);

<<<<<<< HEAD
        if (!$userId) {
            return $this->asErrorJson(Craft::t('commerce', 'User ID is required.'));
=======
        if (!$customerId) {
            return $this->asFailure(Craft::t('commerce', 'Customer ID is required.'));
>>>>>>> 9f190b18
        }

        $user = Craft::$app->getUsers()->getUserById($userId);

<<<<<<< HEAD
        if (!$user) {
            return $this->asErrorJson(Craft::t('commerce', 'Unable to retrieve user.'));
=======
        if (!$customer) {
            return $this->asFailure(Craft::t('commerce', 'Unable to retrieve customer.'));
>>>>>>> 9f190b18
        }

        $orderQuery = Order::find()
            ->customer($user)
            ->withAll() // eager-load all related data
            ->isCompleted();

        if ($search) {
            $orderQuery->search($search);
        }

        if ($sort) {
            [$field, $direction] = explode('|', $sort);

            if ($field && $direction) {
                $orderQuery->orderBy($field . ' ' . $direction);
            }
        }

        $total = $orderQuery->count();

        $orderQuery->offset($offset);
        $orderQuery->limit($limit);
        $orderQuery->orderBy('dateOrdered DESC');
        $orders = $orderQuery->all();

        $rows = [];
        foreach ($orders as $order) {
            $rows[] = [
                'id' => $order->id,
                'title' => $order->reference,
                'url' => $order->getCpEditUrl(),
                'date' => $order->dateOrdered->format('D jS M Y'),
                'total' => $order->totalAsCurrency,
                'orderStatus' => $order->getOrderStatusHtml(),
            ];
        }

        return $this->asSuccess(data: [
            'pagination' => AdminTable::paginationLinks($page, $total, $limit),
            'data' => $rows,
        ]);
    }


    /**
     * @param Order $order
     */
    private function _orderToArray($order): array
    {
        // Remove custom fields
        $orderFields = array_keys($order->fields());

        sort($orderFields);

        // Remove unneeded fields
        ArrayHelper::removeValue($orderFields, 'hasDescendants');
        ArrayHelper::removeValue($orderFields, 'makePrimaryShippingAddress');
        ArrayHelper::removeValue($orderFields, 'shippingSameAsBilling');
        ArrayHelper::removeValue($orderFields, 'billingSameAsShipping');
        ArrayHelper::removeValue($orderFields, 'tempId');
        ArrayHelper::removeValue($orderFields, 'resaving');
        ArrayHelper::removeValue($orderFields, 'duplicateOf');
        ArrayHelper::removeValue($orderFields, 'totalDescendants');
        ArrayHelper::removeValue($orderFields, 'fieldLayoutId');
        ArrayHelper::removeValue($orderFields, 'contentId');
        ArrayHelper::removeValue($orderFields, 'trashed');
        ArrayHelper::removeValue($orderFields, 'structureId');
        ArrayHelper::removeValue($orderFields, 'url');
        ArrayHelper::removeValue($orderFields, 'ref');
        ArrayHelper::removeValue($orderFields, 'title');
        ArrayHelper::removeValue($orderFields, 'slug');

        if ($order::hasContent() && ($fieldLayout = $order->getFieldLayout()) !== null) {
            foreach ($fieldLayout->getFields() as $field) {
                /** @var Field $field */
                ArrayHelper::removeValue($orderFields, $field->handle);
            }
        }

        $extraFields = [
            'lineItems.snapshot',
            'availableShippingMethodOptions',
            'billingAddress',
            'shippingAddress',
            'orderSite',
            'notices',
            'loadCartUrl',
        ];

        $lineItems = $order->getLineItems();
        $purchasableCpEditUrlByPurchasableId = [];
        foreach ($lineItems as $lineItem) {
            /** @var PurchasableElement $purchasable */
            $purchasable = $lineItem->getPurchasable();
            if (!$purchasable || isset($purchasableCpEditUrlByPurchasableId[$purchasable->id])) {
                continue;
            }

            $purchasableCpEditUrlByPurchasableId[$purchasable->id] = $purchasable->getCpEditUrl();
        }

        $orderArray = $order->toArray($orderFields, $extraFields);

        if (!empty($orderArray['lineItems'])) {
            foreach ($orderArray['lineItems'] as &$lineItem) {
                $lineItem['showForm'] = ArrayHelper::isAssociative($lineItem['options']) || (is_array($lineItem['options']) && empty($lineItem['options']));
                $lineItem['purchasableCpEditUrl'] = $purchasableCpEditUrlByPurchasableId[$lineItem['purchasableId']] ?? null;
            }
            unset($lineItem);
        }

        return $orderArray;
    }

    /**
     * @throws BadRequestHttpException
     * @throws ForbiddenHttpException
     * @throws InvalidConfigException
     */
    public function actionPurchasablesTable(): Response
    {
        $this->requirePermission('commerce-editOrders');
        $this->requireAcceptsJson();

        $request = Craft::$app->getRequest();
        $page = $request->getParam('page', 1);
        $sort = $request->getParam('sort', null);
        $limit = $request->getParam('per_page', 10);
        $search = $request->getParam('search', null);
        $offset = ($page - 1) * $limit;

        // Prepare purchasables query
        $likeOperator = Craft::$app->getDb()->getIsPgsql() ? 'ILIKE' : 'LIKE';
        $sqlQuery = (new Query())
            ->select(['purchasables.id', 'purchasables.price', 'purchasables.description', 'purchasables.sku'])
            ->leftJoin(['elements' => CraftTable::ELEMENTS], [
                'and',
                '[[elements.id]] = [[purchasables.id]]',
            ])
            ->where(['elements.enabled' => true])
            ->from(['purchasables' => Table::PURCHASABLES]);

        // Are they searching for a SKU or purchasable description?
        if ($search) {
            $sqlQuery->andwhere([
                'or',
                [$likeOperator, 'purchasables.description', '%' . str_replace(' ', '%', $search) . '%', false],
                [$likeOperator, 'purchasables.sku', $search],
            ]);
        }

        // Do not return any purchasables with temp SKUs
        $sqlQuery->andWhere(new Expression("LEFT([[purchasables.sku]], " . strlen(Purchasable::TEMPORARY_SKU_PREFIX) . ") != '" . Purchasable::TEMPORARY_SKU_PREFIX . "'"));

        // Do not return soft deleted purchasables
        $sqlQuery->andWhere(['elements.dateDeleted' => null]);

        // Apply sorting if required
        if ($sort && strpos($sort, '|')) {
            [$column, $direction] = explode('|', $sort);
            if ($column && $direction && in_array($direction, ['asc', 'desc'], true)) {
                $sqlQuery->orderBy([$column => $direction == 'asc' ? SORT_ASC : SORT_DESC]);
            }
        } else {
            $sqlQuery->orderBy(['id' => 'asc']);
        }

        $total = $sqlQuery->count();

        $sqlQuery->limit($limit);
        $sqlQuery->offset($offset);
        $result = $sqlQuery->all();

        $purchasables = $this->_addLivePurchasableInfo($result);

        return $this->asSuccess('',[
            'pagination' => AdminTable::paginationLinks($page, $total, $limit),
            'data' => $purchasables,
        ]);
    }

    /**
     * @param null $query
     * @throws InvalidConfigException
     */
    public function actionCustomerSearch($query = null): Response
    {
        $limit = 30;
        $customers = [];

        if ($query === null) {
            return $this->asJson($customers);
        }

        $userQuery = User::find()->status(null)->limit($limit);

        if ($query) {
            $userQuery->search($query);
        }

        return $this->asJson($userQuery->all());
    }

    /**
     * @throws BadRequestHttpException
     * @throws InvalidConfigException
     * @throws Throwable
     */
    public function actionSendEmail(): Response
    {
        $this->requireAcceptsJson();

        $id = Craft::$app->getRequest()->getParam('id');
        $orderId = Craft::$app->getRequest()->getParam('orderId');

        if ($id === null || $orderId === null) {
            return $this->asFailure(Craft::t('commerce', 'Bad Request'));
        }

        $email = Plugin::getInstance()->getEmails()->getEmailById($id);
        $order = Order::find()->id($orderId)->one();

        if ($email === null || !$email->enabled) {
            return $this->asFailure(Craft::t('commerce', 'Can not find enabled email.'));
        }

        if ($order === null) {
            return $this->asFailure(Craft::t('commerce', 'Can not find order'));
        }

        // Set language by email's set locale
        $language = $email->getRenderLanguage($order);
        Locale::switchAppLanguage($language);

        $orderData = $order->toArray();

        $success = true;
        $error = '';
        try {
            if (!Plugin::getInstance()->getEmails()->sendEmail($email, $order, null, $orderData, $error)) {
                $success = false;
            }
        } catch (\Exception $exception) {
            $success = false;
        }

        if (!$success) {
            $error = $error ?: Craft::t('commerce', 'Could not send email');
            return $this->asFailure($error);
        }

        return $this->asSuccess();
    }

    /**
     * Updates an order address
     *
     * @throws Exception
     * @throws Throwable
     * @throws ElementNotFoundException
     * @throws BadRequestHttpException
     */
    public function actionUpdateOrderAddress(): Response
    {
        $this->requireAcceptsJson();

        $orderId = Craft::$app->getRequest()->getParam('orderId');
        $addressId = Craft::$app->getRequest()->getParam('addressId');
        $type = Craft::$app->getRequest()->getParam('addressType');

        // Validate Address Type
        if (!in_array($type, ['shippingAddress', 'billingAddress'], true)) {
            $this->asFailure(Craft::t('commerce', 'Not a valid address type'));
        }

        $order = Plugin::getInstance()->getOrders()->getOrderById($orderId);
        if (!$order) {
            $this->asFailure(Craft::t('commerce', 'Bad order ID.'));
        }

        // Return early if the address is already set.
        if ($order->{$type . 'Id'} == $addressId) {
            return $this->asSuccess();
        }

        // Validate Address Id
        $address = $addressId ? Plugin::getInstance()->getAddresses()->getAddressById($addressId) : null;
        if (!$address) {
            return $this->asFailure(Craft::t('commerce', 'Bad address ID.'));
        }

        $order->{$type . 'Id'} = $address->id;

        if (Craft::$app->getElements()->saveElement($order)) {
            return $this->asSuccess();
        }

        return $this->asFailure(Craft::t('commerce', 'Could not update orders address.'));
    }

    /**
     * @throws BadRequestHttpException
     * @throws InvalidConfigException
     * @since 3.0.11
     */
    public function actionGetIndexSourcesBadgeCounts(): Response
    {
        $this->requireAcceptsJson();

        $counts = Plugin::getInstance()->getOrderStatuses()->getOrderCountByStatus();

        $total = array_reduce($counts, static function($sum, $thing) {
            return $sum + (int)$thing['orderCount'];
        }, 0);

        return $this->asSuccess(data: compact('counts', 'total'));
    }

    /**
     * Returns Payment Modal
     *
     * @throws BadRequestHttpException
     * @throws Exception
     * @throws LoaderError
     * @throws RuntimeError
     * @throws SyntaxError
     */
    public function actionGetPaymentModal(): Response
    {
        $this->requireAcceptsJson();
        $view = $this->getView();

        $request = Craft::$app->getRequest();
        $orderId = $request->getParam('orderId');
        $paymentFormData = $request->getParam('paymentForm');

        $plugin = Plugin::getInstance();
        $order = $plugin->getOrders()->getOrderById($orderId);
        $gateways = $plugin->getGateways()->getAllGateways();

        if ($paymentAmount = $request->getParam('paymentAmount')) {
            $order->setPaymentAmount($paymentAmount);
        }
        if ($paymentCurrency = $request->getParam('paymentCurrency')) {
            $order->setPaymentCurrency($paymentCurrency);
        }

        $formHtml = '';
        /** @var Gateway $gateway */
        foreach ($gateways as $key => $gateway) {
            // If gateway adapter does no support backend cp payments.
            if (!$gateway->cpPaymentsEnabled() || $gateway instanceof MissingGateway) {
                unset($gateways[$key]);
                continue;
            }

            // Add the errors and data back to the current form model.
            if ($gateway->id == $order->gatewayId) {
                $paymentFormModel = $gateway->getPaymentFormModel();

                if ($paymentFormData) {
                    // Re-add submitted data to payment form model
                    if (isset($paymentFormData['attributes'])) {
                        $paymentFormModel->attributes = $paymentFormData['attributes'];
                    }

                    // Re-add errors to payment form model
                    if (isset($paymentFormData['errors'])) {
                        $paymentFormModel->addErrors($paymentFormData['errors']);
                    }
                }
            } else {
                $paymentFormModel = $gateway->getPaymentFormModel();
            }

            $paymentFormHtml = $gateway->getPaymentFormHtml([
                'paymentForm' => $paymentFormModel,
                'order' => $order,
            ]);

            $paymentFormHtml = $view->renderTemplate('commerce/_components/gateways/_modalWrapper', [
                'formHtml' => $paymentFormHtml,
                'gateway' => $gateway,
                'paymentForm' => $paymentFormModel,
                'order' => $order,
            ]);

            $formHtml .= $paymentFormHtml;
        }

        $modalHtml = $view->renderTemplate('commerce/orders/_paymentmodal', [
            'gateways' => $gateways,
            'order' => $order,
            'paymentForms' => $formHtml,
        ]);

        return $this->asSuccess(data: [
            'modalHtml' => $modalHtml,
            'headHtml' => $view->getHeadHtml(),
            'footHtml' => $view->getBodyHtml(),
        ]);
    }

    /**
     * Captures Transaction
     *
     * @throws BadRequestHttpException
     * @throws ForbiddenHttpException
     * @throws TransactionException
     */
    public function actionTransactionCapture(): Response
    {
        $this->requirePermission('commerce-capturePayment');
        $this->requirePostRequest();
        $id = Craft::$app->getRequest()->getRequiredBodyParam('id');
        $transaction = Plugin::getInstance()->getTransactions()->getTransactionById($id);

        if ($transaction->canCapture()) {
            // capture transaction and display result
            $child = Plugin::getInstance()->getPayments()->captureTransaction($transaction);

            $message = $child->message ? ' (' . $child->message . ')' : '';

            if ($child->status == TransactionRecord::STATUS_SUCCESS) {
                $child->order->updateOrderPaidInformation();
                $this->setSuccessFlash(Craft::t('commerce', 'Transaction captured successfully: {message}', [
                    'message' => $message,
                ]));
            } else {
                $this->setFailFlash(Craft::t('commerce', 'Couldn’t capture transaction: {message}', [
                    'message' => $message,
                ]));
            }
        } else {
            $this->setFailFlash(Craft::t('commerce', 'Couldn’t capture transaction.', ['id' => $id]));
        }

        return $this->redirectToPostedUrl();
    }

    /**
     * Refunds transaction.
     *
     * @throws BadRequestHttpException
     * @throws ForbiddenHttpException
     */
    public function actionTransactionRefund(): Response
    {
        $this->requirePermission('commerce-refundPayment');
        $this->requirePostRequest();
        $id = Craft::$app->getRequest()->getRequiredBodyParam('id');

        $transaction = Plugin::getInstance()->getTransactions()->getTransactionById($id);

        $amount = Craft::$app->getRequest()->getParam('amount');
        $amount = Localization::normalizeNumber($amount);
        $note = Craft::$app->getRequest()->getRequiredBodyParam('note');

        if (!$transaction) {
            $error = Craft::t('commerce', 'Can not find the transaction to refund');
            if (Craft::$app->getRequest()->getAcceptsJson()) {
                return $this->asFailure($error);
            } else {
                $this->setFailFlash($error);
                return $this->redirectToPostedUrl();
            }
        }

        if (!$amount) {
            $amount = $transaction->getRefundableAmount();
        }

        if ($amount > $transaction->getRefundableAmount()) {
            $error = Craft::t('commerce', 'Can not refund amount greater than the remaining amount');
            if (Craft::$app->getRequest()->getAcceptsJson()) {
                return $this->asFailure($error);
            } else {
                $this->setFailFlash($error);
                return $this->redirectToPostedUrl();
            }
        }

        if ($transaction->canRefund()) {
            try {
                // refund transaction and display result
                $child = Plugin::getInstance()->getPayments()->refundTransaction($transaction, $amount, $note);

                $message = $child->message ? ' (' . $child->message . ')' : '';

                if ($child->status == TransactionRecord::STATUS_SUCCESS) {
                    $child->order->updateOrderPaidInformation();
                    $this->setSuccessFlash(Craft::t('commerce', 'Transaction refunded successfully: {message}', [
                        'message' => $message,
                    ]));
                } else {
                    $this->setFailFlash(Craft::t('commerce', 'Couldn’t refund transaction: {message}', [
                        'message' => $message,
                    ]));
                }
            } catch (RefundException $exception) {
                $this->setFailFlash($exception->getMessage());
            }
        } else {
            $this->setFailFlash(Craft::t('commerce', 'Couldn’t refund transaction.'));
        }

        return $this->redirectToPostedUrl();
    }

    /**
     * @throws BadRequestHttpException
     * @throws CurrencyException
     */
    public function actionPaymentAmountData(): Response
    {
        $this->requireAcceptsJson();
        $this->requirePostRequest();
        $paymentCurrencies = Plugin::getInstance()->getPaymentCurrencies();
        $paymentCurrency = $this->request->getRequiredParam('paymentCurrency');
        $paymentAmount = $this->request->getRequiredParam('paymentAmount');
        $orderId = $this->request->getRequiredParam('orderId');
        $order = Order::find()->id($orderId)->one();
        $baseCurrency = $order->currency;

        $baseCurrencyPaymentAmount = $paymentCurrencies->convertCurrency($paymentAmount, $paymentCurrency, $baseCurrency);
        $baseCurrencyPaymentAmountAsCurrency = Craft::t('commerce', 'Pay {amount} of {currency} on the order.', ['amount' => Currency::formatAsCurrency($baseCurrencyPaymentAmount, $baseCurrency), 'currency' => $baseCurrency]);

        $outstandingBalance = $order->outstandingBalance;
        $outstandingBalanceAsCurrency = $order->outstandingBalanceAsCurrency;

        $message = '';
        if (Currency::round($baseCurrencyPaymentAmount) > Currency::round($outstandingBalance)) {
            $baseCurrencyPaymentAmount = $outstandingBalance;
            $baseCurrencyPaymentAmountAsCurrency = Craft::t('commerce', 'Pay {amount} of {currency} on the order.', ['amount' => $outstandingBalanceAsCurrency, 'currency' => $baseCurrency]);
            $message = Craft::t('commerce', 'Order payment balance is {outstandingBalanceAsCurrency}. This is the maximum value that will be charged.', ['outstandingBalanceAsCurrency' => $outstandingBalanceAsCurrency]);
        }

        return $this->asSuccess($message, data: [
            'paymentCurrency' => $paymentCurrency,
            'paymentAmount' => $paymentAmount,
            'outstandingBalance' => $outstandingBalance,
            'outstandingBalanceAsCurrency' => $outstandingBalanceAsCurrency,
            'baseCurrencyPaymentAmountAsCurrency' => $baseCurrencyPaymentAmountAsCurrency,
            'baseCurrencyPaymentAmount' => $baseCurrencyPaymentAmount,
        ]);
    }

    /**
     * Modifies the variables of the request.
     */
    private function _updateTemplateVariables(array &$variables): void
    {
        /** @var Order $order */
        $order = $variables['order'];

        $variables['title'] = Craft::t('commerce', 'Order') . ' ' . $order->reference;

        if (!$order->isCompleted && $order->origin == Order::ORIGIN_CP) {
            $variables['title'] = Craft::t('commerce', 'New Order');
        }

        if (!$order->isCompleted && $order->origin == Order::ORIGIN_WEB) {
            $variables['title'] = Craft::t('commerce', 'Cart') . ' ' . $order->getShortNumber();
        }

        $fieldLayout = Craft::$app->getFields()->getLayoutByType(Order::class);
        $staticForm = $fieldLayout->createForm($order, true, [
            'namespace' => 'static_fields',
            'tabIdPrefix' => 'static-fields',
        ]);
        $dynamicForm = $fieldLayout->createForm($order, false, [
            'tabIdPrefix' => 'fields',
        ]);

        $variables['staticFieldsHtml'] = $staticForm->render(false);
        $variables['dynamicFieldsHtml'] = $dynamicForm->render(false);

        $variables['tabs'] = [];

        $variables['tabs']['order-details'] = [
            'label' => Craft::t('commerce', 'Order Details'),
            'url' => '#orderDetailsTab',
            'class' => null,
        ];

        foreach ($staticForm->getTabMenu() as $tabId => $tab) {
            $tab['class'] .= ' custom-tab static';
            $variables['tabs'][$tabId] = $tab;
        }

        foreach ($dynamicForm->getTabMenu() as $tabId => $tab) {
            $tab['class'] .= ' custom-tab';
            $variables['tabs'][$tabId] = $tab;
        }

        $variables['tabs']['order-transactions'] = [
            'label' => Craft::t('commerce', 'Transactions'),
            'url' => '#transactionsTab',
            'class' => null,
        ];

        $variables['tabs']['order-history'] = [
            'label' => Craft::t('commerce', 'Status History'),
            'url' => '#orderHistoryTab',
            'class' => null,
        ];

        $variables['fullPageForm'] = true;


        $variables['paymentMethodsAvailable'] = false;

        if (empty($variables['paymentForm'])) {
            /** @var Gateway $gateway */
            $gateway = $order->getGateway();

            if ($gateway && !$gateway instanceof MissingGateway) {
                $variables['paymentForm'] = $gateway->getPaymentFormModel();
            } else {
                $gateway = ArrayHelper::firstValue(Plugin::getInstance()->getGateways()->getAllGateways());

                if ($gateway && !$gateway instanceof MissingGateway) {
                    $variables['paymentForm'] = $gateway->getPaymentFormModel();
                }
            }

            if ($gateway instanceof MissingGateway) {
                $variables['paymentMethodsAvailable'] = false;
            }
        }
    }

    /**
     * @throws Exception
     * @throws InvalidConfigException
     */
    private function _registerJavascript(array $variables): void
    {
        Craft::$app->getView()->registerAssetBundle(CommerceOrderAsset::class);

        Craft::$app->getView()->registerJs('window.orderEdit = {};', View::POS_BEGIN);

        Craft::$app->getView()->registerJs('window.orderEdit.orderId = ' . $variables['order']->id . ';', View::POS_BEGIN);

        $orderStatuses = Plugin::getInstance()->getOrderStatuses()->getAllOrderStatuses();
        Craft::$app->getView()->registerJs('window.orderEdit.orderStatuses = ' . Json::encode(ArrayHelper::toArray($orderStatuses)) . ';', View::POS_BEGIN);

        $orderSites = Craft::$app->getSites()->getAllSites();
        Craft::$app->getView()->registerJs('window.orderEdit.orderSites = ' . Json::encode(ArrayHelper::toArray($orderSites)) . ';', View::POS_BEGIN);

        $lineItemStatuses = Plugin::getInstance()->getLineItemStatuses()->getAllLineItemStatuses();
        Craft::$app->getView()->registerJs('window.orderEdit.lineItemStatuses = ' . Json::encode(array_values($lineItemStatuses)) . ';', View::POS_BEGIN);

        $taxCategories = Plugin::getInstance()->getTaxCategories()->getAllTaxCategoriesAsList();
        Craft::$app->getView()->registerJs('window.orderEdit.taxCategories = ' . Json::encode(ArrayHelper::toArray($taxCategories)) . ';', View::POS_BEGIN);

        $shippingCategories = Plugin::getInstance()->getShippingCategories()->getAllShippingCategoriesAsList();
        Craft::$app->getView()->registerJs('window.orderEdit.shippingCategories = ' . Json::encode(ArrayHelper::toArray($shippingCategories)) . ';', View::POS_BEGIN);

        Craft::$app->getView()->registerJs('window.orderEdit.edition = "' . Plugin::getInstance()->edition . '"', View::POS_BEGIN);

        $permissions = [
            'commerce-editOrders' => Craft::$app->getUser()->getIdentity()->can('commerce-editOrders'),
            'commerce-deleteOrders' => Craft::$app->getUser()->getIdentity()->can('commerce-deleteOrders'),
        ];
        Craft::$app->getView()->registerJs('window.orderEdit.currentUserPermissions = ' . Json::encode($permissions) . ';', View::POS_BEGIN);
        $currentUser = Craft::$app->getUser()->getIdentity();
        Craft::$app->getView()->registerJs('window.orderEdit.currentUserId = ' . Json::encode($currentUser->id) . ';', View::POS_BEGIN);

        Craft::$app->getView()->registerJs('window.orderEdit.ordersIndexUrl = "' . UrlHelper::cpUrl('commerce/orders') . '"', View::POS_BEGIN);
        Craft::$app->getView()->registerJs('window.orderEdit.ordersIndexUrlHashed = "' . Craft::$app->getSecurity()->hashData('commerce/orders') . '"', View::POS_BEGIN);
        Craft::$app->getView()->registerJs('window.orderEdit.continueEditingUrl = "' . $variables['order']->cpEditUrl . '"', View::POS_BEGIN);
        Craft::$app->getView()->registerJs('window.orderEdit.userPhotoFallback = "' . Craft::$app->getAssetManager()->getPublishedUrl('@app/web/assets/cp/dist', true, 'images/user.svg') . '"', View::POS_BEGIN);

        $user = $variables['order']->customerId ? User::findOne($variables['order']->customerId) : null;
        Craft::$app->getView()->registerJs('window.orderEdit.originalCustomer = ' . Json::encode($user, JSON_HEX_TAG | JSON_HEX_AMP | JSON_HEX_QUOT), View::POS_BEGIN);

        $statesList = Plugin::getInstance()->getStates()->getAllEnabledStatesAsListGroupedByCountryId();

        if (!empty($statesList)) {
            foreach ($statesList as &$states) {
                foreach ($states as $key => &$state) {
                    $state = [
                        'id' => $key,
                        'name' => $state,
                    ];
                }
                $states = array_values($states);
            }
        }

        Craft::$app->getView()->registerJs('window.orderEdit.statesByCountryId = ' . Json::encode($statesList), View::POS_BEGIN);
        $countries = Plugin::getInstance()->getCountries()->getAllEnabledCountries();
        $countries = array_values(ArrayHelper::toArray($countries, ['id', 'name']));
        Craft::$app->getView()->registerJs('window.orderEdit.countries = ' . Json::encode($countries), View::POS_BEGIN);

        $pdfs = Plugin::getInstance()->getPdfs()->getAllEnabledPdfs();
        $pdfUrls = [];
        foreach ($pdfs as $pdf) {
            $pdfUrls[] = [
                'name' => $pdf->name,
                'url' => $variables['order']->getPdfUrl(null, $pdf->handle),
            ];
        }

        Craft::$app->getView()->registerJs('window.orderEdit.pdfUrls = ' . Json::encode(ArrayHelper::toArray($pdfUrls)) . ';', View::POS_BEGIN);

        $emails = Plugin::getInstance()->getEmails()->getAllEnabledEmails();
        Craft::$app->getView()->registerJs('window.orderEdit.emailTemplates = ' . Json::encode(ArrayHelper::toArray($emails)) . ';', View::POS_BEGIN);

        $response = [];
        $response['order'] = $this->_orderToArray($variables['order']);

        if ($variables['order']->hasErrors()) {
            $response['order']['errors'] = $variables['order']->getErrors();
            $response['error'] = Craft::t('commerce', 'The order is not valid.');
        }

        Craft::$app->getView()->registerJs('window.orderEdit.data = ' . Json::encode($response, JSON_HEX_TAG | JSON_HEX_AMP | JSON_HEX_QUOT) . ';', View::POS_BEGIN);

        $forceEdit = ($variables['order']->hasErrors() || !$variables['order']->isCompleted);

        Craft::$app->getView()->registerJs('window.orderEdit.forceEdit = ' . Json::encode($forceEdit) . ';', View::POS_BEGIN);
    }

    /**
     * @param $orderRequestData
     * @throws Exception
     * @throws InvalidConfigException
     */
    private function _updateOrder(Order $order, $orderRequestData): void
    {
        $order->setRecalculationMode($orderRequestData['order']['recalculationMode']);
        $order->reference = $orderRequestData['order']['reference'];
        $order->email = $orderRequestData['order']['email'] ?? '';
        $customerId = $orderRequestData['order']['customerId'] ?? null;
        if ($customerId && $customer = Craft::$app->getUsers()->getUserById($customerId)) {
            $order->setCustomer($customer);
        } else {
            $order->setCustomer(null);
        }
        $order->couponCode = $orderRequestData['order']['couponCode'];
        $order->isCompleted = $orderRequestData['order']['isCompleted'];
        $order->orderStatusId = $orderRequestData['order']['orderStatusId'];
        $order->orderSiteId = $orderRequestData['order']['orderSiteId'];
        $order->message = $orderRequestData['order']['message'];
        $order->shippingMethodHandle = $orderRequestData['order']['shippingMethodHandle'];

        $shippingMethod = $order->shippingMethodHandle ? Plugin::getInstance()->getShippingMethods()->getShippingMethodByHandle($order->shippingMethodHandle) : null;
        $order->shippingMethodName = $shippingMethod->name ?? null;

        $order->clearNotices();

        // Create Notices on Order
        $notices = [];
        foreach ($orderRequestData['order']['notices'] as $notice) {
            $notices[] = Craft::createObject([
                'class' => OrderNotice::class,
                'attributes' => $notice,
            ]);
        }
        $order->addNotices($notices);

        $dateOrdered = $orderRequestData['order']['dateOrdered'];
        if ($dateOrdered !== null) {

            if ($orderRequestData['order']['dateOrdered']['time'] == '') {
                $dateTime = (new \DateTime('now', new \DateTimeZone($dateOrdered['timezone'])));
                $dateOrdered['time'] = $dateTime->format('H:i');
            }

            if ($orderRequestData['order']['dateOrdered']['date'] == '' && $orderRequestData['order']['dateOrdered']['time'] == '') {
                $order->dateOrdered = null;
            } else {
                $order->dateOrdered = DateTimeHelper::toDateTime($dateOrdered) ?: null;
            }
        }

        if ($dateOrdered === null && $order->isCompleted) {
            $order->dateOrdered = null;
        }

        // Only email set on the order
        if ($order->getCustomer() == null && $order->email) {
            // Ensure user created for that email
            $user = Craft::$app->getUsers()->ensureUserByEmail($order->email);
            $order->setCustomer($user);
        }

        // If the customer was changed, the payment source or gateway may not be valid on the order for the new customer and we should unset it.
        try {
            $order->getPaymentSource();
            $order->getGateway();
        } catch (\Exception $e) {
            $order->paymentSourceId = null;
            $order->gatewayId = null;
        }

        $lineItems = [];
        $adjustments = [];

        foreach ($orderRequestData['order']['lineItems'] as $lineItemData) {
            // Normalize data
            $lineItemId = $lineItemData['id'] ?? null;
            $note = $lineItemData['note'] ?? '';
            $privateNote = $lineItemData['privateNote'] ?? '';
            $purchasableId = $lineItemData['purchasableId'];
            $lineItemStatusId = $lineItemData['lineItemStatusId'];
            $options = $lineItemData['options'] ?? [];
            $qty = $lineItemData['qty'] ?? 1;
            $uid = $lineItemData['uid'] ?? StringHelper::UUID();

            $lineItem = Plugin::getInstance()->getLineItems()->getLineItemById($lineItemId);

            if (!$lineItem) {
                try {
                    $lineItem = Plugin::getInstance()->getLineItems()->createLineItem($order, $purchasableId, $options, $qty, $note, $uid);
                } catch (\Exception $exception) {
                    $order->addError('lineItems', $exception->getMessage());
                    continue;
                }
            }

            $lineItem->purchasableId = $purchasableId;
            $lineItem->qty = $qty;
            $lineItem->note = $note;
            $lineItem->privateNote = $privateNote;
            $lineItem->lineItemStatusId = $lineItemStatusId;
            $lineItem->setOptions($options);
            $lineItem->uid = $uid;

            $lineItem->setOrder($order);

            // Deleted a purchasable while we had a purchasable ID in memory on the order edit page, unset it.
            if ($purchasableId && !Craft::$app->getElements()->getElementById($purchasableId)) {
                $lineItem->purchasableId = null;
            }

            if ($order->getRecalculationMode() == Order::RECALCULATION_MODE_NONE) {
                $lineItem->salePrice = $lineItemData['salePrice'];
            }

            if ($qty !== null && $qty > 0) {
                $lineItems[] = $lineItem;
            }

            if ($order->getRecalculationMode() == Order::RECALCULATION_MODE_NONE) {
                foreach ($lineItemData['adjustments'] as $adjustmentData) {
                    $id = $adjustmentData['id'];

                    $adjustment = null;
                    if ($id) {
                        $adjustment = Plugin::getInstance()->getOrderAdjustments()->getOrderAdjustmentById($id);
                    }
                    if ($adjustment === null) {
                        $adjustment = new OrderAdjustment();
                    }

                    $adjustment->setOrder($order);
                    $adjustment->setLineItem($lineItem);
                    $adjustment->amount = $adjustmentData['amount'];
                    $adjustment->type = $adjustmentData['type'];
                    $adjustment->name = $adjustmentData['name'];
                    $adjustment->description = $adjustmentData['description'];
                    $adjustment->included = $adjustmentData['included'];
                    $adjustment->setSourceSnapshot($adjustmentData['sourceSnapshot']);

                    $adjustments[] = $adjustment;
                }
            }
        }

        $order->setLineItems($lineItems);

        // Only update the adjustments if the recalculation mode is none (manually updating adjustments)
        if ($order->getRecalculationMode() == Order::RECALCULATION_MODE_NONE) {
            foreach ($orderRequestData['order']['orderAdjustments'] as $adjustmentData) {
                $id = $adjustmentData['id'];

                $adjustment = null;
                if ($id) {
                    $adjustment = Plugin::getInstance()->getOrderAdjustments()->getOrderAdjustmentById($id);
                }
                if ($adjustment === null) {
                    $adjustment = new OrderAdjustment();
                }

                $adjustment->setOrder($order);
                $adjustment->amount = $adjustmentData['amount'];
                $adjustment->type = $adjustmentData['type'];
                $adjustment->name = $adjustmentData['name'];
                $adjustment->description = $adjustmentData['description'];
                $adjustment->included = $adjustmentData['included'];
                $adjustment->setSourceSnapshot($adjustmentData['sourceSnapshot']);

                $adjustments[] = $adjustment;
            }

            // add all the updated adjustments to the order
            $order->setAdjustments($adjustments);
        }
    }

    /**
     * @param Transaction[] $transactions
     * @throws Exception
     * @throws LoaderError
     * @throws RuntimeError
     * @throws SyntaxError
     * @throws CurrencyException
     * @since 3.0
     */
    private function _getTransactionsWithLevelsTableArray(array $transactions, int $level = 0): array
    {
        $return = [];
        $user = Craft::$app->getUser()->getIdentity();
        foreach ($transactions as $transaction) {
            if (!ArrayHelper::firstWhere($return, 'id', $transaction->id)) {
                $refundCapture = '';
                if ($user->can('commerce-capturePayment') && $transaction->canCapture()) {
                    $refundCapture = Craft::$app->getView()->renderTemplate(
                        'commerce/orders/includes/_capture',
                        [
                            'currentUser' => $user,
                            'transaction' => $transaction,
                        ]
                    );
                } else if ($user->can('commerce-refundPayment') && $transaction->canRefund()) {
                    $refundCapture = Craft::$app->getView()->renderTemplate(
                        'commerce/orders/includes/_refund',
                        [
                            'currentUser' => $user,
                            'transaction' => $transaction,
                        ]
                    );
                }

                $transactionResponse = Json::decodeIfJson($transaction->response);
                if (is_array($transactionResponse)) {
                    $transactionResponse = Json::htmlEncode($transactionResponse);
                }

                $transactionMessage = Json::decodeIfJson($transaction->message);
                $transactionMessage = Json::htmlEncode($transactionMessage);

                $return[] = [
                    'id' => $transaction->id,
                    'level' => $level,
                    'type' => [
                        'label' => Html::encode(Craft::t('commerce', StringHelper::toTitleCase($transaction->type))),
                        'level' => $level,
                    ],
                    'status' => [
                        'key' => $transaction->status,
                        'label' => Html::encode(Craft::t('commerce', StringHelper::toTitleCase($transaction->status))),
                    ],
                    'paymentAmount' => $transaction->paymentAmountAsCurrency,
                    'amount' => $transaction->amountAsCurrency,
                    'gateway' => Html::encode($transaction->gateway->name ?? Craft::t('commerce', 'Missing Gateway')),
                    'date' => $transaction->dateUpdated ? $transaction->dateUpdated->format('H:i:s (jS M Y)') : '',
                    'info' => [
                        ['label' => Html::encode(Craft::t('commerce', 'Transaction ID')), 'type' => 'code', 'value' => $transaction->id],
                        ['label' => Html::encode(Craft::t('commerce', 'Transaction Hash')), 'type' => 'code', 'value' => $transaction->hash],
                        ['label' => Html::encode(Craft::t('commerce', 'Gateway Reference')), 'type' => 'code', 'value' => $transaction->reference],
                        ['label' => Html::encode(Craft::t('commerce', 'Gateway Message')), 'type' => 'text', 'value' => $transactionMessage],
                        ['label' => Html::encode(Craft::t('commerce', 'Note')), 'type' => 'text', 'value' => Html::encode($transaction->note) ?? ''],
                        ['label' => Html::encode(Craft::t('commerce', 'Gateway Code')), 'type' => 'code', 'value' => $transaction->code],
                        ['label' => Html::encode(Craft::t('commerce', 'Converted Price')), 'type' => 'text', 'value' => Plugin::getInstance()->getPaymentCurrencies()->convert($transaction->paymentAmount, $transaction->paymentCurrency) . ' <small class="light">(' . $transaction->currency . ')</small>' . ' <small class="light">(1 ' . $transaction->currency . ' = ' . number_format($transaction->paymentRate) . ' ' . $transaction->paymentCurrency . ')</small>'],
                        ['label' => Html::encode(Craft::t('commerce', 'Gateway Response')), 'type' => 'response', 'value' => $transactionResponse],
                    ],
                    'actions' => $refundCapture,
                ];

                if (!empty($transaction->childTransactions)) {
                    $childTransactions = $this->_getTransactionsWithLevelsTableArray($transaction->childTransactions, $level + 1);

                    foreach ($childTransactions as $childTransaction) {
                        $return[] = $childTransaction;
                    }
                }
            }
        }

        return $return;
    }

    /**
     * @throws InvalidConfigException
     */
    private function _addLivePurchasableInfo(array $results): array
    {
        $baseCurrency = Plugin::getInstance()->getPaymentCurrencies()->getPrimaryPaymentCurrencyIso();
        $purchasables = [];
        foreach ($results as $row) {
            /** @var PurchasableInterface $purchasable */
            if ($purchasable = Craft::$app->getElements()->getElementById($row['id'])) {
                if ($purchasable->getBehavior('currencyAttributes')) {
                    $row['priceAsCurrency'] = $purchasable->priceAsCurrency;
                } else {
                    $row['priceAsCurrency'] = Craft::$app->getFormatter()->asCurrency($row['price'], $baseCurrency, [], [], true);
                }
                $row['isAvailable'] = Plugin::getInstance()->getPurchasables()->isPurchasableAvailable($purchasable);
                $row['detail'] = [
                    'title' => Craft::t('commerce', 'Information'),
                    'content' => $purchasable->getSnapshot(),
                    'showAsList' => true,
                ];
                $row['newLineItemUid'] = StringHelper::UUID();
                $row['newLineItemOptionsSignature'] = LineItem::generateOptionsSignature([]);
                $row['description'] = Html::encode($row['description']);
                $row['sku'] = Html::encode($row['sku']);
                $purchasables[] = $row;
            }
        }
        return $purchasables;
    }

    /**
     * @param User[] $customers
     * @return array
     * @since 3.1.4
     */
    private function _prepCustomersArray(array $customers): array
    {
        if (empty($customers)) {
            return [];
        }

        foreach ($customers as &$customer) {
            $addresses = $customer->getAddresses();
            $primaryBillingAddressId = $customer->getPrimaryBillingAddressId();
            $primaryShippingAddressId = $customer->getPrimaryShippingAddressId();
            $photo = $customer->photoId ? $customer->getThumbUrl(30) : null;

            $customer = $customer->toArray();
            $customer['addresses'] = $addresses;
            $customer['primaryBillingAddressId'] = $primaryBillingAddressId;
            $customer['primaryShippingAddressId'] = $primaryShippingAddressId;
            $customer['photo'] = $photo;
        }


        return $customers;
    }

    private function _removeReadOnlyAttributesFromArray(array $address): array
    {
        if (empty($address)) {
            return $address;
        }

        // Remove readonly attributes
        $readOnly = [
            'countryIso',
            'countryText',
            'stateText',
            'abbreviationText',
            'addressLines',
        ];
        foreach ($readOnly as $item) {
            if (array_key_exists($item, $address)) {
                unset($address[$item]);
            }
        }

        return $address;
    }
}<|MERGE_RESOLUTION|>--- conflicted
+++ resolved
@@ -341,30 +341,20 @@
         $search = $request->getParam('search', null);
         $offset = ($page - 1) * $limit;
 
-        $userId = $request->getQueryParam('userId', null);
-
-<<<<<<< HEAD
-        if (!$userId) {
-            return $this->asErrorJson(Craft::t('commerce', 'User ID is required.'));
-=======
+        $customerId = $request->getQueryParam('customerId', null);
+
         if (!$customerId) {
             return $this->asFailure(Craft::t('commerce', 'Customer ID is required.'));
->>>>>>> 9f190b18
-        }
-
-        $user = Craft::$app->getUsers()->getUserById($userId);
-
-<<<<<<< HEAD
-        if (!$user) {
-            return $this->asErrorJson(Craft::t('commerce', 'Unable to retrieve user.'));
-=======
+        }
+
+        $customer = Craft::$app->getUsers()->getUserById($customerId);
+
         if (!$customer) {
             return $this->asFailure(Craft::t('commerce', 'Unable to retrieve customer.'));
->>>>>>> 9f190b18
         }
 
         $orderQuery = Order::find()
-            ->customer($user)
+            ->customer($customer)
             ->withAll() // eager-load all related data
             ->isCompleted();
 
