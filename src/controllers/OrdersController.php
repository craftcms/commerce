--- conflicted
+++ resolved
@@ -1616,18 +1616,12 @@
                 $lineItem->purchasableId = null;
             }
 
-<<<<<<< HEAD
             if ($order->getRecalculationMode() == Order::RECALCULATION_MODE_NONE || $lineItem->type === LineItemModel::TYPE_CUSTOM) {
-                $lineItem->setPromotionalPrice($lineItemData['promotionalPrice']);
-                $lineItem->setPrice($lineItemData['price']);
-=======
-            if ($order->getRecalculationMode() == Order::RECALCULATION_MODE_NONE) {
                 $promotionalPrice = $lineItemData['promotionalPrice'] ? Localization::normalizeNumber($lineItemData['promotionalPrice']) : null;
                 $price = $lineItemData['price'] ? Localization::normalizeNumber($lineItemData['price']) : null;
 
                 $lineItem->setPromotionalPrice($promotionalPrice);
                 $lineItem->setPrice($price);
->>>>>>> ac1dcf7e
             }
 
             if ($qty !== null && $qty > 0) {
