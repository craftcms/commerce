<?php
/**
 * @link https://craftcms.com/
 * @copyright Copyright (c) Pixel & Tonic, Inc.
 * @license https://craftcms.github.io/license/
 */

namespace craft\commerce\controllers;

use Craft;
use craft\base\Element;
use craft\commerce\elements\Product;
use craft\commerce\helpers\Product as ProductHelper;
use craft\commerce\Plugin;
use craft\errors\ElementNotFoundException;
use craft\errors\MissingComponentException;
use craft\helpers\UrlHelper;
use craft\web\Controller;
use Throwable;
use yii\base\Exception;
use yii\base\InvalidConfigException;
use yii\web\BadRequestHttpException;
use yii\web\ForbiddenHttpException;
use yii\web\HttpException;
use yii\web\Response;
use yii\web\ServerErrorHttpException;

/**
 * Class Products Preview Controller
 *
 * @author Pixel & Tonic, Inc. <support@pixelandtonic.com>
 * @since 2.0
 */
class ProductsPreviewController extends Controller
{
    /**
     * @inheritdoc
     */
    protected bool $allowAnonymous = true;

    /**
     * Previews a product.
     *
     * @throws HttpException
     */
    public function actionPreviewProduct(): Response
    {
        $this->requirePostRequest();

        $product = ProductHelper::populateProductFromPost();

        $this->enforceEditProductPermissions($product);

        return $this->_showProduct($product);
    }

    /**
     * Redirects the client to a URL for viewing a disabled product on the front end.
     *
     * @param mixed $productId
     * @param mixed $siteId
     * @return Response
     * @throws Exception
     * @throws HttpException
     * @throws InvalidConfigException
     */
    public function actionShareProduct($productId, $siteId): Response
    {
        $product = Plugin::getInstance()->getProducts()->getProductById($productId, $siteId);

        if (!$product) {
            throw new HttpException(404);
        }

        $this->enforceEditProductPermissions($product);

        // Make sure the product actually can be viewed
        if (!Plugin::getInstance()->getProductTypes()->isProductTypeTemplateValid($product->getType(), $product->siteId)) {
            throw new HttpException(404);
        }

        // Create the token and redirect to the product URL with the token in place
        $token = Craft::$app->getTokens()->createToken([
            'commerce/products-preview/view-shared-product', ['productId' => $product->id, 'siteId' => $siteId],
        ]);

        $url = UrlHelper::urlWithToken($product->getUrl(), $token);

        return $this->redirect($url);
    }

    /**
     * Shows a product/draft/version based on a token.
     *
     * @param mixed $productId
     * @param mixed $site
     * @return Response|null
     * @throws HttpException
     */
    public function actionViewSharedProduct($productId, $site = null): ?Response
    {
        $this->requireToken();

        $product = Plugin::getInstance()->getProducts()->getProductById($productId, $site);

        if (!$product) {
            throw new HttpException(404);
        }

        $this->_showProduct($product);

        return null;
    }

    /**
     * Save a new or existing product.
     *
     * @return Response|null
     * @throws Exception
     * @throws HttpException
     * @throws Throwable
     * @throws ElementNotFoundException
     * @throws MissingComponentException
     * @throws BadRequestHttpException
     * @deprecated in 3.4.8. Use [[\craft\commerce\controllers\ProductsController::actionSaveProduct()]] instead.
     * @todo Remove in 4.0
     */
    public function actionSaveProduct(): ?Response
    {
        $this->requirePostRequest();

        $request = Craft::$app->getRequest();

        $product = ProductHelper::populateProductFromPost();

        $this->enforceEditProductPermissions($product);

        // Save the entry (finally!)
        if ($product->enabled && $product->enabledForSite) {
            $product->setScenario(Element::SCENARIO_LIVE);
        }

        if (!Craft::$app->getElements()->saveElement($product)) {
            if ($request->getAcceptsJson()) {
                return $this->asJson([
                    'success' => false,
                    'errors' => $product->getErrors(),
                ]);
            }

            $this->setFailFlash(Craft::t('commerce', 'Couldn’t save product.'));

            // Send the category back to the template
            Craft::$app->getUrlManager()->setRouteParams([
                'product' => $product,
            ]);

            return null;
        }

        if ($request->getAcceptsJson()) {
            return $this->asJson([
                'success' => true,
                'id' => $product->id,
                'title' => $product->title,
                'status' => $product->getStatus(),
                'url' => $product->getUrl(),
                'cpEditUrl' => $product->getCpEditUrl(),
            ]);
        }

        $this->setSuccessFlash(Craft::t('commerce', 'Product saved.'));

        return $this->redirectToPostedUrl($product);
    }

    /**
     * @param Product $product
     * @throws ForbiddenHttpException
     * @since 3.4.8
     */
    protected function enforceEditProductPermissions(Product $product): void
    {
        if (!$product->getIsEditable()) {
            throw new ForbiddenHttpException('User is not permitted to edit this product');
        }
    }

    /**
     * @param Product $product
<<<<<<< HEAD
     * @throws InvalidConfigException
     * @throws ForbiddenHttpException
=======
     * @throws ForbiddenHttpException
     * @deprecated in 3.4.8. Use [[enforceEditProductPermissions()]] instead.
>>>>>>> 7b698ab5
     */
    protected function enforceProductPermissions(Product $product): void
    {
        $this->enforceEditProductPermissions($product);
    }

    /**
     * Displays a product.
     *
     * @param Product $product
     * @return Response
     * @throws InvalidConfigException
     * @throws ServerErrorHttpException
     */
    private function _showProduct(Product $product): Response
    {
        $productType = $product->getType();

        if (!$productType) {
            throw new ServerErrorHttpException('Product type not found.');
        }

        $siteSettings = $productType->getSiteSettings();

        if (!isset($siteSettings[$product->siteId]) || !$siteSettings[$product->siteId]->hasUrls) {
            throw new ServerErrorHttpException('The product ' . $product->id . ' doesn\'t have a URL for the site ' . $product->siteId . '.');
        }

        $site = Craft::$app->getSites()->getSiteById($product->siteId);

        if (!$site) {
            throw new ServerErrorHttpException('Invalid site ID: ' . $product->siteId);
        }

        Craft::$app->language = $site->language;

        // Have this product override any freshly queried products with the same ID/site
        if ($product->id) {
            Craft::$app->getElements()->setPlaceholderElement($product);
        }

        $this->getView()->getTwig()->disableStrictVariables();

        return $this->renderTemplate($siteSettings[$product->siteId]->template, [
            'product' => $product,
        ]);
    }
}<|MERGE_RESOLUTION|>--- conflicted
+++ resolved
@@ -188,13 +188,8 @@
 
     /**
      * @param Product $product
-<<<<<<< HEAD
-     * @throws InvalidConfigException
-     * @throws ForbiddenHttpException
-=======
      * @throws ForbiddenHttpException
      * @deprecated in 3.4.8. Use [[enforceEditProductPermissions()]] instead.
->>>>>>> 7b698ab5
      */
     protected function enforceProductPermissions(Product $product): void
     {
