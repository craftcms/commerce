<?php
/**
 * @link https://craftcms.com/
 * @copyright Copyright (c) Pixel & Tonic, Inc.
 * @license https://craftcms.github.io/license/
 */

namespace craft\commerce\controllers;

use Craft;
use craft\base\Element;
use craft\commerce\elements\Product;
use craft\commerce\helpers\Product as ProductHelper;
use craft\commerce\Plugin;
use craft\errors\ElementNotFoundException;
use craft\errors\MissingComponentException;
use craft\helpers\UrlHelper;
use craft\web\Controller;
use Throwable;
use yii\base\Exception;
use yii\base\InvalidConfigException;
use yii\web\BadRequestHttpException;
use yii\web\ForbiddenHttpException;
use yii\web\HttpException;
use yii\web\Response;
use yii\web\ServerErrorHttpException;

/**
 * Class Products Preview Controller
 *
 * @author Pixel & Tonic, Inc. <support@pixelandtonic.com>
 * @since 2.0
 */
class ProductsPreviewController extends Controller
{
    /**
     * @inheritdoc
     */
    protected $allowAnonymous = true;

    /**
     * Previews a product.
     *
     * @throws HttpException
     */
    public function actionPreviewProduct(): Response
    {
        $this->requirePostRequest();

        $product = ProductHelper::populateProductFromPost();

        $this->enforceEditProductPermissions($product);

        return $this->_showProduct($product);
    }

    /**
     * Redirects the client to a URL for viewing a disabled product on the front end.
     *
     * @param mixed $productId
     * @param mixed $siteId
     * @throws Exception
     * @throws HttpException
     * @throws InvalidConfigException
     */
    public function actionShareProduct($productId, $siteId): Response
    {
        $product = Plugin::getInstance()->getProducts()->getProductById($productId, $siteId);

        if (!$product) {
            throw new HttpException(404);
        }

        $this->enforceEditProductPermissions($product);

        // Make sure the product actually can be viewed
        if (!Plugin::getInstance()->getProductTypes()->isProductTypeTemplateValid($product->getType(), $product->siteId)) {
            throw new HttpException(404);
        }

        // Create the token and redirect to the product URL with the token in place
        $token = Craft::$app->getTokens()->createToken([
            'commerce/products-preview/view-shared-product', ['productId' => $product->id, 'siteId' => $siteId],
        ]);

        $url = UrlHelper::urlWithToken($product->getUrl(), $token);

        return $this->redirect($url);
    }

    /**
     * Shows a product/draft/version based on a token.
     *
     * @param mixed $productId
     * @param mixed $site
     * @throws HttpException
     */
    public function actionViewSharedProduct($productId, $site = null): ?Response
    {
        $this->requireToken();

        $product = Plugin::getInstance()->getProducts()->getProductById($productId, $site);

        if (!$product) {
            throw new HttpException(404);
        }

        $this->_showProduct($product);

        return null;
    }

    /**
     * Save a new or existing product.
     *
     * @throws Exception
     * @throws HttpException
     * @throws Throwable
     * @throws ElementNotFoundException
     * @throws MissingComponentException
     * @throws BadRequestHttpException
     * @deprecated in 3.4.8. Use [[\craft\commerce\controllers\ProductsController::actionSaveProduct()]] instead.
     * @todo Remove in 4.0
     */
    public function actionSaveProduct(): ?Response
    {
        $this->requirePostRequest();

        $request = Craft::$app->getRequest();

        $product = ProductHelper::populateProductFromPost();

        $this->enforceEditProductPermissions($product);

        // Save the entry (finally!)
        if ($product->enabled && $product->enabledForSite) {
            $product->setScenario(Element::SCENARIO_LIVE);
        }

        if (!Craft::$app->getElements()->saveElement($product)) {
            return $this->asModelFailure(
                $product,
                Craft::t('commerce', 'Couldn’t save product.'),
                'product'
            );
        }

        return $this->asModelSuccess(
            $product,
            Craft::t('commerce', 'Couldn’t save product.'),
            'product',
            [
                'id' => $product->id,
                'title' => $product->title,
                'status' => $product->getStatus(),
                'url' => $product->getUrl(),
                'cpEditUrl' => $product->getCpEditUrl(),
            ]
        );
    }

    /**
     * @throws ForbiddenHttpException
     * @since 3.4.8
     */
    protected function enforceEditProductPermissions(Product $product): void
    {
        if (!$product->getIsEditable()) {
            throw new ForbiddenHttpException('User is not permitted to edit this product');
        }
    }

    /**
<<<<<<< HEAD
     * @param Product $product
     * @throws ForbiddenHttpException
     * @since 3.4.8
     */
    protected function enforceEditProductPermissions(Product $product): void
    {
        if (!$product->getIsEditable()) {
            throw new ForbiddenHttpException('User is not permitted to edit this product');
        }
    }

    /**
     * @param Product $product
     * @throws ForbiddenHttpException
=======
     * @throws ForbiddenHttpException
>>>>>>> c07e4801
     * @deprecated in 3.4.8. Use [[enforceEditProductPermissions()]] instead.
     */
    protected function enforceProductPermissions(Product $product)
    {
        $this->enforceEditProductPermissions($product);
    }

    /**
     * Displays a product.
     *
     * @throws InvalidConfigException
     * @throws ServerErrorHttpException
     */
    private function _showProduct(Product $product): Response
    {
        $productType = $product->getType();

        if (!$productType) {
            throw new ServerErrorHttpException('Product type not found.');
        }

        $siteSettings = $productType->getSiteSettings();

        if (!isset($siteSettings[$product->siteId]) || !$siteSettings[$product->siteId]->hasUrls) {
            throw new ServerErrorHttpException('The product ' . $product->id . ' doesn\'t have a URL for the site ' . $product->siteId . '.');
        }

        $site = Craft::$app->getSites()->getSiteById($product->siteId);

        if (!$site) {
            throw new ServerErrorHttpException('Invalid site ID: ' . $product->siteId);
        }

        Craft::$app->language = $site->language;

        // Have this product override any freshly queried products with the same ID/site
        if ($product->id) {
            Craft::$app->getElements()->setPlaceholderElement($product);
        }

        $this->getView()->getTwig()->disableStrictVariables();

        return $this->renderTemplate($siteSettings[$product->siteId]->template, [
            'product' => $product,
        ]);
    }
}<|MERGE_RESOLUTION|>--- conflicted
+++ resolved
@@ -59,6 +59,7 @@
      *
      * @param mixed $productId
      * @param mixed $siteId
+     * @return Response
      * @throws Exception
      * @throws HttpException
      * @throws InvalidConfigException
@@ -171,27 +172,10 @@
     }
 
     /**
-<<<<<<< HEAD
-     * @param Product $product
      * @throws ForbiddenHttpException
-     * @since 3.4.8
-     */
-    protected function enforceEditProductPermissions(Product $product): void
-    {
-        if (!$product->getIsEditable()) {
-            throw new ForbiddenHttpException('User is not permitted to edit this product');
-        }
-    }
-
-    /**
-     * @param Product $product
-     * @throws ForbiddenHttpException
-=======
-     * @throws ForbiddenHttpException
->>>>>>> c07e4801
      * @deprecated in 3.4.8. Use [[enforceEditProductPermissions()]] instead.
      */
-    protected function enforceProductPermissions(Product $product)
+    protected function enforceProductPermissions(Product $product): void
     {
         $this->enforceEditProductPermissions($product);
     }
