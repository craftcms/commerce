<?php
namespace Craft;


/**
 * Cart.
 *
 * Class Market_CartPaymentController
 *
 * @package Craft
 */
class Market_CartPaymentController extends Market_BaseController
{
    protected $allowAnonymous = true;

    /**
     * @throws HttpException
     */
    public function actionSetShippingMethod()
    {
        $this->requirePostRequest();

        $id              = craft()->request->getPost('shippingMethodId');
        $orderTypeHandle = craft()->request->getPost('orderTypeHandle');
        $cart            = craft()->market_cart->getCart($orderTypeHandle);

        if (craft()->market_cart->setShippingMethod($cart, $id)) {
            craft()->userSession->setFlash('market',
                'Shipping method has been set');
            $this->redirectToPostedUrl();
        } else {
            craft()->urlManager->setRouteVariables(['shippingMethodError' => 'Wrong shipping method']);
        }
    }

    /**
     * @throws HttpException
     */
    public function actionPay()
    {
        $this->requirePostRequest();

        $paymentForm             = new Market_PaymentFormModel;
        $paymentForm->attributes = $_POST;
<<<<<<< HEAD
        // give the credit card number more of a chance to validate
        $paymentForm->number = preg_replace("/[^0-9]/", "", $paymentForm->number);
        $returnUrl               = craft()->request->getPost('returnUrl');
=======
        $redirect                = craft()->request->getPost('redirect');
>>>>>>> 3d0c7385
        $cancelUrl               = craft()->request->getPost('cancelUrl');
        $orderTypeHandle         = craft()->request->getPost('orderTypeHandle');
        $cart                    = craft()->market_cart->getCart($orderTypeHandle);

        // Ensure correct redirect urls are supplied.
        if (empty($cancelUrl) || empty($redirect)) {
            throw new Exception(Craft::t('Please specify "redirect" and "cancelUrl".'));
        }

        if (!craft()->market_payment->processPayment($cart, $paymentForm,
            $redirect, $cancelUrl, $customError)
        ) {
            craft()->urlManager->setRouteVariables(compact('paymentForm',
                'customError'));
        }
    }

    /**
     * Process return from off-site payment
     *
     * @throws Exception
     * @throws HttpException
     */
    public function actionComplete()
    {
        $id          = craft()->request->getParam('hash');
        $transaction = craft()->market_transaction->getByHash($id);

        if (!$transaction->id) {
            throw new HttpException(400);
        }

        craft()->market_payment->completePayment($transaction);
    }
}<|MERGE_RESOLUTION|>--- conflicted
+++ resolved
@@ -42,13 +42,9 @@
 
         $paymentForm             = new Market_PaymentFormModel;
         $paymentForm->attributes = $_POST;
-<<<<<<< HEAD
         // give the credit card number more of a chance to validate
         $paymentForm->number = preg_replace("/[^0-9]/", "", $paymentForm->number);
-        $returnUrl               = craft()->request->getPost('returnUrl');
-=======
         $redirect                = craft()->request->getPost('redirect');
->>>>>>> 3d0c7385
         $cancelUrl               = craft()->request->getPost('cancelUrl');
         $orderTypeHandle         = craft()->request->getPost('orderTypeHandle');
         $cart                    = craft()->market_cart->getCart($orderTypeHandle);
