--- conflicted
+++ resolved
@@ -113,14 +113,10 @@
 
         $id = Craft::$app->getRequest()->getRequiredBodyParam('id');
 
-<<<<<<< HEAD
-        Plugin::getInstance()->getShippingZones()->deleteShippingZoneById($id);
-=======
         if (!Plugin::getInstance()->getShippingZones()->deleteShippingZoneById($id)) {
             return $this->asFailure(Craft::t('commerce', 'Could not delete shipping zone'));
         }
 
->>>>>>> 7ac3602b
         return $this->asSuccess();
     }
 
@@ -141,7 +137,7 @@
         $params = ['zipCode' => $testZipCode];
 
         if (!Plugin::getInstance()->getFormulas()->evaluateCondition($zipCodeFormula, $params)) {
-            return $this->asFailure('failed');
+        return $this->asFailure('failed');
         }
 
         return $this->asSuccess();
