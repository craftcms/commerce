--- conflicted
+++ resolved
@@ -63,11 +63,8 @@
         $settings->orderPdfPath = $data['orderPdfPath'] ?? $settings->orderPdfPath;
         $settings->orderPdfFilenameFormat = $data['orderPdfFilenameFormat'] ?? $settings->orderPdfFilenameFormat;
         $settings->orderReferenceFormat = $data['orderReferenceFormat'] ?? $settings->orderReferenceFormat;
-<<<<<<< HEAD
         $settings->updateBillingDetailsUrl = $data['updateBillingDetailsUrl'] ?? $settings->updateBillingDetailsUrl;
-=======
         $settings->defaultView = $data['defaultView'] ?? $settings->defaultView;
->>>>>>> 35013632
 
         if (!$settings->validate()) {
             Craft::$app->getSession()->setError(Craft::t('commerce', 'Couldn’t save settings.'));
