<?php

namespace craft\commerce\controllers;

use Craft;
<<<<<<< HEAD
use craft\commerce\elements\Subscription;
use craft\commerce\models\Plan;
=======
use craft\commerce\models\Address;
>>>>>>> 3be9f8af
use craft\commerce\models\Settings as SettingsModel;
use craft\commerce\Plugin;
use yii\web\Response;

/**
 * Class Settings Controller
 *
 * @author Pixel & Tonic, Inc. <support@pixelandtonic.com>
 * @since  2.0
 */
class SettingsController extends BaseAdminController
{
    // Public Methods
    // =========================================================================

    /**
<<<<<<< HEAD
     * Commerce Settings Index
     *
     * @return Response
     */
    public function actionIndex(): Response
    {
        return $this->redirect('commerce/settings/general');
    }

    /**
=======
>>>>>>> 3be9f8af
     * Commerce Settings Form
     *
     * @return Response
     */
    public function actionEdit(): Response
    {
        $settings = Plugin::getInstance()->getSettings();

        $craftSettings = Craft::$app->getSystemSettings()->getEmailSettings();
        $settings->emailSenderAddressPlaceholder = $craftSettings['fromEmail'] ?? '';
        $settings->emailSenderNamePlaceholder = $craftSettings['fromName'] ?? '';

        $variables = [
            'settings' => $settings
        ];

        return $this->renderTemplate('commerce/settings/general', $variables);
    }

    /**
     * @return Response
     */
    public function actionEditLocation(): Response
    {
        $storeLocation = Plugin::getInstance()->getAddresses()->getStoreLocationAddress();

        if (!$storeLocation) {
            $storeLocation = new Address();
        }

        $variables = [
            'storeLocation' => $storeLocation
        ];

        return $this->renderTemplate('commerce/settings/location/_edit', $variables);
    }

    /**
     * Save settings
     *
     * @return Response
     */
    public function actionSaveSettings(): Response
    {
        $this->requirePostRequest();
        $postData = Craft::$app->getRequest()->getParam('settings');
        $settings = new SettingsModel($postData);

        if (!Plugin::getInstance()->getSettings()->saveSettings($settings)) {
            Craft::$app->getSession()->setError(Craft::t('commerce', 'Couldn’t save settings.'));
            return $this->renderTemplate('commerce/settings', ['settings' => $settings]);
        }

        Craft::$app->getSession()->setNotice(Craft::t('commerce', 'Settings saved.'));
<<<<<<< HEAD
        return $this->redirectToPostedUrl();
=======

        $this->redirectToPostedUrl();

        return null;
>>>>>>> 3be9f8af
    }

    /**
     * Save stock location
     *
     * @return Response|null
     */
    public function actionSavelocation(): Response
    {
        $this->requirePostRequest();

        $address = Plugin::getInstance()->getAddresses()->getStoreLocationAddress();

        if (!$address) {
            $address = new Address();
        }

        $attributes = [
            'attention',
            'title',
            'firstName',
            'lastName',
            'address1',
            'address2',
            'city',
            'zipCode',
            'phone',
            'alternativePhone',
            'businessName',
            'businessTaxId',
            'businessId',
            'countryId',
            'stateValue'
        ];
        foreach ($attributes as $attr) {
            $address->$attr = Craft::$app->getRequest()->getParam($attr);
        }

        $address->stockLocation = true;

        // Save it
        if (Plugin::getInstance()->getAddresses()->saveAddress($address)) {

            if (Craft::$app->getRequest()->getAcceptsJson()) {
                return $this->asJson(['success' => true, 'address' => $address]);
            }

            Craft::$app->getSession()->setNotice(Craft::t('commerce', 'Address saved.'));
            return $this->redirectToPostedUrl();
        } else {

            if (Craft::$app->getRequest()->getAcceptsJson()) {
                return $this->asJson([
                    'error' => Craft::t('commerce', 'Couldn’t save address.'),
                    'errors' => $address->errors
                ]);
            }

            Craft::$app->getSession()->setError(Craft::t('commerce', 'Couldn’t save address.'));
        }

        // Send the model back to the template
<<<<<<< HEAD
        Craft::$app->getUrlManager()->setRouteParams(['address' => $address]);
    }

    /**
     * Saves the field layout.
     *
     * @return Response|null
     */
    public function actionSaveSubscriptionFieldLayout()
    {
        $this->requirePostRequest();
        $this->requireAdmin();

        // Set the field layout
        $fieldLayout = Craft::$app->getFields()->assembleLayoutFromPost();
        $fieldLayout->type = Subscription::class;

        if (!Craft::$app->getFields()->saveLayout($fieldLayout)) {
            Craft::$app->getSession()->setError(Craft::t('app', 'Couldn’t save subscription fields.'));

            return null;
        }

        Craft::$app->getSession()->setNotice(Craft::t('app', 'Subscription fields saved.'));
=======
        Craft::$app->getUrlManager()->setRouteParams(['stockLocation' => $address]);
>>>>>>> 3be9f8af

        return $this->redirectToPostedUrl();
    }
}<|MERGE_RESOLUTION|>--- conflicted
+++ resolved
@@ -3,12 +3,8 @@
 namespace craft\commerce\controllers;
 
 use Craft;
-<<<<<<< HEAD
 use craft\commerce\elements\Subscription;
-use craft\commerce\models\Plan;
-=======
 use craft\commerce\models\Address;
->>>>>>> 3be9f8af
 use craft\commerce\models\Settings as SettingsModel;
 use craft\commerce\Plugin;
 use yii\web\Response;
@@ -25,22 +21,7 @@
     // =========================================================================
 
     /**
-<<<<<<< HEAD
-     * Commerce Settings Index
-     *
-     * @return Response
-     */
-    public function actionIndex(): Response
-    {
-        return $this->redirect('commerce/settings/general');
-    }
-
-    /**
-=======
->>>>>>> 3be9f8af
      * Commerce Settings Form
-     *
-     * @return Response
      */
     public function actionEdit(): Response
     {
@@ -76,9 +57,7 @@
     }
 
     /**
-     * Save settings
-     *
-     * @return Response
+     * @return Response|null
      */
     public function actionSaveSettings(): Response
     {
@@ -92,20 +71,14 @@
         }
 
         Craft::$app->getSession()->setNotice(Craft::t('commerce', 'Settings saved.'));
-<<<<<<< HEAD
-        return $this->redirectToPostedUrl();
-=======
 
         $this->redirectToPostedUrl();
 
         return null;
->>>>>>> 3be9f8af
     }
 
     /**
-     * Save stock location
      *
-     * @return Response|null
      */
     public function actionSavelocation(): Response
     {
@@ -148,7 +121,7 @@
             }
 
             Craft::$app->getSession()->setNotice(Craft::t('commerce', 'Address saved.'));
-            return $this->redirectToPostedUrl();
+            $this->redirectToPostedUrl();
         } else {
 
             if (Craft::$app->getRequest()->getAcceptsJson()) {
@@ -162,8 +135,9 @@
         }
 
         // Send the model back to the template
-<<<<<<< HEAD
-        Craft::$app->getUrlManager()->setRouteParams(['address' => $address]);
+        Craft::$app->getUrlManager()->setRouteParams(['stockLocation' => $address]);
+
+        $this->redirectToPostedUrl();
     }
 
     /**
@@ -187,9 +161,6 @@
         }
 
         Craft::$app->getSession()->setNotice(Craft::t('app', 'Subscription fields saved.'));
-=======
-        Craft::$app->getUrlManager()->setRouteParams(['stockLocation' => $address]);
->>>>>>> 3be9f8af
 
         return $this->redirectToPostedUrl();
     }
