--- conflicted
+++ resolved
@@ -122,13 +122,9 @@
             $this->requirePermission('commerce-editSubscriptionPlan');
             $plan = $planService->getPlanById($planId);
         }
-
-<<<<<<< HEAD
-        if (null === $plan) {
+        
+        if ($plan === null) {
             $this->requirePermission('commerce-createSubscriptionPlan');
-=======
-        if ($plan === null) {
->>>>>>> f19c3ebc
             $plan = $gateway->getPlanModel();
         }
 
