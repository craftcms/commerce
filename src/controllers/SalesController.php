<?php
/**
 * @link https://craftcms.com/
 * @copyright Copyright (c) Pixel & Tonic, Inc.
 * @license https://craftcms.github.io/license/
 */

namespace craft\commerce\controllers;

use Craft;
use craft\commerce\base\Purchasable;
use craft\commerce\base\PurchasableInterface;
use craft\commerce\elements\Product;
use craft\commerce\models\Sale;
use craft\commerce\Plugin;
use craft\commerce\records\Sale as SaleRecord;
use craft\elements\Category;
use craft\helpers\ArrayHelper;
use craft\helpers\DateTimeHelper;
use craft\helpers\Json;
use craft\helpers\Localization;
use craft\i18n\Locale;
use Exception;
use Throwable;
use yii\base\InvalidConfigException;
use yii\db\StaleObjectException;
use yii\web\BadRequestHttpException;
use yii\web\HttpException;
use yii\web\Response;
use function explode;
use function get_class;

/**
 * Class Sales Controller
 *
 * @author Pixel & Tonic, Inc. <support@pixelandtonic.com>
 * @since 2.0
 */
class SalesController extends BaseCpController
{
<<<<<<< HEAD
    public function beforeAction($action): bool
=======
    /**
     * @inheritdoc
     */
    public function init(): void
>>>>>>> 634dcfe9
    {
        if (!parent::beforeAction($action)) {
            return false;
        }
        
        $this->requirePermission('commerce-managePromotions');
        
        return true;
    }

    /**
     * @return Response
     * @throws InvalidConfigException
     */
    public function actionIndex(): Response
    {
        $sales = Plugin::getInstance()->getSales()->getAllSales();
        return $this->renderTemplate('commerce/promotions/sales/index', compact('sales'));
    }

    /**
     * @param int|null $id
     * @param Sale|null $sale
     * @return Response
     * @throws HttpException
     * @throws InvalidConfigException
     */
    public function actionEdit(int $id = null, Sale $sale = null): Response
    {
        if ($id === null) {
            $this->requirePermission('commerce-createSales');    
        } else {
            $this->requirePermission('commerce-editSales');
        }
        
        $variables = compact('id', 'sale');

        if (!$variables['sale']) {
            if ($variables['id']) {
                $variables['sale'] = Plugin::getInstance()->getSales()->getSaleById($variables['id']);

                if (!$variables['sale']) {
                    throw new HttpException(404);
                }
            } else {
                $variables['sale'] = new Sale();
            }
        }

        $this->_populateVariables($variables);

        return $this->renderTemplate('commerce/promotions/sales/_edit', $variables);
    }

    /**
     * @throws Exception
     * @throws \yii\base\Exception
     * @throws BadRequestHttpException
     */
    public function actionSave(): Response
    {
        $this->requirePostRequest();

        $sale = new Sale();

        // Shared attributes
        $request = Craft::$app->getRequest();
        
        if ($sale->id === null) {
            $this->requirePermission('commerce-createSales');
        } else {
            $this->requirePermission('commerce-editSales');
        }
        
        $sale->id = $request->getBodyParam('id');
        $sale->name = $request->getBodyParam('name');
        $sale->description = $request->getBodyParam('description');
        $sale->apply = $request->getBodyParam('apply');
        $sale->enabled = (bool)$request->getBodyParam('enabled');

        $dateFields = [
            'dateFrom',
            'dateTo',
        ];
        foreach ($dateFields as $field) {
            if (($date = $request->getBodyParam($field)) !== false) {
                $sale->$field = DateTimeHelper::toDateTime($date) ?: null;
            } else {
                $sale->$field = $sale->$date;
            }
        }

        $applyAmount = $request->getBodyParam('applyAmount');
        $sale->sortOrder = $request->getBodyParam('sortOrder');
        $sale->ignorePrevious = (bool)$request->getBodyParam('ignorePrevious');
        $sale->stopProcessing = (bool)$request->getBodyParam('stopProcessing');
        $sale->categoryRelationshipType = $request->getBodyParam('categoryRelationshipType');

        $applyAmount = Localization::normalizeNumber($applyAmount);
        if ($sale->apply == SaleRecord::APPLY_BY_PERCENT || $sale->apply == SaleRecord::APPLY_TO_PERCENT) {
            if ((float)$applyAmount >= 1) {
                $sale->applyAmount = (float)$applyAmount / -100;
            } else {
                $sale->applyAmount = -(float)$applyAmount;
            }
        } else {
            $sale->applyAmount = (float)$applyAmount * -1;
        }

        $purchasables = [];
        $purchasableGroups = $request->getBodyParam('purchasables') ?: [];
        foreach ($purchasableGroups as $group) {
            if (is_array($group)) {
                array_push($purchasables, ...$group);
            }
        }
        $sale->setPurchasableIds(array_unique($purchasables));

        $categories = $request->getBodyParam('categories', []);

        if (!$categories) {
            $categories = [];
        }

        $sale->setCategoryIds(array_unique($categories));

        $groups = $request->getBodyParam('groups', []);

        if (!$groups) {
            $groups = [];
        }

        $sale->setUserGroupIds(array_unique($groups));

        // Save it
        if (Plugin::getInstance()->getSales()->saveSale($sale)) {
            $this->setSuccessFlash(Craft::t('commerce', 'Sale saved.'));
            return $this->redirectToPostedUrl($sale);
        } else {
            $this->setFailFlash(Craft::t('commerce', 'Couldn’t save sale.'));
        }

        $variables = [
            'sale' => $sale,
        ];
        $this->_populateVariables($variables);

        Craft::$app->getUrlManager()->setRouteParams($variables);
    }

    /**
     * @throws BadRequestHttpException
     */
    public function actionReorder(): Response
    {
        $this->requirePostRequest();
        $this->requireAcceptsJson();

        $ids = Json::decode(Craft::$app->getRequest()->getRequiredBodyParam('ids'));
        if ($success = Plugin::getInstance()->getSales()->reorderSales($ids)) {
            return $this->asJson(['success' => $success]);
        }

        return $this->asJson(['error' => Craft::t('commerce', 'Couldn’t reorder sales.')]);
    }

    /**
     * @return Response
     * @throws Exception
     * @throws Throwable
     * @throws StaleObjectException
     * @throws BadRequestHttpException
     */
    public function actionDelete(): Response
    {
        $this->requirePermission('commerce-deleteSales');
        $this->requirePostRequest();

        $id = Craft::$app->getRequest()->getBodyParam('id');
        $ids = Craft::$app->getRequest()->getBodyParam('ids');

        if ((!$id && empty($ids)) || ($id && !empty($ids))) {
            throw new BadRequestHttpException('id or ids must be specified.');
        }

        if ($id) {
            $this->requireAcceptsJson();
            $ids = [$id];
        }

        foreach ($ids as $id) {
            Plugin::getInstance()->getSales()->deleteSaleById($id);
        }

        if ($this->request->getAcceptsJson()) {
            return $this->asJson(['success' => true]);
        }

        $this->setSuccessFlash(Craft::t('commerce', 'Sales deleted.'));

        return $this->redirect($this->request->getReferrer());
    }

    /**
     * @return Response
     * @throws BadRequestHttpException
     */
    public function actionGetAllSales(): Response
    {
        $this->requireAcceptsJson();
        $sales = Plugin::getInstance()->getSales()->getAllSales();

        return $this->asJson(array_values($sales));
    }

    /**
     * @return Response
     * @throws BadRequestHttpException
     * @throws InvalidConfigException
     */
    public function actionGetSalesByProductId(): Response
    {
        $this->requirePostRequest();
        $this->requireAcceptsJson();
        $request = Craft::$app->getRequest();
        $id = $request->getParam('id', null);

        if (!$id) {
            return $this->asErrorJson(Craft::t('commerce', 'Product ID is required.'));
        }

        $product = Plugin::getInstance()->getProducts()->getProductById($id);

        if (!$product) {
            return $this->asErrorJson(Craft::t('commerce', 'No product available.'));
        }

        $sales = [];
        foreach ($product->getVariants(true) as $variant) {
            $variantSales = Plugin::getInstance()->getSales()->getSalesRelatedToPurchasable($variant);
            foreach ($variantSales as $sale) {
                if (!ArrayHelper::firstWhere($sales, 'id', $sale->id)) {
                    /** @var Sale $sale */
                    $saleArray = $sale->toArray();
                    $saleArray['cpEditUrl'] = $sale->getCpEditUrl();
                    $sales[] = $saleArray;
                }
            }
        }

        return $this->asJson([
            'success' => true,
            'sales' => $sales,
        ]);
    }

    /**
     * @return Response
     * @throws BadRequestHttpException
     * @throws InvalidConfigException
     */
    public function actionGetSalesByPurchasableId(): Response
    {
        $this->requirePostRequest();
        $this->requireAcceptsJson();
        $request = Craft::$app->getRequest();
        $id = $request->getParam('id', null);

        if (!$id) {
            return $this->asErrorJson(Craft::t('commerce', 'Purchasable ID is required.'));
        }

        $purchasable = Plugin::getInstance()->getPurchasables()->getPurchasableById($id);

        if (!$purchasable) {
            return $this->asErrorJson(Craft::t('commerce', 'No purchasable available.'));
        }

        $sales = [];
        $purchasableSales = Plugin::getInstance()->getSales()->getSalesRelatedToPurchasable($purchasable);
        foreach ($purchasableSales as $sale) {
            if (!ArrayHelper::firstWhere($sales, 'id', $sale->id)) {
                /** @var Sale $sale */
                $saleArray = $sale->toArray();
                $saleArray['cpEditUrl'] = $sale->getCpEditUrl();
                $sales[] = $saleArray;
            }
        }

        return $this->asJson([
            'success' => true,
            'sales' => $sales,
        ]);
    }

    /**
     * @return Response
     * @throws BadRequestHttpException
     * @throws InvalidConfigException
     * @throws \yii\base\Exception
     */
    public function actionAddPurchasableToSale(): Response
    {
        $this->requirePostRequest();
        $this->requireAcceptsJson();
        $request = Craft::$app->getRequest();
        $ids = $request->getParam('ids', []);
        $saleId = $request->getParam('saleId', null);

        if (empty($ids) || !$saleId) {
            return $this->asErrorJson(Craft::t('commerce', 'Purchasable ID and Sale ID are required.'));
        }

        $purchasables = [];
        foreach ($ids as $id) {
            $purchasables[] = Plugin::getInstance()->getPurchasables()->getPurchasableById($id);
        }

        $sale = Plugin::getInstance()->getSales()->getSaleById($saleId);

        if (empty($purchasables) || count($purchasables) != count($ids) || !$sale) {
            return $this->asErrorJson(Craft::t('commerce', 'Unable to retrieve Sale and Purchasable.'));
        }

        $salePurchasableIds = $sale->getPurchasableIds();

        array_push($salePurchasableIds, ...$ids);
        $sale->setPurchasableIds(array_unique($salePurchasableIds));

        if (!Plugin::getInstance()->getSales()->saveSale($sale)) {
            return $this->asErrorJson(Craft::t('commerce', 'Couldn’t save sale.'));
        }

        return $this->asJson(['success' => true]);
    }

    /**
     * @throws BadRequestHttpException
     * @throws \yii\db\Exception
     * @since 3.0
     */
    public function actionUpdateStatus(): void
    {
        $this->requirePostRequest();
        $ids = Craft::$app->getRequest()->getRequiredBodyParam('ids');
        $status = Craft::$app->getRequest()->getRequiredBodyParam('status');

        if (empty($ids)) {
            $this->setFailFlash(Craft::t('commerce', 'Couldn’t updated sales status.'));
        }

        $transaction = Craft::$app->getDb()->beginTransaction();
        $sales = SaleRecord::find()
            ->where(['id' => $ids])
            ->all();

        /** @var SaleRecord $sale */
        foreach ($sales as $sale) {
            $sale->enabled = ($status == 'enabled');
            $sale->save();
        }
        $transaction->commit();

        $this->setSuccessFlash(Craft::t('commerce', 'Sales updated.'));
    }


    /**
     * @param $variables
     * @throws InvalidConfigException
     */
    private function _populateVariables(&$variables): void
    {
        /** @var Sale $sale */
        $sale = $variables['sale'];

        if ($sale->id) {
            $variables['title'] = $sale->name;
        } else {
            $variables['title'] = Craft::t('commerce', 'Create a new sale');
        }

        //getting user groups map
        if (Craft::$app->getEdition() == Craft::Pro) {
            $groups = Craft::$app->getUserGroups()->getAllGroups();
            $variables['groups'] = ArrayHelper::map($groups, 'id', 'name');
        } else {
            $variables['groups'] = [];
        }

        $localeData = Craft::$app->getLocale();
        $variables['percentSymbol'] = $localeData->getNumberSymbol(Locale::SYMBOL_PERCENT);
        $primaryCurrencyIso = Plugin::getInstance()->getPaymentCurrencies()->getPrimaryPaymentCurrencyIso();
        $variables['currencySymbol'] = $localeData->getCurrencySymbol($primaryCurrencyIso);

        if (isset($variables['sale']->applyAmount) && $variables['sale']->applyAmount !== null) {
            if ($sale->apply == SaleRecord::APPLY_BY_PERCENT || $sale->apply == SaleRecord::APPLY_TO_PERCENT) {
                $amount = -(float)$variables['sale']->applyAmount * 100;
                $variables['sale']->applyAmount = Craft::$app->getFormatter()->asDecimal($amount);
            } else {
                $variables['sale']->applyAmount = Craft::$app->getFormatter()->asDecimal(-(float)$variables['sale']->applyAmount);
            }
        }

        $variables['categoryElementType'] = Category::class;
        $variables['categories'] = null;
        $categories = $categoryIds = [];

        if (empty($variables['id']) && Craft::$app->getRequest()->getParam('categoryIds')) {
            $categoryIds = explode('|', Craft::$app->getRequest()->getParam('categoryIds'));
        } else {
            $categoryIds = $sale->getCategoryIds();
        }

        foreach ($categoryIds as $categoryId) {
            $id = (int)$categoryId;
            $categories[] = Craft::$app->getElements()->getElementById($id);
        }

        $variables['categories'] = $categories;

        $variables['categoryRelationshipType'] = [
            SaleRecord::CATEGORY_RELATIONSHIP_TYPE_SOURCE => Craft::t('commerce', 'Source - The category relationship field is on the purchasable'),
            SaleRecord::CATEGORY_RELATIONSHIP_TYPE_TARGET => Craft::t('commerce', 'Target - The purchasable relationship field is on the category'),
            SaleRecord::CATEGORY_RELATIONSHIP_TYPE_BOTH => Craft::t('commerce', 'Either (Default) - The relationship field is on the purchasable or the category'),
        ];

        $variables['purchasables'] = null;
        $purchasables = $purchasableIds = [];

        if (empty($variables['id']) && Craft::$app->getRequest()->getParam('purchasableIds')) {
            $purchasableIdsFromUrl = explode('|', Craft::$app->getRequest()->getParam('purchasableIds'));
            $purchasableIds = [];
            foreach ($purchasableIdsFromUrl as $purchasableId) {
                $purchasable = Craft::$app->getElements()->getElementById((int)$purchasableId);
                if ($purchasable && $purchasable instanceof Product) {
                    foreach ($purchasable->getVariants(true) as $variant) {
                        $purchasableIds[] = $variant->getId();
                    }
                } else {
                    $purchasableIds[] = $purchasableId;
                }
            }
        } else {
            $purchasableIds = $sale->getPurchasableIds();
        }

        foreach ($purchasableIds as $purchasableId) {
            $purchasable = Craft::$app->getElements()->getElementById((int)$purchasableId);
            if ($purchasable && $purchasable instanceof PurchasableInterface) {
                $class = get_class($purchasable);
                $purchasables[$class] = $purchasables[$class] ?? [];
                $purchasables[$class][] = $purchasable;
            }
        }
        $variables['purchasables'] = $purchasables;

        $variables['purchasableTypes'] = [];
        $purchasableTypes = Plugin::getInstance()->getPurchasables()->getAllPurchasableElementTypes();

        /** @var Purchasable $purchasableType */
        foreach ($purchasableTypes as $purchasableType) {
            $variables['purchasableTypes'][] = [
                'name' => $purchasableType::displayName(),
                'elementType' => $purchasableType,
            ];
        }
    }
}<|MERGE_RESOLUTION|>--- conflicted
+++ resolved
@@ -38,14 +38,7 @@
  */
 class SalesController extends BaseCpController
 {
-<<<<<<< HEAD
     public function beforeAction($action): bool
-=======
-    /**
-     * @inheritdoc
-     */
-    public function init(): void
->>>>>>> 634dcfe9
     {
         if (!parent::beforeAction($action)) {
             return false;
