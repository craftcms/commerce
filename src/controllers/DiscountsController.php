<?php
/**
 * @link https://craftcms.com/
 * @copyright Copyright (c) Pixel & Tonic, Inc.
 * @license https://craftcms.github.io/license/
 */

namespace craft\commerce\controllers;

use Craft;
use craft\commerce\base\Purchasable;
use craft\commerce\base\PurchasableInterface;
use craft\commerce\elements\Product;
use craft\commerce\helpers\Localization;
use craft\commerce\models\Coupon;
use craft\commerce\models\Discount;
use craft\commerce\models\Sale;
use craft\commerce\Plugin;
use craft\commerce\records\Discount as DiscountRecord;
use craft\commerce\web\assets\coupons\CouponsAsset;
use craft\elements\Category;
use craft\errors\MissingComponentException;
use craft\helpers\ArrayHelper;
use craft\helpers\DateTimeHelper;
use craft\helpers\Json;
use craft\i18n\Locale;
use yii\db\Exception;
use yii\web\BadRequestHttpException;
use yii\web\ForbiddenHttpException;
use yii\web\HttpException;
use yii\web\Response;
use function explode;
use function get_class;

/**
 * Class Discounts Controller
 *
 * @author Pixel & Tonic, Inc. <support@pixelandtonic.com>
 * @since 2.0
 */
class DiscountsController extends BaseCpController
{
    const DISCOUNT_COUNTER_TYPE_TOTAL = 'total';
    const DISCOUNT_COUNTER_TYPE_EMAIL = 'email';
    const DISCOUNT_COUNTER_TYPE_CUSTOMER = 'customer';

    /**
     * @inheritdoc
     */
    public function init(): void
    {
        parent::init();

        if (Plugin::getInstance()->is(Plugin::EDITION_PRO, '<')) {
            throw new ForbiddenHttpException('Managing discounts is not permitted on the Lite edition.');
        }

        $this->requirePermission('commerce-managePromotions');
    }

    /**
     * @throws HttpException
     */
    public function actionIndex(): Response
    {
        $discounts = Plugin::getInstance()->getDiscounts()->getAllDiscounts();
        return $this->renderTemplate('commerce/promotions/discounts/index', compact('discounts'));
    }

    /**
     * @param int|null $id
     * @param Discount|null $discount
     * @throws HttpException
     */
    public function actionEdit(int $id = null, Discount $discount = null): Response
    {
        $variables = compact('id', 'discount');
        $variables['isNewDiscount'] = false;

        if (!$variables['discount']) {
            if ($variables['id']) {
                $variables['discount'] = Plugin::getInstance()->getDiscounts()->getDiscountById($variables['id']);

                if (!$variables['discount']) {
                    throw new HttpException(404);
                }
            } else {
                $variables['discount'] = new Discount();
                $variables['discount']->allCategories = true;
                $variables['discount']->allPurchasables = true;
                $variables['isNewDiscount'] = true;
            }
        }

        $this->_populateVariables($variables);
        $variables['percentSymbol'] = Craft::$app->getFormattingLocale()->getNumberSymbol(Locale::SYMBOL_PERCENT);
        $this->getView()->registerAssetBundle(CouponsAsset::class);

        return $this->renderTemplate('commerce/promotions/discounts/_edit', $variables);
    }

    /**
     * @throws HttpException
     */
    public function actionSave(): void
    {
        $this->requirePostRequest();

        $discount = new Discount();
        $request = Craft::$app->getRequest();

        $discount->id = $request->getBodyParam('id');
        $discount->name = $request->getBodyParam('name');
        $discount->description = $request->getBodyParam('description');
        $discount->enabled = (bool)$request->getBodyParam('enabled');
        $discount->stopProcessing = (bool)$request->getBodyParam('stopProcessing');
        $discount->purchaseQty = $request->getBodyParam('purchaseQty');
        $discount->maxPurchaseQty = $request->getBodyParam('maxPurchaseQty');
        $discount->percentDiscount = (float)$request->getBodyParam('percentDiscount');
        $discount->percentageOffSubject = $request->getBodyParam('percentageOffSubject');
        $discount->hasFreeShippingForMatchingItems = (bool)$request->getBodyParam('hasFreeShippingForMatchingItems');
        $discount->hasFreeShippingForOrder = (bool)$request->getBodyParam('hasFreeShippingForOrder');
        $discount->excludeOnSale = (bool)$request->getBodyParam('excludeOnSale');
        $discount->code = trim($request->getBodyParam('code')) ?: null;
        $discount->perUserLimit = $request->getBodyParam('perUserLimit');
        $discount->perEmailLimit = $request->getBodyParam('perEmailLimit');
        $discount->totalDiscountUseLimit = $request->getBodyParam('totalDiscountUseLimit');
        $discount->ignoreSales = (bool)$request->getBodyParam('ignoreSales');
        $discount->categoryRelationshipType = $request->getBodyParam('categoryRelationshipType');
        $discount->baseDiscountType = $request->getBodyParam('baseDiscountType') ?: DiscountRecord::BASE_DISCOUNT_TYPE_VALUE;
        $discount->appliedTo = $request->getBodyParam('appliedTo') ?: DiscountRecord::APPLIED_TO_MATCHING_LINE_ITEMS;
        $discount->orderConditionFormula = $request->getBodyParam('orderConditionFormula');
        $discount->userGroupsCondition = $request->getBodyParam('userGroupsCondition');

        $baseDiscount = $request->getBodyParam('baseDiscount') ?: 0;
        $baseDiscount = Localization::normalizeNumber($baseDiscount);
        $discount->baseDiscount = $baseDiscount * -1;

        $perItemDiscount = $request->getBodyParam('perItemDiscount') ?: 0;
        $perItemDiscount = Localization::normalizeNumber($perItemDiscount);
        $discount->perItemDiscount = $perItemDiscount * -1;

        $discount->purchaseTotal = Localization::normalizeNumber($request->getBodyParam('purchaseTotal'));

        $date = $request->getBodyParam('dateFrom');
        if ($date) {
            $dateTime = DateTimeHelper::toDateTime($date) ?: null;
            $discount->dateFrom = $dateTime;
        }

        $date = $request->getBodyParam('dateTo');
        if ($date) {
            $dateTime = DateTimeHelper::toDateTime($date) ?: null;
            $discount->dateTo = $dateTime;
        }

        $discount->percentDiscount = -Localization::normalizePercentage($request->getBodyParam('percentDiscount'));

        // Set purchasable conditions
        if ($discount->allPurchasables = (bool)$request->getBodyParam('allPurchasables')) {
            $discount->setPurchasableIds([]);
        } else {
            $purchasables = [];
            $purchasableGroups = $request->getBodyParam('purchasables') ?: [];
            foreach ($purchasableGroups as $group) {
                if (is_array($group)) {
                    array_push($purchasables, ...$group);
                }
            }
            $purchasables = array_unique($purchasables);
            $discount->setPurchasableIds($purchasables);
        }

        // Set category conditions
        if ($discount->allCategories = (bool)$request->getBodyParam('allCategories')) {
            $discount->setCategoryIds([]);
        } else {
            $categories = $request->getBodyParam('categories', []);
            if (!$categories) {
                $categories = [];
            }
            $discount->setCategoryIds($categories);
        }

        $groups = $request->getBodyParam('groups', []);

        if ($discount->userGroupsCondition == DiscountRecord::CONDITION_USER_GROUPS_ANY_OR_NONE) {
            $groups = [];
        }

        $discount->setUserGroupIds($groups);

        // Save it
        if (Plugin::getInstance()->getDiscounts()->saveDiscount($discount)
        ) {
            // Save coupons after discount has been saved
            if ($this->_saveCoupons($discount)) {
                $this->setSuccessFlash(Craft::t('commerce', 'Discount saved.'));
                $this->redirectToPostedUrl($discount);
            }
        } else {
            $this->setFailFlash(Craft::t('commerce', 'Couldn’t save discount.'));

            // Set back to original input value of the text field to prevent negative value.
            $discount->baseDiscount = $baseDiscount;
            $discount->perItemDiscount = $perItemDiscount;
        }

        // Send the model back to the template
        $variables = [
            'discount' => $discount,
        ];
        $this->_populateVariables($variables);

        Craft::$app->getUrlManager()->setRouteParams($variables);
    }

    /**
<<<<<<< HEAD
     * @param Discount $discount
     * @return bool
     * @throws \yii\base\InvalidConfigException
     */
    private function _saveCoupons(Discount $discount): bool
    {
        $coupons = Craft::$app->getRequest()->getBodyParam('coupons', []);

        if (empty($coupons)) {
            return true;
        }

        $discountCoupons = [];

        foreach ($coupons as $key => $c) {
            $coupon = Craft::createObject(Coupon::class, [
                'config' => [
                    'attributes' => [
                        'id' => $c['id'] ?: null,
                        'discountId' => $discount->id,
                        'code' => $c['code'],
                        'uses' => $c['uses'] ?: 0,
                        'maxUses' => $c['maxUses'] ?: null,
                    ]
                ]
            ]);

            if (!Plugin::getInstance()->getCoupons()->saveCoupon($coupon)) {
                $discount->addModelErrors($coupon, 'coupon.' . $key);
            }

            $discountCoupons[] = $coupon;
        }

        $discount->setCoupons($discountCoupons);

        return !$discount->hasErrors();
    }

    /**
     * @return Response
=======
>>>>>>> a1ee8aaa
     * @throws BadRequestHttpException
     */
    public function actionReorder(): Response
    {
        $this->requirePostRequest();
        $this->requireAcceptsJson();

        $ids = Json::decode(Craft::$app->getRequest()->getRequiredBodyParam('ids'));
        if ($success = Plugin::getInstance()->getDiscounts()->reorderDiscounts($ids)) {
            return $this->asSuccess();
        }

        return $this->asFailure(Craft::t('commerce', 'Couldn’t reorder discounts.'));
    }

    /**
     * @throws HttpException
     */
    public function actionDelete(): Response
    {
        $this->requirePostRequest();

        $id = Craft::$app->getRequest()->getBodyParam('id');
        $ids = Craft::$app->getRequest()->getBodyParam('ids');

        if ((!$id && empty($ids)) || ($id && !empty($ids))) {
            throw new BadRequestHttpException('id or ids must be specified.');
        }

        if ($id) {
            $this->requireAcceptsJson();
            $ids = [$id];
        }

        foreach ($ids as $id) {
            Plugin::getInstance()->getDiscounts()->deleteDiscountById($id);
        }

        if ($this->request->getAcceptsJson()) {
            return $this->asSuccess();
        }

        $this->setSuccessFlash(Craft::t('commerce', 'Discounts deleted.'));

        return $this->redirect($this->request->getReferrer());
    }

    /**
     * @throws \yii\db\Exception
     * @throws \yii\web\BadRequestHttpException
     * @since 3.0
     */
    public function actionClearDiscountUses(): Response
    {
        $this->requirePostRequest();
        $this->requireAcceptsJson();

        $id = Craft::$app->getRequest()->getRequiredBodyParam('id');
        $type = Craft::$app->getRequest()->getBodyParam('type', 'total');
        $types = [self::DISCOUNT_COUNTER_TYPE_TOTAL, self::DISCOUNT_COUNTER_TYPE_CUSTOMER, self::DISCOUNT_COUNTER_TYPE_EMAIL];

        if (!in_array($type, $types, true)) {
            return $this->asFailure(Craft::t('commerce', 'Type not in allowed options.'));
        }

        switch ($type) {
            case self::DISCOUNT_COUNTER_TYPE_CUSTOMER:
                Plugin::getInstance()->getDiscounts()->clearCustomerUsageHistoryById($id);
                break;
            case self::DISCOUNT_COUNTER_TYPE_EMAIL:
                Plugin::getInstance()->getDiscounts()->clearEmailUsageHistoryById($id);
                break;
            case self::DISCOUNT_COUNTER_TYPE_TOTAL:
                Plugin::getInstance()->getDiscounts()->clearDiscountUsesById($id);
                break;
        }

        return $this->asSuccess();
    }

    /**
     * @throws MissingComponentException
     * @throws Exception
     * @throws BadRequestHttpException
     * @since 3.0
     */
    public function actionUpdateStatus(): void
    {
        $this->requirePostRequest();
        $ids = Craft::$app->getRequest()->getRequiredBodyParam('ids');
        $status = Craft::$app->getRequest()->getRequiredBodyParam('status');

        if (empty($ids)) {
            $this->setFailFlash(Craft::t('commerce', 'Couldn’t update status.'));
        }

        $transaction = Craft::$app->getDb()->beginTransaction();
        $discounts = DiscountRecord::find()
            ->where(['id' => $ids])
            ->all();

        /** @var DiscountRecord $discount */
        foreach ($discounts as $discount) {
            $discount->enabled = ($status == 'enabled');
            $discount->save();
        }
        $transaction->commit();

        $this->setSuccessFlash(Craft::t('commerce', 'Discounts updated.'));
    }

    /**
     * @throws BadRequestHttpException
     */
    public function actionGetDiscountsByPurchasableId(): Response
    {
        $this->requirePostRequest();
        $this->requireAcceptsJson();
        $request = Craft::$app->getRequest();
        $id = $request->getParam('id', null);

        if (!$id) {
            return $this->asFailure(Craft::t('commerce', 'Purchasable ID is required.'));
        }

        $purchasable = Plugin::getInstance()->getPurchasables()->getPurchasableById($id);

        if (!$purchasable) {
            return $this->asFailure(Craft::t('commerce', 'No purchasable available.'));
        }

        $discounts = [];
        $purchasableDiscounts = Plugin::getInstance()->getDiscounts()->getDiscountsRelatedToPurchasable($purchasable);
        foreach ($purchasableDiscounts as $discount) {
            if (!ArrayHelper::firstWhere($discounts, 'id', $discount->id)) {
                /** @var Sale $discount */
                $discountArray = $discount->toArray();
                $discountArray['cpEditUrl'] = $discount->getCpEditUrl();
                $discounts[] = $discountArray;
            }
        }

        return $this->asSuccess(data: [
            'discounts' => $discounts,
        ]);
    }

    private function _populateVariables(array &$variables): void
    {
        if ($variables['discount']->id) {
            $variables['title'] = $variables['discount']->name;
        } else {
            $variables['title'] = Craft::t('commerce', 'Create a Discount');
        }

        // getting user groups map
        if (Craft::$app->getEdition() == Craft::Pro) {
            $groups = Craft::$app->getUserGroups()->getAllGroups();
            $variables['groups'] = ArrayHelper::map($groups, 'id', 'name');
        } else {
            $variables['groups'] = [];
        }

        $localizedNumberAttributes = ['baseDiscount', 'perItemDiscount', 'purchaseTotal'];
        $flipNegativeNumberAttributes = ['baseDiscount', 'perItemDiscount'];
        foreach ($localizedNumberAttributes as $attr) {
            if (!isset($variables['discount']->{$attr})) {
                continue;
            }

            if ($variables['discount']->{$attr} != 0) {
                $number = (float)$variables['discount']->{$attr};
                if (in_array($attr, $flipNegativeNumberAttributes, false)) {
                    $number *= -1;
                }

                $variables['discount']->{$attr} = Craft::$app->formatter->asDecimal($number);
            } else {
                $variables['discount']->{$attr} = 0;
            }
        }

        $variables['counterTypeTotal'] = self::DISCOUNT_COUNTER_TYPE_TOTAL;
        $variables['counterTypeCustomer'] = self::DISCOUNT_COUNTER_TYPE_CUSTOMER;
        $variables['counterTypeEmail'] = self::DISCOUNT_COUNTER_TYPE_EMAIL;

        if ($variables['discount']->id) {
            $variables['emailUsage'] = Plugin::getInstance()->getDiscounts()->getEmailUsageStatsById($variables['discount']->id);
            $variables['customerUsage'] = Plugin::getInstance()->getDiscounts()->getCustomerUsageStatsById($variables['discount']->id);
        } else {
            $variables['emailUsage'] = 0;
            $variables['customerUsage'] = 0;
        }

        $currency = Plugin::getInstance()->getPaymentCurrencies()->getPrimaryPaymentCurrency();
        $currencyName = $currency ? $currency->getCurrency() : '';
        $percentSymbol = Craft::$app->getFormattingLocale()->getNumberSymbol(Locale::SYMBOL_PERCENT);

        $variables['baseDiscountTypes'] = [
            DiscountRecord::BASE_DISCOUNT_TYPE_VALUE => Craft::t('commerce', $currencyName . ' value'),
        ];

        if ($variables['discount']->baseDiscountType == DiscountRecord::BASE_DISCOUNT_TYPE_PERCENT_TOTAL) {
            $variables['baseDiscountTypes'][DiscountRecord::BASE_DISCOUNT_TYPE_PERCENT_TOTAL] = Craft::t('commerce', '{pct} off total original price and shipping total (Deprecated)', [
                'pct' => $percentSymbol,
            ]);
        }

        if ($variables['discount']->baseDiscountType == DiscountRecord::BASE_DISCOUNT_TYPE_PERCENT_TOTAL_DISCOUNTED) {
            $variables['baseDiscountTypes'][DiscountRecord::BASE_DISCOUNT_TYPE_PERCENT_TOTAL_DISCOUNTED] = Craft::t('commerce', '{pct} off total discounted price and shipping total (Deprecated)', [
                'pct' => $percentSymbol,
            ]);
        }

        if ($variables['discount']->baseDiscountType == DiscountRecord::BASE_DISCOUNT_TYPE_PERCENT_ITEMS) {
            $variables['baseDiscountTypes'][DiscountRecord::BASE_DISCOUNT_TYPE_PERCENT_ITEMS] = Craft::t('commerce', '{pct} off total original price (Deprecated)', [
                'pct' => $percentSymbol,
            ]);
        }

        if ($variables['discount']->baseDiscountType == DiscountRecord::BASE_DISCOUNT_TYPE_PERCENT_ITEMS_DISCOUNTED) {
            $variables['baseDiscountTypes'][DiscountRecord::BASE_DISCOUNT_TYPE_PERCENT_ITEMS_DISCOUNTED] = Craft::t('commerce', '{pct} off total discounted price (Deprecated)', [
                'pct' => $percentSymbol,
            ]);
        }

        $variables['categoryElementType'] = Category::class;
        $variables['categories'] = null;
        $categories = [];

        if (empty($variables['id']) && Craft::$app->getRequest()->getParam('categoryIds')) {
            $categoryIds = explode('|', Craft::$app->getRequest()->getParam('categoryIds'));
        } else {
            $categoryIds = $variables['discount']->getCategoryIds();
        }

        foreach ($categoryIds as $categoryId) {
            $id = (int)$categoryId;
            $categories[] = Craft::$app->getElements()->getElementById($id);
        }

        $variables['categories'] = $categories;

        $variables['categoryRelationshipTypeOptions'] = [
            DiscountRecord::CATEGORY_RELATIONSHIP_TYPE_SOURCE => Craft::t('commerce', 'Source - The category relationship field is on the purchasable'),
            DiscountRecord::CATEGORY_RELATIONSHIP_TYPE_TARGET => Craft::t('commerce', 'Target - The purchasable relationship field is on the category'),
            DiscountRecord::CATEGORY_RELATIONSHIP_TYPE_BOTH => Craft::t('commerce', 'Either (Default) - The relationship field is on the purchasable or the category'),
        ];

        $variables['appliedTo'] = [
            DiscountRecord::APPLIED_TO_MATCHING_LINE_ITEMS => Craft::t('commerce', 'Discount the matching items only'),
            DiscountRecord::APPLIED_TO_ALL_LINE_ITEMS => Craft::t('commerce', 'Discount all line items'),
        ];

        $variables['purchasables'] = null;

        if (empty($variables['id']) && Craft::$app->getRequest()->getParam('purchasableIds')) {
            $purchasableIdsFromUrl = explode('|', Craft::$app->getRequest()->getParam('purchasableIds'));
            $purchasableIds = [];
            foreach ($purchasableIdsFromUrl as $purchasableId) {
                $purchasable = Craft::$app->getElements()->getElementById((int)$purchasableId);
                if ($purchasable && $purchasable instanceof Product) {
                    $purchasableIds[] = $purchasable->defaultVariantId; // this would only be null if we are duplicating a variant, otherwise should never be null
                } else {
                    $purchasableIds[] = $purchasableId;
                }
            }
        } else {
            $purchasableIds = $variables['discount']->getPurchasableIds();
        }

        $purchasableIds = array_filter($purchasableIds);

        $purchasables = [];
        foreach ($purchasableIds as $purchasableId) {
            $purchasable = Craft::$app->getElements()->getElementById((int)$purchasableId);
            if ($purchasable && $purchasable instanceof PurchasableInterface) {
                $class = get_class($purchasable);
                $purchasables[$class] = $purchasables[$class] ?? [];
                $purchasables[$class][] = $purchasable;
            }
        }
        $variables['purchasables'] = $purchasables;

        $variables['purchasableTypes'] = [];
        $purchasableTypes = Plugin::getInstance()->getPurchasables()->getAllPurchasableElementTypes();

        /** @var Purchasable $purchasableType */
        foreach ($purchasableTypes as $purchasableType) {
            $variables['purchasableTypes'][] = [
                'name' => $purchasableType::displayName(),
                'elementType' => $purchasableType,
            ];
        }
    }

    /**
     * @return Response
     * @throws BadRequestHttpException
     * @throws \yii\base\InvalidConfigException
     */
    public function actionGenerateCoupons(): Response
    {
        $this->requireAcceptsJson();
        $this->requirePostRequest();

        $count = Craft::$app->getRequest()->getBodyParam('count', 0);
        $length = Craft::$app->getRequest()->getBodyParam('length', 8);

        $coupons = Plugin::getInstance()->getCoupons()->generateCouponCodes($count, $length);

        return $this->asJson([
            'coupons' => $coupons,
        ]);
    }
}<|MERGE_RESOLUTION|>--- conflicted
+++ resolved
@@ -216,7 +216,6 @@
     }
 
     /**
-<<<<<<< HEAD
      * @param Discount $discount
      * @return bool
      * @throws \yii\base\InvalidConfigException
@@ -257,9 +256,6 @@
     }
 
     /**
-     * @return Response
-=======
->>>>>>> a1ee8aaa
      * @throws BadRequestHttpException
      */
     public function actionReorder(): Response
