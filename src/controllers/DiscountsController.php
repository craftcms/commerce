--- conflicted
+++ resolved
@@ -112,21 +112,12 @@
                 'discounts.dateFrom',
                 'discounts.dateTo',
                 'discounts.totalDiscountUses',
-<<<<<<< HEAD
                 'discounts.ignorePromotions',
-=======
-                'discounts.ignoreSales',
                 'discounts.requireCouponCode',
->>>>>>> 91cf9a37
                 'discounts.stopProcessing',
                 'discounts.sortOrder',
             ])
-<<<<<<< HEAD
-            ->distinct()
             ->where(['discounts.storeId' => $storeId])
-            ->leftJoin(Table::COUPONS . ' coupons', '[[coupons.discountId]] = [[discounts.id]]')
-=======
->>>>>>> 91cf9a37
             ->orderBy(['sortOrder' => SORT_ASC]);
 
 
@@ -171,14 +162,8 @@
                 'status' => (bool)$item['enabled'],
                 'duration' => $dateRange,
                 'timesUsed' => $item['totalDiscountUses'],
-<<<<<<< HEAD
-                // If there is joined data then there are coupons
-                'hasCoupons' => (bool)$item['discountId'],
+                'requireCouponCode' => (bool)$item['requireCouponCode'],
                 'ignore' => (bool)$item['ignorePromotions'],
-=======
-                'requireCouponCode' => (bool)$item['requireCouponCode'],
-                'ignore' => (bool)$item['ignoreSales'],
->>>>>>> 91cf9a37
                 'stop' => (bool)$item['stopProcessing'],
             ];
         }
