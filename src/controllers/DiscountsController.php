<?php
/**
 * @link https://craftcms.com/
 * @copyright Copyright (c) Pixel & Tonic, Inc.
 * @license https://craftcms.github.io/license/
 */

namespace craft\commerce\controllers;

use Craft;
use craft\commerce\base\Purchasable;
use craft\commerce\base\PurchasableInterface;
use craft\commerce\elements\Product;
use craft\commerce\helpers\DebugPanel;
use craft\commerce\helpers\Localization;
use craft\commerce\models\Coupon;
use craft\commerce\models\Discount;
use craft\commerce\models\Sale;
use craft\commerce\Plugin;
use craft\commerce\records\Discount as DiscountRecord;
use craft\commerce\services\Coupons;
use craft\commerce\web\assets\coupons\CouponsAsset;
use craft\elements\Category;
use craft\errors\MissingComponentException;
use craft\helpers\ArrayHelper;
use craft\helpers\DateTimeHelper;
use craft\helpers\Json;
use craft\i18n\Locale;
use yii\base\InvalidConfigException;
use yii\db\Exception;
use yii\web\BadRequestHttpException;
use yii\web\ForbiddenHttpException;
use yii\web\HttpException;
use yii\web\Response;
use function explode;
use function get_class;

/**
 * Class Discounts Controller
 *
 * @author Pixel & Tonic, Inc. <support@pixelandtonic.com>
 * @since 2.0
 */
class DiscountsController extends BaseStoreSettingsController
{
    public const DISCOUNT_COUNTER_TYPE_TOTAL = 'total';
    public const DISCOUNT_COUNTER_TYPE_EMAIL = 'email';
    public const DISCOUNT_COUNTER_TYPE_CUSTOMER = 'customer';

    /**
     * @inheritdoc
     */
    public function init(): void
    {
        parent::init();

        $this->requirePermission('commerce-managePromotions');
    }

    /**
     * @throws HttpException
     */
    public function actionIndex(string $storeHandle = null): Response
    {
        if ($storeHandle) {
            $store = Plugin::getInstance()->getStores()->getStoreByHandle($storeHandle);
            if ($store === null) {
                throw new InvalidConfigException('Invalid store.');
            }
        } else {
            $store = Plugin::getInstance()->getStores()->getPrimaryStore();
        }

        $discounts = Plugin::getInstance()->getDiscounts()->getAllDiscountsByStoreId($store->id);
        return $this->renderTemplate('commerce/store-settings/discounts/index', compact('discounts'));
    }

    /**
     * @param int|null $id
     * @param Discount|null $discount
     * @throws HttpException
     */
    public function actionEdit(int $id = null, Discount $discount = null, string $storeHandle = null): Response
    {
        if ($id === null) {
            $this->requirePermission('commerce-createDiscounts');
        } else {
            $this->requirePermission('commerce-editDiscounts');
        }

        $variables = compact('id', 'discount');
        $variables['isNewDiscount'] = false;

        if ($storeHandle) {
            $store = Plugin::getInstance()->getStores()->getStoreByHandle($storeHandle);
            if ($store === null) {
                throw new InvalidConfigException('Invalid store.');
            }
        } else {
            $store = Plugin::getInstance()->getStores()->getPrimaryStore();
        }
        $variables['storeHandle'] = $store->handle;

        if (!$variables['discount']) {
            if ($variables['id']) {
                $variables['discount'] = Plugin::getInstance()->getDiscounts()->getDiscountById($variables['id']);

                if (!$variables['discount']) {
                    throw new HttpException(404);
                }
            } else {
                $variables['discount'] = Craft::createObject([
                    'class' => Discount::class,
                    'attributes' => [
                        'allCategories' => true,
                        'allPurchasables' => true,
                        'storeId' => $store->id,
                    ],
                ]);
                $variables['isNewDiscount'] = true;
            }
        }

        DebugPanel::prependOrAppendModelTab(model: $variables['discount'], prepend: true);

        $this->_populateVariables($variables);
        $variables['percentSymbol'] = Craft::$app->getFormattingLocale()->getNumberSymbol(Locale::SYMBOL_PERCENT);
        $this->getView()->registerAssetBundle(CouponsAsset::class);

        return $this->renderTemplate('commerce/store-settings/discounts/_edit', $variables);
    }

    /**
     * @throws HttpException
     */
    public function actionSave(): void
    {
        $this->requirePostRequest();

        $discount = new Discount();

        $discount->id = $this->request->getBodyParam('id');

        if ($discount->id === null) {
            $this->requirePermission('commerce-createDiscounts');
        } else {
            $this->requirePermission('commerce-editDiscounts');
        }

        $discount->storeId = $this->request->getBodyParam('storeId');
        $discount->name = $this->request->getBodyParam('name');
        $discount->description = $this->request->getBodyParam('description');
        $discount->enabled = (bool)$this->request->getBodyParam('enabled');
        $discount->setOrderCondition($this->request->getBodyParam('orderCondition'));
        $discount->setCustomerCondition($this->request->getBodyParam('customerCondition'));
        $discount->setShippingAddressCondition($this->request->getBodyParam('shippingAddressCondition'));
        $discount->setBillingAddressCondition($this->request->getBodyParam('billingAddressCondition'));
        $discount->stopProcessing = (bool)$this->request->getBodyParam('stopProcessing');
        $discount->purchaseQty = $this->request->getBodyParam('purchaseQty');
        $discount->maxPurchaseQty = $this->request->getBodyParam('maxPurchaseQty');
        $discount->percentDiscount = (float)$this->request->getBodyParam('percentDiscount');
        $discount->percentageOffSubject = $this->request->getBodyParam('percentageOffSubject');
        $discount->hasFreeShippingForMatchingItems = (bool)$this->request->getBodyParam('hasFreeShippingForMatchingItems');
        $discount->hasFreeShippingForOrder = (bool)$this->request->getBodyParam('hasFreeShippingForOrder');
        $discount->excludeOnPromotion = (bool)$this->request->getBodyParam('excludeOnPromotion');
        $discount->couponFormat = $this->request->getBodyParam('couponFormat', Coupons::DEFAULT_COUPON_FORMAT);
<<<<<<< HEAD
        $discount->perUserLimit = $this->request->getBodyParam('perUserLimit');
        $discount->perEmailLimit = $this->request->getBodyParam('perEmailLimit');
        $discount->totalDiscountUseLimit = $this->request->getBodyParam('totalDiscountUseLimit');
        $discount->ignorePromotions = (bool)$this->request->getBodyParam('ignorePromotions');
=======
        $discount->perUserLimit = (int)$this->request->getBodyParam('perUserLimit');
        $discount->perEmailLimit = (int)$this->request->getBodyParam('perEmailLimit');
        $discount->totalDiscountUseLimit = (int)$this->request->getBodyParam('totalDiscountUseLimit');
        $discount->ignoreSales = (bool)$this->request->getBodyParam('ignoreSales');
>>>>>>> 62953a4d
        $discount->categoryRelationshipType = $this->request->getBodyParam('categoryRelationshipType');
        $discount->baseDiscountType = $this->request->getBodyParam('baseDiscountType') ?: DiscountRecord::BASE_DISCOUNT_TYPE_VALUE;
        $discount->appliedTo = $this->request->getBodyParam('appliedTo') ?: DiscountRecord::APPLIED_TO_MATCHING_LINE_ITEMS;
        $discount->orderConditionFormula = $this->request->getBodyParam('orderConditionFormula');

        $baseDiscount = $this->request->getBodyParam('baseDiscount') ?: 0;
        $baseDiscount = preg_replace('/[^0-9\.\-\,]/', '', $baseDiscount);
        $baseDiscount = Localization::normalizeNumber($baseDiscount);
        $discount->baseDiscount = $baseDiscount * -1;

        $perItemDiscount = $this->request->getBodyParam('perItemDiscount') ?: 0;
        $perItemDiscount = preg_replace('/[^0-9\.\-\,]/', '', $perItemDiscount);
        $perItemDiscount = Localization::normalizeNumber($perItemDiscount);
        $discount->perItemDiscount = $perItemDiscount * -1;

        $purchaseTotal = $this->request->getBodyParam('purchaseTotal', 0);
        $purchaseTotal = preg_replace('/[^0-9\.\-\,]/', '', $purchaseTotal);
        $discount->purchaseTotal = (float)Localization::normalizeNumber($purchaseTotal);

        $date = $this->request->getBodyParam('dateFrom');
        if ($date) {
            $dateTime = DateTimeHelper::toDateTime($date) ?: null;
            $discount->dateFrom = $dateTime;
        }

        $date = $this->request->getBodyParam('dateTo');
        if ($date) {
            $dateTime = DateTimeHelper::toDateTime($date) ?: null;
            $discount->dateTo = $dateTime;
        }

        $percentDiscount = $this->request->getBodyParam('percentDiscount', 0);
        $percentDiscount = preg_replace('/[^0-9\.\-\,]/', '', $percentDiscount);
        $discount->percentDiscount = -Localization::normalizePercentage($percentDiscount);

        // Set purchasable conditions
        if ($discount->allPurchasables = (bool)$this->request->getBodyParam('allPurchasables')) {
            $discount->setPurchasableIds([]);
        } else {
            $purchasables = [];
            $purchasableGroups = $this->request->getBodyParam('purchasables') ?: [];
            foreach ($purchasableGroups as $group) {
                if (is_array($group)) {
                    array_push($purchasables, ...$group);
                }
            }
            $purchasables = array_unique($purchasables);
            $discount->setPurchasableIds($purchasables);
        }

        // Set category conditions
        if ($discount->allCategories = (bool)$this->request->getBodyParam('allCategories')) {
            $discount->setCategoryIds([]);
        } else {
            $categories = $this->request->getBodyParam('categories', []);
            if (!$categories) {
                $categories = [];
            }
            $discount->setCategoryIds($categories);
        }

        $coupons = $this->request->getBodyParam('coupons') ?: [];
        $this->_setCouponsOnDiscount(coupons: $coupons, discount: $discount);

        // Save it
        if (Plugin::getInstance()->getDiscounts()->saveDiscount($discount)) {
            $this->setSuccessFlash(Craft::t('commerce', 'Discount saved.'));
            $this->redirectToPostedUrl($discount);
        } else {
            $this->setFailFlash(Craft::t('commerce', 'Couldn’t save discount.'));

            // Set back to original input value of the text field to prevent negative value.
            $discount->baseDiscount = $baseDiscount;
            $discount->perItemDiscount = $perItemDiscount;
        }

        // Send the model back to the template
        $variables = [
            'discount' => $discount,
        ];
        $this->_populateVariables($variables);

        Craft::$app->getUrlManager()->setRouteParams($variables);
    }

    /**
     * @param array $coupons
     * @param Discount $discount
     * @return void
     * @throws InvalidConfigException
     * @since 4.0
     */
    private function _setCouponsOnDiscount(array $coupons, Discount $discount): void
    {
        if (empty($coupons)) {
            return;
        }

        $discountCoupons = [];

        foreach ($coupons as $c) {
            $discountCoupons[] = Craft::createObject(Coupon::class, [
                'config' => [
                    'attributes' => [
                        'id' => $c['id'] ?: null,
                        'discountId' => null,
                        'code' => $c['code'],
                        'uses' => $c['uses'] ?: 0,
                        'maxUses' => is_numeric($c['maxUses']) ? (int)$c['maxUses'] : null,
                    ],
                ],
            ]);
        }

        $discount->setCoupons($discountCoupons);
    }

    /**
     * @throws BadRequestHttpException
     */
    public function actionReorder(): Response
    {
        $this->requirePostRequest();
        $this->requireAcceptsJson();

        $ids = Json::decode($this->request->getRequiredBodyParam('ids'));
        if (!Plugin::getInstance()->getDiscounts()->reorderDiscounts($ids)) {
            return $this->asFailure(Craft::t('commerce', 'Couldn’t reorder discounts.'));
        }

        return $this->asSuccess();
    }

    /**
     * @throws HttpException
     */
    public function actionDelete(): Response
    {
        $this->requirePermission('commerce-deleteDiscounts');
        $this->requirePostRequest();

        $id = $this->request->getBodyParam('id');
        $ids = $this->request->getBodyParam('ids');

        if ((!$id && empty($ids)) || ($id && !empty($ids))) {
            throw new BadRequestHttpException('id or ids must be specified.');
        }

        if ($id) {
            $this->requireAcceptsJson();
            $ids = [$id];
        }

        foreach ($ids as $id) {
            Plugin::getInstance()->getDiscounts()->deleteDiscountById($id);
        }

        if ($this->request->getAcceptsJson()) {
            return $this->asSuccess();
        }

        $this->setSuccessFlash(Craft::t('commerce', 'Discounts deleted.'));

        return $this->redirect($this->request->getReferrer());
    }

    /**
     * @throws Exception
     * @throws BadRequestHttpException
     * @since 3.0
     */
    public function actionClearDiscountUses(): Response
    {
        $this->requirePostRequest();
        $this->requireAcceptsJson();

        $id = $this->request->getRequiredBodyParam('id');
        $type = $this->request->getBodyParam('type', 'total');
        $types = [self::DISCOUNT_COUNTER_TYPE_TOTAL, self::DISCOUNT_COUNTER_TYPE_CUSTOMER, self::DISCOUNT_COUNTER_TYPE_EMAIL];

        if (!in_array($type, $types, true)) {
            return $this->asFailure(Craft::t('commerce', 'Type not in allowed options.'));
        }

        switch ($type) {
            case self::DISCOUNT_COUNTER_TYPE_EMAIL:
                Plugin::getInstance()->getDiscounts()->clearEmailUsageHistoryById($id);
                break;
            case self::DISCOUNT_COUNTER_TYPE_CUSTOMER:
                Plugin::getInstance()->getDiscounts()->clearCustomerUsageHistoryById($id);
                break;
            case self::DISCOUNT_COUNTER_TYPE_TOTAL:
                Plugin::getInstance()->getDiscounts()->clearDiscountUsesById($id);
                break;
        }

        return $this->asSuccess();
    }

    /**
     * @throws MissingComponentException
     * @throws Exception
     * @throws BadRequestHttpException
     * @throws ForbiddenHttpException
     * @since 3.0
     */
    public function actionUpdateStatus(): void
    {
        $this->requirePostRequest();
        $this->requirePermission('commerce-editDiscounts');

        $ids = $this->request->getRequiredBodyParam('ids');
        $status = $this->request->getRequiredBodyParam('status');

        if (empty($ids)) {
            $this->setFailFlash(Craft::t('commerce', 'Couldn’t update status.'));
        }

        $transaction = Craft::$app->getDb()->beginTransaction();
        $discounts = DiscountRecord::find()
            ->where(['id' => $ids])
            ->all();

        /** @var DiscountRecord $discount */
        foreach ($discounts as $discount) {
            $discount->enabled = ($status == 'enabled');
            $discount->save();
        }
        $transaction->commit();

        $this->setSuccessFlash(Craft::t('commerce', 'Discounts updated.'));
    }

    /**
     * @throws BadRequestHttpException
     */
    public function actionGetDiscountsByPurchasableId(): Response
    {
        $this->requirePostRequest();
        $this->requireAcceptsJson();
        $id = $this->request->getParam('id');

        if (!$id) {
            return $this->asFailure(Craft::t('commerce', 'Purchasable ID is required.'));
        }

        $purchasable = Plugin::getInstance()->getPurchasables()->getPurchasableById($id);

        if (!$purchasable) {
            return $this->asFailure(Craft::t('commerce', 'No purchasable available.'));
        }

        $discounts = [];
        $purchasableDiscounts = Plugin::getInstance()->getDiscounts()->getDiscountsRelatedToPurchasable($purchasable);
        foreach ($purchasableDiscounts as $discount) {
            if (!ArrayHelper::firstWhere($discounts, 'id', $discount->id)) {
                /** @var Sale $discount */
                $discountArray = $discount->toArray();
                $discountArray['cpEditUrl'] = $discount->getCpEditUrl();
                $discounts[] = $discountArray;
            }
        }

        return $this->asSuccess(data: [
            'discounts' => $discounts,
        ]);
    }

    private function _populateVariables(array &$variables): void
    {
        if ($variables['discount']->id) {
            $variables['title'] = $variables['discount']->name;
        } else {
            $variables['title'] = Craft::t('commerce', 'Create a Discount');
        }

        // getting user groups map
        if (Craft::$app->getEdition() == Craft::Pro) {
            $groups = Craft::$app->getUserGroups()->getAllGroups();
            $variables['groups'] = ArrayHelper::map($groups, 'id', 'name');
        } else {
            $variables['groups'] = [];
        }

        $flipNegativeNumberAttributes = ['baseDiscount', 'perItemDiscount'];
        foreach ($flipNegativeNumberAttributes as $attr) {
            if (!isset($variables['discount']->{$attr})) {
                continue;
            }

            if ($variables['discount']->{$attr} != 0) {
                $variables['discount']->{$attr} *= -1;
            } else {
                $variables['discount']->{$attr} = 0;
            }
        }

        $variables['counterTypeTotal'] = self::DISCOUNT_COUNTER_TYPE_TOTAL;
        $variables['counterTypeEmail'] = self::DISCOUNT_COUNTER_TYPE_EMAIL;
        $variables['counterTypeUser'] = self::DISCOUNT_COUNTER_TYPE_CUSTOMER;

        if ($variables['discount']->id) {
            $variables['emailUsage'] = Plugin::getInstance()->getDiscounts()->getEmailUsageStatsById($variables['discount']->id);
            $variables['customerUsage'] = Plugin::getInstance()->getDiscounts()->getCustomerUsageStatsById($variables['discount']->id);
        } else {
            $variables['emailUsage'] = 0;
            $variables['customerUsage'] = 0;
        }

        $currency = Plugin::getInstance()->getPaymentCurrencies()->getPrimaryPaymentCurrency();
        $currencyName = $currency ? $currency->getCurrency() : '';
        $percentSymbol = Craft::$app->getFormattingLocale()->getNumberSymbol(Locale::SYMBOL_PERCENT);

        $variables['baseDiscountTypes'] = [
            DiscountRecord::BASE_DISCOUNT_TYPE_VALUE => Craft::t('commerce', $currencyName . ' value'),
        ];

        if ($variables['discount']->baseDiscountType == DiscountRecord::BASE_DISCOUNT_TYPE_PERCENT_TOTAL) {
            $variables['baseDiscountTypes'][DiscountRecord::BASE_DISCOUNT_TYPE_PERCENT_TOTAL] = Craft::t('commerce', '{pct} off total original price and shipping total (deprecated)', [
                'pct' => $percentSymbol,
            ]);
        }

        if ($variables['discount']->baseDiscountType == DiscountRecord::BASE_DISCOUNT_TYPE_PERCENT_TOTAL_DISCOUNTED) {
            $variables['baseDiscountTypes'][DiscountRecord::BASE_DISCOUNT_TYPE_PERCENT_TOTAL_DISCOUNTED] = Craft::t('commerce', '{pct} off total discounted price and shipping total (deprecated)', [
                'pct' => $percentSymbol,
            ]);
        }

        if ($variables['discount']->baseDiscountType == DiscountRecord::BASE_DISCOUNT_TYPE_PERCENT_ITEMS) {
            $variables['baseDiscountTypes'][DiscountRecord::BASE_DISCOUNT_TYPE_PERCENT_ITEMS] = Craft::t('commerce', '{pct} off total original price (deprecated)', [
                'pct' => $percentSymbol,
            ]);
        }

        if ($variables['discount']->baseDiscountType == DiscountRecord::BASE_DISCOUNT_TYPE_PERCENT_ITEMS_DISCOUNTED) {
            $variables['baseDiscountTypes'][DiscountRecord::BASE_DISCOUNT_TYPE_PERCENT_ITEMS_DISCOUNTED] = Craft::t('commerce', '{pct} off total discounted price (deprecated)', [
                'pct' => $percentSymbol,
            ]);
        }

        $variables['categoryElementType'] = Category::class;
        $variables['categories'] = null;
        $categories = [];

        if (empty($variables['id']) && $this->request->getParam('categoryIds')) {
            $categoryIds = explode('|', $this->request->getParam('categoryIds'));
        } else {
            $categoryIds = $variables['discount']->getCategoryIds();
        }

        foreach ($categoryIds as $categoryId) {
            $id = (int)$categoryId;
            $categories[] = Craft::$app->getElements()->getElementById($id);
        }

        $variables['categories'] = $categories;

        $variables['categoryRelationshipTypeOptions'] = [
            DiscountRecord::CATEGORY_RELATIONSHIP_TYPE_SOURCE => Craft::t('commerce', 'Source - The category relationship field is on the purchasable'),
            DiscountRecord::CATEGORY_RELATIONSHIP_TYPE_TARGET => Craft::t('commerce', 'Target - The purchasable relationship field is on the category'),
            DiscountRecord::CATEGORY_RELATIONSHIP_TYPE_BOTH => Craft::t('commerce', 'Either (Default) - The relationship field is on the purchasable or the category'),
        ];

        $variables['appliedTo'] = [
            DiscountRecord::APPLIED_TO_MATCHING_LINE_ITEMS => Craft::t('commerce', 'Discount the matching items only'),
            DiscountRecord::APPLIED_TO_ALL_LINE_ITEMS => Craft::t('commerce', 'Discount all line items'),
        ];

        $variables['purchasables'] = null;

        if (empty($variables['id']) && $this->request->getParam('purchasableIds')) {
            $purchasableIdsFromUrl = explode('|', $this->request->getParam('purchasableIds'));
            $purchasableIds = [];
            foreach ($purchasableIdsFromUrl as $purchasableId) {
                $purchasable = Craft::$app->getElements()->getElementById((int)$purchasableId);
                if ($purchasable instanceof Product) {
                    $purchasableIds[] = $purchasable->defaultVariantId; // this would only be null if we are duplicating a variant, otherwise should never be null
                } else {
                    $purchasableIds[] = $purchasableId;
                }
            }
        } else {
            $purchasableIds = $variables['discount']->getPurchasableIds();
        }

        $purchasableIds = array_filter($purchasableIds);

        $purchasables = [];
        foreach ($purchasableIds as $purchasableId) {
            $purchasable = Craft::$app->getElements()->getElementById((int)$purchasableId);
            if ($purchasable instanceof PurchasableInterface) {
                $class = get_class($purchasable);
                $purchasables[$class] = $purchasables[$class] ?? [];
                $purchasables[$class][] = $purchasable;
            }
        }
        $variables['purchasables'] = $purchasables;

        $variables['purchasableTypes'] = [];
        $purchasableTypes = Plugin::getInstance()->getPurchasables()->getAllPurchasableElementTypes();

        /** @var Purchasable $purchasableType */
        foreach ($purchasableTypes as $purchasableType) {
            $variables['purchasableTypes'][] = [
                'name' => $purchasableType::displayName(),
                'elementType' => $purchasableType,
            ];
        }
    }

    /**
     * @return Response
     * @throws BadRequestHttpException
     * @since 4.0
     */
    public function actionGenerateCoupons(): Response
    {
        $this->requireAcceptsJson();
        $this->requirePostRequest();

        $count = (int)$this->request->getBodyParam('count', 0);
        $format = $this->request->getBodyParam('format', Coupons::DEFAULT_COUPON_FORMAT);
        $existingCodes = $this->request->getBodyParam('existingCodes', []);

        try {
            $coupons = Plugin::getInstance()->getCoupons()->generateCouponCodes(count: $count, format: $format, existingCodes: $existingCodes);
        } catch (\Exception $e) {
            return $this->asFailure(message: Craft::t('commerce', 'Unable to generate coupon codes: {message}', ['message' => $e->getMessage()]));
        }

        return $this->asSuccess(data: ['coupons' => $coupons]);
    }
}<|MERGE_RESOLUTION|>--- conflicted
+++ resolved
@@ -164,17 +164,10 @@
         $discount->hasFreeShippingForOrder = (bool)$this->request->getBodyParam('hasFreeShippingForOrder');
         $discount->excludeOnPromotion = (bool)$this->request->getBodyParam('excludeOnPromotion');
         $discount->couponFormat = $this->request->getBodyParam('couponFormat', Coupons::DEFAULT_COUPON_FORMAT);
-<<<<<<< HEAD
-        $discount->perUserLimit = $this->request->getBodyParam('perUserLimit');
-        $discount->perEmailLimit = $this->request->getBodyParam('perEmailLimit');
-        $discount->totalDiscountUseLimit = $this->request->getBodyParam('totalDiscountUseLimit');
-        $discount->ignorePromotions = (bool)$this->request->getBodyParam('ignorePromotions');
-=======
         $discount->perUserLimit = (int)$this->request->getBodyParam('perUserLimit');
         $discount->perEmailLimit = (int)$this->request->getBodyParam('perEmailLimit');
         $discount->totalDiscountUseLimit = (int)$this->request->getBodyParam('totalDiscountUseLimit');
-        $discount->ignoreSales = (bool)$this->request->getBodyParam('ignoreSales');
->>>>>>> 62953a4d
+        $discount->ignorePromotions = (bool)$this->request->getBodyParam('ignorePromotions');
         $discount->categoryRelationshipType = $this->request->getBodyParam('categoryRelationshipType');
         $discount->baseDiscountType = $this->request->getBodyParam('baseDiscountType') ?: DiscountRecord::BASE_DISCOUNT_TYPE_VALUE;
         $discount->appliedTo = $this->request->getBodyParam('appliedTo') ?: DiscountRecord::APPLIED_TO_MATCHING_LINE_ITEMS;
