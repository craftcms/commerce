--- conflicted
+++ resolved
@@ -67,7 +67,7 @@
      */
     public function actionIndex(string $storeHandle = null): Response
     {
-<<<<<<< HEAD
+
         if ($storeHandle) {
             $store = Plugin::getInstance()->getStores()->getStoreByHandle($storeHandle);
             if ($store === null) {
@@ -77,11 +77,8 @@
             $store = Plugin::getInstance()->getStores()->getPrimaryStore();
         }
 
-        $discounts = Plugin::getInstance()->getDiscounts()->getAllDiscounts($store->id);
-        return $this->renderTemplate('commerce/store-settings/discounts/index', compact('discounts'));
-=======
         return $this->renderTemplate('commerce/promotions/discounts/index', [
-            'tableDataEndpoint' => UrlHelper::actionUrl('commerce/discounts/table-data'),
+            'tableDataEndpoint' => UrlHelper::actionUrl('commerce/discounts/table-data', ['storeId' => $store->id]),
         ]);
     }
 
@@ -94,6 +91,7 @@
     {
         $this->requireAcceptsJson();
 
+        $storeId = $this->request->getRequiredParam('storeId');
         $page = $this->request->getParam('page', 1);
         $limit = $this->request->getParam('per_page', 100);
         $search = $this->request->getParam('search');
@@ -114,6 +112,7 @@
                 'coupons.discountId',
             ])
             ->distinct()
+            ->where(['discounts.storeId' => $storeId])
             ->leftJoin(Table::COUPONS . ' coupons', '[[coupons.discountId]] = [[discounts.id]]')
             ->orderBy(['sortOrder' => SORT_ASC]);
 
@@ -160,7 +159,7 @@
                 'timesUsed' => $item['totalDiscountUses'],
                 // If there is joined data then there are coupons
                 'hasCoupons' => (bool)$item['discountId'],
-                'ignore' => (bool)$item['ignoreSales'],
+                'ignore' => (bool)$item['ignorePromotions'],
                 'stop' => (bool)$item['stopProcessing'],
             ];
         }
@@ -169,7 +168,6 @@
             'pagination' => AdminTable::paginationLinks($page, $total, $limit),
             'data' => $tableData,
         ]);
->>>>>>> 21ee794e
     }
 
     /**
@@ -264,14 +262,8 @@
         $discount->perUserLimit = (int)$this->request->getBodyParam('perUserLimit');
         $discount->perEmailLimit = (int)$this->request->getBodyParam('perEmailLimit');
         $discount->totalDiscountUseLimit = (int)$this->request->getBodyParam('totalDiscountUseLimit');
-<<<<<<< HEAD
         $discount->ignorePromotions = (bool)$this->request->getBodyParam('ignorePromotions');
-        $discount->categoryRelationshipType = $this->request->getBodyParam('categoryRelationshipType');
-=======
-        $discount->ignoreSales = (bool)$this->request->getBodyParam('ignoreSales');
         $discount->categoryRelationshipType = $this->request->getBodyParam('categoryRelationshipType', $discount->categoryRelationshipType);
-        $discount->baseDiscountType = $this->request->getBodyParam('baseDiscountType') ?: DiscountRecord::BASE_DISCOUNT_TYPE_VALUE;
->>>>>>> 21ee794e
         $discount->appliedTo = $this->request->getBodyParam('appliedTo') ?: DiscountRecord::APPLIED_TO_MATCHING_LINE_ITEMS;
         $discount->orderConditionFormula = $this->request->getBodyParam('orderConditionFormula');
 
