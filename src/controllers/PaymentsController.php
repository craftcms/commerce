--- conflicted
+++ resolved
@@ -258,7 +258,7 @@
                             'paymentFormErrors' => $paymentForm->getErrors(),
                         ],
                         [
-                            $this->_cartVariableName => $order
+                            $this->_cartVariableName => $order,
                         ]
                     );
                 }
@@ -286,7 +286,7 @@
                     'paymentFormErrors' => $paymentForm->getErrors(),
                 ],
                 [
-                    $this->_cartVariableName => $order
+                    $this->_cartVariableName => $order,
                 ]
             );
         }
@@ -344,23 +344,16 @@
 
                 $error = Craft::t('commerce', 'Something changed with the order before payment, please review your order and submit payment again.');
 
-<<<<<<< HEAD
                 return $this->asModelFailure(
                     $paymentForm,
                     $error,
                     'paymentForm',
                     [
-=======
-                if ($this->request->getAcceptsJson()) {
-                    return $this->asJson([
-                        'error' => $error,
-                        'paymentFormErrors' => $paymentForm->getErrors(),
->>>>>>> 3b6fb0f6
                         $this->_cartVariableName => $this->cartArray($order),
                         'paymentFormErrors' => $paymentForm->getErrors(),
                     ],
                     [
-                        $this->_cartVariableName => $order
+                        $this->_cartVariableName => $order,
                     ]
                 );
             }
@@ -399,7 +392,7 @@
                     'paymentFormErrors' => $paymentForm->getErrors(),
                 ],
                 [
-                    $this->_cartVariableName => $order
+                    $this->_cartVariableName => $order,
                 ]
             );
         }
@@ -427,7 +420,7 @@
                     'paymentFormErrors' => $paymentForm->getErrors(),
                 ],
                 [
-                    $this->_cartVariableName => $order
+                    $this->_cartVariableName => $order,
                 ]
             );
         }
