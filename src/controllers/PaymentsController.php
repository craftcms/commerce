<?php
/**
 * @link https://craftcms.com/
 * @copyright Copyright (c) Pixel & Tonic, Inc.
 * @license https://craftcms.github.io/license/
 */

namespace craft\commerce\controllers;

use Craft;
use craft\commerce\base\Gateway;
use craft\commerce\errors\CurrencyException;
use craft\commerce\errors\PaymentException;
use craft\commerce\errors\PaymentSourceException;
use craft\commerce\models\Transaction;
use craft\commerce\Plugin;
use yii\base\Exception;
use yii\base\NotSupportedException;
use yii\web\HttpException;
use yii\web\Response;

/**
 * Class Payments Controller
 *
 * @author Pixel & Tonic, Inc. <support@pixelandtonic.com>
 * @since 2.0
 */
class PaymentsController extends BaseFrontEndController
{

    private $_cartVariableName;

    // Public Methods
    // =========================================================================

    public function init()
    {
        $this->_cartVariableName = Plugin::getInstance()->getSettings()->cartVariable;

        parent::init();
    }

    /**
     * @inheritDoc
     */
    public function beforeAction($action): bool
    {
        // Don't enable CSRF validation for complete-payment requests
        if ($action->id === 'complete-payment') {
            $this->enableCsrfValidation = false;
        }

        return parent::beforeAction($action);
    }

    /**
     * @return Response|null
     * @throws HttpException
     */
    public function actionPay()
    {
        $this->requirePostRequest();

        $customError = '';
        $order = null;

        $plugin = Plugin::getInstance();
        $request = Craft::$app->getRequest();
        $session = Craft::$app->getSession();

        if (($number = $request->getBodyParam('orderNumber')) !== null) {
            $order = $plugin->getOrders()->getOrderByNumber($number);

            if (!$order) {
                $error = Craft::t('commerce', 'Can not find an order to pay.');

                if ($request->getAcceptsJson()) {
                    return $this->asErrorJson($error);
                }

                $session->setError($error);

                return null;
            }
        }

        // Get the cart if no order number was passed.
        if (!$order) {
            $order = $plugin->getCarts()->getCart(true);
        }

        // Are we paying anonymously?
        $userSession = Craft::$app->getUser();

        $cartActiveAndHasPermission = !$order->getIsActiveCart() && !$userSession->checkPermission('commerce-manageOrders');
        if ($cartActiveAndHasPermission && $order->getEmail() !== $request->getParam('email')) {
            $error = Craft::t('commerce', 'Email required to make payments on a completed order.');

            if ($request->getAcceptsJson()) {
                return $this->asErrorJson($error);
            }

            $session->setError($error);

            return null;
        }

        if ($plugin->getSettings()->requireShippingAddressAtCheckout && !$order->shippingAddressId) {
            $error = Craft::t('commerce', 'Shipping address required.');

            if ($request->getAcceptsJson()) {
                return $this->asErrorJson($error);
            }

            $session->setError($error);

            return null;
        }

        if ($plugin->getSettings()->requireBillingAddressAtCheckout && !$order->billingAddressId) {
            $error = Craft::t('commerce', 'Billing address required.');

            if ($request->getAcceptsJson()) {
                return $this->asErrorJson($error);
            }

            $session->setError($error);

            return null;
        }

        // Set if the customer should be registered on order completion
        if ($request->getBodyParam('registerUserOnOrderComplete')) {
            $order->registerUserOnOrderComplete = true;
        }

        // These are used to compare if the order changed during its final
        // recalculation before payment.
        $originalTotalPrice = $order->getOutstandingBalance();
        $originalTotalQty = $order->getTotalQty();
        $originalTotalAdjustments = count($order->getAdjustments());

        // Set guest email address onto guest customer and order.
        if (null !== $request->getParam('paymentCurrency')) {
            $currency = $request->getParam('paymentCurrency'); // empty string vs null (strict type checking)

            try {
                $order->setPaymentCurrency($currency);
            } catch (CurrencyException $exception) {
                if ($request->getAcceptsJson()) {
                    return $this->asErrorJson($exception->getMessage());
                }

                $order->addError('paymentCurrency', $exception->getMessage());
                $session->setError($exception->getMessage());

                return null;
            }
        }

        $isSiteRequest = Craft::$app->getRequest()->getIsSiteRequest();

        // Allow setting the payment method at time of submitting payment.
        if ($gatewayId = $request->getParam('gatewayId')) {
            /** @var Gateway|null $gateway */
            $gateway = Plugin::getInstance()->getGateways()->getGatewayById($gatewayId);

            if ($gateway && $gateway->availableForUseWithOrder($order)) {
                if ($isSiteRequest && $gateway->isFrontendEnabled) {
                    $order->setGatewayId($gatewayId);
                }
                if (!$isSiteRequest) {
                    $order->setGatewayId($gatewayId);
                }
            }
        }

        $gateway = $order->getGateway();

        if ($gateway) {
            $gatewayAllowed = $gateway->availableForUseWithOrder($order);

            if ($isSiteRequest && !$gateway->isFrontendEnabled) {
                $gatewayAllowed = false;
            }

            if (!$gatewayAllowed) {
                $error = Craft::t('commerce', 'Gateway is not available.');
                if ($request->getAcceptsJson()) {
                    return $this->asErrorJson($error);
                }

                $order->addError('gatewayId', $error);
                $session->setError($error);

                return null;
            }
        }

        /** @var Gateway $gateway */
        if (!$gateway) {
            $error = Craft::t('commerce', 'There is no gateway selected for this order.');

            if ($request->getAcceptsJson()) {
                return $this->asErrorJson($error);
            }

            $session->setError($error);

            return null;
        }

        // Get the gateway's payment form
        $paymentForm = $gateway->getPaymentFormModel();
        $paymentForm->setAttributes($request->getBodyParams(), false);

        try {
            if ($request->getBodyParam('savePaymentSource') && $gateway->supportsPaymentSources() && $userId = $userSession->getId()) {
                $paymentSource = $plugin->getPaymentSources()->createPaymentSource($userId, $gateway, $paymentForm);
                try {
                    if ($userSession->getIsGuest() || !$paymentSource || $paymentSource->getUser()->id !== $userSession->getId()) {
                        throw new PaymentSourceException(Craft::t('commerce', 'Cannot select payment source.'));
                    }
                    $order->gatewayId = null;
                    $order->paymentSourceId = $paymentSource->id;
                } catch (PaymentSourceException $exception) {
                    if ($request->getAcceptsJson()) {
                        return $this->asErrorJson($exception->getMessage());
                    }

                    $session->setError($exception->getMessage());

                    return null;
                }
            } else {
                $paymentSource = $order->getPaymentSource();
            }
        } catch (Exception $exception) {
            // Just attempt to pay by card, then.
            $paymentSource = null;
        }

        // If we have a payment source, populate from that as well.
        if ($paymentSource) {
            try {
                $paymentForm->populateFromPaymentSource($paymentSource);
            } catch (NotSupportedException $exception) {
                $customError = Craft::t('commerce', 'Unable to make payment at this time.');

                if ($request->getAcceptsJson()) {
                    return $this->asJson(['error' => $customError, 'paymentFormErrors' => $paymentForm->getErrors(), 'orderErrors' => $order->getErrors()]);
                }

                $session->setError($customError);
                Craft::$app->getUrlManager()->setRouteParams(['paymentForm' => $paymentForm, $this->_cartVariableName => $order]);

                return null;
            }
        }

        // Allowed to update order's custom fields?
        if ($order->getIsActiveCart() || $userSession->checkPermission('commerce-manageOrders')) {
            $order->setFieldValuesFromRequest('fields');
        }

        // Check email address exists on order.
        if (!$order->email) {
            $customError = Craft::t('commerce', 'No customer email address exists on this cart.');

            if ($request->getAcceptsJson()) {
                return $this->asJson(['error' => $customError, 'paymentFormErrors' => $paymentForm->getErrors(), 'orderErrors' => $order->getErrors()]);
            }

            $session->setError($customError);
            Craft::$app->getUrlManager()->setRouteParams(['paymentForm' => $paymentForm, $this->_cartVariableName => $order]);

            return null;
        }

        // Does the order require shipping
        if ($plugin->getSettings()->requireShippingMethodSelectionAtCheckout && !$order->getShippingMethodId()) {
            $customError = Craft::t('commerce', 'There is no shipping method selected for this order.');

            if ($request->getAcceptsJson()) {
                return $this->asErrorJson($customError);
            }

            $session->setError($customError);
            Craft::$app->getUrlManager()->setRouteParams(compact('paymentForm'));

            return null;
        }

        // Save the return and cancel URLs to the order
        $returnUrl = $request->getValidatedBodyParam('redirect');
        $cancelUrl = $request->getValidatedBodyParam('cancelUrl');

        if ($returnUrl !== null && $cancelUrl !== null) {
            $view = $this->getView();
            $order->returnUrl = $view->renderObjectTemplate($returnUrl, $order);
            $order->cancelUrl = $view->renderObjectTemplate($cancelUrl, $order);
        }

        // Do one final save to confirm the price does not change out from under the customer. Also removes any out of stock items etc.
        // This also confirms the products are available and discounts are current.
        $order->recalculate();
        // Save the orders new values.
        if (Craft::$app->getElements()->saveElement($order)) {

            $totalPriceChanged = $originalTotalPrice != $order->getOutstandingBalance();
            $totalQtyChanged = $originalTotalQty != $order->getTotalQty();
            $totalAdjustmentsChanged = $originalTotalAdjustments != count($order->getAdjustments());

            // Has the order changed in a significant way?
            if ($totalPriceChanged || $totalQtyChanged || $totalAdjustmentsChanged) {
                if ($totalPriceChanged) {
                    $order->addError('totalPrice', Craft::t('commerce', 'The total price of the order changed.'));
                }

                if ($totalQtyChanged) {
                    $order->addError('totalQty', Craft::t('commerce', 'The total quantity of items within the order changed.'));
                }

                if ($totalAdjustmentsChanged) {
                    $order->addError('totalAdjustments', Craft::t('commerce', 'The total number of order adjustments changed.'));
                }

                $customError = Craft::t('commerce', 'Something changed with the order before payment, please review your order and submit payment again.');

                if ($request->getAcceptsJson()) {
                    return $this->asJson(['error' => $customError, 'paymentFormErrors' => $paymentForm->getErrors(), 'orderErrors' => $order->getErrors()]);
                }

                $session->setError($customError);
                Craft::$app->getUrlManager()->setRouteParams(['paymentForm' => $paymentForm, $this->_cartVariableName => $order]);

                return null;
            }
        }

        $redirect = '';
        $transaction = null;
        $paymentForm->validate();

        if (!$paymentForm->hasErrors() && !$order->hasErrors()) {
            try {
                $plugin->getPayments()->processPayment($order, $paymentForm, $redirect, $transaction);
                $success = true;
            } catch (PaymentException $exception) {
                $customError = $exception->getMessage();
                $success = false;
            }
        } else {
            $customError = Craft::t('commerce', 'Invalid payment or order. Please review.');
            $success = false;
        }

        if (!$success) {
            if ($request->getAcceptsJson()) {
<<<<<<< HEAD
                return $this->asJson(['error' => $customError, 'paymentFormErrors' => $paymentForm->getErrors(), 'orderErrors' => $order->getErrors()]);
            }

            $session->setError($customError);

            Craft::$app->getUrlManager()->setRouteParams(['paymentForm' => $paymentForm, $this->_cartVariableName => $order]);
=======
                // TODO: remame paymentForm to paymentFormErrors on next breaking release.
                return $this->asJson(['error' => $customError, 'order' => $order->getErrors(), 'paymentForm' => $paymentForm->getErrors()]);
            }

            $session->setError($customError);
            Craft::$app->getUrlManager()->setRouteParams(compact('order', 'paymentForm'));
>>>>>>> 78169d76

            return null;
        }

        if ($request->getAcceptsJson()) {
            $response = ['success' => true, $this->_cartVariableName => $order->toArray()];

            if ($redirect) {
                $response['redirect'] = $redirect;
            }

            if ($transaction) {
                /** @var Transaction $transaction */
                $response['transactionId'] = $transaction->reference;
            }

            return $this->asJson($response);
        }

        if ($redirect) {
            return $this->redirect($redirect);
        }

        if ($order->returnUrl) {
            return $this->redirect($order->returnUrl);
        } else {
            return $this->redirectToPostedUrl($order);
        }
    }

    /**
     * Processes return from off-site payment
     *
     * @throws Exception
     * @throws HttpException
     */
    public function actionCompletePayment(): Response
    {

        $hash = Craft::$app->getRequest()->getParam('commerceTransactionHash');

        $transaction = Plugin::getInstance()->getTransactions()->getTransactionByHash($hash);

        if (!$transaction) {
            throw new HttpException(400, Craft::t('commerce', 'Can not complete payment for missing transaction.'));
        }

        $customError = '';
        $success = Plugin::getInstance()->getPayments()->completePayment($transaction, $customError);

        if ($success) {
            if (Craft::$app->getRequest()->getAcceptsJson()) {
                $response = ['url' => $transaction->order->returnUrl];

                return $this->asJson($response);
            }

            return $this->redirect($transaction->order->returnUrl);
        }

        Craft::$app->getSession()->setError(Craft::t('commerce', 'Payment error: {message}', ['message' => $customError]));

        if (Craft::$app->getRequest()->getAcceptsJson()) {
            $response = ['url' => $transaction->order->cancelUrl];

            return $this->asJson($response);
        }

        return $this->redirect($transaction->order->cancelUrl);
    }
}<|MERGE_RESOLUTION|>--- conflicted
+++ resolved
@@ -357,21 +357,12 @@
 
         if (!$success) {
             if ($request->getAcceptsJson()) {
-<<<<<<< HEAD
                 return $this->asJson(['error' => $customError, 'paymentFormErrors' => $paymentForm->getErrors(), 'orderErrors' => $order->getErrors()]);
             }
 
             $session->setError($customError);
 
             Craft::$app->getUrlManager()->setRouteParams(['paymentForm' => $paymentForm, $this->_cartVariableName => $order]);
-=======
-                // TODO: remame paymentForm to paymentFormErrors on next breaking release.
-                return $this->asJson(['error' => $customError, 'order' => $order->getErrors(), 'paymentForm' => $paymentForm->getErrors()]);
-            }
-
-            $session->setError($customError);
-            Craft::$app->getUrlManager()->setRouteParams(compact('order', 'paymentForm'));
->>>>>>> 78169d76
 
             return null;
         }
