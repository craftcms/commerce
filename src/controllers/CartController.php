<?php
/**
 * @link https://craftcms.com/
 * @copyright Copyright (c) Pixel & Tonic, Inc.
 * @license https://craftcms.github.io/license/
 */

namespace craft\commerce\controllers;

use Craft;
use craft\commerce\elements\Order;
use craft\commerce\Plugin;
use yii\base\Exception;
use yii\web\HttpException;
use yii\web\NotFoundHttpException;

/**
 * Class Cart Controller
 *
 * @author Pixel & Tonic, Inc. <support@pixelandtonic.com>
 * @since 2.0
 */
class CartController extends BaseFrontEndController
{
    // Properties
    // =========================================================================

    /**
     * @var Order The cart element
     */
    private $_cart;

    /**
     * @var string the name of the cart variable
     */
    private $_cartVariable;

    // Public Methods
    // =========================================================================

    public function init()
    {
        $this->_cartVariable = Plugin::getInstance()->getSettings()->cartVariable;

        parent::init();
    }

    /**
     * Updates a single line item
     *
     * @throws Exception
     * @throws HttpException
     * @throws \Throwable
     * @deprecated as of 2.0.0-beta.5
     */
    public function actionUpdateLineItem()
    {
        $this->requirePostRequest();

        Craft::$app->getDeprecator()->log('CartController::actionUpdateLineItem()', 'craft\commerce\controllers\CartController::actionUpdateLineItem() has been deprecated. Use `commerce/cart/update-cart` instead.');

        $request = Craft::$app->getRequest();

        $lineItemId = $request->getParam('lineItemId');

        $this->_cart = $this->_getCart();

        $lineItem = Plugin::getInstance()->getLineItems()->getLineItemById($lineItemId);

        // Line item not found, or does not belong to their order
        if (!$lineItem || ($this->_cart->id != $lineItem->orderId)) {
            throw new NotFoundHttpException('Line item not found');
        }

        if ($qty = $request->getParam('qty')) {
            $lineItem->qty = $qty;
        }

        if ($note = $request->getParam('note')) {
            $lineItem->note = $note;
        }

        if ($options = $request->getParam('options')) {
            $lineItem->setOptions($options);
        }

        $this->_cart->addLineItem($lineItem);

        return $this->_returnCart();
    }

    /**
     * Removes a line item
     *
     * @throws Exception
     * @throws NotFoundHttpException
     * @throws \Throwable
     * @deprecated as of 2.0.0-beta.5
     */
    public function actionRemoveLineItem()
    {
        $this->requirePostRequest();

        // Get the cart from the request or from the session.
        $this->_cart = $this->_getCart();

        Craft::$app->getDeprecator()->log('CartController::actionRemoveLineItem()', 'craft\commerce\controllers\CartController::actionRemoveLineItem() has been deprecated. Use `commerce/cart/update-cart` instead.');

        $request = Craft::$app->getRequest();

        $lineItemId = $request->getParam('lineItemId');

        $lineItem = Plugin::getInstance()->getLineItems()->getLineItemById($lineItemId);

        // Line item not found, or does not belong to their order
        if (!$lineItem || ($this->_cart->id != $lineItem->orderId)) {
            throw new NotFoundHttpException('Line item not found');
        }

        $this->_cart->removeLineItem($lineItem);

        return $this->_returnCart();
    }

    /**
     * Remove all line items
     *
     * @deprecated as of 2.0.0-beta.5
     */
    public function actionRemoveAllLineItems()
    {
        $this->requirePostRequest();

        // Get the cart from the request or from the session.
        $this->_cart = $this->_getCart();

        Craft::$app->getDeprecator()->log('CartController::actionRemoveAllLineItems()', 'craft\commerce\controllers\CartController::actionRemoveAllLineItems() has been deprecated. Use `commerce/cart/update-cart` instead.');

        $this->_cart->setLineItems([]);

        return $this->_returnCart();
    }

    /**
     * Returns the cart as JSON
     */
    public function actionGetCart()
    {
        $this->requireAcceptsJson();

        $this->_cart = Plugin::getInstance()->getCarts()->getCart();

        return $this->asJson([$this->_cartVariable => $this->cartArray($this->_cart)]);
    }

    /**
     * Updates the cart by adding purchasables to the cart, updating line items, or updating various cart attributes.
     */
    public function actionUpdateCart()
    {
        $this->requirePostRequest();

        // Get the cart from the request or from the session.
        $this->_cart = $this->_getCart();

        // Services we will be using.
        $request = Craft::$app->getRequest();

        // Set the custom fields submitted
        $this->_cart->setFieldValuesFromRequest('fields');

        // Backwards compatible way of adding to the cart
        if ($purchasableId = $request->getParam('purchasableId')) {
            $note = $request->getParam('note', '');
            $options = $request->getParam('options') ?: [];
            $qty = (int)$request->getParam('qty', 1);

            $lineItem = Plugin::getInstance()->getLineItems()->resolveLineItem($this->_cart->id, $purchasableId, $options);

            // New line items already have a qty of one.
            if ($lineItem->id) {
                $lineItem->qty += $qty;
            } else {
                $lineItem->qty = $qty;
            }

            $lineItem->note = $note;

<<<<<<< HEAD
            $this->_cart->addLineItem($lineItem);
=======
            // Only one line item allowed for lite
            if (Plugin::getInstance()->is(Plugin::EDITION_LITE)) {
                $this->_cart->setLineItems([$lineItem]);
            } else {
                $this->_cart->addLineItem($lineItem);
            }
>>>>>>> fa290ec2
        }

        // Add multiple items to the cart
        if ($purchasables = $request->getParam('purchasables')) {
            foreach ($purchasables as $key => $purchasable) {
                $purchasableId = $request->getRequiredParam("purchasables.{$key}.id");
                $note = $request->getParam("purchasables.{$key}.note", '');
                $options = $request->getParam("purchasables.{$key}.options") ?: [];
                $qty = (int)$request->getParam("purchasables.{$key}.qty", 1);

                // Ignore zero value qty for multi-add forms https://github.com/craftcms/commerce/issues/330#issuecomment-384533139
                if ($qty > 0) {
                    $lineItem = Plugin::getInstance()->getLineItems()->resolveLineItem($this->_cart->id, $purchasableId, $options);

                    // New line items already have a qty of one.
                    if ($lineItem->id) {
                        $lineItem->qty += $qty;
                    } else {
                        $lineItem->qty = $qty;
                    }

                    $lineItem->note = $note;
                    $this->_cart->addLineItem($lineItem);
                }
            }

            // Only one line item allowed for lite
            if (Plugin::getInstance()->is(Plugin::EDITION_LITE)) {
                if ($lineItems = $this->_cart->getLineItems()) {
                    // Only add the first line item to the cart
                    $lineItem = reset($lineItems);
                    $this->_cart->setLineItems([$lineItem]);
                }
            }
        }

        // Update multiple line items in the cart
        if ($lineItems = $request->getParam('lineItems')) {
            foreach ($lineItems as $key => $lineItem) {
                $lineItemId = $key;
                $note = $request->getParam("lineItems.{$key}.note");
                $options = $request->getParam("lineItems.{$key}.options");
                $qty = $request->getParam("lineItems.{$key}.qty");
                $removeLine = $request->getParam("lineItems.{$key}.remove");

                $lineItem = Plugin::getInstance()->getLineItems()->getLineItemById($lineItemId);

                // Line item not found, or does not belong to their order
                if (!$lineItem || ($this->_cart->id != $lineItem->orderId)) {
                    throw new NotFoundHttpException('Line item not found');
                }

                if ($qty) {
                    $lineItem->qty = $qty;
                }

                if ($note) {
                    $lineItem->note = $note;
                }

                if ($options) {
                    $lineItem->setOptions($options);
                }

                if ($removeLine || $qty == 0) {
                    $this->_cart->removeLineItem($lineItem);
                } else {
                    $this->_cart->addLineItem($lineItem);
                }
            }
        }

        $this->_setAddresses();

        // Set guest email address onto guest customer and order.
        if (Craft::$app->getUser()->isGuest && $email = $request->getParam('email')) {
            $this->_cart->setEmail($email);
        }

        // Set payment currency on cart
        if ($currency = $request->getParam('paymentCurrency')) {
            $this->_cart->paymentCurrency = $currency;
        }

        // Set Coupon on Cart. Allow blank string to remove coupon
        if (($couponCode = $request->getParam('couponCode')) !== null) {
            $this->_cart->couponCode = $couponCode ?: null;
        }

        // Set Payment Gateway on cart
        if ($gatewayId = $request->getParam('gatewayId')) {
            $this->_cart->gatewayId = $gatewayId;
            $this->_cart->paymentSourceId = null;
        }

        // Set Payment Source on cart
        if ($paymentSourceId = $request->getParam('paymentSourceId')) {
            $this->_cart->gatewayId = null;
            $this->_cart->paymentSourceId = $paymentSourceId;
        }

        // Set Shipping method on cart.
        if ($shippingMethodHandle = $request->getParam('shippingMethodHandle')) {
            $this->_cart->shippingMethodHandle = $shippingMethodHandle;
        }

        return $this->_returnCart();
    }

    // Private Methods
    // =========================================================================

    /**
     * @return \yii\web\Response
     * @throws Exception
     * @throws \Throwable
     * @throws \craft\errors\ElementNotFoundException
     * @throws \yii\web\BadRequestHttpException
     */
    private function _returnCart()
    {
        $request = Craft::$app->getRequest();

        if (!$this->_cart->validate() || !Craft::$app->getElements()->saveElement($this->_cart, false)) {

            $error = Craft::t('commerce', 'Unable to update cart.');

            if ($request->getAcceptsJson()) {
                return $this->asJson([
                    'error' => $error,
                    'success' => !$this->_cart->hasErrors(),
                    $this->_cartVariable => $this->cartArray($this->_cart)
                ]);
            }

            Craft::$app->getUrlManager()->setRouteParams([
                $this->_cartVariable => $this->_cart
            ]);

            Craft::$app->getSession()->setError($error);

            return null;
        }

        if ($request->getAcceptsJson()) {
            return $this->asJson([
                'success' => !$this->_cart->hasErrors(),
                $this->_cartVariable => $this->cartArray($this->_cart)
            ]);
        }

        Craft::$app->getSession()->setNotice(Craft::t('commerce', 'Cart updated.'));

        Craft::$app->getUrlManager()->setRouteParams([
            $this->_cartVariable => $this->_cart
        ]);

        return $this->redirectToPostedUrl();
    }

    /**
     * @return Order|null
     *
     * @throws Exception
     * @throws NotFoundHttpException
     * @throws \Throwable
     * @throws \craft\errors\ElementNotFoundException
     */
    private function _getCart()
    {
        $request = Craft::$app->getRequest();

        if ($orderNumber = $request->getBodyParam('orderNumber')) {
            // Get the cart from the order number
            $cart = Order::find()->number($orderNumber)->isCompleted(false)->one();
        } else {
            // Get the cart from the current users session, or return a new cart attached to the session
            $cart = Plugin::getInstance()->getCarts()->getCart(true);
        }

        if (!$cart) {
            throw new NotFoundHttpException('Cart not found');
        }

        return $cart;
    }

    /**
     * Set addresses on the cart.
     */
    private function _setAddresses()
    {
        // Address updating
        $request = Craft::$app->getRequest();

        $shippingIsBilling = $request->getParam('shippingAddressSameAsBilling');
        $billingIsShipping = $request->getParam('billingAddressSameAsShipping');
        $shippingAddress = $request->getParam('shippingAddress');
        $billingAddress = $request->getParam('billingAddress');

        // Override billing address with a particular ID
        $shippingAddressId = $request->getParam('shippingAddressId');
        $billingAddressId = $request->getParam('billingAddressId');

        // Shipping address
        if ($shippingAddressId && !$shippingIsBilling) {
            $address = Plugin::getInstance()->getAddresses()->getAddressByIdAndCustomerId($shippingAddressId, $this->_cart->customerId);

            $this->_cart->setShippingAddress($address);
        } else if ($shippingAddress && !$shippingIsBilling) {
            $this->_cart->setShippingAddress($shippingAddress);
        }

        // Billing address
        if ($billingAddressId && !$billingIsShipping) {
            $address = Plugin::getInstance()->getAddresses()->getAddressByIdAndCustomerId($billingAddressId, $this->_cart->customerId);

            $this->_cart->setBillingAddress($address);
        } else if ($billingAddress && !$billingIsShipping) {
            $this->_cart->setBillingAddress($billingAddress);
        }

        $this->_cart->billingSameAsShipping = $billingIsShipping;
        $this->_cart->shippingSameAsBilling = $shippingIsBilling;

        // Set primary addresses
        if ($request->getBodyParam('makePrimaryShippingAddress')) {
            $this->_cart->makePrimaryShippingAddress = true;
        }

        if ($request->getBodyParam('makePrimaryBillingAddress')) {
            $this->_cart->makePrimaryBillingAddress = true;
        }

        // Shipping
        if ($shippingAddressId && !$shippingIsBilling && $billingIsShipping) {
            $this->_cart->billingAddressId = $shippingAddressId;
        }

        // Billing
        if ($billingAddressId && !$billingIsShipping && $shippingIsBilling) {
            $this->_cart->shippingAddressId = $billingAddressId;
        }
    }
}<|MERGE_RESOLUTION|>--- conflicted
+++ resolved
@@ -186,16 +186,7 @@
 
             $lineItem->note = $note;
 
-<<<<<<< HEAD
             $this->_cart->addLineItem($lineItem);
-=======
-            // Only one line item allowed for lite
-            if (Plugin::getInstance()->is(Plugin::EDITION_LITE)) {
-                $this->_cart->setLineItems([$lineItem]);
-            } else {
-                $this->_cart->addLineItem($lineItem);
-            }
->>>>>>> fa290ec2
         }
 
         // Add multiple items to the cart
