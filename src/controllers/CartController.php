<?php
/**
 * @link https://craftcms.com/
 * @copyright Copyright (c) Pixel & Tonic, Inc.
 * @license https://craftcms.github.io/license/
 */

namespace craft\commerce\controllers;

use Craft;
use craft\base\Element;
use craft\commerce\elements\Order;
use craft\commerce\helpers\LineItem as LineItemHelper;
use craft\commerce\models\LineItem;
use craft\commerce\Plugin;
use craft\elements\Address;
use craft\elements\User;
use craft\errors\ElementNotFoundException;
use craft\errors\MissingComponentException;
use craft\helpers\UrlHelper;
use Illuminate\Support\Collection;
use Throwable;
use yii\base\Exception;
use yii\base\InvalidConfigException;
use yii\web\BadRequestHttpException;
use yii\web\HttpException;
use yii\web\NotFoundHttpException;
use yii\web\Response;

/**
 * Class Cart Controller
 *
 * @author Pixel & Tonic, Inc. <support@pixelandtonic.com>
 * @since 2.0
 */
class CartController extends BaseFrontEndController
{
    /**
     * @var Order The cart element
     */
    protected Order $_cart;

    /**
     * @var string the name of the cart variable
     */
    protected string $_cartVariable;

    /**
     * @var User|null
     */
    protected ?User $_currentUser = null;

    /**
     * @throws InvalidConfigException
     */
    public function init(): void
    {
        $this->_cartVariable = Plugin::getInstance()->getSettings()->cartVariable;
        $this->_currentUser = Craft::$app->getUser()->getIdentity();

        parent::init();
    }

    /**
     * Returns the cart as JSON
     *
     * @throws BadRequestHttpException
     */
    public function actionGetCart(): Response
    {
        $this->requireAcceptsJson();

        $this->_cart = $this->_getCart();

        return $this->asSuccess(data: [
            $this->_cartVariable => $this->cartArray($this->_cart),
        ]);
    }

    /**
     * Updates the cart by adding purchasables to the cart, updating line items, or updating various cart attributes.
     *
     * @throws BadRequestHttpException
     * @throws ElementNotFoundException
     * @throws Exception
     * @throws NotFoundHttpException
     * @throws Throwable
     */
    public function actionUpdateCart(): ?Response
    {
        $this->requirePostRequest();
        $isSiteRequest = Craft::$app->getRequest()->getIsSiteRequest();
        /** @var Plugin $plugin */
        $plugin = Plugin::getInstance();

        // Get the cart from the request or from the session.
        // When we are about to update the cart, we consider it a real cart at this point, and want to actually create it in the DB.
        $this->_cart = $this->_getCart(true);

        // Can clear line items when updating the cart
        if (($clearCart = $this->request->getParam('clearLineItems')) !== null) {
            $this->_cart->setLineItems([]);
        }

        // Can clear notices when updating the cart
        if ($this->request->getParam('clearNotices') !== null) {
            $this->_cart->clearNotices();
        }

        // Set the custom fields submitted
        $this->_cart->setFieldValuesFromRequest('fields');

        // Backwards compatible way of adding to the cart
        if ($purchasableId = $this->request->getParam('purchasableId')) {
            $note = $this->request->getParam('note', '');
            $options = $this->request->getParam('options', []); // TODO Commerce 4 should only support key value only #COM-55
            $qty = (int)$this->request->getParam('qty', 1);

            if ($qty > 0) {
                $lineItem = Plugin::getInstance()->getLineItems()->resolveLineItem($this->_cart, $purchasableId, $options);

                // New line items already have a qty of one.
                if ($lineItem->id) {
                    $lineItem->qty += $qty;
                } else {
                    $lineItem->qty = $qty;
                }

                $lineItem->note = $note;

                $this->_cart->addLineItem($lineItem);
            }
        }

        // Add multiple items to the cart
        if ($purchasables = $this->request->getParam('purchasables')) {
            // Initially combine same purchasables
            $purchasablesByKey = [];
            foreach ($purchasables as $key => $purchasable) {
                $purchasableId = $this->request->getParam("purchasables.{$key}.id");
                $note = $this->request->getParam("purchasables.{$key}.note", '');
                $options = $this->request->getParam("purchasables.{$key}.options", []);
                $qty = (int)$this->request->getParam("purchasables.{$key}.qty", 1);

                $purchasable = [];
                $purchasable['id'] = $purchasableId;
                $purchasable['options'] = is_array($options) ? $options : [];
                $purchasable['note'] = $note;
                $purchasable['qty'] = (int)$qty;

                $key = $purchasableId . '-' . LineItemHelper::generateOptionsSignature($purchasable['options']);
                if (isset($purchasablesByKey[$key])) {
                    $purchasablesByKey[$key]['qty'] += $purchasable['qty'];
                } else {
                    $purchasablesByKey[$key] = $purchasable;
                }
            }

            foreach ($purchasablesByKey as $purchasable) {
                if ($purchasable['id'] == null) {
                    continue;
                }

                // Ignore zero value qty for multi-add forms https://github.com/craftcms/commerce/issues/330#issuecomment-384533139
                if ($purchasable['qty'] > 0) {
                    $lineItem = Plugin::getInstance()->getLineItems()->resolveLineItem($this->_cart, $purchasable['id'], $purchasable['options']);

                    // New line items already have a qty of one.
                    if ($lineItem->id) {
                        $lineItem->qty += $purchasable['qty'];
                    } else {
                        $lineItem->qty = $purchasable['qty'];
                    }

                    $lineItem->note = $purchasable['note'];
                    $this->_cart->addLineItem($lineItem);
                }
            }
        }

        // Update multiple line items in the cart
        if ($lineItems = $this->request->getParam('lineItems')) {
            foreach ($lineItems as $key => $lineItem) {
                $lineItem = $this->_getCartLineItemById($key);
                if ($lineItem) {
                    $lineItem->qty = (int)$this->request->getParam("lineItems.{$key}.qty", $lineItem->qty);
                    $lineItem->note = $note = $this->request->getParam("lineItems.{$key}.note", $lineItem->note);
                    $lineItem->setOptions($this->request->getParam("lineItems.{$key}.options", $lineItem->getOptions()));

                    $removeLine = $this->request->getParam("lineItems.{$key}.remove", false);
                    if (($lineItem->qty !== null && $lineItem->qty == 0) || $removeLine) {
                        $this->_cart->removeLineItem($lineItem);
                    } else {
                        $this->_cart->addLineItem($lineItem);
                    }
                }
            }
        }

        $this->_setAddresses();

        // Set guest email address onto guest customers order.
        if ($email = $this->request->getParam('email')) {
            if ($this->_cart->getEmail() === null) {
                $this->_cart->setEmail($email);
            }
        }

        // Set if the customer should be registered on order completion
        if ($this->request->getBodyParam('registerUserOnOrderComplete')) {
            $this->_cart->registerUserOnOrderComplete = true;
        }

        if ($this->request->getBodyParam('registerUserOnOrderComplete') === 'false') {
            $this->_cart->registerUserOnOrderComplete = false;
        }

        // Set payment currency on cart
        if ($currency = $this->request->getParam('paymentCurrency')) {
            $this->_cart->paymentCurrency = $currency;
        }

        // Set Coupon on Cart. Allow blank string to remove coupon
        if (($couponCode = $this->request->getParam('couponCode')) !== null) {
            $this->_cart->couponCode = trim($couponCode) ?: null;
        }

        // Set Payment Gateway on cart
        if ($gatewayId = $this->request->getParam('gatewayId')) {
            if ($gateway = $plugin->getGateways()->getGatewayById($gatewayId)) {
                $this->_cart->setGatewayId($gatewayId);
            }
        }

        // Submit payment source on cart
        if (($paymentSourceId = $this->request->getParam('paymentSourceId')) !== null) {
            if ($paymentSourceId && $paymentSource = $plugin->getPaymentSources()->getPaymentSourceById($paymentSourceId)) {
                // The payment source can only be used by the same user as the cart's user.
                $cartCustomerId = $this->_cart->getCustomer() ? $this->_cart->getCustomer()->id : null;
                $paymentSourceCustomerId = $paymentSource->getUser() ? $paymentSource->getUser()->id : null;
                $allowedToUsePaymentSource = ($cartCustomerId && $paymentSourceCustomerId && $this->_currentUser && $isSiteRequest && ($paymentSourceCustomerId == $cartCustomerId));
                if ($allowedToUsePaymentSource) {
                    $this->_cart->setPaymentSource($paymentSource);
                }
            } else {
                $this->_cart->setPaymentSource(null);
            }
        }

        // Set Shipping method on cart.
        if ($shippingMethodHandle = $this->request->getParam('shippingMethodHandle')) {
            $this->_cart->shippingMethodHandle = $shippingMethodHandle;
        }

        return $this->_returnCart();
    }

    /**
     * @throws BadRequestHttpException
     * @throws Exception
     * @throws MissingComponentException
     * @since 3.1
     */
    public function actionLoadCart(): ?Response
    {
        $number = $this->request->getParam('number');
        $redirect = Plugin::getInstance()->getSettings()->loadCartRedirectUrl ?: UrlHelper::siteUrl();

        if (!$number) {
            $error = Craft::t('commerce', 'A cart number must be specified.');

            if ($this->request->getAcceptsJson()) {
                return $this->asFailure($error);
            }

            $this->setFailFlash($error);
            return $this->request->getIsGet() ? $this->redirect($redirect) : null;
        }

        $cart = Order::find()->number($number)->isCompleted(false)->one();

        if (!$cart) {
            $error = Craft::t('commerce', 'Unable to retrieve cart.');

            if ($this->request->getAcceptsJson()) {
                return $this->asFailure($error);
            }

            $this->setFailFlash($error);
            return $this->request->getIsGet() ? $this->redirect($redirect) : null;
        }

        $session = Craft::$app->getSession();
        $carts = Plugin::getInstance()->getCarts();
        $carts->forgetCart();
        $session->set($carts->getCartName(), $number);

        if ($this->request->getAcceptsJson()) {
            return $this->asSuccess();
        }

        return $this->request->getIsGet() ? $this->redirect($redirect) : $this->redirectToPostedUrl();
    }

    /**
     * @return Response
     * @throws BadRequestHttpException
     * @throws ElementNotFoundException
     * @throws Exception
     * @throws HttpException
     * @throws NotFoundHttpException
     * @throws Throwable
     * @since 3.3
     */
    public function actionComplete(): ?Response
    {
        /** @var Plugin $plugin */
        $plugin = Plugin::getInstance();
        $this->requirePostRequest();

        if (!$plugin->getSettings()->allowCheckoutWithoutPayment) {
            throw new HttpException(401, Craft::t('commerce', 'You must make a payment to complete the order.'));
        }

        $this->_cart = $this->_getCart();
        $errors = [];

        // Check email address exists on order.
        if (empty($this->_cart->email)) {
            $errors['email'] = Craft::t('commerce', 'No customer email address exists on this cart.');
        }

        if ($plugin->getSettings()->allowEmptyCartOnCheckout && $this->_cart->getIsEmpty()) {
            $errors['lineItems'] = Craft::t('commerce', 'Order can not be empty.');
        }

        if ($plugin->getSettings()->requireShippingMethodSelectionAtCheckout && !$this->_cart->shippingMethodHandle) {
            $errors['shippingMethodHandle'] = Craft::t('commerce', 'There is no shipping method selected for this order.');
        }

        if ($plugin->getSettings()->requireBillingAddressAtCheckout && !$this->_cart->billingAddressId) {
            $errors['billingAddressId'] = Craft::t('commerce', 'Billing address required.');
        }

        if ($plugin->getSettings()->requireShippingAddressAtCheckout && !$this->_cart->shippingAddressId) {
            $errors['shippingAddressId'] = Craft::t('commerce', 'Shipping address required.');
        }

        // Set if the customer should be registered on order completion
        if ($this->request->getBodyParam('registerUserOnOrderComplete')) {
            $this->_cart->registerUserOnOrderComplete = true;
        }

        if ($this->request->getBodyParam('registerUserOnOrderComplete') === 'false') {
            $this->_cart->registerUserOnOrderComplete = false;
        }

        if (!empty($errors)) {
            $this->_cart->addErrors($errors);
        }


        if (empty($errors)) {
            try {
                $completedSuccess = $this->_cart->markAsComplete();
            } catch (\Exception $exception) {
                $completedSuccess = false;
            }

            if (!$completedSuccess) {
                $this->_cart->addError('isComplete', Craft::t('commerce', 'Completing order failed.'));
            }
        }

        return $this->_returnCart();
    }

    /**
     * @param $lineItemId |null
     */
    private function _getCartLineItemById(?int $lineItemId): ?LineItem
    {
        $lineItem = null;

        foreach ($this->_cart->getLineItems() as $item) {
            if ($item->id && $item->id == $lineItemId) {
                $lineItem = $item;
            }
        }

        return $lineItem;
    }

    /**
     * @return Response
     * @throws Exception
     * @throws Throwable
     * @throws ElementNotFoundException
     * @throws BadRequestHttpException
     */
    private function _returnCart(): ?Response
    {
        // Allow validation of custom fields when passing this param
        $validateCustomFields = Plugin::getInstance()->getSettings()->validateCartCustomFieldsOnSubmission;

        // Do we want to validate fields submitted
        $customFieldAttributes = [];

        if ($validateCustomFields) {
            // $fields will be null so
            if ($submittedFields = $this->request->getBodyParam('fields')) {
                $this->_cart->setScenario(Element::SCENARIO_LIVE);
                $customFieldAttributes = array_keys($submittedFields);
            }
        }

        $attributes = array_merge($this->_cart->activeAttributes(), $customFieldAttributes);

        $updateCartSearchIndexes = Plugin::getInstance()->getSettings()->updateCartSearchIndexes;

        // Do not clear errors, as errors could be added to the cart before _returnCart is called.
        if (!$this->_cart->validate($attributes, false) || !Craft::$app->getElements()->saveElement($this->_cart, false, false, $updateCartSearchIndexes)) {
            $error = Craft::t('commerce', 'Unable to update cart.');
            $message = $this->request->getValidatedBodyParam('failMessage') ?? $error;

            return $this->asModelFailure(
                $this->_cart,
                $message,
                'cart',
                [
                    $this->_cartVariable => $this->cartArray($this->_cart),
                ],
                [
                    $this->_cartVariable => $this->_cart,
                ]
            );
        }

        $cartUpdatedMessage = Craft::t('commerce', 'Cart updated.');
        $message = $this->request->getValidatedBodyParam('successMessage') ?? $cartUpdatedMessage;

        Craft::$app->getUrlManager()->setRouteParams([
            $this->_cartVariable => $this->_cart,
        ]);

        return $this->asModelSuccess(
            $this->_cart,
            $message,
            'cart',
            [
                $this->_cartVariable => $this->cartArray($this->_cart),
            ]
        );
    }

    /**
     * @param bool $forceSave Force the cart to save to the DB
     *
     * @throws ElementNotFoundException
     * @throws Exception
     * @throws NotFoundHttpException
     * @throws Throwable
     */
    private function _getCart(bool $forceSave = false): ?Order
    {
        // TODO Remove `orderNumber` param in 4.0 #COM-33
        $orderNumber = $this->request->getBodyParam('orderNumber');
        $orderNumber = $this->request->getBodyParam('number', $orderNumber);

        if ($orderNumber) {
            // Get the cart from the order number
            $cart = Order::find()->number($orderNumber)->isCompleted(false)->one();

            if (!$cart) {
                throw new NotFoundHttpException('Cart not found');
            }

            return $cart;
        }

        $requestForceSave = (bool)$this->request->getBodyParam('forceSave');
        $doForceSave = ($requestForceSave || $forceSave);

        return Plugin::getInstance()->getCarts()->getCart($doForceSave);
    }

    /**
     * Set addresses on the cart.
     */
    private function _setAddresses(): void
    {
        $currentUser = Craft::$app->getUser()->getIdentity();
        // Copy address options
        $shippingIsBilling = $this->request->getParam('shippingAddressSameAsBilling');
        $billingIsShipping = $this->request->getParam('billingAddressSameAsShipping');
        $estimatedBillingIsShipping = $this->request->getParam('estimatedBillingAddressSameAsShipping');

        $shippingAddress = $this->request->getParam('shippingAddress');
        $estimatedShippingAddress = $this->request->getParam('estimatedShippingAddress');
        $billingAddress = $this->request->getParam('billingAddress');
        $estimatedBillingAddress = $this->request->getParam('estimatedBillingAddress');


        // Use an address ID from the customer address book to populate the address
        $shippingAddressId = $this->request->getParam('shippingAddressId');
        $billingAddressId = $this->request->getParam('billingAddressId');

        // Shipping address
        if ($shippingAddressId && !$shippingIsBilling) {
<<<<<<< HEAD
            /** @var Address $userShippingAddress */
            $userShippingAddress = Collection::make($currentUser->getAddresses())->firstWhere('id', $shippingAddressId);
            if ($userShippingAddress) {
                $this->_cart->sourceShippingAddressId = $shippingAddressId;
                // If there is already a shipping address on the order, populate it
                if ($this->_cart->shippingAddressId) {
                    // only set it if it's a different ID
                    if (($this->_cart->shippingAddressId !== $shippingAddressId) && $currentShippingAddress = $this->_cart->getShippingAddress()) {
                        $currentShippingAddress->setAttributes($userShippingAddress->attributes());
                        // TODO update custom fields
                        $this->_cart->setBillingAddress($userShippingAddress);
                    }
                } else {
                    $userShippingAddress = Craft::$app->getElements()->duplicateElement($userShippingAddress, ['ownerId' => $this->_cart->id]);
                    $this->_cart->setBillingAddress($userShippingAddress);
                }
            }
        } else if ($shippingAddress && !$shippingIsBilling) {
=======
            $address = Plugin::getInstance()->getAddresses()->getAddressByIdAndCustomerId($shippingAddressId, $this->_cart->customerId);

            $this->_cart->setShippingAddress($address);
        } elseif ($shippingAddress && !$shippingIsBilling) {
>>>>>>> e453deae
            $this->_cart->setShippingAddress($shippingAddress);
        }

        // Billing address
        if ($billingAddressId && !$billingIsShipping) {
<<<<<<< HEAD
            /** @var Address $userBillingAddress */
            $userBillingAddress = Collection::make($currentUser->getAddresses())->firstWhere('id', $billingAddressId);
            if ($userBillingAddress) {
                $this->_cart->sourceBillingAddressId = $billingAddressId;
                // If there is already a billing address on the order, populate it
                if ($this->_cart->billingAddressId) {
                    // only set it if it's a different ID
                    if (($this->_cart->billingAddressId !== $billingAddressId) && $currentBillingAddress = $this->_cart->getBillingAddress()) {
                        $currentBillingAddress->setAttributes($userBillingAddress->attributes());
                        // TODO update custom fields
                        $this->_cart->setBillingAddress($userBillingAddress);
                    }
                } else {
                    $userBillingAddress = Craft::$app->getElements()->duplicateElement($userBillingAddress, ['ownerId' => $this->_cart->id]);
                    $this->_cart->setBillingAddress($userBillingAddress);
                }
            }
        } else if ($billingAddress && !$billingIsShipping) {
=======
            $address = Plugin::getInstance()->getAddresses()->getAddressByIdAndCustomerId($billingAddressId, $this->_cart->customerId);

            $this->_cart->setBillingAddress($address);
        } elseif ($billingAddress && !$billingIsShipping) {
>>>>>>> e453deae
            $this->_cart->setBillingAddress($billingAddress);
        }

        // Estimated Shipping Address
        if ($estimatedShippingAddress) {
            if ($this->_cart->estimatedShippingAddressId) {
                if ($address = Address::findOne($this->_cart->estimatedShippingAddressId)) {
                    $address->setAttributes($estimatedShippingAddress);
                    $estimatedShippingAddress = $address;
                }
            }

            $this->_cart->setEstimatedShippingAddress($estimatedShippingAddress);
        }

        // Estimated Billing Address
        if ($estimatedBillingAddress) {
            if ($this->_cart->estimatedBillingAddressId) {
                if ($address = Address::findOne($this->_cart->estimatedBillingAddressId)) {
                    $address->setAttributes($estimatedBillingAddress);
                    $estimatedBillingAddress = $address;
                }
            }

            $this->_cart->setEstimatedBillingAddress($estimatedBillingAddress);
        }

        $this->_cart->billingSameAsShipping = (bool)$billingIsShipping;
        $this->_cart->shippingSameAsBilling = (bool)$shippingIsBilling;
        $this->_cart->estimatedBillingSameAsShipping = (bool)$estimatedBillingIsShipping;

        // Set primary addresses
        if ($this->request->getBodyParam('makePrimaryShippingAddress')) {
            $this->_cart->makePrimaryShippingAddress = true;
        }

        if ($this->request->getBodyParam('makePrimaryBillingAddress')) {
            $this->_cart->makePrimaryBillingAddress = true;
        }

        // Shipping
        if ($shippingAddressId && !$shippingIsBilling && $billingIsShipping) {
            $this->_cart->billingAddressId = $shippingAddressId;
        }

        // Billing
        if ($billingAddressId && !$billingIsShipping && $shippingIsBilling) {
            $this->_cart->shippingAddressId = $billingAddressId;
        }
    }
}<|MERGE_RESOLUTION|>--- conflicted
+++ resolved
@@ -507,7 +507,6 @@
 
         // Shipping address
         if ($shippingAddressId && !$shippingIsBilling) {
-<<<<<<< HEAD
             /** @var Address $userShippingAddress */
             $userShippingAddress = Collection::make($currentUser->getAddresses())->firstWhere('id', $shippingAddressId);
             if ($userShippingAddress) {
@@ -525,19 +524,12 @@
                     $this->_cart->setBillingAddress($userShippingAddress);
                 }
             }
-        } else if ($shippingAddress && !$shippingIsBilling) {
-=======
-            $address = Plugin::getInstance()->getAddresses()->getAddressByIdAndCustomerId($shippingAddressId, $this->_cart->customerId);
-
-            $this->_cart->setShippingAddress($address);
         } elseif ($shippingAddress && !$shippingIsBilling) {
->>>>>>> e453deae
             $this->_cart->setShippingAddress($shippingAddress);
         }
 
         // Billing address
         if ($billingAddressId && !$billingIsShipping) {
-<<<<<<< HEAD
             /** @var Address $userBillingAddress */
             $userBillingAddress = Collection::make($currentUser->getAddresses())->firstWhere('id', $billingAddressId);
             if ($userBillingAddress) {
@@ -555,13 +547,7 @@
                     $this->_cart->setBillingAddress($userBillingAddress);
                 }
             }
-        } else if ($billingAddress && !$billingIsShipping) {
-=======
-            $address = Plugin::getInstance()->getAddresses()->getAddressByIdAndCustomerId($billingAddressId, $this->_cart->customerId);
-
-            $this->_cart->setBillingAddress($address);
         } elseif ($billingAddress && !$billingIsShipping) {
->>>>>>> e453deae
             $this->_cart->setBillingAddress($billingAddress);
         }
 
