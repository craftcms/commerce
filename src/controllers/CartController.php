<?php
/**
 * @link https://craftcms.com/
 * @copyright Copyright (c) Pixel & Tonic, Inc.
 * @license https://craftcms.github.io/license/
 */

namespace craft\commerce\controllers;

use Composer\Semver\Comparator;
use Composer\Semver\VersionParser;
use Craft;
use craft\base\Element;
use craft\commerce\elements\Order;
use craft\commerce\helpers\LineItem as LineItemHelper;
use craft\commerce\models\LineItem;
use craft\commerce\Plugin;
use craft\elements\Address;
use craft\elements\User;
use craft\errors\ElementNotFoundException;
use craft\errors\MissingComponentException;
use craft\helpers\Json;
use craft\helpers\UrlHelper;
use Illuminate\Support\Collection;
use Throwable;
use yii\base\Exception;
use yii\base\InvalidConfigException;
use yii\mutex\Mutex;
use yii\web\BadRequestHttpException;
use yii\web\HttpException;
use yii\web\NotFoundHttpException;
use yii\web\Response;

/**
 * Class Cart Controller
 *
 * @author Pixel & Tonic, Inc. <support@pixelandtonic.com>
 * @since 2.0
 */
class CartController extends BaseFrontEndController
{
    /**
     * @var Order The cart element
     */
    protected Order $_cart;

    /**
     * @var string the name of the cart variable
     */
    protected string $_cartVariable;

    /**
     * @var User|null
     */
    protected ?User $_currentUser = null;

    /**
     * @var Mutex|null
     */
    private ?Mutex $_mutex = null;

    /**
     * @var string|null
     */
    private ?string $_mutexLockName = null;

    /**
     * @throws InvalidConfigException
     */
    public function init(): void
    {
        $this->_cartVariable = Plugin::getInstance()->getSettings()->cartVariable;
        $this->_currentUser = Craft::$app->getUser()->getIdentity();

        parent::init();
    }

    /**
     * Returns the cart as JSON
     *
     * @throws BadRequestHttpException
     */
    public function actionGetCart(): Response
    {
        $this->requireAcceptsJson();

        $this->_cart = $this->_getCart();

        return $this->asSuccess(data: [
            $this->_cartVariable => $this->cartArray($this->_cart),
        ]);
    }

    /**
     * Updates the cart by adding purchasables to the cart, updating line items, or updating various cart attributes.
     *
     * @throws BadRequestHttpException
     * @throws ElementNotFoundException
     * @throws Exception
     * @throws NotFoundHttpException
     * @throws Throwable
     */
    public function actionUpdateCart(): ?Response
    {
        $this->requirePostRequest();
        $isSiteRequest = $this->request->getIsSiteRequest();
        $isConsoleRequest = $this->request->getIsConsoleRequest();
        $currentUser = Craft::$app->getUser()->getIdentity();
        /** @var Plugin $plugin */
        $plugin = Plugin::getInstance();

        $useMutex = (!$isConsoleRequest && Craft::$app->getRequest()->getBodyParam('number')) || (!$isConsoleRequest && $plugin->getCarts()->getHasSessionCartNumber());

        if ($useMutex) {
            $lockOrderNumber = null;
            if ($bodyNumber = Craft::$app->getRequest()->getBodyParam('number')) {
                $lockOrderNumber = $bodyNumber;
            } elseif (!$isConsoleRequest) {
                $request = Craft::$app->getRequest();
                $requestCookies = $request->getCookies();
                $cookieNumber = $requestCookies->getValue($plugin->getCarts()->cartCookie['name']);

                if ($cookieNumber) {
                    $lockOrderNumber = $cookieNumber;
                }
            }

            if ($lockOrderNumber) {
                $this->_mutexLockName = "order:$lockOrderNumber";
                $this->_mutex = Craft::$app->getMutex();
                if (!$this->_mutex->acquire($this->_mutexLockName, 5)) {
                    throw new Exception('Unable to acquire a lock for saving of Order: ' . $lockOrderNumber);
                }
            }
        }

        // Get the cart from the request or from the session.
        // When we are about to update the cart, we consider it a real cart at this point, and want to actually create it in the DB.
        $this->_cart = $this->_getCart();

        // Can clear line items when updating the cart
        $clearLineItems = $this->request->getParam('clearLineItems');
        if ($clearLineItems) {
            $this->_cart->setLineItems([]);
        }

        // Can clear notices when updating the cart
        if ($this->request->getParam('clearNotices') !== null) {
            $this->_cart->clearNotices();
        }

        // Set the custom fields submitted
        $this->_cart->setFieldValuesFromRequest('fields');

        // Backwards compatible way of adding to the cart
        if ($purchasableId = $this->request->getParam('purchasableId')) {
            $note = $this->request->getParam('note', '');
            $options = $this->request->getParam('options', []); // TODO Commerce 4 should only support key value only #COM-55
            $qty = (int)$this->request->getParam('qty', 1);

            if ($qty > 0) {
                // We only want a new line item if they cleared the cart
                if ($clearLineItems) {
                    $lineItem = Plugin::getInstance()->getLineItems()->create($this->_cart, compact('purchasableId', 'options'));
                } else {
                    $lineItem = Plugin::getInstance()->getLineItems()->resolveLineItem($this->_cart, $purchasableId, $options);
                }

                // New line items already have a qty of one.
                if ($lineItem->id) {
                    $lineItem->qty += $qty;
                } else {
                    $lineItem->qty = $qty;
                }

                $lineItem->note = $note;

                $this->_cart->addLineItem($lineItem);
            }
        }

        // Add multiple items to the cart
        if ($purchasables = $this->request->getParam('purchasables')) {
            // Initially combine same purchasables
            $purchasablesByKey = [];
            foreach ($purchasables as $key => $purchasable) {
                $purchasableId = $this->request->getParam("purchasables.$key.id");
                $note = $this->request->getParam("purchasables.$key.note", '');
                $options = $this->request->getParam("purchasables.$key.options", []);
                $qty = (int)$this->request->getParam("purchasables.$key.qty", 1);

                $purchasable = [];
                $purchasable['id'] = $purchasableId;
                $purchasable['options'] = is_array($options) ? $options : [];
                $purchasable['note'] = $note;
                $purchasable['qty'] = $qty;

                $key = $purchasableId . '-' . LineItemHelper::generateOptionsSignature($purchasable['options']);
                if (isset($purchasablesByKey[$key])) {
                    $purchasablesByKey[$key]['qty'] += $purchasable['qty'];
                } else {
                    $purchasablesByKey[$key] = $purchasable;
                }
            }

            foreach ($purchasablesByKey as $purchasable) {
                if ($purchasable['id'] == null) {
                    continue;
                }

                // Ignore zero value qty for multi-add forms https://github.com/craftcms/commerce/issues/330#issuecomment-384533139
                if ($purchasable['qty'] > 0) {

                    // We only want a new line item if they cleared the cart
                    if ($clearLineItems) {
                        $lineItem = Plugin::getInstance()->getLineItems()->create($this->_cart, [
                            'purchasableId' => $purchasable['id'],
                            'options' => $purchasable['options'],
                        ]);
                    } else {
                        $lineItem = Plugin::getInstance()->getLineItems()->resolveLineItem($this->_cart, $purchasable['id'], $purchasable['options']);
                    }

                    // New line items already have a qty of one.
                    if ($lineItem->id) {
                        $lineItem->qty += $purchasable['qty'];
                    } else {
                        $lineItem->qty = $purchasable['qty'];
                    }

                    $lineItem->note = $purchasable['note'];
                    $this->_cart->addLineItem($lineItem);
                }
            }
        }

        // Update multiple line items in the cart
        if ($lineItems = $this->request->getParam('lineItems')) {
            foreach ($lineItems as $key => $lineItem) {
                $lineItem = $this->_getCartLineItemById($key);
                if ($lineItem) {
                    $lineItem->qty = (int)$this->request->getParam("lineItems.$key.qty", $lineItem->qty);
                    $lineItem->note = $this->request->getParam("lineItems.$key.note", $lineItem->note);
                    $lineItem->setOptions($this->request->getParam("lineItems.$key.options", $lineItem->getOptions()));

                    $removeLine = $this->request->getParam("lineItems.$key.remove", false);
                    if (($lineItem->qty !== null && $lineItem->qty == 0) || $removeLine) {
                        $this->_cart->removeLineItem($lineItem);
                    } else {
                        $this->_cart->addLineItem($lineItem);
                    }
                }
            }
        }

        $this->_setAddresses();

        // Setting email only allowed for guest customers
        if (!$currentUser) {
            // Set guest email address onto guest customers order.
            $email = $this->request->getParam('email');
            if ($email && ($this->_cart->getEmail() === null || $this->_cart->getEmail() != $email)) {
                try {
                    $user = Craft::$app->getUsers()->ensureUserByEmail($email);
                    $this->_cart->setCustomer($user);
                } catch (\Exception $e) {
                    $this->_cart->addError('email', $e->getMessage());
                }
            }
        }

        // Set if the customer should be registered on order completion
        $registerUserOnOrderComplete = $this->request->getBodyParam('registerUserOnOrderComplete');
        if ($registerUserOnOrderComplete !== null) {
            $this->_cart->registerUserOnOrderComplete = (bool)$registerUserOnOrderComplete;
        }

        $saveBillingAddressOnOrderComplete = $this->request->getBodyParam('saveBillingAddressOnOrderComplete');
        if ($saveBillingAddressOnOrderComplete !== null) {
            $this->_cart->saveBillingAddressOnOrderComplete = (bool)$saveBillingAddressOnOrderComplete;
        }

        $saveShippingAddressOnOrderComplete = $this->request->getBodyParam('saveShippingAddressOnOrderComplete');
        if ($saveShippingAddressOnOrderComplete !== null) {
            $this->_cart->saveShippingAddressOnOrderComplete = (bool)$saveShippingAddressOnOrderComplete;
        }

        $saveAddressesOnOrderComplete = $this->request->getBodyParam('saveAddressesOnOrderComplete');
        if ($saveAddressesOnOrderComplete !== null) {
            $this->_cart->saveBillingAddressOnOrderComplete = (bool)$saveAddressesOnOrderComplete;
            $this->_cart->saveShippingAddressOnOrderComplete = (bool)$saveAddressesOnOrderComplete;
        }

        // Set payment currency on cart
        if ($currency = $this->request->getParam('paymentCurrency')) {
            $this->_cart->paymentCurrency = $currency;
        }

        // Set Coupon on Cart. Allow blank string to remove coupon
        if (($couponCode = $this->request->getParam('couponCode')) !== null) {
            $this->_cart->couponCode = trim($couponCode) ?: null;
        }

        // Set Payment Gateway on cart
        if ($gatewayId = $this->request->getParam('gatewayId')) {
            if ($plugin->getGateways()->getGatewayById($gatewayId)) {
                $this->_cart->setGatewayId($gatewayId);
            }
        }

        // Submit payment source on cart
        if (($paymentSourceId = $this->request->getParam('paymentSourceId')) !== null) {
            if ($paymentSourceId && $paymentSource = $plugin->getPaymentSources()->getPaymentSourceById($paymentSourceId)) {
                // The payment source can only be used by the same user as the cart's user.
                $cartCustomerId = $this->_cart->getCustomer() ? $this->_cart->getCustomer()->id : null;
                $paymentSourceCustomerId = $paymentSource->getCustomer()?->id;
                $allowedToUsePaymentSource = ($cartCustomerId && $paymentSourceCustomerId && $this->_currentUser && $isSiteRequest && ($paymentSourceCustomerId == $cartCustomerId));
                if ($allowedToUsePaymentSource) {
                    $this->_cart->setPaymentSource($paymentSource);
                }
            } else {
                $this->_cart->setPaymentSource(null);
            }
        }

        // Set Shipping method on cart.
        if ($shippingMethodHandle = $this->request->getParam('shippingMethodHandle')) {
            $this->_cart->shippingMethodHandle = $shippingMethodHandle;
        }

        return $this->_returnCart();
    }

    /**
     * @return Response|null
     * @throws BadRequestHttpException
     * @throws InvalidConfigException
     * @since 4.3
     */
    public function actionForgetCart(): ?Response
    {
        $this->requirePostRequest();
        Plugin::getInstance()->getCarts()->forgetCart();
        $this->setSuccessFlash(Craft::t('commerce', 'Cart forgotten.'));
        return $this->redirectToPostedUrl();
    }

    /**
     * @throws BadRequestHttpException
     * @throws Exception
     * @throws MissingComponentException
     * @since 3.1
     */
    public function actionLoadCart(): ?Response
    {
        $carts = Plugin::getInstance()->getCarts();
        $number = $this->request->getParam('number');
        $loadCartRedirectUrl = Plugin::getInstance()->getSettings()->loadCartRedirectUrl ?? '';
        $redirect = UrlHelper::siteUrl($loadCartRedirectUrl);

        if (!$number) {
            $error = Craft::t('commerce', 'A cart number must be specified.');

            if ($this->request->getAcceptsJson()) {
                return $this->asFailure($error);
            }

            $this->setFailFlash($error);
            return $this->request->getIsGet() ? $this->redirect($redirect) : null;
        }

        $cart = Order::find()->number($number)->isCompleted(false)->one();

        if (!$cart) {
            $error = Craft::t('commerce', 'Unable to retrieve cart.');

            if ($this->request->getAcceptsJson()) {
                return $this->asFailure($error);
            }

            $this->setFailFlash($error);
            return $this->request->getIsGet() ? $this->redirect($redirect) : null;
        }

        // If we have a cart, use the site for that cart for the URL redirect.
        $redirect = UrlHelper::siteUrl(path: $loadCartRedirectUrl, siteId: $cart->orderSiteId);

        $carts->forgetCart();
        $carts->setSessionCartNumber($number);

        if ($this->request->getAcceptsJson()) {
            return $this->asSuccess();
        }

        return $this->request->getIsGet() ? $this->redirect($redirect) : $this->redirectToPostedUrl();
    }

    /**
     * @return Response|null
     * @throws BadRequestHttpException
     * @throws ElementNotFoundException
     * @throws Exception
     * @throws HttpException
     * @throws NotFoundHttpException
     * @throws Throwable
     * @since 3.3
     */
    public function actionComplete(): ?Response
    {
        /** @var Plugin $plugin */
        $plugin = Plugin::getInstance();
        $this->requirePostRequest();

        $this->_cart = $this->_getCart();
        $errors = [];

        if (!$this->_cart->getStore()->getAllowCheckoutWithoutPayment()) {
            throw new HttpException(401, Craft::t('commerce', 'You must make a payment to complete the order.'));
        }

        // Check email address exists on order.
        if (empty($this->_cart->email)) {
            $errors['email'] = Craft::t('commerce', 'No customer email address exists on this cart.');
        }

        if ($this->_cart->getStore()->getAllowEmptyCartOnCheckout() && $this->_cart->getIsEmpty()) {
            $errors['lineItems'] = Craft::t('commerce', 'Order can not be empty.');
        }

        if ($this->_cart->getStore()->getRequireShippingMethodSelectionAtCheckout() && !$this->_cart->shippingMethodHandle) {
            $errors['shippingMethodHandle'] = Craft::t('commerce', 'There is no shipping method selected for this order.');
        }

        if ($this->_cart->getStore()->getRequireBillingAddressAtCheckout() && !$this->_cart->billingAddressId) {
            $errors['billingAddressId'] = Craft::t('commerce', 'Billing address required.');
        }

        if ($this->_cart->getStore()->getRequireShippingAddressAtCheckout() && !$this->_cart->shippingAddressId) {
            $errors['shippingAddressId'] = Craft::t('commerce', 'Shipping address required.');
        }

        // Set if the customer should be registered on order completion
        if ($this->request->getBodyParam('registerUserOnOrderComplete')) {
            $this->_cart->registerUserOnOrderComplete = true;
        }

        if ($this->request->getBodyParam('registerUserOnOrderComplete') === 'false') {
            $this->_cart->registerUserOnOrderComplete = false;
        }

        if (!empty($errors)) {
            $this->_cart->addErrors($errors);
        }


        if (empty($errors)) {
            try {
                $completedSuccess = $this->_cart->markAsComplete();
            } catch (\Exception) {
                $completedSuccess = false;
            }

            if (!$completedSuccess) {
                $this->_cart->addError('isComplete', Craft::t('commerce', 'Completing order failed.'));
            }
        }

        return $this->_returnCart();
    }

    /**
     * @param $lineItemId |null
     */
    private function _getCartLineItemById(?int $lineItemId): ?LineItem
    {
        $lineItem = null;

        foreach ($this->_cart->getLineItems() as $item) {
            if ($item->id && $item->id == $lineItemId) {
                $lineItem = $item;
            }
        }

        return $lineItem;
    }

    /**
     * @return Response|null
     * @throws BadRequestHttpException
     * @throws ElementNotFoundException
     * @throws Exception
     * @throws Throwable
     */
    private function _returnCart(): ?Response
    {
        // Allow validation of custom fields when passing this param
        $validateCustomFields = Plugin::getInstance()->getSettings()->validateCartCustomFieldsOnSubmission;

        // Do we want to validate fields submitted
        $customFieldAttributes = [];

        if ($validateCustomFields) {
            // $fields will be null so
            if ($submittedFields = $this->request->getBodyParam('fields')) {
                $this->_cart->setScenario(Element::SCENARIO_LIVE);

                $vp = new VersionParser();
                $currentCraftVersion = $vp->normalize(Craft::$app->getVersion());
                $v44 = $vp->normalize('4.4.0');

                // since Craft 4.4.0, custom fields passed to Element::validate() need to be prepended with 'field:'
                // @TODO remove at next breaking change/version bump
                if (Comparator::greaterThanOrEqualTo($currentCraftVersion, $v44)) {
                    $customFieldAttributes = array_map(
                        fn($value) => 'field:' . $value,
                        array_keys($submittedFields)
                    );
                } else {
                    $customFieldAttributes = array_keys($submittedFields);
                }
            }
        }

        $attributes = array_merge($this->_cart->activeAttributes(), $customFieldAttributes);

        $updateCartSearchIndexes = Plugin::getInstance()->getSettings()->updateCartSearchIndexes;

        // Do not clear errors, as errors could be added to the cart before _returnCart is called.
        if (!$this->_cart->validate($attributes, false) || !Craft::$app->getElements()->saveElement($this->_cart, false, false, $updateCartSearchIndexes)) {
            $error = Craft::t('commerce', 'Unable to update cart.');
            $message = $this->request->getValidatedBodyParam('failMessage') ?? $error;

            if ($this->_mutex && $this->_mutexLockName) {
                $this->_mutex->release($this->_mutexLockName);
            }

            return $this->asModelFailure(
                $this->_cart,
                $message,
                'cart',
                [
                    $this->_cartVariable => $this->cartArray($this->_cart),
                ],
                [
                    $this->_cartVariable => $this->_cart,
                ]
            );
        }

        $cartUpdatedMessage = Craft::t('commerce', 'Cart updated.');
        $message = $this->request->getValidatedBodyParam('successMessage') ?? $cartUpdatedMessage;

        Craft::$app->getUrlManager()->setRouteParams([
            $this->_cartVariable => $this->_cart,
        ]);

        if ($this->_mutex && $this->_mutexLockName) {
            $this->_mutex->release($this->_mutexLockName);
        }

        return $this->asModelSuccess(
            $this->_cart,
            $message,
            'cart',
            [
                $this->_cartVariable => $this->cartArray($this->_cart),
            ]
        );
    }

    /**
     * @param bool $forceSave Force the cart to save to the DB
     *
     * @throws ElementNotFoundException
     * @throws Exception
     * @throws NotFoundHttpException
     * @throws Throwable
     */
    private function _getCart(bool $forceSave = false): Order
    {
        $orderNumber = $this->request->getBodyParam('number');

        if ($orderNumber) {
            // Get the cart from the order number
            $cart = Order::find()->number($orderNumber)->isCompleted(false)->one();

            if ($cart === null) {
                throw new NotFoundHttpException('Cart not found');
            }

            return $cart;
        }

        $requestForceSave = (bool)$this->request->getBodyParam('forceSave');
        $doForceSave = ($requestForceSave || $forceSave);

        $this->_cart = Plugin::getInstance()->getCarts()->getCart($doForceSave);

        return $this->_cart;
    }

    /**
     * Set addresses on the cart.
     */
    private function _setAddresses(): void
    {
        $currentUser = Craft::$app->getUser()->getIdentity();

        $setShippingAddress = true;
        if ($this->request->getParam('clearShippingAddress') !== null) {
            $this->_cart->setShippingAddress(null);
            $this->_cart->sourceShippingAddressId = null;
            $setShippingAddress = false;
        }

        $setBillingAddress = true;
        if ($this->request->getParam('clearBillingAddress') !== null) {
            $this->_cart->setBillingAddress(null);
            $this->_cart->sourceBillingAddressId = null;
            $setBillingAddress = false;
        }

        if ($this->request->getParam('clearAddresses') !== null) {
            $this->_cart->setShippingAddress(null);
            $this->_cart->sourceShippingAddressId = null;
            $this->_cart->setBillingAddress(null);
            $this->_cart->sourceBillingAddressId = null;
            $setBillingAddress = false;
            $setShippingAddress = false;
        }

        // Copy address options
        $shippingIsBilling = $this->request->getParam('shippingAddressSameAsBilling');
        $billingIsShipping = $this->request->getParam('billingAddressSameAsShipping');
        $estimatedBillingIsShipping = $this->request->getParam('estimatedBillingAddressSameAsShipping');

        $shippingAddress = $this->request->getParam('shippingAddress');
        $estimatedShippingAddress = $this->request->getParam('estimatedShippingAddress');
        $billingAddress = $this->request->getParam('billingAddress');
        $estimatedBillingAddress = $this->request->getParam('estimatedBillingAddress');

        // Use an address ID from the customer address book to populate the address
        $shippingAddressId = $this->request->getParam('shippingAddressId');
        $billingAddressId = $this->request->getParam('billingAddressId');

        if ($setShippingAddress) {
            // Shipping address
            if ($shippingAddressId && !$shippingIsBilling) {
                /** @var Address|null $userShippingAddress */
                $userShippingAddress = Collection::make($currentUser->getAddresses())->firstWhere('id', $shippingAddressId);

                // If a user's address ID has been submitted duplicate the address to the order
                if ($userShippingAddress) {
                    $this->_cart->sourceShippingAddressId = $shippingAddressId;

                    /** @var Address $cartShippingAddress */
                    $cartShippingAddress = Craft::$app->getElements()->duplicateElement(
                        $userShippingAddress,
                        [
                            'primaryOwner' => $this->_cart,
                            'owner' => $this->_cart,
                        ]
                    );
                    $this->_cart->setShippingAddress($cartShippingAddress);

                    if ($billingIsShipping) {
                        $this->_cart->sourceBillingAddressId = $userShippingAddress->id;
                        $this->_cart->setBillingAddress($cartShippingAddress);
                    }
                }
            } elseif ($shippingAddress && !$shippingIsBilling) {
                $this->_cart->sourceShippingAddressId = null;
                $this->_cart->setShippingAddress($shippingAddress);

                if (!empty($shippingAddress['fields']) && $this->_cart->getShippingAddress()) {
                    $this->_cart->getShippingAddress()->setFieldValues($shippingAddress['fields']);
                }

                if ($billingIsShipping) {
                    $this->_cart->sourceBillingAddressId = null;
                    $this->_cart->setBillingAddress($this->_cart->getShippingAddress());
                }
            }
        }

        // Billing address
        if ($setBillingAddress) {
            if ($billingAddressId && !$billingIsShipping) {
                /** @var Address|null $userBillingAddress */
                $userBillingAddress = Collection::make($currentUser->getAddresses())->firstWhere('id', $billingAddressId);

                // If a user's address ID has been submitted duplicate the address to the order
                if ($userBillingAddress) {
                    $this->_cart->sourceBillingAddressId = $billingAddressId;

                    /** @var Address $cartBillingAddress */
<<<<<<< HEAD
                    $cartBillingAddress = Craft::$app->getElements()->duplicateElement(
                        $userBillingAddress,
                        [
                            'primaryOwner' => $this->_cart,
                            'owner' => $this->_cart,
                        ]
                    );
=======
                    $cartBillingAddress = Craft::$app->getElements()->duplicateElement($userBillingAddress, [
                        'owner' => $this->_cart,
                    ]);
>>>>>>> 91cf9a37
                    $this->_cart->setBillingAddress($cartBillingAddress);

                    if ($shippingIsBilling) {
                        $this->_cart->sourceShippingAddressId = $userBillingAddress->id;
                        $this->_cart->setShippingAddress($cartBillingAddress);
                    }
                }
            } elseif ($billingAddress && !$billingIsShipping) {
                $this->_cart->sourceBillingAddressId = null;
                $this->_cart->setBillingAddress($billingAddress);

                if (!empty($billingAddress['fields']) && $this->_cart->getBillingAddress()) {
                    $this->_cart->getBillingAddress()->setFieldValues($billingAddress['fields']);
                }

                if ($shippingIsBilling) {
                    $this->_cart->sourceShippingAddressId = null;
                    $this->_cart->setShippingAddress($this->_cart->getBillingAddress());
                }
            }
        }

        // Estimated Shipping Address
        if ($estimatedShippingAddress) {
            if ($this->_cart->estimatedShippingAddressId) {
                if ($address = Address::findOne($this->_cart->estimatedShippingAddressId)) {
                    $address->setAttributes($estimatedShippingAddress);
                    $estimatedShippingAddress = $address;
                }
            }

            $this->_cart->setEstimatedShippingAddress($estimatedShippingAddress);
        }

        // Estimated Billing Address
        if ($estimatedBillingAddress) {
            if ($this->_cart->estimatedBillingAddressId) {
                if ($address = Address::findOne($this->_cart->estimatedBillingAddressId)) {
                    $address->setAttributes($estimatedBillingAddress);
                    $estimatedBillingAddress = $address;
                }
            }

            $this->_cart->setEstimatedBillingAddress($estimatedBillingAddress);
        }


        $this->_cart->billingSameAsShipping = (bool)$billingIsShipping;
        $this->_cart->shippingSameAsBilling = (bool)$shippingIsBilling;
        $this->_cart->estimatedBillingSameAsShipping = (bool)$estimatedBillingIsShipping;

        // Set primary addresses
        if ($setShippingAddress) {
            if ($this->request->getBodyParam('makePrimaryShippingAddress')) {
                $this->_cart->makePrimaryShippingAddress = true;
            }
        }
        if ($setBillingAddress) {
            if ($this->request->getBodyParam('makePrimaryBillingAddress')) {
                $this->_cart->makePrimaryBillingAddress = true;
            }
        }
    }
}<|MERGE_RESOLUTION|>--- conflicted
+++ resolved
@@ -694,7 +694,6 @@
                     $this->_cart->sourceBillingAddressId = $billingAddressId;
 
                     /** @var Address $cartBillingAddress */
-<<<<<<< HEAD
                     $cartBillingAddress = Craft::$app->getElements()->duplicateElement(
                         $userBillingAddress,
                         [
@@ -702,11 +701,7 @@
                             'owner' => $this->_cart,
                         ]
                     );
-=======
-                    $cartBillingAddress = Craft::$app->getElements()->duplicateElement($userBillingAddress, [
-                        'owner' => $this->_cart,
-                    ]);
->>>>>>> 91cf9a37
+
                     $this->_cart->setBillingAddress($cartBillingAddress);
 
                     if ($shippingIsBilling) {
