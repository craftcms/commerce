--- conflicted
+++ resolved
@@ -141,12 +141,8 @@
         $productType->descriptionFormat = $this->request->getBodyParam('descriptionFormat');
         $productType->propagationMethod = PropagationMethod::tryFrom($this->request->getBodyParam('propagationMethod') ?? '') ?? PropagationMethod::All;
         $productType->isStructure = $this->request->getBodyParam('isStructure');
-<<<<<<< HEAD
         $maxLevels = (int)$this->request->getBodyParam('maxLevels');
-        $productType->maxLevels = $maxLevels ?: null;
-=======
-        $productType->maxLevels = $this->request->getBodyParam('maxLevels', 1) ?: null;
->>>>>>> c65c49d0
+        $productType->maxLevels = $maxLevels ?: null; // zero should be null
         $productType->defaultPlacement = $this->request->getBodyParam('defaultPlacement');
 
         // Site-specific settings
