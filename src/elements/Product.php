--- conflicted
+++ resolved
@@ -507,11 +507,7 @@
      *
      * @param array|Variant[] $variants
      */
-<<<<<<< HEAD
-    public function setVariants($variants): void
-=======
     public function setVariants(array $variants): void
->>>>>>> 3ca9bfc3
     {
         $this->_variants = [];
 
