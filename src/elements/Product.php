<?php
/**
 * @link https://craftcms.com/
 * @copyright Copyright (c) Pixel & Tonic, Inc.
 * @license https://craftcms.github.io/license/
 */

namespace craft\commerce\elements;

use Craft;
use craft\base\Element;
use craft\base\ElementInterface;
use craft\base\Field;
use craft\commerce\elements\actions\CreateDiscount;
use craft\commerce\elements\actions\CreateSale;
use craft\commerce\elements\conditions\products\ProductCondition;
use craft\commerce\elements\conditions\products\ProductTypeConditionRule;
use craft\commerce\elements\db\ProductQuery;
use craft\commerce\elements\db\VariantQuery;
use craft\commerce\helpers\Purchasable as PurchasableHelper;
use craft\commerce\models\ProductType;
use craft\commerce\models\ShippingCategory;
use craft\commerce\models\TaxCategory;
use craft\commerce\Plugin;
use craft\commerce\records\Product as ProductRecord;
use craft\db\Query;
use craft\elements\actions\CopyReferenceTag;
use craft\elements\actions\Delete;
use craft\elements\actions\Duplicate;
use craft\elements\actions\Restore;
use craft\elements\actions\SetStatus;
use craft\elements\conditions\ElementConditionInterface;
use craft\elements\db\EagerLoadPlan;
use craft\elements\db\ElementQueryInterface;
use craft\elements\NestedElementManager;
use craft\elements\User;
use craft\enums\PropagationMethod;
use craft\helpers\ArrayHelper;
use craft\helpers\Cp;
use craft\helpers\DateTimeHelper;
use craft\helpers\ElementHelper;
use craft\helpers\Html;
use craft\helpers\Json;
use craft\helpers\UrlHelper;
use craft\models\FieldLayout;
use craft\models\Site;
use craft\validators\DateTimeValidator;
use DateTime;
use Illuminate\Support\Collection;
use yii\base\Exception;
use yii\base\InvalidConfigException;
use yii\behaviors\AttributeTypecastBehavior;

/**
 * Product model.
 *
 * @property Variant $defaultVariant the default variant
 * @property string $eagerLoadedElements some eager-loaded elements on a given handle
 * @property string $editorHtml the HTML for the element’s editor HUD
 * @property null|ShippingCategory $shippingCategory the shipping category
 * @property string $snapshot allow the variant to ask the product what data to snapshot
 * @property int $totalStock
 * @property bool $hasUnlimitedStock whether at least one variant has unlimited stock
 * @property Variant $cheapestVariant
 * @property ProductType $type
 * @property Variant[]|array $variants an array of the product's variants
 * @property-read string $defaultPriceAsCurrency
 * @property float|null $defaultPrice
 * @author Pixel & Tonic, Inc. <support@pixelandtonic.com>
 * @since 2.0
 */
class Product extends Element
{
    public const STATUS_LIVE = 'live';
    public const STATUS_PENDING = 'pending';
    public const STATUS_EXPIRED = 'expired';

    /**
     * @inheritdoc
     */
    public static function displayName(): string
    {
        return Craft::t('commerce', 'Product');
    }

    /**
     * @inheritdoc
     */
    public static function lowerDisplayName(): string
    {
        return Craft::t('commerce', 'product');
    }

    /**
     * @inheritdoc
     */
    public static function pluralDisplayName(): string
    {
        return Craft::t('commerce', 'Products');
    }

    /**
     * @inheritdoc
     */
    public static function pluralLowerDisplayName(): string
    {
        return Craft::t('commerce', 'products');
    }

    /**
     * @inheritdoc
     */
    public static function refHandle(): ?string
    {
        return 'product';
    }

    /**
     * @inheritdoc
     */
    public static function hasDrafts(): bool
    {
        return true;
    }

    /**
     * @inheritdoc
     */
    public static function trackChanges(): bool
    {
        return true;
    }

    /**
     * @inheritdoc
     */
    public static function hasTitles(): bool
    {
        return true;
    }

    /**
     * @inheritdoc
     */
    public static function hasUris(): bool
    {
        return true;
    }

    /**
     * @inheritdoc
     */
    public static function isLocalized(): bool
    {
        return true;
    }

    /**
     * @inheritdoc
     */
    public static function hasStatuses(): bool
    {
        return true;
    }

    /**
     * @inheritdoc
     */
    public static function statuses(): array
    {
        return [
            self::STATUS_LIVE => Craft::t('commerce', 'Live'),
            self::STATUS_PENDING => Craft::t('commerce', 'Pending'),
            self::STATUS_EXPIRED => Craft::t('commerce', 'Expired'),
            self::STATUS_DISABLED => Craft::t('commerce', 'Disabled'),
        ];
    }

    /**
     * @inheritdoc
     * @return ProductQuery The newly created [[ProductQuery]] instance.
     */
    public static function find(): ElementQueryInterface
    {
        return new ProductQuery(static::class);
    }

    /**
     * @inheritdoc
     * @return ProductCondition
     */
    public static function createCondition(): ElementConditionInterface
    {
        return Craft::createObject(ProductCondition::class, [static::class]);
    }

    /**
     * @inheritdoc
     */
    protected static function defineSources(string $context = null): array
    {
        if ($context == 'index') {
            $productTypes = Plugin::getInstance()->getProductTypes()->getEditableProductTypes();
            $editable = true;
        } else {
            $productTypes = Plugin::getInstance()->getProductTypes()->getAllProductTypes();
            $editable = false;
        }

        $productTypeIds = [];

        foreach ($productTypes as $productType) {
            $productTypeIds[] = $productType->id;
        }

        $sources = [
            [
                'key' => '*',
                'label' => Craft::t('commerce', 'All products'),
                'criteria' => [
                    'typeId' => $productTypeIds,
                    'editable' => $editable,
                ],
                'defaultSort' => ['postDate', 'desc'],
            ],
        ];

        $sources[] = ['heading' => Craft::t('commerce', 'Product Types')];

        foreach ($productTypes as $productType) {
            $key = 'productType:' . $productType->uid;
            $canEditProducts = Craft::$app->getUser()->checkPermission('commerce-editProductType:' . $productType->uid);

            $sources[$key] = [
                'key' => $key,
                'label' => Craft::t('site', $productType->name),
                'data' => [
                    'handle' => $productType->handle,
                    'editable' => $canEditProducts,
                ],
                'criteria' => ['typeId' => $productType->id, 'editable' => $editable],
                // Get site ids enabled for this product type
                'sites' => $productType->getSiteIds(),
            ];
        }

        return $sources;
    }

    /**
     * @inheritdoc
     */
    public static function modifyCustomSource(array $config): array
    {
        try {
            /** @var ProductCondition $condition */
            $condition = Craft::$app->getConditions()->createCondition($config['condition']);
        } catch (InvalidConfigException) {
            return $config;
        }

        $rules = $condition->getConditionRules();

        // see if it's limited to one product type
        /** @var ProductTypeConditionRule|null $productTypeRule */
        $productTypeRule = ArrayHelper::firstWhere($rules, fn($rule) => $rule instanceof ProductTypeConditionRule);
        $productTypeOptions = $productTypeRule?->getValues();

        if ($productTypeOptions && count($productTypeOptions) === 1) {
            $productType = Plugin::getInstance()->getProductTypes()->getProductTypeByUid(reset($productTypeOptions));
            if ($productType) {
                $config['data']['handle'] = $productType->handle;
            }
        }

        return $config;
    }

    /**
     * @inheritdoc
     */
    protected static function defineFieldLayouts(?string $source): array
    {
        if ($source === null || $source === '*') {
            $productTypes = Plugin::getInstance()->getProductTypes()->getAllProductTypes();
        } else {
            $productTypes = [];
            if (preg_match('/^productType:(.+)$/', $source, $matches)) {
                $productType = Plugin::getInstance()->getProductTypes()->getProductTypeByUid($matches[1]);
                if ($productType) {
                    $productTypes[] = $productType;
                }
            }
        }

        return array_map(fn(ProductType $productType) => $productType->getFieldLayout(), $productTypes);
    }

    /**
     * @inheritdoc
     */
    protected static function defineActions(string $source = null): array
    {
        // Get the section(s) we need to check permissions on
        switch ($source) {
            case '*':
            {
                $productTypes = Plugin::getInstance()->getProductTypes()->getEditableProductTypes();
                break;
            }
            default:
            {
                if (preg_match('/^productType:(\d+)$/', $source, $matches)) {
                    $productType = Plugin::getInstance()->getProductTypes()->getProductTypeById((int)$matches[1]);

                    if ($productType) {
                        $productTypes = [$productType];
                    }
                } elseif (preg_match('/^productType:(.+)$/', $source, $matches)) {
                    $productType = Plugin::getInstance()->getProductTypes()->getProductTypeByUid($matches[1]);

                    if ($productType) {
                        $productTypes = [$productType];
                    }
                }
            }
        }

        $actions = [];

        // Copy Reference Tag
        $actions[] = Craft::$app->getElements()->createAction([
            'type' => CopyReferenceTag::class,
        ]);

        // Restore
        $actions[] = Craft::$app->getElements()->createAction([
            'type' => Restore::class,
            'successMessage' => Craft::t('commerce', 'Products restored.'),
            'partialSuccessMessage' => Craft::t('commerce', 'Some products restored.'),
            'failMessage' => Craft::t('commerce', 'Products not restored.'),
        ]);

        if ($source === '*') {
            // Delete
            $actions[] = Delete::class;
        } elseif (!empty($productTypes)) {
            $userSession = Craft::$app->getUser();

            $currentUser = $userSession->getIdentity();

            foreach ($productTypes as $productType) {
                $canDelete = Plugin::getInstance()->getProductTypes()->hasPermission($currentUser, $productType, 'commerce-deleteProducts');
                $canCreate = Plugin::getInstance()->getProductTypes()->hasPermission($currentUser, $productType, 'commerce-createProducts');
                $canEdit = Plugin::getInstance()->getProductTypes()->hasPermission($currentUser, $productType, 'commerce-editProductType');

                if ($canCreate) {
                    // Duplicate
                    $actions[] = Duplicate::class;
                }

                if ($canDelete) {
                    // Allow deletion
                    $deleteAction = Craft::$app->getElements()->createAction([
                        'type' => Delete::class,
                        'confirmationMessage' => Craft::t('commerce', 'Are you sure you want to delete the selected product and its variants?'),
                        'successMessage' => Craft::t('commerce', 'Products and Variants deleted.'),
                    ]);
                    $actions[] = $deleteAction;
                }

                if ($canEdit) {
                    $actions[] = SetStatus::class;
                }
            }

            if ($userSession->checkPermission('commerce-managePromotions')) {
                if (Plugin::getInstance()->getSales()->canUseSales()) {
                    $actions[] = CreateSale::class;
                }

                $actions[] = CreateDiscount::class;
            }
        }

        return $actions;
    }

    /**
     * @inheritdoc
     */
    protected static function includeSetStatusAction(): bool
    {
        return true;
    }

    /**
     * @inheritdoc
     */
    protected static function defineSortOptions(): array
    {
        return [
            'title' => Craft::t('commerce', 'Title'),
            [
                'label' => Craft::t('commerce', 'Post Date'),
                'orderBy' => 'postDate',
                'defaultDir' => 'desc',
            ],
            [
                'label' => Craft::t('commerce', 'Expiry Date'),
                'orderBy' => 'expiryDate',
                'defaultDir' => 'desc',
            ],
            'promotable' => Craft::t('commerce', 'Promotable?'),
            'defaultPrice' => Craft::t('commerce', 'Price'),
            'defaultSku' => Craft::t('commerce', 'SKU'),
            [
                'label' => Craft::t('app', 'Date Created'),
                'orderBy' => 'elements.dateCreated',
                'attribute' => 'dateCreated',
                'defaultDir' => 'desc',
            ],
            [
                'label' => Craft::t('app', 'Date Updated'),
                'orderBy' => 'elements.dateUpdated',
                'attribute' => 'dateUpdated',
                'defaultDir' => 'desc',
            ],
            [
                'label' => Craft::t('app', 'ID'),
                'orderBy' => 'elements.id',
                'attribute' => 'id',
            ],
        ];
    }

    /**
     * @inheritdoc
     */
    protected static function defineTableAttributes(): array
    {
        return [
            'title' => ['label' => Craft::t('commerce', 'Product')],
            'status' => ['label' => Craft::t('commerce', 'Status')],
            'id' => ['label' => Craft::t('commerce', 'ID')],
            'type' => ['label' => Craft::t('commerce', 'Type')],
            'slug' => ['label' => Craft::t('commerce', 'Slug')],
            'uri' => ['label' => Craft::t('commerce', 'URI')],
            'postDate' => ['label' => Craft::t('commerce', 'Post Date')],
            'expiryDate' => ['label' => Craft::t('commerce', 'Expiry Date')],
            'stock' => ['label' => Craft::t('commerce', 'Stock')],
            'link' => ['label' => Craft::t('commerce', 'Link'), 'icon' => 'world'],
            'dateCreated' => ['label' => Craft::t('commerce', 'Date Created')],
            'dateUpdated' => ['label' => Craft::t('commerce', 'Date Updated')],
            'defaultPrice' => ['label' => Craft::t('commerce', 'Price')],
            'defaultSku' => ['label' => Craft::t('commerce', 'SKU')],
            'defaultWeight' => ['label' => Craft::t('commerce', 'Weight')],
            'defaultLength' => ['label' => Craft::t('commerce', 'Length')],
            'defaultWidth' => ['label' => Craft::t('commerce', 'Width')],
            'defaultHeight' => ['label' => Craft::t('commerce', 'Height')],
            'variants' => ['label' => Craft::t('commerce', 'Variants')],
        ];
    }

    /**
     * @inheritdoc
     */
    protected static function defineDefaultTableAttributes(string $source): array
    {
        $attributes = [];

        if ($source == '*') {
            $attributes[] = 'type';
        }

        $attributes[] = 'status';
        $attributes[] = 'postDate';
        $attributes[] = 'expiryDate';
        $attributes[] = 'defaultPrice';
        $attributes[] = 'defaultSku';
        $attributes[] = 'link';

        return $attributes;
    }

    /**
     * @inheritdoc
     */
    public static function eagerLoadingMap(array $sourceElements, string $handle): array|null|false
    {
        if ($handle == 'variants') {
            $sourceElementIds = ArrayHelper::getColumn($sourceElements, 'id');
            $map = (new Query())
                ->select('ownerId as source, elementId as target')
                ->from(\craft\db\Table::ELEMENTS_OWNERS)
                ->where(['ownerId' => $sourceElementIds])
                ->orderBy('sortOrder asc')
                ->all();

            return [
                'elementType' => Variant::class,
                'map' => $map,
            ];
        }

        return parent::eagerLoadingMap($sourceElements, $handle);
    }

    /**
     * @inheritdoc
     * @since 3.0
     */
    public static function gqlTypeNameByContext(mixed $context): string
    {
        /** @var ProductType $context */
        return $context->handle . '_Product';
    }

    /**
     * @inheritdoc
     * @since 3.0
     */
    public static function gqlScopesByContext(mixed $context): array
    {
        /** @var ProductType $context */
        return ['productTypes.' . $context->uid];
    }

    /**
     * @inheritdoc
     */
    public static function prepElementQueryForTableAttribute(ElementQueryInterface $elementQuery, string $attribute): void
    {
        if ($attribute === 'variants') {
            $elementQuery->andWith('variants');
        } else {
            parent::prepElementQueryForTableAttribute($elementQuery, $attribute);
        }
    }

    /**
     * @var DateTime|null Post date
     */
    public ?DateTime $postDate = null;

    /**
     * @var DateTime|null Expiry date
     */
    public ?DateTime $expiryDate = null;

    /**
     * @var int|null Product type ID
     */
    public ?int $typeId = null;

    /**
     * @var int|null defaultVariantId
     */
    public ?int $defaultVariantId = null;

    /**
     * @var string|null Default SKU
     */
    public ?string $defaultSku = null;

    /**
     * @var float|null Default price
     * @see getDefaultPrice()
     * @see setDefaultPrice()
     */
    private ?float $_defaultPrice = null;

    /**
     * @var float|null Default height
     */
    public ?float $defaultHeight = null;

    /**
     * @var float|null Default length
     */
    public ?float $defaultLength = null;

    /**
     * @var float|null Default width
     */
    public ?float $defaultWidth = null;

    /**
     * @var float|null Default weight
     */
    public ?float $defaultWeight = null;

    /**
     * @var TaxCategory|null Tax category
     */
    public ?TaxCategory $taxCategory = null;

    /**
     * @var string|null Name
     */
    public ?string $name = null;

    /**
     * @var VariantCollection|null This product’s variants
     */
    private ?VariantCollection $_variants = null;

    /**
     * @var NestedElementManager|null
     * @since 5.0.0
     */
    private ?NestedElementManager $_variantManager = null;

    /**
     * @throws InvalidConfigException
     */
    public function behaviors(): array
    {
        $behaviors = parent::behaviors();

        $behaviors['typecast'] = [
            'class' => AttributeTypecastBehavior::class,
            'attributeTypes' => [
                'id' => AttributeTypecastBehavior::TYPE_INTEGER,
            ],
        ];

        return $behaviors;
    }

    /**
     * @param float|null $defaultPrice
     * @return void
     * @since 5.0.11
     */
    public function setDefaultPrice(?float $defaultPrice): void
    {
        $this->_defaultPrice = $defaultPrice;
    }

    /**
     * @return float|null
     * @throws InvalidConfigException
     * @since 5.0.11
     */
    public function getDefaultPrice(): ?float
    {
        return $this->_defaultPrice ?? $this->getDefaultVariant()?->price;
    }

    /**
     * @return string
     * @throws InvalidConfigException
     */
    public function getDefaultPriceAsCurrency(): string
    {
        return $this->getDefaultVariant()?->priceAsCurrency ?? '';
    }

    public function canCreateDrafts(User $user): bool
    {
        // Everyone with view permissions can create drafts
        return true;
    }

    /**
     * @inheritdoc
     */
    public function hasRevisions(): bool
    {
        return $this->getType()->enableVersioning;
    }

    /**
     * @inheritdoc
     */
    public function getPostEditUrl(): ?string
    {
        return UrlHelper::cpUrl('commerce/products');
    }

    /**
     * @inheritdoc
     */
    protected function cpRevisionsUrl(): ?string
    {
        return sprintf('%s/revisions', $this->cpEditUrl());
    }

    /**
     * @inheritdoc
     */
    public function getIsTitleTranslatable(): bool
    {
        return ($this->getType()->productTitleTranslationMethod !== Field::TRANSLATION_METHOD_NONE);
    }

    /**
     * @inheritdoc
     */
    public function getTitleTranslationDescription(): ?string
    {
        return ElementHelper::translationDescription($this->getType()->productTitleTranslationMethod);
    }

    /**
     * @inheritdoc
     */
    public function getTitleTranslationKey(): string
    {
        $type = $this->getType();
        return ElementHelper::translationKey($this, $type->productTitleTranslationMethod, $type->productTitleTranslationKeyFormat);
    }

    /**
     * @inheritdoc
     */
    public function __toString(): string
    {
        return (string)$this->title;
    }

    /**
     * @inheritdoc
     */
    public function canView(User $user): bool
    {
        if (parent::canView($user)) {
            return true;
        }

        try {
            $productType = $this->getType();
        } catch (\Exception) {
            return false;
        }

        return $user->can('commerce-editProductType:' . $productType->uid);
    }

    /**
     * @inheritdoc
     */
    public function canSave(User $user): bool
    {
        if (parent::canSave($user)) {
            return true;
        }

        try {
            $productType = $this->getType();
        } catch (\Exception) {
            return false;
        }

        return $user->can('commerce-editProductType:' . $productType->uid);
    }

    /**
     * @inheritdoc
     */
    public function canDuplicate(User $user): bool
    {
        if (parent::canDuplicate($user)) {
            return true;
        }

        try {
            $productType = $this->getType();
        } catch (\Exception) {
            return false;
        }

        return $user->can('commerce-editProductType:' . $productType->uid);
    }

    /**
     * @inheritdoc
     */
    public function canDelete(User $user): bool
    {
        if (parent::canDelete($user)) {
            return true;
        }

        try {
            $productType = $this->getType();
        } catch (\Exception) {
            return false;
        }

        return $user->can('commerce-deleteProducts:' . $productType->uid);
    }

    /**
     * @inheritdoc
     */
    public function canDeleteForSite(User $user): bool
    {
        return Craft::$app->getElements()->canDelete($this, $user);
    }

    /**
     * @inheritdoc
     */
    public function createAnother(): ?ElementInterface
    {
        return null;
    }

    /**
     * @inheritdoc
     */
    protected function crumbs(): array
    {
        $productType = $this->getType();

        $productTypes = Collection::make(Plugin::getInstance()->getProductTypes()->getEditableProductTypes());
        /** @var Collection $productTypeOptions */
        $productTypeOptions = $productTypes
            ->map(fn(ProductType $t) => [
                'label' => Craft::t('site', $t->name),
                'url' => "commerce/products/$t->handle",
                'selected' => $t->id === $productType->id,
            ]);

        return [
            [
                'label' => Craft::t('commerce', 'Products'),
                'url' => 'commerce/products',
            ],
            [
                'menu' => [
                    'label' => Craft::t('commerce', 'Select product type'),
                    'items' => $productTypeOptions->all(),
                ],
            ],
        ];
    }

    /**
     * @inheritdoc
     */
    protected function uiLabel(): ?string
    {
        if (!isset($this->title) || trim($this->title) === '') {
            return Craft::t('app', 'Untitled {type}', [
                'type' => self::lowerDisplayName(),
            ]);
        }

        return null;
    }

    /**
     * Returns the product's product type.
     *
     * @throws InvalidConfigException
     */
    public function getType(): ProductType
    {
        if ($this->typeId === null) {
            throw new InvalidConfigException('Product is missing its product type ID');
        }

        $productType = Plugin::getInstance()->getProductTypes()->getProductTypeById($this->typeId);

        if ($productType === null) {
            throw new InvalidConfigException('Invalid product type ID: ' . $this->typeId);
        }

        return $productType;
    }

    public function getName(): ?string
    {
        return $this->title;
    }

    /**
     * @inheritdoc
     */
    protected function cacheTags(): array
    {
        return [
            "productType:$this->typeId",
        ];
    }

    /**
     * @inheritdoc
     */
    public function getUriFormat(): ?string
    {
        $productTypeSiteSettings = $this->getType()->getSiteSettings();

        if (!isset($productTypeSiteSettings[$this->siteId])) {
            throw new InvalidConfigException('The "' . $this->getType()->name . '" product type is not enabled for the "' . $this->getSite()->name . '" site.');
        }

        return $productTypeSiteSettings[$this->siteId]->uriFormat;
    }

    /**
     * @inheritdoc
     */
    protected function cpEditUrl(): ?string
    {
        $productType = $this->getType();

        $path = sprintf('commerce/products/%s/%s', $productType->handle, $this->getCanonicalId());

        // Ignore homepage/temp slugs
        if ($this->slug && !str_starts_with($this->slug, '__')) {
            $path .= sprintf('-%s', str_replace('/', '-', $this->slug));
        }

        return $path;
    }

    /**
     * Returns the default variant.
     *
     * @param bool $includeDisabled
     * @return Variant|null
     * @throws InvalidConfigException
     */
    public function getDefaultVariant(bool $includeDisabled = false): ?Variant
    {
        $defaultVariant = $this->getVariants($includeDisabled)->firstWhere('id', $this->defaultVariantId);

        return $defaultVariant ?: $this->getVariants($includeDisabled)->first();
    }

    /**
     * Return the cheapest variant.
     *
     * @throws InvalidConfigException
     * @noinspection PhpUnused
     */
    public function getCheapestVariant(bool $includeDisabled = false): ?Variant
    {
        return $this->getVariants($includeDisabled)->cheapest();
    }

    /**
     * Returns an array of the product's variants.
     *
     * @param bool $includeDisabled
     * @return VariantCollection
     * @throws InvalidConfigException
     */
    public function getVariants(bool $includeDisabled = false): VariantCollection
    {
        if (!isset($this->_variants)) {
            if (!$this->id) {
                return VariantCollection::make();
            }

            $this->_variants = self::createVariantQuery($this)->status(null)->collect();
        }

        return $this->_variants->filter(fn(Variant $variant) => $includeDisabled || $variant->enabled);
    }

    /**
     * @inheritdoc
     */
    public function getSupportedSites(): array
    {
        if (!isset($this->typeId)) {
            throw new InvalidConfigException('Require `typeId` must be set on the product.');
        }

        $productType = $this->getType();
        /** @var Site[] $allSites */
        $allSites = ArrayHelper::index(Craft::$app->getSites()->getAllSites(true), 'id');
        $sites = [];

        // If the product type is leaving it up to products to decide which sites to be propagated to,
        // figure out which sites the product is currently saved in
        if (
            ($this->duplicateOf->id ?? $this->id) &&
            $productType->propagationMethod === PropagationMethod::Custom
        ) {
            if ($this->id) {
                $currentSites = self::find()
                    ->status(null)
                    ->id($this->id)
                    ->site('*')
                    ->select('elements_sites.siteId')
                    ->drafts(null)
                    ->provisionalDrafts(null)
                    ->revisions($this->getIsRevision())
                    ->column();
            } else {
                $currentSites = [];
            }

            // If this is being duplicated from another element (e.g. a draft), include any sites the source element is saved to as well
            if (!empty($this->duplicateOf->id)) {
                array_push($currentSites, ...self::find()
                    ->status(null)
                    ->id($this->duplicateOf->id)
                    ->site('*')
                    ->select('elements_sites.siteId')
                    ->drafts(null)
                    ->provisionalDrafts(null)
                    ->revisions($this->duplicateOf->getIsRevision())
                    ->column()
                );
            }

            $currentSites = array_flip($currentSites);
        }

        foreach ($productType->getSiteSettings() as $siteSettings) {
            switch ($productType->propagationMethod) {
                case PropagationMethod::None:
                    $include = $siteSettings->siteId == $this->siteId;
                    $propagate = true;
                    break;
                case PropagationMethod::SiteGroup:
                    $include = $allSites[$siteSettings->siteId]->groupId == $allSites[$this->siteId]->groupId;
                    $propagate = true;
                    break;
                case PropagationMethod::Language:
                    $include = $allSites[$siteSettings->siteId]->language == $allSites[$this->siteId]->language;
                    $propagate = true;
                    break;
                case PropagationMethod::Custom:
                    $include = true;
                    // Only actually propagate to this site if it's the current site, or the product has been assigned
                    // a status for this site, or the product already exists for this site
                    $propagate = (
                        $siteSettings->siteId == $this->siteId ||
                        $this->getEnabledForSite($siteSettings->siteId) !== null ||
                        isset($currentSites[$siteSettings->siteId])
                    );
                    break;
                default:
                    $include = $propagate = true;
                    break;
            }

            if ($include) {
                $sites[] = [
                    'siteId' => $siteSettings->siteId,
                    'propagate' => $propagate,
                    'enabledByDefault' => $siteSettings->enabledByDefault,
                ];
            }
        }

        return $sites;
    }

    /**
     * Sets the variants on the product. Accepts an array of variant data keyed by variant ID or the string 'new'.
     *
     * @param VariantCollection|VariantQuery|array $variants
     */
    public function setVariants(VariantCollection|VariantQuery|array $variants): void
    {
        if ($variants instanceof VariantQuery) {
            // just unset our existing records
            $this->_variants = null;
            return;
        }

        $this->_variants = $variants instanceof VariantCollection ? $variants : VariantCollection::make($variants);
    }

    /**
     * Returns a nested element manager for the product’s variants.
     *
     * @return NestedElementManager
     * @since 5.0.0
     */
    public function getVariantManager(): NestedElementManager
    {
        if (!isset($this->_variantManager)) {
            $this->_variantManager = new NestedElementManager(
                Variant::class,
                /** @phpstan-ignore-next-line */
                fn(Product $product) => self::createVariantQuery($product),
                [
                    'attribute' => 'variants',
<<<<<<< HEAD
                    'propagationMethod' => $this->getType()->propagationMethod,
                    'valueGetter' => fn() => $this->getVariants(true),
=======
                    'propagationMethod' => PropagationMethod::All,
                    'valueGetter' => fn(Product $product) => $product->getVariants(true),
>>>>>>> 98b83d0b
                ],
            );
        }

        return $this->_variantManager;
    }

    /**
     * @inheritdoc
     */
    public function getStatus(): ?string
    {
        $status = parent::getStatus();

        if ($status == self::STATUS_ENABLED && $this->postDate) {
            $currentTime = DateTimeHelper::currentTimeStamp();
            $postDate = $this->postDate->getTimestamp();
            $expiryDate = $this->expiryDate?->getTimestamp();

            if ($postDate <= $currentTime && ($expiryDate === null || $expiryDate > $currentTime)) {
                return self::STATUS_LIVE;
            }

            if ($postDate > $currentTime) {
                return self::STATUS_PENDING;
            }

            return self::STATUS_EXPIRED;
        }

        return $status;
    }

    /**
     * @throws InvalidConfigException
     * @noinspection PhpUnused
     */
    public function getTotalStock(bool $includeDisabled = false): int
    {
        $stock = 0;
        foreach ($this->getVariants($includeDisabled) as $variant) {
            $stock += $variant->getStock();
        }

        return $stock;
    }

    /**
     * Returns whether at least one variant has unlimited stock.
     *
     * @throws InvalidConfigException
     * @deprecated in 5.0.0 and will be removed in 6.0.0. Check each variant instead.
     */
    public function getHasUnlimitedStock(bool $includeDisabled = false): bool
    {
        foreach ($this->getVariants($includeDisabled) as $variant) {
            if (!$variant->inventoryTracked) {
                return true;
            }
        }

        return false;
    }

    /**
     * @inheritdoc
     * @since 3.0
     */
    public function getGqlTypeName(): string
    {
        return static::gqlTypeNameByContext($this->getType());
    }

    /**
     * @inheritdoc
     */
    public function setEagerLoadedElements(string $handle, array $elements, EagerLoadPlan $plan): void
    {
        if ($handle == 'variants') {
            /** @var Variant[] $elements */
            $this->setVariants($elements);
        } else {
            parent::setEagerLoadedElements($handle, $elements, $plan);
        }
    }

    /**
     * @inheritdoc
     */
    protected function metaFieldsHtml(bool $static): string
    {
        $fields = [];
        $view = Craft::$app->getView();

        // Slug
        $fields[] = $this->slugFieldHtml($static);

        $isDeltaRegistrationActive = $view->getIsDeltaRegistrationActive();
        $view->setIsDeltaRegistrationActive(true);
        $view->registerDeltaName('postDate');
        $view->registerDeltaName('expiryDate');
        $view->setIsDeltaRegistrationActive($isDeltaRegistrationActive);

        // Post Date
        $fields[] = Cp::dateTimeFieldHtml([
            'status' => $this->getAttributeStatus('postDate'),
            'label' => Craft::t('app', 'Post Date'),
            'id' => 'postDate',
            'name' => 'postDate',
            'value' => $this->_userPostDate(),
            'errors' => $this->getErrors('postDate'),
            'disabled' => $static,
        ]);

        // Expiry Date
        $fields[] = Cp::dateTimeFieldHtml([
            'status' => $this->getAttributeStatus('expiryDate'),
            'label' => Craft::t('app', 'Expiry Date'),
            'id' => 'expiryDate',
            'name' => 'expiryDate',
            'value' => $this->expiryDate,
            'errors' => $this->getErrors('expiryDate'),
            'disabled' => $static,
        ]);

        $fields[] = parent::metaFieldsHtml($static);

        return implode("\n", $fields);
    }

    /**
     * Returns the Post Date value that should be shown on the edit form.
     *
     * @return DateTime|null
     */
    private function _userPostDate(): ?DateTime
    {
        if (!$this->postDate || ($this->getIsUnpublishedDraft() && $this->postDate == $this->dateCreated)) {
            // Pretend the post date hasn't been set yet, even if it has
            return null;
        }

        return $this->postDate;
    }

    /**
     * @inheritdoc
     */
    public function getMetadata(): array
    {
        $metadata = parent::getMetadata();

        if (array_key_exists(Craft::t('app', 'Status'), $metadata)) {
            unset($metadata[Craft::t('app', 'Status')]);
        }

        return $metadata;
    }

    /**
     * @inheritDoc
     */
    protected function searchKeywords(string $attribute): string
    {
        if ($attribute === 'sku') {
            return $this->getVariants()->only('sku')->implode(' ');
        }

        return parent::searchKeywords($attribute);
    }

    /**
     * @inheritdoc
     */
    public function afterSave(bool $isNew): void
    {
        if (!$this->propagating) {
            if (!$isNew) {
                $record = ProductRecord::findOne($this->id);

                if (!$record) {
                    throw new Exception('Invalid product ID: ' . $this->id);
                }
            } else {
                $record = new ProductRecord();
                $record->id = $this->id;
            }

            $record->postDate = $this->postDate;
            $record->expiryDate = $this->expiryDate;
            $record->typeId = $this->typeId;

            $defaultVariant = $this->getDefaultVariant();
            $record->defaultVariantId = $defaultVariant->id ?? null;
            $record->defaultSku = $defaultVariant?->getSkuAsText() ?? '';
            $record->defaultPrice = $defaultVariant?->getBasePrice() ?? 0.0;
            $record->defaultHeight = $defaultVariant->height ?? 0.0;
            $record->defaultLength = $defaultVariant->length ?? 0.0;
            $record->defaultWidth = $defaultVariant->width ?? 0.0;
            $record->defaultWeight = $defaultVariant->weight ?? 0.0;

            // We want to always have the same date as the element table, based on the logic for updating these in the element service i.e resaving
            $record->dateUpdated = $this->dateUpdated;
            $record->dateCreated = $this->dateCreated;

            $record->save(false);

            $this->id = $record->id;
        }

        parent::afterSave($isNew);
    }

    /**
     * Updates the entry's title, if its entry type has a dynamic title format.
     *
     * @since 3.0.3
     * @see \craft\elements\Entry::updateTitle
     */
    public function updateTitle(): void
    {
        $productType = $this->getType();

        // check for null just incase the value comes back as 1, 0, true or false
        if (!$productType->hasProductTitleField && $productType->hasProductTitleField !== null) {
            // Make sure that the locale has been loaded in case the title format has any Date/Time fields
            Craft::$app->getLocale();
            // Set Craft to the entry's site's language, in case the title format has any static translations
            $language = Craft::$app->language;
            Craft::$app->language = $this->getSite()->language;
            $title = Craft::$app->getView()->renderObjectTemplate($productType->productTitleFormat, $this);
            if ($title !== '') {
                $this->title = $title;
            }
            Craft::$app->language = $language;
        }
    }

    /**
     * @inheritdoc
     */
    public function beforeValidate(): bool
    {
        // We need to generate all variant sku formats before validating the product,
        // since the product validates the uniqueness of all variants in memory.
        $type = $this->getType();
        foreach ($this->getVariants(true) as $variant) {
            if (!$variant->sku && $type->skuFormat) {
                try {
                    $variant->sku = Craft::$app->getView()->renderObjectTemplate($type->skuFormat, $variant);
                } catch (\Exception $e) {
                    Craft::error('Craft Commerce could not generate the supplied SKU format: ' . $e->getMessage(), __METHOD__);
                    $variant->sku = '';
                }
            }
        }

        return parent::beforeValidate();
    }

    /**
     * @inheritdoc
     */
    public function beforeDelete(): bool
    {
        if (!parent::beforeDelete()) {
            return false;
        }

        $this->getVariantManager()->deleteNestedElements($this, $this->hardDelete);

        return true;
    }

    /**
     * @inheritdoc
     */
    protected function defineRules(): array
    {
        return array_merge(parent::defineRules(), [
            [['typeId'], 'number', 'integerOnly' => true],
            [['postDate', 'expiryDate'], DateTimeValidator::class],
            [['defaultPrice'], 'safe'],
            [
                ['variants'],
                function() {
                    if ($this->getVariants(true)->isEmpty()) {
                        $this->addError('variants', Craft::t('commerce', 'Must have at least one variant.'));
                    }
                },
                'skipOnEmpty' => false,
                'on' => self::SCENARIO_LIVE,
            ],
            [
                ['variants'],
                function() {
                    $skus = [];
                    foreach ($this->getVariants(true) as $variant) {
                        if (isset($skus[$variant->sku])) {
                            $this->addError('variants', Craft::t('commerce', 'Not all SKUs are unique.'));
                            break;
                        }
                        $skus[$variant->sku] = true;
                    }
                },
                'on' => self::SCENARIO_LIVE,
            ],
            [
                ['variants'],
                function() {
                    if ($this->getType()->maxVariants) {
                        $variantCount = count($this->getVariants(true));
                        if ($variantCount > $this->getType()->maxVariants) {
                            $this->addError('variants', Craft::t('commerce', 'Too many variants for this product.'));
                        }
                    }
                },
            ],
        ]);
    }

    /**
     * @inheritdoc
     */
    public function setAttributes($values, $safeOnly = true): void
    {
        // this is needed for Craft.NestedElementManager::markAsDirty()
        if (isset($values['variants']) && $values['variants'] === '*') {
            $this->setDirtyAttributes(['variants']);
            unset($values['variants']);
        }

        parent::setAttributes($values, $safeOnly);
    }

    /**
     * @inheritdoc
     */
    public function getFieldLayout(): ?FieldLayout
    {
        $fieldLayout = parent::getFieldLayout();
        if ($fieldLayout) {
            return $fieldLayout;
        }

        $fieldLayout = $this->getType()->getFieldLayout();
        if ($fieldLayout->id) {
            $this->fieldLayoutId = $fieldLayout->id;
            return $fieldLayout;
        }

        return null;
    }

    /**
     * @inheritdoc
     */
    public function beforeSave(bool $isNew): bool
    {
        // Make sure the entry has at least one revision if the section has versioning enabled
        if ($this->_shouldSaveRevision()) {
            $hasRevisions = self::find()
                ->revisionOf($this)
                ->site('*')
                ->status(null)
                ->exists();
            if (!$hasRevisions) {
                /** @var self|null $currentProduct */
                $currentProduct = self::find()
                    ->id($this->id)
                    ->site('*')
                    ->status(null)
                    ->one();

                // May be null if the product is currently stored as an unpublished draft
                if ($currentProduct) {
                    $revisionNotes = 'Revision from ' . Craft::$app->getFormatter()->asDatetime($currentProduct->dateUpdated);
                    Craft::$app->getRevisions()->createRevision($currentProduct, notes: $revisionNotes);
                }
            }
        }

        // Make sure the field layout is set correctly
        $this->fieldLayoutId = $this->getType()->fieldLayoutId;

        if ($this->enabled && !$this->postDate) {
            // Default the post date to the current date/time
            $this->postDate = new DateTime();
            // ...without the seconds
            $this->postDate->setTimestamp($this->postDate->getTimestamp() - ($this->postDate->getTimestamp() % 60));
        }

        $this->updateTitle();

        return parent::beforeSave($isNew);
    }

    /**
     * @inheritdoc
     */
    protected static function defineSearchableAttributes(): array
    {
        return [
            'defaultSku',
            'sku',
        ];
    }

    /**
     * @param Product $product
     * @return VariantQuery
     */
    private static function createVariantQuery(Product $product): VariantQuery
    {
        return Variant::find()
            ->productId($product->id)
            ->siteId($product->siteId)
            ->orderBy(['sortOrder' => SORT_ASC]);
    }

    /**
     * @inheritdoc
     */
    protected function route(): array|string|null
    {
        // Make sure that the product is actually live
        if (!$this->previewing && $this->getStatus() != self::STATUS_LIVE) {
            return null;
        }

        // Make sure the product type is set to have URLs for this site
        $siteId = Craft::$app->getSites()->currentSite->id;
        $productTypeSiteSettings = $this->getType()->getSiteSettings();

        if (!isset($productTypeSiteSettings[$siteId]) || !$productTypeSiteSettings[$siteId]->hasUrls) {
            return null;
        }

        return [
            'templates/render', [
                'template' => $productTypeSiteSettings[$siteId]->template,
                'variables' => [
                    'product' => $this,
                ],
            ],
        ];
    }

    /**
     * @inheritdoc
     */
    protected function attributeHtml(string $attribute): string
    {
        $productType = $this->getType();

        switch ($attribute) {
            case 'type':
            {
                return Craft::t('site', Html::encode($productType->name));
            }
            case 'defaultSku':
            {
                if ($this->defaultSku === null) {
                    return '';
                }

                return Html::tag('code', PurchasableHelper::isTempSku($this->defaultSku) ? '' : Html::encode($this->defaultSku));
            }
            case 'defaultPrice':
            {
                return $this->defaultPriceAsCurrency;
            }
            case 'stock':
            {
                $stock = 0;
                $hasUnlimited = false;

                foreach ($this->getVariants(true) as $variant) {
                    $stock += $variant->getStock();
                    if (!$variant->inventoryTracked) {
                        $hasUnlimited = true;
                    }
                }
                return $hasUnlimited ? '∞' . ($stock ? ' & ' . $stock : '') : ($stock ?: '0');
            }
            case 'defaultWeight':
            {
                if ($productType->hasDimensions) {
                    return Craft::$app->getLocale()->getFormatter()->asDecimal($this->$attribute) . ' ' . Plugin::getInstance()->getSettings()->weightUnits;
                }

                return '';
            }
            case 'defaultLength':
            case 'defaultWidth':
            case 'defaultHeight':
            {
                if ($productType->hasDimensions) {
                    return Craft::$app->getLocale()->getFormatter()->asDecimal($this->$attribute) . ' ' . Plugin::getInstance()->getSettings()->dimensionUnits;
                }

                return '';
            }
            case 'variants':
            {
                $value = $this->getVariants(true);
                /** @var Variant|null $first */
                $first = $value->first();
                $html = $first ? Cp::elementChipHtml($first) : '';

                if ($value->isNotEmpty() && $value->count() > 1) {
                    $otherItems = $value->filter(fn($v, $k) => $k > 0);
                    $otherHtml = $otherItems->map(function($v) {
                        return Cp::elementChipHtml($v);
                    })->join('');

                    $html .= Html::tag('span', '+' . Craft::$app->getFormatter()->asInteger($otherItems->count()), [
                        'title' => $otherItems->map(fn($v) => $v->title)->join(', '),
                        'class' => 'btn small',
                        'role' => 'button',
                        'onclick' => 'jQuery(this).replaceWith(' . Json::encode($otherHtml) . ')',
                    ]);
                }

                return $html;
            }
            default:
            {
                return parent::attributeHtml($attribute);
            }
        }
    }

    /**
     * @inheritDoc
     */
    public function setScenario($value): void
    {
        foreach ($this->getVariants() as $variant) {
            $variant->setScenario($value);
        }

        parent::setScenario($value);
    }

    /**
     * @inheritDoc
     */
    public function afterPropagate(bool $isNew): void
    {
        $this->getVariantManager()->maintainNestedElements($this, $isNew);
        parent::afterPropagate($isNew);

        // Save a new revision?
        if ($this->_shouldSaveRevision()) {
            Craft::$app->getRevisions()->createRevision($this, notes: $this->revisionNotes);
        }
    }

    /**
     * Returns whether the product should be saving revisions on save.
     *
     * @return bool
     */
    private function _shouldSaveRevision(): bool
    {
        return (
            $this->id &&
            !$this->propagating &&
            !$this->resaving &&
            !$this->getIsDraft() &&
            !$this->getIsRevision() &&
            $this->getType()->enableVersioning
        );
    }
}<|MERGE_RESOLUTION|>--- conflicted
+++ resolved
@@ -1086,13 +1086,8 @@
                 fn(Product $product) => self::createVariantQuery($product),
                 [
                     'attribute' => 'variants',
-<<<<<<< HEAD
                     'propagationMethod' => $this->getType()->propagationMethod,
-                    'valueGetter' => fn() => $this->getVariants(true),
-=======
-                    'propagationMethod' => PropagationMethod::All,
                     'valueGetter' => fn(Product $product) => $product->getVariants(true),
->>>>>>> 98b83d0b
                 ],
             );
         }
