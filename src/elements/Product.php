--- conflicted
+++ resolved
@@ -172,6 +172,7 @@
     private ?Variant $_cheapestEnabledVariant = null;
 
     /**
+     * @return array
      * @throws InvalidConfigException
      */
     public function behaviors(): array
@@ -204,6 +205,9 @@
         ];
     }
 
+    /**
+     * @return array
+     */
     public function fields(): array
     {
         $fields = parent::fields();
@@ -313,10 +317,6 @@
         return Craft::$app->getUser()->checkPermission('commerce-manageProductType:' . $this->getType()->uid);
     }
 
-<<<<<<< HEAD
-            return Craft::$app->getUser()->checkPermission('commerce-editProductType:' . $uid);
-        }
-=======
     /**
      * @inheritdoc
      */
@@ -324,7 +324,6 @@
     {
         return Craft::$app->getUser()->checkPermission('commerce-manageProductType:' . $this->getType()->uid);
     }
->>>>>>> c07e4801
 
     /**
      * @inheritdoc
@@ -390,16 +389,13 @@
      */
     protected function isEditable(): bool
     {
-        return Craft::$app->getUser()->checkPermission('commerce-manageProductType:' . $this->getType()->uid);
-    }
-
-    /**
-     * @inheritdoc
-     */
-    protected function isDeletable(): bool
-    {
-        // TODO: Change this to a real delete permission in 4.0
-        return Craft::$app->getUser()->checkPermission('commerce-manageProductType:' . $this->getType()->uid);
+        if ($this->getType()) {
+            $uid = $this->getType()->uid;
+
+            return Craft::$app->getUser()->checkPermission('commerce-editProductType:' . $uid);
+        }
+
+        return false;
     }
 
     public function getIsDeletable(): bool
@@ -412,6 +408,7 @@
     /**
      * Returns the product's product type.
      *
+     * @return ProductType
      * @throws InvalidConfigException
      */
     public function getType(): ProductType
@@ -429,6 +426,9 @@
         return $productType;
     }
 
+    /**
+     * @return string|null
+     */
     public function getName(): ?string
     {
         return $this->title;
@@ -461,6 +461,7 @@
     /**
      * Returns the tax category.
      *
+     * @return TaxCategory
      * @throws InvalidConfigException
      */
     public function getTaxCategory(): TaxCategory
@@ -483,6 +484,7 @@
     /**
      * Returns the shipping category.
      *
+     * @return ShippingCategory
      * @throws InvalidConfigException
      */
     public function getShippingCategory(): ShippingCategory
@@ -521,6 +523,8 @@
     /**
      * Returns the default variant.
      *
+     * @param bool $includeDisabled
+     * @return null|Variant
      * @throws InvalidConfigException
      */
     public function getDefaultVariant(bool $includeDisabled = false): ?Variant
@@ -535,6 +539,8 @@
     /**
      * Return the cheapest variant.
      *
+     * @param bool $includeDisabled
+     * @return Variant|null
      * @throws InvalidConfigException
      * @noinspection PhpUnused
      */
@@ -574,6 +580,7 @@
     /**
      * Returns an array of the product's variants.
      *
+     * @param bool $includeDisabled
      * @return Variant[]
      * @throws InvalidConfigException
      */
@@ -669,6 +676,8 @@
     }
 
     /**
+     * @param bool $includeDisabled
+     * @return int
      * @throws InvalidConfigException
      * @noinspection PhpUnused
      */
@@ -687,6 +696,8 @@
     /**
      * Returns whether at least one variant has unlimited stock.
      *
+     * @param bool $includeDisabled
+     * @return bool
      * @throws InvalidConfigException
      */
     public function getHasUnlimitedStock(bool $includeDisabled = false): bool
@@ -1177,10 +1188,10 @@
         ];
 
         $sources[] = ['heading' => Craft::t('commerce', 'Product Types')];
-        $user = Craft::$app->getUser()->getIdentity();
+
         foreach ($productTypes as $productType) {
             $key = 'productType:' . $productType->uid;
-            $canEditProducts = Plugin::getInstance()->getProductTypes()->hasPermission($user, $productType, 'commerce-editProductType');
+            $canEditProducts = Craft::$app->getUser()->checkPermission('commerce-manageProductType:' . $productType->uid);
 
             $sources[$key] = [
                 'key' => $key,
