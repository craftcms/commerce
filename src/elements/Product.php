<?php
/**
 * @link https://craftcms.com/
 * @copyright Copyright (c) Pixel & Tonic, Inc.
 * @license https://craftcms.github.io/license/
 */

namespace craft\commerce\elements;

use Craft;
use craft\base\Element;
use craft\base\ElementInterface;
use craft\commerce\behaviors\CurrencyAttributeBehavior;
use craft\commerce\db\Table;
use craft\commerce\elements\actions\CreateDiscount;
use craft\commerce\elements\actions\CreateSale;
use craft\commerce\elements\db\ProductQuery;
use craft\commerce\helpers\Product as ProductHelper;
use craft\commerce\helpers\Purchasable as PurchasableHelper;
use craft\commerce\models\ProductType;
use craft\commerce\models\ShippingCategory;
use craft\commerce\models\TaxCategory;
use craft\commerce\Plugin;
use craft\commerce\records\Product as ProductRecord;
use craft\db\Query;
use craft\elements\actions\CopyReferenceTag;
use craft\elements\actions\Delete;
use craft\elements\actions\Duplicate;
use craft\elements\actions\Restore;
use craft\elements\actions\SetStatus;
use craft\elements\db\ElementQueryInterface;
use craft\elements\User;
use craft\helpers\ArrayHelper;
use craft\helpers\Cp;
use craft\helpers\DateTimeHelper;
use craft\helpers\Html;
use craft\helpers\Json;
use craft\helpers\UrlHelper;
use craft\validators\DateTimeValidator;
use DateTime;
use yii\base\Exception;
use yii\base\InvalidConfigException;
use yii\behaviors\AttributeTypecastBehavior;

/**
 * Product model.
 *
 * @property Variant $defaultVariant the default variant
 * @property string $eagerLoadedElements some eager-loaded elements on a given handle
 * @property string $editorHtml the HTML for the element’s editor HUD
 * @property null|ShippingCategory $shippingCategory the shipping category
 * @property string $snapshot allow the variant to ask the product what data to snapshot
 * @property int $totalStock
 * @property bool $hasUnlimitedStock whether at least one variant has unlimited stock
 * @property Variant $cheapestVariant
 * @property ProductType $type
 * @property Variant[]|array $variants an array of the product's variants
 * @property-read string $defaultPriceAsCurrency
 * @author Pixel & Tonic, Inc. <support@pixelandtonic.com>
 * @since 2.0
 */
class Product extends Element
{
    const STATUS_LIVE = 'live';
    const STATUS_PENDING = 'pending';
    const STATUS_EXPIRED = 'expired';

    /**
     * @var DateTime|null Post date
     */
    public ?DateTime $postDate = null;

    /**
     * @var DateTime|null Expiry date
     */
    public ?DateTime $expiryDate = null;

    /**
     * @var int|null Product type ID
     */
    public ?int $typeId = null;

    /**
     * @var int|null Tax category ID
     */
    public ?int $taxCategoryId = null;

    /**
     * @var int|null Shipping category ID
     */
    public ?int $shippingCategoryId = null;

    /**
     * @var bool Whether the product is promotable
     */
    public bool $promotable = false;

    /**
     * @var bool Whether the product has free shipping
     */
    public bool $freeShipping = false;

    /**
     * @var bool Is this product available to be purchased
     */
    public bool $availableForPurchase = true;

    /**
     * @var int|null defaultVariantId
     */
    public ?int $defaultVariantId = null;

    /**
     * @var string|null Default SKU
     */
    public ?string $defaultSku = null;

    /**
     * @var float|null Default price
     */
    public ?float $defaultPrice = null;

    /**
     * @var float|null Default height
     */
    public ?float $defaultHeight = null;

    /**
     * @var float|null Default length
     */
    public ?float $defaultLength = null;

    /**
     * @var float|null Default width
     */
    public ?float $defaultWidth = null;

    /**
     * @var float|null Default weight
     */
    public ?float $defaultWeight = null;

    /**
     * @var TaxCategory|null Tax category
     */
    public ?TaxCategory $taxCategory = null;

    /**
     * @var string|null Name
     */
    public ?string $name = null;

    /**
     * @var Variant[]|null This product’s variants
     */
    private ?array $_variants = null;

    /**
     * @var Variant[]|null This product’s enabled variants
     */
    private ?array $_enabledVariants = null;

    /**
     * @var Variant|null This product's cheapest variant
     */
    private ?Variant $_cheapestVariant = null;

    /**
     * @var Variant|null This product's cheapest enabled variant
     */
    private ?Variant $_cheapestEnabledVariant = null;

    /**
     * @return array
     * @throws InvalidConfigException
     */
    public function behaviors(): array
    {
        $behaviors = parent::behaviors();

        $behaviors['typecast'] = [
            'class' => AttributeTypecastBehavior::class,
            'attributeTypes' => [
                'id' => AttributeTypecastBehavior::TYPE_INTEGER,
            ],
        ];

        $behaviors['currencyAttributes'] = [
            'class' => CurrencyAttributeBehavior::class,
            'defaultCurrency' => Plugin::getInstance()->getPaymentCurrencies()->getPrimaryPaymentCurrencyIso(),
            'currencyAttributes' => $this->currencyAttributes(),
        ];

        return $behaviors;
    }

    /**
     * @return array|string[]
     */
    public function currencyAttributes(): array
    {
        return [
            'defaultPrice',
        ];
    }

<<<<<<< HEAD
    /**
     * @return array
     */
    public function fields(): array
    {
        $fields = parent::fields();

        //TODO Remove this when we require Craft 3.5 and the bahaviour can support the define fields event #COM-27
        if ($this->getBehavior('currencyAttributes')) {
            $fields = array_merge($fields, $this->getBehavior('currencyAttributes')->currencyFields());
        }

        return $fields;
    }

=======
>>>>>>> 7155c84e
    /**
     * @inheritdoc
     */
    public static function displayName(): string
    {
        return Craft::t('commerce', 'Product');
    }

    /**
     * @inheritdoc
     */
    public static function lowerDisplayName(): string
    {
        return Craft::t('commerce', 'product');
    }

    /**
     * @inheritdoc
     */
    public static function pluralDisplayName(): string
    {
        return Craft::t('commerce', 'Products');
    }

    /**
     * @inheritdoc
     */
    public static function pluralLowerDisplayName(): string
    {
        return Craft::t('commerce', 'products');
    }

    /**
     * @inheritdoc
     */
    public static function refHandle(): ?string
    {
        return 'product';
    }

    /**
     * @inheritdoc
     */
    public static function hasContent(): bool
    {
        return true;
    }

    /**
     * @inheritdoc
     */
    public static function hasTitles(): bool
    {
        return true;
    }

    /**
     * @inheritdoc
     */
    public static function hasUris(): bool
    {
        return true;
    }

    /**
     * @inheritdoc
     */
    public static function isLocalized(): bool
    {
        return true;
    }

    /**
     * @inheritdoc
     * @return ProductQuery The newly created [[ProductQuery]] instance.
     */
    public static function find(): ElementQueryInterface
    {
        return new ProductQuery(static::class);
    }

    /**
     * @inheritdoc
     */
    public function __toString(): string
    {
        return (string)$this->title;
    }

    /**
     * @inheritdoc
     */
    public function canView(User $user): bool
    {
        return Craft::$app->getUser()->checkPermission('commerce-manageProductType:' . $this->getType()->uid);
    }

    /**
     * @inheritdoc
     */
    public function canSave(User $user): bool
    {
        return Craft::$app->getUser()->checkPermission('commerce-manageProductType:' . $this->getType()->uid);
    }

    /**
     * @inheritdoc
     */
    public function canDuplicate(User $user): bool
    {
        return Craft::$app->getUser()->checkPermission('commerce-manageProductType:' . $this->getType()->uid);
    }

    /**
     * @inheritdoc
     */
    public function canDelete(User $user): bool
    {
        return Craft::$app->getUser()->checkPermission('commerce-manageProductType:' . $this->getType()->uid);
    }

    /**
     * @inheritdoc
     */
    public function canDeleteForSite(User $user): bool
    {
        return Craft::$app->getUser()->checkPermission('commerce-manageProductType:' . $this->getType()->uid);
    }

    /**
     * @inheritdoc
     */
    public function canCreateDrafts(User $user): bool
    {
        return true;
    }

    /**
     * @inheritdoc
     */
    public function createAnother(): ?ElementInterface
    {
        return null;
    }

    /**
     * @inheritdoc
     */
    public function getCrumbs(): array
    {
        $type = $this->getType();

        return [
            [
                'label' => Craft::t('commerce', 'Products'),
                'url' => 'commerce/products',
            ],
            [
                'label' => Craft::t('site', $type->name),
                'url' => "commerce/products/$type->name",
            ]
        ];
    }

    /**
     * @inheritdoc
     */
    protected function isEditable(): bool
    {
        if ($this->getType()) {
            $uid = $this->getType()->uid;

            return Craft::$app->getUser()->checkPermission('commerce-editProductType:' . $uid);
        }

        return false;
    }

    public function getIsDeletable(): bool
    {
        $productType = $this->getType();

        return Craft::$app->getUser()->checkPermission("commerce-deleteProducts:$productType->uid");
    }

    /**
     * Returns the product's product type.
     *
     * @return ProductType
     * @throws InvalidConfigException
     */
    public function getType(): ProductType
    {
        if ($this->typeId === null) {
            throw new InvalidConfigException('Product is missing its product type ID');
        }

        $productType = Plugin::getInstance()->getProductTypes()->getProductTypeById($this->typeId);

        if ($productType === null) {
            throw new InvalidConfigException('Invalid product type ID: ' . $this->typeId);
        }

        return $productType;
    }

    /**
     * @return string|null
     */
    public function getName(): ?string
    {
        return $this->title;
    }

    /**
     * @inheritdoc
     */
    public function getCacheTags(): array
    {
        return [
            "productType:$this->typeId",
        ];
    }

    /**
     * @inheritdoc
     */
    public function getUriFormat(): ?string
    {
        $productTypeSiteSettings = $this->getType()->getSiteSettings();

        if (!isset($productTypeSiteSettings[$this->siteId])) {
            throw new InvalidConfigException('The "' . $this->getType()->name . '" product type is not enabled for the "' . $this->getSite()->name . '" site.');
        }

        return $productTypeSiteSettings[$this->siteId]->uriFormat;
    }

    /**
     * Returns the tax category.
     *
     * @return TaxCategory
     * @throws InvalidConfigException
     */
    public function getTaxCategory(): TaxCategory
    {
        $taxCategory = null;

        if ($this->taxCategoryId) {
            $taxCategory = Plugin::getInstance()->getTaxCategories()->getTaxCategoryById($this->taxCategoryId);
        }

        if (!$taxCategory) {
            // Use default as we must have a category ID
            $taxCategory = Plugin::getInstance()->getTaxCategories()->getDefaultTaxCategory();
            $this->taxCategoryId = $taxCategory->id;
        }

        return $taxCategory;
    }

    /**
     * Returns the shipping category.
     *
     * @return ShippingCategory
     * @throws InvalidConfigException
     */
    public function getShippingCategory(): ShippingCategory
    {
        $shippingCategory = null;
        if ($this->shippingCategoryId) {
            $shippingCategory = Plugin::getInstance()->getShippingCategories()->getShippingCategoryById($this->shippingCategoryId);
        }

        if (!$shippingCategory) {
            // Use default as we must have a category ID
            $shippingCategory = Plugin::getInstance()->getShippingCategories()->getDefaultShippingCategory();
            $this->shippingCategoryId = $shippingCategory->id;
        }

        return $shippingCategory;
    }

    /**
     * @inheritdoc
     */
    public function getCpEditUrl(): ?string
    {
        $productType = $this->getType();

        // The slug *might* not be set if this is a Draft and they've deleted it for whatever reason
        $url = UrlHelper::cpUrl('commerce/products/' . $productType->handle . '/' . $this->id . ($this->slug ? '-' . $this->slug : ''));

        if (Craft::$app->getIsMultiSite()) {
            $url .= '/' . $this->getSite()->handle;
        }

        return $url;
    }

    /**
     * Returns the default variant.
     *
     * @param bool $includeDisabled
     * @return null|Variant
     * @throws InvalidConfigException
     */
    public function getDefaultVariant(bool $includeDisabled = false): ?Variant
    {
        $variants = $this->getVariants($includeDisabled);

        $defaultVariant = ArrayHelper::firstWhere($variants, 'isDefault', true, false);

        return $defaultVariant ?: ArrayHelper::firstValue($variants);
    }

    /**
     * Return the cheapest variant.
     *
     * @param bool $includeDisabled
     * @return Variant|null
     * @throws InvalidConfigException
     * @noinspection PhpUnused
     */
    public function getCheapestVariant(bool $includeDisabled = false): ?Variant
    {
        if ($includeDisabled && $this->_cheapestVariant) {
            return $this->_cheapestVariant;
        }

        if (!$includeDisabled && $this->_cheapestEnabledVariant) {
            return $this->_cheapestEnabledVariant;
        }

        foreach ($this->getVariants(true) as $variant) {
            if (
                !$this->_cheapestVariant
                || $variant->getSalePrice() < $this->_cheapestVariant->getSalePrice()
            ) {
                $this->_cheapestVariant = $variant;
            }

            if (
                $variant->enabled
                &&
                (
                    !$this->_cheapestEnabledVariant
                    || $variant->getSalePrice() < $this->_cheapestEnabledVariant->getSalePrice()
                )
            ) {
                $this->_cheapestEnabledVariant = $variant;
            }
        }

        return $includeDisabled ? $this->_cheapestVariant : $this->_cheapestEnabledVariant;
    }

    /**
     * Returns an array of the product's variants.
     *
     * @param bool $includeDisabled
     * @return Variant[]
     * @throws InvalidConfigException
     */
    public function getVariants(bool $includeDisabled = false): array
    {
        // If we are currently duplicating a product, we don't want to have any variants.
        // We will be duplicating variants and adding them back.
        if ($this->duplicateOf) {
            $this->_variants = [];
            $this->_enabledVariants = [];
            return $this->_variants;
        }

        if (!isset($this->_variants) && $this->id) {
            $variants = Plugin::getInstance()->getVariants()->getAllVariantsByProductId($this->id, $this->siteId);

            if (!$this->getType()->hasVariants && !empty($variants)) {
                $variant = array_shift($variants);
                $variant->isDefault = true;
                $variants = [$variant];
            }

            $this->setVariants($variants);
        }

        if (empty($this->_variants)) {
            $variant = new Variant();
            $variant->isDefault = true;
            $this->setVariants([$variant]);
        }

        return $includeDisabled ? $this->_variants : $this->_enabledVariants;
    }

    /**
     * Sets the variants on the product. Accepts an array of variant data keyed by variant ID or the string 'new'.
     *
     * @param array|Variant[] $variants
     * @throws InvalidConfigException
     */
    public function setVariants(array $variants): void
    {
        $this->_variants = [];
        $this->_enabledVariants = [];

        $count = 1;
        foreach ($variants as $key => $variant) {
            if (!$variant instanceof Variant) {
                $variant = ProductHelper::populateProductVariantModel($this, $variant, $key);
            }
            $variant->sortOrder = $count++;
            $variant->setProduct($this);

            $this->_variants[] = $variant;
            if ($variant->enabled) {
                $this->_enabledVariants[] = $variant;
            }
        }
    }

    /**
     * @inheritdoc
     */
    public static function hasStatuses(): bool
    {
        return true;
    }

    /**
     * @inheritdoc
     */
    public function getStatus(): ?string
    {
        $status = parent::getStatus();

        if ($status == self::STATUS_ENABLED && $this->postDate) {
            $currentTime = DateTimeHelper::currentTimeStamp();
            $postDate = $this->postDate->getTimestamp();
            $expiryDate = ($this->expiryDate ? $this->expiryDate->getTimestamp() : null);

            if ($postDate <= $currentTime && ($expiryDate === null || $expiryDate > $currentTime)) {
                return self::STATUS_LIVE;
            }

            if ($postDate > $currentTime) {
                return self::STATUS_PENDING;
            }

            return self::STATUS_EXPIRED;
        }

        return $status;
    }

    /**
     * @param bool $includeDisabled
     * @return int
     * @throws InvalidConfigException
     * @noinspection PhpUnused
     */
    public function getTotalStock(bool $includeDisabled = false): int
    {
        $stock = 0;
        foreach ($this->getVariants($includeDisabled) as $variant) {
            if (!$variant->hasUnlimitedStock) {
                $stock += $variant->stock;
            }
        }

        return $stock;
    }

    /**
     * Returns whether at least one variant has unlimited stock.
     *
     * @param bool $includeDisabled
     * @return bool
     * @throws InvalidConfigException
     */
    public function getHasUnlimitedStock(bool $includeDisabled = false): bool
    {
        foreach ($this->getVariants($includeDisabled) as $variant) {
            if ($variant->hasUnlimitedStock) {
                return true;
            }
        }

        return false;
    }

    /**
     * @inheritdoc
     * @since 3.0
     */
    public function getGqlTypeName(): string
    {
        return static::gqlTypeNameByContext($this->getType());
    }

    /**
     * @inheritdoc
     * @since 3.0
     */
    public static function gqlTypeNameByContext(mixed $context): string
    {
        /** @var ProductType $context */
        return $context->handle . '_Product';
    }

    /**
     * @inheritdoc
     * @since 3.0
     */
    public static function gqlScopesByContext(mixed $context): array
    {
        /** @var ProductType $context */
        return ['productTypes.' . $context->uid];
    }

    /**
     * @inheritdoc
     */
    public function setEagerLoadedElements(string $handle, array $elements): void
    {
        if ($handle == 'variants') {
            $this->setVariants($elements);
        } else {
            parent::setEagerLoadedElements($handle, $elements);
        }
    }

    /**
     * @inheritdoc
     */
    public static function eagerLoadingMap(array $sourceElements, string $handle): array|null|false
    {
        if ($handle == 'variants') {
            $sourceElementIds = ArrayHelper::getColumn($sourceElements, 'id');

            $map = (new Query())
                ->select('productId as source, id as target')
                ->from([Table::VARIANTS])
                ->where(['productId' => $sourceElementIds])
                ->orderBy('sortOrder asc')
                ->all();

            return [
                'elementType' => Variant::class,
                'map' => $map,
            ];
        }

        return parent::eagerLoadingMap($sourceElements, $handle);
    }

    /**
     * @inheritdoc
     */
    public static function prepElementQueryForTableAttribute(ElementQueryInterface $elementQuery, string $attribute): void
    {
        if ($attribute === 'variants') {
            $elementQuery->andWith('variants');
        } else {
            parent::prepElementQueryForTableAttribute($elementQuery, $attribute);
        }
    }

    /**
     * @inheritdoc
     */
    public static function statuses(): array
    {
        return [
            self::STATUS_LIVE => Craft::t('commerce', 'Live'),
            self::STATUS_PENDING => Craft::t('commerce', 'Pending'),
            self::STATUS_EXPIRED => Craft::t('commerce', 'Expired'),
            self::STATUS_DISABLED => Craft::t('commerce', 'Disabled'),
        ];
    }

    /**
     * @inheritdoc
     */
    public function getSidebarHtml(bool $static): string
    {
        $html = [];

        // General Meta fields
        $topMetaHtml = Craft::$app->getView()->renderObjectTemplate('{% import "commerce/products/_fields" as productFields %}{{ productFields.generalMetaFields(product) }}', null, ['product' => $this], Craft::$app->getView()::TEMPLATE_MODE_CP);

        // Enabled field
        $topMetaHtml .= Cp::lightswitchFieldHtml([
            'label' => Craft::t('commerce', 'Enabled'),
            'id' => 'enabled',
            'name' => 'enabled',
            'on' => $this->enabled,
        ]);

        // Multi site enabled
        if (Craft::$app->getIsMultiSite()) {
            $topMetaHtml .= Cp::lightswitchFieldHtml([
                'label' => Craft::t('commerce', 'Enabled for site'),
                'id' => 'enabledForSite',
                'name' => 'enabledForSite',
                'on' => $this->enabledForSite,
            ]);
        }

        $html[] = Html::tag('div', $topMetaHtml, ['class' => 'meta']);

        $html[] = Html::tag('div', Craft::$app->getView()->renderObjectTemplate(
            '{% import "commerce/products/_fields" as productFields %}{{ productFields.behavioralMetaFields(product) }}',
            null,
            ['product' => $this],
            Craft::$app->getView()::TEMPLATE_MODE_CP
        ), ['class' => 'meta']);

        $html[] = Craft::$app->getView()->renderObjectTemplate(
            '{% import "commerce/products/_fields" as productFields %}{{ productFields.singleVariantFields(product, product.getType()) }}',
            null,
            ['product' => $this],
            Craft::$app->getView()::TEMPLATE_MODE_CP
        );

        $html[] = parent::getSidebarHtml();

        // Custom styling
        $html[] = Html::style('.element-editor > .ee-body > .ee-sidebar > .meta + .meta:not(.read-only) { margin-top: 14px; }');

        if (!$this->getType()->hasVariants) {
            Craft::$app->getView()->registerJs('Craft.Commerce.initUnlimitedStockCheckbox($(".ee-sidebar"));');
        }

        return implode('', $html);
    }

    /**
     * @inheritdoc
     */
    public function getMetadata(): array
    {
        $metadata = parent::getMetadata();

        if (array_key_exists(Craft::t('app', 'Status'), $metadata)) {
            unset($metadata[Craft::t('app', 'Status')]);
        }

        return $metadata;
    }

    /**
     * @inheritDoc
     */
    protected function searchKeywords(string $attribute): string
    {
        if ($attribute === 'sku') {
            return implode(' ', ArrayHelper::getColumn($this->getVariants(), 'sku'));
        }

        return parent::searchKeywords($attribute);
    }

    /**
     * @inheritdoc
     */
    public function afterSave(bool $isNew): void
    {
        if (!$this->propagating) {
            if (!$isNew) {
                $record = ProductRecord::findOne($this->id);

                if (!$record) {
                    throw new Exception('Invalid product ID: ' . $this->id);
                }
            } else {
                $record = new ProductRecord();
                $record->id = $this->id;
            }

            $record->postDate = $this->postDate;
            $record->expiryDate = $this->expiryDate;
            $record->typeId = $this->typeId;
            $record->promotable = (bool)$this->promotable;
            $record->availableForPurchase = (bool)$this->availableForPurchase;
            $record->freeShipping = (bool)$this->freeShipping;
            $record->taxCategoryId = $this->taxCategoryId;
            $record->shippingCategoryId = $this->shippingCategoryId;

            $defaultVariant = $this->getDefaultVariant();
            $record->defaultVariantId = $defaultVariant->id ?? null;
            $record->defaultSku = $defaultVariant->skuAsText ?? '';
            $record->defaultPrice = $defaultVariant->price ?? 0.0;
            $record->defaultHeight = $defaultVariant->height ?? 0;
            $record->defaultLength = $defaultVariant->length ?? 0;
            $record->defaultWidth = $defaultVariant->width ?? 0;
            $record->defaultWeight = $defaultVariant->weight ?? 0;

            // We want to always have the same date as the element table, based on the logic for updating these in the element service i.e resaving
            $record->dateUpdated = $this->dateUpdated;
            $record->dateCreated = $this->dateCreated;

            $record->save(false);

            $this->id = $record->id;

            $keepVariantIds = [];
            $oldVariantIds = (new Query())
                ->select('id')
                ->from(Table::VARIANTS)
                ->where(['productId' => $this->id])
                ->column();

            foreach ($this->getVariants(true) as $variant) {
                if ($isNew) {
                    $variant->productId = $this->id;
                    $variant->siteId = $this->siteId;
                }

                $keepVariantIds[] = $variant->id;

                Craft::$app->getElements()->saveElement($variant, false);

                // We already have set the default to the correct variant in beforeSave()
                if ($variant->isDefault) {
                    $this->defaultVariantId = $variant->id;
                    Craft::$app->getDb()->createCommand()->update(Table::PRODUCTS, ['defaultVariantId' => $variant->id], ['id' => $this->id])->execute();
                }
            }

            foreach (array_diff($oldVariantIds, $keepVariantIds) as $deleteId) {
                Craft::$app->getElements()->deleteElementById($deleteId);
            }
        }

        parent::afterSave($isNew);
    }

    /**
     * Updates the entry's title, if its entry type has a dynamic title format.
     *
     * @since 3.0.3
     * @see \craft\elements\Entry::updateTitle
     */
    public function updateTitle(): void
    {
        $productType = $this->getType();

        // check for null just incase the value comes back as 1, 0, true or false
        if (!$productType->hasProductTitleField && $productType->hasProductTitleField !== null) {
            // Make sure that the locale has been loaded in case the title format has any Date/Time fields
            Craft::$app->getLocale();
            // Set Craft to the entry's site's language, in case the title format has any static translations
            $language = Craft::$app->language;
            Craft::$app->language = $this->getSite()->language;
            $title = Craft::$app->getView()->renderObjectTemplate((string)$productType->productTitleFormat, $this);
            if ($title !== '') {
                $this->title = $title;
            }
            Craft::$app->language = $language;
        }
    }

    /**
     * @inheritdoc
     */
    public function beforeValidate(): bool
    {
        // We need to generate all variant sku formats before validating the product,
        // since the product validates the uniqueness of all variants in memory.
        $type = $this->getType();
        foreach ($this->getVariants(true) as $variant) {
            if (!$variant->sku && $type->skuFormat) {
                try {
                    $variant->sku = Craft::$app->getView()->renderObjectTemplate($type->skuFormat, $variant);
                } catch (\Exception $e) {
                    Craft::error('Craft Commerce could not generate the supplied SKU format: ' . $e->getMessage(), __METHOD__);
                    $variant->sku = '';
                }
            }
        }

        return parent::beforeValidate();
    }

    /**
     * @inheritdoc
     */
    public function beforeDelete(): bool
    {
        if (!parent::beforeDelete()) {
            return false;
        }

        $variants = Variant::find()
            ->productId([$this->id, ':empty:'])
            ->status(null)
            ->all();

        $elementsService = Craft::$app->getElements();

        foreach ($variants as $variant) {
            $hardDelete = false;
            $variant->deletedWithProduct = true;

            // The product ID is gone, so it has been hard deleted
            if (!$variant->productId) {
                $hardDelete = true;
                $variant->deletedWithProduct = false;
            }

            $elementsService->deleteElement($variant, $hardDelete);
        }

        return true;
    }

    /**
     * @inheritdoc
     */
    public function afterRestore(): void
    {
        // Also restore any variants for this element
        $variantsQuery = Variant::find()
            ->status(null)
            ->siteId($this->siteId)
            ->productId($this->id)
            ->trashed()
            ->andWhere(['commerce_variants.deletedWithProduct' => true]);

        $variants = $variantsQuery->all();

        Craft::$app->getElements()->restoreElements($variants);
        $this->setVariants($variants);

        parent::afterRestore();
    }

    /**
     * @inheritdoc
     */
    protected function defineRules(): array
    {
        return array_merge(parent::defineRules(), [
            [['typeId', 'shippingCategoryId', 'taxCategoryId'], 'number', 'integerOnly' => true],
            [['postDate', 'expiryDate'], DateTimeValidator::class],
            [
                ['variants'],
                function() {
                    if (empty($this->getVariants(true))) {
                        $this->addError('variants', Craft::t('commerce', 'Must have at least one variant.'));
                    }
                },
                'skipOnEmpty' => false,
                'on' => self::SCENARIO_LIVE,
            ],
            [
                ['variants'],
                function() {
                    $skus = [];
                    foreach ($this->getVariants(true) as $variant) {
                        if (isset($skus[$variant->sku])) {
                            $this->addError('variants', Craft::t('commerce', 'Not all SKUs are unique.'));
                            break;
                        }
                        $skus[$variant->sku] = true;
                    }
                },
                'on' => self::SCENARIO_LIVE,
            ],
            [
                ['variants'],
                function() {
                    foreach ($this->getVariants(true) as $i => $variant) {
                        if ($this->getScenario() === self::SCENARIO_LIVE && $variant->enabled) {
                            $variant->setScenario(self::SCENARIO_LIVE);
                        }
                        if (!$variant->validate()) {
                            $this->addModelErrors($variant, "variants[$i]");
                        }
                    }
                },
            ],
        ]);
    }

    /**
     * @inheritdoc
     */
    public function datetimeAttributes(): array
    {
        $attributes = parent::datetimeAttributes();
        $attributes[] = 'postDate';
        $attributes[] = 'expiryDate';
        return $attributes;
    }

    /**
     * @inheritdoc
     */
    public function getFieldLayout(): ?\craft\models\FieldLayout
    {
        return parent::getFieldLayout() ?? $this->getType()->getFieldLayout();
    }

    /**
     * @inheritdoc
     */
    public function beforeSave(bool $isNew): bool
    {
        $taxCategoryIds = array_keys($this->getType()->getTaxCategories());
        if (!in_array($this->taxCategoryId, $taxCategoryIds, false)) {
            $this->taxCategoryId = $taxCategoryIds[0];
        }

        $shippingCategoryIds = array_keys($this->getType()->getShippingCategories());
        if (!in_array($this->shippingCategoryId, $shippingCategoryIds, false)) {
            $this->shippingCategoryId = $shippingCategoryIds[0];
        }

        // Make sure the field layout is set correctly
        $this->fieldLayoutId = $this->getType()->fieldLayoutId;

        if ($this->enabled && !$this->postDate) {
            // Default the post date to the current date/time
            $this->postDate = new DateTime();
            // ...without the seconds
            $this->postDate->setTimestamp($this->postDate->getTimestamp() - ($this->postDate->getTimestamp() % 60));
        }

        $this->updateTitle();

        return parent::beforeSave($isNew);
    }


    /**
     * @inheritdoc
     */
    protected static function defineSources(string $context = null): array
    {
        if ($context == 'index') {
            $productTypes = Plugin::getInstance()->getProductTypes()->getEditableProductTypes();
            $editable = true;
        } else {
            $productTypes = Plugin::getInstance()->getProductTypes()->getAllProductTypes();
            $editable = false;
        }

        $productTypeIds = [];

        foreach ($productTypes as $productType) {
            $productTypeIds[] = $productType->id;
        }

        $sources = [
            [
                'key' => '*',
                'label' => Craft::t('commerce', 'All products'),
                'criteria' => [
                    'typeId' => $productTypeIds,
                    'editable' => $editable,
                ],
                'defaultSort' => ['postDate', 'desc'],
            ],
        ];

        $sources[] = ['heading' => Craft::t('commerce', 'Product Types')];

        foreach ($productTypes as $productType) {
            $key = 'productType:' . $productType->uid;
            $canEditProducts = Craft::$app->getUser()->checkPermission('commerce-manageProductType:' . $productType->uid);

            $sources[$key] = [
                'key' => $key,
                'label' => Craft::t('site', $productType->name),
                'data' => [
                    'handle' => $productType->handle,
                    'editable' => $canEditProducts,
                ],
                'criteria' => ['typeId' => $productType->id, 'editable' => $editable],
            ];
        }

        return $sources;
    }

    /**
     * @inheritdoc
     */
    protected static function defineActions(string $source = null): array
    {
        // Get the section(s) we need to check permissions on
        switch ($source) {
            case '*':
            {
                $productTypes = Plugin::getInstance()->getProductTypes()->getEditableProductTypes();
                break;
            }
            default:
            {
                if (preg_match('/^productType:(\d+)$/', $source, $matches)) {
                    $productType = Plugin::getInstance()->getProductTypes()->getProductTypeById($matches[1]);

                    if ($productType) {
                        $productTypes = [$productType];
                    }
                } else if (preg_match('/^productType:(.+)$/', $source, $matches)) {
                    $productType = Plugin::getInstance()->getProductTypes()->getProductTypeByUid($matches[1]);

                    if ($productType) {
                        $productTypes = [$productType];
                    }
                }
            }
        }

        $actions = [];

        // Copy Reference Tag
        $actions[] = Craft::$app->getElements()->createAction([
            'type' => CopyReferenceTag::class,
        ]);

        // Restore
        $actions[] = Craft::$app->getElements()->createAction([
            'type' => Restore::class,
            'successMessage' => Craft::t('commerce', 'Products restored.'),
            'partialSuccessMessage' => Craft::t('commerce', 'Some products restored.'),
            'failMessage' => Craft::t('commerce', 'Products not restored.'),
        ]);

        if ($source === '*') {
            // Delete
            $actions[] = Delete::class;
        } else if (!empty($productTypes)) {
            $userSession = Craft::$app->getUser();

            $currentUser = $userSession->getIdentity();

            foreach ($productTypes as $productType) {
                $canDelete = Plugin::getInstance()->getProductTypes()->hasPermission($currentUser, $productType, 'commerce-deleteProducts');
                $canCreate = Plugin::getInstance()->getProductTypes()->hasPermission($currentUser, $productType, 'commerce-createProducts');
                $canEdit = Plugin::getInstance()->getProductTypes()->hasPermission($currentUser, $productType, 'commerce-editProductType');

                if ($canCreate) {
                    // Duplicate
                    $actions[] = Duplicate::class;
                }

                if ($canDelete) {
                    // Allow deletion
                    $deleteAction = Craft::$app->getElements()->createAction([
                        'type' => Delete::class,
                        'confirmationMessage' => Craft::t('commerce', 'Are you sure you want to delete the selected product and its variants?'),
                        'successMessage' => Craft::t('commerce', 'Products and Variants deleted.'),
                    ]);
                    $actions[] = $deleteAction;
                }

                if ($canEdit) {
                    $actions[] = SetStatus::class;
                }
            }

            if ($userSession->checkPermission('commerce-managePromotions')) {
                $actions[] = CreateSale::class;
                $actions[] = CreateDiscount::class;
            }
        }

        return $actions;
    }

    /**
     * @inheritdoc
     */
    protected static function defineTableAttributes(): array
    {
        return [
            'title' => ['label' => Craft::t('commerce', 'Product')],
            'id' => ['label' => Craft::t('commerce', 'ID')],
            'type' => ['label' => Craft::t('commerce', 'Type')],
            'slug' => ['label' => Craft::t('commerce', 'Slug')],
            'uri' => ['label' => Craft::t('commerce', 'URI')],
            'postDate' => ['label' => Craft::t('commerce', 'Post Date')],
            'expiryDate' => ['label' => Craft::t('commerce', 'Expiry Date')],
            'taxCategory' => ['label' => Craft::t('commerce', 'Tax Category')],
            'shippingCategory' => ['label' => Craft::t('commerce', 'Shipping Category')],
            'freeShipping' => ['label' => Craft::t('commerce', 'Free Shipping?')],
            'promotable' => ['label' => Craft::t('commerce', 'Promotable?')],
            'availableForPurchase' => ['label' => Craft::t('commerce', 'Available for purchase?')],
            'stock' => ['label' => Craft::t('commerce', 'Stock')],
            'link' => ['label' => Craft::t('commerce', 'Link'), 'icon' => 'world'],
            'dateCreated' => ['label' => Craft::t('commerce', 'Date Created')],
            'dateUpdated' => ['label' => Craft::t('commerce', 'Date Updated')],
            'defaultPrice' => ['label' => Craft::t('commerce', 'Price')],
            'defaultSku' => ['label' => Craft::t('commerce', 'SKU')],
            'defaultWeight' => ['label' => Craft::t('commerce', 'Weight')],
            'defaultLength' => ['label' => Craft::t('commerce', 'Length')],
            'defaultWidth' => ['label' => Craft::t('commerce', 'Width')],
            'defaultHeight' => ['label' => Craft::t('commerce', 'Height')],
            'variants' => ['label' => Craft::t('commerce', 'Variants')],
        ];
    }

    /**
     * @inheritdoc
     */
    protected static function defineDefaultTableAttributes(string $source): array
    {
        $attributes = [];

        if ($source == '*') {
            $attributes[] = 'type';
        }

        $attributes[] = 'postDate';
        $attributes[] = 'expiryDate';
        $attributes[] = 'defaultPrice';
        $attributes[] = 'defaultSku';
        $attributes[] = 'link';

        return $attributes;
    }

    /**
     * @inheritdoc
     */
    protected static function defineSearchableAttributes(): array
    {
        return [
            'defaultSku',
            'sku',
        ];
    }

    /**
     * @inheritdoc
     */
    protected static function defineSortOptions(): array
    {
        return [
            'title' => Craft::t('commerce', 'Title'),
            [
                'label' => Craft::t('commerce', 'Post Date'),
                'orderBy' => 'postDate',
                'defaultDir' => 'desc',
            ],
            [
                'label' => Craft::t('commerce', 'Expiry Date'),
                'orderBy' => 'expiryDate',
                'defaultDir' => 'desc',
            ],
            'promotable' => Craft::t('commerce', 'Promotable?'),
            'defaultPrice' => Craft::t('commerce', 'Price'),
            'defaultSku' => Craft::t('commerce', 'SKU'),
            [
                'label' => Craft::t('app', 'Date Created'),
                'orderBy' => 'elements.dateCreated',
                'attribute' => 'dateCreated',
                'defaultDir' => 'desc',
            ],
            [
                'label' => Craft::t('app', 'Date Updated'),
                'orderBy' => 'elements.dateUpdated',
                'attribute' => 'dateUpdated',
                'defaultDir' => 'desc',
            ],
            [
                'label' => Craft::t('app', 'ID'),
                'orderBy' => 'elements.id',
                'attribute' => 'id',
            ],
        ];
    }

    /**
     * @inheritdoc
     */
    protected function route(): array|string|null
    {
        // Make sure that the product is actually live
        if (!$this->previewing && $this->getStatus() != self::STATUS_LIVE) {
            return null;
        }

        // Make sure the product type is set to have URLs for this site
        $siteId = Craft::$app->getSites()->currentSite->id;
        $productTypeSiteSettings = $this->getType()->getSiteSettings();

        if (!isset($productTypeSiteSettings[$siteId]) || !$productTypeSiteSettings[$siteId]->hasUrls) {
            return null;
        }

        return [
            'templates/render', [
                'template' => $productTypeSiteSettings[$siteId]->template,
                'variables' => [
                    'product' => $this,
                ],
            ],
        ];
    }

    /**
     * @inheritdoc
     */
    protected function tableAttributeHtml(string $attribute): string
    {
        $productType = $this->getType();

        switch ($attribute) {
            case 'type':
            {
                return ($productType ? Craft::t('site', $productType->name) : '');
            }
            case 'defaultSku':
            {
                return PurchasableHelper::isTempSku($this->defaultSku) ? '' : Html::encode($this->defaultSku);
            }
            case 'taxCategory':
            {
                $taxCategory = $this->getTaxCategory();

                return ($taxCategory ? Craft::t('site', $taxCategory->name) : '');
            }
            case 'shippingCategory':
            {
                $shippingCategory = $this->getShippingCategory();

                return ($shippingCategory ? Craft::t('site', $shippingCategory->name) : '');
            }
            case 'defaultPrice':
            {
                return $this->defaultPriceAsCurrency;
            }
            case 'stock':
            {
                $stock = 0;
                $hasUnlimited = false;

                foreach ($this->getVariants(true) as $variant) {
                    $stock += $variant->stock;
                    if ($variant->hasUnlimitedStock) {
                        $hasUnlimited = true;
                    }
                }
                return $hasUnlimited ? '∞' . ($stock ? ' & ' . $stock : '') : ($stock ?: '0');
            }
            case 'defaultWeight':
            {
                if ($productType->hasDimensions) {
                    return Craft::$app->getLocale()->getFormatter()->asDecimal($this->$attribute) . ' ' . Plugin::getInstance()->getSettings()->weightUnits;
                }

                return '';
            }
            case 'defaultLength':
            case 'defaultWidth':
            case 'defaultHeight':
            {
                if ($productType->hasDimensions) {
                    return Craft::$app->getLocale()->getFormatter()->asDecimal($this->$attribute) . ' ' . Plugin::getInstance()->getSettings()->dimensionUnits;
                }

                return '';
            }
            case 'availableForPurchase':
            case 'promotable':
            case 'freeShipping':
            {
                return ($this->$attribute ? '<span data-icon="check" title="' . Craft::t('commerce', 'Yes') . '"></span>' : '');
            }
            case 'variants':
            {
                $value = $this->getVariants(true);
                $first = array_shift($value);
                $html = Cp::elementHtml($first);

                if (!empty($value)) {
                    $otherHtml = '';
                    foreach ($value as $other) {
                        $otherHtml .= Cp::elementHtml($other);
                    }
                    $html .= Html::tag('span', '+' . Craft::$app->getFormatter()->asInteger(count($value)), [
                        'title' => implode(', ', ArrayHelper::getColumn($value, 'title')),
                        'class' => 'btn small',
                        'role' => 'button',
                        'onclick' => 'jQuery(this).replaceWith(' . Json::encode($otherHtml) . ')',
                    ]);
                }

                return $html;
            }
            default:
            {
                return parent::tableAttributeHtml($attribute);
            }
        }
    }

    /**
     * @inheritDoc
     */
    public function setScenario($value): void
    {
        foreach ($this->getVariants() as $variant) {
            $variant->setScenario($value);
        }

        parent::setScenario($value);
    }

    /**
     * @inheritDoc
     */
    public function afterPropagate(bool $isNew): void
    {
        /** @var Product $original */
        if ($original = $this->duplicateOf) {
            $variants = Plugin::getInstance()->getVariants()->getAllVariantsByProductId($original->id, $original->siteId);
            $newVariants = [];
            foreach ($variants as $variant) {
                $variant->sku .= '-1';
                $variant = Craft::$app->getElements()->duplicateElement($variant, ['product' => $this]);
                $newVariants[] = $variant;
            }
            $this->setVariants($newVariants);
        }

        parent::afterPropagate($isNew);
    }
}<|MERGE_RESOLUTION|>--- conflicted
+++ resolved
@@ -171,7 +171,6 @@
     private ?Variant $_cheapestEnabledVariant = null;
 
     /**
-     * @return array
      * @throws InvalidConfigException
      */
     public function behaviors(): array
@@ -204,24 +203,6 @@
         ];
     }
 
-<<<<<<< HEAD
-    /**
-     * @return array
-     */
-    public function fields(): array
-    {
-        $fields = parent::fields();
-
-        //TODO Remove this when we require Craft 3.5 and the bahaviour can support the define fields event #COM-27
-        if ($this->getBehavior('currencyAttributes')) {
-            $fields = array_merge($fields, $this->getBehavior('currencyAttributes')->currencyFields());
-        }
-
-        return $fields;
-    }
-
-=======
->>>>>>> 7155c84e
     /**
      * @inheritdoc
      */
@@ -410,7 +391,6 @@
     /**
      * Returns the product's product type.
      *
-     * @return ProductType
      * @throws InvalidConfigException
      */
     public function getType(): ProductType
@@ -428,9 +408,6 @@
         return $productType;
     }
 
-    /**
-     * @return string|null
-     */
     public function getName(): ?string
     {
         return $this->title;
@@ -463,7 +440,6 @@
     /**
      * Returns the tax category.
      *
-     * @return TaxCategory
      * @throws InvalidConfigException
      */
     public function getTaxCategory(): TaxCategory
@@ -486,7 +462,6 @@
     /**
      * Returns the shipping category.
      *
-     * @return ShippingCategory
      * @throws InvalidConfigException
      */
     public function getShippingCategory(): ShippingCategory
@@ -526,7 +501,6 @@
      * Returns the default variant.
      *
      * @param bool $includeDisabled
-     * @return null|Variant
      * @throws InvalidConfigException
      */
     public function getDefaultVariant(bool $includeDisabled = false): ?Variant
@@ -541,8 +515,6 @@
     /**
      * Return the cheapest variant.
      *
-     * @param bool $includeDisabled
-     * @return Variant|null
      * @throws InvalidConfigException
      * @noinspection PhpUnused
      */
@@ -582,7 +554,6 @@
     /**
      * Returns an array of the product's variants.
      *
-     * @param bool $includeDisabled
      * @return Variant[]
      * @throws InvalidConfigException
      */
@@ -678,8 +649,6 @@
     }
 
     /**
-     * @param bool $includeDisabled
-     * @return int
      * @throws InvalidConfigException
      * @noinspection PhpUnused
      */
@@ -698,8 +667,6 @@
     /**
      * Returns whether at least one variant has unlimited stock.
      *
-     * @param bool $includeDisabled
-     * @return bool
      * @throws InvalidConfigException
      */
     public function getHasUnlimitedStock(bool $includeDisabled = false): bool
@@ -1402,7 +1369,7 @@
     /**
      * @inheritdoc
      */
-    protected function route(): array|string|null
+    protected function route()
     {
         // Make sure that the product is actually live
         if (!$this->previewing && $this->getStatus() != self::STATUS_LIVE) {
