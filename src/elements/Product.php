--- conflicted
+++ resolved
@@ -706,10 +706,6 @@
     }
 
     /**
-<<<<<<< HEAD
-     *
-=======
->>>>>>> a81ccef7
      * @inheritDoc
      */
     protected function searchKeywords(string $attribute): string
