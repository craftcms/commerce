<?php
/**
 * @link https://craftcms.com/
 * @copyright Copyright (c) Pixel & Tonic, Inc.
 * @license https://craftcms.github.io/license/
 */

namespace craft\commerce\elements;

use Craft;
use craft\commerce\base\Purchasable;
use craft\commerce\behaviors\CurrencyAttributeBehavior;
use craft\commerce\elements\db\DonationQuery;
use craft\commerce\models\LineItem;
use craft\commerce\Plugin;
use craft\commerce\records\Donation as DonationRecord;
use craft\elements\db\ElementQueryInterface;
use craft\helpers\UrlHelper;
use yii\base\Exception;
use yii\validators\Validator;

/**
 * Donation purchasable.
 *
 * @property-read $priceAsCurrency
 * @property-read $salePriceAsCurrency
 *
 * @author Pixel & Tonic, Inc. <support@pixelandtonic.com>
 * @since 2.0
 */
class Donation extends Purchasable
{
    /**
     * @var bool Is the product available for purchase.
     */
    public bool $availableForPurchase = false;

    /**
     * @var string The SKU
     */
    private string $_sku;

    public function behaviors(): array
    {
        $behaviors = parent::behaviors();

        $behaviors['currencyAttributes'] = [
            'class' => CurrencyAttributeBehavior::class,
            'defaultCurrency' => $this->_order->currency ?? Plugin::getInstance()->getPaymentCurrencies()->getPrimaryPaymentCurrencyIso(),
            'currencyAttributes' => $this->currencyAttributes(),
            'attributeCurrencyMap' => [],
        ];

        return $behaviors;
    }

    /**
     * @return string[]
     */
    public function currencyAttributes(): array
    {
        return [
            'price',
            'salePrice',
        ];
    }

<<<<<<< HEAD
    public function fields(): array
    {
        $fields = parent::fields();

        //TODO Remove this when we require Craft 4 and the bahaviour can support the define fields event #COM-27
        if ($this->getBehavior('currencyAttributes')) {
            $fields = array_merge($fields, $this->getBehavior('currencyAttributes')->currencyFields());
        }

        return $fields;
    }

=======
>>>>>>> 7155c84e
    protected function defineRules(): array
    {
        $rules = parent::defineRules();

        $rules[] = [['sku'], 'trim'];
        $rules[] = [
            ['sku'], 'required', 'when' => function($model) {
                /** @var self $model */
                return $model->availableForPurchase && $model->enabled;
            }
        ];

        return $rules;
    }

    /**
     * @inerhitdoc
     */
    public static function hasStatuses(): bool
    {
        return true;
    }

    /**
     * @inheritdoc
     */
    public function getPrice(): float
    {
        return 0;
    }

    /**
     * @inheritdoc
     */
    public function __toString(): string
    {
        return Craft::t('commerce', 'Donation');
    }

    /**
     * @inheritdoc
     */
    public static function displayName(): string
    {
        return Craft::t('commerce', 'Donation');
    }

    /**
     * @inheritdoc
     */
    public static function lowerDisplayName(): string
    {
        return Craft::t('commerce', 'donation');
    }

    /**
     * @inheritdoc
     */
    public static function pluralDisplayName(): string
    {
        return Craft::t('commerce', 'Donations');
    }

    /**
     * @inheritdoc
     */
    public static function pluralLowerDisplayName(): string
    {
        return Craft::t('commerce', 'donations');
    }

    /**
     * @inheritdoc
     */
    public static function refHandle(): ?string
    {
        return 'donation';
    }

    /**
     * @inheritdoc
     * @return DonationQuery The newly created [[DonationQuery]] instance.
     */
    public static function find(): ElementQueryInterface
    {
        return new DonationQuery(static::class);
    }

    /**
     * Returns the product title and variants title together for variable products.
     */
    public function getDescription(): string
    {
        return Craft::t('commerce', 'Donation');
    }

    /**
     * @inheritdoc
     */
    public function getCpEditUrl(): ?string
    {
        return UrlHelper::cpUrl('commerce/store-settings/donation');
    }

    /**
     * @inheritdoc
     */
    public function getUrl(): ?string
    {
        return '';
    }

    /**
     * @inheritdoc
     */
    public function getSku(): string
    {
        return $this->_sku;
    }

    public function setSku(?string $value): void
    {
        $this->_sku = $value;
    }

    /**
     * @inheritdoc
     */
    public function hasFreeShipping(): bool
    {
        return true;
    }

    /**
     * @inheritdoc
     */
    public function getIsShippable(): bool
    {
        return false;
    }

    /**
     * @inheritdoc
     */
    public function getIsTaxable(): bool
    {
        return false;
    }

    /**
     * @inheritdoc
     */
    public function populateLineItem(LineItem $lineItem): void
    {
        $options = $lineItem->getOptions();
        if (isset($options['donationAmount'])) {
            $lineItem->price = $options['donationAmount'];
            $lineItem->salePrice = $options['donationAmount'];
        }
    }

    /**
     * @inheritdoc
     */
    public function getLineItemRules(LineItem $lineItem): array
    {
        return [
            [
                'purchasableId',
                function($attribute, $params, Validator $validator) use ($lineItem) {
                    $options = $lineItem->getOptions();
                    if (!isset($options['donationAmount'])) {
                        $validator->addError($lineItem, $attribute, Craft::t('commerce', 'No donation amount supplied.'));
                    }
                    if (isset($options['donationAmount']) && !is_numeric($options['donationAmount'])) {
                        $validator->addError($lineItem, $attribute, Craft::t('commerce', 'Donation needs to be an amount.'));
                    }
                    if (isset($options['donationAmount']) && $options['donationAmount'] == 0) {
                        $validator->addError($lineItem, $attribute, Craft::t('commerce', 'Donation can not be zero.'));
                    }
                },
            ],
        ];
    }

    /**
     * @inheritdoc
     */
    public function getIsPromotable(): bool
    {
        return false;
    }

    /**
     * @inheritdoc
     */
    public function getIsAvailable(): bool
    {
        return $this->availableForPurchase;
    }

    /**
     * @throws Exception
     */
    public function afterSave(bool $isNew): void
    {
        if (!$isNew) {
            $record = DonationRecord::findOne($this->id);

            if (!$record) {
                throw new Exception('Invalid donation ID: ' . $this->id);
            }
        } else {
            $record = new DonationRecord();
            $record->id = $this->id;
        }

        $record->sku = $this->sku;
        $record->availableForPurchase = $this->availableForPurchase;

        // We want to always have the same date as the element table, based on the logic for updating these in the element service i.e resaving
        $record->dateUpdated = $this->dateUpdated;
        $record->dateCreated = $this->dateCreated;

        $record->save(false);

        parent::afterSave($isNew);
    }
}<|MERGE_RESOLUTION|>--- conflicted
+++ resolved
@@ -65,21 +65,6 @@
         ];
     }
 
-<<<<<<< HEAD
-    public function fields(): array
-    {
-        $fields = parent::fields();
-
-        //TODO Remove this when we require Craft 4 and the bahaviour can support the define fields event #COM-27
-        if ($this->getBehavior('currencyAttributes')) {
-            $fields = array_merge($fields, $this->getBehavior('currencyAttributes')->currencyFields());
-        }
-
-        return $fields;
-    }
-
-=======
->>>>>>> 7155c84e
     protected function defineRules(): array
     {
         $rules = parent::defineRules();
