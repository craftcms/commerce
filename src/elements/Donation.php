--- conflicted
+++ resolved
@@ -87,11 +87,7 @@
     /**
      * @inheritdoc
      */
-<<<<<<< HEAD
-    public function getPrice(?string $storeHandle = null): float
-=======
     public function getPrice(string|Store|null $store = null): ?float
->>>>>>> e40c687a
     {
         return 0;
     }
