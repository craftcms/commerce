<?php
/**
 * @link https://craftcms.com/
 * @copyright Copyright (c) Pixel & Tonic, Inc.
 * @license https://craftcms.github.io/license/
 */

namespace craft\commerce\elements;

use Craft;
use craft\commerce\base\Purchasable;
use craft\commerce\behaviors\CurrencyAttributeBehavior;
use craft\commerce\elements\db\DonationQuery;
use craft\commerce\models\LineItem;
use craft\commerce\Plugin;
use craft\commerce\records\Donation as DonationRecord;
use craft\elements\db\ElementQueryInterface;
use craft\helpers\UrlHelper;
use yii\base\Exception;
use yii\validators\Validator;

/**
 * Donation purchasable.
 *
 * @property-read $priceAsCurrency
 * @property-read $salePriceAsCurrency
 *
 * @author Pixel & Tonic, Inc. <support@pixelandtonic.com>
 * @since 2.0
 */
class Donation extends Purchasable
{
    /**
     * @var bool Is the product available for purchase.
     */
    public bool $availableForPurchase = false;

    /**
     * @var string The SKU
     */
    private string $_sku;

    /**
     * @return array
     */
    public function behaviors(): array
    {
        $behaviors = parent::behaviors();

        $behaviors['currencyAttributes'] = [
            'class' => CurrencyAttributeBehavior::class,
            'defaultCurrency' => $this->_order->currency ?? Plugin::getInstance()->getPaymentCurrencies()->getPrimaryPaymentCurrencyIso(),
            'currencyAttributes' => $this->currencyAttributes(),
            'attributeCurrencyMap' => [],
        ];

        return $behaviors;
    }

    /**
     * @return string[]
     */
    public function currencyAttributes(): array
    {
        return [
            'price',
            'salePrice',
        ];
    }

    /**
     * @return array
     */
    public function fields(): array
    {
        $fields = parent::fields();

        //TODO Remove this when we require Craft 3.5 and the bahaviour can support the define fields event #COM-27
        if ($this->getBehavior('currencyAttributes')) {
            $fields = array_merge($fields, $this->getBehavior('currencyAttributes')->currencyFields());
        }

        return $fields;
    }

    /**
     * @return array
     */
    protected function defineRules(): array
    {
        $rules = parent::defineRules();

        $rules[] = [['sku'], 'trim'];
        $rules[] = [['sku'], 'required', 'when' => function($model) {
            /** @var self $model */
            return $model->availableForPurchase && $model->enabled;
        }];

        return $rules;
    }

    /**
     * @inerhitdoc
     */
    public static function hasStatuses(): bool
    {
        return true;
    }

    /**
     * @inheritdoc
     */
    public function getPrice(): float
    {
        return 0;
    }

    /**
     * @inheritdoc
     */
    public function __toString(): string
    {
        return Craft::t('commerce', 'Donation');
    }

    /**
     * @inheritdoc
     */
    public static function displayName(): string
    {
        return Craft::t('commerce', 'Donation');
    }

    /**
     * @inheritdoc
     */
    public static function lowerDisplayName(): string
    {
        return Craft::t('commerce', 'donation');
    }

    /**
     * @inheritdoc
     */
    public static function pluralDisplayName(): string
    {
        return Craft::t('commerce', 'Donations');
    }

    /**
     * @inheritdoc
     */
    public static function pluralLowerDisplayName(): string
    {
        return Craft::t('commerce', 'donations');
    }

    /**
     * @inheritdoc
     */
    public static function refHandle(): string
    {
        return 'donation';
    }

    /**
     * @inheritdoc
     * @return DonationQuery The newly created [[DonationQuery]] instance.
     */
    public static function find(): ElementQueryInterface
    {
        return new DonationQuery(static::class);
    }

    /**
     * Returns the product title and variants title together for variable products.
     *
     * @return string
     */
    public function getDescription(): string
    {
        return Craft::t('commerce', 'Donation');
    }

    /**
     * @inheritdoc
     */
    public function getCpEditUrl(): string
    {
        return UrlHelper::cpUrl('commerce/store-settings/donation');
    }

    /**
     * @inheritdoc
     */
    public function getUrl(): string
    {
        return '';
    }

    /**
     * @inheritdoc
     */
    public function getSku(): string
    {
        return $this->_sku;
    }

    /**
     * @param string|null $value
     */
    public function setSku(?string $value): void
    {
        $this->_sku = $value;
    }

    /**
     * @inheritdoc
     */
    public function hasFreeShipping(): bool
    {
        return true;
    }

    /**
     * @inheritdoc
     */
    public function getIsShippable(): bool
    {
        return false;
    }

    /**
     * @inheritdoc
     */
    public function getIsTaxable(): bool
    {
        return false;
    }

    /**
     * @inheritdoc
     */
    public function populateLineItem(LineItem $lineItem): void
    {
        $options = $lineItem->getOptions();
        if (isset($options['donationAmount'])) {
            $lineItem->price = $options['donationAmount'];
            $lineItem->salePrice = $options['donationAmount'];
        }
    }

    /**
     * @inheritdoc
     */
    public function getLineItemRules(LineItem $lineItem): array
    {
        return [
            [
                'purchasableId',
                function($attribute, $params, Validator $validator) use ($lineItem) {
                    $options = $lineItem->getOptions();
                    if (!isset($options['donationAmount'])) {
                        $validator->addError($lineItem, $attribute, Craft::t('commerce', 'No donation amount supplied.'));
                    }
                    if (isset($options['donationAmount']) && !is_numeric($options['donationAmount'])) {
                        $validator->addError($lineItem, $attribute, Craft::t('commerce', 'Donation needs to be an amount.'));
                    }
                    if (isset($options['donationAmount']) && $options['donationAmount'] == 0) {
                        $validator->addError($lineItem, $attribute, Craft::t('commerce', 'Donation can not be zero.'));
                    }
                },
            ],
        ];
    }

    /**
     * @inheritdoc
     */
    public function getIsPromotable(): bool
    {
        return false;
    }

    /**
     * @inheritdoc
     */
    public function getIsAvailable(): bool
    {
        return $this->availableForPurchase;
    }

    /**
     * @param bool $isNew
     * @throws Exception
     */
    public function afterSave(bool $isNew): void
    {
        if (!$isNew) {
            $record = DonationRecord::findOne($this->id);

            if (!$record) {
                throw new Exception('Invalid donation ID: ' . $this->id);
            }
        } else {
            $record = new DonationRecord();
            $record->id = $this->id;
        }

        $record->sku = $this->sku;
        $record->availableForPurchase = $this->availableForPurchase;

        // We want to always have the same date as the element table, based on the logic for updating these in the element service i.e resaving
        $record->dateUpdated = $this->dateUpdated;
        $record->dateCreated = $this->dateCreated;

        $record->save(false);

        parent::afterSave($isNew);
<<<<<<< HEAD
=======
    }

    /**
     * @inheritdoc
     */
    public static function isSelectable(): bool
    {
        return true;
>>>>>>> 9dfc9a6f
    }
}<|MERGE_RESOLUTION|>--- conflicted
+++ resolved
@@ -317,16 +317,5 @@
         $record->save(false);
 
         parent::afterSave($isNew);
-<<<<<<< HEAD
-=======
-    }
-
-    /**
-     * @inheritdoc
-     */
-    public static function isSelectable(): bool
-    {
-        return true;
->>>>>>> 9dfc9a6f
     }
 }