<?php
/**
 * @link https://craftcms.com/
 * @copyright Copyright (c) Pixel & Tonic, Inc.
 * @license https://craftcms.github.io/license/
 */

namespace craft\commerce\elements;

use CommerceGuys\Addressing\AddressInterface;
use Craft;
use craft\base\Element;
use craft\base\FieldInterface;
use craft\commerce\base\AdjusterInterface;
use craft\commerce\base\Gateway;
use craft\commerce\base\GatewayInterface;
use craft\commerce\base\ShippingMethodInterface;
use craft\commerce\behaviors\CurrencyAttributeBehavior;
use craft\commerce\behaviors\CustomerBehavior;
use craft\commerce\behaviors\ValidateOrganizationTaxIdBehavior;
use craft\commerce\db\Table;
use craft\commerce\elements\traits\OrderElementTrait;
use craft\commerce\elements\traits\OrderNoticesTrait;
use craft\commerce\elements\traits\OrderValidatorsTrait;
use craft\commerce\errors\CurrencyException;
use craft\commerce\errors\OrderStatusException;
use craft\commerce\events\AddLineItemEvent;
use craft\commerce\events\LineItemEvent;
use craft\commerce\events\OrderNoticeEvent;
use craft\commerce\helpers\Currency;
use craft\commerce\helpers\Order as OrderHelper;
use craft\commerce\models\LineItem;
use craft\commerce\models\OrderAdjustment;
use craft\commerce\models\OrderHistory;
use craft\commerce\models\OrderNotice;
use craft\commerce\models\OrderStatus;
use craft\commerce\models\PaymentSource;
use craft\commerce\models\Settings;
use craft\commerce\models\ShippingMethod;
use craft\commerce\models\ShippingMethodOption;
use craft\commerce\models\Transaction;
use craft\commerce\Plugin;
use craft\commerce\records\LineItem as LineItemRecord;
use craft\commerce\records\Order as OrderRecord;
use craft\commerce\records\OrderAdjustment as OrderAdjustmentRecord;
use craft\commerce\records\OrderNotice as OrderNoticeRecord;
use craft\commerce\records\Transaction as TransactionRecord;
use craft\commerce\validators\StoreCountryValidator;
use craft\db\Query;
use craft\elements\Address as AddressElement;
use craft\elements\db\AddressQuery;
use craft\elements\User;
use craft\errors\ElementNotFoundException;
use craft\errors\InvalidElementException;
use craft\errors\UnsupportedSiteException;
use craft\helpers\ArrayHelper;
use craft\helpers\Db;
use craft\helpers\Html;
use craft\helpers\StringHelper;
use craft\helpers\Template;
use craft\helpers\UrlHelper;
use craft\i18n\Locale;
use craft\models\Site;
use DateTime;
use ReflectionClass;
use ReflectionMethod;
use ReflectionNamedType;
use ReflectionProperty;
use Throwable;
use Twig\Markup;
use yii\base\Exception;
use yii\base\InvalidArgumentException;
use yii\base\InvalidCallException;
use yii\base\InvalidConfigException;
use yii\db\StaleObjectException;
use yii\log\Logger;

/**
 * Order or Cart model.
 *
 * @property OrderAdjustment[] $adjustments
 * @property string $email the email for this order
 * @property LineItem[] $lineItems
 * @property AddressElement|null $billingAddress
 * @property AddressElement|null $shippingAddress
 * @property PaymentSource|null $paymentSource
 * @property string $paymentCurrency the payment currency for this order
 * @property string $recalculationMode the mode of recalculation.
 * @property string $origin
 * @property int|null $customerId The order customer ID
 * @property-read ShippingMethod[] $availableShippingMethods
 * @property-read bool $activeCart Is the current order the same as the active cart
 * @property-read User|null $customer
 * @property-read Gateway $gateway
 * @property-read OrderStatus $orderStatus
 * @property-read float $outstandingBalance The balance amount to be paid on the Order
 * @property-read ShippingMethodInterface $shippingMethod
 * @property-read User|null $user
 * @property-read OrderAdjustment[] $orderAdjustments
 * @property-read string $pdfUrl the URL to the order’s PDF invoice
 * @property-read float|int $adjustmentSubtotal the total of adjustments made to order
 * @property-read float $adjustmentsTotal
 * @property-read OrderHistory[] $histories order histories
 * @property-read bool $isPaid if the order is paid
 * @property-read bool $isUnpaid if the order is not paid
 * @property-read float $itemTotal
 * @property-read int $itemSubtotal the total of all line item subtotals
 * @property-read bool $isActiveCart the order has the same ID as the current sessions cart
 * @property-read bool $isEmpty the order has no line items with any qty
 * @property-read null|Transaction $lastTransaction The last transaction on the order.
 * @property-read Transaction[] $nestedTransactions transactions for the order that have child transactions set on them
 * @property-read string $paidStatus the order’s paid status
 * @property-read string $paidStatusHtml the order’s paid status as HTML
 * @property-read string $shortNumber
 * @property-read float $totalPaid the total `purchase` and `captured` transactions belonging to this order
 * @property-read float $total
 * @property-read float $totalPrice
 * @property-read int $totalSaleAmount the total sale amount
 * @property-read int $totalQty the total number of items
 * @property-read int $totalWeight
 * @property-read string $orderStatusHtml
 * @property-read string $customerLinkHtml
 * @property-read string $adjustmentSubtotalAsCurrency
 * @property-read string $adjustmentsTotalAsCurrency
 * @property-read string $itemSubtotalAsCurrency
 * @property-read string $itemTotalAsCurrency
 * @property-read string $outstandingBalanceAsCurrency
 * @property-read string $totalPaidAsCurrency
 * @property-read string $totalAsCurrency
 * @property-read string $totalPriceAsCurrency
 * @property-read string $totalSaleAmountAsCurrency
 * @property-read string $totalTaxAsCurrency
 * @property-read string $totalTaxIncludedAsCurrency
 * @property-read string $totalShippingCostAsCurrency
 * @property-read string $totalDiscountAsCurrency
 * @property-read string $storedTotalPriceAsCurrency
 * @property-read string $storedTotalPaidAsCurrency
 * @property-read string $storedItemTotalAsCurrency
 * @property-read string $storedItemSubtotalAsCurrency
 * @property-read string $storedTotalShippingCostAsCurrency
 * @property-read string $storedTotalDiscountAsCurrency
 * @property-read string $storedTotalTaxAsCurrency
 * @property-read string $storedTotalTaxIncludedAsCurrency
 * @property-read Site|null $orderSite
 * @property null|array|AddressElement $estimatedBillingAddress
 * @property float $totalDiscount
 * @property null|array|AddressElement $estimatedShippingAddress
 * @property float $totalTaxIncluded
 * @property float $totalTax
 * @property float $totalShippingCost
 * @property ShippingMethodOption[] $availableShippingMethodOptions
 * @property-read float|int $totalAuthorized
 * @property float $paymentAmount
 * @property-read null|string $loadCartUrl
 * @property-read array $metadata
 * @property-read Transaction[] $transactions
 * @customer Pixel & Tonic, Inc. <support@pixelandtonic.com>
 * @since 2.0
 */
class Order extends Element
{
    use OrderValidatorsTrait;
    use OrderElementTrait;
    use OrderNoticesTrait;

    /**
     * Payments exceed order total.
     */
    public const PAID_STATUS_OVERPAID = 'overPaid';

    /**
     * Payments equal order total.
     */
    public const PAID_STATUS_PAID = 'paid';

    /**
     * Payments less than order total.
     */
    public const PAID_STATUS_PARTIAL = 'partial';

    /**
     * Payments total zero on non-free order.
     */
    public const PAID_STATUS_UNPAID = 'unpaid';

    /**
     * Recalculates line items, populates from purchasables, and regenerates adjustments.
     */
    public const RECALCULATION_MODE_ALL = 'all';

    /**
     * Recalculates adjustments only; does not recalculate line items or populate from purchasables.
     */
    public const RECALCULATION_MODE_ADJUSTMENTS_ONLY = 'adjustmentsOnly';

    /**
     * Does not recalculate anything on the order.
     */
    public const RECALCULATION_MODE_NONE = 'none';

    /**
     * Order created from the front end.
     */
    public const ORIGIN_WEB = 'web';

    /**
     * Order created from the control panel.
     */
    public const ORIGIN_CP = 'cp';

    /**
     * Order created by a remote source.
     */
    public const ORIGIN_REMOTE = 'remote';

    /**
     * @event \yii\base\Event The event that is triggered before a new line item has been added to the order.
     *
     * ```php
     * use craft\commerce\elements\Order;
     * use craft\commerce\models\LineItem;
     * use craft\commerce\events\AddLineItemEvent;
     * use yii\base\Event;
     *
     * Event::on(
     *     Order::class,
     *     Order::EVENT_BEFORE_ADD_LINE_ITEM,
     *     function(AddLineItemEvent $event) {
     *         // @var LineItem $lineItem
     *         $lineItem = $event->lineItem;
     *         // @var bool $isNew
     *         $isNew = $event->isNew;
     *         // ...
     *     }
     * );
     * ```
     */
    public const EVENT_BEFORE_ADD_LINE_ITEM = 'beforeAddLineItemToOrder';

    /**
     * @event \yii\base\Event The event that is triggered after a line item has been added to an order.
     *
     * ```php
     * use craft\commerce\elements\Order;
     * use craft\commerce\events\LineItemEvent;
     * use craft\commerce\models\LineItem;
     * use yii\base\Event;
     *
     * Event::on(
     *     Order::class,
     *     Order::EVENT_AFTER_APPLY_ADD_LINE_ITEM,
     *     function(LineItemEvent $event) {
     *         // @var LineItem $lineItem
     *         $lineItem = $event->lineItem;
     *         // @var bool $isNew
     *         $isNew = $event->isNew;
     *         // ...
     *     }
     * );
     * ```
     */
    public const EVENT_AFTER_APPLY_ADD_LINE_ITEM = 'afterApplyAddLineItemToOrder';

    /**
     * @event \yii\base\Event The event that is triggered after a line item has been added to an order.
     *
     * ```php
     * use craft\commerce\elements\Order;
     * use craft\commerce\events\LineItemEvent;
     * use craft\commerce\models\LineItem;
     * use yii\base\Event;
     *
     * Event::on(
     *     Order::class,
     *     Order::EVENT_AFTER_ADD_LINE_ITEM,
     *     function(LineItemEvent $event) {
     *         // @var LineItem $lineItem
     *         $lineItem = $event->lineItem;
     *         // @var bool $isNew
     *         $isNew = $event->isNew;
     *         // ...
     *     }
     * );
     * ```
     */
    public const EVENT_AFTER_ADD_LINE_ITEM = 'afterAddLineItemToOrder';

    /**
     * @event \yii\base\Event The event that is triggered after a line item has been removed from an order.
     *
     * ```php
     * use craft\commerce\elements\Order;
     * use craft\commerce\events\LineItemEvent;
     * use craft\commerce\models\LineItem;
     * use yii\base\Event;
     *
     * Event::on(
     *     Order::class,
     *     Order::EVENT_AFTER_REMOVE_LINE_ITEM,
     *     function(LineItemEvent $event) {
     *         // @var LineItem $lineItem
     *         $lineItem = $event->lineItem;
     *         // @var bool $isNew
     *         $isNew = $event->isNew;
     *         // ...
     *     }
     * );
     * ```
     */
    public const EVENT_AFTER_REMOVE_LINE_ITEM = 'afterRemoveLineItemFromOrder';

    /**
     * @event \yii\base\Event The event that is triggered after a line item has been removed from an order.
     *
     * ```php
     * use craft\commerce\elements\Order;
     * use craft\commerce\events\LineItemEvent;
     * use craft\commerce\models\LineItem;
     * use yii\base\Event;
     *
     * Event::on(
     *     Order::class,
     *     Order::EVENT_AFTER_APPLY_REMOVE_LINE_ITEM,
     *     function(LineItemEvent $event) {
     *         // @var LineItem $lineItem
     *         $lineItem = $event->lineItem;
     *         // @var bool $isNew
     *         $isNew = $event->isNew;
     *         // ...
     *     }
     * );
     * ```
     */
    public const EVENT_AFTER_APPLY_REMOVE_LINE_ITEM = 'afterApplyRemoveLineItemFromOrder';

    /**
     * @event \yii\base\Event The event that is triggered before an order is completed.
     *
     * ```php
     * use craft\commerce\elements\Order;
     * use yii\base\Event;
     *
     * Event::on(
     *     Order::class,
     *     Order::EVENT_BEFORE_COMPLETE_ORDER,
     *     function(Event $event) {
     *         // @var Order $order
     *         $order = $event->sender;
     *         // ...
     *     }
     * );
     * ```
     */
    public const EVENT_BEFORE_COMPLETE_ORDER = 'beforeCompleteOrder';

    /**
     * @event \yii\base\Event The event that is triggered after an order is completed.
     *
     * ```php
     * use craft\commerce\elements\Order;
     * use yii\base\Event;
     *
     * Event::on(
     *     Order::class,
     *     Order::EVENT_AFTER_COMPLETE_ORDER,
     *     function(Event $event) {
     *         // @var Order $order
     *         $order = $event->sender;
     *         // ...
     *     }
     * );
     * ```
     */
    public const EVENT_AFTER_COMPLETE_ORDER = 'afterCompleteOrder';

    /**
     * @event \yii\base\Event The event that is triggered after an order is paid and completed.
     *
     * ```php
     * use craft\commerce\elements\Order;
     * use yii\base\Event;
     *
     * Event::on(
     *     Order::class,
     *     Order::EVENT_AFTER_ORDER_PAID,
     *     function(Event $event) {
     *         // @var Order $order
     *         $order = $event->sender;
     *         // ...
     *     }
     * );
     * ```
     */
    public const EVENT_AFTER_ORDER_PAID = 'afterOrderPaid';

    /**
     * @event \yii\base\Event This event is raised after an order is authorized in full and completed
     *
     * Plugins can get notified after an order is authorized in full and completed
     *
     * ```php
     * use craft\commerce\elements\Order;
     * use yii\base\Event;
     *
     * Event::on(Order::class, Order::EVENT_AFTER_ORDER_AUTHORIZED, function(Event $e) {
     *     // @var Order $order
     *     $order = $e->sender;
     *     // ...
     * });
     * ```
     */
    public const EVENT_AFTER_ORDER_AUTHORIZED = 'afterOrderAuthorized';

    /**
     * @event \yii\base\Event The event that is triggered before a notice has been added to the order.
     *
     * ```php
     * use craft\commerce\elements\Order;
     * use craft\commerce\models\OrderNotice;
     * use craft\commerce\events\OrderNoticeEvent;
     * use yii\base\Event;
     *
     * Event::on(
     *     Order::class,
     *     Order::EVENT_BEFORE_APPLY_ADD_NOTICE,
     *     function(OrderNoticeEvent $event) {
     *         // @var OrderNotice $orderNotice
     *         $orderNotice = $event->orderNotice;
     *         // ...
     *     }
     * );
     * ```
     */
    public const EVENT_BEFORE_APPLY_ADD_NOTICE = 'beforeApplyAddNoticeToOrder';

    /**
     * This is the unique number (hash) generated for the order when it was first created.
     *
     * @var string|null Number
     * ---
     * ```php
     * echo $order->number;
     * ```
     * ```twig
     * {{ order.number }}
     * ```
     */
    public ?string $number = null;

    /**
     * This is the reference number generated once the order was completed.
     * While the order is a cart, this is null.
     *
     * @var string|null Reference
     * ---
     * ```php
     * echo $order->reference;
     * ```
     * ```twig
     * {{ order.reference }}
     * ```
     */
    public ?string $reference = null;

    /**
     * This is the currently applied coupon code.
     *
     * @var string|null Coupon Code
     * ---
     * ```php
     * echo $order->couponCode;
     * ```
     * ```twig
     * {{ order.couponCode }}
     * ```
     */
    public ?string $couponCode = null;

    /**
     * Is this order completed (no longer a cart).
     *
     * @var bool Is completed
     * ---
     * ```php
     * echo $order->isCompleted;
     * ```
     * ```twig
     * {{ order.isCompleted }}
     * ```
     */
    public bool $isCompleted = false;

    /**
     * The date and time this order was completed
     *
     * @var DateTime|null Date ordered
     * ---
     * ```php
     * echo $order->dateOrdered;
     * ```
     * ```twig
     * {{ order.dateOrdered }}
     * ```
     */
    public ?DateTime $dateOrdered = null;

    /**
     * The date and time this order was paid in full.
     *
     * @var DateTime|null Date paid
     * ---
     * ```php
     * echo $order->datePaid;
     * ```
     * ```twig
     * {{ order.datePaid }}
     * ```
     */
    public ?DateTime $datePaid = null;

    /**
     * The date and time this order was authorized in full.
     * This may the same date as datePaid if the order was paid immediately.
     *
     * @var DateTime|null Date authorized
     * ---
     * ```php
     * echo $order->dateAuthorized;
     * ```
     * ```twig
     * {{ order.dateAuthorized }}
     * ```
     */
    public ?DateTime $dateAuthorized = null;

    /**
     * The currency of the order (ISO code)
     *
     * @var string|null Currency
     * ---
     * ```php
     * echo $order->currency;
     * ```
     * ```twig
     * {{ order.currency }}
     * ```
     */
    public ?string $currency = null;

    /**
     * The current gateway ID to identify the gateway the order should use when accepting payments.
     * If the `paymentSourceId` is set on this order, this `gatewayId` will be that belonging to the
     * payment source.
     *
     * @var int|null Gateway ID
     * ---
     * ```php
     * echo $order->gatewayId;
     * ```
     * ```twig
     * {{ order.gatewayId }}
     * ```
     */
    public ?int $gatewayId = null;

    /**
     * The last IP address of the user building the order before it was marked as complete.
     *
     * @var string|null Last IP address
     * ---
     * ```php
     * echo $order->lastIp;
     * ```
     * ```twig
     * {{ order.lastIp }}
     * ```
     */
    public ?string $lastIp = null;

    /**
     * The current message set on the order when having it’s order status being changed.
     *
     * @var string|null message
     * ---
     * ```php
     * echo $order->message;
     * ```
     * ```twig
     * {{ order.message }}
     * ```
     */
    public ?string $message = null;

    /**
     * The current URL the order should return to after successful payment.
     * This is stored on the order as we may be redirected off-site for payments.
     *
     * @var string|null Return URL
     * ---
     * ```php
     * echo $order->returnUrl;
     * ```
     * ```twig
     * {{ order.returnUrl }}
     * ```
     */
    public ?string $returnUrl = null;

    /**
     * The current URL the order should return to if the customer cancels payment off-site.
     * This is stored on the order as we may be redirected off-site for payments.
     *
     * @var string|null Cancel URL
     * ---
     * ```php
     * echo $order->cancelUrl;
     * ```
     * ```twig
     * {{ order.cancelUrl }}
     * ```
     */
    public ?string $cancelUrl = null;

    /**
     * The current order status ID. This will be null if the order is not complete
     * and is still a cart.
     *
     * @var int|null Order status ID
     * ---
     * ```php
     * echo $order->orderStatusId;
     * ```
     * ```twig
     * {{ order.orderStatusId }}
     * ```
     */
    public ?int $orderStatusId = null;

    /**
     * The language the cart was created in.
     *
     * @var string|null The language the order was made in.
     * ---
     * ```php
     * echo $order->orderLanguage;
     * ```
     * ```twig
     * {{ order.orderLanguage }}
     * ```
     */
    public ?string $orderLanguage = null;

    /**
     * The site the order was created in.
     *
     * @var int|null Order site ID
     * ---
     * ```php
     * echo $order->orderSiteId;
     * ```
     * ```twig
     * {{ order.orderSiteId }}
     * ```
     */
    public ?int $orderSiteId = null;


    /**
     * The origin of the order when it was first created.
     * Values can be 'web', 'cp', or 'api'
     *
     * @var string|null Order origin
     * ---
     * ```php
     * echo $order->origin;
     * ```
     * ```twig
     * {{ order.origin }}
     * ```
     */
    public ?string $origin = null;

    /**
     * The current billing address ID
     *
     * @var int|null Billing address ID
     * ---
     * ```php
     * echo $order->billingAddressId;
     * ```
     * ```twig
     * {{ order.billingAddressId }}
     * ```
     */
    public ?int $billingAddressId = null;

    /**
     * The current shipping address ID
     *
     * @var int|null Shipping address ID
     * ---
     * ```php
     * echo $order->shippingAddressId;
     * ```
     * ```twig
     * {{ order.shippingAddressId }}
     * ```
     */
    public ?int $shippingAddressId = null;


    /**
     * Whether the shipping address should be made the primary address of the
     * order‘s customer. This is not persisted on the order, and is only used during the
     * update order request.
     *
     * @var bool Make this the customer‘s primary shipping address
     * ---
     * ```php
     * echo $order->makePrimaryShippingAddress;
     * ```
     * ```twig
     * {{ order.makePrimaryShippingAddress }}
     * ```
     */
    public bool $makePrimaryShippingAddress = false;

    /**
     * Whether the billing address should be made the primary address of the
     * order‘s customer. This is not persisted on the order, and is only used during the
     * update order request.
     *
     * @var bool Make this the customer‘s primary billing address
     * ---
     * ```php
     * echo $order->makePrimaryBillingAddress;
     * ```
     * ```twig
     * {{ order.makePrimaryBillingAddress }}
     * ```
     */
    public bool $makePrimaryBillingAddress = false;

    /**
     * Whether the shipping address should be the same address as the order’s
     * billing address. This is not persisted on the order, and is only used during the
     * update order request. Can not be set to `true` at the same time as setting
     * `billingSameAsShipping` to true, or an error will be raised.
     *
     * @var bool Make this the shipping address the same as the billing address
     * ---
     * ```php
     * echo $order->shippingSameAsBilling;
     * ```
     * ```twig
     * {{ order.shippingSameAsBilling }}
     * ```
     */
    public bool $shippingSameAsBilling = false;

    /**
     * Whether the billing address should be the same address as the order’s
     * shipping address. This is not persisted on the order, and is only used during the
     * update order request. Can not be set to `true` at the same time as setting
     * `shippingSameAsBilling` to true, or an error will be raised.
     *
     * @var bool Make this the shipping address the same as the billing address
     * ---
     * ```php
     * echo $order->billingSameAsShipping;
     * ```
     * ```twig
     * {{ order.billingSameAsShipping }}
     * ```
     */
    public bool $billingSameAsShipping = false;

    /**
     * @var int|null Estimated Billing address ID
     * @since 2.2
     */
    public ?int $estimatedBillingAddressId = null;

    /**
     * @var int|null Estimated Shipping address ID
     * @since 2.2
     */
    public ?int $estimatedShippingAddressId = null;

    /**
     * @var int|null The billing address ID that was selected from the customer’s address book,
     * which populated the billing address on the order.
     * @since 4.0
     */
    public ?int $sourceBillingAddressId = null;

    /**
     * @var int|null The shipping address ID that was selected from the customer’s address book,
     * which populated the shipping address on the order.
     * @since 4.0
     */
    public ?int $sourceShippingAddressId = null;

    /**
     * @var bool Whether estimated billing address should be set to the same address as estimated shipping
     * @since 2.2
     */
    public bool $estimatedBillingSameAsShipping = false;

    /**
     * @var string|null Shipping Method Handle
     */
    public ?string $shippingMethodHandle = '';

    /**
     * @var string|null Shipping Method Name
     * @since 3.2.0
     */
    public ?string $shippingMethodName = null;

    /**
     * @var int|null Customer’s ID
     */
    private ?int $_customerId = null;

    /**
     * Whether the email address on the order should be used to register
     * as a user account when the order is complete.
     *
     * @var bool Register user on order complete
     * ---
     * ```php
     * echo $order->registerUserOnOrderComplete;
     * ```
     * ```twig
     * {{ order.registerUserOnOrderComplete }}
     * ```
     */
    public bool $registerUserOnOrderComplete = false;

    /**
     * The current payment source that should be used to make payments on the
     * order. If this is set, the `gatewayId` will also be set to the related
     * gateway.
     *
     * @var int|null Payment source ID
     * ---
     * ```php
     * echo $order->paymentSourceId;
     * ```
     * ```twig
     * {{ order.paymentSourceId }}
     * ```
     */
    public ?int $paymentSourceId = null;


    /**
     * @var float|null The total price as stored in the database from last retrieval
     * ---
     * ```php
     * echo $order->storedTotalPrice;
     * ```
     * ```twig
     * {{ order.storedTotalPrice }}
     * ```
     */
    public ?float $storedTotalPrice = null;

    /**
     * @var float|null The total paid as stored in the database from last retrieval
     * ---
     * ```php
     * echo $order->storedTotalPaid;
     * ```
     * ```twig
     * {{ order.storedTotalPaid }}
     * ```
     */
    public ?float $storedTotalPaid = null;

    /**
     * @var float|null The item total as stored in the database from last retrieval
     * ---
     * ```php
     * echo $order->storedItemTotal;
     * ```
     * ```twig
     * {{ order.storedItemTotal }}
     * ```
     */
    public ?float $storedItemTotal = null;

    /**
     * @var float|null The item subtotal as stored in the database from last retrieval
     * @since 3.2.4
     * ---
     * ```php
     * echo $order->storedItemSubtotal;
     * ```
     * ```twig
     * {{ order.storedItemSubtotal }}
     * ```
     */
    public ?float $storedItemSubtotal = null;

    /**
     * @var float|null The total shipping cost adjustments as stored in the database from last retrieval
     * ---
     * ```php
     * echo $order->storedTotalShippingCost;
     * ```
     * ```twig
     * {{ order.storedTotalShippingCost }}
     * ```
     */
    public ?float $storedTotalShippingCost = null;

    /**
     * @var float|null The total of discount adjustments as stored in the database from last retrieval
     * ---
     * ```php
     * echo $order->storedTotalDiscount;
     * ```
     * ```twig
     * {{ order.storedTotalDiscount }}
     * ```
     */
    public ?float $storedTotalDiscount = null;

    /**
     * @var float|null The total tax adjustments as stored in the database from last retrieval
     * ---
     * ```php
     * echo $order->storedTotalTax;
     * ```
     * ```twig
     * {{ order.storedTotalTax }}
     * ```
     */
    public ?float $storedTotalTax = null;

    /**
     * @var float|null The total tax included  adjustments as stored in the database from last retrieval
     * ---
     * ```php
     * echo $order->storedTotalTaxIncluded;
     * ```
     * ```twig
     * {{ order.storedTotalTaxIncluded }}
     * ```
     */
    public ?float $storedTotalTaxIncluded = null;


    /**
     * @var string|null
     * @see Order::setRecalculationMode() To set the current recalculation mode
     * @see Order::getRecalculationMode() To get the current recalculation mode
     * ---
     * ```php
     * echo $order->recalculationMode;
     * ```
     * ```twig
     * {{ order.recalculationMode }}
     * ```
     */
    private ?string $_recalculationMode = null;

    /**
     * @var AddressElement|null
     * @see Order::setShippingAddress() To set the current shipping address
     * @see Order::getShippingAddress() To get the current shipping address
     * ---
     * ```php
     * if ($order->shippingAddress) {
     *     echo $order->shippingAddress->firstName;
     * }
     * ```
     * ```twig
     * {% if order.shippingAddress %}
     *   {{ order.shippingAddress.firstName }}
     * {% endif %}
     * ```
     */
    private ?AddressElement $_shippingAddress = null;

    /**
     * @var AddressElement|null
     * @see Order::setBillingAddress() To set the current billing address
     * @see Order::getBillingAddress() To get the current billing address
     * ---
     * ```php
     * if ($order->billingAddress) {
     *     echo $order->billingAddress->firstName;
     * }
     * ```
     * ```twig
     * {% if order.billingAddress %}
     *   {{ order.billingAddress.firstName }}
     * {% endif %}
     * ```
     */
    private ?AddressElement $_billingAddress = null;

    /**
     * @var AddressElement|null
     * @since 2.2
     */
    private ?AddressElement $_estimatedShippingAddress = null;

    /**
     * @var AddressElement|null
     * @since 2.2
     */
    private ?AddressElement $_estimatedBillingAddress = null;

    /**
     * @var LineItem[]
     * @see Order::setLineItems() To set the order line items
     * @see Order::getLineItems() To get the order line items
     * ---
     * ```php
     * foreach ($order->getLineItems() as $lineItem) {
     *     echo $lineItem->description';
     * }
     * ```
     * ```twig
     * {% for lineItem in order.lineItems %}
     *   {{ lineItem.description }}
     * {% endfor %}
     * ```
     */
    private array $_lineItems;

    /**
     * @var OrderAdjustment[]|null
     * @see Order::setAdjustments() To set the order adjustments
     * @see Order::setAdjustments() To get the order adjustments
     * ---
     * ```php
     * foreach ($order->getAdjustments() as $adjustment) {
     *     echo $adjustment->amount';
     * }
     * ```
     * ```twig
     * {% for adjustment in order.adjustments %}
     *   {{ adjustment.amount }}
     * {% endfor %}
     * ```
     */
    private ?array $_orderAdjustments = null;

    /**
     * @var string|null
     * @see Order::setPaymentCurrency() To set the payment currency
     * @see Order::getPaymentCurrency() To get the payment currency
     * ---
     * ```php
     * echo $order->paymentCurrency;
     * ```
     * ```twig
     * {{ order.paymentCurrency }}
     * ```
     */
    private ?string $_paymentCurrency = null;

    /**
     * @var string|null
     * @see Order::setEmail() To set the order email
     * @see Order::getEmail() To get the email
     * ---
     * ```php
     * echo $order->email;
     * ```
     * ```twig
     * {{ order.email }}
     * ```
     */
    private ?string $_email = null;

    /**
     * @var Transaction[]|null
     * @see Order::getTransactions()
     * ---
     * ```php
     * echo $order->transactions;
     * ```
     * ```twig
     * {{ order.transactions }}
     * ```
     */
    private ?array $_transactions = null;

    /**
     * @var User|null|false
     * @see Order::getCustomer()
     * @see Order::setCustomer()
     * ---
     * ```php
     * echo $order->customer;
     * ```
     * ```twig
     * {{ order.customer }}
     * ```
     */
    private User|null|false $_customer;

    /**
     * @var float|null
     * @see Order::setPaymentAmount() To set the order payment amount
     * @see Order::getPaymentAmount() To get the order payment amount
     * ---
     * ```php
     * echo $order->paymentAmount;
     * ```
     * ```twig
     * {{ order.paymentAmount }}
     * ```
     */
    private ?float $_paymentAmount = null;

    /**
     * Ability to cancel email sending to avoid email even being queued.
     *
     * @var bool
     */
    public bool $suppressEmails = false;

    /**
     * @inheritdoc
     */
    public function init(): void
    {
        if ($this->orderLanguage === null) {
            $this->orderLanguage = Craft::$app->language;
        }

        if ($this->orderSiteId === null) {
            $this->orderSiteId = Craft::$app->getSites()->getHasCurrentSite() ? Craft::$app->getSites()->getCurrentSite()->id : Craft::$app->getSites()->getPrimarySite()->id;
        }

        if ($this->currency === null) {
            $this->currency = Plugin::getInstance()->getPaymentCurrencies()->getPrimaryPaymentCurrencyIso();
        }

        // Better default for carts if the base currency changes (usually only happens in development)
        if (!$this->isCompleted && $this->paymentCurrency && !Plugin::getInstance()->getPaymentCurrencies()->getPaymentCurrencyByIso($this->paymentCurrency)) {
            $this->paymentCurrency = Plugin::getInstance()->getPaymentCurrencies()->getPrimaryPaymentCurrencyIso();
        }

        if ($this->origin === null) {
            $this->origin = static::ORIGIN_WEB;
        }

        if ($this->_recalculationMode === null) {
            if ($this->isCompleted) {
                $this->setRecalculationMode(self::RECALCULATION_MODE_NONE);
            } else {
                $this->setRecalculationMode(self::RECALCULATION_MODE_ALL);
            }
        }

        parent::init();
    }

    public function behaviors(): array
    {
        $behaviors = parent::behaviors();

        $behaviors['currencyAttributes'] = [
            'class' => CurrencyAttributeBehavior::class,
            'defaultCurrency' => $this->currency ?? Plugin::getInstance()->getPaymentCurrencies()->getPrimaryPaymentCurrencyIso(),
            'currencyAttributes' => $this->currencyAttributes(),
            'attributeCurrencyMap' => [],
        ];

        return $behaviors;
    }

    /**
     * @return string
     */
    public static function displayName(): string
    {
        return Craft::t('commerce', 'Order');
    }

    /**
     * @inheritdoc
     */
    public static function lowerDisplayName(): string
    {
        return Craft::t('commerce', 'order');
    }

    /**
     * @inheritdoc
     */
    public static function pluralDisplayName(): string
    {
        return Craft::t('commerce', 'Orders');
    }

    /**
     * @inheritdoc
     */
    public static function pluralLowerDisplayName(): string
    {
        return Craft::t('commerce', 'orders');
    }

    /**
     * @inheritdoc
     */
    public function __toString(): string
    {
        return $this->reference ?: $this->getShortNumber();
    }

    /**
     * @inheritdoc
     */
    public function canSave(User $user): bool
    {
        return parent::canSave($user) || $user->can('commerce-editOrders');
    }

    /**
     * @inheritdoc
     */
    public function canView(User $user): bool
    {
        return parent::canView($user) || $user->can('commerce-manageOrders');
    }

    /**
     * @inheritdoc
     */
    public function canDuplicate(User $user): bool
    {
        return parent::canDuplicate($user) || $user->can('commerce-editOrders');
    }

    /**
     * @inheritdoc
     */
    public function canDelete(User $user): bool
    {
        return parent::canDelete($user) || $user->can('commerce-deleteOrders');
    }

    /**
     * @inheritdoc
     */
    public function beforeValidate(): bool
    {
        // Set default gateway if none present and no payment source selected
        if (!$this->gatewayId && !$this->paymentSourceId) {
            $gateways = Plugin::getInstance()->getGateways()->getAllCustomerEnabledGateways();
            if (count($gateways)) {
                $this->gatewayId = key($gateways);
            }
        }

        // If the gateway ID doesn't exist, just drop it.
        if ($this->gatewayId && !$this->getGateway()) {
            $this->gatewayId = null;
        }

        if (!$this->isCompleted) {
            if (Plugin::getInstance()->getSettings()->useBillingAddressForTax && $this->getBillingAddress()) {
                $this->getBillingAddress()->attachBehavior('validateOrganizationTaxId', ValidateOrganizationTaxIdBehavior::class);
            }
            if (!Plugin::getInstance()->getSettings()->useBillingAddressForTax && $this->getShippingAddress()) {
                $this->getShippingAddress()->attachBehavior('validateOrganizationTaxId', ValidateOrganizationTaxIdBehavior::class);
            }
        }

        return parent::beforeValidate();
    }

    /**
     * @inheritdoc
     */
    public function attributes(): array
    {
        $names = parent::attributes();
        $names[] = 'adjustmentSubtotal';
        $names[] = 'adjustmentsTotal';
        $names[] = 'customer';
        $names[] = 'customerId';
        $names[] = 'paymentCurrency';
        $names[] = 'paymentAmount';
        $names[] = 'email';
        $names[] = 'isPaid';
        $names[] = 'itemSubtotal';
        $names[] = 'itemTotal';
        $names[] = 'lineItems';
        $names[] = 'orderAdjustments';
        $names[] = 'outstandingBalance';
        $names[] = 'paidStatus';
        $names[] = 'recalculationMode';
        $names[] = 'shortNumber';
        $names[] = 'totalPaid';
        $names[] = 'total';
        $names[] = 'totalPrice';
        $names[] = 'totalQty';
        $names[] = 'totalSaleAmount';
        $names[] = 'totalWeight';
        return $names;
    }

    /**
     * The attributes on the order that should be made available as formatted currency.
     */
    public function currencyAttributes(): array
    {
        $attributes = [];
        $attributes[] = 'adjustmentSubtotal';
        $attributes[] = 'adjustmentsTotal';
        $attributes[] = 'itemSubtotal';
        $attributes[] = 'itemTotal';
        $attributes[] = 'outstandingBalance';
        $attributes[] = 'paymentAmount';
        $attributes[] = 'totalPaid';
        $attributes[] = 'total';
        $attributes[] = 'totalPrice';
        $attributes[] = 'totalSaleAmount';
        $attributes[] = 'totalTax';
        $attributes[] = 'totalTaxIncluded';
        $attributes[] = 'totalShippingCost';
        $attributes[] = 'totalDiscount';
        $attributes[] = 'storedTotalPrice';
        $attributes[] = 'storedTotalPaid';
        $attributes[] = 'storedItemTotal';
        $attributes[] = 'storedItemSubtotal';
        $attributes[] = 'storedTotalShippingCost';
        $attributes[] = 'storedTotalDiscount';
        $attributes[] = 'storedTotalTax';
        $attributes[] = 'storedTotalTaxIncluded';

        return $attributes;
    }

    public function fields(): array
    {
        $fields = parent::fields();

        $datetimeAttributes = [];
        foreach ((new ReflectionClass($this))->getProperties(ReflectionProperty::IS_PUBLIC) as $property) {
            if (!$property->isStatic()) {
                $type = $property->getType();
                if ($type instanceof ReflectionNamedType && $type->getName() === DateTime::class) {
                    $datetimeAttributes[] = $property->getName();
                }
            }
        }

        // Include datetimeAttributes() for now
        $datetimeAttributes = array_unique(array_merge($datetimeAttributes, $this->datetimeAttributes()));

        foreach ($datetimeAttributes as $attribute) {
            $fields[$attribute] = static function($model, $attribute) {
                if (!empty($model->$attribute)) {
                    $formatter = Craft::$app->getFormatter();

                    return [
                        'date' => $formatter->asDate($model->$attribute, Locale::LENGTH_SHORT),
                        'time' => $formatter->asTime($model->$attribute, Locale::LENGTH_SHORT),
                    ];
                }

                return $model->$attribute;
            };
        }

        $fields['paidStatusHtml'] = 'paidStatusHtml';
        $fields['customerLinkHtml'] = 'customerLinkHtml';
        $fields['orderStatusHtml'] = 'orderStatusHtml';
        $fields['totalTax'] = 'totalTax';
        $fields['totalTaxIncluded'] = 'totalTaxIncluded';
        $fields['totalShippingCost'] = 'totalShippingCost';
        $fields['totalDiscount'] = 'totalDiscount';

        return $fields;
    }

    /**
     * @inheritdoc
     */
    public function extraFields(): array
    {
        $names = parent::extraFields();
        $names[] = 'adjustments';
        $names[] = 'availableShippingMethodOptions';
        $names[] = 'billingAddress';
        $names[] = 'customer';
        $names[] = 'estimatedBillingAddress';
        $names[] = 'estimatedShippingAddress';
        $names[] = 'gateway';
        $names[] = 'histories';
        $names[] = 'loadCartUrl';
        $names[] = 'nestedTransactions';
        $names[] = 'notices';
        $names[] = 'orderSite';
        $names[] = 'orderStatus';
        $names[] = 'pdfUrl';
        $names[] = 'shippingAddress';
        $names[] = 'shippingMethod';
        $names[] = 'transactions';
        return $names;
    }

    /**
     * @inheritdoc
     */
    protected function defineRules(): array
    {
        return array_merge(parent::defineRules(), [
            // Address models are valid
            [['billingAddress', 'shippingAddress'], 'validateAddress'],
            [['billingAddress', 'shippingAddress'], StoreCountryValidator::class, 'skipOnEmpty' => true],

            // Are the addresses both being set to each other.
            [
                ['billingAddress', 'shippingAddress'], 'validateAddressReuse',
                'when' => function($model) {
                    /** @var Order $model */
                    return !$model->isCompleted;
                },
            ],

            // Line items are valid?
            [['lineItems'], 'validateLineItems'],

            // Coupon Code valid?
            [['couponCode'], 'validateCouponCode'],

            [['gatewayId'], 'number', 'integerOnly' => true],
            [['gatewayId'], 'validateGatewayId'],
            [['shippingAddressId'], 'number', 'integerOnly' => true],
            [['billingAddressId'], 'number', 'integerOnly' => true],

            [['paymentCurrency'], 'validatePaymentCurrency'],

            [['paymentSourceId'], 'number', 'integerOnly' => true],
            [['paymentSourceId'], 'validatePaymentSourceId'],
            [['email'], 'email'],

            [['number', 'user'], 'safe'],
        ]);
    }

    /**
     * Automatically set addresses on the order if it's a cart and `autoSetNewCartAddresses` is `true`.
     *
     * @return bool returns true if order is mutated
     * @throws Throwable
     * @throws InvalidElementException
     * @throws UnsupportedSiteException
     * @since 3.4.14
     */
    public function autoSetAddresses(): bool
    {
        if ($this->isCompleted || !Plugin::getInstance()->getSettings()->autoSetNewCartAddresses) {
            return false;
        }

        /** @var User|CustomerBehavior|null $user */
        $user = $this->getCustomer();
        if (!$user) {
            return false;
        }

        $autoSetOccurred = false;

        if (!$this->_shippingAddress && !$this->shippingAddressId && $primaryShippingAddress = $user->getPrimaryShippingAddress()) {
            $this->sourceShippingAddressId = $primaryShippingAddress->id;
            $shippingAddress = Craft::$app->getElements()->duplicateElement($primaryShippingAddress, ['ownerId' => $this->id]);
            $this->setShippingAddress($shippingAddress);
            $autoSetOccurred = true;
        }

        if (!$this->_billingAddress && !$this->billingAddressId && $primaryBillingAddress = $user->getPrimaryBillingAddress()) {
            $this->sourceBillingAddressId = $primaryBillingAddress->id;
            $billingAddress = Craft::$app->getElements()->duplicateElement($primaryBillingAddress, ['ownerId' => $this->id]);
            $this->setBillingAddress($billingAddress);
            $autoSetOccurred = true;
        }

        return $autoSetOccurred;
    }

    /**
     * Auto set shipping method based on config settings and available options
     *
     * @return bool returns true if order is mutated
     * @since 4.1
     */
    public function autoSetShippingMethod(): bool
    {
        if ($this->shippingMethodHandle || $this->isCompleted || !Plugin::getInstance()->getSettings()->autoSetCartShippingMethodOption) {
            return false;
        }

        $availableMethodOptions = $this->getAvailableShippingMethodOptions();
        if (empty($availableMethodOptions)) {
            return false;
        }

        $this->shippingMethodHandle = ArrayHelper::firstKey($availableMethodOptions);

        return true;
    }

    /**
     * Updates the paid status and paid date of the order, and marks as complete if the order is paid or authorized.
     */
    public function updateOrderPaidInformation(): void
    {
        $this->_transactions = null; // clear order's transaction cache

        $paidInFull = !$this->hasOutstandingBalance();
        $authorizedInFull = $this->getTotalAuthorized() >= $this->getTotalPrice();

        $justPaid = $paidInFull && $this->datePaid == null;
        $justAuthorized = $authorizedInFull && $this->dateAuthorized == null;

        $canComplete = ($this->getTotalAuthorized() + $this->getTotalPaid()) > 0;

        // If it is no longer paid in full, set datePaid to null
        if (!$paidInFull) {
            $this->datePaid = null;
        }

        // If it is no longer authorized in full, set dateAuthorized to null
        if (!$authorizedInFull) {
            $this->dateAuthorized = null;
        }

        // If it was just paid set the date paid to now.
        if ($justPaid) {
            $this->datePaid = new DateTime();
        }

        // If it was just authorized set the date authorized to now.
        if ($justAuthorized) {
            $this->dateAuthorized = new DateTime();
        }

        // Lock for recalculation
        $originalRecalculationMode = $this->getRecalculationMode();
        $this->setRecalculationMode(self::RECALCULATION_MODE_NONE);

        // Saving the order will update the datePaid as set above and also update the paidStatus.
        Craft::$app->getElements()->saveElement($this, false);

        // If the order is now paid or authorized in full, lets mark it as complete if it has not already been.
        if (!$this->isCompleted) {
            $totalAuthorized = $this->getTotalAuthorized();
            if ($totalAuthorized >= $this->getTotalPrice() || $paidInFull || $canComplete) {
                // We need to remove the payment source from the order now that it's paid
                // This means the order needs new payment details for future payments: https://github.com/craftcms/commerce/issues/891
                // Payment information is still stored in the transactions.
                $this->paymentSourceId = null;

                $this->markAsComplete();
            }
        }

        if ($justPaid && $this->hasEventHandlers(self::EVENT_AFTER_ORDER_PAID)) {
            $this->trigger(self::EVENT_AFTER_ORDER_PAID);
        }

        if ($justAuthorized && $this->hasEventHandlers(self::EVENT_AFTER_ORDER_AUTHORIZED)) {
            $this->trigger(self::EVENT_AFTER_ORDER_AUTHORIZED);
        }

        // restore recalculation lock state
        $this->setRecalculationMode($originalRecalculationMode);
    }

    /**
     * Marks the order as complete and sets the default order status, then saves the order.
     *
     * @throws OrderStatusException
     * @throws Exception
     * @throws Throwable
     * @throws ElementNotFoundException
     */
    public function markAsComplete(): bool
    {
        // Use a mutex to make sure we check the order is not already complete due to a race condition.
        $lockName = 'orderComplete:' . $this->id;
        $mutex = Craft::$app->getMutex();
        if (!$mutex->acquire($lockName, 5)) {
            throw new Exception('Unable to acquire a lock for completion of Order: ' . $this->id);
        }

        // Now that we have a lock, make sure this order is not already completed.
        if ($this->isCompleted) {
            $mutex->release($lockName);
            return true;
        }

        // Try to catch where the order could be marked as completed twice at the same time, and thus cause a race condition.
        $completedInDb = (new Query())
            ->select('id')
            ->from([Table::ORDERS])
            ->where(['isCompleted' => true])
            ->andWhere(['id' => $this->id])
            ->exists();

        if ($completedInDb) {
            $mutex->release($lockName);
            return true;
        }

        $this->isCompleted = true;
        $this->dateOrdered = new DateTime();

        // Reset estimated address relations
        $this->estimatedShippingAddressId = null;
        $this->estimatedBillingAddressId = null;

        $orderStatus = Plugin::getInstance()->getOrderStatuses()->getDefaultOrderStatusForOrder($this);

        // If the order status returned was overridden by a plugin, use the configured default order status if they give us a bogus one with no ID.
        if ($orderStatus && $orderStatus->id) {
            $this->orderStatusId = $orderStatus->id;
        } else {
            $mutex->release($lockName);
            throw new OrderStatusException('Could not find a valid default order status.');
        }

        if ($this->reference == null) {
            $referenceTemplate = Plugin::getInstance()->getSettings()->orderReferenceFormat;

            try {
                $this->reference = Craft::$app->getView()->renderObjectTemplate($referenceTemplate, $this);
            } catch (Throwable $exception) {
                $mutex->release($lockName);
                Craft::error('Unable to generate order completion reference for order ID: ' . $this->id . ', with format: ' . $referenceTemplate . ', error: ' . $exception->getMessage());
                throw $exception;
            }
        }

        // Raising the 'beforeCompleteOrder' event
        if ($this->hasEventHandlers(self::EVENT_BEFORE_COMPLETE_ORDER)) {
            $this->trigger(self::EVENT_BEFORE_COMPLETE_ORDER);
        }

        // Completed orders should no longer recalculate anything by default
        $this->setRecalculationMode(static::RECALCULATION_MODE_NONE);

        $this->clearNotices(); // Customer notices are assessed as being delivered once the customer decides to complete the order.
        $success = Craft::$app->getElements()->saveElement($this, false);

        if (!$success) {
            Craft::error(Craft::t('commerce', 'Could not mark order {number} as complete. Order save failed during order completion with errors: {order}',
                ['number' => $this->number, 'order' => json_encode($this->errors)]), __METHOD__);

            $mutex->release($lockName);
            return false;
        }

        $mutex->release($lockName);

        $this->afterOrderComplete();

        return true;
    }

    /**
     * Called after the order successfully completes
     */
    public function afterOrderComplete(): void
    {
        // Run order complete handlers directly.
        Plugin::getInstance()->getDiscounts()->orderCompleteHandler($this);
        Plugin::getInstance()->getCustomers()->orderCompleteHandler($this);

        foreach ($this->getLineItems() as $lineItem) {
            Plugin::getInstance()->getLineItems()->orderCompleteHandler($lineItem, $this);
        }

        // Raising the 'afterCompleteOrder' event
        if ($this->hasEventHandlers(self::EVENT_AFTER_COMPLETE_ORDER)) {
            $this->trigger(self::EVENT_AFTER_COMPLETE_ORDER);
        }
    }

    /**
     * Removes a specific line item from the order.
     */
    public function removeLineItem(LineItem $lineItem): void
    {
        $lineItems = $this->getLineItems();
        foreach ($lineItems as $key => $item) {
            if (($item->id !== null && $lineItem->id == $item->id) || $lineItem === $item) {
                unset($lineItems[$key]);
                $this->setLineItems($lineItems);
            }
        }

        if ($this->hasEventHandlers(self::EVENT_AFTER_REMOVE_LINE_ITEM)) {
            $this->trigger(self::EVENT_AFTER_REMOVE_LINE_ITEM, new LineItemEvent([
                'lineItem' => $lineItem,
            ]));
        }
    }

    /**
     * Adds a line item to the order. Updates the line item if the ID of that line item is already in the cart.
     */
    public function addLineItem(LineItem $lineItem): void
    {
        $lineItems = $this->getLineItems();
        $isNew = ($lineItem->id === null);

        if ($isNew && $this->hasEventHandlers(self::EVENT_BEFORE_ADD_LINE_ITEM)) {
            $lineItemEvent = new AddLineItemEvent(compact('lineItem', 'isNew'));
            $this->trigger(self::EVENT_BEFORE_ADD_LINE_ITEM, $lineItemEvent);

            if (!$lineItemEvent->isValid) {
                return;
            }
        }

        $replaced = false;
        foreach ($lineItems as $key => $item) {
            if ($lineItem->id && $item->id == $lineItem->id) {
                $lineItems[$key] = $lineItem;
                $replaced = true;
            }
        }

        if (!$replaced) {
            array_unshift($lineItems, $lineItem);
        }

        $this->setLineItems($lineItems);

        // Raising the 'afterAddLineItemToOrder' event
        if ($this->hasEventHandlers(self::EVENT_AFTER_ADD_LINE_ITEM)) {
            $this->trigger(self::EVENT_AFTER_ADD_LINE_ITEM, new LineItemEvent([
                'lineItem' => $lineItem,
                'isNew' => !$replaced,
            ]));
        }
    }

    /**
     * Gets the recalculation mode of the order
     */
    public function getRecalculationMode(): string
    {
        return $this->_recalculationMode;
    }

    /**
     * Sets the recalculation mode of the order
     */
    public function setRecalculationMode(string $value): void
    {
        $this->_recalculationMode = $value;
    }

    /**
     * Regenerates all adjusters and updates line items, depending on the current recalculationMode
     *
     * @throws Exception
     */
    public function recalculate(): void
    {
        if (!$this->id) {
            throw new InvalidCallException('Do not recalculate an order that has not been saved');
        }

        if ($this->hasErrors()) {
            Craft::getLogger()->log(Craft::t('commerce', 'Do not call recalculate on the order (Number: {orderNumber}) if errors are present.', ['orderNumber' => $this->number]), Logger::LEVEL_INFO);
            return;
        }

        if ($this->getRecalculationMode() == self::RECALCULATION_MODE_NONE) {
            return;
        }

        if ($this->getRecalculationMode() == self::RECALCULATION_MODE_ALL) {

            // Make sure we set a default shipping method option
            if (!$this->isCompleted && Plugin::getInstance()->getSettings()->autoSetCartShippingMethodOption) {
                $availableMethodOptions = $this->getAvailableShippingMethodOptions();
                if (!$this->shippingMethodHandle || !isset($availableMethodOptions[$this->shippingMethodHandle])) {
                    $this->shippingMethodHandle = ArrayHelper::firstKey($availableMethodOptions);
                }
            }

            if (!$this->shippingMethodHandle) {
                $this->shippingMethodName = null;
            } elseif ($shippingMethod = $this->getShippingMethod()) {
                $this->shippingMethodName = $shippingMethod->getName();
            }

            $lineItemRemoved = false;
            foreach ($this->getLineItems() as $item) {
                $originalSalePrice = $item->getSalePrice();
                $originalSalePriceAsCurrency = $item->salePriceAsCurrency;
                if ($item->refreshFromPurchasable()) {
                    if ($originalSalePrice > $item->salePrice) {
                        $message = Craft::t('commerce', 'The price of {description} was reduced from {originalSalePriceAsCurrency} to {newSalePriceAsCurrency}', ['originalSalePriceAsCurrency' => $originalSalePriceAsCurrency, 'newSalePriceAsCurrency' => $item->salePriceAsCurrency, 'description' => $item->getDescription()]);
                        /** @var OrderNotice $notice */
                        $notice = Craft::createObject([
                            'class' => OrderNotice::class,
                            'attributes' => [
                                'type' => 'lineItemSalePriceChanged',
                                'attribute' => "lineItems.$item->id.salePrice",
                                'message' => $message,
                            ],
                        ]);
                        $this->addNotice($notice);
                    }

                    if ($originalSalePrice < $item->salePrice) {
                        $message = Craft::t('commerce', 'The price of {description} increased from {originalSalePriceAsCurrency} to {newSalePriceAsCurrency}', ['originalSalePriceAsCurrency' => $originalSalePriceAsCurrency, 'newSalePriceAsCurrency' => $item->salePriceAsCurrency, 'description' => $item->getDescription()]);
                        /** @var OrderNotice $notice */
                        $notice = Craft::createObject([
                            'class' => OrderNotice::class,
                            'attributes' => [
                                'type' => 'lineItemSalePriceChanged',
                                'attribute' => "lineItems.$item->id.salePrice",
                                'message' => $message,
                            ],
                        ]);
                        $this->addNotice($notice);
                    }
                } else {
                    $message = Craft::t('commerce', '{description} is no longer available.', ['description' => $item->getDescription()]);
                    /** @var OrderNotice $notice */
                    $notice = Craft::createObject([
                        'class' => OrderNotice::class,
                        'attributes' => [
                            'message' => $message,
                            'type' => 'lineItemRemoved',
                            'attribute' => 'lineItems',
                        ],
                    ]);
                    $this->addNotice($notice);
                    $this->removeLineItem($item);
                    $lineItemRemoved = true;
                }
            }

            // This is run in a validation, but need to run again incase the options
            // data was changed on population of the line item by a plugin.
            if (OrderHelper::mergeDuplicateLineItems($this)) {
                $lineItemRemoved = true;
            }

            if ($lineItemRemoved) {
                $this->recalculate();
                return;
            }
        }

        if ($this->getRecalculationMode() == self::RECALCULATION_MODE_ALL || $this->getRecalculationMode() == self::RECALCULATION_MODE_ADJUSTMENTS_ONLY) {
            //clear adjustments
            $this->setAdjustments([]);

            foreach (Plugin::getInstance()->getOrderAdjustments()->getAdjusters() as $adjuster) {
                /** @var string|AdjusterInterface $adjuster */
                $adjuster = Craft::createObject($adjuster);
                $adjustments = $adjuster->adjust($this);
                $this->setAdjustments(array_merge($this->getAdjustments(), $adjustments));
            }
        }

        if ($this->getRecalculationMode() == self::RECALCULATION_MODE_ALL) {        // Since shipping adjusters run on the original price, pre discount, let's recalculate
            // if the currently selected shipping method is now not available after adjustments have run.
            $availableMethodOptions = $this->getAvailableShippingMethodOptions();
            if ($this->shippingMethodHandle && !isset($availableMethodOptions[$this->shippingMethodHandle])) {
                $this->shippingMethodHandle = ArrayHelper::firstKey($availableMethodOptions);
                $message = Craft::t('commerce', 'The previously-selected shipping method is no longer available.');
                $orderNotice = Craft::createObject([
                    'class' => OrderNotice::class,
                    'attributes' => [
                        'type' => 'shippingMethodChanged',
                        'attribute' => 'shippingMethodHandle',
                        'message' => $message,
                    ],
                ]);

                $this->addNotice($orderNotice);
                $this->recalculate();
            }
        }
    }

    /**
     * @return ShippingMethodOption[]
     *
     * @since 3.1
     */
    public function getAvailableShippingMethodOptions(): array
    {
        $availableMethods = [];
        // Matching will contain the core shipping methods and any plugin dynamically returned shipping methods.
        $methods = Plugin::getInstance()->getShippingMethods()->getMatchingShippingMethods($this);
        $matchingMethodHandles = ArrayHelper::getColumn($methods, 'handle');

        // Get all regular methods and add them to the list, for use only when the order is complete.
        if ($this->isCompleted) {
            $allShippingMethods = ArrayHelper::index(Plugin::getInstance()->getShippingMethods()->getAllShippingMethods(), 'handle');
            $methods = ArrayHelper::merge($allShippingMethods, $methods);
        }

        $availableShippingMethodOptions = [];
        $attributes = (new ShippingMethod())->attributes();

        foreach ($methods as $method) {
            $option = new ShippingMethodOption();
            $option->setOrder($this);
            foreach ($attributes as $attribute) {
                $option->$attribute = $method->$attribute;
            }

            $option->matchesOrder = ArrayHelper::isIn($method->handle, $matchingMethodHandles);
            $option->price = $method->getPriceForOrder($this);

            // Add all methods if completed, and only the matching methods when it is not completed.
            if ($this->isCompleted || $option->matchesOrder) {
                $availableShippingMethodOptions[$option->handle] = $option;
            }
        }

        return $availableShippingMethodOptions;
    }

    /**
     * @inheritdoc
     */
    public function afterSave(bool $isNew): void
    {
        // Make sure addresses are set before recalculation so that on the next page load
        // the correct adjustments and totals are shown
        if ($this->shippingSameAsBilling) {
            $this->setShippingAddress($this->getBillingAddress());
        }

        if ($this->billingSameAsShipping) {
            $this->setBillingAddress($this->getShippingAddress());
        }

        // TODO: Move the recalculate to somewhere else. Saving should be for saving only #COM-40
        // Right now orders always recalc when saved and not completed but that shouldn't always be the case.
        $this->recalculate();

        if (!$isNew) {
            $orderRecord = OrderRecord::findOne($this->id);

            if (!$orderRecord) {
                throw new Exception('Invalid order ID: ' . $this->id);
            }
        } else {
            $orderRecord = new OrderRecord();
            $orderRecord->id = $this->id;
        }

        $oldStatusId = $orderRecord->orderStatusId;

        $orderRecord->number = $this->number;
        $orderRecord->reference = $this->reference;
        $orderRecord->itemTotal = $this->getItemTotal();
        $orderRecord->email = $this->getEmail() ?: '';
        $orderRecord->isCompleted = $this->isCompleted;

        $dateOrdered = $this->dateOrdered;
        if (!$dateOrdered && $orderRecord->isCompleted) {
            $dateOrdered = Db::prepareDateForDb(new DateTime());
        }
        $orderRecord->dateOrdered = $dateOrdered;

        $orderRecord->datePaid = $this->datePaid ?: null;
        $orderRecord->dateAuthorized = $this->dateAuthorized ?: null;
        $orderRecord->shippingMethodHandle = $this->shippingMethodHandle;
        $orderRecord->shippingMethodName = $this->shippingMethodName;
        $orderRecord->paymentSourceId = $this->getPaymentSource() ? $this->getPaymentSource()->id : null;
        $orderRecord->gatewayId = $this->gatewayId;
        $orderRecord->orderStatusId = $this->orderStatusId;
        $orderRecord->couponCode = $this->couponCode;
        $orderRecord->total = $this->getTotal();
        $orderRecord->totalPrice = $this->getTotalPrice();
        $orderRecord->totalPaid = $this->getTotalPaid();
        $orderRecord->totalDiscount = $this->getTotalDiscount();
        $orderRecord->totalShippingCost = $this->getTotalShippingCost();
        $orderRecord->totalTax = $this->getTotalTax();
        $orderRecord->totalTaxIncluded = $this->getTotalTaxIncluded();
        $orderRecord->currency = $this->currency;
        $orderRecord->lastIp = $this->lastIp;
        $orderRecord->orderLanguage = $this->orderLanguage;
        $orderRecord->orderSiteId = $this->orderSiteId;
        $orderRecord->origin = $this->origin;
        $orderRecord->paymentCurrency = $this->paymentCurrency;
        $orderRecord->customerId = $this->getCustomerId();
        $orderRecord->registerUserOnOrderComplete = $this->registerUserOnOrderComplete;
        $orderRecord->returnUrl = $this->returnUrl;
        $orderRecord->cancelUrl = $this->cancelUrl;
        $orderRecord->message = $this->message;
        $orderRecord->paidStatus = $this->getPaidStatus();
        $orderRecord->recalculationMode = $this->getRecalculationMode();
        $orderRecord->sourceShippingAddressId = $this->sourceShippingAddressId;
        $orderRecord->sourceBillingAddressId = $this->sourceBillingAddressId;

        // We want to always have the same date as the element table, based on the logic for updating these in the element service i.e resaving
        $orderRecord->dateUpdated = $this->dateUpdated;
        $orderRecord->dateCreated = $this->dateCreated;

        $currentUser = Craft::$app->getUser()->getIdentity();
        $currentUserIsCustomer = ($currentUser && $this->getCustomer() && $currentUser->id == $this->getCustomer()->id);

        if ($shippingAddress = $this->getShippingAddress()) {
            $shippingAddress->ownerId = $this->id; // Always ensure the address is owned by the order
            $shippingAddress->title = Craft::t('commerce', 'Shipping Address'); // Ensure the address is labelled correctly
            Craft::$app->getElements()->saveElement($shippingAddress, false);
            $orderRecord->shippingAddressId = $shippingAddress->id;
            $this->setShippingAddress($shippingAddress);
            // Set primary shipping if asked
            if ($this->makePrimaryShippingAddress && $currentUserIsCustomer && $this->sourceShippingAddressId) {
                Plugin::getInstance()->getCustomers()->savePrimaryShippingAddressId($this->getCustomer(), $this->sourceShippingAddressId);
            }
        } else {
            $orderRecord->shippingAddressId = null;
            $this->setShippingAddress(null);
        }

        if ($billingAddress = $this->getBillingAddress()) {
<<<<<<< HEAD
            // If these were set to the same address element, we don't want the same address IDs
            if ($shippingAddress && $billingAddress->id == $shippingAddress->id) {
                $billingAddress = Craft::$app->getElements()->duplicateElement($billingAddress, ['ownerId' => $this->id]);
            } else {
                $billingAddress->ownerId = $this->id; // Always ensure the address is owned by the order
                Craft::$app->getElements()->saveElement($billingAddress, false);
            }
=======
            $billingAddress->ownerId = $this->id; // Always ensure the address is owned by the order
            $billingAddress->title = Craft::t('commerce', 'Billing Address'); // Ensure the address is labelled correctly
            Craft::$app->getElements()->saveElement($billingAddress, false);
>>>>>>> c493a5f4
            $orderRecord->billingAddressId = $billingAddress->id;
            $this->setBillingAddress($billingAddress);
            // Set primary billing if asked
            if ($this->makePrimaryBillingAddress && $currentUserIsCustomer && $this->sourceBillingAddressId) {
                Plugin::getInstance()->getCustomers()->savePrimaryBillingAddressId($this->getCustomer(), $this->sourceBillingAddressId);
            }
        } else {
            $orderRecord->billingAddressId = null;
            $this->setBillingAddress(null);
        }

        if ($estimatedShippingAddress = $this->getEstimatedShippingAddress()) {
            $estimatedShippingAddress->ownerId = $this->id; // Always ensure the address is owned by the order
            Craft::$app->getElements()->saveElement($estimatedShippingAddress, false);
            $orderRecord->estimatedShippingAddressId = $estimatedShippingAddress->id;
            $this->setEstimatedShippingAddress($estimatedShippingAddress);

            // If estimate billing same as shipping set it here
            if ($this->estimatedBillingSameAsShipping) {
                $orderRecord->estimatedBillingAddressId = $estimatedShippingAddress->id;
                $this->setEstimatedBillingAddress($estimatedShippingAddress);
            }
        }

        if (!$this->estimatedBillingSameAsShipping && $estimatedBillingAddress = $this->getEstimatedBillingAddress()) {
            $estimatedBillingAddress->ownerId = $this->id; // Always ensure the address is owned by the order
            Craft::$app->getElements()->saveElement($estimatedBillingAddress, false);
            $orderRecord->estimatedBillingAddressId = $estimatedBillingAddress->id;
            $this->setEstimatedBillingAddress($estimatedBillingAddress);
        }

        $orderRecord->save(false);

        $this->_saveAdjustments();
        $this->_saveLineItems();
        $this->_saveNotices();
        $this->_saveOrderHistory($oldStatusId, $orderRecord->orderStatusId);
        $this->_deleteOrphanedOrderAddresses();

        parent::afterSave($isNew);
    }

    public function getShortNumber(): string
    {
        return substr($this->number, 0, 7);
    }

    /**
     * @inheritdoc
     */
    public function getLink(): ?Markup
    {
        return Template::raw("<a href='" . $this->getCpEditUrl() . "'>" . ($this->reference ?: $this->getShortNumber()) . '</a>');
    }

    /**
     * @inheritdoc
     */
    public function getCpEditUrl(): ?string
    {
        return UrlHelper::cpUrl('commerce/orders/' . $this->id);
    }

    /**
     * Returns the URL to the order’s PDF invoice.
     *
     * @param string|null $option The option that should be available to the PDF template (e.g. “receipt”)
     * @param string|null $pdfHandle The handle of the PDF to use. If none is passed the default PDF is used.
     * @return string|null The URL to the order’s PDF invoice, or null if the PDF template doesn’t exist
     */
    public function getPdfUrl(string $option = null, string $pdfHandle = null): ?string
    {
        $path = "commerce/downloads/pdf";
        $params = [];
        $params['number'] = $this->number;

        if ($option) {
            $params['option'] = $option;
        }

        if ($pdfHandle !== null) {
            $params['pdfHandle'] = $pdfHandle;
        }

        return UrlHelper::actionUrl($path, $params);
    }

    /**
     * Returns the URL to the cart’s load action url
     *
     * @return string|null The URL to the order’s load cart URL, or null if the cart is an order
     * @noinspection PhpUnused
     */
    public function getLoadCartUrl(): ?string
    {
        if ($this->isCompleted) {
            return null;
        }

        $path = 'commerce/cart/load-cart';

        $params = [];
        $params['number'] = $this->number;

        return UrlHelper::actionUrl($path, $params);
    }

    /**
     * Returns the order customer ID.
     *
     * @return int|null
     * @since 4.0.0
     */
    public function getCustomerId(): ?int
    {
        return $this->_customerId;
    }

    /**
     * Sets the order customer ID.
     *
     * @param int|int[]|null $customerId
     * @since 4.0.0
     */
    public function setCustomerId(mixed $customerId): void
    {
        if (is_array($customerId)) {
            $this->_customerId = reset($customerId) ?: null;
        } else {
            $this->_customerId = $customerId;
        }

        $this->_customer = null;
    }

    /**
     * Returns the order's customer.
     *
     * ---
     * ```php
     * $customer = $order->customer;
     * ```
     * ```twig
     * <p>By {{ order.customer.name }}</p>
     * ```
     *
     * @return User|null
     */
    public function getCustomer(): ?User
    {
        if (!isset($this->_customer)) {
            if (!$this->getCustomerId()) {
                return null;
            }

            if (($this->_customer = Craft::$app->getUsers()->getUserById($this->getCustomerId())) === null) {
                $this->_customer = false;
            }
        }

        if ($this->_customer) {
            $this->_email = $this->_customer->email;
        }

        return $this->_customer ?: null;
    }

    /**
     * Sets the order's customer.
     *
     * @param User|null $customer
     */
    public function setCustomer(?User $customer = null): void
    {
        $this->_customer = $customer;
        if ($this->_customer) {
            $this->_customerId = $this->_customer->id;
            $this->_email = $this->_customer->email;
        }
    }

    /**
     * @deprecated in 4.0.0. Use [[getCustomer()]] instead.
     */
    public function getUser(): ?User
    {
        Craft::$app->getDeprecator()->log('Order::getUser()', 'The `Order::getUser()` is deprecated, use the `Order::getCustomer()` instead.');
        return $this->getCustomer();
    }

    /**
     * Sets the orders user based on the email address provided.
     *
     * @param string|null $email
     * @throws Exception
     */
    public function setEmail(?string $email): void
    {
        if (!$email) {
            $this->_customer = null;
            $this->_customerId = null;
            $this->_email = null;
            return;
        }

        if ($this->_email === $email) {
            return;
        }

        $user = Craft::$app->getUsers()->ensureUserByEmail($email);
        $this->_email = $email;
        $this->setCustomer($user);
    }

    /**
     * Returns the email for this order. Will always be the registered users email if the order's customer is related to a user.
     */
    public function getEmail(): ?string
    {
        if ($user = $this->getCustomer()) {
            $this->_email = $user->email;
        }

        return $this->_email ?? null;
    }

    public function getIsPaid(): bool
    {
        return !$this->hasOutstandingBalance() && $this->isCompleted;
    }

    /**
     * @noinspection PhpUnused
     */
    public function getIsUnpaid(): bool
    {
        return $this->hasOutstandingBalance();
    }

    /**
     * Returns the paymentAmount for this order.
     *
     * @throws CurrencyException
     */
    public function getPaymentAmount(): float
    {
        $outstandingBalanceInPaymentCurrency = Plugin::getInstance()->getPaymentCurrencies()->convertCurrency($this->getOutstandingBalance(), $this->currency, $this->paymentCurrency);

        if (isset($this->_paymentAmount) && $this->_paymentAmount >= 0 && $this->_paymentAmount <= $outstandingBalanceInPaymentCurrency) {
            return $this->_paymentAmount;
        }

        return $outstandingBalanceInPaymentCurrency;
    }

    /**
     * Sets the order's payment amount in the order's currency. This amount is not persisted.
     *
     * @throws CurrencyException
     * @throws InvalidConfigException
     */
    public function setPaymentAmount(float $amount): void
    {
        $paymentCurrency = Plugin::getInstance()->getPaymentCurrencies()->getPaymentCurrencyByIso($this->getPaymentCurrency());
        $amount = Currency::round($amount, $paymentCurrency);
        $this->_paymentAmount = $amount;
    }

    /**
     * Returns whether the payment amount currently set is a partial amount of the order's outstanding balance.
     *
     * @throws CurrencyException
     * @throws InvalidConfigException
     * @since 3.4.10
     */
    public function isPaymentAmountPartial(): bool
    {
        $paymentAmountInPrimaryCurrency = Plugin::getInstance()->getPaymentCurrencies()->convertCurrency($this->getPaymentAmount(), $this->getPaymentCurrency(), $this->currency, true);

        return $paymentAmountInPrimaryCurrency < $this->getOutstandingBalance();
    }

    /**
     * What is the status of the orders payment
     */
    public function getPaidStatus(): string
    {
        if ($this->getIsPaid() && $this->getTotalPrice() > 0 && $this->getTotalPaid() > $this->getTotalPrice()) {
            return self::PAID_STATUS_OVERPAID;
        }

        if ($this->getIsPaid()) {
            return self::PAID_STATUS_PAID;
        }

        if ($this->getTotalPaid() > 0) {
            return self::PAID_STATUS_PARTIAL;
        }

        return self::PAID_STATUS_UNPAID;
    }

    /**
     * Customer represented as HTML
     * Customer User link represented as HTML
     *
     * @return string
     * @since 3.0
     */
    public function getCustomerLinkHtml(): string
    {
        $html = '';
        if ($user = $this->getCustomer()) {
            $html = Html::tag('a', $user->email, ['href' => $user->getCpEditUrl()]);
        }

        return $html;
    }

    public function getOrderStatusHtml(): string
    {
        if ($status = $this->getOrderStatus()) {
            return '<span class="commerceStatusLabel"><span class="status ' . $status->color . '"></span> ' . $status->name . '</span>';
        }

        return '';
    }

    /**
     * Paid status represented as HTML
     */
    public function getPaidStatusHtml(): string
    {
        return match ($this->getPaidStatus()) {
            self::PAID_STATUS_OVERPAID => '<span class="commerceStatusLabel"><span class="status blue"></span> ' . Craft::t('commerce', 'Overpaid') . '</span>',
            self::PAID_STATUS_PAID => '<span class="commerceStatusLabel"><span class="status green"></span> ' . Craft::t('commerce', 'Paid') . '</span>',
            self::PAID_STATUS_PARTIAL => '<span class="commerceStatusLabel"><span class="status orange"></span> ' . Craft::t('commerce', 'Partial') . '</span>',
            self::PAID_STATUS_UNPAID => '<span class="commerceStatusLabel"><span class="status red"></span> ' . Craft::t('commerce', 'Unpaid') . '</span>',
            default => '',
        };
    }

    /**
     * Returns the raw total of the order, which is the total of all line items and adjustments. This number can be negative, so it is not the price of the order.
     *
     * @see Order::getTotalPrice() The actual total price of the order.
     *
     */
    public function getTotal(): float
    {
        return Currency::round($this->getItemSubtotal() + $this->getAdjustmentsTotal());
    }

    /**
     * Get the total price of the order, whose minimum value is enforced by the configured {@link Settings::minimumTotalPriceStrategy strategy set for minimum total price}.
     */
    public function getTotalPrice(): float
    {
        $total = $this->getItemSubtotal() + $this->getAdjustmentsTotal(); // Don't get the pre-rounded total.
        $strategy = Plugin::getInstance()->getSettings()->minimumTotalPriceStrategy;

        if ($strategy === Settings::MINIMUM_TOTAL_PRICE_STRATEGY_ZERO) {
            return Currency::round(max(0, $total));
        }

        if ($strategy === Settings::MINIMUM_TOTAL_PRICE_STRATEGY_SHIPPING) {
            return Currency::round(max($this->getTotalShippingCost(), $total));
        }

        return Currency::round($total);
    }

    public function getItemTotal(): float
    {
        $total = 0;

        foreach ($this->getLineItems() as $lineItem) {
            $total += $lineItem->getTotal();
        }

        return $total;
    }

    /**
     * @since 3.4
     */
    public function hasShippableItems(): bool
    {
        foreach ($this->getLineItems() as $item) {
            if ($item->getIsShippable()) {
                return true;
            }
        }

        return false;
    }

    /**
     * Returns the difference between the order amount and amount paid.
     *
     *
     */
    public function getOutstandingBalance(): float
    {
        $totalPaid = Currency::round($this->getTotalPaid());
        $totalPrice = $this->getTotalPrice(); // Already rounded

        return $totalPrice - $totalPaid;
    }

    public function hasOutstandingBalance(): bool
    {
        return $this->getOutstandingBalance() > 0;
    }

    /**
     * Returns the total `purchase` and `captured` transactions belonging to this order.
     */
    public function getTotalPaid(): float
    {
        if ($this->id === null) {
            return 0;
        }

        if ($this->_transactions === null) {
            $this->_transactions = Plugin::getInstance()->getTransactions()->getAllTransactionsByOrderId($this->id);
        }

        $paidTransactions = ArrayHelper::where($this->_transactions, static function(Transaction $transaction) {
            return $transaction->status == TransactionRecord::STATUS_SUCCESS && ($transaction->type == TransactionRecord::TYPE_PURCHASE || $transaction->type == TransactionRecord::TYPE_CAPTURE);
        });

        $refundedTransactions = ArrayHelper::where($this->_transactions, static function(Transaction $transaction) {
            return $transaction->status == TransactionRecord::STATUS_SUCCESS && $transaction->type == TransactionRecord::TYPE_REFUND;
        });

        $paid = array_sum(ArrayHelper::getColumn($paidTransactions, 'amount', false));
        $refunded = array_sum(ArrayHelper::getColumn($refundedTransactions, 'amount', false));

        return $paid - $refunded;
    }

    /**
     * @return float
     */
    public function getTotalAuthorized(): float
    {
        if (!$this->id) {
            return 0;
        }

        $authorized = 0;
        $captured = 0;

        if ($this->_transactions === null) {
            $this->_transactions = Plugin::getInstance()->getTransactions()->getAllTransactionsByOrderId($this->id);
        }

        foreach ($this->_transactions as $transaction) {
            $isSuccess = ($transaction->status == TransactionRecord::STATUS_SUCCESS);
            $isAuth = ($transaction->type == TransactionRecord::TYPE_AUTHORIZE);
            $isCapture = ($transaction->type == TransactionRecord::TYPE_CAPTURE);

            if (!$isSuccess) {
                continue;
            }

            if ($isAuth) {
                $authorized += $transaction->amount;
                continue;
            }

            if ($isCapture) {
                $captured += $transaction->amount;
            }
        }

        return $authorized - $captured;
    }

    /**
     * Returns whether this order is the user's current active cart.
     *
     * @throws ElementNotFoundException
     * @throws Exception
     * @throws Throwable
     */
    public function getIsActiveCart(): bool
    {
        $cart = Plugin::getInstance()->getCarts()->getCart();

        return $cart->id == $this->id;
    }

    /**
     * Returns whether the order has any items in it.
     */
    public function getIsEmpty(): bool
    {
        return $this->getTotalQty() == 0;
    }

    /**
     * @noinspection PhpUnused
     */
    public function hasLineItems(): bool
    {
        return (bool)$this->getLineItems();
    }

    /**
     * Returns total number of items.
     */
    public function getTotalQty(): int
    {
        $qty = 0;
        foreach ($this->getLineItems() as $item) {
            $qty += $item->qty;
        }

        return $qty;
    }

    /**
     * @return LineItem[]
     */
    public function getLineItems(): array
    {
        if (!isset($this->_lineItems)) {
            $lineItems = $this->id ? Plugin::getInstance()->getLineItems()->getAllLineItemsByOrderId($this->id) : [];
            foreach ($lineItems as $lineItem) {
                $lineItem->setOrder($this);
            }
            $this->_lineItems = $lineItems;
        }

        return array_filter($this->_lineItems);
    }

    /**
     * @param LineItem[] $lineItems
     */
    public function setLineItems(array $lineItems): void
    {
        $this->_lineItems = [];

        foreach ($lineItems as $lineItem) {
            $lineItem->setOrder($this);
        }

        // Lite should only allow one line item while the order is a cart.
        if (Plugin::getInstance()->is(Plugin::EDITION_LITE) && $this->isCompleted == false) {
            if (empty($lineItems)) {
                $this->_lineItems = [];
            } else {
                $this->_lineItems = [array_shift($lineItems)];
            }
        } else {
            $this->_lineItems = $lineItems;
        }
    }

    public function _getAdjustmentsTotalByType(array|string $types, bool $included = false): float|int
    {
        $amount = 0;

        if (is_string($types)) {
            $types = StringHelper::split($types);
        }

        foreach ($this->getAdjustments() as $adjustment) {
            if ($adjustment->included == $included && in_array($adjustment->type, $types, false)) {
                $amount += $adjustment->amount;
            }
        }

        return $amount;
    }

    /**
     * The total amount of tax adjustments that are additive taxes that affect total price.
     *
     * @return float
     */
    public function getTotalTax(): float
    {
        return $this->_getAdjustmentsTotalByType('tax');
    }

    /**
     * The total amount of tax adjustments on the order that are included in the price, and do not affect total price.
     *
     * @return float
     */
    public function getTotalTaxIncluded(): float
    {
        return $this->_getAdjustmentsTotalByType('tax', true);
    }

    /**
     * The total amount of discount adjustments.
     *
     * @return float
     */
    public function getTotalDiscount(): float
    {
        return $this->_getAdjustmentsTotalByType('discount');
    }

    /**
     * The total amount of shipping adjustments.
     *
     * @return float
     */
    public function getTotalShippingCost(): float
    {
        return $this->_getAdjustmentsTotalByType('shipping');
    }

    /**
     * @noinspection PhpUnused
     */
    public function getTotalWeight(): float
    {
        $weight = 0;
        foreach ($this->getLineItems() as $item) {
            $weight += ($item->qty * $item->weight);
        }

        return $weight;
    }

    /**
     * Returns the total sale amount.
     */
    public function getTotalSaleAmount(): float
    {
        $value = 0;
        foreach ($this->getLineItems() as $item) {
            $value += ($item->qty * $item->saleAmount);
        }

        return $value;
    }

    /**
     * Returns the total of all line item's subtotals.
     */
    public function getItemSubtotal(): float
    {
        $value = 0;
        foreach ($this->getLineItems() as $item) {
            $value += $item->getSubtotal();
        }

        return $value;
    }

    /**
     * Returns the total of adjustments made to order.
     *
     * @return float
     * @throws InvalidConfigException
     * @noinspection PhpUnused
     */
    public function getAdjustmentSubtotal(): float
    {
        $value = 0;
        foreach ($this->getAdjustments() as $adjustment) {
            if (!$adjustment->included) {
                $value += $adjustment->amount;
            }
        }

        return (float)$value;
    }

    /**
     * @return OrderAdjustment[]|null
     * @throws InvalidConfigException
     */
    public function getAdjustments(): ?array
    {
        if (isset($this->_orderAdjustments)) {
            return $this->_orderAdjustments;
        }

        if ($this->id) {
            $this->setAdjustments(Plugin::getInstance()->getOrderAdjustments()->getAllOrderAdjustmentsByOrderId($this->id));
        }

        return $this->_orderAdjustments ?? [];
    }

    /**
     * @since 3.0
     */
    public function getAdjustmentsByType(string $type): array
    {
        $adjustments = [];

        foreach ($this->getAdjustments() as $adjustment) {
            if ($adjustment->type === $type) {
                $adjustments[] = $adjustment;
            }
        }

        return $adjustments;
    }

    public function getOrderAdjustments(): array
    {
        $adjustments = $this->getAdjustments();
        $orderAdjustments = [];

        foreach ($adjustments as $adjustment) {
            if (!$adjustment->getLineItem() && $adjustment->orderId == $this->id) {
                $orderAdjustments[] = $adjustment;
            }
        }

        return $orderAdjustments;
    }

    /**
     * @param OrderAdjustment[] $adjustments
     */
    public function setAdjustments(array $adjustments): void
    {
        $this->_orderAdjustments = $adjustments;
    }

    public function getAdjustmentsTotal(): float
    {
        $amount = 0;

        foreach ($this->getAdjustments() as $adjustment) {
            if (!$adjustment->included) {
                $amount += $adjustment->amount;
            }
        }

        return $amount;
    }

    /**
     * * Get the shipping address on the order.
     */
    public function getShippingAddress(): ?AddressElement
    {
        if (!isset($this->_shippingAddress) && $this->shippingAddressId) {
            /** @var AddressQuery $addressQuery */
            $addressQuery = AddressElement::find()->id($this->shippingAddressId);
            $this->_shippingAddress = $addressQuery->ownerId($this->id)->one();
        }

        return $this->_shippingAddress;
    }

    /**
     * Set the shipping address on the order.
     *
     * @param AddressElement|array|null $address
     */
    public function setShippingAddress(AddressElement|array|null $address): void
    {
        if ($address === null) {
            $this->shippingAddressId = null;
            $this->_shippingAddress = null;
            return;
        }

        if (is_array($address)) {
            unset($address['id']);
            $addressElement = $this->_shippingAddress ?: new AddressElement();
            $addressElement->setAttributes($address);
            $addressElement->ownerId = $this->id;
            $address = $addressElement;
        }

        if (!$address instanceof AddressElement) {
            throw new InvalidArgumentException('Shipping address supplied is not an Address Element');
        }

        // Ensure that address can only belong to this order
        if ($address->ownerId != $this->id) {
            throw new InvalidArgumentException('Can not set a shipping address on the order that is is not owned by the order.');
        }

        $this->shippingAddressId = $address->id;
        $address->title = Craft::t('commerce', 'Shipping Address');
        $this->_shippingAddress = $address;
    }

    /**
     * @since 3.1
     */
    public function removeShippingAddress(): void
    {
        $this->shippingAddressId = null;
        $this->_shippingAddress = null;
    }

    /**
     * @since 2.2
     */
    public function getEstimatedShippingAddress(): ?AddressElement
    {
        if (!isset($this->_estimatedShippingAddress) && $this->estimatedShippingAddressId) {
            /** @var AddressQuery $addressQuery */
            $addressQuery = AddressElement::find()->id($this->estimatedShippingAddressId);
            $this->_estimatedShippingAddress = $addressQuery->owner($this)->one();
        }

        return $this->_estimatedShippingAddress;
    }

    /**
     * @since 2.2
     */
    public function setEstimatedShippingAddress(AddressElement|array|null $address): void
    {
        if ($address === null) {
            $this->estimatedShippingAddressId = null;
            $this->_estimatedShippingAddress = null;
            return;
        }

        if (!$address instanceof AddressElement) {
            $addressElement = new AddressElement();
            $addressElement->setAttributes($address);
            $address = $addressElement;
        }

        $this->estimatedShippingAddressId = $address->id;
        $this->_estimatedShippingAddress = $address;
    }

    /**
     * Get the billing address on the order.
     */
    public function getBillingAddress(): ?AddressElement
    {
        if (!isset($this->_billingAddress) && $this->billingAddressId) {
            /** @var AddressQuery $addressQuery */
            $addressQuery = AddressElement::find()->id($this->billingAddressId);
            $this->_billingAddress = $addressQuery->ownerId($this->id)->one();
        }

        return $this->_billingAddress;
    }

    /**
     * Set the billing address on the order.
     *
     * @param AddressElement|array|null $address
     */
    public function setBillingAddress(AddressElement|array|null $address): void
    {
        if ($address === null) {
            $this->billingAddressId = null;
            $this->_billingAddress = null;
            return;
        }

        if (is_array($address)) {
            unset($address['id']); // only ever allow setting of the address data
            $addressElement = $this->_billingAddress ?: new AddressElement();
            $addressElement->setAttributes($address);
            $addressElement->ownerId = $this->id;
            $address = $addressElement;
        }

        if (!$address instanceof AddressElement) {
            throw new InvalidArgumentException('Billing address supplied is not an Address Element');
        }

        // Ensure that address can only belong to this order
        if ($address->ownerId !== $this->id) {
            throw new InvalidArgumentException('Can not set a billing address on the order that is is not owned by the order.');
        }

        $address->ownerId = $this->id;
        $this->billingAddressId = $address->id;
        $address->title = Craft::t('commerce', 'Billing Address');
        $this->_billingAddress = $address;
    }

    /**
     * @since 3.1
     */
    public function removeBillingAddress(): void
    {
        $this->billingAddressId = null;
        $this->_billingAddress = null;
    }

    /**
     * Returns whether the billing and shipping addresses' data matches
     *
     * @return bool
     * @since 4.0.4
     */
    public function hasMatchingAddresses(): bool
    {
        $addressAttributes = (new ReflectionClass(AddressInterface::class))->getMethods();
        $addressAttributes = array_map(static function(ReflectionMethod $method) {
            // Remove `get` and lower case first character
            return lcfirst(substr($method->name, 3));
        }, $addressAttributes);

        $customFieldHandles = array_map(static function(FieldInterface $field) {
            return $field->handle;
        }, (new AddressElement())->getFieldLayout()->getCustomFields());

        $toArrayHandles = [...$addressAttributes, ...$customFieldHandles];

        $shippingAddress = $this->getShippingAddress();
        if ($shippingAddress instanceof AddressElement) {
            $shippingAddress = $shippingAddress->toArray($toArrayHandles);
        }

        $billingAddress = $this->getBillingAddress();
        if ($billingAddress instanceof AddressElement) {
            $billingAddress = $billingAddress->toArray($toArrayHandles);
        }

        return $billingAddress == $shippingAddress;
    }

    /**
     * @since 2.2
     */
    public function getEstimatedBillingAddress(): ?AddressElement
    {
        if (!isset($this->_estimatedBillingAddress) && $this->estimatedBillingAddressId) {
            /** @var AddressQuery $addressQuery */
            $addressQuery = AddressElement::find()->id($this->estimatedBillingAddressId);
            $this->_estimatedBillingAddress = $addressQuery->owner($this)->one();
        }

        return $this->_estimatedBillingAddress;
    }

    /**
     * @since 2.2
     */
    public function setEstimatedBillingAddress(AddressElement|array|null $address): void
    {
        if ($address === null) {
            $this->estimatedBillingAddressId = null;
            $this->_estimatedBillingAddress = null;
            return;
        }

        if (!$address instanceof AddressElement) {
            $addressElement = new AddressElement();
            $addressElement->setAttributes($address);
        }

        $this->estimatedBillingAddressId = $address->id;
        $this->_estimatedBillingAddress = $address;
    }

    public function getShippingMethod(): ?ShippingMethod
    {
        return Plugin::getInstance()->getShippingMethods()->getShippingMethodByHandle((string)$this->shippingMethodHandle);
    }

    /**
     * @throws InvalidArgumentException
     */
    public function getGateway(): ?GatewayInterface
    {
        if ($this->gatewayId === null && $this->paymentSourceId === null) {
            return null;
        }

        $gateway = null;

        // sources before gateways
        if ($this->paymentSourceId) {
            if ($paymentSource = Plugin::getInstance()->getPaymentSources()->getPaymentSourceById($this->paymentSourceId)) {
                $gateway = Plugin::getInstance()->getGateways()->getGatewayById($paymentSource->gatewayId);
            }
        } else {
            if ($this->gatewayId) {
                $gateway = Plugin::getInstance()->getGateways()->getGatewayById((int)$this->gatewayId);
            }
        }

        return $gateway;
    }

    /**
     * Returns the current payment currency, and defaults to the primary currency if not set.
     */
    public function getPaymentCurrency(): string
    {
        if ($this->_paymentCurrency === null) {
            $this->_paymentCurrency = Plugin::getInstance()->getPaymentCurrencies()->getPrimaryPaymentCurrencyIso();
        }

        return $this->_paymentCurrency;
    }

    /**
     * @param string $value the payment currency code
     */
    public function setPaymentCurrency(
        string $value,
    ): void {
        $this->_paymentCurrency = $value;
    }

    /**
     * Returns the order's selected payment source if any.
     *
     * @throws InvalidConfigException if the payment source is being set by a guest customer.
     * @throws InvalidArgumentException if the order is set to an invalid payment source.
     */
    public function getPaymentSource(): ?PaymentSource
    {
        if ($this->paymentSourceId === null) {
            return null;
        }

        if (($user = $this->getCustomer()) === null) {
            throw new InvalidConfigException('Guest customers can not set a payment source.');
        }

        if (($paymentSource = Plugin::getInstance()->getPaymentSources()->getPaymentSourceByIdAndUserId($this->paymentSourceId, $user->id)) === null) {
            throw new InvalidArgumentException("Invalid payment source ID: $this->paymentSourceId");
        }

        return $paymentSource;
    }

    /**
     * Sets the order's selected payment source
     */
    public function setPaymentSource(?PaymentSource $paymentSource): void
    {
        // Setting the payment source to null clears it
        if ($paymentSource === null) {
            $this->paymentSourceId = null;
        }

        // We are now dealing with a PaymentSource
        $customer = $this->getCustomer();
        if ($customer?->id && $paymentSource->getCustomer()?->id !== $customer->id) {
            throw new InvalidArgumentException('PaymentSource is not owned by the user of the order.');
        }

        $this->paymentSourceId = $paymentSource->id;
        $this->gatewayId = null;
    }

    /**
     * Sets the order's selected gateway id.
     */
    public function setGatewayId(int $gatewayId): void
    {
        $this->gatewayId = $gatewayId;
        $this->paymentSourceId = null;
    }

    /**
     * @return OrderHistory[]
     */
    public function getHistories(): array
    {
        if ($this->id === null) {
            return [];
        }

        return Plugin::getInstance()->getOrderHistories()->getAllOrderHistoriesByOrderId($this->id);
    }

    /**
     * Set transactions on the order. Set to null to clear cache and force next getTransactions() call to get the latest transactions.
     *
     * @param Transaction[]|null $transactions
     * @since 3.2.0
     */
    public function setTransactions(?array $transactions): void
    {
        $this->_transactions = $transactions;
    }

    /**
     * @return Transaction[]
     */
    public function getTransactions(): array
    {
        if ($this->id === null) {
            $this->_transactions = [];
        }

        if ($this->_transactions === null) {
            $this->_transactions = Plugin::getInstance()->getTransactions()->getAllTransactionsByOrderId($this->id);
        }

        return $this->_transactions;
    }

    /**
     * @noinspection PhpUnused
     */
    public function getLastTransaction(): ?Transaction
    {
        $transactions = $this->getTransactions();
        return count($transactions) ? array_pop($transactions) : null;
    }

    /**
     * Returns an array of transactions for the order that have child transactions set on them.
     *
     * @return Transaction[]
     */
    public function getNestedTransactions(): array
    {
        // Transactions come in sorted by `id ASC`.
        // Given that transactions cannot be modified, it means that parents will always come first.
        // So we can just store a reference to them and build our tree in one pass.
        $transactions = $this->getTransactions();

        /** @var Transaction[] $referenceStore */
        $referenceStore = [];
        $nestedTransactions = [];

        foreach ($transactions as $transaction) {
            // We'll be adding all of the children in this loop, anyway, so we set the children list to an empty array.
            // This way no db queries are triggered when transactions are queried for children.
            $transaction->setChildTransactions([]);
            if ($transaction->parentId && isset($referenceStore[$transaction->parentId])) {
                $referenceStore[$transaction->parentId]->addChildTransaction($transaction);
            } else {
                $nestedTransactions[] = $transaction;
            }

            $referenceStore[$transaction->id] = $transaction;
        }

        return $nestedTransactions;
    }

    /**
     * @throws InvalidConfigException
     */
    public function getOrderStatus(): ?OrderStatus
    {
        return $this->orderStatusId !== null ? Plugin::getInstance()->getOrderStatuses()->getOrderStatusById($this->orderStatusId) : null;
    }

    /**
     * Get the site for the order.
     *
     * @since 3.2.9
     */
    public function getOrderSite(): ?Site
    {
        if (!$this->orderSiteId) {
            return null;
        }

        return Craft::$app->getSites()->getSiteById($this->orderSiteId);
    }

    /**
     * @inheritdoc
     */
    public function getMetadata(): array
    {
        $metadata = [];

        if ($this->isCompleted) {
            $metadata[Craft::t('commerce', 'Reference')] = $this->reference;
            $metadata[Craft::t('commerce', 'Date Ordered')] = Craft::$app->getFormatter()->asDatetime($this->dateOrdered, 'short');
        }

        $metadata[Craft::t('commerce', 'Coupon Code')] = $this->couponCode;

        $orderSite = $this->getOrderSite();
        $metadata[Craft::t('commerce', 'Order Site')] = $orderSite?->getName() ?? '';

        $shippingMethod = $this->getShippingMethod();
        $metadata[Craft::t('commerce', 'Shipping Method')] = $shippingMethod?->getName() ?? '';

        $metadata[Craft::t('app', 'ID')] = $this->id;
        $metadata[Craft::t('commerce', 'Short Number')] = $this->getShortNumber();
        $metadata[Craft::t('commerce', 'Paid Status')] = $this->getPaidStatusHtml();
        $metadata[Craft::t('commerce', 'Total Price')] = $this->totalPriceAsCurrency;
        $metadata[Craft::t('commerce', 'Paid Amount')] = $this->totalPaidAsCurrency;
        $metadata[Craft::t('commerce', 'Origin')] = $this->origin;

        return array_merge($metadata, parent::getMetadata());
    }

    /**
     * Updates the adjustments, including deleting the old ones.
     *
     * @throws Exception
     * @throws Throwable
     * @throws StaleObjectException
     */
    private function _saveAdjustments(): void
    {
        /** @var null|array|OrderAdjustmentRecord[] $previousAdjustments */
        $previousAdjustments = OrderAdjustmentRecord::find()
            ->where(['orderId' => $this->id])
            ->all();

        $newAdjustmentIds = [];

        foreach ($this->getAdjustments() as $adjustment) {
            // Don't run validation as validation of the adjustments should happen before saving the order
            Plugin::getInstance()->getOrderAdjustments()->saveOrderAdjustment($adjustment, false);
            $newAdjustmentIds[] = $adjustment->id;
            $adjustment->orderId = $this->id;
        }

        foreach ($previousAdjustments as $previousAdjustment) {
            if (!in_array($previousAdjustment->id, $newAdjustmentIds, false)) {
                $previousAdjustment->delete();
            }
        }
    }


    /**
     * @throws StaleObjectException
     * @throws Throwable
     */
    private function _saveNotices(): void
    {
        $previousNoticeIds = (new Query())
            ->select(['id'])
            ->from([Table::ORDERNOTICES])
            ->where(['orderId' => $this->id])
            ->column();

        $currentNoticeIds = [];

        // We are never updating a notice, just adding it or keeping it.
        foreach ($this->getNotices() as $notice) {
            if ($notice->id === null) {
                $orderNoticeEvent = new OrderNoticeEvent([
                    'orderNotice' => $notice,
                ]);

                // Raising the 'beforeAddNoticeToOrder' event
                if ($this->hasEventHandlers(self::EVENT_BEFORE_APPLY_ADD_NOTICE)) {
                    $this->trigger(self::EVENT_BEFORE_APPLY_ADD_NOTICE, $orderNoticeEvent);

                    if ($orderNoticeEvent->isValid === false) {
                        continue;
                    }
                }
                $noticeRecord = new OrderNoticeRecord();
                $noticeRecord->orderId = $notice->orderId;
                $noticeRecord->type = $notice->type;
                $noticeRecord->attribute = $notice->attribute;
                $noticeRecord->message = $notice->message;
                if ($noticeRecord->save(false)) {
                    $notice->id = $noticeRecord->id;
                }
            }

            $currentNoticeIds[] = $notice->id;
        }

        // Delete any notices that are no longer on the order
        if ($deletableNoticeIds = array_diff($previousNoticeIds, $currentNoticeIds)) {
            OrderNoticeRecord::deleteAll(['id' => $deletableNoticeIds]);
        }
    }

    /**
     * Updates the line items, including deleting the old ones.
     *
     * @throws Throwable
     */
    private function _saveLineItems(): void
    {
        // Line items that are currently in the DB
        /** @var null|array|LineItemRecord[] $previousLineItems */
        $previousLineItems = LineItemRecord::find()
            ->where(['orderId' => $this->id])
            ->all();

        $currentLineItemIds = [];

        // Determine the line items that will be saved
        foreach ($this->getLineItems() as $lineItem) {
            // If the ID is null that's ok, it's a new line item and will be saved anyway
            $currentLineItemIds[] = $lineItem->id;
        }

        // Delete any line items that no longer will be saved on this order.
        foreach ($previousLineItems as $previousLineItem) {
            if (!in_array($previousLineItem->id, $currentLineItemIds, false)) {
                $lineItem = Plugin::getInstance()->getLineItems()->getLineItemById($previousLineItem->id);
                $previousLineItem->delete();

                if ($this->hasEventHandlers(self::EVENT_AFTER_APPLY_REMOVE_LINE_ITEM)) {
                    $this->trigger(self::EVENT_AFTER_APPLY_REMOVE_LINE_ITEM, new LineItemEvent([
                        'lineItem' => $lineItem,
                    ]));
                }
            }
        }

        // Save the line items last, as we know that any possible duplicates are already removed.
        // We also need to re-save any adjustments that didn't have an line item ID for a line item if it's new.
        foreach ($this->getLineItems() as $lineItem) {
            $originalId = $lineItem->id;
            $lineItem->setOrder($this); // just in case.

            // Don't run validation as validation of the line item should happen before saving the order
            Plugin::getInstance()->getLineItems()->saveLineItem($lineItem, false);

            // Is this a new line item?
            if ($originalId === null) {
                // Raising the 'afterAddLineItemToOrder' event
                if ($this->hasEventHandlers(self::EVENT_AFTER_APPLY_ADD_LINE_ITEM)) {
                    $this->trigger(self::EVENT_AFTER_APPLY_ADD_LINE_ITEM, new LineItemEvent([
                        'lineItem' => $lineItem,
                        'isNew' => true,
                    ]));
                }
            }

            // Update any adjustments to this line item with the new line item ID.
            foreach ($this->getAdjustments() as $adjustment) {
                // Was the adjustment for this line item, but the line item ID didn't exist when the adjustment was made?
                if ($adjustment->getLineItem() === $lineItem && !$adjustment->lineItemId) {
                    // Re-save the adjustment with the new line item ID, since it exists now.
                    $adjustment->lineItemId = $lineItem->id;
                    // Validation not needed as the adjustments are validated before the order is saved
                    Plugin::getInstance()->getOrderAdjustments()->saveOrderAdjustment($adjustment, false);
                }
            }
        }
    }

    /**
     * Delete all addresses that are owned by the order but are not in use.
     *
     * @return void
     * @throws Throwable
     */
    private function _deleteOrphanedOrderAddresses(): void
    {
        if (!$this->id) {
            return;
        }

        $safeIds = array_filter([
            $this->getBillingAddress()?->id,
            $this->getShippingAddress()?->id,
            $this->getEstimatedBillingAddress()?->id,
            $this->getEstimatedShippingAddress()?->id,
        ]);

        $orphanedAddresses = AddressElement::find()
            ->ownerId($this->id);

        if (!empty($safeIds)) {
            ArrayHelper::prependOrAppend($safeIds, 'not', true);
            $orphanedAddresses->id($safeIds);
        }

        ($orphanedAddresses->collect())->each(function(AddressElement $address) {
            Craft::$app->getElements()->deleteElement($address, true);
        });
    }

    /**
     * @param ?int $oldStatusId
     * @param ?int $currentOrderStatId
     * @return void
     */
    private function _saveOrderHistory(?int $oldStatusId, ?int $currentOrderStatId): void
    {
        $hasNewStatus = ($oldStatusId !== $currentOrderStatId);
        if ($this->isCompleted && $hasNewStatus) {
            if (!Plugin::getInstance()->getOrderHistories()->createOrderHistoryFromOrder($this, $oldStatusId)) {
                Craft::error('Error saving order history after order save.', __METHOD__);
            }
        }
    }
}<|MERGE_RESOLUTION|>--- conflicted
+++ resolved
@@ -2035,19 +2035,15 @@
         }
 
         if ($billingAddress = $this->getBillingAddress()) {
-<<<<<<< HEAD
             // If these were set to the same address element, we don't want the same address IDs
             if ($shippingAddress && $billingAddress->id == $shippingAddress->id) {
-                $billingAddress = Craft::$app->getElements()->duplicateElement($billingAddress, ['ownerId' => $this->id]);
+                $billingAddress = Craft::$app->getElements()->duplicateElement($billingAddress, ['ownerId' => $this->id, 'title' => Craft::t('commerce', 'Billing Address')]);
             } else {
                 $billingAddress->ownerId = $this->id; // Always ensure the address is owned by the order
+                $billingAddress->title = Craft::t('commerce', 'Billing Address'); // Ensure the address is labelled correctly
                 Craft::$app->getElements()->saveElement($billingAddress, false);
             }
-=======
-            $billingAddress->ownerId = $this->id; // Always ensure the address is owned by the order
-            $billingAddress->title = Craft::t('commerce', 'Billing Address'); // Ensure the address is labelled correctly
-            Craft::$app->getElements()->saveElement($billingAddress, false);
->>>>>>> c493a5f4
+
             $orderRecord->billingAddressId = $billingAddress->id;
             $this->setBillingAddress($billingAddress);
             // Set primary billing if asked
