<?php
/**
 * @link https://craftcms.com/
 * @copyright Copyright (c) Pixel & Tonic, Inc.
 * @license https://craftcms.github.io/license/
 */

namespace craft\commerce\elements;

use CommerceGuys\Addressing\AddressInterface;
use Craft;
use craft\base\Element;
use craft\base\FieldInterface;
use craft\base\NameTrait;
use craft\commerce\base\AdjusterInterface;
use craft\commerce\base\Gateway;
use craft\commerce\base\GatewayInterface;
use craft\commerce\base\HasStoreInterface;
use craft\commerce\base\ShippingMethodInterface;
use craft\commerce\base\StoreTrait;
use craft\commerce\behaviors\CurrencyAttributeBehavior;
use craft\commerce\behaviors\CustomerBehavior;
use craft\commerce\db\Table;
use craft\commerce\elements\traits\OrderElementTrait;
use craft\commerce\elements\traits\OrderNoticesTrait;
use craft\commerce\elements\traits\OrderValidatorsTrait;
use craft\commerce\errors\CurrencyException;
use craft\commerce\errors\OrderStatusException;
use craft\commerce\events\AddLineItemEvent;
use craft\commerce\events\LineItemEvent;
use craft\commerce\events\OrderNoticeEvent;
use craft\commerce\helpers\Currency;
use craft\commerce\helpers\Order as OrderHelper;
use craft\commerce\models\LineItem;
use craft\commerce\models\OrderAdjustment;
use craft\commerce\models\OrderHistory;
use craft\commerce\models\OrderNotice;
use craft\commerce\models\OrderStatus;
use craft\commerce\models\PaymentSource;
use craft\commerce\models\ShippingMethod;
use craft\commerce\models\ShippingMethodOption;
use craft\commerce\models\Store;
use craft\commerce\models\Transaction;
use craft\commerce\Plugin;
use craft\commerce\records\LineItem as LineItemRecord;
use craft\commerce\records\Order as OrderRecord;
use craft\commerce\records\OrderAdjustment as OrderAdjustmentRecord;
use craft\commerce\records\OrderNotice as OrderNoticeRecord;
use craft\commerce\records\Transaction as TransactionRecord;
use craft\db\Query;
use craft\elements\Address as AddressElement;
use craft\elements\User;
use craft\errors\ElementNotFoundException;
use craft\errors\InvalidElementException;
use craft\errors\UnsupportedSiteException;
use craft\fields\BaseRelationField;
use craft\helpers\ArrayHelper;
use craft\helpers\Db;
use craft\helpers\Html;
use craft\helpers\StringHelper;
use craft\helpers\Template;
use craft\helpers\UrlHelper;
use craft\i18n\Locale;
use craft\models\Site;
use DateTime;
use ReflectionClass;
use ReflectionMethod;
use ReflectionNamedType;
use ReflectionProperty;
use Throwable;
use Twig\Markup;
use yii\base\Exception;
use yii\base\InvalidArgumentException;
use yii\base\InvalidCallException;
use yii\base\InvalidConfigException;
use yii\db\StaleObjectException;
use yii\log\Logger;

/**
 * Order or Cart model.
 *
 * @property OrderAdjustment[] $adjustments
 * @property string $email the email for this order
 * @property LineItem[] $lineItems
 * @property AddressElement|null $billingAddress
 * @property AddressElement|null $shippingAddress
 * @property PaymentSource|null $paymentSource
 * @property string $paymentCurrency the payment currency for this order
 * @property string $recalculationMode the mode of recalculation.
 * @property string $origin
 * @property int|null $customerId The order customer ID
 * @property-read ShippingMethod[] $availableShippingMethods
 * @property-read bool $activeCart Is the current order the same as the active cart
 * @property-read User|null $customer
 * @property-read Gateway $gateway
 * @property-read OrderStatus $orderStatus
 * @property-read float $outstandingBalance The balance amount to be paid on the Order
 * @property-read ShippingMethodInterface $shippingMethod
 * @property-read User|null $user
 * @property-read OrderAdjustment[] $orderAdjustments
 * @property-read string $pdfUrl the URL to the order’s PDF invoice
 * @property-read float|int $adjustmentSubtotal the total of adjustments made to order
 * @property-read float $adjustmentsTotal
 * @property-read OrderHistory[] $histories order histories
 * @property-read bool $isPaid if the order is paid
 * @property-read bool $isUnpaid if the order is not paid
 * @property-read float $itemTotal
 * @property-read int $itemSubtotal the total of all line item subtotals
 * @property-read bool $isActiveCart the order has the same ID as the current sessions cart
 * @property-read bool $isEmpty the order has no line items with any qty
 * @property-read null|Transaction $lastTransaction The last transaction on the order.
 * @property-read Transaction[] $nestedTransactions transactions for the order that have child transactions set on them
 * @property-read string $paidStatus the order’s paid status
 * @property-read string $paidStatusHtml the order’s paid status as HTML
 * @property-read string $shortNumber
 * @property-read float $totalPaid the total `purchase` and `captured` transactions belonging to this order
 * @property-read float $total
 * @property-read float $totalPrice
 * @property-read int $totalPromotionalAmount the total sale amount
 * @property-read int $totalQty the total number of items
 * @property-read int $totalWeight
 * @property-read string $orderStatusHtml
 * @property-read string $customerLinkHtml
 * @property-read string $adjustmentSubtotalAsCurrency
 * @property-read string $adjustmentsTotalAsCurrency
 * @property-read string $itemSubtotalAsCurrency
 * @property-read string $itemTotalAsCurrency
 * @property-read string $outstandingBalanceAsCurrency
 * @property-read string $totalPaidAsCurrency
 * @property-read string $totalAsCurrency
 * @property-read string $totalPriceAsCurrency
 * @property-read string $totalSaleAmountAsCurrency
 * @property-read string $totalTaxAsCurrency
 * @property-read string $totalTaxIncludedAsCurrency
 * @property-read string $totalShippingCostAsCurrency
 * @property-read string $totalDiscountAsCurrency
 * @property-read string $storedTotalAsCurrency
 * @property-read string $storedTotalPriceAsCurrency
 * @property-read string $storedTotalPaidAsCurrency
 * @property-read string $storedItemTotalAsCurrency
 * @property-read string $storedItemSubtotalAsCurrency
 * @property-read string $storedTotalShippingCostAsCurrency
 * @property-read string $storedTotalDiscountAsCurrency
 * @property-read string $storedTotalTaxAsCurrency
 * @property-read string $storedTotalTaxIncludedAsCurrency
 * @property-read Site|null $orderSite
 * @property null|array|AddressElement $estimatedBillingAddress
 * @property float $totalDiscount
 * @property null|array|AddressElement $estimatedShippingAddress
 * @property float $totalTaxIncluded
 * @property float $totalTax
 * @property float $totalShippingCost
 * @property ShippingMethodOption[] $availableShippingMethodOptions
 * @property-read float|int $totalAuthorized
 * @property float $paymentAmount
 * @property-read null|string $loadCartUrl
 * @property-read array $metadata
 * @property-read Transaction[] $transactions
 * @customer Pixel & Tonic, Inc. <support@pixelandtonic.com>
 * @since 2.0
 */
class Order extends Element implements HasStoreInterface
{
    use OrderValidatorsTrait;
    use OrderElementTrait;
    use OrderNoticesTrait;
    use StoreTrait;

    /**
     * Payments exceed order total.
     */
    public const PAID_STATUS_OVERPAID = 'overPaid';

    /**
     * Payments equal order total.
     */
    public const PAID_STATUS_PAID = 'paid';

    /**
     * Payments less than order total.
     */
    public const PAID_STATUS_PARTIAL = 'partial';

    /**
     * Payments total zero on non-free order.
     */
    public const PAID_STATUS_UNPAID = 'unpaid';

    /**
     * Recalculates line items, populates from purchasables, and regenerates adjustments.
     */
    public const RECALCULATION_MODE_ALL = 'all';

    /**
     * Recalculates adjustments only; does not recalculate line items or populate from purchasables.
     */
    public const RECALCULATION_MODE_ADJUSTMENTS_ONLY = 'adjustmentsOnly';

    /**
     * Does not recalculate anything on the order.
     */
    public const RECALCULATION_MODE_NONE = 'none';

    /**
     * Order created from the front end.
     */
    public const ORIGIN_WEB = 'web';

    /**
     * Order created from the control panel.
     */
    public const ORIGIN_CP = 'cp';

    /**
     * Order created by a remote source.
     */
    public const ORIGIN_REMOTE = 'remote';

    /**
     * @event \yii\base\Event The event that is triggered before a new line item has been added to the order.
     *
     * ```php
     * use craft\commerce\elements\Order;
     * use craft\commerce\models\LineItem;
     * use craft\commerce\events\AddLineItemEvent;
     * use yii\base\Event;
     *
     * Event::on(
     *     Order::class,
     *     Order::EVENT_BEFORE_ADD_LINE_ITEM,
     *     function(AddLineItemEvent $event) {
     *         // @var LineItem $lineItem
     *         $lineItem = $event->lineItem;
     *         // @var bool $isNew
     *         $isNew = $event->isNew;
     *         // ...
     *     }
     * );
     * ```
     */
    public const EVENT_BEFORE_ADD_LINE_ITEM = 'beforeAddLineItemToOrder';

    /**
     * @event \yii\base\Event The event that is triggered after a line item has been added to an order.
     *
     * ```php
     * use craft\commerce\elements\Order;
     * use craft\commerce\events\LineItemEvent;
     * use craft\commerce\models\LineItem;
     * use yii\base\Event;
     *
     * Event::on(
     *     Order::class,
     *     Order::EVENT_AFTER_APPLY_ADD_LINE_ITEM,
     *     function(LineItemEvent $event) {
     *         // @var LineItem $lineItem
     *         $lineItem = $event->lineItem;
     *         // @var bool $isNew
     *         $isNew = $event->isNew;
     *         // ...
     *     }
     * );
     * ```
     */
    public const EVENT_AFTER_APPLY_ADD_LINE_ITEM = 'afterApplyAddLineItemToOrder';

    /**
     * @event \yii\base\Event The event that is triggered after a line item has been added to an order.
     *
     * ```php
     * use craft\commerce\elements\Order;
     * use craft\commerce\events\LineItemEvent;
     * use craft\commerce\models\LineItem;
     * use yii\base\Event;
     *
     * Event::on(
     *     Order::class,
     *     Order::EVENT_AFTER_ADD_LINE_ITEM,
     *     function(LineItemEvent $event) {
     *         // @var LineItem $lineItem
     *         $lineItem = $event->lineItem;
     *         // @var bool $isNew
     *         $isNew = $event->isNew;
     *         // ...
     *     }
     * );
     * ```
     */
    public const EVENT_AFTER_ADD_LINE_ITEM = 'afterAddLineItemToOrder';

    /**
     * @event \yii\base\Event The event that is triggered after a line item has been removed from an order.
     *
     * ```php
     * use craft\commerce\elements\Order;
     * use craft\commerce\events\LineItemEvent;
     * use craft\commerce\models\LineItem;
     * use yii\base\Event;
     *
     * Event::on(
     *     Order::class,
     *     Order::EVENT_AFTER_REMOVE_LINE_ITEM,
     *     function(LineItemEvent $event) {
     *         // @var LineItem $lineItem
     *         $lineItem = $event->lineItem;
     *         // @var bool $isNew
     *         $isNew = $event->isNew;
     *         // ...
     *     }
     * );
     * ```
     */
    public const EVENT_AFTER_REMOVE_LINE_ITEM = 'afterRemoveLineItemFromOrder';

    /**
     * @event \yii\base\Event The event that is triggered after a line item has been removed from an order.
     *
     * ```php
     * use craft\commerce\elements\Order;
     * use craft\commerce\events\LineItemEvent;
     * use craft\commerce\models\LineItem;
     * use yii\base\Event;
     *
     * Event::on(
     *     Order::class,
     *     Order::EVENT_AFTER_APPLY_REMOVE_LINE_ITEM,
     *     function(LineItemEvent $event) {
     *         // @var LineItem $lineItem
     *         $lineItem = $event->lineItem;
     *         // @var bool $isNew
     *         $isNew = $event->isNew;
     *         // ...
     *     }
     * );
     * ```
     */
    public const EVENT_AFTER_APPLY_REMOVE_LINE_ITEM = 'afterApplyRemoveLineItemFromOrder';

    /**
     * @event \yii\base\Event The event that is triggered before an order is completed.
     *
     * ```php
     * use craft\commerce\elements\Order;
     * use yii\base\Event;
     *
     * Event::on(
     *     Order::class,
     *     Order::EVENT_BEFORE_COMPLETE_ORDER,
     *     function(Event $event) {
     *         // @var Order $order
     *         $order = $event->sender;
     *         // ...
     *     }
     * );
     * ```
     */
    public const EVENT_BEFORE_COMPLETE_ORDER = 'beforeCompleteOrder';

    /**
     * @event \yii\base\Event The event that is triggered after an order is completed.
     *
     * ```php
     * use craft\commerce\elements\Order;
     * use yii\base\Event;
     *
     * Event::on(
     *     Order::class,
     *     Order::EVENT_AFTER_COMPLETE_ORDER,
     *     function(Event $event) {
     *         // @var Order $order
     *         $order = $event->sender;
     *         // ...
     *     }
     * );
     * ```
     */
    public const EVENT_AFTER_COMPLETE_ORDER = 'afterCompleteOrder';

    /**
     * @event \yii\base\Event The event that is triggered after an order is paid and completed.
     *
     * ```php
     * use craft\commerce\elements\Order;
     * use yii\base\Event;
     *
     * Event::on(
     *     Order::class,
     *     Order::EVENT_AFTER_ORDER_PAID,
     *     function(Event $event) {
     *         // @var Order $order
     *         $order = $event->sender;
     *         // ...
     *     }
     * );
     * ```
     */
    public const EVENT_AFTER_ORDER_PAID = 'afterOrderPaid';

    /**
     * @event \yii\base\Event This event is raised after an order is authorized in full and completed
     *
     * Plugins can get notified after an order is authorized in full and completed
     *
     * ```php
     * use craft\commerce\elements\Order;
     * use yii\base\Event;
     *
     * Event::on(Order::class, Order::EVENT_AFTER_ORDER_AUTHORIZED, function(Event $e) {
     *     // @var Order $order
     *     $order = $e->sender;
     *     // ...
     * });
     * ```
     */
    public const EVENT_AFTER_ORDER_AUTHORIZED = 'afterOrderAuthorized';

    /**
     * @event \yii\base\Event The event that is triggered before a notice has been added to the order.
     *
     * ```php
     * use craft\commerce\elements\Order;
     * use craft\commerce\models\OrderNotice;
     * use craft\commerce\events\OrderNoticeEvent;
     * use yii\base\Event;
     *
     * Event::on(
     *     Order::class,
     *     Order::EVENT_BEFORE_APPLY_ADD_NOTICE,
     *     function(OrderNoticeEvent $event) {
     *         // @var OrderNotice $orderNotice
     *         $orderNotice = $event->orderNotice;
     *         // ...
     *     }
     * );
     * ```
     *
     * @since 4.1.0
     */
    public const EVENT_BEFORE_APPLY_ADD_NOTICE = 'beforeApplyAddNoticeToOrder';

    /**
     * This is the unique number (hash) generated for the order when it was first created.
     *
     * @var string|null Number
     * ---
     * ```php
     * echo $order->number;
     * ```
     * ```twig
     * {{ order.number }}
     * ```
     */
    public ?string $number = null;

    /**
     * This is the reference number generated once the order was completed.
     * While the order is a cart, this is null.
     *
     * @var string|null Reference
     * ---
     * ```php
     * echo $order->reference;
     * ```
     * ```twig
     * {{ order.reference }}
     * ```
     */
    public ?string $reference = null;

    /**
     * This is the currently applied coupon code.
     *
     * @var string|null Coupon Code
     * ---
     * ```php
     * echo $order->couponCode;
     * ```
     * ```twig
     * {{ order.couponCode }}
     * ```
     */
    public ?string $couponCode = null;

    /**
     * Is this order completed (no longer a cart).
     *
     * @var bool Is completed
     * ---
     * ```php
     * echo $order->isCompleted;
     * ```
     * ```twig
     * {{ order.isCompleted }}
     * ```
     */
    public bool $isCompleted = false;

    /**
     * The date and time this order was completed
     *
     * @var DateTime|null Date ordered
     * ---
     * ```php
     * echo $order->dateOrdered;
     * ```
     * ```twig
     * {{ order.dateOrdered }}
     * ```
     */
    public ?DateTime $dateOrdered = null;

    /**
     * The date and time this order was paid in full.
     *
     * @var DateTime|null Date paid
     * ---
     * ```php
     * echo $order->datePaid;
     * ```
     * ```twig
     * {{ order.datePaid }}
     * ```
     */
    public ?DateTime $datePaid = null;

    /**
     * The date and time this order was authorized in full.
     * This may the same date as datePaid if the order was paid immediately.
     *
     * @var DateTime|null Date authorized
     * ---
     * ```php
     * echo $order->dateAuthorized;
     * ```
     * ```twig
     * {{ order.dateAuthorized }}
     * ```
     */
    public ?DateTime $dateAuthorized = null;

    /**
     * The currency of the order (ISO code)
     *
     * @var string|null Currency
     * ---
     * ```php
     * echo $order->currency;
     * ```
     * ```twig
     * {{ order.currency }}
     * ```
     */
    public ?string $currency = null;

    /**
     * The current gateway ID to identify the gateway the order should use when accepting payments.
     * If the `paymentSourceId` is set on this order, this `gatewayId` will be that belonging to the
     * payment source.
     *
     * @var int|null Gateway ID
     * ---
     * ```php
     * echo $order->gatewayId;
     * ```
     * ```twig
     * {{ order.gatewayId }}
     * ```
     */
    public ?int $gatewayId = null;

    /**
     * The last IP address of the user building the order before it was marked as complete.
     *
     * @var string|null Last IP address
     * ---
     * ```php
     * echo $order->lastIp;
     * ```
     * ```twig
     * {{ order.lastIp }}
     * ```
     */
    public ?string $lastIp = null;

    /**
     * The current message set on the order when having it’s order status being changed.
     *
     * @var string|null message
     * ---
     * ```php
     * echo $order->message;
     * ```
     * ```twig
     * {{ order.message }}
     * ```
     */
    public ?string $message = null;

    /**
     * The current URL the order should return to after successful payment.
     * This is stored on the order as we may be redirected off-site for payments.
     *
     * @var string|null Return URL
     * ---
     * ```php
     * echo $order->returnUrl;
     * ```
     * ```twig
     * {{ order.returnUrl }}
     * ```
     */
    public ?string $returnUrl = null;

    /**
     * The current URL the order should return to if the customer cancels payment off-site.
     * This is stored on the order as we may be redirected off-site for payments.
     *
     * @var string|null Cancel URL
     * ---
     * ```php
     * echo $order->cancelUrl;
     * ```
     * ```twig
     * {{ order.cancelUrl }}
     * ```
     */
    public ?string $cancelUrl = null;

    /**
     * The current order status ID. This will be null if the order is not complete
     * and is still a cart.
     *
     * @var int|null Order status ID
     * ---
     * ```php
     * echo $order->orderStatusId;
     * ```
     * ```twig
     * {{ order.orderStatusId }}
     * ```
     */
    public ?int $orderStatusId = null;

    /**
     * The language the cart was created in.
     *
     * @var string|null The language the order was made in.
     * ---
     * ```php
     * echo $order->orderLanguage;
     * ```
     * ```twig
     * {{ order.orderLanguage }}
     * ```
     */
    public ?string $orderLanguage = null;

    /**
     * The store the order was created in.
     *
     * @var int|null Order store ID
     * ---
     * ```php
     * echo $order->storeId;
     * ```
     * ```twig
     * {{ order.storeId }}
     * ```
     */
    public ?int $storeId = null;

    /**
     * The site the order was created in.
     *
     * @var int|null Order site ID
     * ---
     * ```php
     * echo $order->orderSiteId;
     * ```
     * ```twig
     * {{ order.orderSiteId }}
     * ```
     */
    public ?int $orderSiteId = null;


    /**
     * The origin of the order when it was first created.
     * Values can be 'web', 'cp', or 'api'
     *
     * @var string|null Order origin
     * ---
     * ```php
     * echo $order->origin;
     * ```
     * ```twig
     * {{ order.origin }}
     * ```
     */
    public ?string $origin = null;

    /**
     * The email address that was on the cart when the order was completed.
     * This is only stored for historic data.
     *
     * @var string|null The email address when the order was completed
     * @since 4.2.12
     * ---
     * ```php
     * echo $order->orderCompletedEmail;
     * ```
     * ```twig
     * {{ order.orderCompletedEmail }}
     * ```
     */
    public ?string $orderCompletedEmail = null;

    /**
     * The current billing address ID
     *
     * @var int|null Billing address ID
     * ---
     * ```php
     * echo $order->billingAddressId;
     * ```
     * ```twig
     * {{ order.billingAddressId }}
     * ```
     */
    public ?int $billingAddressId = null;

    /**
     * The current shipping address ID
     *
     * @var int|null Shipping address ID
     * ---
     * ```php
     * echo $order->shippingAddressId;
     * ```
     * ```twig
     * {{ order.shippingAddressId }}
     * ```
     */
    public ?int $shippingAddressId = null;


    /**
     * Whether the shipping address should be made the primary address of the
     * order‘s customer. This is not persisted on the order, and is only used during the
     * update order request.
     *
     * @var bool Make this the customer‘s primary shipping address
     * ---
     * ```php
     * echo $order->makePrimaryShippingAddress;
     * ```
     * ```twig
     * {{ order.makePrimaryShippingAddress }}
     * ```
     */
    public bool $makePrimaryShippingAddress = false;

    /**
     * Whether the billing address should be made the primary address of the
     * order‘s customer. This is not persisted on the order, and is only used during the
     * update order request.
     *
     * @var bool Make this the customer‘s primary billing address
     * ---
     * ```php
     * echo $order->makePrimaryBillingAddress;
     * ```
     * ```twig
     * {{ order.makePrimaryBillingAddress }}
     * ```
     */
    public bool $makePrimaryBillingAddress = false;

    /**
     * Whether the shipping address should be the same address as the order’s
     * billing address. This is not persisted on the order, and is only used during the
     * update order request. Can not be set to `true` at the same time as setting
     * `billingSameAsShipping` to true, or an error will be raised.
     *
     * @var bool Make this the shipping address the same as the billing address
     * ---
     * ```php
     * echo $order->shippingSameAsBilling;
     * ```
     * ```twig
     * {{ order.shippingSameAsBilling }}
     * ```
     */
    public bool $shippingSameAsBilling = false;

    /**
     * Whether the billing address should be the same address as the order’s
     * shipping address. This is not persisted on the order, and is only used during the
     * update order request. Can not be set to `true` at the same time as setting
     * `shippingSameAsBilling` to true, or an error will be raised.
     *
     * @var bool Make this the shipping address the same as the billing address
     * ---
     * ```php
     * echo $order->billingSameAsShipping;
     * ```
     * ```twig
     * {{ order.billingSameAsShipping }}
     * ```
     */
    public bool $billingSameAsShipping = false;

    /**
     * @var int|null Estimated Billing address ID
     * @since 2.2
     */
    public ?int $estimatedBillingAddressId = null;

    /**
     * @var int|null Estimated Shipping address ID
     * @since 2.2
     */
    public ?int $estimatedShippingAddressId = null;

    /**
     * @var int|null The billing address ID that was selected from the customer’s address book,
     * which populated the billing address on the order.
     * @since 4.0
     */
    public ?int $sourceBillingAddressId = null;

    /**
     * @var int|null The shipping address ID that was selected from the customer’s address book,
     * which populated the shipping address on the order.
     * @since 4.0
     */
    public ?int $sourceShippingAddressId = null;

    /**
     * @var bool Whether estimated billing address should be set to the same address as estimated shipping
     * @since 2.2
     */
    public bool $estimatedBillingSameAsShipping = false;

    /**
     * @var string|null Shipping Method Handle
     * @TODO change this to be just string at next breaking change
     */
    public ?string $shippingMethodHandle = '';

    /**
     * @var string|null Shipping Method Name
     * @since 3.2.0
     */
    public ?string $shippingMethodName = null;

    /**
     * @var int|null Customer’s ID
     */
    private ?int $_customerId = null;

    /**
     * Whether the email address on the order should be used to register
     * as a user account when the order is complete.
     *
     * @var bool Register user on order complete
     * ---
     * ```php
     * echo $order->registerUserOnOrderComplete;
     * ```
     * ```twig
     * {{ order.registerUserOnOrderComplete }}
     * ```
     */
    public bool $registerUserOnOrderComplete = false;

    /**
     * Whether the billing address on the order should be saved to the customer's
     * address book when the order is complete.
     *
     * @var bool Save the order's billing address to the customer's address book
     * ---
     * ```php
     * echo $order->saveBillingAddressOnOrderComplete;
     * ```
     * ```twig
     * {{ order.saveBillingAddressOnOrderComplete }}
     * ```
     */
    public bool $saveBillingAddressOnOrderComplete = false;

    /**
     * Whether the shipping address on the order should be saved to the customer's
     * address book when the order is complete.
     *
     * @var bool Save the order's shipping address to the customer's address book
     * ---
     * ```php
     * echo $order->saveShippingAddressOnOrderComplete;
     * ```
     * ```twig
     * {{ order.saveShippingAddressOnOrderComplete }}
     * ```
     */
    public bool $saveShippingAddressOnOrderComplete = false;

    /**
     * The current payment source that should be used to make payments on the
     * order. If this is set, the `gatewayId` will also be set to the related
     * gateway.
     *
     * @var int|null Payment source ID
     * ---
     * ```php
     * echo $order->paymentSourceId;
     * ```
     * ```twig
     * {{ order.paymentSourceId }}
     * ```
     */
    public ?int $paymentSourceId = null;


    /**
     * @var float|null The total price as stored in the database from last retrieval
     * ---
     * ```php
     * echo $order->storedTotalPrice;
     * ```
     * ```twig
     * {{ order.storedTotalPrice }}
     * ```
     */
    public ?float $storedTotalPrice = null;

    /**
     * @var float|null The total as stored in the database from last retrieval
     * ---
     * ```php
     * echo $order->storedTotal;
     * ```
     * ```twig
     * {{ order.storedTotal }}
     * ```
     */
    public ?float $storedTotal = null;

    /**
     * @var float|null The total paid as stored in the database from last retrieval
     * ---
     * ```php
     * echo $order->storedTotalPaid;
     * ```
     * ```twig
     * {{ order.storedTotalPaid }}
     * ```
     */
    public ?float $storedTotalPaid = null;

    /**
     * @var float|null The item total as stored in the database from last retrieval
     * ---
     * ```php
     * echo $order->storedItemTotal;
     * ```
     * ```twig
     * {{ order.storedItemTotal }}
     * ```
     */
    public ?float $storedItemTotal = null;

    /**
     * @var float|null The item subtotal as stored in the database from last retrieval
     * @since 3.2.4
     * ---
     * ```php
     * echo $order->storedItemSubtotal;
     * ```
     * ```twig
     * {{ order.storedItemSubtotal }}
     * ```
     */
    public ?float $storedItemSubtotal = null;

    /**
     * @var float|null The total shipping cost adjustments as stored in the database from last retrieval
     * ---
     * ```php
     * echo $order->storedTotalShippingCost;
     * ```
     * ```twig
     * {{ order.storedTotalShippingCost }}
     * ```
     */
    public ?float $storedTotalShippingCost = null;

    /**
     * @var float|null The total of discount adjustments as stored in the database from last retrieval
     * ---
     * ```php
     * echo $order->storedTotalDiscount;
     * ```
     * ```twig
     * {{ order.storedTotalDiscount }}
     * ```
     */
    public ?float $storedTotalDiscount = null;

    /**
     * @var float|null The total tax adjustments as stored in the database from last retrieval
     * ---
     * ```php
     * echo $order->storedTotalTax;
     * ```
     * ```twig
     * {{ order.storedTotalTax }}
     * ```
     */
    public ?float $storedTotalTax = null;

    /**
     * @var float|null The total tax included  adjustments as stored in the database from last retrieval
     * ---
     * ```php
     * echo $order->storedTotalTaxIncluded;
     * ```
     * ```twig
     * {{ order.storedTotalTaxIncluded }}
     * ```
     */
    public ?float $storedTotalTaxIncluded = null;

    /**
     * @var int|null The total quantity as stored in the database from last retrieval
     * ---
     * ```php
     * echo $order->storedTotalQty;
     * ```
     * ```twig
     * {{ order.storedTotalQty }}
     * ```
     */
    public ?int $storedTotalQty = null;

    /**
     * @var string|null
     * @see Order::setRecalculationMode() To set the current recalculation mode
     * @see Order::getRecalculationMode() To get the current recalculation mode
     * ---
     * ```php
     * echo $order->recalculationMode;
     * ```
     * ```twig
     * {{ order.recalculationMode }}
     * ```
     */
    private ?string $_recalculationMode = null;

    /**
     * @var AddressElement|null
     * @see Order::setShippingAddress() To set the current shipping address
     * @see Order::getShippingAddress() To get the current shipping address
     * ---
     * ```php
     * if ($order->shippingAddress) {
     *     echo $order->shippingAddress->firstName;
     * }
     * ```
     * ```twig
     * {% if order.shippingAddress %}
     *   {{ order.shippingAddress.firstName }}
     * {% endif %}
     * ```
     */
    private ?AddressElement $_shippingAddress = null;

    /**
     * @var AddressElement|null
     * @see Order::setBillingAddress() To set the current billing address
     * @see Order::getBillingAddress() To get the current billing address
     * ---
     * ```php
     * if ($order->billingAddress) {
     *     echo $order->billingAddress->firstName;
     * }
     * ```
     * ```twig
     * {% if order.billingAddress %}
     *   {{ order.billingAddress.firstName }}
     * {% endif %}
     * ```
     */
    private ?AddressElement $_billingAddress = null;

    /**
     * @var AddressElement|null
     * @since 2.2
     */
    private ?AddressElement $_estimatedShippingAddress = null;

    /**
     * @var AddressElement|null
     * @since 2.2
     */
    private ?AddressElement $_estimatedBillingAddress = null;

    /**
     * @var LineItem[]
     * @see Order::setLineItems() To set the order line items
     * @see Order::getLineItems() To get the order line items
     * ---
     * ```php
     * foreach ($order->getLineItems() as $lineItem) {
     *     echo $lineItem->description';
     * }
     * ```
     * ```twig
     * {% for lineItem in order.lineItems %}
     *   {{ lineItem.description }}
     * {% endfor %}
     * ```
     */
    private array $_lineItems;

    /**
     * @var OrderAdjustment[]|null
     * @see Order::setAdjustments() To set the order adjustments
     * @see Order::setAdjustments() To get the order adjustments
     * ---
     * ```php
     * foreach ($order->getAdjustments() as $adjustment) {
     *     echo $adjustment->amount';
     * }
     * ```
     * ```twig
     * {% for adjustment in order.adjustments %}
     *   {{ adjustment.amount }}
     * {% endfor %}
     * ```
     */
    private ?array $_orderAdjustments = null;

    /**
     * @var string|null
     * @see Order::setPaymentCurrency() To set the payment currency
     * @see Order::getPaymentCurrency() To get the payment currency
     * ---
     * ```php
     * echo $order->paymentCurrency;
     * ```
     * ```twig
     * {{ order.paymentCurrency }}
     * ```
     */
    private ?string $_paymentCurrency = null;

    /**
     * @var Transaction[]|null
     * @see Order::getTransactions()
     * ---
     * ```php
     * echo $order->transactions;
     * ```
     * ```twig
     * {{ order.transactions }}
     * ```
     */
    private ?array $_transactions = null;

    /**
     * @var User|null|false
     * @see Order::getCustomer()
     * @see Order::setCustomer()
     * ---
     * ```php
     * echo $order->customer;
     * ```
     * ```twig
     * {{ order.customer }}
     * ```
     */
    private User|null|false $_customer = null;

    /**
     * @var float|null
     * @see Order::setPaymentAmount() To set the order payment amount
     * @see Order::getPaymentAmount() To get the order payment amount
     * ---
     * ```php
     * echo $order->paymentAmount;
     * ```
     * ```twig
     * {{ order.paymentAmount }}
     * ```
     */
    private ?float $_paymentAmount = null;

    /**
     * Ability to cancel email sending to avoid email even being queued.
     *
     * @var bool
     */
    public bool $suppressEmails = false;

    /**
     * @inheritdoc
     */
    public function init(): void
    {
        if ($this->orderLanguage === null) {
            $this->orderLanguage = Craft::$app->language;
        }

        if ($this->storeId === null) {
            $this->storeId = Plugin::getInstance()->getStores()->getCurrentStore()->id;
        }

        if ($this->orderSiteId === null) {
            $this->orderSiteId = $this->getStore()->getSites()->first()->id;
        }

        if ($this->currency === null) {
            $this->currency = $this->getStore()->getCurrency();
        }

        // Better default for carts if the base currency changes (usually only happens in development)
        if (!$this->isCompleted && $this->paymentCurrency && !Plugin::getInstance()->getPaymentCurrencies()->getPaymentCurrencyByIso($this->paymentCurrency)) {
            $this->paymentCurrency = Plugin::getInstance()->getPaymentCurrencies()->getPrimaryPaymentCurrencyIso();
        }

        if ($this->origin === null) {
            $this->origin = static::ORIGIN_WEB;
        }

        if ($this->_recalculationMode === null) {
            if ($this->isCompleted) {
                $this->setRecalculationMode(self::RECALCULATION_MODE_NONE);
            } else {
                $this->setRecalculationMode(self::RECALCULATION_MODE_ALL);
            }
        }

        parent::init();
    }

    public function behaviors(): array
    {
        $behaviors = parent::behaviors();

        $behaviors['currencyAttributes'] = [
            'class' => CurrencyAttributeBehavior::class,
            'defaultCurrency' => $this->currency ?? Plugin::getInstance()->getPaymentCurrencies()->getPrimaryPaymentCurrencyIso(),
            'currencyAttributes' => $this->currencyAttributes(),
        ];

        return $behaviors;
    }

    /**
     * @return string
     */
    public static function displayName(): string
    {
        return Craft::t('commerce', 'Order');
    }

    /**
     * @inheritdoc
     */
    public static function lowerDisplayName(): string
    {
        return Craft::t('commerce', 'order');
    }

    /**
     * @inheritdoc
     */
    public static function pluralDisplayName(): string
    {
        return Craft::t('commerce', 'Orders');
    }

    /**
     * @inheritdoc
     */
    public static function pluralLowerDisplayName(): string
    {
        return Craft::t('commerce', 'orders');
    }

    /**
     * @inheritdoc
     */
    public function __toString(): string
    {
        return $this->reference ?: $this->getShortNumber();
    }

    /**
     * @inheritdoc
     */
    public function canSave(User $user): bool
    {
        return parent::canSave($user) || $user->can('commerce-editOrders');
    }

    /**
     * @inheritdoc
     */
    public function canView(User $user): bool
    {
        return parent::canView($user) || $user->can('commerce-manageOrders');
    }

    /**
     * @inheritdoc
     */
    public function canDuplicate(User $user): bool
    {
        return parent::canDuplicate($user) || $user->can('commerce-editOrders');
    }

    /**
     * @inheritdoc
     */
    public function canDelete(User $user): bool
    {
        return parent::canDelete($user) || $user->can('commerce-deleteOrders');
    }

    /**
     * @inheritdoc
     */
    public function beforeValidate(): bool
    {
        // Set default gateway if none present and no payment source selected
        if (!$this->gatewayId && !$this->paymentSourceId) {
            $gateways = Plugin::getInstance()->getGateways()->getAllCustomerEnabledGateways();
            if ($gateways->isNotEmpty()) {
                $this->gatewayId = $gateways->first()->id;
            }
        }

        // If the gateway ID doesn't exist, just drop it.
        if ($this->gatewayId && !$this->getGateway()) {
            $this->gatewayId = null;
        }

        return parent::beforeValidate();
    }

    /**
     * @inheritdoc
     */
    public function attributes(): array
    {
        $names = parent::attributes();
        $names[] = 'adjustmentSubtotal';
        $names[] = 'adjustmentsTotal';
        $names[] = 'customer';
        $names[] = 'customerId';
        $names[] = 'paymentCurrency';
        $names[] = 'paymentAmount';
        $names[] = 'isPaid';
        $names[] = 'itemSubtotal';
        $names[] = 'itemTotal';
        $names[] = 'lineItems';
        $names[] = 'orderAdjustments';
        $names[] = 'outstandingBalance';
        $names[] = 'paidStatus';
        $names[] = 'recalculationMode';
        $names[] = 'shortNumber';
        $names[] = 'totalPaid';
        $names[] = 'total';
        $names[] = 'totalPrice';
        $names[] = 'totalQty';
        $names[] = 'totalPromotionalAmount';
        $names[] = 'totalWeight';
        return $names;
    }

    /**
     * The attributes on the order that should be made available as formatted currency.
     */
    public function currencyAttributes(): array
    {
        $attributes = [];
        $attributes[] = 'adjustmentSubtotal';
        $attributes[] = 'adjustmentsTotal';
        $attributes[] = 'itemSubtotal';
        $attributes[] = 'itemTotal';
        $attributes[] = 'outstandingBalance';
        $attributes[] = 'paymentAmount';
        $attributes[] = 'totalPaid';
        $attributes[] = 'total';
        $attributes[] = 'totalPrice';
        $attributes[] = 'totalSaleAmount';
        $attributes[] = 'totalTax';
        $attributes[] = 'totalTaxIncluded';
        $attributes[] = 'totalShippingCost';
        $attributes[] = 'totalDiscount';
        $attributes[] = 'storedTotal';
        $attributes[] = 'storedTotalPrice';
        $attributes[] = 'storedTotalPaid';
        $attributes[] = 'storedItemTotal';
        $attributes[] = 'storedItemSubtotal';
        $attributes[] = 'storedTotalShippingCost';
        $attributes[] = 'storedTotalDiscount';
        $attributes[] = 'storedTotalTax';
        $attributes[] = 'storedTotalTaxIncluded';

        return $attributes;
    }

    public function fields(): array
    {
        $fields = parent::fields();

        $datetimeAttributes = [];
        foreach ((new ReflectionClass($this))->getProperties(ReflectionProperty::IS_PUBLIC) as $property) {
            if (!$property->isStatic()) {
                $type = $property->getType();
                if ($type instanceof ReflectionNamedType && $type->getName() === DateTime::class) {
                    $datetimeAttributes[] = $property->getName();
                }
            }
        }

        // Include datetimeAttributes() for now
        $datetimeAttributes = array_unique(array_merge($datetimeAttributes, $this->datetimeAttributes()));

        foreach ($datetimeAttributes as $attribute) {
            $fields[$attribute] = static function($model, $attribute) {
                if (!empty($model->$attribute)) {
                    $formatter = Craft::$app->getFormatter();

                    return [
                        'date' => $formatter->asDate($model->$attribute, Locale::LENGTH_SHORT),
                        'time' => $formatter->asTime($model->$attribute, Locale::LENGTH_SHORT),
                    ];
                }

                return $model->$attribute;
            };
        }

        $fields['email'] = 'email';
        $fields['paidStatusHtml'] = 'paidStatusHtml';
        $fields['customerLinkHtml'] = 'customerLinkHtml';
        $fields['orderStatusHtml'] = 'orderStatusHtml';
        $fields['totalTax'] = 'totalTax';
        $fields['totalTaxIncluded'] = 'totalTaxIncluded';
        $fields['totalShippingCost'] = 'totalShippingCost';
        $fields['totalDiscount'] = 'totalDiscount';

        return $fields;
    }

    /**
     * @inheritdoc
     */
    public function extraFields(): array
    {
        $names = parent::extraFields();
        $names[] = 'adjustments';
        $names[] = 'availableShippingMethodOptions';
        $names[] = 'billingAddress';
        $names[] = 'customer';
        $names[] = 'estimatedBillingAddress';
        $names[] = 'estimatedShippingAddress';
        $names[] = 'gateway';
        $names[] = 'histories';
        $names[] = 'loadCartUrl';
        $names[] = 'nestedTransactions';
        $names[] = 'notices';
        $names[] = 'orderSite';
        $names[] = 'orderStatus';
        $names[] = 'pdfUrl';
        $names[] = 'shippingAddress';
        $names[] = 'shippingMethod';
        $names[] = 'store';
        $names[] = 'transactions';
        return $names;
    }

    /**
     * @inheritdoc
     */
    protected function defineRules(): array
    {
        return array_merge(parent::defineRules(), [
            // Address models are valid
            [['billingAddress', 'shippingAddress'], 'validateAddress'],
            [['billingAddress', 'shippingAddress'], 'validateAddressCountry'],

            // Are the addresses both being set to each other.
            [
                ['billingAddress', 'shippingAddress'], 'validateAddressReuse',
                'when' => function($model) {
                    /** @var Order $model */
                    return !$model->isCompleted;
                },
            ],

            [['shippingAddress'], 'validateOrganizationTaxIdAsVatId', 'when' => fn(Order $order) => $order->getStore()->getValidateOrganizationTaxIdAsVatId() && !$order->getStore()->getUseBillingAddressForTax()],
            [['billingAddress'], 'validateOrganizationTaxIdAsVatId', 'when' => fn(Order $order) => $order->getStore()->getValidateOrganizationTaxIdAsVatId() && $order->getStore()->getUseBillingAddressForTax()],

            // Line items are valid?
            [['lineItems'], 'validateLineItems'],

            // Coupon Code valid?
            [['couponCode'], 'validateCouponCode'],

            [['gatewayId'], 'number', 'integerOnly' => true],
            [['gatewayId'], 'validateGatewayId'],
            [['shippingAddressId'], 'number', 'integerOnly' => true],
            [['billingAddressId'], 'number', 'integerOnly' => true],

            [['paymentCurrency'], 'validatePaymentCurrency'],

            [['paymentSourceId'], 'number', 'integerOnly' => true],
            [['paymentSourceId'], 'validatePaymentSourceId'],
            [['number', 'user', 'storeId', 'orderSiteId', 'orderCompletedEmail', 'saveBillingAddressOnOrderComplete', 'saveShippingAddressOnOrderComplete'], 'safe'],
        ]);
    }

    /**
     * Automatically set addresses on the order if it's a cart and `autoSetNewCartAddresses` is `true`.
     *
     *
     * @return bool returns true if order is mutated
     * @throws Throwable
     * @throws InvalidElementException
     * @throws UnsupportedSiteException
     * @since 3.4.14
     */
    public function autoSetAddresses(): bool
    {
        if ($this->isCompleted || !$this->getStore()->getAutoSetNewCartAddresses()) {
            return false;
        }

        /** @var User|CustomerBehavior|null $user */
        $user = $this->getCustomer();
        if (!$user) {
            return false;
        }

        $autoSetOccurred = false;

        if (!$this->_shippingAddress && !$this->shippingAddressId && $primaryShippingAddress = $user->getPrimaryShippingAddress()) {
            $this->sourceShippingAddressId = $primaryShippingAddress->id;
            $shippingAddress = Craft::$app->getElements()->duplicateElement($primaryShippingAddress, ['ownerId' => $this->id]);
            $this->setShippingAddress($shippingAddress);
            $autoSetOccurred = true;
        }

        if (!$this->_billingAddress && !$this->billingAddressId && $primaryBillingAddress = $user->getPrimaryBillingAddress()) {
            $this->sourceBillingAddressId = $primaryBillingAddress->id;
            $billingAddress = Craft::$app->getElements()->duplicateElement($primaryBillingAddress, ['ownerId' => $this->id]);
            $this->setBillingAddress($billingAddress);
            $autoSetOccurred = true;
        }

        return $autoSetOccurred;
    }

    /**
     * @return bool
     * @throws InvalidConfigException
     * @since 4.2
     */
    public function autoSetPaymentSource(): bool
    {
        if ($this->isCompleted || !$this->getStore()->getAutoSetPaymentSource() || $this->paymentSourceId || $this->gatewayId) {
            return false;
        }

        /** @var User|CustomerBehavior|null $customer */
        $customer = $this->getCustomer();

        // Only set the payment source if there is a customer set and that is it the current user
        if (!$customer || $customer->id !== Craft::$app->getUser()->getIdentity()?->id) {
            return false;
        }

        $paymentSource = $customer->getPrimaryPaymentSource();
        if (!$paymentSource) {
            return false;
        }

        $this->setPaymentSource($paymentSource);
        return true;
    }

    /**
     * Auto set shipping method based on config settings and available options
     *
     * @return bool returns true if order is mutated
     * @since 4.1
     */
    public function autoSetShippingMethod(): bool
    {
        if ($this->shippingMethodHandle || $this->isCompleted || !$this->getStore()->getAutoSetCartShippingMethodOption()) {
            return false;
        }

        $availableMethodOptions = $this->getAvailableShippingMethodOptions();
        if (empty($availableMethodOptions)) {
            return false;
        }

        $this->shippingMethodHandle = ArrayHelper::firstKey($availableMethodOptions);

        return true;
    }

    /**
     * Updates the paid status and paid date of the order, and marks as complete if the order is paid or authorized.
     */
    public function updateOrderPaidInformation(): void
    {
        $this->_transactions = null; // clear order's transaction cache

        $paidInFull = !$this->hasOutstandingBalance();
        $authorizedInFull = $this->getTotalAuthorized() >= $this->getTotalPrice();

        $justPaid = $paidInFull && $this->datePaid == null;
        $justAuthorized = $authorizedInFull && $this->dateAuthorized == null;

        $canComplete = ($this->getTotalAuthorized() + $this->getTotalPaid()) > 0;

        // If it is no longer paid in full, set datePaid to null
        if (!$paidInFull) {
            $this->datePaid = null;
        }

        // If it is no longer authorized in full, set dateAuthorized to null
        if (!$authorizedInFull) {
            $this->dateAuthorized = null;
        }

        // If it was just paid set the date paid to now.
        if ($justPaid) {
            $this->datePaid = new DateTime();
        }

        // If it was just authorized set the date authorized to now.
        if ($justAuthorized) {
            $this->dateAuthorized = new DateTime();
        }

        // Lock for recalculation
        $originalRecalculationMode = $this->getRecalculationMode();
        $this->setRecalculationMode(self::RECALCULATION_MODE_NONE);

        // Saving the order will update the datePaid as set above and also update the paidStatus.
        Craft::$app->getElements()->saveElement($this, false);

        // If the order is now paid or authorized in full, lets mark it as complete if it has not already been.
        if (!$this->isCompleted) {
            $totalAuthorized = $this->getTotalAuthorized();
            if ($totalAuthorized >= $this->getTotalPrice() || $paidInFull || $canComplete) {
                // We need to remove the payment source from the order now that it's paid
                // This means the order needs new payment details for future payments: https://github.com/craftcms/commerce/issues/891
                // Payment information is still stored in the transactions.
                $this->paymentSourceId = null;

                $this->markAsComplete();
            }
        }

        if ($justPaid && $this->hasEventHandlers(self::EVENT_AFTER_ORDER_PAID)) {
            $this->trigger(self::EVENT_AFTER_ORDER_PAID);
        }

        if ($justAuthorized && $this->hasEventHandlers(self::EVENT_AFTER_ORDER_AUTHORIZED)) {
            $this->trigger(self::EVENT_AFTER_ORDER_AUTHORIZED);
        }

        // restore recalculation lock state
        $this->setRecalculationMode($originalRecalculationMode);
    }

    /**
     * Marks the order as complete and sets the default order status, then saves the order.
     *
     * @throws OrderStatusException
     * @throws Exception
     * @throws Throwable
     * @throws ElementNotFoundException
     */
    public function markAsComplete(): bool
    {
        // Use a mutex to make sure we check the order is not already complete due to a race condition.
        $lockName = 'orderComplete:' . $this->id;
        $mutex = Craft::$app->getMutex();
        if (!$mutex->acquire($lockName, 5)) {
            throw new Exception('Unable to acquire a lock for completion of Order: ' . $this->id);
        }

        // Now that we have a lock, make sure this order is not already completed.
        if ($this->isCompleted) {
            $mutex->release($lockName);
            return true;
        }

        // Try to catch where the order could be marked as completed twice at the same time, and thus cause a race condition.
        $completedInDb = (new Query())
            ->select('id')
            ->from([Table::ORDERS])
            ->where(['isCompleted' => true])
            ->andWhere(['id' => $this->id])
            ->exists();

        if ($completedInDb) {
            $mutex->release($lockName);
            return true;
        }

        $this->isCompleted = true;
        $this->dateOrdered = new DateTime();

        // Reset estimated address relations
        $this->estimatedShippingAddressId = null;
        $this->estimatedBillingAddressId = null;
        $this->orderCompletedEmail = $this->getEmail();

        $orderStatus = Plugin::getInstance()->getOrderStatuses()->getDefaultOrderStatusForOrder($this);

        // If the order status returned was overridden by a plugin, use the configured default order status if they give us a bogus one with no ID.
        if ($orderStatus && $orderStatus->id) {
            $this->orderStatusId = $orderStatus->id;
        } else {
            $mutex->release($lockName);
            throw new OrderStatusException('Could not find a valid default order status.');
        }

        if ($this->reference == null) {
            $referenceTemplate = $this->getStore()->getOrderReferenceFormat();

            try {
                $this->reference = Craft::$app->getView()->renderObjectTemplate($referenceTemplate, $this);
            } catch (Throwable $exception) {
                $mutex->release($lockName);
                Craft::error('Unable to generate order completion reference for order ID: ' . $this->id . ', with format: ' . $referenceTemplate . ', error: ' . $exception->getMessage());
                throw $exception;
            }
        }

        // Raising the 'beforeCompleteOrder' event
        if ($this->hasEventHandlers(self::EVENT_BEFORE_COMPLETE_ORDER)) {
            $this->trigger(self::EVENT_BEFORE_COMPLETE_ORDER);
        }

        // Completed orders should no longer recalculate anything by default
        $this->setRecalculationMode(static::RECALCULATION_MODE_NONE);

        $this->clearNotices(); // Customer notices are assessed as being delivered once the customer decides to complete the order.
        $success = Craft::$app->getElements()->saveElement($this, false);

        if (!$success) {
            Craft::error(Craft::t('commerce', 'Could not mark order {number} as complete. Order save failed during order completion with errors: {order}',
                ['number' => $this->number, 'order' => json_encode($this->errors)]), __METHOD__);

            $mutex->release($lockName);
            return false;
        }

        $mutex->release($lockName);

        $this->afterOrderComplete();

        return true;
    }

    /**
     * Called after the order successfully completes
     */
    public function afterOrderComplete(): void
    {
        // Run order complete handlers directly.
        Plugin::getInstance()->getDiscounts()->orderCompleteHandler($this);
        Plugin::getInstance()->getCustomers()->orderCompleteHandler($this);

        foreach ($this->getLineItems() as $lineItem) {
            Plugin::getInstance()->getLineItems()->orderCompleteHandler($lineItem, $this);
        }

        // Raising the 'afterCompleteOrder' event
        if ($this->hasEventHandlers(self::EVENT_AFTER_COMPLETE_ORDER)) {
            $this->trigger(self::EVENT_AFTER_COMPLETE_ORDER);
        }
    }

    /**
     * Removes a specific line item from the order.
     */
    public function removeLineItem(LineItem $lineItem): void
    {
        $lineItems = $this->getLineItems();
        foreach ($lineItems as $key => $item) {
            if (($item->id !== null && $lineItem->id == $item->id) || $lineItem === $item) {
                unset($lineItems[$key]);
                $this->setLineItems($lineItems);
            }
        }

        if ($this->hasEventHandlers(self::EVENT_AFTER_REMOVE_LINE_ITEM)) {
            $this->trigger(self::EVENT_AFTER_REMOVE_LINE_ITEM, new LineItemEvent([
                'lineItem' => $lineItem,
            ]));
        }
    }

    /**
     * Adds a line item to the order. Updates the line item if the ID of that line item is already in the cart.
     */
    public function addLineItem(LineItem $lineItem): void
    {
        $lineItems = $this->getLineItems();
        $isNew = ($lineItem->id === null);

        if ($isNew && $this->hasEventHandlers(self::EVENT_BEFORE_ADD_LINE_ITEM)) {
            $lineItemEvent = new AddLineItemEvent(compact('lineItem', 'isNew'));
            $this->trigger(self::EVENT_BEFORE_ADD_LINE_ITEM, $lineItemEvent);

            if (!$lineItemEvent->isValid) {
                return;
            }
        }

        $replaced = false;
        foreach ($lineItems as $key => $item) {
            if ($lineItem->id && $item->id == $lineItem->id) {
                $lineItems[$key] = $lineItem;
                $replaced = true;
            }
        }

        if (!$replaced) {
            array_unshift($lineItems, $lineItem);
        }

        $this->setLineItems($lineItems);

        // Raising the 'afterAddLineItemToOrder' event
        if ($this->hasEventHandlers(self::EVENT_AFTER_ADD_LINE_ITEM)) {
            $this->trigger(self::EVENT_AFTER_ADD_LINE_ITEM, new LineItemEvent([
                'lineItem' => $lineItem,
                'isNew' => !$replaced,
            ]));
        }
    }

    /**
     * Gets the recalculation mode of the order
     */
    public function getRecalculationMode(): string
    {
        return $this->_recalculationMode;
    }

    /**
     * Sets the recalculation mode of the order
     */
    public function setRecalculationMode(string $value): void
    {
        $this->_recalculationMode = $value;
    }

    /**
     * Regenerates all adjusters and updates line items, depending on the current recalculationMode
     *
     * @throws Exception
     */
    public function recalculate(): void
    {
        if (!$this->id) {
            throw new InvalidCallException('Do not recalculate an order that has not been saved');
        }

        if ($this->hasErrors()) {
            Craft::getLogger()->log(Craft::t('commerce', 'Do not call recalculate on the order (Number: {orderNumber}) if errors are present.', ['orderNumber' => $this->number]), Logger::LEVEL_INFO);
            return;
        }

        if ($this->getRecalculationMode() == self::RECALCULATION_MODE_NONE) {
            return;
        }

        if ($this->getRecalculationMode() == self::RECALCULATION_MODE_ALL) {

            // Make sure we set a default shipping method option
            if (!$this->isCompleted && $this->getStore()->getAutoSetCartShippingMethodOption()) {
                $availableMethodOptions = $this->getAvailableShippingMethodOptions();
                if (!$this->shippingMethodHandle || !isset($availableMethodOptions[$this->shippingMethodHandle])) {
                    $this->shippingMethodHandle = ArrayHelper::firstKey($availableMethodOptions);
                }
            }

            if (!$this->shippingMethodHandle) {
                $this->shippingMethodName = null;
            } else {
                $shippingMethod = ArrayHelper::firstWhere($this->getAvailableShippingMethodOptions(), 'handle', $this->shippingMethodHandle);
                if ($shippingMethod) {
                    $this->shippingMethodName = $shippingMethod->getName();
                }
            }

            $lineItemRemoved = false;
            foreach ($this->getLineItems() as $item) {
                $originalSalePrice = $item->getSalePrice();
                $originalSalePriceAsCurrency = $item->salePriceAsCurrency;
                if ($item->refreshFromPurchasable()) {
                    if ($originalSalePrice > $item->salePrice) {
                        $message = Craft::t('commerce', 'The price of {description} was reduced from {originalSalePriceAsCurrency} to {newSalePriceAsCurrency}', ['originalSalePriceAsCurrency' => $originalSalePriceAsCurrency, 'newSalePriceAsCurrency' => $item->salePriceAsCurrency, 'description' => $item->getDescription()]);
                        /** @var OrderNotice $notice */
                        $notice = Craft::createObject([
                            'class' => OrderNotice::class,
                            'attributes' => [
                                'type' => 'lineItemSalePriceChanged',
                                'attribute' => "lineItems.$item->id.salePrice",
                                'message' => $message,
                            ],
                        ]);
                        $this->addNotice($notice);
                    }

                    if ($originalSalePrice < $item->salePrice) {
                        $message = Craft::t('commerce', 'The price of {description} increased from {originalSalePriceAsCurrency} to {newSalePriceAsCurrency}', ['originalSalePriceAsCurrency' => $originalSalePriceAsCurrency, 'newSalePriceAsCurrency' => $item->salePriceAsCurrency, 'description' => $item->getDescription()]);
                        /** @var OrderNotice $notice */
                        $notice = Craft::createObject([
                            'class' => OrderNotice::class,
                            'attributes' => [
                                'type' => 'lineItemSalePriceChanged',
                                'attribute' => "lineItems.$item->id.salePrice",
                                'message' => $message,
                            ],
                        ]);
                        $this->addNotice($notice);
                    }
                } else {
                    $message = Craft::t('commerce', '{description} is no longer available.', ['description' => $item->getDescription()]);
                    /** @var OrderNotice $notice */
                    $notice = Craft::createObject([
                        'class' => OrderNotice::class,
                        'attributes' => [
                            'message' => $message,
                            'type' => 'lineItemRemoved',
                            'attribute' => 'lineItems',
                        ],
                    ]);
                    $this->addNotice($notice);
                    $this->removeLineItem($item);
                    $lineItemRemoved = true;
                }
            }

            // This is run in a validation, but need to run again incase the options
            // data was changed on population of the line item by a plugin.
            if (OrderHelper::mergeDuplicateLineItems($this)) {
                $lineItemRemoved = true;
            }

            if ($lineItemRemoved) {
                $this->recalculate();
                return;
            }
        }

        if ($this->getRecalculationMode() == self::RECALCULATION_MODE_ALL || $this->getRecalculationMode() == self::RECALCULATION_MODE_ADJUSTMENTS_ONLY) {
            //clear adjustments
            $this->setAdjustments([]);

            foreach (Plugin::getInstance()->getOrderAdjustments()->getAdjusters() as $adjuster) {
                /** @var string|AdjusterInterface $adjuster */
                $adjuster = Craft::createObject($adjuster);
                $adjustments = $adjuster->adjust($this);
                $this->setAdjustments(array_merge($this->getAdjustments(), $adjustments));
            }
        }

        if ($this->getRecalculationMode() == self::RECALCULATION_MODE_ALL) {        // Since shipping adjusters run on the original price, pre discount, let's recalculate
            // if the currently selected shipping method is now not available after adjustments have run.
            $availableMethodOptions = $this->getAvailableShippingMethodOptions();
            if ($this->shippingMethodHandle && !isset($availableMethodOptions[$this->shippingMethodHandle])) {
                $this->shippingMethodHandle = ArrayHelper::firstKey($availableMethodOptions);
                $message = Craft::t('commerce', 'The previously-selected shipping method is no longer available.');
                $orderNotice = Craft::createObject([
                    'class' => OrderNotice::class,
                    'attributes' => [
                        'type' => 'shippingMethodChanged',
                        'attribute' => 'shippingMethodHandle',
                        'message' => $message,
                    ],
                ]);

                $this->addNotice($orderNotice);
                $this->recalculate();
            }
        }
    }

    /**
     * @return ShippingMethodOption[]
     *
     * @since 3.1
     */
    public function getAvailableShippingMethodOptions(): array
    {
        // Matching will contain the core shipping methods and any plugin dynamically returned shipping methods.
        $methods = Plugin::getInstance()->getShippingMethods()->getMatchingShippingMethods($this);
        $matchingMethodHandles = ArrayHelper::getColumn($methods, 'handle');

        // Get all regular methods and add them to the list, for use only when the order is complete.
        if ($this->isCompleted) {
            $allShippingMethods = ArrayHelper::index(Plugin::getInstance()->getShippingMethods()->getAllShippingMethods()->all(), 'handle');
            $methods = ArrayHelper::merge($allShippingMethods, $methods);
        }

        $availableShippingMethodOptions = [];

        foreach ($methods as $method) {
            $option = new ShippingMethodOption();

            if ($method instanceof ShippingMethod) {
                // TODO remove at a breaking change version
                foreach (['dateCreated', 'dateUpdated'] as $attribute) {
                    $option->$attribute = $method->$attribute;
                }
            }

            $option->setOrder($this);
            $option->enabled = $method->getIsEnabled();
            $option->id = $method->getId();
            $option->name = $method->getName();
            $option->handle = $method->getHandle();
            $option->matchesOrder = ArrayHelper::isIn($method->getHandle(), $matchingMethodHandles);
            $option->price = $method->getPriceForOrder($this);
<<<<<<< HEAD
            $option->storeId = $method->storeId;
=======
            $option->shippingMethod = $method;
>>>>>>> bdca33ac

            // Add all methods if completed, and only the matching methods when it is not completed.
            if ($this->isCompleted || $option->matchesOrder) {
                $availableShippingMethodOptions[$option->handle] = $option;
            }
        }

        return $availableShippingMethodOptions;
    }

    /**
     * @inheritdoc
     */
    public function afterSave(bool $isNew): void
    {
        // Make sure addresses are set before recalculation so that on the next page load
        // the correct adjustments and totals are shown
        if ($this->shippingSameAsBilling) {
            $this->setShippingAddress($this->getBillingAddress());
        }

        if ($this->billingSameAsShipping) {
            $this->setBillingAddress($this->getShippingAddress());
        }

        // TODO: Move the recalculate to somewhere else. Saving should be for saving only #COM-40
        // Right now orders always recalc when saved and not completed but that shouldn't always be the case.
        $this->recalculate();

        if (!$isNew) {
            $orderRecord = OrderRecord::findOne($this->id);

            if (!$orderRecord) {
                throw new Exception('Invalid order ID: ' . $this->id);
            }
        } else {
            $orderRecord = new OrderRecord();
            $orderRecord->id = $this->id;
        }

        $oldStatusId = $orderRecord->orderStatusId;

        $orderRecord->storeId = $this->storeId ?? Plugin::getInstance()->getStores()->getCurrentStore()->id;
        $orderRecord->number = $this->number;
        $orderRecord->reference = $this->reference;
        $orderRecord->itemTotal = $this->getItemTotal();
        $orderRecord->itemSubtotal = $this->getItemSubtotal();
        $orderRecord->email = $this->getEmail() ?: '';
        $orderRecord->orderCompletedEmail = $this->orderCompletedEmail;
        $orderRecord->isCompleted = $this->isCompleted;

        $dateOrdered = $this->dateOrdered;
        if (!$dateOrdered && $orderRecord->isCompleted) {
            $dateOrdered = Db::prepareDateForDb(new DateTime());
        }
        $orderRecord->dateOrdered = $dateOrdered;

        $orderRecord->datePaid = $this->datePaid ?: null;
        $orderRecord->dateAuthorized = $this->dateAuthorized ?: null;
        $orderRecord->shippingMethodHandle = $this->shippingMethodHandle ?? '';
        $orderRecord->shippingMethodName = $this->shippingMethodName ?? '';
        $orderRecord->paymentSourceId = $this->getPaymentSource() ? $this->getPaymentSource()->id : null;
        $orderRecord->gatewayId = $this->gatewayId;
        $orderRecord->orderStatusId = $this->orderStatusId;
        $orderRecord->couponCode = $this->couponCode;
        $orderRecord->total = $this->getTotal();
        $orderRecord->totalPrice = $this->getTotalPrice();
        $orderRecord->totalPaid = $this->getTotalPaid();
        $orderRecord->totalDiscount = $this->getTotalDiscount();
        $orderRecord->totalShippingCost = $this->getTotalShippingCost();
        $orderRecord->totalTax = $this->getTotalTax();
        $orderRecord->totalTaxIncluded = $this->getTotalTaxIncluded();
        $orderRecord->totalQty = $this->getTotalQty();
        $orderRecord->totalWeight = $this->getTotalWeight();
        $orderRecord->currency = $this->currency;
        $orderRecord->lastIp = $this->lastIp;
        $orderRecord->orderLanguage = $this->orderLanguage;
        $orderRecord->orderSiteId = $this->orderSiteId;
        $orderRecord->origin = $this->origin;
        $orderRecord->paymentCurrency = $this->paymentCurrency;
        $orderRecord->customerId = $this->getCustomerId();
        $orderRecord->registerUserOnOrderComplete = $this->registerUserOnOrderComplete;
        $orderRecord->saveBillingAddressOnOrderComplete = $this->saveBillingAddressOnOrderComplete;
        $orderRecord->saveShippingAddressOnOrderComplete = $this->saveShippingAddressOnOrderComplete;
        $orderRecord->returnUrl = $this->returnUrl;
        $orderRecord->cancelUrl = $this->cancelUrl;
        $orderRecord->message = $this->message;
        $orderRecord->paidStatus = $this->getPaidStatus();
        $orderRecord->recalculationMode = $this->getRecalculationMode();
        $orderRecord->sourceShippingAddressId = $this->sourceShippingAddressId;
        $orderRecord->sourceBillingAddressId = $this->sourceBillingAddressId;

        // We want to always have the same date as the element table, based on the logic for updating these in the element service i.e resaving
        $orderRecord->dateUpdated = $this->dateUpdated;
        $orderRecord->dateCreated = $this->dateCreated;

        $currentUser = Craft::$app->getUser()->getIdentity();
        $currentUserIsCustomer = ($currentUser && $this->getCustomer() && $currentUser->id == $this->getCustomer()->id);

        if ($shippingAddress = $this->getShippingAddress()) {
            $shippingAddress->ownerId = $this->id; // Always ensure the address is owned by the order
            $shippingAddress->title = Craft::t('commerce', 'Shipping Address'); // Ensure the address is labelled correctly
            Craft::$app->getElements()->saveElement($shippingAddress, false);
            $orderRecord->shippingAddressId = $shippingAddress->id;
            $this->setShippingAddress($shippingAddress);
            // Set primary shipping if asked
            if ($this->makePrimaryShippingAddress && $currentUserIsCustomer && $this->sourceShippingAddressId) {
                Plugin::getInstance()->getCustomers()->savePrimaryShippingAddressId($this->getCustomer(), $this->sourceShippingAddressId);
            }
        } else {
            $orderRecord->shippingAddressId = null;
            $this->setShippingAddress(null);
        }

        if ($billingAddress = $this->getBillingAddress()) {
            // If these were set to the same address element, we don't want the same address IDs
            if ($shippingAddress && $billingAddress->id == $shippingAddress->id) {
                $billingAddress = Craft::$app->getElements()->duplicateElement($billingAddress, ['ownerId' => $this->id, 'title' => Craft::t('commerce', 'Billing Address')]);
            } else {
                $billingAddress->ownerId = $this->id; // Always ensure the address is owned by the order
                $billingAddress->title = Craft::t('commerce', 'Billing Address'); // Ensure the address is labelled correctly
                Craft::$app->getElements()->saveElement($billingAddress, false);
            }

            $orderRecord->billingAddressId = $billingAddress->id;
            $this->setBillingAddress($billingAddress);
            // Set primary billing if asked
            if ($this->makePrimaryBillingAddress && $currentUserIsCustomer && $this->sourceBillingAddressId) {
                Plugin::getInstance()->getCustomers()->savePrimaryBillingAddressId($this->getCustomer(), $this->sourceBillingAddressId);
            }
        } else {
            $orderRecord->billingAddressId = null;
            $this->setBillingAddress(null);
        }

        if ($estimatedShippingAddress = $this->getEstimatedShippingAddress()) {
            $estimatedShippingAddress->ownerId = $this->id; // Always ensure the address is owned by the order
            Craft::$app->getElements()->saveElement($estimatedShippingAddress, false);
            $orderRecord->estimatedShippingAddressId = $estimatedShippingAddress->id;
            $this->setEstimatedShippingAddress($estimatedShippingAddress);

            // If estimate billing same as shipping set it here
            if ($this->estimatedBillingSameAsShipping) {
                $orderRecord->estimatedBillingAddressId = $estimatedShippingAddress->id;
                $this->setEstimatedBillingAddress($estimatedShippingAddress);
            }
        }

        if (!$this->estimatedBillingSameAsShipping && $estimatedBillingAddress = $this->getEstimatedBillingAddress()) {
            $estimatedBillingAddress->ownerId = $this->id; // Always ensure the address is owned by the order
            Craft::$app->getElements()->saveElement($estimatedBillingAddress, false);
            $orderRecord->estimatedBillingAddressId = $estimatedBillingAddress->id;
            $this->setEstimatedBillingAddress($estimatedBillingAddress);
        }

        $orderRecord->save(false);

        $this->_saveAdjustments();
        $this->_saveLineItems();
        $this->_saveNotices();
        $this->_saveOrderHistory($oldStatusId, $orderRecord->orderStatusId);
        $this->_deleteOrphanedOrderAddresses();

        parent::afterSave($isNew);
    }

    public function getShortNumber(): string
    {
        return substr($this->number, 0, 7);
    }

    /**
     * @inheritdoc
     */
    public function getLink(): ?Markup
    {
        return Template::raw("<a href='" . $this->getCpEditUrl() . "'>" . ($this->reference ?: $this->getShortNumber()) . '</a>');
    }

    /**
     * @inheritdoc
     */
    public function getCpEditUrl(): ?string
    {
        return UrlHelper::cpUrl('commerce/orders/' . $this->id);
    }

    /**
     * Returns the URL to the order’s PDF invoice.
     *
     * @param string|null $option The option that should be available to the PDF template (e.g. “receipt”)
     * @param string|null $pdfHandle The handle of the PDF to use. If none is passed the default PDF is used.
     * @return string|null The URL to the order’s PDF invoice, or null if the PDF template doesn’t exist
     */
    public function getPdfUrl(string $option = null, string $pdfHandle = null): ?string
    {
        $path = "commerce/downloads/pdf";
        $params = [];
        $params['number'] = $this->number;

        if ($option) {
            $params['option'] = $option;
        }

        if ($pdfHandle !== null) {
            $params['pdfHandle'] = $pdfHandle;
        }

        return UrlHelper::actionUrl($path, $params);
    }

    /**
     * Returns the URL to the cart’s load action url
     *
     * @return string|null The URL to the order’s load cart URL, or null if the cart is an order
     * @noinspection PhpUnused
     */
    public function getLoadCartUrl(): ?string
    {
        if ($this->isCompleted) {
            return null;
        }

        $path = 'commerce/cart/load-cart';

        $params = [];
        $params['number'] = $this->number;

        return UrlHelper::actionUrl($path, $params);
    }

    /**
     * Returns the order customer ID.
     *
     * @return int|null
     * @since 4.0.0
     */
    public function getCustomerId(): ?int
    {
        return $this->_customerId;
    }

    /**
     * Sets the order customer ID.
     *
     * @param int|int[]|null $customerId
     * @since 4.0.0
     */
    public function setCustomerId(mixed $customerId): void
    {
        if (is_array($customerId)) {
            $this->_customerId = reset($customerId) ?: null;
        } else {
            $this->_customerId = $customerId;
        }

        $this->_customer = null;
    }

    /**
     * Returns the order's customer.
     *
     * ---
     * ```php
     * $customer = $order->customer;
     * ```
     * ```twig
     * <p>By {{ order.customer.name }}</p>
     * ```
     *
     * @return User|null
     */
    public function getCustomer(): ?User
    {
        if (!isset($this->_customer)) {
            if (!$this->getCustomerId()) {
                return null;
            }

            if (($this->_customer = Craft::$app->getUsers()->getUserById($this->getCustomerId())) === null) {
                $this->_customer = false;
            }
        }

        return $this->_customer ?: null;
    }

    /**
     * Sets the order's customer.
     *
     * @param User|null $customer
     */
    public function setCustomer(?User $customer = null): void
    {
        $this->_customer = $customer;
        if ($this->_customer) {
            $this->_customerId = $this->_customer->id;
        } else {
            $this->_customerId = null;
        }
    }

    /**
     * @deprecated in 4.0.0. Use [[getCustomer()]] instead.
     */
    public function getUser(): ?User
    {
        Craft::$app->getDeprecator()->log('Order::getUser()', 'The `Order::getUser()` is deprecated, use `Order::getCustomer()` instead.');
        return $this->getCustomer();
    }

    /**
     * Sets the orders user based on the email address provided.
     *
     * @param string|null $email
     * @throws Exception
     * @deprecated in 4.3.0. Use [[setCustomer()]] instead.
     */
    public function setEmail(?string $email): void
    {
        Craft::$app->getDeprecator()->log(__METHOD__, '`Order::setEmail()` has been deprecated use `Order::setCustomer()` instead.');
        if (!$email) {
            $this->_customer = null;
            $this->_customerId = null;
            return;
        }

        if ($this->_customer && $this->_customer->email === $email) {
            return;
        }

        $user = Craft::$app->getUsers()->ensureUserByEmail($email);
        $this->setCustomer($user);
    }

    /**
     * Returns the email for this order. Will always be the customer's email if they exist.
     * @return string|null
     */
    public function getEmail(): ?string
    {
        return $this->getCustomer()?->email ?? null;
    }

    /**
     * @return bool
     */
    public function getIsPaid(): bool
    {
        return !$this->hasOutstandingBalance() && $this->isCompleted;
    }

    /**
     * @noinspection PhpUnused
     */
    public function getIsUnpaid(): bool
    {
        return $this->hasOutstandingBalance();
    }

    /**
     * Returns the paymentAmount for this order.
     *
     * @throws CurrencyException
     */
    public function getPaymentAmount(): float
    {
        $paymentAmount = $this->getOutstandingBalance();

        // Only convert if we have differing currencies
        if ($this->currency !== $this->getPaymentCurrency()){
            $teller = Plugin::getInstance()->getCurrencies()->getTeller($this->currency);
            $tellerTo = Plugin::getInstance()->getCurrencies()->getTeller($this->getPaymentCurrency());
            $outstandingBalanceAmount = $teller->convertToMoney($this->getOutstandingBalance());
            $outstandingBalanceInPaymentCurrency = Plugin::getInstance()->getPaymentCurrencies()->convertAmount($outstandingBalanceAmount, $this->getPaymentCurrency(), $this->getStore()->id);

            $paymentAmount = (float)$tellerTo->convertToString($outstandingBalanceInPaymentCurrency);
        }

        if (isset($this->_paymentAmount) && $this->_paymentAmount >= 0 && $this->_paymentAmount <= $paymentAmount) {
            return $this->_paymentAmount;
        }

        return $paymentAmount;
    }

    /**
     * Sets the order's payment amount in the order's currency. This amount is not persisted.
     *
     * @throws CurrencyException
     * @throws InvalidConfigException
     */
    public function setPaymentAmount(float $amount): void
    {
        $paymentCurrency = Plugin::getInstance()->getPaymentCurrencies()->getPaymentCurrencyByIso($this->getPaymentCurrency());
        $amount = Currency::round($amount, $paymentCurrency);
        $this->_paymentAmount = $amount;
    }

    /**
     * Returns whether the payment amount currently set is a partial amount of the order's outstanding balance.
     *
     * @throws CurrencyException
     * @throws InvalidConfigException
     * @since 3.4.10
     */
    public function isPaymentAmountPartial(): bool
    {
        $paymentAmountInPrimaryCurrency = Plugin::getInstance()->getPaymentCurrencies()->convertCurrency($this->getPaymentAmount(), $this->getPaymentCurrency(), $this->currency, true);

        return $paymentAmountInPrimaryCurrency < $this->getOutstandingBalance();
    }

    /**
     * What is the status of the orders payment
     */
    public function getPaidStatus(): string
    {
        if ($this->getIsPaid() && $this->getTotalPrice() > 0 && $this->getTotalPaid() > $this->getTotalPrice()) {
            return self::PAID_STATUS_OVERPAID;
        }

        if ($this->getIsPaid()) {
            return self::PAID_STATUS_PAID;
        }

        if ($this->getTotalPaid() > 0) {
            return self::PAID_STATUS_PARTIAL;
        }

        return self::PAID_STATUS_UNPAID;
    }

    /**
     * Customer represented as HTML
     * Customer User link represented as HTML
     *
     * @return string
     * @since 3.0
     */
    public function getCustomerLinkHtml(): string
    {
        $html = '';
        if ($user = $this->getCustomer()) {
            $html = Html::tag('a', $user->email, ['href' => $user->getCpEditUrl()]);
        }

        return $html;
    }

    public function getOrderStatusHtml(): string
    {
        if ($status = $this->getOrderStatus()) {
            return '<span class="commerceStatusLabel"><span class="status ' . $status->color . '"></span> ' . $status->name . '</span>';
        }

        return '';
    }

    /**
     * Paid status represented as HTML
     */
    public function getPaidStatusHtml(): string
    {
        return match ($this->getPaidStatus()) {
            self::PAID_STATUS_OVERPAID => '<span class="commerceStatusLabel"><span class="status blue"></span> ' . Craft::t('commerce', 'Overpaid') . '</span>',
            self::PAID_STATUS_PAID => '<span class="commerceStatusLabel"><span class="status green"></span> ' . Craft::t('commerce', 'Paid') . '</span>',
            self::PAID_STATUS_PARTIAL => '<span class="commerceStatusLabel"><span class="status orange"></span> ' . Craft::t('commerce', 'Partial') . '</span>',
            self::PAID_STATUS_UNPAID => '<span class="commerceStatusLabel"><span class="status red"></span> ' . Craft::t('commerce', 'Unpaid') . '</span>',
            default => '',
        };
    }

    /**
     * Returns the raw total of the order, which is the total of all line items and adjustments. This number can be negative, so it is not the price of the order.
     *
     * @see Order::getTotalPrice() The actual total price of the order.
     *
     */
    public function getTotal(): float
    {
        return Currency::round($this->getItemSubtotal() + $this->getAdjustmentsTotal());
    }

    /**
     * Get the total price of the order, whose minimum value is enforced by the configured {@link Store::getMinimumTotalPriceStrategy() strategy set for minimum total price}.
     */
    public function getTotalPrice(): float
    {
        $total = $this->getItemSubtotal() + $this->getAdjustmentsTotal(); // Don't get the pre-rounded total.
        $strategy = $this->getStore()->getMinimumTotalPriceStrategy();

        if ($strategy === Store::MINIMUM_TOTAL_PRICE_STRATEGY_ZERO) {
            return Currency::round(max(0, $total));
        }

        if ($strategy === Store::MINIMUM_TOTAL_PRICE_STRATEGY_SHIPPING) {
            return Currency::round(max($this->getTotalShippingCost(), $total));
        }

        return Currency::round($total);
    }

    public function getItemTotal(): float
    {
        $total = 0;

        foreach ($this->getLineItems() as $lineItem) {
            $total += $lineItem->getTotal();
        }

        return $total;
    }

    /**
     * @since 3.4
     */
    public function hasShippableItems(): bool
    {
        foreach ($this->getLineItems() as $item) {
            if ($item->getIsShippable()) {
                return true;
            }
        }

        return false;
    }

    /**
     * Returns the difference between the order amount and amount paid.
     *
     *
     */
    public function getOutstandingBalance(): float
    {
        $totalPaid = Currency::round($this->getTotalPaid());
        $totalPrice = $this->getTotalPrice(); // Already rounded

        return $totalPrice - $totalPaid;
    }

    public function hasOutstandingBalance(): bool
    {
        return $this->getOutstandingBalance() > 0;
    }

    /**
     * Returns the total `purchase` and `captured` transactions belonging to this order.
     */
    public function getTotalPaid(): float
    {
        if ($this->id === null) {
            return 0;
        }

        if ($this->_transactions === null) {
            $this->_transactions = Plugin::getInstance()->getTransactions()->getAllTransactionsByOrderId($this->id);
        }

        $paidTransactions = ArrayHelper::where($this->_transactions, static function(Transaction $transaction) {
            return $transaction->status == TransactionRecord::STATUS_SUCCESS && ($transaction->type == TransactionRecord::TYPE_PURCHASE || $transaction->type == TransactionRecord::TYPE_CAPTURE);
        });

        $refundedTransactions = ArrayHelper::where($this->_transactions, static function(Transaction $transaction) {
            return $transaction->status == TransactionRecord::STATUS_SUCCESS && $transaction->type == TransactionRecord::TYPE_REFUND;
        });

        $paid = array_sum(ArrayHelper::getColumn($paidTransactions, 'amount', false));
        $refunded = array_sum(ArrayHelper::getColumn($refundedTransactions, 'amount', false));

        return $paid - $refunded;
    }

    /**
     * @return float
     */
    public function getTotalAuthorized(): float
    {
        if (!$this->id) {
            return 0;
        }

        $authorized = 0;
        $captured = 0;

        if ($this->_transactions === null) {
            $this->_transactions = Plugin::getInstance()->getTransactions()->getAllTransactionsByOrderId($this->id);
        }

        foreach ($this->_transactions as $transaction) {
            $isSuccess = ($transaction->status == TransactionRecord::STATUS_SUCCESS);
            $isAuth = ($transaction->type == TransactionRecord::TYPE_AUTHORIZE);
            $isCapture = ($transaction->type == TransactionRecord::TYPE_CAPTURE);

            if (!$isSuccess) {
                continue;
            }

            if ($isAuth) {
                $authorized += $transaction->amount;
                continue;
            }

            if ($isCapture) {
                $captured += $transaction->amount;
            }
        }

        return $authorized - $captured;
    }

    /**
     * Returns whether this order is the user's current active cart.
     *
     * @throws ElementNotFoundException
     * @throws Exception
     * @throws Throwable
     */
    public function getIsActiveCart(): bool
    {
        $cart = Plugin::getInstance()->getCarts()->getCart();

        return $cart->id == $this->id;
    }

    /**
     * Returns whether the order has any items in it.
     */
    public function getIsEmpty(): bool
    {
        return $this->getTotalQty() == 0;
    }

    /**
     * @noinspection PhpUnused
     */
    public function hasLineItems(): bool
    {
        return (bool)$this->getLineItems();
    }

    /**
     * Returns total number of items.
     */
    public function getTotalQty(): int
    {
        $qty = 0;
        foreach ($this->getLineItems() as $item) {
            $qty += $item->qty;
        }

        return $qty;
    }

    /**
     * @return LineItem[]
     */
    public function getLineItems(): array
    {
        if (!isset($this->_lineItems)) {
            $lineItems = $this->id ? Plugin::getInstance()->getLineItems()->getAllLineItemsByOrderId($this->id) : [];
            foreach ($lineItems as $lineItem) {
                $lineItem->setOrder($this);
            }
            $this->_lineItems = $lineItems;
        }

        return array_filter($this->_lineItems);
    }

    /**
     * @param LineItem[] $lineItems
     */
    public function setLineItems(array $lineItems): void
    {
        $this->_lineItems = [];

        foreach ($lineItems as $lineItem) {
            $lineItem->setOrder($this);
        }

        $this->_lineItems = $lineItems;
    }

    public function _getAdjustmentsTotalByType(array|string $types, bool $included = false): float|int
    {
        $amount = 0;

        if (is_string($types)) {
            $types = StringHelper::split($types);
        }

        foreach ($this->getAdjustments() as $adjustment) {
            if ($adjustment->included == $included && in_array($adjustment->type, $types, false)) {
                $amount += $adjustment->amount;
            }
        }

        return $amount;
    }

    /**
     * The total amount of tax adjustments that are additive taxes that affect total price.
     *
     * @return float
     */
    public function getTotalTax(): float
    {
        return $this->_getAdjustmentsTotalByType('tax');
    }

    /**
     * The total amount of tax adjustments on the order that are included in the price, and do not affect total price.
     *
     * @return float
     */
    public function getTotalTaxIncluded(): float
    {
        return $this->_getAdjustmentsTotalByType('tax', true);
    }

    /**
     * The total amount of discount adjustments.
     *
     * @return float
     */
    public function getTotalDiscount(): float
    {
        return $this->_getAdjustmentsTotalByType('discount');
    }

    /**
     * The total amount of shipping adjustments.
     *
     * @return float
     */
    public function getTotalShippingCost(): float
    {
        return $this->_getAdjustmentsTotalByType('shipping');
    }

    /**
     * @noinspection PhpUnused
     */
    public function getTotalWeight(): float
    {
        $weight = 0;
        foreach ($this->getLineItems() as $item) {
            $weight += ($item->qty * $item->weight);
        }

        return $weight;
    }

    /**
     * Returns the total promotional amount.
     * @since 5.0.0
     */
    public function getTotalPromotionalAmount(): float
    {
        $value = 0;
        foreach ($this->getLineItems() as $item) {
            $value += ($item->qty * $item->getPromotionalAmount());
        }

        return $value;
    }

    /**
     * Returns the total of all line item's subtotals.
     */
    public function getItemSubtotal(): float
    {
        $value = 0;
        foreach ($this->getLineItems() as $item) {
            $value += $item->getSubtotal();
        }

        return $value;
    }

    /**
     * Returns the total of adjustments made to order.
     *
     * @return float
     * @throws InvalidConfigException
     * @noinspection PhpUnused
     */
    public function getAdjustmentSubtotal(): float
    {
        $value = 0;
        foreach ($this->getAdjustments() as $adjustment) {
            if (!$adjustment->included) {
                $value += $adjustment->amount;
            }
        }

        return (float)$value;
    }

    /**
     * @return OrderAdjustment[]|null
     * @throws InvalidConfigException
     */
    public function getAdjustments(): ?array
    {
        if (isset($this->_orderAdjustments)) {
            return $this->_orderAdjustments;
        }

        if ($this->id) {
            $this->setAdjustments(Plugin::getInstance()->getOrderAdjustments()->getAllOrderAdjustmentsByOrderId($this->id));
        }

        return $this->_orderAdjustments ?? [];
    }

    /**
     * @since 3.0
     */
    public function getAdjustmentsByType(string $type): array
    {
        $adjustments = [];

        foreach ($this->getAdjustments() as $adjustment) {
            if ($adjustment->type === $type) {
                $adjustments[] = $adjustment;
            }
        }

        return $adjustments;
    }

    public function getOrderAdjustments(): array
    {
        $adjustments = $this->getAdjustments();
        $orderAdjustments = [];

        foreach ($adjustments as $adjustment) {
            if (!$adjustment->getLineItem() && $adjustment->orderId == $this->id) {
                $orderAdjustments[] = $adjustment;
            }
        }

        return $orderAdjustments;
    }

    /**
     * @param OrderAdjustment[] $adjustments
     */
    public function setAdjustments(array $adjustments): void
    {
        $this->_orderAdjustments = $adjustments;
    }

    public function getAdjustmentsTotal(): float
    {
        $amount = 0;

        foreach ($this->getAdjustments() as $adjustment) {
            if (!$adjustment->included) {
                $amount += $adjustment->amount;
            }
        }

        return $amount;
    }

    /**
     * * Get the shipping address on the order.
     */
    public function getShippingAddress(): ?AddressElement
    {
        if (!isset($this->_shippingAddress) && $this->shippingAddressId) {
            /** @var AddressElement|null $address */
            $address = AddressElement::find()->ownerId($this->id)->id($this->shippingAddressId)->one();
            $this->_shippingAddress = $address;
        }

        return $this->_shippingAddress;
    }

    /**
     * Set the shipping address on the order.
     *
     * @param AddressElement|array|null $address
     */
    public function setShippingAddress(AddressElement|array|null $address): void
    {
        if ($address === null) {
            $this->shippingAddressId = null;
            $this->_shippingAddress = null;
            return;
        }

        if (is_array($address)) {
            unset($address['id']);
            $addressElement = $this->_shippingAddress ?: new AddressElement();
            $addressElement->setAttributes($address);
            $this->_populateAddressNameAttributes($addressElement, $address);
            $addressElement->ownerId = $this->id;
            $address = $addressElement;
        }

        if (!$address instanceof AddressElement) {
            throw new InvalidArgumentException('Shipping address supplied is not an Address Element');
        }

        // Ensure that address can only belong to this order
        if ($address->ownerId != $this->id) {
            throw new InvalidArgumentException('Can not set a shipping address on the order that is is not owned by the order.');
        }

        $this->shippingAddressId = $address->id;
        $address->title = Craft::t('commerce', 'Shipping Address');
        $this->_shippingAddress = $address;
    }

    /**
     * @since 3.1
     */
    public function removeShippingAddress(): void
    {
        $this->shippingAddressId = null;
        $this->_shippingAddress = null;
    }

    /**
     * @since 2.2
     */
    public function getEstimatedShippingAddress(): ?AddressElement
    {
        if (!isset($this->_estimatedShippingAddress) && $this->estimatedShippingAddressId) {
            /** @var AddressElement|null $address */
            $address = AddressElement::find()->owner($this)->id($this->estimatedShippingAddressId)->one();
            $this->_estimatedShippingAddress = $address;
        }

        return $this->_estimatedShippingAddress;
    }

    /**
     * @since 2.2
     */
    public function setEstimatedShippingAddress(AddressElement|array|null $address): void
    {
        if ($address === null) {
            $this->estimatedShippingAddressId = null;
            $this->_estimatedShippingAddress = null;
            return;
        }

        if (!$address instanceof AddressElement) {
            $addressElement = new AddressElement();
            $addressElement->setAttributes($address);
            $address = $addressElement;
        }

        $this->estimatedShippingAddressId = $address->id;
        $this->_estimatedShippingAddress = $address;
    }

    /**
     * Get the billing address on the order.
     */
    public function getBillingAddress(): ?AddressElement
    {
        if (!isset($this->_billingAddress) && $this->billingAddressId) {
            /** @var AddressElement|null $address */
            $address = AddressElement::find()->ownerId($this->id)->id($this->billingAddressId)->one();
            $this->_billingAddress = $address;
        }

        return $this->_billingAddress;
    }

    /**
     * Set the billing address on the order.
     *
     * @param AddressElement|array|null $address
     */
    public function setBillingAddress(AddressElement|array|null $address): void
    {
        if ($address === null) {
            $this->billingAddressId = null;
            $this->_billingAddress = null;
            return;
        }

        if (is_array($address)) {
            unset($address['id']); // only ever allow setting of the address data
            $addressElement = $this->_billingAddress ?: new AddressElement();
            $addressElement->setAttributes($address);
            $this->_populateAddressNameAttributes($addressElement, $address);
            $addressElement->ownerId = $this->id;
            $address = $addressElement;
        }

        if (!$address instanceof AddressElement) {
            throw new InvalidArgumentException('Billing address supplied is not an Address Element');
        }

        // Ensure that address can only belong to this order
        if ($address->ownerId !== $this->id) {
            throw new InvalidArgumentException('Can not set a billing address on the order that is is not owned by the order.');
        }

        $address->ownerId = $this->id;
        $this->billingAddressId = $address->id;
        $address->title = Craft::t('commerce', 'Billing Address');
        $this->_billingAddress = $address;
    }

    /**
     * @since 3.1
     */
    public function removeBillingAddress(): void
    {
        $this->billingAddressId = null;
        $this->_billingAddress = null;
    }

    /**
     * Returns whether the billing and shipping addresses' data matches
     *
     * @param string[]|null $attributes array of attributes names on which to match the addresses
     * @return bool
     * @since 4.1.0
     */
    public function hasMatchingAddresses(?array $attributes = null): bool
    {
        $addressAttributes = (new ReflectionClass(AddressInterface::class))->getMethods();
        $addressAttributes = array_map(static function(ReflectionMethod $method) {
            // Remove `get` and lower case first character
            return lcfirst(substr($method->name, 3));
        }, $addressAttributes);

        $relationCustomFieldHandles = [];
        $customFieldHandles = array_map(static function(FieldInterface $field) use (&$relationCustomFieldHandles) {
            if ($field instanceof BaseRelationField) {
                $relationCustomFieldHandles[] = $field->handle;
            }

            return $field->handle;
        }, (new AddressElement())->getFieldLayout()->getCustomFields());

        $nameTraitProperties = array_map(static function(ReflectionProperty $property) {
            return $property->name;
        }, (new ReflectionClass(NameTrait::class))->getProperties());

        $toArrayHandles = [...$nameTraitProperties, ...$addressAttributes, ...$customFieldHandles];

        if (!empty($attributes)) {
            $toArrayHandles = array_intersect($toArrayHandles, $attributes);
        }

        // Figure out if we need to do any extra work for custom fields
        $toArrayRelationFields = !empty($relationCustomFieldHandles) ? array_intersect($toArrayHandles, $relationCustomFieldHandles) : [];

        $matchingShippingAddress = [];
        if ($this->getShippingAddress() instanceof AddressElement) {
            $matchingShippingAddress = $this->getShippingAddress()->toArray(array_diff($toArrayHandles, $toArrayRelationFields));
        }

        $matchingBillingAddress = [];
        if ($this->getBillingAddress() instanceof AddressElement) {
            $matchingBillingAddress = $this->getBillingAddress()->toArray(array_diff($toArrayHandles, $toArrayRelationFields));
        }

        // Add any relational custom fields to the matching arrays
        if (!empty($toArrayRelationFields)) {
            foreach ($toArrayRelationFields as $handle) {
                if ($this->getShippingAddress() instanceof AddressElement) {
                    $matchingShippingAddress[$handle] = $this->getShippingAddress()->getFieldValue($handle)?->ids();
                }

                if ($this->getBillingAddress() instanceof AddressElement) {
                    $matchingBillingAddress[$handle] = $this->getBillingAddress()->getFieldValue($handle)?->ids();
                }
            }
        }

        return $matchingBillingAddress == $matchingShippingAddress;
    }

    /**
     * @since 2.2
     */
    public function getEstimatedBillingAddress(): ?AddressElement
    {
        if (!isset($this->_estimatedBillingAddress) && $this->estimatedBillingAddressId) {
            /** @var AddressElement|null $address */
            $address = AddressElement::find()->owner($this)->id($this->estimatedBillingAddressId)->one();
            $this->_estimatedBillingAddress = $address;
        }

        return $this->_estimatedBillingAddress;
    }

    /**
     * @since 2.2
     */
    public function setEstimatedBillingAddress(AddressElement|array|null $address): void
    {
        if ($address === null) {
            $this->estimatedBillingAddressId = null;
            $this->_estimatedBillingAddress = null;
            return;
        }

        if (!$address instanceof AddressElement) {
            $addressElement = new AddressElement();
            $addressElement->setAttributes($address);
        }

        $this->estimatedBillingAddressId = $address->id;
        $this->_estimatedBillingAddress = $address;
    }

    /**
     * @return ShippingMethod|null
     * @throws InvalidConfigException
     * @deprected in 3.4.18. Use `$shippingMethodHandle` or `$shippingMethodName` instead.
     */
    public function getShippingMethod(): ?ShippingMethod
    {
        return Plugin::getInstance()->getShippingMethods()->getShippingMethodByHandle((string)$this->shippingMethodHandle);
    }

    /**
     * @return GatewayInterface|null
     * @throws InvalidArgumentException
     */
    public function getGateway(): ?GatewayInterface
    {
        if ($this->gatewayId === null && $this->paymentSourceId === null) {
            return null;
        }

        $gateway = null;

        // sources before gateways
        if ($this->paymentSourceId) {
            if ($paymentSource = Plugin::getInstance()->getPaymentSources()->getPaymentSourceById($this->paymentSourceId)) {
                $gateway = Plugin::getInstance()->getGateways()->getGatewayById($paymentSource->gatewayId);
            }
        } else {
            if ($this->gatewayId) {
                $gateway = Plugin::getInstance()->getGateways()->getGatewayById((int)$this->gatewayId, $this->storeId);
            }
        }

        return $gateway;
    }

    /**
     * Returns the current payment currency, and defaults to the primary currency if not set.
     */
    public function getPaymentCurrency(): string
    {
        if ($this->_paymentCurrency === null) {
            $this->_paymentCurrency = $this->getStore()->getCurrency();
        }

        return $this->_paymentCurrency;
    }

    /**
     * @param string $value the payment currency code
     */
    public function setPaymentCurrency(string $value): void
    {
        $this->_paymentCurrency = $value;
    }

    /**
     * Returns the order's selected payment source if any.
     *
     * @throws InvalidConfigException if the payment source is being set by a guest customer.
     * @throws InvalidArgumentException if the order is set to an invalid payment source.
     */
    public function getPaymentSource(): ?PaymentSource
    {
        if ($this->paymentSourceId === null) {
            return null;
        }

        if (($user = $this->getCustomer()) === null) {
            throw new InvalidConfigException('Guest customers can not set a payment source.');
        }

        if (($paymentSource = Plugin::getInstance()->getPaymentSources()->getPaymentSourceByIdAndUserId($this->paymentSourceId, $user->id)) === null) {
            throw new InvalidArgumentException("Invalid payment source ID: $this->paymentSourceId");
        }

        return $paymentSource;
    }

    /**
     * Sets the order's selected payment source
     */
    public function setPaymentSource(?PaymentSource $paymentSource): void
    {
        // Setting the payment source to null clears it
        if ($paymentSource === null) {
            $this->paymentSourceId = null;
            return;
        }

        // We are now dealing with a PaymentSource
        $customer = $this->getCustomer();
        if ($customer?->id && $paymentSource->getCustomer()?->id !== $customer->id) {
            throw new InvalidArgumentException('PaymentSource is not owned by the user of the order.');
        }

        $this->paymentSourceId = $paymentSource->id;
        $this->gatewayId = null;
    }

    /**
     * Sets the order's selected gateway id.
     */
    public function setGatewayId(int $gatewayId): void
    {
        $this->gatewayId = $gatewayId;
        $this->paymentSourceId = null;
    }

    /**
     * @return OrderHistory[]
     */
    public function getHistories(): array
    {
        if ($this->id === null) {
            return [];
        }

        return Plugin::getInstance()->getOrderHistories()->getAllOrderHistoriesByOrderId($this->id);
    }

    /**
     * Set transactions on the order. Set to null to clear cache and force next getTransactions() call to get the latest transactions.
     *
     * @param Transaction[]|null $transactions
     * @since 3.2.0
     */
    public function setTransactions(?array $transactions): void
    {
        $this->_transactions = $transactions;
    }

    /**
     * @return Transaction[]
     */
    public function getTransactions(): array
    {
        if ($this->id === null) {
            $this->_transactions = [];
        }

        if ($this->_transactions === null) {
            $this->_transactions = Plugin::getInstance()->getTransactions()->getAllTransactionsByOrderId($this->id);
        }

        return $this->_transactions;
    }

    /**
     * @noinspection PhpUnused
     */
    public function getLastTransaction(): ?Transaction
    {
        $transactions = $this->getTransactions();
        return count($transactions) ? array_pop($transactions) : null;
    }

    /**
     * Returns an array of transactions for the order that have child transactions set on them.
     *
     * @return Transaction[]
     */
    public function getNestedTransactions(): array
    {
        // Transactions come in sorted by `id ASC`.
        // Given that transactions cannot be modified, it means that parents will always come first.
        // So we can just store a reference to them and build our tree in one pass.
        $transactions = $this->getTransactions();

        /** @var Transaction[] $referenceStore */
        $referenceStore = [];
        $nestedTransactions = [];

        foreach ($transactions as $transaction) {
            // We'll be adding all of the children in this loop, anyway, so we set the children list to an empty array.
            // This way no db queries are triggered when transactions are queried for children.
            $transaction->setChildTransactions([]);
            if ($transaction->parentId && isset($referenceStore[$transaction->parentId])) {
                $referenceStore[$transaction->parentId]->addChildTransaction($transaction);
            } else {
                $nestedTransactions[] = $transaction;
            }

            $referenceStore[$transaction->id] = $transaction;
        }

        return $nestedTransactions;
    }

    /**
     * @throws InvalidConfigException
     */
    public function getOrderStatus(): ?OrderStatus
    {
        return $this->orderStatusId !== null ? Plugin::getInstance()->getOrderStatuses()->getOrderStatusById($this->orderStatusId) : null;
    }

    /**
     * Get the site for the order.
     *
     * @since 3.2.9
     */
    public function getOrderSite(): ?Site
    {
        if (!$this->orderSiteId) {
            return null;
        }

        return Craft::$app->getSites()->getSiteById($this->orderSiteId);
    }

    /**
     * @inheritdoc
     */
    public function getMetadata(): array
    {
        $metadata = [];

        if ($this->isCompleted) {
            $metadata[Craft::t('commerce', 'Reference')] = $this->reference;
            $metadata[Craft::t('commerce', 'Date Ordered')] = Craft::$app->getFormatter()->asDatetime($this->dateOrdered, 'short');
        }

        $metadata[Craft::t('commerce', 'Coupon Code')] = $this->couponCode;

        $orderSite = $this->getOrderSite();
        $metadata[Craft::t('commerce', 'Order Site')] = $orderSite?->getName() ?? '';

        $shippingMethod = $this->getShippingMethod();
        $metadata[Craft::t('commerce', 'Shipping Method')] = $shippingMethod?->getName() ?? '';

        $metadata[Craft::t('app', 'ID')] = $this->id;
        $metadata[Craft::t('commerce', 'Short Number')] = $this->getShortNumber();
        $metadata[Craft::t('commerce', 'Paid Status')] = $this->getPaidStatusHtml();
        $metadata[Craft::t('commerce', 'Total Price')] = $this->totalPriceAsCurrency;
        $metadata[Craft::t('commerce', 'Paid Amount')] = $this->totalPaidAsCurrency;
        $metadata[Craft::t('commerce', 'Origin')] = $this->origin;

        return array_merge($metadata, parent::getMetadata());
    }

    /**
     * Updates the adjustments, including deleting the old ones.
     *
     * @throws Exception
     * @throws Throwable
     * @throws StaleObjectException
     */
    private function _saveAdjustments(): void
    {
        /** @var null|array|OrderAdjustmentRecord[] $previousAdjustments */
        $previousAdjustments = OrderAdjustmentRecord::find()
            ->where(['orderId' => $this->id])
            ->all();

        $newAdjustmentIds = [];

        foreach ($this->getAdjustments() as $adjustment) {
            // Don't run validation as validation of the adjustments should happen before saving the order
            Plugin::getInstance()->getOrderAdjustments()->saveOrderAdjustment($adjustment, false);
            $newAdjustmentIds[] = $adjustment->id;
            $adjustment->orderId = $this->id;
        }

        foreach ($previousAdjustments as $previousAdjustment) {
            if (!in_array($previousAdjustment->id, $newAdjustmentIds, false)) {
                $previousAdjustment->delete();
            }
        }
    }


    /**
     * @throws StaleObjectException
     * @throws Throwable
     */
    private function _saveNotices(): void
    {
        $previousNoticeIds = (new Query())
            ->select(['id'])
            ->from([Table::ORDERNOTICES])
            ->where(['orderId' => $this->id])
            ->column();

        $currentNoticeIds = [];

        // We are never updating a notice, just adding it or keeping it.
        foreach ($this->getNotices() as $notice) {
            if ($notice->id === null) {
                $orderNoticeEvent = new OrderNoticeEvent([
                    'orderNotice' => $notice,
                ]);

                // Raising the 'beforeAddNoticeToOrder' event
                if ($this->hasEventHandlers(self::EVENT_BEFORE_APPLY_ADD_NOTICE)) {
                    $this->trigger(self::EVENT_BEFORE_APPLY_ADD_NOTICE, $orderNoticeEvent);

                    if ($orderNoticeEvent->isValid === false) {
                        continue;
                    }
                }
                $noticeRecord = new OrderNoticeRecord();
                $noticeRecord->orderId = $notice->orderId;
                $noticeRecord->type = $notice->type;
                $noticeRecord->attribute = $notice->attribute;
                $noticeRecord->message = $notice->message;
                if ($noticeRecord->save(false)) {
                    $notice->id = $noticeRecord->id;
                }
            }

            $currentNoticeIds[] = $notice->id;
        }

        // Delete any notices that are no longer on the order
        if ($deletableNoticeIds = array_diff($previousNoticeIds, $currentNoticeIds)) {
            OrderNoticeRecord::deleteAll(['id' => $deletableNoticeIds]);
        }
    }

    /**
     * Updates the line items, including deleting the old ones.
     *
     * @throws Throwable
     */
    private function _saveLineItems(): void
    {
        // Line items that are currently in the DB
        /** @var null|array|LineItemRecord[] $previousLineItems */
        $previousLineItems = LineItemRecord::find()
            ->where(['orderId' => $this->id])
            ->all();

        $currentLineItemIds = [];

        // Determine the line items that will be saved
        foreach ($this->getLineItems() as $lineItem) {
            // If the ID is null that's ok, it's a new line item and will be saved anyway
            $currentLineItemIds[] = $lineItem->id;
        }

        // Delete any line items that no longer will be saved on this order.
        foreach ($previousLineItems as $previousLineItem) {
            if (!in_array($previousLineItem->id, $currentLineItemIds, false)) {
                $lineItem = Plugin::getInstance()->getLineItems()->getLineItemById($previousLineItem->id);
                $previousLineItem->delete();

                if ($this->hasEventHandlers(self::EVENT_AFTER_APPLY_REMOVE_LINE_ITEM)) {
                    $this->trigger(self::EVENT_AFTER_APPLY_REMOVE_LINE_ITEM, new LineItemEvent([
                        'lineItem' => $lineItem,
                    ]));
                }
            }
        }

        // Save the line items last, as we know that any possible duplicates are already removed.
        // We also need to re-save any adjustments that didn't have an line item ID for a line item if it's new.
        foreach ($this->getLineItems() as $lineItem) {
            $originalId = $lineItem->id;
            $lineItem->setOrder($this); // just in case.

            // Don't run validation as validation of the line item should happen before saving the order
            Plugin::getInstance()->getLineItems()->saveLineItem($lineItem, false);

            // Is this a new line item?
            if ($originalId === null) {
                // Raising the 'afterAddLineItemToOrder' event
                if ($this->hasEventHandlers(self::EVENT_AFTER_APPLY_ADD_LINE_ITEM)) {
                    $this->trigger(self::EVENT_AFTER_APPLY_ADD_LINE_ITEM, new LineItemEvent([
                        'lineItem' => $lineItem,
                        'isNew' => true,
                    ]));
                }
            }

            // Update any adjustments to this line item with the new line item ID.
            foreach ($this->getAdjustments() as $adjustment) {
                // Was the adjustment for this line item, but the line item ID didn't exist when the adjustment was made?
                if ($adjustment->getLineItem() === $lineItem && !$adjustment->lineItemId) {
                    // Re-save the adjustment with the new line item ID, since it exists now.
                    $adjustment->lineItemId = $lineItem->id;
                    // Validation not needed as the adjustments are validated before the order is saved
                    Plugin::getInstance()->getOrderAdjustments()->saveOrderAdjustment($adjustment, false);
                }
            }
        }
    }

    /**
     * Delete all addresses that are owned by the order but are not in use.
     *
     * @return void
     * @throws Throwable
     */
    private function _deleteOrphanedOrderAddresses(): void
    {
        if (!$this->id) {
            return;
        }

        $safeIds = array_filter([
            $this->getBillingAddress()?->id,
            $this->getShippingAddress()?->id,
            $this->getEstimatedBillingAddress()?->id,
            $this->getEstimatedShippingAddress()?->id,
        ]);

        $orphanedAddresses = AddressElement::find()
            ->ownerId($this->id);

        if (!empty($safeIds)) {
            ArrayHelper::prependOrAppend($safeIds, 'not', true);
            $orphanedAddresses->id($safeIds);
        }

        ($orphanedAddresses->collect())->each(function(AddressElement $address) {
            Craft::$app->getElements()->deleteElement($address, true);
        });
    }

    /**
     * @param ?int $oldStatusId
     * @param ?int $currentOrderStatId
     * @return void
     */
    private function _saveOrderHistory(?int $oldStatusId, ?int $currentOrderStatId): void
    {
        $hasNewStatus = ($oldStatusId !== $currentOrderStatId);
        if ($this->isCompleted && $hasNewStatus) {
            if (!Plugin::getInstance()->getOrderHistories()->createOrderHistoryFromOrder($this, $oldStatusId)) {
                Craft::error('Error saving order history after order save.', __METHOD__);
            }
        }
    }

    /**
     * Sets the first and last name attributes on the address model if no full name is set.
     *
     * @param AddressElement $addressElement
     * @param array $address
     * @return void
     */
    private function _populateAddressNameAttributes(AddressElement $addressElement, array $address): void
    {
        if (!isset($address['fullName']) || !$address['fullName']) {
            $firstName = $address['firstName'] ?? null;
            $lastName = $address['lastName'] ?? null;

            if ($firstName !== null || $lastName !== null) {
                $addressElement->fullName = null;
                $addressElement->firstName = $firstName ?? $addressElement->firstName;
                $addressElement->lastName = $lastName ?? $addressElement->lastName;
            }
        }
    }
}<|MERGE_RESOLUTION|>--- conflicted
+++ resolved
@@ -2038,11 +2038,8 @@
             $option->handle = $method->getHandle();
             $option->matchesOrder = ArrayHelper::isIn($method->getHandle(), $matchingMethodHandles);
             $option->price = $method->getPriceForOrder($this);
-<<<<<<< HEAD
+            $option->shippingMethod = $method;
             $option->storeId = $method->storeId;
-=======
-            $option->shippingMethod = $method;
->>>>>>> bdca33ac
 
             // Add all methods if completed, and only the matching methods when it is not completed.
             if ($this->isCompleted || $option->matchesOrder) {
