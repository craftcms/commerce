<?php
/**
 * @link https://craftcms.com/
 * @copyright Copyright (c) Pixel & Tonic, Inc.
 * @license https://craftcms.github.io/license/
 */

namespace craft\commerce\elements;

use CommerceGuys\Addressing\AddressInterface;
use Craft;
use craft\base\Element;
use craft\base\FieldInterface;
use craft\base\NameTrait;
use craft\commerce\base\AdjusterInterface;
use craft\commerce\base\Gateway;
use craft\commerce\base\GatewayInterface;
use craft\commerce\base\ShippingMethodInterface;
use craft\commerce\base\StoreTrait;
use craft\commerce\behaviors\CurrencyAttributeBehavior;
use craft\commerce\behaviors\CustomerBehavior;
use craft\commerce\db\Table;
use craft\commerce\elements\traits\OrderElementTrait;
use craft\commerce\elements\traits\OrderNoticesTrait;
use craft\commerce\elements\traits\OrderValidatorsTrait;
use craft\commerce\errors\CurrencyException;
use craft\commerce\errors\OrderStatusException;
use craft\commerce\events\AddLineItemEvent;
use craft\commerce\events\LineItemEvent;
use craft\commerce\events\OrderNoticeEvent;
use craft\commerce\helpers\Currency;
use craft\commerce\helpers\Order as OrderHelper;
use craft\commerce\models\LineItem;
use craft\commerce\models\OrderAdjustment;
use craft\commerce\models\OrderHistory;
use craft\commerce\models\OrderNotice;
use craft\commerce\models\OrderStatus;
use craft\commerce\models\PaymentSource;
use craft\commerce\models\Settings;
use craft\commerce\models\ShippingMethod;
use craft\commerce\models\ShippingMethodOption;
use craft\commerce\models\Store;
use craft\commerce\models\Transaction;
use craft\commerce\Plugin;
use craft\commerce\records\LineItem as LineItemRecord;
use craft\commerce\records\Order as OrderRecord;
use craft\commerce\records\OrderAdjustment as OrderAdjustmentRecord;
use craft\commerce\records\OrderNotice as OrderNoticeRecord;
use craft\commerce\records\Transaction as TransactionRecord;
use craft\db\Query;
use craft\elements\Address as AddressElement;
use craft\elements\User;
use craft\errors\ElementNotFoundException;
use craft\errors\InvalidElementException;
use craft\errors\UnsupportedSiteException;
use craft\fields\BaseRelationField;
use craft\helpers\ArrayHelper;
use craft\helpers\Db;
use craft\helpers\Html;
use craft\helpers\StringHelper;
use craft\helpers\Template;
use craft\helpers\UrlHelper;
use craft\i18n\Locale;
use craft\models\Site;
use DateTime;
use ReflectionClass;
use ReflectionMethod;
use ReflectionNamedType;
use ReflectionProperty;
use Throwable;
use Twig\Markup;
use yii\base\Exception;
use yii\base\InvalidArgumentException;
use yii\base\InvalidCallException;
use yii\base\InvalidConfigException;
use yii\db\StaleObjectException;
use yii\log\Logger;

/**
 * Order or Cart model.
 *
 * @property OrderAdjustment[] $adjustments
 * @property string $email the email for this order
 * @property LineItem[] $lineItems
 * @property AddressElement|null $billingAddress
 * @property AddressElement|null $shippingAddress
 * @property PaymentSource|null $paymentSource
 * @property string $paymentCurrency the payment currency for this order
 * @property string $recalculationMode the mode of recalculation.
 * @property string $origin
 * @property int|null $customerId The order customer ID
 * @property-read ShippingMethod[] $availableShippingMethods
 * @property-read bool $activeCart Is the current order the same as the active cart
 * @property-read User|null $customer
 * @property-read Gateway $gateway
 * @property-read OrderStatus $orderStatus
 * @property-read float $outstandingBalance The balance amount to be paid on the Order
 * @property-read ShippingMethodInterface $shippingMethod
 * @property-read User|null $user
 * @property-read OrderAdjustment[] $orderAdjustments
 * @property-read string $pdfUrl the URL to the order’s PDF invoice
 * @property-read float|int $adjustmentSubtotal the total of adjustments made to order
 * @property-read float $adjustmentsTotal
 * @property-read OrderHistory[] $histories order histories
 * @property-read bool $isPaid if the order is paid
 * @property-read bool $isUnpaid if the order is not paid
 * @property-read float $itemTotal
 * @property-read int $itemSubtotal the total of all line item subtotals
 * @property-read bool $isActiveCart the order has the same ID as the current sessions cart
 * @property-read bool $isEmpty the order has no line items with any qty
 * @property-read null|Transaction $lastTransaction The last transaction on the order.
 * @property-read Transaction[] $nestedTransactions transactions for the order that have child transactions set on them
 * @property-read string $paidStatus the order’s paid status
 * @property-read string $paidStatusHtml the order’s paid status as HTML
 * @property-read string $shortNumber
 * @property-read float $totalPaid the total `purchase` and `captured` transactions belonging to this order
 * @property-read float $total
 * @property-read float $totalPrice
 * @property-read int $totalPromotionalAmount the total sale amount
 * @property-read int $totalQty the total number of items
 * @property-read int $totalWeight
 * @property-read string $orderStatusHtml
 * @property-read string $customerLinkHtml
 * @property-read string $adjustmentSubtotalAsCurrency
 * @property-read string $adjustmentsTotalAsCurrency
 * @property-read string $itemSubtotalAsCurrency
 * @property-read string $itemTotalAsCurrency
 * @property-read string $outstandingBalanceAsCurrency
 * @property-read string $totalPaidAsCurrency
 * @property-read string $totalAsCurrency
 * @property-read string $totalPriceAsCurrency
 * @property-read string $totalSaleAmountAsCurrency
 * @property-read string $totalTaxAsCurrency
 * @property-read string $totalTaxIncludedAsCurrency
 * @property-read string $totalShippingCostAsCurrency
 * @property-read string $totalDiscountAsCurrency
 * @property-read string $storedTotalAsCurrency
 * @property-read string $storedTotalPriceAsCurrency
 * @property-read string $storedTotalPaidAsCurrency
 * @property-read string $storedItemTotalAsCurrency
 * @property-read string $storedItemSubtotalAsCurrency
 * @property-read string $storedTotalShippingCostAsCurrency
 * @property-read string $storedTotalDiscountAsCurrency
 * @property-read string $storedTotalTaxAsCurrency
 * @property-read string $storedTotalTaxIncludedAsCurrency
 * @property-read Site|null $orderSite
 * @property null|array|AddressElement $estimatedBillingAddress
 * @property float $totalDiscount
 * @property null|array|AddressElement $estimatedShippingAddress
 * @property float $totalTaxIncluded
 * @property float $totalTax
 * @property float $totalShippingCost
 * @property ShippingMethodOption[] $availableShippingMethodOptions
 * @property-read float|int $totalAuthorized
 * @property float $paymentAmount
 * @property-read null|string $loadCartUrl
 * @property-read array $metadata
 * @property-read Transaction[] $transactions
 * @customer Pixel & Tonic, Inc. <support@pixelandtonic.com>
 * @since 2.0
 */
class Order extends Element
{
    use OrderValidatorsTrait;
    use OrderElementTrait;
    use OrderNoticesTrait;
    use StoreTrait;

    /**
     * Payments exceed order total.
     */
    public const PAID_STATUS_OVERPAID = 'overPaid';

    /**
     * Payments equal order total.
     */
    public const PAID_STATUS_PAID = 'paid';

    /**
     * Payments less than order total.
     */
    public const PAID_STATUS_PARTIAL = 'partial';

    /**
     * Payments total zero on non-free order.
     */
    public const PAID_STATUS_UNPAID = 'unpaid';

    /**
     * Recalculates line items, populates from purchasables, and regenerates adjustments.
     */
    public const RECALCULATION_MODE_ALL = 'all';

    /**
     * Recalculates adjustments only; does not recalculate line items or populate from purchasables.
     */
    public const RECALCULATION_MODE_ADJUSTMENTS_ONLY = 'adjustmentsOnly';

    /**
     * Does not recalculate anything on the order.
     */
    public const RECALCULATION_MODE_NONE = 'none';

    /**
     * Order created from the front end.
     */
    public const ORIGIN_WEB = 'web';

    /**
     * Order created from the control panel.
     */
    public const ORIGIN_CP = 'cp';

    /**
     * Order created by a remote source.
     */
    public const ORIGIN_REMOTE = 'remote';

    /**
     * @event \yii\base\Event The event that is triggered before a new line item has been added to the order.
     *
     * ```php
     * use craft\commerce\elements\Order;
     * use craft\commerce\models\LineItem;
     * use craft\commerce\events\AddLineItemEvent;
     * use yii\base\Event;
     *
     * Event::on(
     *     Order::class,
     *     Order::EVENT_BEFORE_ADD_LINE_ITEM,
     *     function(AddLineItemEvent $event) {
     *         // @var LineItem $lineItem
     *         $lineItem = $event->lineItem;
     *         // @var bool $isNew
     *         $isNew = $event->isNew;
     *         // ...
     *     }
     * );
     * ```
     */
    public const EVENT_BEFORE_ADD_LINE_ITEM = 'beforeAddLineItemToOrder';

    /**
     * @event \yii\base\Event The event that is triggered after a line item has been added to an order.
     *
     * ```php
     * use craft\commerce\elements\Order;
     * use craft\commerce\events\LineItemEvent;
     * use craft\commerce\models\LineItem;
     * use yii\base\Event;
     *
     * Event::on(
     *     Order::class,
     *     Order::EVENT_AFTER_APPLY_ADD_LINE_ITEM,
     *     function(LineItemEvent $event) {
     *         // @var LineItem $lineItem
     *         $lineItem = $event->lineItem;
     *         // @var bool $isNew
     *         $isNew = $event->isNew;
     *         // ...
     *     }
     * );
     * ```
     */
    public const EVENT_AFTER_APPLY_ADD_LINE_ITEM = 'afterApplyAddLineItemToOrder';

    /**
     * @event \yii\base\Event The event that is triggered after a line item has been added to an order.
     *
     * ```php
     * use craft\commerce\elements\Order;
     * use craft\commerce\events\LineItemEvent;
     * use craft\commerce\models\LineItem;
     * use yii\base\Event;
     *
     * Event::on(
     *     Order::class,
     *     Order::EVENT_AFTER_ADD_LINE_ITEM,
     *     function(LineItemEvent $event) {
     *         // @var LineItem $lineItem
     *         $lineItem = $event->lineItem;
     *         // @var bool $isNew
     *         $isNew = $event->isNew;
     *         // ...
     *     }
     * );
     * ```
     */
    public const EVENT_AFTER_ADD_LINE_ITEM = 'afterAddLineItemToOrder';

    /**
     * @event \yii\base\Event The event that is triggered after a line item has been removed from an order.
     *
     * ```php
     * use craft\commerce\elements\Order;
     * use craft\commerce\events\LineItemEvent;
     * use craft\commerce\models\LineItem;
     * use yii\base\Event;
     *
     * Event::on(
     *     Order::class,
     *     Order::EVENT_AFTER_REMOVE_LINE_ITEM,
     *     function(LineItemEvent $event) {
     *         // @var LineItem $lineItem
     *         $lineItem = $event->lineItem;
     *         // @var bool $isNew
     *         $isNew = $event->isNew;
     *         // ...
     *     }
     * );
     * ```
     */
    public const EVENT_AFTER_REMOVE_LINE_ITEM = 'afterRemoveLineItemFromOrder';

    /**
     * @event \yii\base\Event The event that is triggered after a line item has been removed from an order.
     *
     * ```php
     * use craft\commerce\elements\Order;
     * use craft\commerce\events\LineItemEvent;
     * use craft\commerce\models\LineItem;
     * use yii\base\Event;
     *
     * Event::on(
     *     Order::class,
     *     Order::EVENT_AFTER_APPLY_REMOVE_LINE_ITEM,
     *     function(LineItemEvent $event) {
     *         // @var LineItem $lineItem
     *         $lineItem = $event->lineItem;
     *         // @var bool $isNew
     *         $isNew = $event->isNew;
     *         // ...
     *     }
     * );
     * ```
     */
    public const EVENT_AFTER_APPLY_REMOVE_LINE_ITEM = 'afterApplyRemoveLineItemFromOrder';

    /**
     * @event \yii\base\Event The event that is triggered before an order is completed.
     *
     * ```php
     * use craft\commerce\elements\Order;
     * use yii\base\Event;
     *
     * Event::on(
     *     Order::class,
     *     Order::EVENT_BEFORE_COMPLETE_ORDER,
     *     function(Event $event) {
     *         // @var Order $order
     *         $order = $event->sender;
     *         // ...
     *     }
     * );
     * ```
     */
    public const EVENT_BEFORE_COMPLETE_ORDER = 'beforeCompleteOrder';

    /**
     * @event \yii\base\Event The event that is triggered after an order is completed.
     *
     * ```php
     * use craft\commerce\elements\Order;
     * use yii\base\Event;
     *
     * Event::on(
     *     Order::class,
     *     Order::EVENT_AFTER_COMPLETE_ORDER,
     *     function(Event $event) {
     *         // @var Order $order
     *         $order = $event->sender;
     *         // ...
     *     }
     * );
     * ```
     */
    public const EVENT_AFTER_COMPLETE_ORDER = 'afterCompleteOrder';

    /**
     * @event \yii\base\Event The event that is triggered after an order is paid and completed.
     *
     * ```php
     * use craft\commerce\elements\Order;
     * use yii\base\Event;
     *
     * Event::on(
     *     Order::class,
     *     Order::EVENT_AFTER_ORDER_PAID,
     *     function(Event $event) {
     *         // @var Order $order
     *         $order = $event->sender;
     *         // ...
     *     }
     * );
     * ```
     */
    public const EVENT_AFTER_ORDER_PAID = 'afterOrderPaid';

    /**
     * @event \yii\base\Event This event is raised after an order is authorized in full and completed
     *
     * Plugins can get notified after an order is authorized in full and completed
     *
     * ```php
     * use craft\commerce\elements\Order;
     * use yii\base\Event;
     *
     * Event::on(Order::class, Order::EVENT_AFTER_ORDER_AUTHORIZED, function(Event $e) {
     *     // @var Order $order
     *     $order = $e->sender;
     *     // ...
     * });
     * ```
     */
    public const EVENT_AFTER_ORDER_AUTHORIZED = 'afterOrderAuthorized';

    /**
     * @event \yii\base\Event The event that is triggered before a notice has been added to the order.
     *
     * ```php
     * use craft\commerce\elements\Order;
     * use craft\commerce\models\OrderNotice;
     * use craft\commerce\events\OrderNoticeEvent;
     * use yii\base\Event;
     *
     * Event::on(
     *     Order::class,
     *     Order::EVENT_BEFORE_APPLY_ADD_NOTICE,
     *     function(OrderNoticeEvent $event) {
     *         // @var OrderNotice $orderNotice
     *         $orderNotice = $event->orderNotice;
     *         // ...
     *     }
     * );
     * ```
     *
     * @since 4.1.0
     */
    public const EVENT_BEFORE_APPLY_ADD_NOTICE = 'beforeApplyAddNoticeToOrder';

    /**
     * This is the unique number (hash) generated for the order when it was first created.
     *
     * @var string|null Number
     * ---
     * ```php
     * echo $order->number;
     * ```
     * ```twig
     * {{ order.number }}
     * ```
     */
    public ?string $number = null;

    /**
     * This is the reference number generated once the order was completed.
     * While the order is a cart, this is null.
     *
     * @var string|null Reference
     * ---
     * ```php
     * echo $order->reference;
     * ```
     * ```twig
     * {{ order.reference }}
     * ```
     */
    public ?string $reference = null;

    /**
     * This is the currently applied coupon code.
     *
     * @var string|null Coupon Code
     * ---
     * ```php
     * echo $order->couponCode;
     * ```
     * ```twig
     * {{ order.couponCode }}
     * ```
     */
    public ?string $couponCode = null;

    /**
     * Is this order completed (no longer a cart).
     *
     * @var bool Is completed
     * ---
     * ```php
     * echo $order->isCompleted;
     * ```
     * ```twig
     * {{ order.isCompleted }}
     * ```
     */
    public bool $isCompleted = false;

    /**
     * The date and time this order was completed
     *
     * @var DateTime|null Date ordered
     * ---
     * ```php
     * echo $order->dateOrdered;
     * ```
     * ```twig
     * {{ order.dateOrdered }}
     * ```
     */
    public ?DateTime $dateOrdered = null;

    /**
     * The date and time this order was paid in full.
     *
     * @var DateTime|null Date paid
     * ---
     * ```php
     * echo $order->datePaid;
     * ```
     * ```twig
     * {{ order.datePaid }}
     * ```
     */
    public ?DateTime $datePaid = null;

    /**
     * The date and time this order was authorized in full.
     * This may the same date as datePaid if the order was paid immediately.
     *
     * @var DateTime|null Date authorized
     * ---
     * ```php
     * echo $order->dateAuthorized;
     * ```
     * ```twig
     * {{ order.dateAuthorized }}
     * ```
     */
    public ?DateTime $dateAuthorized = null;

    /**
     * The currency of the order (ISO code)
     *
     * @var string|null Currency
     * ---
     * ```php
     * echo $order->currency;
     * ```
     * ```twig
     * {{ order.currency }}
     * ```
     */
    public ?string $currency = null;

    /**
     * The current gateway ID to identify the gateway the order should use when accepting payments.
     * If the `paymentSourceId` is set on this order, this `gatewayId` will be that belonging to the
     * payment source.
     *
     * @var int|null Gateway ID
     * ---
     * ```php
     * echo $order->gatewayId;
     * ```
     * ```twig
     * {{ order.gatewayId }}
     * ```
     */
    public ?int $gatewayId = null;

    /**
     * The last IP address of the user building the order before it was marked as complete.
     *
     * @var string|null Last IP address
     * ---
     * ```php
     * echo $order->lastIp;
     * ```
     * ```twig
     * {{ order.lastIp }}
     * ```
     */
    public ?string $lastIp = null;

    /**
     * The current message set on the order when having it’s order status being changed.
     *
     * @var string|null message
     * ---
     * ```php
     * echo $order->message;
     * ```
     * ```twig
     * {{ order.message }}
     * ```
     */
    public ?string $message = null;

    /**
     * The current URL the order should return to after successful payment.
     * This is stored on the order as we may be redirected off-site for payments.
     *
     * @var string|null Return URL
     * ---
     * ```php
     * echo $order->returnUrl;
     * ```
     * ```twig
     * {{ order.returnUrl }}
     * ```
     */
    public ?string $returnUrl = null;

    /**
     * The current URL the order should return to if the customer cancels payment off-site.
     * This is stored on the order as we may be redirected off-site for payments.
     *
     * @var string|null Cancel URL
     * ---
     * ```php
     * echo $order->cancelUrl;
     * ```
     * ```twig
     * {{ order.cancelUrl }}
     * ```
     */
    public ?string $cancelUrl = null;

    /**
     * The current order status ID. This will be null if the order is not complete
     * and is still a cart.
     *
     * @var int|null Order status ID
     * ---
     * ```php
     * echo $order->orderStatusId;
     * ```
     * ```twig
     * {{ order.orderStatusId }}
     * ```
     */
    public ?int $orderStatusId = null;

    /**
     * The language the cart was created in.
     *
     * @var string|null The language the order was made in.
     * ---
     * ```php
     * echo $order->orderLanguage;
     * ```
     * ```twig
     * {{ order.orderLanguage }}
     * ```
     */
    public ?string $orderLanguage = null;

    /**
     * The store the order was created in.
     *
     * @var int|null Order store ID
     * ---
     * ```php
     * echo $order->storeId;
     * ```
     * ```twig
     * {{ order.storeId }}
     * ```
     */
    public ?int $storeId = null;

    /**
     * The site the order was created in.
     *
     * @var int|null Order site ID
     * ---
     * ```php
     * echo $order->orderSiteId;
     * ```
     * ```twig
     * {{ order.orderSiteId }}
     * ```
     */
    public ?int $orderSiteId = null;


    /**
     * The origin of the order when it was first created.
     * Values can be 'web', 'cp', or 'api'
     *
     * @var string|null Order origin
     * ---
     * ```php
     * echo $order->origin;
     * ```
     * ```twig
     * {{ order.origin }}
     * ```
     */
    public ?string $origin = null;

    /**
     * The email address that was on the cart when the order was completed.
     * This is only stored for historic data.
     *
     * @var string|null The email address when the order was completed
     * @since 4.2.12
     * ---
     * ```php
     * echo $order->orderCompletedEmail;
     * ```
     * ```twig
     * {{ order.orderCompletedEmail }}
     * ```
     */
    public ?string $orderCompletedEmail = null;

    /**
     * The current billing address ID
     *
     * @var int|null Billing address ID
     * ---
     * ```php
     * echo $order->billingAddressId;
     * ```
     * ```twig
     * {{ order.billingAddressId }}
     * ```
     */
    public ?int $billingAddressId = null;

    /**
     * The current shipping address ID
     *
     * @var int|null Shipping address ID
     * ---
     * ```php
     * echo $order->shippingAddressId;
     * ```
     * ```twig
     * {{ order.shippingAddressId }}
     * ```
     */
    public ?int $shippingAddressId = null;


    /**
     * Whether the shipping address should be made the primary address of the
     * order‘s customer. This is not persisted on the order, and is only used during the
     * update order request.
     *
     * @var bool Make this the customer‘s primary shipping address
     * ---
     * ```php
     * echo $order->makePrimaryShippingAddress;
     * ```
     * ```twig
     * {{ order.makePrimaryShippingAddress }}
     * ```
     */
    public bool $makePrimaryShippingAddress = false;

    /**
     * Whether the billing address should be made the primary address of the
     * order‘s customer. This is not persisted on the order, and is only used during the
     * update order request.
     *
     * @var bool Make this the customer‘s primary billing address
     * ---
     * ```php
     * echo $order->makePrimaryBillingAddress;
     * ```
     * ```twig
     * {{ order.makePrimaryBillingAddress }}
     * ```
     */
    public bool $makePrimaryBillingAddress = false;

    /**
     * Whether the shipping address should be the same address as the order’s
     * billing address. This is not persisted on the order, and is only used during the
     * update order request. Can not be set to `true` at the same time as setting
     * `billingSameAsShipping` to true, or an error will be raised.
     *
     * @var bool Make this the shipping address the same as the billing address
     * ---
     * ```php
     * echo $order->shippingSameAsBilling;
     * ```
     * ```twig
     * {{ order.shippingSameAsBilling }}
     * ```
     */
    public bool $shippingSameAsBilling = false;

    /**
     * Whether the billing address should be the same address as the order’s
     * shipping address. This is not persisted on the order, and is only used during the
     * update order request. Can not be set to `true` at the same time as setting
     * `shippingSameAsBilling` to true, or an error will be raised.
     *
     * @var bool Make this the shipping address the same as the billing address
     * ---
     * ```php
     * echo $order->billingSameAsShipping;
     * ```
     * ```twig
     * {{ order.billingSameAsShipping }}
     * ```
     */
    public bool $billingSameAsShipping = false;

    /**
     * @var int|null Estimated Billing address ID
     * @since 2.2
     */
    public ?int $estimatedBillingAddressId = null;

    /**
     * @var int|null Estimated Shipping address ID
     * @since 2.2
     */
    public ?int $estimatedShippingAddressId = null;

    /**
     * @var int|null The billing address ID that was selected from the customer’s address book,
     * which populated the billing address on the order.
     * @since 4.0
     */
    public ?int $sourceBillingAddressId = null;

    /**
     * @var int|null The shipping address ID that was selected from the customer’s address book,
     * which populated the shipping address on the order.
     * @since 4.0
     */
    public ?int $sourceShippingAddressId = null;

    /**
     * @var bool Whether estimated billing address should be set to the same address as estimated shipping
     * @since 2.2
     */
    public bool $estimatedBillingSameAsShipping = false;

    /**
     * @var string|null Shipping Method Handle
     * @TODO change this to be just string at next breaking change
     */
    public ?string $shippingMethodHandle = '';

    /**
     * @var string|null Shipping Method Name
     * @since 3.2.0
     */
    public ?string $shippingMethodName = null;

    /**
     * @var int|null Customer’s ID
     */
    private ?int $_customerId = null;

    /**
     * Whether the email address on the order should be used to register
     * as a user account when the order is complete.
     *
     * @var bool Register user on order complete
     * ---
     * ```php
     * echo $order->registerUserOnOrderComplete;
     * ```
     * ```twig
     * {{ order.registerUserOnOrderComplete }}
     * ```
     */
    public bool $registerUserOnOrderComplete = false;

    /**
     * Whether the billing address on the order should be saved to the customer's
     * address book when the order is complete.
     *
     * @var bool Save the order's billing address to the customer's address book
     * ---
     * ```php
     * echo $order->saveBillingAddressOnOrderComplete;
     * ```
     * ```twig
     * {{ order.saveBillingAddressOnOrderComplete }}
     * ```
     */
    public bool $saveBillingAddressOnOrderComplete = false;

    /**
     * Whether the shipping address on the order should be saved to the customer's
     * address book when the order is complete.
     *
     * @var bool Save the order's shipping address to the customer's address book
     * ---
     * ```php
     * echo $order->saveShippingAddressOnOrderComplete;
     * ```
     * ```twig
     * {{ order.saveShippingAddressOnOrderComplete }}
     * ```
     */
    public bool $saveShippingAddressOnOrderComplete = false;

    /**
     * The current payment source that should be used to make payments on the
     * order. If this is set, the `gatewayId` will also be set to the related
     * gateway.
     *
     * @var int|null Payment source ID
     * ---
     * ```php
     * echo $order->paymentSourceId;
     * ```
     * ```twig
     * {{ order.paymentSourceId }}
     * ```
     */
    public ?int $paymentSourceId = null;


    /**
     * @var float|null The total price as stored in the database from last retrieval
     * ---
     * ```php
     * echo $order->storedTotalPrice;
     * ```
     * ```twig
     * {{ order.storedTotalPrice }}
     * ```
     */
    public ?float $storedTotalPrice = null;

    /**
     * @var float|null The total as stored in the database from last retrieval
     * ---
     * ```php
     * echo $order->storedTotal;
     * ```
     * ```twig
     * {{ order.storedTotal }}
     * ```
     */
    public ?float $storedTotal = null;

    /**
     * @var float|null The total paid as stored in the database from last retrieval
     * ---
     * ```php
     * echo $order->storedTotalPaid;
     * ```
     * ```twig
     * {{ order.storedTotalPaid }}
     * ```
     */
    public ?float $storedTotalPaid = null;

    /**
     * @var float|null The item total as stored in the database from last retrieval
     * ---
     * ```php
     * echo $order->storedItemTotal;
     * ```
     * ```twig
     * {{ order.storedItemTotal }}
     * ```
     */
    public ?float $storedItemTotal = null;

    /**
     * @var float|null The item subtotal as stored in the database from last retrieval
     * @since 3.2.4
     * ---
     * ```php
     * echo $order->storedItemSubtotal;
     * ```
     * ```twig
     * {{ order.storedItemSubtotal }}
     * ```
     */
    public ?float $storedItemSubtotal = null;

    /**
     * @var float|null The total shipping cost adjustments as stored in the database from last retrieval
     * ---
     * ```php
     * echo $order->storedTotalShippingCost;
     * ```
     * ```twig
     * {{ order.storedTotalShippingCost }}
     * ```
     */
    public ?float $storedTotalShippingCost = null;

    /**
     * @var float|null The total of discount adjustments as stored in the database from last retrieval
     * ---
     * ```php
     * echo $order->storedTotalDiscount;
     * ```
     * ```twig
     * {{ order.storedTotalDiscount }}
     * ```
     */
    public ?float $storedTotalDiscount = null;

    /**
     * @var float|null The total tax adjustments as stored in the database from last retrieval
     * ---
     * ```php
     * echo $order->storedTotalTax;
     * ```
     * ```twig
     * {{ order.storedTotalTax }}
     * ```
     */
    public ?float $storedTotalTax = null;

    /**
     * @var float|null The total tax included  adjustments as stored in the database from last retrieval
     * ---
     * ```php
     * echo $order->storedTotalTaxIncluded;
     * ```
     * ```twig
     * {{ order.storedTotalTaxIncluded }}
     * ```
     */
    public ?float $storedTotalTaxIncluded = null;

    /**
     * @var int|null The total quantity as stored in the database from last retrieval
     * ---
     * ```php
     * echo $order->storedTotalQty;
     * ```
     * ```twig
     * {{ order.storedTotalQty }}
     * ```
     */
    public ?int $storedTotalQty = null;

    /**
     * @var string|null
     * @see Order::setRecalculationMode() To set the current recalculation mode
     * @see Order::getRecalculationMode() To get the current recalculation mode
     * ---
     * ```php
     * echo $order->recalculationMode;
     * ```
     * ```twig
     * {{ order.recalculationMode }}
     * ```
     */
    private ?string $_recalculationMode = null;

    /**
     * @var AddressElement|null
     * @see Order::setShippingAddress() To set the current shipping address
     * @see Order::getShippingAddress() To get the current shipping address
     * ---
     * ```php
     * if ($order->shippingAddress) {
     *     echo $order->shippingAddress->firstName;
     * }
     * ```
     * ```twig
     * {% if order.shippingAddress %}
     *   {{ order.shippingAddress.firstName }}
     * {% endif %}
     * ```
     */
    private ?AddressElement $_shippingAddress = null;

    /**
     * @var AddressElement|null
     * @see Order::setBillingAddress() To set the current billing address
     * @see Order::getBillingAddress() To get the current billing address
     * ---
     * ```php
     * if ($order->billingAddress) {
     *     echo $order->billingAddress->firstName;
     * }
     * ```
     * ```twig
     * {% if order.billingAddress %}
     *   {{ order.billingAddress.firstName }}
     * {% endif %}
     * ```
     */
    private ?AddressElement $_billingAddress = null;

    /**
     * @var AddressElement|null
     * @since 2.2
     */
    private ?AddressElement $_estimatedShippingAddress = null;

    /**
     * @var AddressElement|null
     * @since 2.2
     */
    private ?AddressElement $_estimatedBillingAddress = null;

    /**
     * @var LineItem[]
     * @see Order::setLineItems() To set the order line items
     * @see Order::getLineItems() To get the order line items
     * ---
     * ```php
     * foreach ($order->getLineItems() as $lineItem) {
     *     echo $lineItem->description';
     * }
     * ```
     * ```twig
     * {% for lineItem in order.lineItems %}
     *   {{ lineItem.description }}
     * {% endfor %}
     * ```
     */
    private array $_lineItems;

    /**
     * @var OrderAdjustment[]|null
     * @see Order::setAdjustments() To set the order adjustments
     * @see Order::setAdjustments() To get the order adjustments
     * ---
     * ```php
     * foreach ($order->getAdjustments() as $adjustment) {
     *     echo $adjustment->amount';
     * }
     * ```
     * ```twig
     * {% for adjustment in order.adjustments %}
     *   {{ adjustment.amount }}
     * {% endfor %}
     * ```
     */
    private ?array $_orderAdjustments = null;

    /**
     * @var string|null
     * @see Order::setPaymentCurrency() To set the payment currency
     * @see Order::getPaymentCurrency() To get the payment currency
     * ---
     * ```php
     * echo $order->paymentCurrency;
     * ```
     * ```twig
     * {{ order.paymentCurrency }}
     * ```
     */
    private ?string $_paymentCurrency = null;

    /**
     * @var Transaction[]|null
     * @see Order::getTransactions()
     * ---
     * ```php
     * echo $order->transactions;
     * ```
     * ```twig
     * {{ order.transactions }}
     * ```
     */
    private ?array $_transactions = null;

    /**
     * @var User|null|false
     * @see Order::getCustomer()
     * @see Order::setCustomer()
     * ---
     * ```php
     * echo $order->customer;
     * ```
     * ```twig
     * {{ order.customer }}
     * ```
     */
    private User|null|false $_customer = null;

    /**
     * @var float|null
     * @see Order::setPaymentAmount() To set the order payment amount
     * @see Order::getPaymentAmount() To get the order payment amount
     * ---
     * ```php
     * echo $order->paymentAmount;
     * ```
     * ```twig
     * {{ order.paymentAmount }}
     * ```
     */
    private ?float $_paymentAmount = null;

    /**
     * Ability to cancel email sending to avoid email even being queued.
     *
     * @var bool
     */
    public bool $suppressEmails = false;

    /**
     * @inheritdoc
     */
    public function init(): void
    {
        if ($this->orderLanguage === null) {
            $this->orderLanguage = Craft::$app->language;
        }

        if ($this->storeId === null) {
            $this->storeId = Plugin::getInstance()->getStores()->getCurrentStore()->id;
        }

        if ($this->orderSiteId === null) {
            $this->orderSiteId = $this->getStore()->getSites()->first()->id;
        }

        if ($this->currency === null) {
            $this->currency = Plugin::getInstance()->getPaymentCurrencies()->getPrimaryPaymentCurrencyIso();
        }

        // Better default for carts if the base currency changes (usually only happens in development)
        if (!$this->isCompleted && $this->paymentCurrency && !Plugin::getInstance()->getPaymentCurrencies()->getPaymentCurrencyByIso($this->paymentCurrency)) {
            $this->paymentCurrency = Plugin::getInstance()->getPaymentCurrencies()->getPrimaryPaymentCurrencyIso();
        }

        if ($this->origin === null) {
            $this->origin = static::ORIGIN_WEB;
        }

        if ($this->_recalculationMode === null) {
            if ($this->isCompleted) {
                $this->setRecalculationMode(self::RECALCULATION_MODE_NONE);
            } else {
                $this->setRecalculationMode(self::RECALCULATION_MODE_ALL);
            }
        }

        parent::init();
    }

    public function behaviors(): array
    {
        $behaviors = parent::behaviors();

        $behaviors['currencyAttributes'] = [
            'class' => CurrencyAttributeBehavior::class,
            'defaultCurrency' => $this->currency ?? Plugin::getInstance()->getPaymentCurrencies()->getPrimaryPaymentCurrencyIso(),
            'currencyAttributes' => $this->currencyAttributes(),
            'attributeCurrencyMap' => [],
        ];

        return $behaviors;
    }

    /**
     * @return string
     */
    public static function displayName(): string
    {
        return Craft::t('commerce', 'Order');
    }

    /**
     * @inheritdoc
     */
    public static function lowerDisplayName(): string
    {
        return Craft::t('commerce', 'order');
    }

    /**
     * @inheritdoc
     */
    public static function pluralDisplayName(): string
    {
        return Craft::t('commerce', 'Orders');
    }

    /**
     * @inheritdoc
     */
    public static function pluralLowerDisplayName(): string
    {
        return Craft::t('commerce', 'orders');
    }

    /**
     * @inheritdoc
     */
    public function __toString(): string
    {
        return $this->reference ?: $this->getShortNumber();
    }

    /**
     * @inheritdoc
     */
    public function canSave(User $user): bool
    {
        return parent::canSave($user) || $user->can('commerce-editOrders');
    }

    /**
     * @inheritdoc
     */
    public function canView(User $user): bool
    {
        return parent::canView($user) || $user->can('commerce-manageOrders');
    }

    /**
     * @inheritdoc
     */
    public function canDuplicate(User $user): bool
    {
        return parent::canDuplicate($user) || $user->can('commerce-editOrders');
    }

    /**
     * @inheritdoc
     */
    public function canDelete(User $user): bool
    {
        return parent::canDelete($user) || $user->can('commerce-deleteOrders');
    }

    /**
     * @inheritdoc
     */
    public function beforeValidate(): bool
    {
        // Set default gateway if none present and no payment source selected
        if (!$this->gatewayId && !$this->paymentSourceId) {
            $gateways = Plugin::getInstance()->getGateways()->getAllCustomerEnabledGateways();
            if ($gateways->isNotEmpty()) {
                $this->gatewayId = $gateways->first()->id;
            }
        }

        // If the gateway ID doesn't exist, just drop it.
        if ($this->gatewayId && !$this->getGateway()) {
            $this->gatewayId = null;
        }

        return parent::beforeValidate();
    }

    /**
     * @inheritdoc
     */
    public function attributes(): array
    {
        $names = parent::attributes();
        $names[] = 'adjustmentSubtotal';
        $names[] = 'adjustmentsTotal';
        $names[] = 'customer';
        $names[] = 'customerId';
        $names[] = 'paymentCurrency';
        $names[] = 'paymentAmount';
        $names[] = 'isPaid';
        $names[] = 'itemSubtotal';
        $names[] = 'itemTotal';
        $names[] = 'lineItems';
        $names[] = 'orderAdjustments';
        $names[] = 'outstandingBalance';
        $names[] = 'paidStatus';
        $names[] = 'recalculationMode';
        $names[] = 'shortNumber';
        $names[] = 'totalPaid';
        $names[] = 'total';
        $names[] = 'totalPrice';
        $names[] = 'totalQty';
        $names[] = 'totalPromotionalAmount';
        $names[] = 'totalWeight';
        return $names;
    }

    /**
     * The attributes on the order that should be made available as formatted currency.
     */
    public function currencyAttributes(): array
    {
        $attributes = [];
        $attributes[] = 'adjustmentSubtotal';
        $attributes[] = 'adjustmentsTotal';
        $attributes[] = 'itemSubtotal';
        $attributes[] = 'itemTotal';
        $attributes[] = 'outstandingBalance';
        $attributes[] = 'paymentAmount';
        $attributes[] = 'totalPaid';
        $attributes[] = 'total';
        $attributes[] = 'totalPrice';
        $attributes[] = 'totalSaleAmount';
        $attributes[] = 'totalTax';
        $attributes[] = 'totalTaxIncluded';
        $attributes[] = 'totalShippingCost';
        $attributes[] = 'totalDiscount';
        $attributes[] = 'storedTotal';
        $attributes[] = 'storedTotalPrice';
        $attributes[] = 'storedTotalPaid';
        $attributes[] = 'storedItemTotal';
        $attributes[] = 'storedItemSubtotal';
        $attributes[] = 'storedTotalShippingCost';
        $attributes[] = 'storedTotalDiscount';
        $attributes[] = 'storedTotalTax';
        $attributes[] = 'storedTotalTaxIncluded';

        return $attributes;
    }

    public function fields(): array
    {
        $fields = parent::fields();

        $datetimeAttributes = [];
        foreach ((new ReflectionClass($this))->getProperties(ReflectionProperty::IS_PUBLIC) as $property) {
            if (!$property->isStatic()) {
                $type = $property->getType();
                if ($type instanceof ReflectionNamedType && $type->getName() === DateTime::class) {
                    $datetimeAttributes[] = $property->getName();
                }
            }
        }

        // Include datetimeAttributes() for now
        $datetimeAttributes = array_unique(array_merge($datetimeAttributes, $this->datetimeAttributes()));

        foreach ($datetimeAttributes as $attribute) {
            $fields[$attribute] = static function($model, $attribute) {
                if (!empty($model->$attribute)) {
                    $formatter = Craft::$app->getFormatter();

                    return [
                        'date' => $formatter->asDate($model->$attribute, Locale::LENGTH_SHORT),
                        'time' => $formatter->asTime($model->$attribute, Locale::LENGTH_SHORT),
                    ];
                }

                return $model->$attribute;
            };
        }

        $fields['email'] = 'email';
        $fields['paidStatusHtml'] = 'paidStatusHtml';
        $fields['customerLinkHtml'] = 'customerLinkHtml';
        $fields['orderStatusHtml'] = 'orderStatusHtml';
        $fields['totalTax'] = 'totalTax';
        $fields['totalTaxIncluded'] = 'totalTaxIncluded';
        $fields['totalShippingCost'] = 'totalShippingCost';
        $fields['totalDiscount'] = 'totalDiscount';

        return $fields;
    }

    /**
     * @inheritdoc
     */
    public function extraFields(): array
    {
        $names = parent::extraFields();
        $names[] = 'adjustments';
        $names[] = 'availableShippingMethodOptions';
        $names[] = 'billingAddress';
        $names[] = 'customer';
        $names[] = 'estimatedBillingAddress';
        $names[] = 'estimatedShippingAddress';
        $names[] = 'gateway';
        $names[] = 'histories';
        $names[] = 'loadCartUrl';
        $names[] = 'nestedTransactions';
        $names[] = 'notices';
        $names[] = 'orderSite';
        $names[] = 'orderStatus';
        $names[] = 'pdfUrl';
        $names[] = 'shippingAddress';
        $names[] = 'shippingMethod';
        $names[] = 'store';
        $names[] = 'transactions';
        return $names;
    }

    /**
     * @inheritdoc
     */
    protected function defineRules(): array
    {
        return array_merge(parent::defineRules(), [
            // Address models are valid
            [['billingAddress', 'shippingAddress'], 'validateAddress'],
            [['billingAddress', 'shippingAddress'], 'validateAddressCountry'],

            // Are the addresses both being set to each other.
            [
                ['billingAddress', 'shippingAddress'], 'validateAddressReuse',
                'when' => function($model) {
                    /** @var Order $model */
                    return !$model->isCompleted;
                },
            ],

            [['shippingAddress'], 'validateOrganizationTaxIdAsVatId', 'when' => fn(Order $order) => $order->getStore()->getValidateOrganizationTaxIdAsVatId() && !$order->getStore()->getUseBillingAddressForTax()],
            [['billingAddress'], 'validateOrganizationTaxIdAsVatId', 'when' => fn(Order $order) => $order->getStore()->getValidateOrganizationTaxIdAsVatId() && $order->getStore()->getUseBillingAddressForTax()],

            // Line items are valid?
            [['lineItems'], 'validateLineItems'],

            // Coupon Code valid?
            [['couponCode'], 'validateCouponCode'],

            [['gatewayId'], 'number', 'integerOnly' => true],
            [['gatewayId'], 'validateGatewayId'],
            [['shippingAddressId'], 'number', 'integerOnly' => true],
            [['billingAddressId'], 'number', 'integerOnly' => true],

            [['paymentCurrency'], 'validatePaymentCurrency'],

            [['paymentSourceId'], 'number', 'integerOnly' => true],
            [['paymentSourceId'], 'validatePaymentSourceId'],

<<<<<<< HEAD
            [['number', 'user', 'customer', 'storeId', 'orderSiteId'], 'safe'],
=======
            [['number', 'user', 'orderCompletedEmail', 'saveBillingAddressOnOrderComplete', 'saveShippingAddressOnOrderComplete'], 'safe'],
>>>>>>> 65a6166c
        ]);
    }

    /**
     * Automatically set addresses on the order if it's a cart and `autoSetNewCartAddresses` is `true`.
     *
     *
     * @return bool returns true if order is mutated
     * @throws Throwable
     * @throws InvalidElementException
     * @throws UnsupportedSiteException
     * @since 3.4.14
     */
    public function autoSetAddresses(): bool
    {
        if ($this->isCompleted || !$this->getStore()->getAutoSetNewCartAddresses()) {
            return false;
        }

        /** @var User|CustomerBehavior|null $user */
        $user = $this->getCustomer();
        if (!$user) {
            return false;
        }

        $autoSetOccurred = false;

        if (!$this->_shippingAddress && !$this->shippingAddressId && $primaryShippingAddress = $user->getPrimaryShippingAddress()) {
            $this->sourceShippingAddressId = $primaryShippingAddress->id;
            $shippingAddress = Craft::$app->getElements()->duplicateElement($primaryShippingAddress, ['ownerId' => $this->id]);
            $this->setShippingAddress($shippingAddress);
            $autoSetOccurred = true;
        }

        if (!$this->_billingAddress && !$this->billingAddressId && $primaryBillingAddress = $user->getPrimaryBillingAddress()) {
            $this->sourceBillingAddressId = $primaryBillingAddress->id;
            $billingAddress = Craft::$app->getElements()->duplicateElement($primaryBillingAddress, ['ownerId' => $this->id]);
            $this->setBillingAddress($billingAddress);
            $autoSetOccurred = true;
        }

        return $autoSetOccurred;
    }

    /**
     * @return bool
     * @throws InvalidConfigException
     * @since 4.2
     */
    public function autoSetPaymentSource(): bool
    {
        if ($this->isCompleted || !$this->getStore()->getAutoSetPaymentSource() || $this->paymentSourceId || $this->gatewayId) {
            return false;
        }

        /** @var User|CustomerBehavior|null $customer */
        $customer = $this->getCustomer();

        // Only set the payment source if there is a customer set and that is it the current user
        if (!$customer || $customer->id !== Craft::$app->getUser()->getIdentity()?->id) {
            return false;
        }

        $paymentSource = $customer->getPrimaryPaymentSource();
        if (!$paymentSource) {
            return false;
        }

        $this->setPaymentSource($paymentSource);
        return true;
    }

    /**
     * Auto set shipping method based on config settings and available options
     *
     * @return bool returns true if order is mutated
     * @since 4.1
     */
    public function autoSetShippingMethod(): bool
    {
        if ($this->shippingMethodHandle || $this->isCompleted || !$this->getStore()->getAutoSetCartShippingMethodOption()) {
            return false;
        }

        $availableMethodOptions = $this->getAvailableShippingMethodOptions();
        if (empty($availableMethodOptions)) {
            return false;
        }

        $this->shippingMethodHandle = ArrayHelper::firstKey($availableMethodOptions);

        return true;
    }

    /**
     * Updates the paid status and paid date of the order, and marks as complete if the order is paid or authorized.
     */
    public function updateOrderPaidInformation(): void
    {
        $this->_transactions = null; // clear order's transaction cache

        $paidInFull = !$this->hasOutstandingBalance();
        $authorizedInFull = $this->getTotalAuthorized() >= $this->getTotalPrice();

        $justPaid = $paidInFull && $this->datePaid == null;
        $justAuthorized = $authorizedInFull && $this->dateAuthorized == null;

        $canComplete = ($this->getTotalAuthorized() + $this->getTotalPaid()) > 0;

        // If it is no longer paid in full, set datePaid to null
        if (!$paidInFull) {
            $this->datePaid = null;
        }

        // If it is no longer authorized in full, set dateAuthorized to null
        if (!$authorizedInFull) {
            $this->dateAuthorized = null;
        }

        // If it was just paid set the date paid to now.
        if ($justPaid) {
            $this->datePaid = new DateTime();
        }

        // If it was just authorized set the date authorized to now.
        if ($justAuthorized) {
            $this->dateAuthorized = new DateTime();
        }

        // Lock for recalculation
        $originalRecalculationMode = $this->getRecalculationMode();
        $this->setRecalculationMode(self::RECALCULATION_MODE_NONE);

        // Saving the order will update the datePaid as set above and also update the paidStatus.
        Craft::$app->getElements()->saveElement($this, false);

        // If the order is now paid or authorized in full, lets mark it as complete if it has not already been.
        if (!$this->isCompleted) {
            $totalAuthorized = $this->getTotalAuthorized();
            if ($totalAuthorized >= $this->getTotalPrice() || $paidInFull || $canComplete) {
                // We need to remove the payment source from the order now that it's paid
                // This means the order needs new payment details for future payments: https://github.com/craftcms/commerce/issues/891
                // Payment information is still stored in the transactions.
                $this->paymentSourceId = null;

                $this->markAsComplete();
            }
        }

        if ($justPaid && $this->hasEventHandlers(self::EVENT_AFTER_ORDER_PAID)) {
            $this->trigger(self::EVENT_AFTER_ORDER_PAID);
        }

        if ($justAuthorized && $this->hasEventHandlers(self::EVENT_AFTER_ORDER_AUTHORIZED)) {
            $this->trigger(self::EVENT_AFTER_ORDER_AUTHORIZED);
        }

        // restore recalculation lock state
        $this->setRecalculationMode($originalRecalculationMode);
    }

    /**
     * Marks the order as complete and sets the default order status, then saves the order.
     *
     * @throws OrderStatusException
     * @throws Exception
     * @throws Throwable
     * @throws ElementNotFoundException
     */
    public function markAsComplete(): bool
    {
        // Use a mutex to make sure we check the order is not already complete due to a race condition.
        $lockName = 'orderComplete:' . $this->id;
        $mutex = Craft::$app->getMutex();
        if (!$mutex->acquire($lockName, 5)) {
            throw new Exception('Unable to acquire a lock for completion of Order: ' . $this->id);
        }

        // Now that we have a lock, make sure this order is not already completed.
        if ($this->isCompleted) {
            $mutex->release($lockName);
            return true;
        }

        // Try to catch where the order could be marked as completed twice at the same time, and thus cause a race condition.
        $completedInDb = (new Query())
            ->select('id')
            ->from([Table::ORDERS])
            ->where(['isCompleted' => true])
            ->andWhere(['id' => $this->id])
            ->exists();

        if ($completedInDb) {
            $mutex->release($lockName);
            return true;
        }

        $this->isCompleted = true;
        $this->dateOrdered = new DateTime();

        // Reset estimated address relations
        $this->estimatedShippingAddressId = null;
        $this->estimatedBillingAddressId = null;
        $this->orderCompletedEmail = $this->getEmail();

        $orderStatus = Plugin::getInstance()->getOrderStatuses()->getDefaultOrderStatusForOrder($this);

        // If the order status returned was overridden by a plugin, use the configured default order status if they give us a bogus one with no ID.
        if ($orderStatus && $orderStatus->id) {
            $this->orderStatusId = $orderStatus->id;
        } else {
            $mutex->release($lockName);
            throw new OrderStatusException('Could not find a valid default order status.');
        }

        if ($this->reference == null) {
            $referenceTemplate = $this->getStore()->getOrderReferenceFormat();

            try {
                $this->reference = Craft::$app->getView()->renderObjectTemplate($referenceTemplate, $this);
            } catch (Throwable $exception) {
                $mutex->release($lockName);
                Craft::error('Unable to generate order completion reference for order ID: ' . $this->id . ', with format: ' . $referenceTemplate . ', error: ' . $exception->getMessage());
                throw $exception;
            }
        }

        // Raising the 'beforeCompleteOrder' event
        if ($this->hasEventHandlers(self::EVENT_BEFORE_COMPLETE_ORDER)) {
            $this->trigger(self::EVENT_BEFORE_COMPLETE_ORDER);
        }

        // Completed orders should no longer recalculate anything by default
        $this->setRecalculationMode(static::RECALCULATION_MODE_NONE);

        $this->clearNotices(); // Customer notices are assessed as being delivered once the customer decides to complete the order.
        $success = Craft::$app->getElements()->saveElement($this, false);

        if (!$success) {
            Craft::error(Craft::t('commerce', 'Could not mark order {number} as complete. Order save failed during order completion with errors: {order}',
                ['number' => $this->number, 'order' => json_encode($this->errors)]), __METHOD__);

            $mutex->release($lockName);
            return false;
        }

        $mutex->release($lockName);

        $this->afterOrderComplete();

        return true;
    }

    /**
     * Called after the order successfully completes
     */
    public function afterOrderComplete(): void
    {
        // Run order complete handlers directly.
        Plugin::getInstance()->getDiscounts()->orderCompleteHandler($this);
        Plugin::getInstance()->getCustomers()->orderCompleteHandler($this);

        foreach ($this->getLineItems() as $lineItem) {
            Plugin::getInstance()->getLineItems()->orderCompleteHandler($lineItem, $this);
        }

        // Raising the 'afterCompleteOrder' event
        if ($this->hasEventHandlers(self::EVENT_AFTER_COMPLETE_ORDER)) {
            $this->trigger(self::EVENT_AFTER_COMPLETE_ORDER);
        }
    }

    /**
     * Removes a specific line item from the order.
     */
    public function removeLineItem(LineItem $lineItem): void
    {
        $lineItems = $this->getLineItems();
        foreach ($lineItems as $key => $item) {
            if (($item->id !== null && $lineItem->id == $item->id) || $lineItem === $item) {
                unset($lineItems[$key]);
                $this->setLineItems($lineItems);
            }
        }

        if ($this->hasEventHandlers(self::EVENT_AFTER_REMOVE_LINE_ITEM)) {
            $this->trigger(self::EVENT_AFTER_REMOVE_LINE_ITEM, new LineItemEvent([
                'lineItem' => $lineItem,
            ]));
        }
    }

    /**
     * Adds a line item to the order. Updates the line item if the ID of that line item is already in the cart.
     */
    public function addLineItem(LineItem $lineItem): void
    {
        $lineItems = $this->getLineItems();
        $isNew = ($lineItem->id === null);

        if ($isNew && $this->hasEventHandlers(self::EVENT_BEFORE_ADD_LINE_ITEM)) {
            $lineItemEvent = new AddLineItemEvent(compact('lineItem', 'isNew'));
            $this->trigger(self::EVENT_BEFORE_ADD_LINE_ITEM, $lineItemEvent);

            if (!$lineItemEvent->isValid) {
                return;
            }
        }

        $replaced = false;
        foreach ($lineItems as $key => $item) {
            if ($lineItem->id && $item->id == $lineItem->id) {
                $lineItems[$key] = $lineItem;
                $replaced = true;
            }
        }

        if (!$replaced) {
            array_unshift($lineItems, $lineItem);
        }

        $this->setLineItems($lineItems);

        // Raising the 'afterAddLineItemToOrder' event
        if ($this->hasEventHandlers(self::EVENT_AFTER_ADD_LINE_ITEM)) {
            $this->trigger(self::EVENT_AFTER_ADD_LINE_ITEM, new LineItemEvent([
                'lineItem' => $lineItem,
                'isNew' => !$replaced,
            ]));
        }
    }

    /**
     * Gets the recalculation mode of the order
     */
    public function getRecalculationMode(): string
    {
        return $this->_recalculationMode;
    }

    /**
     * Sets the recalculation mode of the order
     */
    public function setRecalculationMode(string $value): void
    {
        $this->_recalculationMode = $value;
    }

    /**
     * Regenerates all adjusters and updates line items, depending on the current recalculationMode
     *
     * @throws Exception
     */
    public function recalculate(): void
    {
        if (!$this->id) {
            throw new InvalidCallException('Do not recalculate an order that has not been saved');
        }

        if ($this->hasErrors()) {
            Craft::getLogger()->log(Craft::t('commerce', 'Do not call recalculate on the order (Number: {orderNumber}) if errors are present.', ['orderNumber' => $this->number]), Logger::LEVEL_INFO);
            return;
        }

        if ($this->getRecalculationMode() == self::RECALCULATION_MODE_NONE) {
            return;
        }

        if ($this->getRecalculationMode() == self::RECALCULATION_MODE_ALL) {

            // Make sure we set a default shipping method option
            if (!$this->isCompleted && $this->getStore()->getAutoSetCartShippingMethodOption()) {
                $availableMethodOptions = $this->getAvailableShippingMethodOptions();
                if (!$this->shippingMethodHandle || !isset($availableMethodOptions[$this->shippingMethodHandle])) {
                    $this->shippingMethodHandle = ArrayHelper::firstKey($availableMethodOptions);
                }
            }

            if (!$this->shippingMethodHandle) {
                $this->shippingMethodName = null;
            } else {
                $shippingMethod = ArrayHelper::firstWhere($this->getAvailableShippingMethodOptions(), 'handle', $this->shippingMethodHandle);
                if ($shippingMethod) {
                    $this->shippingMethodName = $shippingMethod->getName();
                }
            }

            $lineItemRemoved = false;
            foreach ($this->getLineItems() as $item) {
                $originalSalePrice = $item->getSalePrice();
                $originalSalePriceAsCurrency = $item->salePriceAsCurrency;
                if ($item->refreshFromPurchasable()) {
                    if ($originalSalePrice > $item->salePrice) {
                        $message = Craft::t('commerce', 'The price of {description} was reduced from {originalSalePriceAsCurrency} to {newSalePriceAsCurrency}', ['originalSalePriceAsCurrency' => $originalSalePriceAsCurrency, 'newSalePriceAsCurrency' => $item->salePriceAsCurrency, 'description' => $item->getDescription()]);
                        /** @var OrderNotice $notice */
                        $notice = Craft::createObject([
                            'class' => OrderNotice::class,
                            'attributes' => [
                                'type' => 'lineItemSalePriceChanged',
                                'attribute' => "lineItems.$item->id.salePrice",
                                'message' => $message,
                            ],
                        ]);
                        $this->addNotice($notice);
                    }

                    if ($originalSalePrice < $item->salePrice) {
                        $message = Craft::t('commerce', 'The price of {description} increased from {originalSalePriceAsCurrency} to {newSalePriceAsCurrency}', ['originalSalePriceAsCurrency' => $originalSalePriceAsCurrency, 'newSalePriceAsCurrency' => $item->salePriceAsCurrency, 'description' => $item->getDescription()]);
                        /** @var OrderNotice $notice */
                        $notice = Craft::createObject([
                            'class' => OrderNotice::class,
                            'attributes' => [
                                'type' => 'lineItemSalePriceChanged',
                                'attribute' => "lineItems.$item->id.salePrice",
                                'message' => $message,
                            ],
                        ]);
                        $this->addNotice($notice);
                    }
                } else {
                    $message = Craft::t('commerce', '{description} is no longer available.', ['description' => $item->getDescription()]);
                    /** @var OrderNotice $notice */
                    $notice = Craft::createObject([
                        'class' => OrderNotice::class,
                        'attributes' => [
                            'message' => $message,
                            'type' => 'lineItemRemoved',
                            'attribute' => 'lineItems',
                        ],
                    ]);
                    $this->addNotice($notice);
                    $this->removeLineItem($item);
                    $lineItemRemoved = true;
                }
            }

            // This is run in a validation, but need to run again incase the options
            // data was changed on population of the line item by a plugin.
            if (OrderHelper::mergeDuplicateLineItems($this)) {
                $lineItemRemoved = true;
            }

            if ($lineItemRemoved) {
                $this->recalculate();
                return;
            }
        }

        if ($this->getRecalculationMode() == self::RECALCULATION_MODE_ALL || $this->getRecalculationMode() == self::RECALCULATION_MODE_ADJUSTMENTS_ONLY) {
            //clear adjustments
            $this->setAdjustments([]);

            foreach (Plugin::getInstance()->getOrderAdjustments()->getAdjusters() as $adjuster) {
                /** @var string|AdjusterInterface $adjuster */
                $adjuster = Craft::createObject($adjuster);
                $adjustments = $adjuster->adjust($this);
                $this->setAdjustments(array_merge($this->getAdjustments(), $adjustments));
            }
        }

        if ($this->getRecalculationMode() == self::RECALCULATION_MODE_ALL) {        // Since shipping adjusters run on the original price, pre discount, let's recalculate
            // if the currently selected shipping method is now not available after adjustments have run.
            $availableMethodOptions = $this->getAvailableShippingMethodOptions();
            if ($this->shippingMethodHandle && !isset($availableMethodOptions[$this->shippingMethodHandle])) {
                $this->shippingMethodHandle = ArrayHelper::firstKey($availableMethodOptions);
                $message = Craft::t('commerce', 'The previously-selected shipping method is no longer available.');
                $orderNotice = Craft::createObject([
                    'class' => OrderNotice::class,
                    'attributes' => [
                        'type' => 'shippingMethodChanged',
                        'attribute' => 'shippingMethodHandle',
                        'message' => $message,
                    ],
                ]);

                $this->addNotice($orderNotice);
                $this->recalculate();
            }
        }
    }

    /**
     * @return ShippingMethodOption[]
     *
     * @since 3.1
     */
    public function getAvailableShippingMethodOptions(): array
    {
        // Matching will contain the core shipping methods and any plugin dynamically returned shipping methods.
        $methods = Plugin::getInstance()->getShippingMethods()->getMatchingShippingMethods($this);
        $matchingMethodHandles = ArrayHelper::getColumn($methods, 'handle');

        // Get all regular methods and add them to the list, for use only when the order is complete.
        if ($this->isCompleted) {
            $allShippingMethods = ArrayHelper::index(Plugin::getInstance()->getShippingMethods()->getAllShippingMethods(), 'handle');
            $methods = ArrayHelper::merge($allShippingMethods, $methods);
        }

        $availableShippingMethodOptions = [];

        foreach ($methods as $method) {
            $option = new ShippingMethodOption();

            if ($method instanceof ShippingMethod) {
                // TODO remove at a breaking change version
                foreach (['dateCreated', 'dateUpdated'] as $attribute) {
                    $option->$attribute = $method->$attribute;
                }
            }

            $option->setOrder($this);
            $option->enabled = $method->getIsEnabled();
            $option->id = $method->getId();
            $option->name = $method->getName();
            $option->handle = $method->getHandle();
            $option->matchesOrder = ArrayHelper::isIn($method->getHandle(), $matchingMethodHandles);
            $option->price = $method->getPriceForOrder($this);

            // Add all methods if completed, and only the matching methods when it is not completed.
            if ($this->isCompleted || $option->matchesOrder) {
                $availableShippingMethodOptions[$option->handle] = $option;
            }
        }

        return $availableShippingMethodOptions;
    }

    /**
     * @inheritdoc
     */
    public function afterSave(bool $isNew): void
    {
        // Make sure addresses are set before recalculation so that on the next page load
        // the correct adjustments and totals are shown
        if ($this->shippingSameAsBilling) {
            $this->setShippingAddress($this->getBillingAddress());
        }

        if ($this->billingSameAsShipping) {
            $this->setBillingAddress($this->getShippingAddress());
        }

        // TODO: Move the recalculate to somewhere else. Saving should be for saving only #COM-40
        // Right now orders always recalc when saved and not completed but that shouldn't always be the case.
        $this->recalculate();

        if (!$isNew) {
            $orderRecord = OrderRecord::findOne($this->id);

            if (!$orderRecord) {
                throw new Exception('Invalid order ID: ' . $this->id);
            }
        } else {
            $orderRecord = new OrderRecord();
            $orderRecord->id = $this->id;
        }

        $oldStatusId = $orderRecord->orderStatusId;

        $orderRecord->storeId = $this->storeId ?? Plugin::getInstance()->getStores()->getCurrentStore()->id;
        $orderRecord->number = $this->number;
        $orderRecord->reference = $this->reference;
        $orderRecord->itemTotal = $this->getItemTotal();
        $orderRecord->itemSubtotal = $this->getItemSubtotal();
        $orderRecord->email = $this->getEmail() ?: '';
        $orderRecord->orderCompletedEmail = $this->orderCompletedEmail;
        $orderRecord->isCompleted = $this->isCompleted;

        $dateOrdered = $this->dateOrdered;
        if (!$dateOrdered && $orderRecord->isCompleted) {
            $dateOrdered = Db::prepareDateForDb(new DateTime());
        }
        $orderRecord->dateOrdered = $dateOrdered;

        $orderRecord->datePaid = $this->datePaid ?: null;
        $orderRecord->dateAuthorized = $this->dateAuthorized ?: null;
        $orderRecord->shippingMethodHandle = $this->shippingMethodHandle ?? '';
        $orderRecord->shippingMethodName = $this->shippingMethodName ?? '';
        $orderRecord->paymentSourceId = $this->getPaymentSource() ? $this->getPaymentSource()->id : null;
        $orderRecord->gatewayId = $this->gatewayId;
        $orderRecord->orderStatusId = $this->orderStatusId;
        $orderRecord->couponCode = $this->couponCode;
        $orderRecord->total = $this->getTotal();
        $orderRecord->totalPrice = $this->getTotalPrice();
        $orderRecord->totalPaid = $this->getTotalPaid();
        $orderRecord->totalDiscount = $this->getTotalDiscount();
        $orderRecord->totalShippingCost = $this->getTotalShippingCost();
        $orderRecord->totalTax = $this->getTotalTax();
        $orderRecord->totalTaxIncluded = $this->getTotalTaxIncluded();
        $orderRecord->totalQty = $this->getTotalQty();
        $orderRecord->totalWeight = $this->getTotalWeight();
        $orderRecord->currency = $this->currency;
        $orderRecord->lastIp = $this->lastIp;
        $orderRecord->orderLanguage = $this->orderLanguage;
        $orderRecord->orderSiteId = $this->orderSiteId;
        $orderRecord->origin = $this->origin;
        $orderRecord->paymentCurrency = $this->paymentCurrency;
        $orderRecord->customerId = $this->getCustomerId();
        $orderRecord->registerUserOnOrderComplete = $this->registerUserOnOrderComplete;
        $orderRecord->saveBillingAddressOnOrderComplete = $this->saveBillingAddressOnOrderComplete;
        $orderRecord->saveShippingAddressOnOrderComplete = $this->saveShippingAddressOnOrderComplete;
        $orderRecord->returnUrl = $this->returnUrl;
        $orderRecord->cancelUrl = $this->cancelUrl;
        $orderRecord->message = $this->message;
        $orderRecord->paidStatus = $this->getPaidStatus();
        $orderRecord->recalculationMode = $this->getRecalculationMode();
        $orderRecord->sourceShippingAddressId = $this->sourceShippingAddressId;
        $orderRecord->sourceBillingAddressId = $this->sourceBillingAddressId;

        // We want to always have the same date as the element table, based on the logic for updating these in the element service i.e resaving
        $orderRecord->dateUpdated = $this->dateUpdated;
        $orderRecord->dateCreated = $this->dateCreated;

        $currentUser = Craft::$app->getUser()->getIdentity();
        $currentUserIsCustomer = ($currentUser && $this->getCustomer() && $currentUser->id == $this->getCustomer()->id);

        if ($shippingAddress = $this->getShippingAddress()) {
            $shippingAddress->ownerId = $this->id; // Always ensure the address is owned by the order
            $shippingAddress->title = Craft::t('commerce', 'Shipping Address'); // Ensure the address is labelled correctly
            Craft::$app->getElements()->saveElement($shippingAddress, false);
            $orderRecord->shippingAddressId = $shippingAddress->id;
            $this->setShippingAddress($shippingAddress);
            // Set primary shipping if asked
            if ($this->makePrimaryShippingAddress && $currentUserIsCustomer && $this->sourceShippingAddressId) {
                Plugin::getInstance()->getCustomers()->savePrimaryShippingAddressId($this->getCustomer(), $this->sourceShippingAddressId);
            }
        } else {
            $orderRecord->shippingAddressId = null;
            $this->setShippingAddress(null);
        }

        if ($billingAddress = $this->getBillingAddress()) {
            // If these were set to the same address element, we don't want the same address IDs
            if ($shippingAddress && $billingAddress->id == $shippingAddress->id) {
                $billingAddress = Craft::$app->getElements()->duplicateElement($billingAddress, ['ownerId' => $this->id, 'title' => Craft::t('commerce', 'Billing Address')]);
            } else {
                $billingAddress->ownerId = $this->id; // Always ensure the address is owned by the order
                $billingAddress->title = Craft::t('commerce', 'Billing Address'); // Ensure the address is labelled correctly
                Craft::$app->getElements()->saveElement($billingAddress, false);
            }

            $orderRecord->billingAddressId = $billingAddress->id;
            $this->setBillingAddress($billingAddress);
            // Set primary billing if asked
            if ($this->makePrimaryBillingAddress && $currentUserIsCustomer && $this->sourceBillingAddressId) {
                Plugin::getInstance()->getCustomers()->savePrimaryBillingAddressId($this->getCustomer(), $this->sourceBillingAddressId);
            }
        } else {
            $orderRecord->billingAddressId = null;
            $this->setBillingAddress(null);
        }

        if ($estimatedShippingAddress = $this->getEstimatedShippingAddress()) {
            $estimatedShippingAddress->ownerId = $this->id; // Always ensure the address is owned by the order
            Craft::$app->getElements()->saveElement($estimatedShippingAddress, false);
            $orderRecord->estimatedShippingAddressId = $estimatedShippingAddress->id;
            $this->setEstimatedShippingAddress($estimatedShippingAddress);

            // If estimate billing same as shipping set it here
            if ($this->estimatedBillingSameAsShipping) {
                $orderRecord->estimatedBillingAddressId = $estimatedShippingAddress->id;
                $this->setEstimatedBillingAddress($estimatedShippingAddress);
            }
        }

        if (!$this->estimatedBillingSameAsShipping && $estimatedBillingAddress = $this->getEstimatedBillingAddress()) {
            $estimatedBillingAddress->ownerId = $this->id; // Always ensure the address is owned by the order
            Craft::$app->getElements()->saveElement($estimatedBillingAddress, false);
            $orderRecord->estimatedBillingAddressId = $estimatedBillingAddress->id;
            $this->setEstimatedBillingAddress($estimatedBillingAddress);
        }

        $orderRecord->save(false);

        $this->_saveAdjustments();
        $this->_saveLineItems();
        $this->_saveNotices();
        $this->_saveOrderHistory($oldStatusId, $orderRecord->orderStatusId);
        $this->_deleteOrphanedOrderAddresses();

        parent::afterSave($isNew);
    }

    public function getShortNumber(): string
    {
        return substr($this->number, 0, 7);
    }

    /**
     * @inheritdoc
     */
    public function getLink(): ?Markup
    {
        return Template::raw("<a href='" . $this->getCpEditUrl() . "'>" . ($this->reference ?: $this->getShortNumber()) . '</a>');
    }

    /**
     * @inheritdoc
     */
    public function getCpEditUrl(): ?string
    {
        return UrlHelper::cpUrl('commerce/orders/' . $this->id);
    }

    /**
     * Returns the URL to the order’s PDF invoice.
     *
     * @param string|null $option The option that should be available to the PDF template (e.g. “receipt”)
     * @param string|null $pdfHandle The handle of the PDF to use. If none is passed the default PDF is used.
     * @return string|null The URL to the order’s PDF invoice, or null if the PDF template doesn’t exist
     */
    public function getPdfUrl(string $option = null, string $pdfHandle = null): ?string
    {
        $path = "commerce/downloads/pdf";
        $params = [];
        $params['number'] = $this->number;

        if ($option) {
            $params['option'] = $option;
        }

        if ($pdfHandle !== null) {
            $params['pdfHandle'] = $pdfHandle;
        }

        return UrlHelper::actionUrl($path, $params);
    }

    /**
     * Returns the URL to the cart’s load action url
     *
     * @return string|null The URL to the order’s load cart URL, or null if the cart is an order
     * @noinspection PhpUnused
     */
    public function getLoadCartUrl(): ?string
    {
        if ($this->isCompleted) {
            return null;
        }

        $path = 'commerce/cart/load-cart';

        $params = [];
        $params['number'] = $this->number;

        return UrlHelper::actionUrl($path, $params);
    }

    /**
     * Returns the order customer ID.
     *
     * @return int|null
     * @since 4.0.0
     */
    public function getCustomerId(): ?int
    {
        return $this->_customerId;
    }

    /**
     * Sets the order customer ID.
     *
     * @param int|int[]|null $customerId
     * @since 4.0.0
     */
    public function setCustomerId(mixed $customerId): void
    {
        if (is_array($customerId)) {
            $this->_customerId = reset($customerId) ?: null;
        } else {
            $this->_customerId = $customerId;
        }

        $this->_customer = null;
    }

    /**
     * Returns the order's customer.
     *
     * ---
     * ```php
     * $customer = $order->customer;
     * ```
     * ```twig
     * <p>By {{ order.customer.name }}</p>
     * ```
     *
     * @return User|null
     */
    public function getCustomer(): ?User
    {
        if (!isset($this->_customer)) {
            if (!$this->getCustomerId()) {
                return null;
            }

            if (($this->_customer = Craft::$app->getUsers()->getUserById($this->getCustomerId())) === null) {
                $this->_customer = false;
            }
        }

        return $this->_customer ?: null;
    }

    /**
     * Sets the order's customer.
     *
     * @param User|null $customer
     */
    public function setCustomer(?User $customer = null): void
    {
        $this->_customer = $customer;
        if ($this->_customer) {
            $this->_customerId = $this->_customer->id;
        } else {
            $this->_customerId = null;
        }
    }

    /**
     * @deprecated in 4.0.0. Use [[getCustomer()]] instead.
     */
    public function getUser(): ?User
    {
        Craft::$app->getDeprecator()->log('Order::getUser()', 'The `Order::getUser()` is deprecated, use `Order::getCustomer()` instead.');
        return $this->getCustomer();
    }

    /**
     * Sets the orders user based on the email address provided.
     *
     * @param string|null $email
     * @throws Exception
     * @deprecated in 4.3.0. Use [[setCustomer()]] instead.
     */
    public function setEmail(?string $email): void
    {
        Craft::$app->getDeprecator()->log(__METHOD__, '`Order::setEmail()` has been deprecated use `Order::setCustomer()` instead.');
        if (!$email) {
            $this->_customer = null;
            $this->_customerId = null;
            return;
        }

        if ($this->_customer && $this->_customer->email === $email) {
            return;
        }

        $user = Craft::$app->getUsers()->ensureUserByEmail($email);
        $this->setCustomer($user);
    }

    /**
     * Returns the email for this order. Will always be the customer's email if they exist.
     * @return string|null
     */
    public function getEmail(): ?string
    {
        return $this->getCustomer()?->email ?? null;
    }

    /**
     * @return bool
     */
    public function getIsPaid(): bool
    {
        return !$this->hasOutstandingBalance() && $this->isCompleted;
    }

    /**
     * @noinspection PhpUnused
     */
    public function getIsUnpaid(): bool
    {
        return $this->hasOutstandingBalance();
    }

    /**
     * Returns the paymentAmount for this order.
     *
     * @throws CurrencyException
     */
    public function getPaymentAmount(): float
    {
        $outstandingBalanceInPaymentCurrency = Plugin::getInstance()->getPaymentCurrencies()->convertCurrency($this->getOutstandingBalance(), $this->currency, $this->paymentCurrency);

        if (isset($this->_paymentAmount) && $this->_paymentAmount >= 0 && $this->_paymentAmount <= $outstandingBalanceInPaymentCurrency) {
            return $this->_paymentAmount;
        }

        return $outstandingBalanceInPaymentCurrency;
    }

    /**
     * Sets the order's payment amount in the order's currency. This amount is not persisted.
     *
     * @throws CurrencyException
     * @throws InvalidConfigException
     */
    public function setPaymentAmount(float $amount): void
    {
        $paymentCurrency = Plugin::getInstance()->getPaymentCurrencies()->getPaymentCurrencyByIso($this->getPaymentCurrency());
        $amount = Currency::round($amount, $paymentCurrency);
        $this->_paymentAmount = $amount;
    }

    /**
     * Returns whether the payment amount currently set is a partial amount of the order's outstanding balance.
     *
     * @throws CurrencyException
     * @throws InvalidConfigException
     * @since 3.4.10
     */
    public function isPaymentAmountPartial(): bool
    {
        $paymentAmountInPrimaryCurrency = Plugin::getInstance()->getPaymentCurrencies()->convertCurrency($this->getPaymentAmount(), $this->getPaymentCurrency(), $this->currency, true);

        return $paymentAmountInPrimaryCurrency < $this->getOutstandingBalance();
    }

    /**
     * What is the status of the orders payment
     */
    public function getPaidStatus(): string
    {
        if ($this->getIsPaid() && $this->getTotalPrice() > 0 && $this->getTotalPaid() > $this->getTotalPrice()) {
            return self::PAID_STATUS_OVERPAID;
        }

        if ($this->getIsPaid()) {
            return self::PAID_STATUS_PAID;
        }

        if ($this->getTotalPaid() > 0) {
            return self::PAID_STATUS_PARTIAL;
        }

        return self::PAID_STATUS_UNPAID;
    }

    /**
     * Customer represented as HTML
     * Customer User link represented as HTML
     *
     * @return string
     * @since 3.0
     */
    public function getCustomerLinkHtml(): string
    {
        $html = '';
        if ($user = $this->getCustomer()) {
            $html = Html::tag('a', $user->email, ['href' => $user->getCpEditUrl()]);
        }

        return $html;
    }

    public function getOrderStatusHtml(): string
    {
        if ($status = $this->getOrderStatus()) {
            return '<span class="commerceStatusLabel"><span class="status ' . $status->color . '"></span> ' . $status->name . '</span>';
        }

        return '';
    }

    /**
     * Paid status represented as HTML
     */
    public function getPaidStatusHtml(): string
    {
        return match ($this->getPaidStatus()) {
            self::PAID_STATUS_OVERPAID => '<span class="commerceStatusLabel"><span class="status blue"></span> ' . Craft::t('commerce', 'Overpaid') . '</span>',
            self::PAID_STATUS_PAID => '<span class="commerceStatusLabel"><span class="status green"></span> ' . Craft::t('commerce', 'Paid') . '</span>',
            self::PAID_STATUS_PARTIAL => '<span class="commerceStatusLabel"><span class="status orange"></span> ' . Craft::t('commerce', 'Partial') . '</span>',
            self::PAID_STATUS_UNPAID => '<span class="commerceStatusLabel"><span class="status red"></span> ' . Craft::t('commerce', 'Unpaid') . '</span>',
            default => '',
        };
    }

    /**
     * Returns the raw total of the order, which is the total of all line items and adjustments. This number can be negative, so it is not the price of the order.
     *
     * @see Order::getTotalPrice() The actual total price of the order.
     *
     */
    public function getTotal(): float
    {
        return Currency::round($this->getItemSubtotal() + $this->getAdjustmentsTotal());
    }

    /**
     * Get the total price of the order, whose minimum value is enforced by the configured {@link Store::getMinimumTotalPriceStrategy() strategy set for minimum total price}.
     */
    public function getTotalPrice(): float
    {
        $total = $this->getItemSubtotal() + $this->getAdjustmentsTotal(); // Don't get the pre-rounded total.
        $strategy = $this->getStore()->getMinimumTotalPriceStrategy();

        if ($strategy === Store::MINIMUM_TOTAL_PRICE_STRATEGY_ZERO) {
            return Currency::round(max(0, $total));
        }

        if ($strategy === Store::MINIMUM_TOTAL_PRICE_STRATEGY_SHIPPING) {
            return Currency::round(max($this->getTotalShippingCost(), $total));
        }

        return Currency::round($total);
    }

    public function getItemTotal(): float
    {
        $total = 0;

        foreach ($this->getLineItems() as $lineItem) {
            $total += $lineItem->getTotal();
        }

        return $total;
    }

    /**
     * @since 3.4
     */
    public function hasShippableItems(): bool
    {
        foreach ($this->getLineItems() as $item) {
            if ($item->getIsShippable()) {
                return true;
            }
        }

        return false;
    }

    /**
     * Returns the difference between the order amount and amount paid.
     *
     *
     */
    public function getOutstandingBalance(): float
    {
        $totalPaid = Currency::round($this->getTotalPaid());
        $totalPrice = $this->getTotalPrice(); // Already rounded

        return $totalPrice - $totalPaid;
    }

    public function hasOutstandingBalance(): bool
    {
        return $this->getOutstandingBalance() > 0;
    }

    /**
     * Returns the total `purchase` and `captured` transactions belonging to this order.
     */
    public function getTotalPaid(): float
    {
        if ($this->id === null) {
            return 0;
        }

        if ($this->_transactions === null) {
            $this->_transactions = Plugin::getInstance()->getTransactions()->getAllTransactionsByOrderId($this->id);
        }

        $paidTransactions = ArrayHelper::where($this->_transactions, static function(Transaction $transaction) {
            return $transaction->status == TransactionRecord::STATUS_SUCCESS && ($transaction->type == TransactionRecord::TYPE_PURCHASE || $transaction->type == TransactionRecord::TYPE_CAPTURE);
        });

        $refundedTransactions = ArrayHelper::where($this->_transactions, static function(Transaction $transaction) {
            return $transaction->status == TransactionRecord::STATUS_SUCCESS && $transaction->type == TransactionRecord::TYPE_REFUND;
        });

        $paid = array_sum(ArrayHelper::getColumn($paidTransactions, 'amount', false));
        $refunded = array_sum(ArrayHelper::getColumn($refundedTransactions, 'amount', false));

        return $paid - $refunded;
    }

    /**
     * @return float
     */
    public function getTotalAuthorized(): float
    {
        if (!$this->id) {
            return 0;
        }

        $authorized = 0;
        $captured = 0;

        if ($this->_transactions === null) {
            $this->_transactions = Plugin::getInstance()->getTransactions()->getAllTransactionsByOrderId($this->id);
        }

        foreach ($this->_transactions as $transaction) {
            $isSuccess = ($transaction->status == TransactionRecord::STATUS_SUCCESS);
            $isAuth = ($transaction->type == TransactionRecord::TYPE_AUTHORIZE);
            $isCapture = ($transaction->type == TransactionRecord::TYPE_CAPTURE);

            if (!$isSuccess) {
                continue;
            }

            if ($isAuth) {
                $authorized += $transaction->amount;
                continue;
            }

            if ($isCapture) {
                $captured += $transaction->amount;
            }
        }

        return $authorized - $captured;
    }

    /**
     * Returns whether this order is the user's current active cart.
     *
     * @throws ElementNotFoundException
     * @throws Exception
     * @throws Throwable
     */
    public function getIsActiveCart(): bool
    {
        $cart = Plugin::getInstance()->getCarts()->getCart();

        return $cart->id == $this->id;
    }

    /**
     * Returns whether the order has any items in it.
     */
    public function getIsEmpty(): bool
    {
        return $this->getTotalQty() == 0;
    }

    /**
     * @noinspection PhpUnused
     */
    public function hasLineItems(): bool
    {
        return (bool)$this->getLineItems();
    }

    /**
     * Returns total number of items.
     */
    public function getTotalQty(): int
    {
        $qty = 0;
        foreach ($this->getLineItems() as $item) {
            $qty += $item->qty;
        }

        return $qty;
    }

    /**
     * @return LineItem[]
     */
    public function getLineItems(): array
    {
        if (!isset($this->_lineItems)) {
            $lineItems = $this->id ? Plugin::getInstance()->getLineItems()->getAllLineItemsByOrderId($this->id) : [];
            foreach ($lineItems as $lineItem) {
                $lineItem->setOrder($this);
            }
            $this->_lineItems = $lineItems;
        }

        return array_filter($this->_lineItems);
    }

    /**
     * @param LineItem[] $lineItems
     */
    public function setLineItems(array $lineItems): void
    {
        $this->_lineItems = [];

        foreach ($lineItems as $lineItem) {
            $lineItem->setOrder($this);
        }

        $this->_lineItems = $lineItems;
    }

    public function _getAdjustmentsTotalByType(array|string $types, bool $included = false): float|int
    {
        $amount = 0;

        if (is_string($types)) {
            $types = StringHelper::split($types);
        }

        foreach ($this->getAdjustments() as $adjustment) {
            if ($adjustment->included == $included && in_array($adjustment->type, $types, false)) {
                $amount += $adjustment->amount;
            }
        }

        return $amount;
    }

    /**
     * The total amount of tax adjustments that are additive taxes that affect total price.
     *
     * @return float
     */
    public function getTotalTax(): float
    {
        return $this->_getAdjustmentsTotalByType('tax');
    }

    /**
     * The total amount of tax adjustments on the order that are included in the price, and do not affect total price.
     *
     * @return float
     */
    public function getTotalTaxIncluded(): float
    {
        return $this->_getAdjustmentsTotalByType('tax', true);
    }

    /**
     * The total amount of discount adjustments.
     *
     * @return float
     */
    public function getTotalDiscount(): float
    {
        return $this->_getAdjustmentsTotalByType('discount');
    }

    /**
     * The total amount of shipping adjustments.
     *
     * @return float
     */
    public function getTotalShippingCost(): float
    {
        return $this->_getAdjustmentsTotalByType('shipping');
    }

    /**
     * @noinspection PhpUnused
     */
    public function getTotalWeight(): float
    {
        $weight = 0;
        foreach ($this->getLineItems() as $item) {
            $weight += ($item->qty * $item->weight);
        }

        return $weight;
    }

    /**
     * Returns the total promotional amount.
     * @since 5.0.0
     */
    public function getTotalPromotionalAmount(): float
    {
        $value = 0;
        foreach ($this->getLineItems() as $item) {
            $value += ($item->qty * $item->getPromotionalAmount());
        }

        return $value;
    }

    /**
     * Returns the total of all line item's subtotals.
     */
    public function getItemSubtotal(): float
    {
        $value = 0;
        foreach ($this->getLineItems() as $item) {
            $value += $item->getSubtotal();
        }

        return $value;
    }

    /**
     * Returns the total of adjustments made to order.
     *
     * @return float
     * @throws InvalidConfigException
     * @noinspection PhpUnused
     */
    public function getAdjustmentSubtotal(): float
    {
        $value = 0;
        foreach ($this->getAdjustments() as $adjustment) {
            if (!$adjustment->included) {
                $value += $adjustment->amount;
            }
        }

        return (float)$value;
    }

    /**
     * @return OrderAdjustment[]|null
     * @throws InvalidConfigException
     */
    public function getAdjustments(): ?array
    {
        if (isset($this->_orderAdjustments)) {
            return $this->_orderAdjustments;
        }

        if ($this->id) {
            $this->setAdjustments(Plugin::getInstance()->getOrderAdjustments()->getAllOrderAdjustmentsByOrderId($this->id));
        }

        return $this->_orderAdjustments ?? [];
    }

    /**
     * @since 3.0
     */
    public function getAdjustmentsByType(string $type): array
    {
        $adjustments = [];

        foreach ($this->getAdjustments() as $adjustment) {
            if ($adjustment->type === $type) {
                $adjustments[] = $adjustment;
            }
        }

        return $adjustments;
    }

    public function getOrderAdjustments(): array
    {
        $adjustments = $this->getAdjustments();
        $orderAdjustments = [];

        foreach ($adjustments as $adjustment) {
            if (!$adjustment->getLineItem() && $adjustment->orderId == $this->id) {
                $orderAdjustments[] = $adjustment;
            }
        }

        return $orderAdjustments;
    }

    /**
     * @param OrderAdjustment[] $adjustments
     */
    public function setAdjustments(array $adjustments): void
    {
        $this->_orderAdjustments = $adjustments;
    }

    public function getAdjustmentsTotal(): float
    {
        $amount = 0;

        foreach ($this->getAdjustments() as $adjustment) {
            if (!$adjustment->included) {
                $amount += $adjustment->amount;
            }
        }

        return $amount;
    }

    /**
     * * Get the shipping address on the order.
     */
    public function getShippingAddress(): ?AddressElement
    {
        if (!isset($this->_shippingAddress) && $this->shippingAddressId) {
            /** @var AddressElement|null $address */
            $address = AddressElement::find()->ownerId($this->id)->id($this->shippingAddressId)->one();
            $this->_shippingAddress = $address;
        }

        return $this->_shippingAddress;
    }

    /**
     * Set the shipping address on the order.
     *
     * @param AddressElement|array|null $address
     */
    public function setShippingAddress(AddressElement|array|null $address): void
    {
        if ($address === null) {
            $this->shippingAddressId = null;
            $this->_shippingAddress = null;
            return;
        }

        if (is_array($address)) {
            unset($address['id']);
            $addressElement = $this->_shippingAddress ?: new AddressElement();
            $addressElement->setAttributes($address);
            $this->_populateAddressNameAttributes($addressElement, $address);
            $addressElement->ownerId = $this->id;
            $address = $addressElement;
        }

        if (!$address instanceof AddressElement) {
            throw new InvalidArgumentException('Shipping address supplied is not an Address Element');
        }

        // Ensure that address can only belong to this order
        if ($address->ownerId != $this->id) {
            throw new InvalidArgumentException('Can not set a shipping address on the order that is is not owned by the order.');
        }

        $this->shippingAddressId = $address->id;
        $address->title = Craft::t('commerce', 'Shipping Address');
        $this->_shippingAddress = $address;
    }

    /**
     * @since 3.1
     */
    public function removeShippingAddress(): void
    {
        $this->shippingAddressId = null;
        $this->_shippingAddress = null;
    }

    /**
     * @since 2.2
     */
    public function getEstimatedShippingAddress(): ?AddressElement
    {
        if (!isset($this->_estimatedShippingAddress) && $this->estimatedShippingAddressId) {
            /** @var AddressElement|null $address */
            $address = AddressElement::find()->owner($this)->id($this->estimatedShippingAddressId)->one();
            $this->_estimatedShippingAddress = $address;
        }

        return $this->_estimatedShippingAddress;
    }

    /**
     * @since 2.2
     */
    public function setEstimatedShippingAddress(AddressElement|array|null $address): void
    {
        if ($address === null) {
            $this->estimatedShippingAddressId = null;
            $this->_estimatedShippingAddress = null;
            return;
        }

        if (!$address instanceof AddressElement) {
            $addressElement = new AddressElement();
            $addressElement->setAttributes($address);
            $address = $addressElement;
        }

        $this->estimatedShippingAddressId = $address->id;
        $this->_estimatedShippingAddress = $address;
    }

    /**
     * Get the billing address on the order.
     */
    public function getBillingAddress(): ?AddressElement
    {
        if (!isset($this->_billingAddress) && $this->billingAddressId) {
            /** @var AddressElement|null $address */
            $address = AddressElement::find()->ownerId($this->id)->id($this->billingAddressId)->one();
            $this->_billingAddress = $address;
        }

        return $this->_billingAddress;
    }

    /**
     * Set the billing address on the order.
     *
     * @param AddressElement|array|null $address
     */
    public function setBillingAddress(AddressElement|array|null $address): void
    {
        if ($address === null) {
            $this->billingAddressId = null;
            $this->_billingAddress = null;
            return;
        }

        if (is_array($address)) {
            unset($address['id']); // only ever allow setting of the address data
            $addressElement = $this->_billingAddress ?: new AddressElement();
            $addressElement->setAttributes($address);
            $this->_populateAddressNameAttributes($addressElement, $address);
            $addressElement->ownerId = $this->id;
            $address = $addressElement;
        }

        if (!$address instanceof AddressElement) {
            throw new InvalidArgumentException('Billing address supplied is not an Address Element');
        }

        // Ensure that address can only belong to this order
        if ($address->ownerId !== $this->id) {
            throw new InvalidArgumentException('Can not set a billing address on the order that is is not owned by the order.');
        }

        $address->ownerId = $this->id;
        $this->billingAddressId = $address->id;
        $address->title = Craft::t('commerce', 'Billing Address');
        $this->_billingAddress = $address;
    }

    /**
     * @since 3.1
     */
    public function removeBillingAddress(): void
    {
        $this->billingAddressId = null;
        $this->_billingAddress = null;
    }

    /**
     * Returns whether the billing and shipping addresses' data matches
     *
     * @param string[]|null $attributes array of attributes names on which to match the addresses
     * @return bool
     * @since 4.1.0
     */
    public function hasMatchingAddresses(?array $attributes = null): bool
    {
        $addressAttributes = (new ReflectionClass(AddressInterface::class))->getMethods();
        $addressAttributes = array_map(static function(ReflectionMethod $method) {
            // Remove `get` and lower case first character
            return lcfirst(substr($method->name, 3));
        }, $addressAttributes);

        $relationCustomFieldHandles = [];
        $customFieldHandles = array_map(static function(FieldInterface $field) use (&$relationCustomFieldHandles) {
            if ($field instanceof BaseRelationField) {
                $relationCustomFieldHandles[] = $field->handle;
            }

            return $field->handle;
        }, (new AddressElement())->getFieldLayout()->getCustomFields());

        $nameTraitProperties = array_map(static function(ReflectionProperty $property) {
            return $property->name;
        }, (new ReflectionClass(NameTrait::class))->getProperties());

        $toArrayHandles = [...$nameTraitProperties, ...$addressAttributes, ...$customFieldHandles];

        if (!empty($attributes)) {
            $toArrayHandles = array_intersect($toArrayHandles, $attributes);
        }

        // Figure out if we need to do any extra work for custom fields
        $toArrayRelationFields = !empty($relationCustomFieldHandles) ? array_intersect($toArrayHandles, $relationCustomFieldHandles) : [];

        $matchingShippingAddress = [];
        if ($this->getShippingAddress() instanceof AddressElement) {
            $matchingShippingAddress = $this->getShippingAddress()->toArray(array_diff($toArrayHandles, $toArrayRelationFields));
        }

        $matchingBillingAddress = [];
        if ($this->getBillingAddress() instanceof AddressElement) {
            $matchingBillingAddress = $this->getBillingAddress()->toArray(array_diff($toArrayHandles, $toArrayRelationFields));
        }

        // Add any relational custom fields to the matching arrays
        if (!empty($toArrayRelationFields)) {
            foreach ($toArrayRelationFields as $handle) {
                if ($this->getShippingAddress() instanceof AddressElement) {
                    $matchingShippingAddress[$handle] = $this->getShippingAddress()->getFieldValue($handle)?->ids();
                }

                if ($this->getBillingAddress() instanceof AddressElement) {
                    $matchingBillingAddress[$handle] = $this->getBillingAddress()->getFieldValue($handle)?->ids();
                }
            }
        }

        return $matchingBillingAddress == $matchingShippingAddress;
    }

    /**
     * @since 2.2
     */
    public function getEstimatedBillingAddress(): ?AddressElement
    {
        if (!isset($this->_estimatedBillingAddress) && $this->estimatedBillingAddressId) {
            /** @var AddressElement|null $address */
            $address = AddressElement::find()->owner($this)->id($this->estimatedBillingAddressId)->one();
            $this->_estimatedBillingAddress = $address;
        }

        return $this->_estimatedBillingAddress;
    }

    /**
     * @since 2.2
     */
    public function setEstimatedBillingAddress(AddressElement|array|null $address): void
    {
        if ($address === null) {
            $this->estimatedBillingAddressId = null;
            $this->_estimatedBillingAddress = null;
            return;
        }

        if (!$address instanceof AddressElement) {
            $addressElement = new AddressElement();
            $addressElement->setAttributes($address);
        }

        $this->estimatedBillingAddressId = $address->id;
        $this->_estimatedBillingAddress = $address;
    }

    /**
     * @return ShippingMethod|null
     * @throws InvalidConfigException
     * @deprected in 3.4.18. Use `$shippingMethodHandle` or `$shippingMethodName` instead.
     */
    public function getShippingMethod(): ?ShippingMethod
    {
        return Plugin::getInstance()->getShippingMethods()->getShippingMethodByHandle((string)$this->shippingMethodHandle);
    }

    /**
     * @return GatewayInterface|null
     * @throws InvalidArgumentException
     */
    public function getGateway(): ?GatewayInterface
    {
        if ($this->gatewayId === null && $this->paymentSourceId === null) {
            return null;
        }

        $gateway = null;

        // sources before gateways
        if ($this->paymentSourceId) {
            if ($paymentSource = Plugin::getInstance()->getPaymentSources()->getPaymentSourceById($this->paymentSourceId)) {
                $gateway = Plugin::getInstance()->getGateways()->getGatewayById($paymentSource->gatewayId);
            }
        } else {
            if ($this->gatewayId) {
                $gateway = Plugin::getInstance()->getGateways()->getGatewayById((int)$this->gatewayId, $this->storeId);
            }
        }

        return $gateway;
    }

    /**
     * Returns the current payment currency, and defaults to the primary currency if not set.
     */
    public function getPaymentCurrency(): string
    {
        if ($this->_paymentCurrency === null) {
            $this->_paymentCurrency = Plugin::getInstance()->getPaymentCurrencies()->getPrimaryPaymentCurrencyIso();
        }

        return $this->_paymentCurrency;
    }

    /**
     * @param string $value the payment currency code
     */
    public function setPaymentCurrency(string $value): void
    {
        $this->_paymentCurrency = $value;
    }

    /**
     * Returns the order's selected payment source if any.
     *
     * @throws InvalidConfigException if the payment source is being set by a guest customer.
     * @throws InvalidArgumentException if the order is set to an invalid payment source.
     */
    public function getPaymentSource(): ?PaymentSource
    {
        if ($this->paymentSourceId === null) {
            return null;
        }

        if (($user = $this->getCustomer()) === null) {
            throw new InvalidConfigException('Guest customers can not set a payment source.');
        }

        if (($paymentSource = Plugin::getInstance()->getPaymentSources()->getPaymentSourceByIdAndUserId($this->paymentSourceId, $user->id)) === null) {
            throw new InvalidArgumentException("Invalid payment source ID: $this->paymentSourceId");
        }

        return $paymentSource;
    }

    /**
     * Sets the order's selected payment source
     */
    public function setPaymentSource(?PaymentSource $paymentSource): void
    {
        // Setting the payment source to null clears it
        if ($paymentSource === null) {
            $this->paymentSourceId = null;
            return;
        }

        // We are now dealing with a PaymentSource
        $customer = $this->getCustomer();
        if ($customer?->id && $paymentSource->getCustomer()?->id !== $customer->id) {
            throw new InvalidArgumentException('PaymentSource is not owned by the user of the order.');
        }

        $this->paymentSourceId = $paymentSource->id;
        $this->gatewayId = null;
    }

    /**
     * Sets the order's selected gateway id.
     */
    public function setGatewayId(int $gatewayId): void
    {
        $this->gatewayId = $gatewayId;
        $this->paymentSourceId = null;
    }

    /**
     * @return OrderHistory[]
     */
    public function getHistories(): array
    {
        if ($this->id === null) {
            return [];
        }

        return Plugin::getInstance()->getOrderHistories()->getAllOrderHistoriesByOrderId($this->id);
    }

    /**
     * Set transactions on the order. Set to null to clear cache and force next getTransactions() call to get the latest transactions.
     *
     * @param Transaction[]|null $transactions
     * @since 3.2.0
     */
    public function setTransactions(?array $transactions): void
    {
        $this->_transactions = $transactions;
    }

    /**
     * @return Transaction[]
     */
    public function getTransactions(): array
    {
        if ($this->id === null) {
            $this->_transactions = [];
        }

        if ($this->_transactions === null) {
            $this->_transactions = Plugin::getInstance()->getTransactions()->getAllTransactionsByOrderId($this->id);
        }

        return $this->_transactions;
    }

    /**
     * @noinspection PhpUnused
     */
    public function getLastTransaction(): ?Transaction
    {
        $transactions = $this->getTransactions();
        return count($transactions) ? array_pop($transactions) : null;
    }

    /**
     * Returns an array of transactions for the order that have child transactions set on them.
     *
     * @return Transaction[]
     */
    public function getNestedTransactions(): array
    {
        // Transactions come in sorted by `id ASC`.
        // Given that transactions cannot be modified, it means that parents will always come first.
        // So we can just store a reference to them and build our tree in one pass.
        $transactions = $this->getTransactions();

        /** @var Transaction[] $referenceStore */
        $referenceStore = [];
        $nestedTransactions = [];

        foreach ($transactions as $transaction) {
            // We'll be adding all of the children in this loop, anyway, so we set the children list to an empty array.
            // This way no db queries are triggered when transactions are queried for children.
            $transaction->setChildTransactions([]);
            if ($transaction->parentId && isset($referenceStore[$transaction->parentId])) {
                $referenceStore[$transaction->parentId]->addChildTransaction($transaction);
            } else {
                $nestedTransactions[] = $transaction;
            }

            $referenceStore[$transaction->id] = $transaction;
        }

        return $nestedTransactions;
    }

    /**
     * @throws InvalidConfigException
     */
    public function getOrderStatus(): ?OrderStatus
    {
        return $this->orderStatusId !== null ? Plugin::getInstance()->getOrderStatuses()->getOrderStatusById($this->orderStatusId) : null;
    }

    /**
     * Get the site for the order.
     *
     * @since 3.2.9
     */
    public function getOrderSite(): ?Site
    {
        if (!$this->orderSiteId) {
            return null;
        }

        return Craft::$app->getSites()->getSiteById($this->orderSiteId);
    }

    /**
     * @inheritdoc
     */
    public function getMetadata(): array
    {
        $metadata = [];

        if ($this->isCompleted) {
            $metadata[Craft::t('commerce', 'Reference')] = $this->reference;
            $metadata[Craft::t('commerce', 'Date Ordered')] = Craft::$app->getFormatter()->asDatetime($this->dateOrdered, 'short');
        }

        $metadata[Craft::t('commerce', 'Coupon Code')] = $this->couponCode;

        $orderSite = $this->getOrderSite();
        $metadata[Craft::t('commerce', 'Order Site')] = $orderSite?->getName() ?? '';

        $shippingMethod = $this->getShippingMethod();
        $metadata[Craft::t('commerce', 'Shipping Method')] = $shippingMethod?->getName() ?? '';

        $metadata[Craft::t('app', 'ID')] = $this->id;
        $metadata[Craft::t('commerce', 'Short Number')] = $this->getShortNumber();
        $metadata[Craft::t('commerce', 'Paid Status')] = $this->getPaidStatusHtml();
        $metadata[Craft::t('commerce', 'Total Price')] = $this->totalPriceAsCurrency;
        $metadata[Craft::t('commerce', 'Paid Amount')] = $this->totalPaidAsCurrency;
        $metadata[Craft::t('commerce', 'Origin')] = $this->origin;

        return array_merge($metadata, parent::getMetadata());
    }

    /**
     * Updates the adjustments, including deleting the old ones.
     *
     * @throws Exception
     * @throws Throwable
     * @throws StaleObjectException
     */
    private function _saveAdjustments(): void
    {
        /** @var null|array|OrderAdjustmentRecord[] $previousAdjustments */
        $previousAdjustments = OrderAdjustmentRecord::find()
            ->where(['orderId' => $this->id])
            ->all();

        $newAdjustmentIds = [];

        foreach ($this->getAdjustments() as $adjustment) {
            // Don't run validation as validation of the adjustments should happen before saving the order
            Plugin::getInstance()->getOrderAdjustments()->saveOrderAdjustment($adjustment, false);
            $newAdjustmentIds[] = $adjustment->id;
            $adjustment->orderId = $this->id;
        }

        foreach ($previousAdjustments as $previousAdjustment) {
            if (!in_array($previousAdjustment->id, $newAdjustmentIds, false)) {
                $previousAdjustment->delete();
            }
        }
    }


    /**
     * @throws StaleObjectException
     * @throws Throwable
     */
    private function _saveNotices(): void
    {
        $previousNoticeIds = (new Query())
            ->select(['id'])
            ->from([Table::ORDERNOTICES])
            ->where(['orderId' => $this->id])
            ->column();

        $currentNoticeIds = [];

        // We are never updating a notice, just adding it or keeping it.
        foreach ($this->getNotices() as $notice) {
            if ($notice->id === null) {
                $orderNoticeEvent = new OrderNoticeEvent([
                    'orderNotice' => $notice,
                ]);

                // Raising the 'beforeAddNoticeToOrder' event
                if ($this->hasEventHandlers(self::EVENT_BEFORE_APPLY_ADD_NOTICE)) {
                    $this->trigger(self::EVENT_BEFORE_APPLY_ADD_NOTICE, $orderNoticeEvent);

                    if ($orderNoticeEvent->isValid === false) {
                        continue;
                    }
                }
                $noticeRecord = new OrderNoticeRecord();
                $noticeRecord->orderId = $notice->orderId;
                $noticeRecord->type = $notice->type;
                $noticeRecord->attribute = $notice->attribute;
                $noticeRecord->message = $notice->message;
                if ($noticeRecord->save(false)) {
                    $notice->id = $noticeRecord->id;
                }
            }

            $currentNoticeIds[] = $notice->id;
        }

        // Delete any notices that are no longer on the order
        if ($deletableNoticeIds = array_diff($previousNoticeIds, $currentNoticeIds)) {
            OrderNoticeRecord::deleteAll(['id' => $deletableNoticeIds]);
        }
    }

    /**
     * Updates the line items, including deleting the old ones.
     *
     * @throws Throwable
     */
    private function _saveLineItems(): void
    {
        // Line items that are currently in the DB
        /** @var null|array|LineItemRecord[] $previousLineItems */
        $previousLineItems = LineItemRecord::find()
            ->where(['orderId' => $this->id])
            ->all();

        $currentLineItemIds = [];

        // Determine the line items that will be saved
        foreach ($this->getLineItems() as $lineItem) {
            // If the ID is null that's ok, it's a new line item and will be saved anyway
            $currentLineItemIds[] = $lineItem->id;
        }

        // Delete any line items that no longer will be saved on this order.
        foreach ($previousLineItems as $previousLineItem) {
            if (!in_array($previousLineItem->id, $currentLineItemIds, false)) {
                $lineItem = Plugin::getInstance()->getLineItems()->getLineItemById($previousLineItem->id);
                $previousLineItem->delete();

                if ($this->hasEventHandlers(self::EVENT_AFTER_APPLY_REMOVE_LINE_ITEM)) {
                    $this->trigger(self::EVENT_AFTER_APPLY_REMOVE_LINE_ITEM, new LineItemEvent([
                        'lineItem' => $lineItem,
                    ]));
                }
            }
        }

        // Save the line items last, as we know that any possible duplicates are already removed.
        // We also need to re-save any adjustments that didn't have an line item ID for a line item if it's new.
        foreach ($this->getLineItems() as $lineItem) {
            $originalId = $lineItem->id;
            $lineItem->setOrder($this); // just in case.

            // Don't run validation as validation of the line item should happen before saving the order
            Plugin::getInstance()->getLineItems()->saveLineItem($lineItem, false);

            // Is this a new line item?
            if ($originalId === null) {
                // Raising the 'afterAddLineItemToOrder' event
                if ($this->hasEventHandlers(self::EVENT_AFTER_APPLY_ADD_LINE_ITEM)) {
                    $this->trigger(self::EVENT_AFTER_APPLY_ADD_LINE_ITEM, new LineItemEvent([
                        'lineItem' => $lineItem,
                        'isNew' => true,
                    ]));
                }
            }

            // Update any adjustments to this line item with the new line item ID.
            foreach ($this->getAdjustments() as $adjustment) {
                // Was the adjustment for this line item, but the line item ID didn't exist when the adjustment was made?
                if ($adjustment->getLineItem() === $lineItem && !$adjustment->lineItemId) {
                    // Re-save the adjustment with the new line item ID, since it exists now.
                    $adjustment->lineItemId = $lineItem->id;
                    // Validation not needed as the adjustments are validated before the order is saved
                    Plugin::getInstance()->getOrderAdjustments()->saveOrderAdjustment($adjustment, false);
                }
            }
        }
    }

    /**
     * Delete all addresses that are owned by the order but are not in use.
     *
     * @return void
     * @throws Throwable
     */
    private function _deleteOrphanedOrderAddresses(): void
    {
        if (!$this->id) {
            return;
        }

        $safeIds = array_filter([
            $this->getBillingAddress()?->id,
            $this->getShippingAddress()?->id,
            $this->getEstimatedBillingAddress()?->id,
            $this->getEstimatedShippingAddress()?->id,
        ]);

        $orphanedAddresses = AddressElement::find()
            ->ownerId($this->id);

        if (!empty($safeIds)) {
            ArrayHelper::prependOrAppend($safeIds, 'not', true);
            $orphanedAddresses->id($safeIds);
        }

        ($orphanedAddresses->collect())->each(function(AddressElement $address) {
            Craft::$app->getElements()->deleteElement($address, true);
        });
    }

    /**
     * @param ?int $oldStatusId
     * @param ?int $currentOrderStatId
     * @return void
     */
    private function _saveOrderHistory(?int $oldStatusId, ?int $currentOrderStatId): void
    {
        $hasNewStatus = ($oldStatusId !== $currentOrderStatId);
        if ($this->isCompleted && $hasNewStatus) {
            if (!Plugin::getInstance()->getOrderHistories()->createOrderHistoryFromOrder($this, $oldStatusId)) {
                Craft::error('Error saving order history after order save.', __METHOD__);
            }
        }
    }

    /**
     * Sets the first and last name attributes on the address model if no full name is set.
     *
     * @param AddressElement $addressElement
     * @param array $address
     * @return void
     */
    private function _populateAddressNameAttributes(AddressElement $addressElement, array $address): void
    {
        if (!isset($address['fullName']) || !$address['fullName']) {
            $firstName = $address['firstName'] ?? null;
            $lastName = $address['lastName'] ?? null;

            if ($firstName !== null || $lastName !== null) {
                $addressElement->fullName = null;
                $addressElement->firstName = $firstName ?? $addressElement->firstName;
                $addressElement->lastName = $lastName ?? $addressElement->lastName;
            }
        }
    }
}<|MERGE_RESOLUTION|>--- conflicted
+++ resolved
@@ -36,7 +36,6 @@
 use craft\commerce\models\OrderNotice;
 use craft\commerce\models\OrderStatus;
 use craft\commerce\models\PaymentSource;
-use craft\commerce\models\Settings;
 use craft\commerce\models\ShippingMethod;
 use craft\commerce\models\ShippingMethodOption;
 use craft\commerce\models\Store;
@@ -1521,12 +1520,7 @@
 
             [['paymentSourceId'], 'number', 'integerOnly' => true],
             [['paymentSourceId'], 'validatePaymentSourceId'],
-
-<<<<<<< HEAD
-            [['number', 'user', 'customer', 'storeId', 'orderSiteId'], 'safe'],
-=======
-            [['number', 'user', 'orderCompletedEmail', 'saveBillingAddressOnOrderComplete', 'saveShippingAddressOnOrderComplete'], 'safe'],
->>>>>>> 65a6166c
+            [['number', 'user', 'storeId', 'orderSiteId', 'orderCompletedEmail', 'saveBillingAddressOnOrderComplete', 'saveShippingAddressOnOrderComplete'], 'safe'],
         ]);
     }
 
