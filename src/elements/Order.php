<?php
/**
 * @link https://craftcms.com/
 * @copyright Copyright (c) Pixel & Tonic, Inc.
 * @license https://craftcms.github.io/license/
 */

namespace craft\commerce\elements;

use Craft;
use craft\base\Element;
use craft\commerce\base\AdjusterInterface;
use craft\commerce\base\Gateway;
use craft\commerce\base\GatewayInterface;
use craft\commerce\base\ShippingMethodInterface;
use craft\commerce\behaviors\CurrencyAttributeBehavior;
use craft\commerce\behaviors\CustomerBehavior;
use craft\commerce\db\Table;
use craft\commerce\elements\traits\OrderElementTrait;
use craft\commerce\elements\traits\OrderNoticesTrait;
use craft\commerce\elements\traits\OrderValidatorsTrait;
use craft\commerce\errors\CurrencyException;
use craft\commerce\errors\OrderStatusException;
use craft\commerce\events\AddLineItemEvent;
use craft\commerce\events\LineItemEvent;
use craft\commerce\helpers\Currency;
use craft\commerce\helpers\Order as OrderHelper;
use craft\commerce\models\Address;
use craft\commerce\models\Customer;
use craft\commerce\models\LineItem;
use craft\commerce\models\OrderAdjustment;
use craft\commerce\models\OrderHistory;
use craft\commerce\models\OrderNotice;
use craft\commerce\models\OrderStatus;
use craft\commerce\models\PaymentSource;
use craft\commerce\models\Settings;
use craft\commerce\models\ShippingMethod;
use craft\commerce\models\ShippingMethodOption;
use craft\commerce\models\Transaction;
use craft\commerce\Plugin;
use craft\commerce\records\LineItem as LineItemRecord;
use craft\commerce\records\Order as OrderRecord;
use craft\commerce\records\OrderAdjustment as OrderAdjustmentRecord;
use craft\commerce\records\OrderNotice as OrderNoticeRecord;
use craft\commerce\records\Transaction as TransactionRecord;
use craft\db\Query;
use craft\elements\User;
use craft\errors\ElementNotFoundException;
use craft\helpers\ArrayHelper;
use craft\helpers\Db;
use craft\helpers\Html;
use craft\helpers\StringHelper;
use craft\helpers\Template;
use craft\helpers\UrlHelper;
use craft\i18n\Locale;
use craft\models\Site;
use DateTime;
use Throwable;
use Twig\Markup;
use yii\base\Exception;
use yii\base\InvalidArgumentException;
use yii\base\InvalidCallException;
use yii\base\InvalidConfigException;
use yii\behaviors\AttributeTypecastBehavior;
use yii\db\StaleObjectException;
use yii\log\Logger;

/**
 * Order or Cart model.
 *
 * @property OrderAdjustment[] $adjustments
 * @property string $email the email for this order
 * @property LineItem[] $lineItems
 * @property Address|null $billingAddress
 * @property Address|null $shippingAddress
 * @property PaymentSource|null $paymentSource
 * @property string $paymentCurrency the payment currency for this order
 * @property string $recalculationMode the mode of recalculation.
 * @property string $origin
 * @property-read ShippingMethod[] $availableShippingMethods
 * @property-read bool $activeCart Is the current order the same as the active cart
 * @property-read Customer $customer
 * @property-read Gateway $gateway
 * @property-read OrderStatus $orderStatus
 * @property-read float $outstandingBalance The balance amount to be paid on the Order
 * @property-read ShippingMethodInterface $shippingMethod
 * @property-read User|null $user
 * @property-read OrderAdjustment[] $orderAdjustments
 * @property-read string $pdfUrl the URL to the order’s PDF invoice
 * @property-read float|int $adjustmentSubtotal the total of adjustments made to order
 * @property-read float $adjustmentsTotal
 * @property-read OrderHistory[] $histories order histories
 * @property-read bool $isPaid if the order is paid
 * @property-read bool $isUnpaid if the order is not paid
 * @property-read float $itemTotal
 * @property-read int $itemSubtotal the total of all line item subtotals
 * @property-read bool $isActiveCart the order has the same ID as the current sessions cart
 * @property-read bool $isEmpty the order has no line items with any qty
 * @property-read null|Transaction $lastTransaction The last transaction on the order.
 * @property-read Transaction[] $nestedTransactions transactions for the order that have child transactions set on them
 * @property-read string $paidStatus the order’s paid status
 * @property-read string $paidStatusHtml the order’s paid status as HTML
 * @property-read string $shortNumber
 * @property-read float $totalPaid the total `purchase` and `captured` transactions belonging to this order
 * @property-read float $total
 * @property-read float $totalPrice
 * @property-read int $totalSaleAmount the total sale amount
 * @property-read int $totalQty the total number of items
 * @property-read int $totalWeight
 * @property-read string $orderStatusHtml
 * @property-read string $customerLinkHtml
 * @property-read string $adjustmentSubtotalAsCurrency
 * @property-read string $adjustmentsTotalAsCurrency
 * @property-read string $itemSubtotalAsCurrency
 * @property-read string $itemTotalAsCurrency
 * @property-read string $outstandingBalanceAsCurrency
 * @property-read string $totalPaidAsCurrency
 * @property-read string $totalAsCurrency
 * @property-read string $totalPriceAsCurrency
 * @property-read string $totalSaleAmountAsCurrency
 * @property-read string $totalTaxAsCurrency
 * @property-read string $totalTaxIncludedAsCurrency
 * @property-read string $totalShippingCostAsCurrency
 * @property-read string $totalDiscountAsCurrency
 * @property-read string $storedTotalPriceAsCurrency
 * @property-read string $storedTotalPaidAsCurrency
 * @property-read string $storedItemTotalAsCurrency
 * @property-read string $storedItemSubtotalAsCurrency
 * @property-read string $storedTotalShippingCostAsCurrency
 * @property-read string $storedTotalDiscountAsCurrency
 * @property-read string $storedTotalTaxAsCurrency
 * @property-read string $storedTotalTaxIncludedAsCurrency
 * @property-read Site|null $orderSite
 * @property null|array|Address $estimatedBillingAddress
 * @property float $totalDiscount
 * @property null|array|Address $estimatedShippingAddress
 * @property float $totalTaxIncluded
 * @property float $totalTax
 * @property float $totalShippingCost
 * @property ShippingMethodOption[] $availableShippingMethodOptions
 * @property-read float|int $totalAuthorized
 * @property float $paymentAmount
 * @property-read null|string $loadCartUrl
 * @property-read array $metadata
 * @property-read Transaction[] $transactions
 * @author Pixel & Tonic, Inc. <support@pixelandtonic.com>
 * @since 2.0
 */
class Order extends Element
{
    use OrderValidatorsTrait;
    use OrderElementTrait;
    use OrderNoticesTrait;

    /**
     * Payments exceed order total.
     */
    const PAID_STATUS_OVERPAID = 'overPaid';

    /**
     * Payments equal order total.
     */
    const PAID_STATUS_PAID = 'paid';

    /**
     * Payments less than order total.
     */
    const PAID_STATUS_PARTIAL = 'partial';

    /**
     * Payments total zero on non-free order.
     */
    const PAID_STATUS_UNPAID = 'unpaid';

    /**
     * Recalculates line items, populates from purchasables, and regenerates adjustments.
     */
    const RECALCULATION_MODE_ALL = 'all';

    /**
     * Recalculates adjustments only; does not recalculate line items or populate from purchasables.
     */
    const RECALCULATION_MODE_ADJUSTMENTS_ONLY = 'adjustmentsOnly';

    /**
     * Does not recalculate anything on the order.
     */
    const RECALCULATION_MODE_NONE = 'none';

    /**
     * Order created from the front end.
     */
    const ORIGIN_WEB = 'web';

    /**
     * Order created from the control panel.
     */
    const ORIGIN_CP = 'cp';

    /**
     * Order created by a remote source.
     */
    const ORIGIN_REMOTE = 'remote';

    /**
     * @event \yii\base\Event The event that is triggered before a new line item has been added to the order.
     *
     * ```php
     * use craft\commerce\elements\Order;
     * use craft\commerce\models\LineItem;
     * use craft\commerce\events\AddLineItemEvent;
     * use yii\base\Event;
     *
     * Event::on(
     *     Order::class,
     *     Order::EVENT_BEFORE_ADD_LINE_ITEM,
     *     function(AddLineItemEvent $event) {
     *         // @var LineItem $lineItem
     *         $lineItem = $event->lineItem;
     *         // @var bool $isNew
     *         $isNew = $event->isNew;
     *         // ...
     *     }
     * );
     * ```
     */
    const EVENT_BEFORE_ADD_LINE_ITEM = 'beforeAddLineItemToOrder';

    /**
     * @event \yii\base\Event The event that is triggered after a line item has been added to an order.
     *
     * ```php
     * use craft\commerce\elements\Order;
     * use craft\commerce\events\LineItemEvent;
     * use craft\commerce\models\LineItem;
     * use yii\base\Event;
     *
     * Event::on(
     *     Order::class,
     *     Order::EVENT_AFTER_APPLY_ADD_LINE_ITEM,
     *     function(LineItemEvent $event) {
     *         // @var LineItem $lineItem
     *         $lineItem = $event->lineItem;
     *         // @var bool $isNew
     *         $isNew = $event->isNew;
     *         // ...
     *     }
     * );
     * ```
     */
    const EVENT_AFTER_APPLY_ADD_LINE_ITEM = 'afterApplyAddLineItemToOrder';

    /**
     * @event \yii\base\Event The event that is triggered after a line item has been added to an order.
     *
     * ```php
     * use craft\commerce\elements\Order;
     * use craft\commerce\events\LineItemEvent;
     * use craft\commerce\models\LineItem;
     * use yii\base\Event;
     *
     * Event::on(
     *     Order::class,
     *     Order::EVENT_AFTER_ADD_LINE_ITEM,
     *     function(LineItemEvent $event) {
     *         // @var LineItem $lineItem
     *         $lineItem = $event->lineItem;
     *         // @var bool $isNew
     *         $isNew = $event->isNew;
     *         // ...
     *     }
     * );
     * ```
     */
    const EVENT_AFTER_ADD_LINE_ITEM = 'afterAddLineItemToOrder';

    /**
     * @event \yii\base\Event The event that is triggered after a line item has been removed from an order.
     *
     * ```php
     * use craft\commerce\elements\Order;
     * use craft\commerce\events\LineItemEvent;
     * use craft\commerce\models\LineItem;
     * use yii\base\Event;
     *
     * Event::on(
     *     Order::class,
     *     Order::EVENT_AFTER_REMOVE_LINE_ITEM,
     *     function(LineItemEvent $event) {
     *         // @var LineItem $lineItem
     *         $lineItem = $event->lineItem;
     *         // @var bool $isNew
     *         $isNew = $event->isNew;
     *         // ...
     *     }
     * );
     * ```
     */
    const EVENT_AFTER_REMOVE_LINE_ITEM = 'afterRemoveLineItemFromOrder';

    /**
     * @event \yii\base\Event The event that is triggered after a line item has been removed from an order.
     *
     * ```php
     * use craft\commerce\elements\Order;
     * use craft\commerce\events\LineItemEvent;
     * use craft\commerce\models\LineItem;
     * use yii\base\Event;
     *
     * Event::on(
     *     Order::class,
     *     Order::EVENT_AFTER_APPLY_REMOVE_LINE_ITEM,
     *     function(LineItemEvent $event) {
     *         // @var LineItem $lineItem
     *         $lineItem = $event->lineItem;
     *         // @var bool $isNew
     *         $isNew = $event->isNew;
     *         // ...
     *     }
     * );
     * ```
     */
    const EVENT_AFTER_APPLY_REMOVE_LINE_ITEM = 'afterApplyRemoveLineItemFromOrder';

    /**
     * @event \yii\base\Event The event that is triggered before an order is completed.
     *
     * ```php
     * use craft\commerce\elements\Order;
     * use yii\base\Event;
     *
     * Event::on(
     *     Order::class,
     *     Order::EVENT_BEFORE_COMPLETE_ORDER,
     *     function(Event $event) {
     *         // @var Order $order
     *         $order = $event->sender;
     *         // ...
     *     }
     * );
     * ```
     */
    const EVENT_BEFORE_COMPLETE_ORDER = 'beforeCompleteOrder';

    /**
     * @event \yii\base\Event The event that is triggered after an order is completed.
     *
     * ```php
     * use craft\commerce\elements\Order;
     * use yii\base\Event;
     *
     * Event::on(
     *     Order::class,
     *     Order::EVENT_AFTER_COMPLETE_ORDER,
     *     function(Event $event) {
     *         // @var Order $order
     *         $order = $event->sender;
     *         // ...
     *     }
     * );
     * ```
     */
    const EVENT_AFTER_COMPLETE_ORDER = 'afterCompleteOrder';

    /**
     * @event \yii\base\Event The event that is triggered after an order is paid and completed.
     *
     * ```php
     * use craft\commerce\elements\Order;
     * use yii\base\Event;
     *
     * Event::on(
     *     Order::class,
     *     Order::EVENT_AFTER_ORDER_PAID,
     *     function(Event $event) {
     *         // @var Order $order
     *         $order = $event->sender;
     *         // ...
     *     }
     * );
     * ```
     */
    const EVENT_AFTER_ORDER_PAID = 'afterOrderPaid';

    /**
     * @event \yii\base\Event This event is raised after an order is authorized in full and completed
     *
     * Plugins can get notified after an order is authorized in full and completed
     *
     * ```php
     * use craft\commerce\elements\Order;
     * use yii\base\Event;
     *
     * Event::on(Order::class, Order::EVENT_AFTER_ORDER_AUTHORIZED, function(Event $e) {
     *     // @var Order $order
     *     $order = $e->sender;
     *     // ...
     * });
     * ```
     */
    const EVENT_AFTER_ORDER_AUTHORIZED = 'afterOrderAuthorized';

    /**
     * This is the unique number (hash) generated for the order when it was first created.
     *
     * @var string|null Number
     * ---
     * ```php
     * echo $order->number;
     * ```
     * ```twig
     * {{ order.number }}
     * ```
     */
    public ?string $number = null;

    /**
     * This is the reference number generated once the order was completed.
     * While the order is a cart, this is null.
     *
     * @var string|null Reference
     * ---
     * ```php
     * echo $order->reference;
     * ```
     * ```twig
     * {{ order.reference }}
     * ```
     */
    public ?string $reference = null;

    /**
     * This is the currently applied coupon code.
     *
     * @var string|null Coupon Code
     * ---
     * ```php
     * echo $order->couponCode;
     * ```
     * ```twig
     * {{ order.couponCode }}
     * ```
     */
    public ?string $couponCode = null;

    /**
     * Is this order completed (no longer a cart).
     *
     * @var bool Is completed
     * ---
     * ```php
     * echo $order->isCompleted;
     * ```
     * ```twig
     * {{ order.isCompleted }}
     * ```
     */
    public bool $isCompleted = false;

    /**
     * The date and time this order was completed
     *
     * @var DateTime|null Date ordered
     * ---
     * ```php
     * echo $order->dateOrdered;
     * ```
     * ```twig
     * {{ order.dateOrdered }}
     * ```
     */
    public ?DateTime $dateOrdered = null;

    /**
     * The date and time this order was paid in full.
     *
     * @var DateTime|null Date paid
     * ---
     * ```php
     * echo $order->datePaid;
     * ```
     * ```twig
     * {{ order.datePaid }}
     * ```
     */
    public ?DateTime $datePaid = null;

    /**
     * The date and time this order was authorized in full.
     * This may the same date as datePaid if the order was paid immediately.
     *
     * @var DateTime|null Date authorized
     * ---
     * ```php
     * echo $order->dateAuthorized;
     * ```
     * ```twig
     * {{ order.dateAuthorized }}
     * ```
     */
    public ?DateTime $dateAuthorized = null;

    /**
     * The currency of the order (ISO code)
     *
     * @var string|null Currency
     * ---
     * ```php
     * echo $order->currency;
     * ```
     * ```twig
     * {{ order.currency }}
     * ```
     */
    public ?string $currency = null;

    /**
     * The current gateway ID to identify the gateway the order should use when accepting payments.
     * If the `paymentSourceId` is set on this order, this `gatewayId` will be that belonging to the
     * payment source.
     *
     * @var int|null Gateway ID
     * ---
     * ```php
     * echo $order->gatewayId;
     * ```
     * ```twig
     * {{ order.gatewayId }}
     * ```
     */
    public ?int $gatewayId = null;

    /**
     * The last IP address of the user building the order before it was marked as complete.
     *
     * @var string|null Last IP address
     * ---
     * ```php
     * echo $order->lastIp;
     * ```
     * ```twig
     * {{ order.lastIp }}
     * ```
     */
    public ?string $lastIp = null;

    /**
     * The current message set on the order when having it’s order status being changed.
     *
     * @var string|null message
     * ---
     * ```php
     * echo $order->message;
     * ```
     * ```twig
     * {{ order.message }}
     * ```
     */
    public ?string $message = null;

    /**
     * The current URL the order should return to after successful payment.
     * This is stored on the order as we may be redirected off-site for payments.
     *
     * @var string|null Return URL
     * ---
     * ```php
     * echo $order->returnUrl;
     * ```
     * ```twig
     * {{ order.returnUrl }}
     * ```
     */
    public ?string $returnUrl = null;

    /**
     * The current URL the order should return to if the customer cancels payment off-site.
     * This is stored on the order as we may be redirected off-site for payments.
     *
     * @var string|null Cancel URL
     * ---
     * ```php
     * echo $order->cancelUrl;
     * ```
     * ```twig
     * {{ order.cancelUrl }}
     * ```
     */
    public ?string $cancelUrl = null;

    /**
     * The current order status ID. This will be null if the order is not complete
     * and is still a cart.
     *
     * @var int|null Order status ID
     * ---
     * ```php
     * echo $order->orderStatusId;
     * ```
     * ```twig
     * {{ order.orderStatusId }}
     * ```
     */
    public ?int $orderStatusId = null;

    /**
     * The language the cart was created in.
     *
     * @var string|null The language the order was made in.
     * ---
     * ```php
     * echo $order->orderLanguage;
     * ```
     * ```twig
     * {{ order.orderLanguage }}
     * ```
     */
    public ?string $orderLanguage = null;

    /**
     * The site the order was created in.
     *
     * @var int|null Order site ID
     * ---
     * ```php
     * echo $order->orderSiteId;
     * ```
     * ```twig
     * {{ order.orderSiteId }}
     * ```
     */
    public ?int $orderSiteId = null;


    /**
     * The origin of the order when it was first created.
     * Values can be 'web', 'cp', or 'api'
     *
     * @var string|null Order origin
     * ---
     * ```php
     * echo $order->origin;
     * ```
     * ```twig
     * {{ order.origin }}
     * ```
     */
    public ?string $origin = null;

    /**
     * The current billing address ID
     *
     * @var int|null Billing address ID
     * ---
     * ```php
     * echo $order->billingAddressId;
     * ```
     * ```twig
     * {{ order.billingAddressId }}
     * ```
     */
    public ?int $billingAddressId = null;

    /**
     * The current shipping address ID
     *
     * @var int|null Shipping address ID
     * ---
     * ```php
     * echo $order->shippingAddressId;
     * ```
     * ```twig
     * {{ order.shippingAddressId }}
     * ```
     */
    public ?int $shippingAddressId = null;


    /**
     * Whether the shipping address should be made the primary address of the
     * order‘s customer. This is not persisted on the order, and is only used during the
     * update order request.
     *
     * @var bool Make this the customer‘s primary shipping address
     * ---
     * ```php
     * echo $order->makePrimaryShippingAddress;
     * ```
     * ```twig
     * {{ order.makePrimaryShippingAddress }}
     * ```
     */
    public bool $makePrimaryShippingAddress = false;

    /**
     * Whether the billing address should be made the primary address of the
     * order‘s customer. This is not persisted on the order, and is only used during the
     * update order request.
     *
     * @var bool Make this the customer‘s primary billing address
     * ---
     * ```php
     * echo $order->makePrimaryBillingAddress;
     * ```
     * ```twig
     * {{ order.makePrimaryBillingAddress }}
     * ```
     */
    public bool $makePrimaryBillingAddress = false;

    /**
     * Whether the shipping address should be the same address as the order’s
     * billing address. This is not persisted on the order, and is only used during the
     * update order request. Can not be set to `true` at the same time as setting
     * `billingSameAsShipping` to true, or an error will be raised.
     *
     * @var bool Make this the shipping address the same as the billing address
     * ---
     * ```php
     * echo $order->shippingSameAsBilling;
     * ```
     * ```twig
     * {{ order.shippingSameAsBilling }}
     * ```
     */
    public bool $shippingSameAsBilling = false;

    /**
     * Whether the billing address should be the same address as the order’s
     * shipping address. This is not persisted on the order, and is only used during the
     * update order request. Can not be set to `true` at the same time as setting
     * `shippingSameAsBilling` to true, or an error will be raised.
     *
     * @var bool Make this the shipping address the same as the billing address
     * ---
     * ```php
     * echo $order->billingSameAsShipping;
     * ```
     * ```twig
     * {{ order.billingSameAsShipping }}
     * ```
     */
    public bool $billingSameAsShipping = false;

    /**
     * @var int|null Estimated Billing address ID
     * @since 2.2
     */
    public ?int $estimatedBillingAddressId = null;

    /**
     * @var int|null Estimated Shipping address ID
     * @since 2.2
     */
    public ?int $estimatedShippingAddressId = null;

    /**
     * @var bool Whether estimated billing address should be set to the same address as estimated shipping
     * @since 2.2
     */
    public bool $estimatedBillingSameAsShipping = false;

    /**
     * @var string|null Shipping Method Handle
     */
    public ?string $shippingMethodHandle = '';

    /**
     * @var string|null Shipping Method Name
     * @since 3.2.0
     */
    public ?string $shippingMethodName = null;

    /**
     * @var int|null Customer's User ID
     */
    public ?int $customerId = null;

    /**
     * Whether the email address on the order should be used to register
     * as a user account when the order is complete.
     *
     * @var bool Register user on order complete
     * ---
     * ```php
     * echo $order->registerUserOnOrderComplete;
     * ```
     * ```twig
     * {{ order.registerUserOnOrderComplete }}
     * ```
     */
    public bool $registerUserOnOrderComplete = false;

    /**
     * The current payment source that should be used to make payments on the
     * order. If this is set, the `gatewayId` will also be set to the related
     * gateway.
     *
     * @var int|null Payment source ID
     * ---
     * ```php
     * echo $order->paymentSourceId;
     * ```
     * ```twig
     * {{ order.paymentSourceId }}
     * ```
     */
    public ?int $paymentSourceId = null;


    /**
     * @var float|null The total price as stored in the database from last retrieval
     * ---
     * ```php
     * echo $order->storedTotalPrice;
     * ```
     * ```twig
     * {{ order.storedTotalPrice }}
     * ```
     */
    public ?float $storedTotalPrice = null;

    /**
     * @var float|null The total paid as stored in the database from last retrieval
     * ---
     * ```php
     * echo $order->storedTotalPaid;
     * ```
     * ```twig
     * {{ order.storedTotalPaid }}
     * ```
     */
    public ?float $storedTotalPaid = null;

    /**
     * @var float|null The item total as stored in the database from last retrieval
     * ---
     * ```php
     * echo $order->storedItemTotal;
     * ```
     * ```twig
     * {{ order.storedItemTotal }}
     * ```
     */
    public ?float $storedItemTotal = null;

    /**
     * @var float|null The item subtotal as stored in the database from last retrieval
     * @since 3.2.4
     * ---
     * ```php
     * echo $order->storedItemSubtotal;
     * ```
     * ```twig
     * {{ order.storedItemSubtotal }}
     * ```
     */
    public ?float $storedItemSubtotal = null;

    /**
     * @var float|null The total shipping cost adjustments as stored in the database from last retrieval
     * ---
     * ```php
     * echo $order->storedTotalShippingCost;
     * ```
     * ```twig
     * {{ order.storedTotalShippingCost }}
     * ```
     */
    public ?float $storedTotalShippingCost = null;

    /**
     * @var float|null The total of discount adjustments as stored in the database from last retrieval
     * ---
     * ```php
     * echo $order->storedTotalDiscount;
     * ```
     * ```twig
     * {{ order.storedTotalDiscount }}
     * ```
     */
    public ?float $storedTotalDiscount = null;

    /**
     * @var float|null The total tax adjustments as stored in the database from last retrieval
     * ---
     * ```php
     * echo $order->storedTotalTax;
     * ```
     * ```twig
     * {{ order.storedTotalTax }}
     * ```
     */
    public ?float $storedTotalTax = null;

    /**
     * @var float|null The total tax included  adjustments as stored in the database from last retrieval
     * ---
     * ```php
     * echo $order->storedTotalTaxIncluded;
     * ```
     * ```twig
     * {{ order.storedTotalTaxIncluded }}
     * ```
     */
    public ?float $storedTotalTaxIncluded = null;


    /**
     * @var string|null
     * @see Order::setRecalculationMode() To set the current recalculation mode
     * @see Order::getRecalculationMode() To get the current recalculation mode
     * ---
     * ```php
     * echo $order->recalculationMode;
     * ```
     * ```twig
     * {{ order.recalculationMode }}
     * ```
     */
    private ?string $_recalculationMode = null;

    /**
     * @var Address|null
     * @see Order::setShippingAddress() To set the current shipping address
     * @see Order::getShippingAddress() To get the current shipping address
     * ---
     * ```php
     * if ($order->shippingAddress) {
     *     echo $order->shippingAddress->firstName;
     * }
     * ```
     * ```twig
     * {% if order.shippingAddress %}
     *   {{ order.shippingAddress.firstName }}
     * {% endif %}
     * ```
     */
    private ?Address $_shippingAddress = null;

    /**
     * @var Address|null
     * @see Order::setBillingAddress() To set the current billing address
     * @see Order::getBillingAddress() To get the current billing address
     * ---
     * ```php
     * if ($order->billingAddress) {
     *     echo $order->billingAddress->firstName;
     * }
     * ```
     * ```twig
     * {% if order.billingAddress %}
     *   {{ order.billingAddress.firstName }}
     * {% endif %}
     * ```
     */
    private ?Address $_billingAddress = null;

    /**
     * @var Address|null
     * @since 2.2
     */
    private ?Address $_estimatedShippingAddress = null;

    /**
     * @var Address|null
     * @since 2.2
     */
    private ?Address $_estimatedBillingAddress = null;

    /**
     * @var LineItem[]
     * @see Order::setLineItems() To set the order line items
     * @see Order::getLineItems() To get the order line items
     * ---
     * ```php
     * foreach ($order->getLineItems() as $lineItem) {
     *     echo $lineItem->description';
     * }
     * ```
     * ```twig
     * {% for lineItem in order.lineItems %}
     *   {{ lineItem.description }}
     * {% endfor %}
     * ```
     */
    private array $_lineItems;

    /**
     * @var OrderAdjustment[]|null
     * @see Order::setAdjustments() To set the order adjustments
     * @see Order::setAdjustments() To get the order adjustments
     * ---
     * ```php
     * foreach ($order->getAdjustments() as $adjustment) {
     *     echo $adjustment->amount';
     * }
     * ```
     * ```twig
     * {% for adjustment in order.adjustments %}
     *   {{ adjustment.amount }}
     * {% endfor %}
     * ```
     */
    private ?array $_orderAdjustments = null;

    /**
     * @var string|null
     * @see Order::setPaymentCurrency() To set the payment currency
     * @see Order::getPaymentCurrency() To get the payment currency
     * ---
     * ```php
     * echo $order->paymentCurrency;
     * ```
     * ```twig
     * {{ order.paymentCurrency }}
     * ```
     */
    private ?string $_paymentCurrency = null;

    /**
     * @var string|null
     * @see Order::setEmail() To set the order email
     * @see Order::getEmail() To get the email
     * ---
     * ```php
     * echo $order->email;
     * ```
     * ```twig
     * {{ order.email }}
     * ```
     */
    private ?string $_email = null;

    /**
     * @var Transaction[]|null
     * @see Order::getTransactions()
     * ---
     * ```php
     * echo $order->transactions;
     * ```
     * ```twig
     * {{ order.transactions }}
     * ```
     */
    private ?array $_transactions = null;

    /**
     * @var User|null
     * @see Order::getCustomer()
     * @see Order::setCustomer()
     * ---
     * ```php
     * echo $order->user;
     * ```
     * ```twig
     * {{ order.user }}
     * ```
     */
    private ?User $_customer = null;

    /**
     * @var float|null
     * @see Order::setPaymentAmount() To set the order payment amount
     * @see Order::getPaymentAmount() To get the order payment amount
     * ---
     * ```php
     * echo $order->paymentAmount;
     * ```
     * ```twig
     * {{ order.paymentAmount }}
     * ```
     */
    private ?float $_paymentAmount = null;

    /**
     * @inheritdoc
     */
    public function init(): void
    {
        // Set default addresseses
        if (!$this->isCompleted && Plugin::getInstance()->getSettings()->autoSetNewCartAddresses) {
<<<<<<< HEAD
            $user = $this->getCustomer();
            $hasPrimaryShippingAddress = !$this->shippingAddressId && $user && $primaryShippingAddressId = $user->getPrimaryShippingAddressId();
            $hasPrimaryBillingAddress = !$this->billingAddressId && $user && $primaryBillingAddressId = $user->getPrimaryBillingAddressId();

            if ($hasPrimaryShippingAddress && ($shippingAddress = Plugin::getInstance()->getAddresses()->getAddressByIdAndUserId($primaryShippingAddressId, $this->customerId))) {
                $this->setShippingAddress($shippingAddress);
            }

            if ($hasPrimaryBillingAddress && ($billingAddress = Plugin::getInstance()->getAddresses()->getAddressByIdAndUserId($primaryBillingAddressId, $this->customerId))) {
                $this->setBillingAddress($billingAddress);
=======
            if (!$this->shippingAddressId) {
                $hasPrimaryShippingAddress = $this->getCustomer() && $this->getCustomer()->primaryShippingAddressId;
                if ($hasPrimaryShippingAddress && ($shippingAddress = Plugin::getInstance()->getAddresses()->getAddressByIdAndCustomerId($this->getCustomer()->primaryShippingAddressId, $this->customerId))) {
                    $this->setShippingAddress($shippingAddress);
                }
>>>>>>> 95369ef8
            }
            if (!$this->billingAddressId) {
                $hasPrimaryBillingAddress = $this->getCustomer() && $this->getCustomer()->primaryBillingAddressId;
                if ($hasPrimaryBillingAddress && ($billingAddress = Plugin::getInstance()->getAddresses()->getAddressByIdAndCustomerId($this->getCustomer()->primaryBillingAddressId, $this->customerId))) {
                    $this->setBillingAddress($billingAddress);
                }
            }
        }

        if ($this->orderLanguage === null) {
            $this->orderLanguage = Craft::$app->language;
        }

        if ($this->orderSiteId === null) {
            $this->orderSiteId = Craft::$app->getSites()->getHasCurrentSite() ? Craft::$app->getSites()->getCurrentSite()->id : Craft::$app->getSites()->getPrimarySite()->id;
        }

        if ($this->currency === null) {
            $this->currency = Plugin::getInstance()->getPaymentCurrencies()->getPrimaryPaymentCurrencyIso();
        }

        // Better default for carts if the base currency changes (usually only happens in development)
        if (!$this->isCompleted && $this->paymentCurrency && !Plugin::getInstance()->getPaymentCurrencies()->getPaymentCurrencyByIso($this->paymentCurrency)) {
            $this->paymentCurrency = Plugin::getInstance()->getPaymentCurrencies()->getPrimaryPaymentCurrencyIso();
        }

        if ($this->origin === null) {
            $this->origin = static::ORIGIN_WEB;
        }

        if ($this->_recalculationMode === null) {
            if ($this->isCompleted) {
                $this->setRecalculationMode(self::RECALCULATION_MODE_NONE);
            } else {
                $this->setRecalculationMode(self::RECALCULATION_MODE_ALL);
            }
        }

        // Sets a default shipping method
        // Leave this as the last one inside init(), as shipping rules will need access the above default that are set (like currency).
        if (!$this->shippingMethodHandle && !$this->isCompleted && Plugin::getInstance()->getSettings()->autoSetCartShippingMethodOption) {
            $availableMethodOptions = $this->getAvailableShippingMethodOptions();
            $this->shippingMethodHandle = ArrayHelper::firstKey($availableMethodOptions);
        }

        parent::init();
    }

    /**
     * @return array
     */
    public function behaviors(): array
    {
        $behaviors = parent::behaviors();

        $behaviors['currencyAttributes'] = [
            'class' => CurrencyAttributeBehavior::class,
            'defaultCurrency' => $this->currency ?? Plugin::getInstance()->getPaymentCurrencies()->getPrimaryPaymentCurrencyIso(),
            'currencyAttributes' => $this->currencyAttributes(),
            'attributeCurrencyMap' => [],
        ];

        return $behaviors;
    }

    /**
     * @return null|string
     */
    public static function displayName(): string
    {
        return Craft::t('commerce', 'Order');
    }

    /**
     * @inheritdoc
     */
    public static function lowerDisplayName(): string
    {
        return Craft::t('commerce', 'order');
    }

    /**
     * @inheritdoc
     */
    public static function pluralDisplayName(): string
    {
        return Craft::t('commerce', 'Orders');
    }

    /**
     * @inheritdoc
     */
    public static function pluralLowerDisplayName(): string
    {
        return Craft::t('commerce', 'orders');
    }

    /**
     * @inheritdoc
     */
    public function __toString(): string
    {
        return $this->reference ?: $this->getShortNumber();
    }

    /**
     * @inheritdoc
     */
    public function beforeValidate(): bool
    {
        // Set default gateway if none present and no payment source selected
        if (!$this->gatewayId && !$this->paymentSourceId) {
            $gateways = Plugin::getInstance()->getGateways()->getAllCustomerEnabledGateways();
            if (count($gateways)) {
                $this->gatewayId = key($gateways);
            }
        }

        // If the gateway ID doesn't exist, just drop it.
        if ($this->gatewayId && !$this->getGateway()) {
            $this->gatewayId = null;
        }

        return parent::beforeValidate();
    }

    /**
     * @inheritdoc
     */
    public function datetimeAttributes(): array
    {
        $attributes = parent::datetimeAttributes();

        $attributes[] = 'dateAuthorized';
        $attributes[] = 'datePaid';
        $attributes[] = 'dateOrdered';
        $attributes[] = 'dateUpdated';

        return $attributes;
    }

    /**
     * @inheritdoc
     */
    public function attributes(): array
    {
        $names = parent::attributes();
        $names[] = 'adjustmentSubtotal';
        $names[] = 'adjustmentsTotal';
        $names[] = 'paymentCurrency';
        $names[] = 'paymentAmount';
        $names[] = 'email';
        $names[] = 'isPaid';
        $names[] = 'itemSubtotal';
        $names[] = 'itemTotal';
        $names[] = 'lineItems';
        $names[] = 'orderAdjustments';
        $names[] = 'outstandingBalance';
        $names[] = 'paidStatus';
        $names[] = 'recalculationMode';
        $names[] = 'shortNumber';
        $names[] = 'totalPaid';
        $names[] = 'total';
        $names[] = 'totalPrice';
        $names[] = 'totalQty';
        $names[] = 'totalSaleAmount';
        $names[] = 'totalWeight';
        return $names;
    }

    /**
     * The attributes on the order that should be made available as formatted currency.
     *
     * @return array
     */
    public function currencyAttributes(): array
    {
        $attributes = [];
        $attributes[] = 'adjustmentSubtotal';
        $attributes[] = 'adjustmentsTotal';
        $attributes[] = 'itemSubtotal';
        $attributes[] = 'itemTotal';
        $attributes[] = 'outstandingBalance';
        $attributes[] = 'paymentAmount';
        $attributes[] = 'totalPaid';
        $attributes[] = 'total';
        $attributes[] = 'totalPrice';
        $attributes[] = 'totalSaleAmount';
        $attributes[] = 'totalTax';
        $attributes[] = 'totalTaxIncluded';
        $attributes[] = 'totalShippingCost';
        $attributes[] = 'totalDiscount';
        $attributes[] = 'storedTotalPrice';
        $attributes[] = 'storedTotalPaid';
        $attributes[] = 'storedItemTotal';
        $attributes[] = 'storedItemSubtotal';
        $attributes[] = 'storedTotalShippingCost';
        $attributes[] = 'storedTotalDiscount';
        $attributes[] = 'storedTotalTax';
        $attributes[] = 'storedTotalTaxIncluded';

        return $attributes;
    }

    /**
     * @return array
     */
    public function fields(): array
    {
        $fields = parent::fields();

        foreach ($this->datetimeAttributes() as $attribute) {
            $fields[$attribute] = static function($model, $attribute) {
                if (!empty($model->$attribute)) {
                    $formatter = Craft::$app->getFormatter();

                    return [
                        'date' => $formatter->asDate($model->$attribute, Locale::LENGTH_SHORT),
                        'time' => $formatter->asTime($model->$attribute, Locale::LENGTH_SHORT),
                    ];
                }

                return $model->$attribute;
            };
        }

        //TODO Remove this when we require Craft 3.5 and the bahaviour can support the define fields event  #COM-27
        if ($this->getBehavior('currencyAttributes')) {
            $fields = array_merge($fields, $this->getBehavior('currencyAttributes')->currencyFields());
        }

        $fields['paidStatusHtml'] = 'paidStatusHtml';
        $fields['customerLinkHtml'] = 'customerLinkHtml';
        $fields['orderStatusHtml'] = 'orderStatusHtml';
        $fields['totalTax'] = 'totalTax';
        $fields['totalTaxIncluded'] = 'totalTaxIncluded';
        $fields['totalShippingCost'] = 'totalShippingCost';
        $fields['totalDiscount'] = 'totalDiscount';

        return $fields;
    }

    /**
     * @inheritdoc
     */
    public function extraFields(): array
    {
        $names = parent::extraFields();
        $names[] = 'availableShippingMethodOptions';
        $names[] = 'adjustments';
        $names[] = 'billingAddress';
        $names[] = 'customer';
        $names[] = 'gateway';
        $names[] = 'histories';
        $names[] = 'loadCartUrl';
        $names[] = 'nestedTransactions';
        $names[] = 'notices';
        $names[] = 'orderStatus';
        $names[] = 'pdfUrl';
        $names[] = 'shippingAddress';
        $names[] = 'shippingMethod';
        $names[] = 'transactions';
        $names[] = 'orderSite';
        return $names;
    }

    /**
     * @inheritdoc
     */
    protected function defineRules(): array
    {
        return array_merge(parent::defineRules(), [
            // Address models are valid
            [['billingAddress', 'shippingAddress'], 'validateAddress'],

            // Do the addresses belong to the customer of the order (only checked if the order is a cart)
            [['billingAddress', 'shippingAddress'], 'validateAddressCanBeUsed'],

            // Are the addresses both being set to each other.
            [
                ['billingAddress', 'shippingAddress'],
                'validateAddressReuse',
                'when' => function($model) {
                    /** @var Order $model */
                    return !$model->isCompleted;
                },
            ],

            // Line items are valid?
            [['lineItems'], 'validateLineItems'],

            // Coupon Code valid?
            [['couponCode'], 'validateCouponCode'],

            [['gatewayId'], 'number', 'integerOnly' => true],
            [['gatewayId'], 'validateGatewayId'],
            [['shippingAddressId'], 'number', 'integerOnly' => true],
            [['billingAddressId'], 'number', 'integerOnly' => true],

            [['paymentCurrency'], 'validatePaymentCurrency'],

            [['paymentSourceId'], 'number', 'integerOnly' => true],
            [['paymentSourceId'], 'validatePaymentSourceId'],
            [['email'], 'email'],

            [['number', 'user'], 'safe'],
        ]);
    }

    /**
     * Updates the paid status and paid date of the order, and marks as complete if the order is paid or authorized.
     */
    public function updateOrderPaidInformation(): void
    {
        $this->_transactions = null; // clear order's transaction cache

        $paidInFull = !$this->hasOutstandingBalance();
        $authorizedInFull = $this->getTotalAuthorized() >= $this->getTotalPrice();

        $justPaid = $paidInFull && $this->datePaid == null;
        $justAuthorized = $authorizedInFull && $this->dateAuthorized == null;

        $canComplete = ($this->getTotalAuthorized() + $this->getTotalPaid()) > 0;

        // If it is no longer paid in full, set datePaid to null
        if (!$paidInFull) {
            $this->datePaid = null;
        }

        // If it is no longer authorized in full, set dateAuthorized to null
        if (!$authorizedInFull) {
            $this->dateAuthorized = null;
        }

        // If it was just paid set the date paid to now.
        if ($justPaid) {
            $this->datePaid = new DateTime();
        }

        // If it was just authorized set the date authorized to now.
        if ($justAuthorized) {
            $this->dateAuthorized = new DateTime();
        }

        // Lock for recalculation
        $originalRecalculationMode = $this->getRecalculationMode();
        $this->setRecalculationMode(self::RECALCULATION_MODE_NONE);

        // Saving the order will update the datePaid as set above and also update the paidStatus.
        Craft::$app->getElements()->saveElement($this, false);

        // If the order is now paid or authorized in full, lets mark it as complete if it has not already been.
        if (!$this->isCompleted) {
            $totalAuthorized = $this->getTotalAuthorized();
            if ($totalAuthorized >= $this->getTotalPrice() || $paidInFull || $canComplete) {
                // We need to remove the payment source from the order now that it's paid
                // This means the order needs new payment details for future payments: https://github.com/craftcms/commerce/issues/891
                // Payment information is still stored in the transactions.
                $this->paymentSourceId = null;

                $this->markAsComplete();
            }
        }

        if ($justPaid && $this->hasEventHandlers(self::EVENT_AFTER_ORDER_PAID)) {
            $this->trigger(self::EVENT_AFTER_ORDER_PAID);
        }

        if ($justAuthorized && $this->hasEventHandlers(self::EVENT_AFTER_ORDER_AUTHORIZED)) {
            $this->trigger(self::EVENT_AFTER_ORDER_AUTHORIZED);
        }

        // restore recalculation lock state
        $this->setRecalculationMode($originalRecalculationMode);
    }

    /**
     * Marks the order as complete and sets the default order status, then saves the order.
     *
     * @return bool
     * @throws OrderStatusException
     * @throws Exception
     * @throws Throwable
     * @throws ElementNotFoundException
     */
    public function markAsComplete(): bool
    {
        // Use a mutex to make sure we check the order is not already complete due to a race condition.
        $lockName = 'orderComplete:' . $this->id;
        $mutex = Craft::$app->getMutex();
        if (!$mutex->acquire($lockName, 5)) {
            throw new Exception('Unable to acquire a lock for completion of Order: ' . $this->id);
        }

        // Now that we have a lock, make sure this order is not already completed.
        if ($this->isCompleted) {
            $mutex->release($lockName);
            return true;
        }

        // Try to catch where the order could be marked as completed twice at the same time, and thus cause a race condition.
        $completedInDb = (new Query())
            ->select('id')
            ->from([Table::ORDERS])
            ->where(['isCompleted' => true])
            ->andWhere(['id' => $this->id])
            ->exists();

        if ($completedInDb) {
            $mutex->release($lockName);
            return true;
        }

        $this->isCompleted = true;
        $this->dateOrdered = new DateTime();

        // Reset estimated address relations
        $this->estimatedShippingAddressId = null;
        $this->estimatedBillingAddressId = null;

        $orderStatus = Plugin::getInstance()->getOrderStatuses()->getDefaultOrderStatusForOrder($this);

        // If the order status returned was overridden by a plugin, use the configured default order status if they give us a bogus one with no ID.
        if ($orderStatus && $orderStatus->id) {
            $this->orderStatusId = $orderStatus->id;
        } else {
            $mutex->release($lockName);
            throw new OrderStatusException('Could not find a valid default order status.');
        }

        if ($this->reference == null) {
            $referenceTemplate = Plugin::getInstance()->getSettings()->orderReferenceFormat;

            try {
                $this->reference = Craft::$app->getView()->renderObjectTemplate($referenceTemplate, $this);
            } catch (Throwable $exception) {
                $mutex->release($lockName);
                Craft::error('Unable to generate order completion reference for order ID: ' . $this->id . ', with format: ' . $referenceTemplate . ', error: ' . $exception->getMessage());
                throw $exception;
            }
        }

        // Raising the 'beforeCompleteOrder' event
        if ($this->hasEventHandlers(self::EVENT_BEFORE_COMPLETE_ORDER)) {
            $this->trigger(self::EVENT_BEFORE_COMPLETE_ORDER);
        }

        // Completed orders should no longer recalculate anything by default
        $this->setRecalculationMode(static::RECALCULATION_MODE_NONE);

        $this->clearNotices(); // Customer notices are assessed as being delivered once the customer decides to complete the order.
        $success = Craft::$app->getElements()->saveElement($this, false);

        if (!$success) {
            Craft::error(Craft::t('commerce', 'Could not mark order {number} as complete. Order save failed during order completion with errors: {order}',
                ['number' => $this->number, 'order' => json_encode($this->errors)]), __METHOD__);

            $mutex->release($lockName);
            return false;
        }

        $mutex->release($lockName);

        $this->afterOrderComplete();

        return true;
    }

    /**
     * Called after the order successfully completes
     */
    public function afterOrderComplete(): void
    {
        // Run order complete handlers directly.
        Plugin::getInstance()->getDiscounts()->orderCompleteHandler($this);
        Plugin::getInstance()->getCustomers()->orderCompleteHandler($this);

        foreach ($this->getLineItems() as $lineItem) {
            Plugin::getInstance()->getLineItems()->orderCompleteHandler($lineItem, $this);
        }

        // Raising the 'afterCompleteOrder' event
        if ($this->hasEventHandlers(self::EVENT_AFTER_COMPLETE_ORDER)) {
            $this->trigger(self::EVENT_AFTER_COMPLETE_ORDER);
        }
    }

    /**
     * Removes a specific line item from the order.
     *
     * @param LineItem $lineItem
     */
    public function removeLineItem(LineItem $lineItem): void
    {
        $lineItems = $this->getLineItems();
        foreach ($lineItems as $key => $item) {
            if (($item->id !== null && $lineItem->id == $item->id) || $lineItem === $item) {
                unset($lineItems[$key]);
                $this->setLineItems($lineItems);
            }
        }

        if ($this->hasEventHandlers(self::EVENT_AFTER_REMOVE_LINE_ITEM)) {
            $this->trigger(self::EVENT_AFTER_REMOVE_LINE_ITEM, new LineItemEvent([
                'lineItem' => $lineItem,
            ]));
        }
    }

    /**
     * Adds a line item to the order. Updates the line item if the ID of that line item is already in the cart.
     *
     * @param LineItem $lineItem
     */
    public function addLineItem(LineItem $lineItem): void
    {
        $lineItems = $this->getLineItems();
        $isNew = ($lineItem->id === null);

        if ($isNew && $this->hasEventHandlers(self::EVENT_BEFORE_ADD_LINE_ITEM)) {
            $lineItemEvent = new AddLineItemEvent(compact('lineItem', 'isNew'));
            $this->trigger(self::EVENT_BEFORE_ADD_LINE_ITEM, $lineItemEvent);

            if (!$lineItemEvent->isValid) {
                return;
            }
        }

        $replaced = false;
        foreach ($lineItems as $key => $item) {
            if ($lineItem->id && $item->id == $lineItem->id) {
                $lineItems[$key] = $lineItem;
                $replaced = true;
            }
        }

        if (!$replaced) {
            array_unshift($lineItems, $lineItem);
        }

        $this->setLineItems($lineItems);

        // Raising the 'afterAddLineItemToOrder' event
        if ($this->hasEventHandlers(self::EVENT_AFTER_ADD_LINE_ITEM)) {
            $this->trigger(self::EVENT_AFTER_ADD_LINE_ITEM, new LineItemEvent([
                'lineItem' => $lineItem,
                'isNew' => !$replaced,
            ]));
        }
    }

    /**
     * Gets the recalculation mode of the order
     *
     * @return string
     */
    public function getRecalculationMode(): string
    {
        return $this->_recalculationMode;
    }

    /**
     * Sets the recalculation mode of the order
     *
     * @param string $value
     */
    public function setRecalculationMode(string $value): void
    {
        $this->_recalculationMode = $value;
    }

    /**
     * Regenerates all adjusters and updates line items, depending on the current recalculationMode
     *
     * @throws Exception
     */
    public function recalculate(): void
    {
        if (!$this->id) {
            throw new InvalidCallException('Do not recalculate an order that has not been saved');
        }

        if ($this->hasErrors()) {
            Craft::getLogger()->log(Craft::t('commerce', 'Do not call recalculate on the order (Number: {orderNumber}) if errors are present.', ['orderNumber' => $this->number]), Logger::LEVEL_INFO);
            return;
        }

        if ($this->getRecalculationMode() == self::RECALCULATION_MODE_NONE) {
            return;
        }

        if ($this->getRecalculationMode() == self::RECALCULATION_MODE_ALL) {

            // Make sure we set a default shipping method option
            if (!$this->isCompleted && Plugin::getInstance()->getSettings()->autoSetCartShippingMethodOption) {
                $availableMethodOptions = $this->getAvailableShippingMethodOptions();
                if (!$this->shippingMethodHandle || !isset($availableMethodOptions[$this->shippingMethodHandle])) {
                    $this->shippingMethodHandle = ArrayHelper::firstKey($availableMethodOptions);
                }
            }

            if (!$this->shippingMethodHandle) {
                $this->shippingMethodName = null;
            } else if ($shippingMethod = $this->getShippingMethod()) {
                $this->shippingMethodName = $shippingMethod->getName();
            }

            $lineItemRemoved = false;
            foreach ($this->getLineItems() as $item) {
                $originalSalePrice = $item->getSalePrice();
                $originalSalePriceAsCurrency = $item->salePriceAsCurrency;
                if ($item->refreshFromPurchasable()) {
                    if ($originalSalePrice > $item->salePrice) {
                        $message = Craft::t('commerce', 'The price of {description} was reduced from {originalSalePriceAsCurrency} to {newSalePriceAsCurrency}', ['originalSalePriceAsCurrency' => $originalSalePriceAsCurrency, 'newSalePriceAsCurrency' => $item->salePriceAsCurrency, 'description' => $item->getDescription()]);
                        /** @var OrderNotice $notice */
                        $notice = Craft::createObject([
                            'class' => OrderNotice::class,
                            'attributes' => [
                                'type' => 'lineItemSalePriceChanged',
                                'attribute' => "lineItems.{$item->id}.salePrice",
                                'message' => $message,
                            ],
                        ]);
                        $this->addNotice($notice);
                    }

                    if ($originalSalePrice < $item->salePrice) {
                        $message = Craft::t('commerce', 'The price of {description} increased from {originalSalePriceAsCurrency} to {newSalePriceAsCurrency}', ['originalSalePriceAsCurrency' => $originalSalePriceAsCurrency, 'newSalePriceAsCurrency' => $item->salePriceAsCurrency, 'description' => $item->getDescription()]);
                        /** @var OrderNotice $notice */
                        $notice = Craft::createObject([
                            'class' => OrderNotice::class,
                            'attributes' => [
                                'type' => 'lineItemSalePriceChanged',
                                'attribute' => "lineItems.{$item->id}.salePrice",
                                'message' => $message,
                            ],
                        ]);
                        $this->addNotice($notice);
                    }
                } else {
                    $message = Craft::t('commerce', '{description} is no longer available.', ['description' => $item->getDescription()]);
                    /** @var OrderNotice $notice */
                    $notice = Craft::createObject([
                        'class' => OrderNotice::class,
                        'attributes' => [
                            'message' => $message,
                            'type' => 'lineItemRemoved',
                            'attribute' => 'lineItems',
                        ],
                    ]);
                    $this->addNotice($notice);
                    $this->removeLineItem($item);
                    $lineItemRemoved = true;
                }
            }

            // This is run in a validation, but need to run again incase the options
            // data was changed on population of the line item by a plugin.
            if (OrderHelper::mergeDuplicateLineItems($this)) {
                $lineItemRemoved = true;
            }

            if ($lineItemRemoved) {
                $this->recalculate();
                return;
            }
        }

        if ($this->getRecalculationMode() == self::RECALCULATION_MODE_ALL || $this->getRecalculationMode() == self::RECALCULATION_MODE_ADJUSTMENTS_ONLY) {
            //clear adjustments
            $this->setAdjustments([]);

            foreach (Plugin::getInstance()->getOrderAdjustments()->getAdjusters() as $adjuster) {
                /** @var AdjusterInterface $adjuster */
                $adjuster = Craft::createObject($adjuster);
                $adjustments = $adjuster->adjust($this);
                $this->setAdjustments(array_merge($this->getAdjustments(), $adjustments));
            }
        }

        if ($this->getRecalculationMode() == self::RECALCULATION_MODE_ALL) {        // Since shipping adjusters run on the original price, pre discount, let's recalculate
            // if the currently selected shipping method is now not available after adjustments have run.
            $availableMethodOptions = $this->getAvailableShippingMethodOptions();
            if ($this->shippingMethodHandle) {
                if (!isset($availableMethodOptions[$this->shippingMethodHandle]) || empty($availableMethodOptions)) {
                    $this->shippingMethodHandle = ArrayHelper::firstKey($availableMethodOptions);
                    $message = Craft::t('commerce', 'The previously-selected shipping method is no longer available.');
                    /** @var OrderNotice $orderNotice */
                    $orderNotice = Craft::createObject([
                        'class' => OrderNotice::class,
                        'attributes' => [
                            'type' => 'shippingMethodChanged',
                            'attribute' => 'shippingMethodHandle',
                            'message' => $message,
                        ],
                    ]);

                    $this->addNotice($orderNotice);
                    $this->recalculate();
                }
            }
        }
    }

    /**
     * @return ShippingMethodOption[]
     *
     * @since 3.1
     */
    public function getAvailableShippingMethodOptions(): array
    {
        $matchingMethods = Plugin::getInstance()->getShippingMethods()->getMatchingShippingMethods($this);
        $methods = Plugin::getInstance()->getShippingMethods()->getAllShippingMethods();
        $matchingMethodHandles = ArrayHelper::getColumn($matchingMethods, 'handle');

        $options = [];
        $attributes = (new ShippingMethod())->attributes();

        foreach ($methods as $method) {
            $option = new ShippingMethodOption();
            $option->setOrder($this);
            foreach ($attributes as $attribute) {
                $option->$attribute = $method->$attribute;
            }

            $option->matchesOrder = ArrayHelper::isIn($method->handle, $matchingMethodHandles);
            $option->price = $method->getPriceForOrder($this);

            // Add all methods if completed, and only the matching methods when it is not completed.
            if ($this->isCompleted || $option->matchesOrder) {
                $options[$option->handle] = $option;
            }
        }

        return $options;
    }

    /**
     * @inheritdoc
     */
    public function afterSave(bool $isNew): void
    {
        // Make sure addresses are set before recalculation so that on the next page load
        // the correct adjustments and totals are shown
        if ($this->shippingSameAsBilling) {
            $this->setShippingAddress($this->getBillingAddress());
        }

        if ($this->billingSameAsShipping) {
            $this->setBillingAddress($this->getShippingAddress());
        }

        // TODO: Move the recalculate to somewhere else. Saving should be for saving only #COM-40
        // Right now orders always recalc when saved and not completed but that shouldn't always be the case.
        $this->recalculate();

        if (!$isNew) {
            $orderRecord = OrderRecord::findOne($this->id);

            if (!$orderRecord) {
                throw new Exception('Invalid order ID: ' . $this->id);
            }
        } else {
            $orderRecord = new OrderRecord();
            $orderRecord->id = $this->id;
        }

        $oldStatusId = $orderRecord->orderStatusId;

        $orderRecord->number = $this->number;
        $orderRecord->reference = $this->reference;
        $orderRecord->itemTotal = $this->getItemTotal();
        $orderRecord->email = $this->getEmail() ?: '';
        $orderRecord->isCompleted = $this->isCompleted;

        $dateOrdered = $this->dateOrdered;
        if (!$dateOrdered && $orderRecord->isCompleted) {
            $dateOrdered = Db::prepareDateForDb(new DateTime());
        }
        $orderRecord->dateOrdered = $dateOrdered;

        $orderRecord->datePaid = $this->datePaid ?: null;
        $orderRecord->dateAuthorized = $this->dateAuthorized ?: null;
        $orderRecord->shippingMethodHandle = $this->shippingMethodHandle;
        $orderRecord->shippingMethodName = $this->shippingMethodName;
        $orderRecord->paymentSourceId = $this->getPaymentSource() ? $this->getPaymentSource()->id : null;
        $orderRecord->gatewayId = $this->gatewayId;
        $orderRecord->orderStatusId = $this->orderStatusId;
        $orderRecord->couponCode = $this->couponCode;
        $orderRecord->total = $this->getTotal();
        $orderRecord->totalPrice = $this->getTotalPrice();
        $orderRecord->totalPaid = $this->getTotalPaid();
        $orderRecord->totalDiscount = $this->getTotalDiscount();
        $orderRecord->totalShippingCost = $this->getTotalShippingCost();
        $orderRecord->totalTax = $this->getTotalTax();
        $orderRecord->totalTaxIncluded = $this->getTotalTaxIncluded();
        $orderRecord->currency = $this->currency;
        $orderRecord->lastIp = $this->lastIp;
        $orderRecord->orderLanguage = $this->orderLanguage;
        $orderRecord->orderSiteId = $this->orderSiteId;
        $orderRecord->origin = $this->origin;
        $orderRecord->paymentCurrency = $this->paymentCurrency;
        $orderRecord->customerId = $this->customerId;
        $orderRecord->registerUserOnOrderComplete = $this->registerUserOnOrderComplete;
        $orderRecord->returnUrl = $this->returnUrl;
        $orderRecord->cancelUrl = $this->cancelUrl;
        $orderRecord->message = $this->message;
        $orderRecord->paidStatus = $this->getPaidStatus();
        $orderRecord->recalculationMode = $this->getRecalculationMode();

        // We want to always have the same date as the element table, based on the logic for updating these in the element service i.e resaving
        $orderRecord->dateUpdated = $this->dateUpdated;
        $orderRecord->dateCreated = $this->dateCreated;

        $user = $this->getCustomer();
        $existingAddresses = [];
        if ($user) {
            $existingAddresses = $user->getAddresses();
        }

        $currentUser = Craft::$app->getUser()->getIdentity();
        $noUserOrCurrentUser = ($user == null && $currentUser == null);
        $currentUserDoesntMatchOrderUser = ($currentUser && ($user == null || $currentUser->id != $user->id));

        // Save shipping address, it has already been validated.
        if ($shippingAddress = $this->getShippingAddress()) {
            // We need to only save the address to the customers address book while it is a cart and not being edited by another user
            // isCpRequest is checked to prevent duplication of address when marking an order as complete in the CP. This will be removed on cart addresses refactor
            if ($user && ($noUserOrCurrentUser || !$currentUserDoesntMatchOrderUser) && !$this->isCompleted && !Craft::$app->getRequest()->isCpRequest) {
                $isPrimaryShippingAddress = (isset($this->makePrimaryShippingAddress) && $this->makePrimaryShippingAddress) || empty($existingAddresses) || !$user->getPrimaryShippingAddressId() ?: null;
                Plugin::getInstance()->getAddressBook()->saveAddress($shippingAddress, $user, false, null, $isPrimaryShippingAddress);
            } else {
                Plugin::getInstance()->getAddresses()->saveAddress($shippingAddress, false);
            }

            $orderRecord->shippingAddressId = $shippingAddress->id;
            $this->setShippingAddress($shippingAddress);
        } else {
            // Allow shipping address to be removed from an order/cart
            $orderRecord->shippingAddressId = null;
            $this->setShippingAddress(null);
        }

        // Save billing address, it has already been validated.
        if ($billingAddress = $this->getBillingAddress()) {
            // We need to only save the address to the customers address book while it is a cart and not being edited by another user
            // isCpRequest is checked to prevent duplication of address when marking an order as complete in the CP. This will be removed on cart addresses refactor
            if ($user && ($noUserOrCurrentUser || !$currentUserDoesntMatchOrderUser) && !$this->isCompleted && !Craft::$app->getRequest()->isCpRequest) {
                $isPrimaryBillingAddress = (isset($this->makePrimaryBillingAddress) && $this->makePrimaryBillingAddress) || empty($existingAddresses) || !$user->getPrimaryBillingAddressId() ?: null;
                Plugin::getInstance()->getAddressBook()->saveAddress($billingAddress, $user, false, $isPrimaryBillingAddress);
            } else {
                Plugin::getInstance()->getAddresses()->saveAddress($billingAddress, false);
            }

            $orderRecord->billingAddressId = $billingAddress->id;
            $this->setBillingAddress($billingAddress);
        } else {
            // Allow shipping address to be removed from an order/cart
            $orderRecord->billingAddressId = null;
            $this->setBillingAddress(null);
        }

        if ($estimatedShippingAddress = $this->getEstimatedShippingAddress()) {
            Plugin::getInstance()->getAddresses()->saveAddress($estimatedShippingAddress, false);

            $orderRecord->estimatedShippingAddressId = $estimatedShippingAddress->id;
            $this->setEstimatedShippingAddress($estimatedShippingAddress);

            // If estimate billing same as shipping set it here
            if ($this->estimatedBillingSameAsShipping) {
                $orderRecord->estimatedBillingAddressId = $estimatedShippingAddress->id;
                $this->setEstimatedBillingAddress($estimatedShippingAddress);
            }
        }

        if (!$this->estimatedBillingSameAsShipping && $estimatedBillingAddress = $this->getEstimatedBillingAddress()) {
            Plugin::getInstance()->getAddresses()->saveAddress($estimatedBillingAddress, false);

            $orderRecord->estimatedBillingAddressId = $estimatedBillingAddress->id;
            $this->setEstimatedBillingAddress($estimatedBillingAddress);
        }

        $orderRecord->save(false);

        $this->_saveAdjustments();
        $this->_saveLineItems();
        $this->_saveNotices();

        if ($this->isCompleted) {
            //creating order history record
            $hasNewStatus = $orderRecord->id && ($oldStatusId != $orderRecord->orderStatusId);

            if ($hasNewStatus && !Plugin::getInstance()->getOrderHistories()->createOrderHistoryFromOrder($this, $oldStatusId)) {
                Craft::error('Error saving order history after Order save.', __METHOD__);
                throw new Exception('Error saving order history');
            }
        }

        parent::afterSave($isNew);
    }

    /**
     * @inheritdoc
     */
    protected function isEditable(): bool
    {
        return Craft::$app->getUser()->checkPermission('commerce-manageOrders');
    }

    /**
     * @return string
     */
    public function getShortNumber(): string
    {
        return substr($this->number, 0, 7);
    }

    /**
     * @inheritdoc
     */
    public function getLink(): ?Markup
    {
        return Template::raw("<a href='" . $this->getCpEditUrl() . "'>" . ($this->reference ?: $this->getShortNumber()) . '</a>');
    }

    /**
     * @inheritdoc
     */
    public function getCpEditUrl(): string
    {
        return UrlHelper::cpUrl('commerce/orders/' . $this->id);
    }

    /**
     * Returns the URL to the order’s PDF invoice.
     *
     * @param string|null $option The option that should be available to the PDF template (e.g. “receipt”)
     * @param string|null $pdfHandle The handle of the PDF to use. If none is passed the default PDF is used.
     * @return string|null The URL to the order’s PDF invoice, or null if the PDF template doesn’t exist
     */
    public function getPdfUrl(string $option = null, string $pdfHandle = null): ?string
    {
        $path = "commerce/downloads/pdf";
        $params = [];
        $params['number'] = $this->number;

        if ($option) {
            $params['option'] = $option;
        }

        if ($pdfHandle !== null) {
            $params['pdfHandle'] = $pdfHandle;
        }

        return UrlHelper::actionUrl($path, $params);
    }

    /**
     * Returns the URL to the cart’s load action url
     *
     * @return string|null The URL to the order’s load cart URL, or null if the cart is an order
     * @noinspection PhpUnused
     */
    public function getLoadCartUrl(): ?string
    {
        if ($this->isCompleted) {
            return null;
        }

        $path = 'commerce/cart/load-cart';

        $params = [];
        $params['number'] = $this->number;

        return UrlHelper::actionUrl($path, $params);
    }

    /**
     * @return int|null
     */
    public function getCustomerId(): ?int
    {
        if (null === $this->customerId && $user = $this->getCustomer()) {
            $this->customerId = $user->id;
        }

        return $this->customerId;
    }

    /**
     * @return User|null
     */
    public function getCustomer(): ?User
    {
        if (null !== $this->_customer && $this->_customer->id == $this->customerId) {
            return $this->_customer;
        }

        if ($this->customerId) {
            $this->_customer = Craft::$app->getUsers()->getUserById($this->customerId);

            if (null === $this->_customer) {
                $this->customerId = null;
            }
        }

        return $this->_customer;
    }

    /**
     * @param User|null $user
     * @since 4.0.
     */
    public function setCustomer(?User $user): void
    {
        if ($user instanceof User) {
            if (!$user->id) {
                throw new InvalidCallException('User must have an ID');
            }
            $previousUserId = $this->customerId;

            $this->_customer = $user;
            $this->customerId = $user->id;
            $this->_email = $user->email;

            // If the customer is changing then we should be resetting the association with the addresses on the cart
            if (($this->shippingAddressId || $this->billingAddressId) && $this->customerId != $previousUserId) {
                if ($this->shippingAddressId && $shippingAddress = $this->getShippingAddress()) {
                    $shippingAddress->id = null;
                    $this->setShippingAddress($shippingAddress);
                }

                if ($this->billingAddressId && $billingAddress = $this->getBillingAddress()) {
                    $billingAddress->id = null;
                    $this->setBillingAddress($billingAddress);
                }

                $this->estimatedBillingAddressId = null;
                $this->_estimatedBillingAddress = null;

                $this->estimatedShippingAddressId = null;
                $this->_estimatedShippingAddress = null;
            }
        } else {
            $this->_customer = null;
            $this->customerId = null;
        }
    }

    /**
     * Sets the orders user based on the email address provided.
     *
     * @param string|null $email
     */
    public function setEmail(?string $email): void
    {
        if (!$email) {
            $this->_customer = null;
            $this->customerId = null;
            $this->_email = null;
            return;
        }

        if ($this->_email === $email) {
            return;
        }

        try {
            $user = Craft::$app->getUsers()->ensureUserByEmail($email);
            $this->_email = $email;
            $this->setCustomer($user);
        } catch(\Exception $e) {
            $this->addError('error', $e->getMessage());
        }
    }

    /**
     * Returns the email for this order. Will always be the registered users email if the order's customer is related to a user.
     *
     * @return string|null
     */
    public function getEmail(): ?string
    {
        if ($user = $this->getCustomer()) {
            return $user->email;
        }

        return null;
    }

    /**
     * @return bool
     */
    public function getIsPaid(): bool
    {
        return !$this->hasOutstandingBalance() && $this->isCompleted;
    }

    /**
     * @return bool
     * @noinspection PhpUnused
     */
    public function getIsUnpaid(): bool
    {
        return $this->hasOutstandingBalance();
    }

    /**
     * Returns the paymentAmount for this order.
     *
     * @return float
     * @throws CurrencyException
     */
    public function getPaymentAmount(): float
    {
        $outstandingBalanceInPaymentCurrency = Plugin::getInstance()->getPaymentCurrencies()->convertCurrency($this->getOutstandingBalance(), $this->currency, $this->paymentCurrency);

        if (isset($this->_paymentAmount) && $this->_paymentAmount >= 0 && $this->_paymentAmount <= $outstandingBalanceInPaymentCurrency) {
            return $this->_paymentAmount;
        }

        return $outstandingBalanceInPaymentCurrency;
    }

    /**
     * Sets the order's payment amount in the order's currency. This amount is not persisted.
     *
     * @param float $amount
     * @throws CurrencyException
     * @throws InvalidConfigException
     */
    public function setPaymentAmount(float $amount): void
    {
        $paymentCurrency = Plugin::getInstance()->getPaymentCurrencies()->getPaymentCurrencyByIso($this->getPaymentCurrency());
        $amount = Currency::round($amount, $paymentCurrency);
        $this->_paymentAmount = $amount;
    }

    /**
     * Returns whether the payment amount currently set is a partial amount of the order's outstanding balance.
     *
     * @return bool
     * @throws CurrencyException
     * @throws InvalidConfigException
     * @since 3.4.10
     */
    public function isPaymentAmountPartial(): bool
    {
        $paymentAmountInPrimaryCurrency = Plugin::getInstance()->getPaymentCurrencies()->convertCurrency($this->getPaymentAmount(), $this->getPaymentCurrency(), $this->currency, true);

        return $paymentAmountInPrimaryCurrency < $this->getOutstandingBalance();
    }

    /**
     * What is the status of the orders payment
     *
     * @return string
     */
    public function getPaidStatus(): string
    {
        if ($this->getIsPaid() && $this->getTotal() > 0 && $this->getTotalPaid() > $this->getTotal()) {
            return self::PAID_STATUS_OVERPAID;
        }

        if ($this->getIsPaid()) {
            return self::PAID_STATUS_PAID;
        }

        if ($this->getTotalPaid() > 0) {
            return self::PAID_STATUS_PARTIAL;
        }

        return self::PAID_STATUS_UNPAID;
    }

    /**
     * Customer User link represented as HTML
     *
     * @return string
     */
    public function getCustomerLinkHtml(): string
    {
        $html = '';
        if ($user = $this->getCustomer()) {
            $html = Html::tag('a', $user->email, ['href' => $user->getCpEditUrl()]);
        }

        return $html;
    }

    /**
     * @return string
     */
    public function getOrderStatusHtml(): string
    {
        if ($status = $this->getOrderStatus()) {
            return '<span class="commerceStatusLabel"><span class="status ' . $status->color . '"></span> ' . $status->name . '</span>';
        }

        return '';
    }

    /**
     * Paid status represented as HTML
     *
     * @return string
     */
    public function getPaidStatusHtml(): string
    {
        switch ($this->getPaidStatus()) {
            case self::PAID_STATUS_OVERPAID:
            {
                return '<span class="commerceStatusLabel"><span class="status blue"></span> ' . Craft::t('commerce', 'Overpaid') . '</span>';
            }
            case self::PAID_STATUS_PAID:
            {
                return '<span class="commerceStatusLabel"><span class="status green"></span> ' . Craft::t('commerce', 'Paid') . '</span>';
            }
            case self::PAID_STATUS_PARTIAL:
            {
                return '<span class="commerceStatusLabel"><span class="status orange"></span> ' . Craft::t('commerce', 'Partial') . '</span>';
            }
            case self::PAID_STATUS_UNPAID:
            {
                return '<span class="commerceStatusLabel"><span class="status red"></span> ' . Craft::t('commerce', 'Unpaid') . '</span>';
            }
        }

        return '';
    }

    /**
     * Returns the raw total of the order, which is the total of all line items and adjustments. This number can be negative, so it is not the price of the order.
     *
     * @return float
     * @see Order::getTotalPrice() The actual total price of the order.
     *
     */
    public function getTotal(): float
    {
        return Currency::round($this->getItemSubtotal() + $this->getAdjustmentsTotal());
    }

    /**
     * Get the total price of the order, whose minimum value is enforced by the configured {@link Settings::minimumTotalPriceStrategy strategy set for minimum total price}.
     *
     * @return float
     */
    public function getTotalPrice(): float
    {
        $total = $this->getItemSubtotal() + $this->getAdjustmentsTotal(); // Don't get the pre-rounded total.
        $strategy = Plugin::getInstance()->getSettings()->minimumTotalPriceStrategy;

        if ($strategy === Settings::MINIMUM_TOTAL_PRICE_STRATEGY_ZERO) {
            return Currency::round(max(0, $total));
        }

        if ($strategy === Settings::MINIMUM_TOTAL_PRICE_STRATEGY_SHIPPING) {
            return Currency::round(max($this->getTotalShippingCost(), $total));
        }

        return Currency::round($total);
    }

    /**
     * @return float
     */
    public function getItemTotal(): float
    {
        $total = 0;

        foreach ($this->getLineItems() as $lineItem) {
            $total += $lineItem->getTotal();
        }

        return $total;
    }

    /**
     * @return bool
     * @since 3.4
     */
    public function hasShippableItems(): bool
    {
        foreach ($this->getLineItems() as $item) {
            if ($item->getIsShippable()) {
                return true;
            }
        }

        return false;
    }

    /**
     * Returns the difference between the order amount and amount paid.
     *
     * @return float
     *
     */
    public function getOutstandingBalance(): float
    {
        $totalPaid = Currency::round($this->getTotalPaid());
        $totalPrice = $this->getTotalPrice(); // Already rounded

        return $totalPrice - $totalPaid;
    }

    /**
     * @return bool
     */
    public function hasOutstandingBalance(): bool
    {
        return $this->getOutstandingBalance() > 0;
    }

    /**
     * Returns the total `purchase` and `captured` transactions belonging to this order.
     *
     * @return float
     */
    public function getTotalPaid(): float
    {
        if (!$this->id) {
            return 0;
        }

        if ($this->_transactions === null) {
            $this->_transactions = Plugin::getInstance()->getTransactions()->getAllTransactionsByOrderId($this->id);
        }

        $paidTransactions = ArrayHelper::where($this->_transactions, static function(Transaction $transaction) {
            return $transaction->status == TransactionRecord::STATUS_SUCCESS && ($transaction->type == TransactionRecord::TYPE_PURCHASE || $transaction->type == TransactionRecord::TYPE_CAPTURE);
        });

        $refundedTransactions = ArrayHelper::where($this->_transactions, static function(Transaction $transaction) {
            return $transaction->status == TransactionRecord::STATUS_SUCCESS && $transaction->type == TransactionRecord::TYPE_REFUND;
        });

        $paid = array_sum(ArrayHelper::getColumn($paidTransactions, 'amount', false));
        $refunded = array_sum(ArrayHelper::getColumn($refundedTransactions, 'amount', false));

        return $paid - $refunded;
    }

    /**
     * @return float
     */
    public function getTotalAuthorized()
    {
        if (!$this->id) {
            return 0;
        }

        $authorized = 0;
        $captured = 0;

        if ($this->_transactions === null) {
            $this->_transactions = Plugin::getInstance()->getTransactions()->getAllTransactionsByOrderId($this->id);
        }

        foreach ($this->_transactions as $transaction) {
            $isSuccess = ($transaction->status == TransactionRecord::STATUS_SUCCESS);
            $isAuth = ($transaction->type == TransactionRecord::TYPE_AUTHORIZE);
            $isCapture = ($transaction->type == TransactionRecord::TYPE_CAPTURE);

            if (!$isSuccess) {
                continue;
            }

            if ($isAuth) {
                $authorized += $transaction->amount;
                continue;
            }

            if ($isCapture) {
                $captured += $transaction->amount;
            }
        }

        return $authorized - $captured;
    }

    /**
     * Returns whether this order is the user's current active cart.
     *
     * @return bool
     * @throws ElementNotFoundException
     * @throws Exception
     * @throws Throwable
     */
    public function getIsActiveCart(): bool
    {
        $cart = Plugin::getInstance()->getCarts()->getCart();

        return ($cart && $cart->id == $this->id);
    }

    /**
     * Returns whether the order has any items in it.
     *
     * @return bool
     */
    public function getIsEmpty(): bool
    {
        return $this->getTotalQty() == 0;
    }

    /**
     * @return bool
     * @noinspection PhpUnused
     */
    public function hasLineItems(): bool
    {
        return (bool)$this->getLineItems();
    }

    /**
     * Returns total number of items.
     *
     * @return int
     */
    public function getTotalQty(): int
    {
        $qty = 0;
        foreach ($this->getLineItems() as $item) {
            $qty += $item->qty;
        }

        return $qty;
    }

    /**
     * @return LineItem[]
     */
    public function getLineItems(): array
    {
        if (!isset($this->_lineItems)) {
            $lineItems = $this->id ? Plugin::getInstance()->getLineItems()->getAllLineItemsByOrderId($this->id) : [];
            foreach ($lineItems as $lineItem) {
                $lineItem->setOrder($this);
            }
            $this->_lineItems = $lineItems;
        }

        return array_filter($this->_lineItems);
    }

    /**
     * @param LineItem[] $lineItems
     */
    public function setLineItems(array $lineItems): void
    {
        $this->_lineItems = [];

        foreach ($lineItems as $lineItem) {
            $lineItem->setOrder($this);
        }

        // Lite should only allow one line item while the order is a cart.
        if (Plugin::getInstance()->is(Plugin::EDITION_LITE) && $this->isCompleted == false) {
            if (empty($lineItems)) {
                $this->_lineItems = [];
            } else {
                $this->_lineItems = [array_shift($lineItems)];
            }
        } else {
            $this->_lineItems = $lineItems;
        }
    }

    /**
     * @param string|array $types
     * @param bool $included
     * @return float|int
     */
    public function _getAdjustmentsTotalByType($types, bool $included = false)
    {
        $amount = 0;

        if (is_string($types)) {
            $types = StringHelper::split($types);
        }

        foreach ($this->getAdjustments() as $adjustment) {
            if ($adjustment->included == $included && in_array($adjustment->type, $types, false)) {
                $amount += $adjustment->amount;
            }
        }

        return $amount;
    }

    /**
     * @return float
     */
    public function getTotalTax(): float
    {
        return $this->_getAdjustmentsTotalByType('tax');
    }

    /**
     * @return float
     */
    public function getTotalTaxIncluded(): float
    {
        return $this->_getAdjustmentsTotalByType('tax', true);
    }

    /**
     * @return float
     */
    public function getTotalDiscount(): float
    {
        return $this->_getAdjustmentsTotalByType('discount');
    }

    /**
     * @return float
     */
    public function getTotalShippingCost(): float
    {
        return $this->_getAdjustmentsTotalByType('shipping');
    }

    /**
     * @return float
     * @noinspection PhpUnused
     */
    public function getTotalWeight(): float
    {
        $weight = 0;
        foreach ($this->getLineItems() as $item) {
            $weight += ($item->qty * $item->weight);
        }

        return $weight;
    }

    /**
     * Returns the total sale amount.
     *
     * @return float
     */
    public function getTotalSaleAmount(): float
    {
        $value = 0;
        foreach ($this->getLineItems() as $item) {
            $value += ($item->qty * $item->saleAmount);
        }

        return $value;
    }

    /**
     * Returns the total of all line item's subtotals.
     *
     * @return float
     */
    public function getItemSubtotal(): float
    {
        $value = 0;
        foreach ($this->getLineItems() as $item) {
            $value += $item->getSubtotal();
        }

        return $value;
    }

    /**
     * Returns the total of adjustments made to order.
     *
     * @return float|int
     * @noinspection PhpUnused
     */
    public function getAdjustmentSubtotal(): float
    {
        $value = 0;
        foreach ($this->getAdjustments() as $adjustment) {
            if (!$adjustment->included) {
                $value += $adjustment->amount;
            }
        }

        return (float)$value;
    }

    /**
     * @return OrderAdjustment[]|null
     * @throws InvalidConfigException
     */
    public function getAdjustments(): ?array
    {
        if (isset($this->_orderAdjustments)) {
            return $this->_orderAdjustments;
        }

        if ($this->id) {
            $this->setAdjustments(Plugin::getInstance()->getOrderAdjustments()->getAllOrderAdjustmentsByOrderId($this->id));
        }

        return $this->_orderAdjustments ?? [];
    }

    /**
     * @param string $type
     * @return array
     * @since 3.0
     */
    public function getAdjustmentsByType(string $type): array
    {
        $adjustments = [];

        foreach ($this->getAdjustments() as $adjustment) {
            if ($adjustment->type === $type) {
                $adjustments[] = $adjustment;
            }
        }

        return $adjustments;
    }

    /**
     * @return array
     */
    public function getOrderAdjustments(): array
    {
        $adjustments = $this->getAdjustments();
        $orderAdjustments = [];

        foreach ($adjustments as $adjustment) {
            if (!$adjustment->getLineItem() && $adjustment->orderId == $this->id) {
                $orderAdjustments[] = $adjustment;
            }
        }

        return $orderAdjustments;
    }

    /**
     * @param OrderAdjustment[] $adjustments
     */
    public function setAdjustments(array $adjustments): void
    {
        $this->_orderAdjustments = $adjustments;
    }

    /**
     * @return float
     */
    public function getAdjustmentsTotal(): float
    {
        $amount = 0;

        foreach ($this->getAdjustments() as $adjustment) {
            if (!$adjustment->included) {
                $amount += $adjustment->amount;
            }
        }

        return $amount;
    }

    /**
     * * Get the shipping address on the order.
     *
     * @return Address|null
     */
    public function getShippingAddress(): ?Address
    {
        if (!isset($this->_shippingAddress) && $this->shippingAddressId) {
            $this->_shippingAddress = Plugin::getInstance()->getAddresses()->getAddressById($this->shippingAddressId);
        }

        return $this->_shippingAddress;
    }

    /**
     * Set the shipping address on the order.
     *
     * @param Address|array|null $address
     */
    public function setShippingAddress($address): void
    {
        if ($address === null) {
            $this->shippingAddressId = null;
            $this->_shippingAddress = null;
            return;
        }

        if (is_array($address)) {
            if (isset($address['countryId'])) {
                $address['countryId'] = !$address['countryId'] ? null : $address['countryId'];
            }

            $addressModel = new Address();
            $addressModel->setAttributes($address);
            $address = $addressModel;
        }

        if (!$address instanceof Address) {
            throw new InvalidArgumentException('Not an address');
        }

        $this->shippingAddressId = $address->id;
        $this->_shippingAddress = $address;

        // When we are setting an address we need to keep them in sync if they have the same ID
        if (isset($this->shippingAddressId) && isset($this->billingAddressId) && $this->billingAddressId === $this->shippingAddressId) {
            $this->_billingAddress = $this->_shippingAddress;
        }
    }

    /**
     * @since 3.1
     */
    public function removeShippingAddress(): void
    {
        $this->shippingAddressId = null;
        $this->_shippingAddress = null;
    }

    /**
     * @return Address|null
     * @since 2.2
     */
    public function getEstimatedShippingAddress(): ?Address
    {
        if (!isset($this->_estimatedShippingAddress) && $this->estimatedShippingAddressId) {
            $this->_estimatedShippingAddress = Plugin::getInstance()->getAddresses()->getAddressById($this->estimatedShippingAddressId);
        }

        return $this->_estimatedShippingAddress;
    }

    /**
     * @param Address|array $address
     * @since 2.2
     */
    public function setEstimatedShippingAddress($address): void
    {
        if (!$address instanceof Address) {
            $address = new Address($address);
        }
        $address->isEstimated = true;

        $this->estimatedShippingAddressId = $address->id;
        $this->_estimatedShippingAddress = $address;
    }

    /**
     * @since 3.1
     */
    public function removeEstimatedShippingAddress(): void
    {
        $this->estimatedShippingAddressId = null;
        $this->_estimatedShippingAddress = null;
    }

    /**
     * Get the billing address on the order.
     *
     * @return Address|null
     */
    public function getBillingAddress(): ?Address
    {
        if (!isset($this->_billingAddress) && $this->billingAddressId) {
            $this->_billingAddress = Plugin::getInstance()->getAddresses()->getAddressById($this->billingAddressId);
        }

        return $this->_billingAddress;
    }

    /**
     * Set the billing address on the order.
     *
     * @param Address|array|null $address
     */
    public function setBillingAddress($address): void
    {
        if ($address === null) {
            $this->billingAddressId = null;
            $this->_billingAddress = null;
            return;
        }

        if (is_array($address)) {
            if (isset($address['countryId'])) {
                $address['countryId'] = !$address['countryId'] ? null : $address['countryId'];
            }

            $addressModel = new Address();
            $addressModel->setAttributes($address);
            $address = $addressModel;
        }

        if (!$address instanceof Address) {
            throw new InvalidArgumentException('Not an address');
        }

        $this->billingAddressId = $address->id;
        $this->_billingAddress = $address;

        // When we are setting an address we need to keep them in sync if they have the same ID
        if (isset($this->shippingAddressId) && isset($this->billingAddressId) && $this->shippingAddressId === $this->billingAddressId) {
            $this->_shippingAddress = $this->_billingAddress;
        }
    }

    /**
     * @since 3.1
     */
    public function removeBillingAddress(): void
    {
        $this->billingAddressId = null;
        $this->_billingAddress = null;
    }

    /**
     * @return Address|null
     * @since 2.2
     */
    public function getEstimatedBillingAddress(): ?Address
    {
        if (!isset($this->_estimatedBillingAddress) && $this->estimatedBillingAddressId) {
            $this->_estimatedBillingAddress = Plugin::getInstance()->getAddresses()->getAddressById($this->estimatedBillingAddressId);
        }

        return $this->_estimatedBillingAddress;
    }

    /**
     * @param Address|array $address
     * @since 2.2
     */
    public function setEstimatedBillingAddress($address): void
    {
        if (!$address instanceof Address) {
            $address = new Address($address);
        }
        $address->isEstimated = true;

        $this->estimatedBillingAddressId = $address->id;
        $this->_estimatedBillingAddress = $address;
    }

    /**
     * @since 3.1
     */
    public function removeEstimatedBillingAddress(): void
    {
        $this->estimatedBillingAddressId = null;
        $this->_estimatedBillingAddress = null;
    }

    /**
     * @return ShippingMethod|null
     */
    public function getShippingMethod(): ?ShippingMethod
    {
        return Plugin::getInstance()->getShippingMethods()->getShippingMethodByHandle((string)$this->shippingMethodHandle);
    }

    /**
     * @return GatewayInterface|null
     * @throws InvalidArgumentException
     */
    public function getGateway(): ?GatewayInterface
    {
        if ($this->gatewayId === null && $this->paymentSourceId === null) {
            return null;
        }

        $gateway = null;

        // sources before gateways
        if ($this->paymentSourceId) {
            if ($paymentSource = Plugin::getInstance()->getPaymentSources()->getPaymentSourceById($this->paymentSourceId)) {
                $gateway = Plugin::getInstance()->getGateways()->getGatewayById($paymentSource->gatewayId);
            }
        } else {
            if ($this->gatewayId) {
                $gateway = Plugin::getInstance()->getGateways()->getGatewayById((int)$this->gatewayId);
            }
        }

        return $gateway;
    }

    /**
     * Returns the current payment currency, and defaults to the primary currency if not set.
     *
     * @return string
     */
    public function getPaymentCurrency(): string
    {
        if ($this->_paymentCurrency === null) {
            $this->_paymentCurrency = Plugin::getInstance()->getPaymentCurrencies()->getPrimaryPaymentCurrencyIso();
        }

        return $this->_paymentCurrency;
    }

    /**
     * @param string $value the payment currency code
     */
    public function setPaymentCurrency(string $value): void
    {
        $this->_paymentCurrency = $value;
    }

    /**
     * Returns the order's selected payment source if any.
     *
     * @return PaymentSource|null
     * @throws InvalidConfigException if the payment source is being set by a guest customer.
     * @throws InvalidArgumentException if the order is set to an invalid payment source.
     */
    public function getPaymentSource(): ?PaymentSource
    {
        if ($this->paymentSourceId === null) {
            return null;
        }

        if (($user = $this->getCustomer()) === null) {
            throw new InvalidConfigException('Guest customers can not set a payment source.');
        }

        if (($paymentSource = Plugin::getInstance()->getPaymentSources()->getPaymentSourceByIdAndUserId($this->paymentSourceId, $user->id)) === null) {
            throw new InvalidArgumentException("Invalid payment source ID: {$this->paymentSourceId}");
        }

        return $paymentSource;
    }

    /**
     * Sets the order's selected payment source
     *
     * @param PaymentSource|null $paymentSource
     */
    public function setPaymentSource(?PaymentSource $paymentSource): void
    {
        if (!$paymentSource instanceof PaymentSource && $paymentSource !== null) {
            throw new InvalidArgumentException('Only a PaymentSource or null are accepted params');
        }

        // Setting the payment source to null clears it
        if ($paymentSource === null) {
            $this->paymentSourceId = null;
        }

        if ($paymentSource instanceof PaymentSource) {
            $user = $this->getCustomer();
            if ($user && $paymentSource->getUser()->id != $user->id) {
                throw new InvalidArgumentException('PaymentSource is not owned by the user of the order.');
            }

            $this->paymentSourceId = $paymentSource->id;
            $this->gatewayId = null;
        }
    }

    /**
     * Sets the order's selected gateway id.
     *
     * @param int $gatewayId
     */
    public function setGatewayId(int $gatewayId): void
    {
        $this->gatewayId = $gatewayId;
        $this->paymentSourceId = null;
    }

    /**
     * @return OrderHistory[]
     */
    public function getHistories(): array
    {
        return Plugin::getInstance()->getOrderHistories()->getAllOrderHistoriesByOrderId($this->id);
    }

    /**
     * Set transactions on the order. Set to null to clear cache and force next getTransactions() call to get the latest transactions.
     *
     * @param Transaction[]|null $transactions
     * @since 3.2.0
     */
    public function setTransactions(?array $transactions): void
    {
        $this->_transactions = $transactions;
    }

    /**
     * @return Transaction[]
     */
    public function getTransactions(): array
    {
        if (!$this->id) {
            $this->_transactions = [];
        }

        if ($this->_transactions === null) {
            $this->_transactions = Plugin::getInstance()->getTransactions()->getAllTransactionsByOrderId($this->id);
        }

        return $this->_transactions;
    }

    /**
     * @return Transaction|null
     * @noinspection PhpUnused
     */
    public function getLastTransaction(): ?Transaction
    {
        $transactions = $this->getTransactions();
        return count($transactions) ? array_pop($transactions) : null;
    }

    /**
     * Returns an array of transactions for the order that have child transactions set on them.
     *
     * @return Transaction[]
     */
    public function getNestedTransactions(): array
    {
        // Transactions come in sorted by `id ASC`.
        // Given that transactions cannot be modified, it means that parents will always come first.
        // So we can just store a reference to them and build our tree in one pass.
        $transactions = $this->getTransactions();

        /** @var Transaction[] $referenceStore */
        $referenceStore = [];
        $nestedTransactions = [];

        foreach ($transactions as $transaction) {
            // We'll be adding all of the children in this loop, anyway, so we set the children list to an empty array.
            // This way no db queries are triggered when transactions are queried for children.
            $transaction->setChildTransactions([]);
            if ($transaction->parentId && isset($referenceStore[$transaction->parentId])) {
                $referenceStore[$transaction->parentId]->addChildTransaction($transaction);
            } else {
                $nestedTransactions[] = $transaction;
            }

            $referenceStore[$transaction->id] = $transaction;
        }

        return $nestedTransactions;
    }

    /**
     * @return OrderStatus|null
     * @throws InvalidConfigException
     */
    public function getOrderStatus(): ?OrderStatus
    {
        return $this->orderStatusId !== null ? Plugin::getInstance()->getOrderStatuses()->getOrderStatusById($this->orderStatusId) : null;
    }

    /**
     * Get the site for the order.
     *
     * @return Site|null
     * @since 3.2.9
     */
    public function getOrderSite(): ?Site
    {
        if (!$this->orderSiteId) {
            return null;
        }

        return Craft::$app->getSites()->getSiteById($this->orderSiteId);
    }

    /**
     * @inheritdoc
     */
    public function getMetadata(): array
    {
        $metadata = [];

        if ($this->isCompleted) {
            $metadata[Craft::t('commerce', 'Reference')] = $this->reference;
            $metadata[Craft::t('commerce', 'Date Ordered')] = Craft::$app->getFormatter()->asDatetime($this->dateOrdered, 'short');
        }

        $metadata[Craft::t('commerce', 'Coupon Code')] = $this->couponCode;

        $orderSite = $this->getOrderSite();
        $metadata[Craft::t('commerce', 'Order Site')] = $orderSite->getName() ?? '';

        $shippingMethod = $this->getShippingMethod();
        $metadata[Craft::t('commerce', 'Shipping Method')] = $shippingMethod->getName() ?? '';

        $metadata[Craft::t('app', 'ID')] = $this->id;
        $metadata[Craft::t('commerce', 'Short Number')] = $this->getShortNumber();
        $metadata[Craft::t('commerce', 'Paid Status')] = $this->getPaidStatusHtml();
        $metadata[Craft::t('commerce', 'Total Price')] = $this->totalPriceAsCurrency;
        $metadata[Craft::t('commerce', 'Paid Amount')] = $this->totalPaidAsCurrency;
        $metadata[Craft::t('commerce', 'Origin')] = $this->origin;

        return array_merge($metadata, parent::getMetadata());
    }

    /**
     * Updates the adjustments, including deleting the old ones.
     *
     * @throws Exception
     * @throws Throwable
     * @throws StaleObjectException
     */
    private function _saveAdjustments(): void
    {
        $previousAdjustments = OrderAdjustmentRecord::find()
            ->where(['orderId' => $this->id])
            ->all();

        $newAdjustmentIds = [];

        foreach ($this->getAdjustments() as $adjustment) {
            // Don't run validation as validation of the adjustments should happen before saving the order
            Plugin::getInstance()->getOrderAdjustments()->saveOrderAdjustment($adjustment, false);
            $newAdjustmentIds[] = $adjustment->id;
            $adjustment->orderId = $this->id;
        }

        foreach ($previousAdjustments as $previousAdjustment) {
            if (!in_array($previousAdjustment->id, $newAdjustmentIds, false)) {
                $previousAdjustment->delete();
            }
        }
    }


    /**
     * @throws StaleObjectException
     * @throws Throwable
     */
    private function _saveNotices(): void
    {
        $previousNoticeIds = (new Query())
            ->select(['id'])
            ->from([Table::ORDERNOTICES])
            ->where(['orderId' => $this->id])
            ->column();

        $currentNoticeIds = [];

        // We are never updating a notice, just adding it or keeping it.
        foreach ($this->getNotices() as $notice) {
            if ($notice->id === null) {
                $noticeRecord = new OrderNoticeRecord();
                $noticeRecord->orderId = $notice->orderId;
                $noticeRecord->type = $notice->type;
                $noticeRecord->attribute = $notice->attribute;
                $noticeRecord->message = $notice->message;
                if ($noticeRecord->save(false)) {
                    $notice->id = $noticeRecord->id;
                }
            }

            $currentNoticeIds[] = $notice->id;
        }

        // Delete any notices that are no longer on the order
        if ($deletableNoticeIds = array_diff($previousNoticeIds, $currentNoticeIds)) {
            OrderNoticeRecord::deleteAll(['id' => $deletableNoticeIds]);
        }
    }

    /**
     * Updates the line items, including deleting the old ones.
     *
     * @throws Throwable
     */
    private function _saveLineItems(): void
    {
        // Line items that are currently in the DB
        $previousLineItems = LineItemRecord::find()
            ->where(['orderId' => $this->id])
            ->all();

        $currentLineItemIds = [];

        // Determine the line items that will be saved
        foreach ($this->getLineItems() as $lineItem) {
            // If the ID is null that's ok, it's a new line item and will be saved anyway
            $currentLineItemIds[] = $lineItem->id;
        }

        // Delete any line items that no longer will be saved on this order.
        foreach ($previousLineItems as $previousLineItem) {
            if (!in_array($previousLineItem->id, $currentLineItemIds, false)) {

                $lineItem = Plugin::getInstance()->getLineItems()->getLineItemById($previousLineItem->id);
                $previousLineItem->delete();

                if ($this->hasEventHandlers(self::EVENT_AFTER_APPLY_REMOVE_LINE_ITEM)) {
                    $this->trigger(self::EVENT_AFTER_APPLY_REMOVE_LINE_ITEM, new LineItemEvent([
                        'lineItem' => $lineItem,
                    ]));
                }
            }
        }

        // Save the line items last, as we know that any possible duplicates are already removed.
        // We also need to re-save any adjustments that didn't have an line item ID for a line item if it's new.
        foreach ($this->getLineItems() as $lineItem) {

            $originalId = $lineItem->id;
            $lineItem->setOrder($this); // just in case.

            // Don't run validation as validation of the line item should happen before saving the order
            Plugin::getInstance()->getLineItems()->saveLineItem($lineItem, false);

            // Is this a new line item?
            if ($originalId === null) {
                // Raising the 'afterAddLineItemToOrder' event
                if ($this->hasEventHandlers(self::EVENT_AFTER_APPLY_ADD_LINE_ITEM)) {
                    $this->trigger(self::EVENT_AFTER_APPLY_ADD_LINE_ITEM, new LineItemEvent([
                        'lineItem' => $lineItem,
                        'isNew' => true,
                    ]));
                }
            }

            // Update any adjustments to this line item with the new line item ID.
            foreach ($this->getAdjustments() as $adjustment) {
                // Was the adjustment for this line item, but the line item ID didn't exist when the adjustment was made?
                if ($adjustment->getLineItem() === $lineItem && !$adjustment->lineItemId) {
                    // Re-save the adjustment with the new line item ID, since it exists now.
                    $adjustment->lineItemId = $lineItem->id;
                    // Validation not needed as the adjustments are validated before the order is saved
                    Plugin::getInstance()->getOrderAdjustments()->saveOrderAdjustment($adjustment, false);
                }
            }
        }
    }
}<|MERGE_RESOLUTION|>--- conflicted
+++ resolved
@@ -1080,7 +1080,7 @@
     {
         // Set default addresseses
         if (!$this->isCompleted && Plugin::getInstance()->getSettings()->autoSetNewCartAddresses) {
-<<<<<<< HEAD
+
             $user = $this->getCustomer();
             $hasPrimaryShippingAddress = !$this->shippingAddressId && $user && $primaryShippingAddressId = $user->getPrimaryShippingAddressId();
             $hasPrimaryBillingAddress = !$this->billingAddressId && $user && $primaryBillingAddressId = $user->getPrimaryBillingAddressId();
@@ -1091,13 +1091,18 @@
 
             if ($hasPrimaryBillingAddress && ($billingAddress = Plugin::getInstance()->getAddresses()->getAddressByIdAndUserId($primaryBillingAddressId, $this->customerId))) {
                 $this->setBillingAddress($billingAddress);
-=======
+            }
+        }
+
+        if (!$this->isCompleted && Plugin::getInstance()->getSettings()->autoSetCartShippingMethodOption) {
+            $availableMethodOptions = $this->getAvailableShippingMethodOptions();
+            if (!$this->shippingMethodHandle || !isset($availableMethodOptions[$this->shippingMethodHandle])) {
+                $this->shippingMethodHandle = ArrayHelper::firstKey($availableMethodOptions);
             if (!$this->shippingAddressId) {
                 $hasPrimaryShippingAddress = $this->getCustomer() && $this->getCustomer()->primaryShippingAddressId;
                 if ($hasPrimaryShippingAddress && ($shippingAddress = Plugin::getInstance()->getAddresses()->getAddressByIdAndCustomerId($this->getCustomer()->primaryShippingAddressId, $this->customerId))) {
                     $this->setShippingAddress($shippingAddress);
                 }
->>>>>>> 95369ef8
             }
             if (!$this->billingAddressId) {
                 $hasPrimaryBillingAddress = $this->getCustomer() && $this->getCustomer()->primaryBillingAddressId;
