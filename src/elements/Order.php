--- conflicted
+++ resolved
@@ -2042,7 +2042,6 @@
         return UrlHelper::actionUrl($path, $params);
     }
 
-<<<<<<< HEAD
     /**
      * @return int|null
      */
@@ -2059,9 +2058,6 @@
      * @return User|null
      */
     public function getCustomer(): ?User
-=======
-    public function getCustomer(): ?Customer
->>>>>>> 91be4640
     {
         if (null !== $this->_customer && $this->_customer->id == $this->customerId) {
             return $this->_customer;
@@ -2079,12 +2075,8 @@
     }
 
     /**
-<<<<<<< HEAD
      * @param User|null $user
      * @since 4.0.
-=======
-     * @since 3.1.11
->>>>>>> 91be4640
      */
     public function setCustomer(?User $user): void
     {
@@ -2122,16 +2114,12 @@
         }
     }
 
-<<<<<<< HEAD
     /**
      * Sets the orders user based on the email address provided.
      *
      * @param string|null $email
      */
     public function setEmail(?string $email): void
-=======
-    public function getUser(): ?User
->>>>>>> 91be4640
     {
         if (!$email) {
             $this->_customer = null;
@@ -2159,12 +2147,9 @@
     public function getEmail(): ?string
     {
         if ($user = $this->getCustomer()) {
-            return $user->email;
-        }
-
-<<<<<<< HEAD
-        return null;
-=======
+            $this->_email = $user->email;
+        }
+
         return $this->_email ?? null;
     }
 
@@ -2174,7 +2159,6 @@
     public function setEmail(?string $value): void
     {
         $this->_email = $value;
->>>>>>> 91be4640
     }
 
     public function getIsPaid(): bool
@@ -2256,11 +2240,8 @@
     /**
      * Customer User link represented as HTML
      *
-<<<<<<< HEAD
      * @return string
-=======
      * @since 3.0
->>>>>>> 91be4640
      */
     public function getCustomerLinkHtml(): string
     {
