--- conflicted
+++ resolved
@@ -2247,27 +2247,8 @@
     }
 
     /**
-<<<<<<< HEAD
-     * @inheritdoc
-     */
-    public function canView(User $user): bool
-    {
-        return $user->can('commerce-editOrders');
-    }
-
-    /**
-     * @inheritdoc
-     */
-    public function canDelete(User $user): bool
-    {
-        return $user->can('commerce-deleteOrders');
-    }
-
-    /**
      * Customer represented as HTML
-=======
      * Customer User link represented as HTML
->>>>>>> 1c9da9c5
      *
      * @return string
      * @since 3.0
