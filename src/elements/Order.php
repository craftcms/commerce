<?php
/**
 * @link https://craftcms.com/
 * @copyright Copyright (c) Pixel & Tonic, Inc.
 * @license https://craftcms.github.io/license/
 */

namespace craft\commerce\elements;

use Craft;
use craft\base\Element;
use craft\commerce\base\AdjusterInterface;
use craft\commerce\base\Gateway;
use craft\commerce\base\GatewayInterface;
use craft\commerce\base\ShippingMethodInterface;
use craft\commerce\behaviors\CurrencyAttributeBehavior;
use craft\commerce\behaviors\CustomerBehavior;
use craft\commerce\behaviors\ValidateOrganizationTaxIdBehavior;
use craft\commerce\db\Table;
use craft\commerce\elements\traits\OrderElementTrait;
use craft\commerce\elements\traits\OrderNoticesTrait;
use craft\commerce\elements\traits\OrderValidatorsTrait;
use craft\commerce\errors\CurrencyException;
use craft\commerce\errors\OrderStatusException;
use craft\commerce\events\AddLineItemEvent;
use craft\commerce\events\LineItemEvent;
use craft\commerce\helpers\Currency;
use craft\commerce\helpers\Order as OrderHelper;
use craft\commerce\models\LineItem;
use craft\commerce\models\OrderAdjustment;
use craft\commerce\models\OrderHistory;
use craft\commerce\models\OrderNotice;
use craft\commerce\models\OrderStatus;
use craft\commerce\models\PaymentSource;
use craft\commerce\models\Settings;
use craft\commerce\models\ShippingMethod;
use craft\commerce\models\ShippingMethodOption;
use craft\commerce\models\Transaction;
use craft\commerce\Plugin;
use craft\commerce\records\LineItem as LineItemRecord;
use craft\commerce\records\Order as OrderRecord;
use craft\commerce\records\OrderAdjustment as OrderAdjustmentRecord;
use craft\commerce\records\OrderNotice as OrderNoticeRecord;
use craft\commerce\records\Transaction as TransactionRecord;
use craft\commerce\validators\StoreCountryValidator;
use craft\db\Query;
use craft\elements\Address as AddressElement;
use craft\elements\User;
use craft\errors\ElementNotFoundException;
use craft\helpers\ArrayHelper;
use craft\helpers\Db;
use craft\helpers\Html;
use craft\helpers\StringHelper;
use craft\helpers\Template;
use craft\helpers\UrlHelper;
use craft\i18n\Locale;
use craft\models\Site;
use DateTime;
use ReflectionClass;
use ReflectionNamedType;
use ReflectionProperty;
use Throwable;
use Twig\Markup;
use yii\base\Exception;
use yii\base\InvalidArgumentException;
use yii\base\InvalidCallException;
use yii\base\InvalidConfigException;
use yii\db\StaleObjectException;
use yii\log\Logger;

/**
 * Order or Cart model.
 *
 * @property OrderAdjustment[] $adjustments
 * @property string $email the email for this order
 * @property LineItem[] $lineItems
 * @property AddressElement|null $billingAddress
 * @property AddressElement|null $shippingAddress
 * @property PaymentSource|null $paymentSource
 * @property string $paymentCurrency the payment currency for this order
 * @property string $recalculationMode the mode of recalculation.
 * @property string $origin
 * @property-read ShippingMethod[] $availableShippingMethods
 * @property-read bool $activeCart Is the current order the same as the active cart
 * @property-read User|null $customer
 * @property-read Gateway $gateway
 * @property-read OrderStatus $orderStatus
 * @property-read float $outstandingBalance The balance amount to be paid on the Order
 * @property-read ShippingMethodInterface $shippingMethod
 * @property-read User|null $user
 * @property-read OrderAdjustment[] $orderAdjustments
 * @property-read string $pdfUrl the URL to the order’s PDF invoice
 * @property-read float|int $adjustmentSubtotal the total of adjustments made to order
 * @property-read float $adjustmentsTotal
 * @property-read OrderHistory[] $histories order histories
 * @property-read bool $isPaid if the order is paid
 * @property-read bool $isUnpaid if the order is not paid
 * @property-read float $itemTotal
 * @property-read int $itemSubtotal the total of all line item subtotals
 * @property-read bool $isActiveCart the order has the same ID as the current sessions cart
 * @property-read bool $isEmpty the order has no line items with any qty
 * @property-read null|Transaction $lastTransaction The last transaction on the order.
 * @property-read Transaction[] $nestedTransactions transactions for the order that have child transactions set on them
 * @property-read string $paidStatus the order’s paid status
 * @property-read string $paidStatusHtml the order’s paid status as HTML
 * @property-read string $shortNumber
 * @property-read float $totalPaid the total `purchase` and `captured` transactions belonging to this order
 * @property-read float $total
 * @property-read float $totalPrice
 * @property-read int $totalSaleAmount the total sale amount
 * @property-read int $totalQty the total number of items
 * @property-read int $totalWeight
 * @property-read string $orderStatusHtml
 * @property-read string $customerLinkHtml
 * @property-read string $adjustmentSubtotalAsCurrency
 * @property-read string $adjustmentsTotalAsCurrency
 * @property-read string $itemSubtotalAsCurrency
 * @property-read string $itemTotalAsCurrency
 * @property-read string $outstandingBalanceAsCurrency
 * @property-read string $totalPaidAsCurrency
 * @property-read string $totalAsCurrency
 * @property-read string $totalPriceAsCurrency
 * @property-read string $totalSaleAmountAsCurrency
 * @property-read string $totalTaxAsCurrency
 * @property-read string $totalTaxIncludedAsCurrency
 * @property-read string $totalShippingCostAsCurrency
 * @property-read string $totalDiscountAsCurrency
 * @property-read string $storedTotalPriceAsCurrency
 * @property-read string $storedTotalPaidAsCurrency
 * @property-read string $storedItemTotalAsCurrency
 * @property-read string $storedItemSubtotalAsCurrency
 * @property-read string $storedTotalShippingCostAsCurrency
 * @property-read string $storedTotalDiscountAsCurrency
 * @property-read string $storedTotalTaxAsCurrency
 * @property-read string $storedTotalTaxIncludedAsCurrency
 * @property-read Site|null $orderSite
 * @property null|array|AddressElement $estimatedBillingAddress
 * @property float $totalDiscount
 * @property null|array|AddressElement $estimatedShippingAddress
 * @property float $totalTaxIncluded
 * @property float $totalTax
 * @property float $totalShippingCost
 * @property ShippingMethodOption[] $availableShippingMethodOptions
 * @property-read float|int $totalAuthorized
 * @property float $paymentAmount
 * @property-read null|string $loadCartUrl
 * @property-read array $metadata
 * @property-read Transaction[] $transactions
 * @customer Pixel & Tonic, Inc. <support@pixelandtonic.com>
 * @since 2.0
 */
class Order extends Element
{
    use OrderValidatorsTrait;
    use OrderElementTrait;
    use OrderNoticesTrait;

    /**
     * Payments exceed order total.
     */
    public const PAID_STATUS_OVERPAID = 'overPaid';

    /**
     * Payments equal order total.
     */
    public const PAID_STATUS_PAID = 'paid';

    /**
     * Payments less than order total.
     */
    public const PAID_STATUS_PARTIAL = 'partial';

    /**
     * Payments total zero on non-free order.
     */
    public const PAID_STATUS_UNPAID = 'unpaid';

    /**
     * Recalculates line items, populates from purchasables, and regenerates adjustments.
     */
    public const RECALCULATION_MODE_ALL = 'all';

    /**
     * Recalculates adjustments only; does not recalculate line items or populate from purchasables.
     */
    public const RECALCULATION_MODE_ADJUSTMENTS_ONLY = 'adjustmentsOnly';

    /**
     * Does not recalculate anything on the order.
     */
    public const RECALCULATION_MODE_NONE = 'none';

    /**
     * Order created from the front end.
     */
    public const ORIGIN_WEB = 'web';

    /**
     * Order created from the control panel.
     */
    public const ORIGIN_CP = 'cp';

    /**
     * Order created by a remote source.
     */
    public const ORIGIN_REMOTE = 'remote';

    /**
     * @event \yii\base\Event The event that is triggered before a new line item has been added to the order.
     *
     * ```php
     * use craft\commerce\elements\Order;
     * use craft\commerce\models\LineItem;
     * use craft\commerce\events\AddLineItemEvent;
     * use yii\base\Event;
     *
     * Event::on(
     *     Order::class,
     *     Order::EVENT_BEFORE_ADD_LINE_ITEM,
     *     function(AddLineItemEvent $event) {
     *         // @var LineItem $lineItem
     *         $lineItem = $event->lineItem;
     *         // @var bool $isNew
     *         $isNew = $event->isNew;
     *         // ...
     *     }
     * );
     * ```
     */
    public const EVENT_BEFORE_ADD_LINE_ITEM = 'beforeAddLineItemToOrder';

    /**
     * @event \yii\base\Event The event that is triggered after a line item has been added to an order.
     *
     * ```php
     * use craft\commerce\elements\Order;
     * use craft\commerce\events\LineItemEvent;
     * use craft\commerce\models\LineItem;
     * use yii\base\Event;
     *
     * Event::on(
     *     Order::class,
     *     Order::EVENT_AFTER_APPLY_ADD_LINE_ITEM,
     *     function(LineItemEvent $event) {
     *         // @var LineItem $lineItem
     *         $lineItem = $event->lineItem;
     *         // @var bool $isNew
     *         $isNew = $event->isNew;
     *         // ...
     *     }
     * );
     * ```
     */
    public const EVENT_AFTER_APPLY_ADD_LINE_ITEM = 'afterApplyAddLineItemToOrder';

    /**
     * @event \yii\base\Event The event that is triggered after a line item has been added to an order.
     *
     * ```php
     * use craft\commerce\elements\Order;
     * use craft\commerce\events\LineItemEvent;
     * use craft\commerce\models\LineItem;
     * use yii\base\Event;
     *
     * Event::on(
     *     Order::class,
     *     Order::EVENT_AFTER_ADD_LINE_ITEM,
     *     function(LineItemEvent $event) {
     *         // @var LineItem $lineItem
     *         $lineItem = $event->lineItem;
     *         // @var bool $isNew
     *         $isNew = $event->isNew;
     *         // ...
     *     }
     * );
     * ```
     */
    public const EVENT_AFTER_ADD_LINE_ITEM = 'afterAddLineItemToOrder';

    /**
     * @event \yii\base\Event The event that is triggered after a line item has been removed from an order.
     *
     * ```php
     * use craft\commerce\elements\Order;
     * use craft\commerce\events\LineItemEvent;
     * use craft\commerce\models\LineItem;
     * use yii\base\Event;
     *
     * Event::on(
     *     Order::class,
     *     Order::EVENT_AFTER_REMOVE_LINE_ITEM,
     *     function(LineItemEvent $event) {
     *         // @var LineItem $lineItem
     *         $lineItem = $event->lineItem;
     *         // @var bool $isNew
     *         $isNew = $event->isNew;
     *         // ...
     *     }
     * );
     * ```
     */
    public const EVENT_AFTER_REMOVE_LINE_ITEM = 'afterRemoveLineItemFromOrder';

    /**
     * @event \yii\base\Event The event that is triggered after a line item has been removed from an order.
     *
     * ```php
     * use craft\commerce\elements\Order;
     * use craft\commerce\events\LineItemEvent;
     * use craft\commerce\models\LineItem;
     * use yii\base\Event;
     *
     * Event::on(
     *     Order::class,
     *     Order::EVENT_AFTER_APPLY_REMOVE_LINE_ITEM,
     *     function(LineItemEvent $event) {
     *         // @var LineItem $lineItem
     *         $lineItem = $event->lineItem;
     *         // @var bool $isNew
     *         $isNew = $event->isNew;
     *         // ...
     *     }
     * );
     * ```
     */
    public const EVENT_AFTER_APPLY_REMOVE_LINE_ITEM = 'afterApplyRemoveLineItemFromOrder';

    /**
     * @event \yii\base\Event The event that is triggered before an order is completed.
     *
     * ```php
     * use craft\commerce\elements\Order;
     * use yii\base\Event;
     *
     * Event::on(
     *     Order::class,
     *     Order::EVENT_BEFORE_COMPLETE_ORDER,
     *     function(Event $event) {
     *         // @var Order $order
     *         $order = $event->sender;
     *         // ...
     *     }
     * );
     * ```
     */
    public const EVENT_BEFORE_COMPLETE_ORDER = 'beforeCompleteOrder';

    /**
     * @event \yii\base\Event The event that is triggered after an order is completed.
     *
     * ```php
     * use craft\commerce\elements\Order;
     * use yii\base\Event;
     *
     * Event::on(
     *     Order::class,
     *     Order::EVENT_AFTER_COMPLETE_ORDER,
     *     function(Event $event) {
     *         // @var Order $order
     *         $order = $event->sender;
     *         // ...
     *     }
     * );
     * ```
     */
    public const EVENT_AFTER_COMPLETE_ORDER = 'afterCompleteOrder';

    /**
     * @event \yii\base\Event The event that is triggered after an order is paid and completed.
     *
     * ```php
     * use craft\commerce\elements\Order;
     * use yii\base\Event;
     *
     * Event::on(
     *     Order::class,
     *     Order::EVENT_AFTER_ORDER_PAID,
     *     function(Event $event) {
     *         // @var Order $order
     *         $order = $event->sender;
     *         // ...
     *     }
     * );
     * ```
     */
    public const EVENT_AFTER_ORDER_PAID = 'afterOrderPaid';

    /**
     * @event \yii\base\Event This event is raised after an order is authorized in full and completed
     *
     * Plugins can get notified after an order is authorized in full and completed
     *
     * ```php
     * use craft\commerce\elements\Order;
     * use yii\base\Event;
     *
     * Event::on(Order::class, Order::EVENT_AFTER_ORDER_AUTHORIZED, function(Event $e) {
     *     // @var Order $order
     *     $order = $e->sender;
     *     // ...
     * });
     * ```
     */
    public const EVENT_AFTER_ORDER_AUTHORIZED = 'afterOrderAuthorized';

    /**
     * This is the unique number (hash) generated for the order when it was first created.
     *
     * @var string|null Number
     * ---
     * ```php
     * echo $order->number;
     * ```
     * ```twig
     * {{ order.number }}
     * ```
     */
    public ?string $number = null;

    /**
     * This is the reference number generated once the order was completed.
     * While the order is a cart, this is null.
     *
     * @var string|null Reference
     * ---
     * ```php
     * echo $order->reference;
     * ```
     * ```twig
     * {{ order.reference }}
     * ```
     */
    public ?string $reference = null;

    /**
     * This is the currently applied coupon code.
     *
     * @var string|null Coupon Code
     * ---
     * ```php
     * echo $order->couponCode;
     * ```
     * ```twig
     * {{ order.couponCode }}
     * ```
     */
    public ?string $couponCode = null;

    /**
     * Is this order completed (no longer a cart).
     *
     * @var bool Is completed
     * ---
     * ```php
     * echo $order->isCompleted;
     * ```
     * ```twig
     * {{ order.isCompleted }}
     * ```
     */
    public bool $isCompleted = false;

    /**
     * The date and time this order was completed
     *
     * @var DateTime|null Date ordered
     * ---
     * ```php
     * echo $order->dateOrdered;
     * ```
     * ```twig
     * {{ order.dateOrdered }}
     * ```
     */
    public ?DateTime $dateOrdered = null;

    /**
     * The date and time this order was paid in full.
     *
     * @var DateTime|null Date paid
     * ---
     * ```php
     * echo $order->datePaid;
     * ```
     * ```twig
     * {{ order.datePaid }}
     * ```
     */
    public ?DateTime $datePaid = null;

    /**
     * The date and time this order was authorized in full.
     * This may the same date as datePaid if the order was paid immediately.
     *
     * @var DateTime|null Date authorized
     * ---
     * ```php
     * echo $order->dateAuthorized;
     * ```
     * ```twig
     * {{ order.dateAuthorized }}
     * ```
     */
    public ?DateTime $dateAuthorized = null;

    /**
     * The currency of the order (ISO code)
     *
     * @var string|null Currency
     * ---
     * ```php
     * echo $order->currency;
     * ```
     * ```twig
     * {{ order.currency }}
     * ```
     */
    public ?string $currency = null;

    /**
     * The current gateway ID to identify the gateway the order should use when accepting payments.
     * If the `paymentSourceId` is set on this order, this `gatewayId` will be that belonging to the
     * payment source.
     *
     * @var int|null Gateway ID
     * ---
     * ```php
     * echo $order->gatewayId;
     * ```
     * ```twig
     * {{ order.gatewayId }}
     * ```
     */
    public ?int $gatewayId = null;

    /**
     * The last IP address of the user building the order before it was marked as complete.
     *
     * @var string|null Last IP address
     * ---
     * ```php
     * echo $order->lastIp;
     * ```
     * ```twig
     * {{ order.lastIp }}
     * ```
     */
    public ?string $lastIp = null;

    /**
     * The current message set on the order when having it’s order status being changed.
     *
     * @var string|null message
     * ---
     * ```php
     * echo $order->message;
     * ```
     * ```twig
     * {{ order.message }}
     * ```
     */
    public ?string $message = null;

    /**
     * The current URL the order should return to after successful payment.
     * This is stored on the order as we may be redirected off-site for payments.
     *
     * @var string|null Return URL
     * ---
     * ```php
     * echo $order->returnUrl;
     * ```
     * ```twig
     * {{ order.returnUrl }}
     * ```
     */
    public ?string $returnUrl = null;

    /**
     * The current URL the order should return to if the customer cancels payment off-site.
     * This is stored on the order as we may be redirected off-site for payments.
     *
     * @var string|null Cancel URL
     * ---
     * ```php
     * echo $order->cancelUrl;
     * ```
     * ```twig
     * {{ order.cancelUrl }}
     * ```
     */
    public ?string $cancelUrl = null;

    /**
     * The current order status ID. This will be null if the order is not complete
     * and is still a cart.
     *
     * @var int|null Order status ID
     * ---
     * ```php
     * echo $order->orderStatusId;
     * ```
     * ```twig
     * {{ order.orderStatusId }}
     * ```
     */
    public ?int $orderStatusId = null;

    /**
     * The language the cart was created in.
     *
     * @var string|null The language the order was made in.
     * ---
     * ```php
     * echo $order->orderLanguage;
     * ```
     * ```twig
     * {{ order.orderLanguage }}
     * ```
     */
    public ?string $orderLanguage = null;

    /**
     * The site the order was created in.
     *
     * @var int|null Order site ID
     * ---
     * ```php
     * echo $order->orderSiteId;
     * ```
     * ```twig
     * {{ order.orderSiteId }}
     * ```
     */
    public ?int $orderSiteId = null;


    /**
     * The origin of the order when it was first created.
     * Values can be 'web', 'cp', or 'api'
     *
     * @var string|null Order origin
     * ---
     * ```php
     * echo $order->origin;
     * ```
     * ```twig
     * {{ order.origin }}
     * ```
     */
    public ?string $origin = null;

    /**
     * The current billing address ID
     *
     * @var int|null Billing address ID
     * ---
     * ```php
     * echo $order->billingAddressId;
     * ```
     * ```twig
     * {{ order.billingAddressId }}
     * ```
     */
    public ?int $billingAddressId = null;

    /**
     * The current shipping address ID
     *
     * @var int|null Shipping address ID
     * ---
     * ```php
     * echo $order->shippingAddressId;
     * ```
     * ```twig
     * {{ order.shippingAddressId }}
     * ```
     */
    public ?int $shippingAddressId = null;


    /**
     * Whether the shipping address should be made the primary address of the
     * order‘s customer. This is not persisted on the order, and is only used during the
     * update order request.
     *
     * @var bool Make this the customer‘s primary shipping address
     * ---
     * ```php
     * echo $order->makePrimaryShippingAddress;
     * ```
     * ```twig
     * {{ order.makePrimaryShippingAddress }}
     * ```
     */
    public bool $makePrimaryShippingAddress = false;

    /**
     * Whether the billing address should be made the primary address of the
     * order‘s customer. This is not persisted on the order, and is only used during the
     * update order request.
     *
     * @var bool Make this the customer‘s primary billing address
     * ---
     * ```php
     * echo $order->makePrimaryBillingAddress;
     * ```
     * ```twig
     * {{ order.makePrimaryBillingAddress }}
     * ```
     */
    public bool $makePrimaryBillingAddress = false;

    /**
     * Whether the shipping address should be the same address as the order’s
     * billing address. This is not persisted on the order, and is only used during the
     * update order request. Can not be set to `true` at the same time as setting
     * `billingSameAsShipping` to true, or an error will be raised.
     *
     * @var bool Make this the shipping address the same as the billing address
     * ---
     * ```php
     * echo $order->shippingSameAsBilling;
     * ```
     * ```twig
     * {{ order.shippingSameAsBilling }}
     * ```
     */
    public bool $shippingSameAsBilling = false;

    /**
     * Whether the billing address should be the same address as the order’s
     * shipping address. This is not persisted on the order, and is only used during the
     * update order request. Can not be set to `true` at the same time as setting
     * `shippingSameAsBilling` to true, or an error will be raised.
     *
     * @var bool Make this the shipping address the same as the billing address
     * ---
     * ```php
     * echo $order->billingSameAsShipping;
     * ```
     * ```twig
     * {{ order.billingSameAsShipping }}
     * ```
     */
    public bool $billingSameAsShipping = false;

    /**
     * @var int|null Estimated Billing address ID
     * @since 2.2
     */
    public ?int $estimatedBillingAddressId = null;

    /**
     * @var int|null Estimated Shipping address ID
     * @since 2.2
     */
    public ?int $estimatedShippingAddressId = null;

    /**
     * @var int|null The billing address ID that was selected from the customer’s address book,
     * which populated the billing address on the order.
     * @since 4.0
     */
    public ?int $sourceBillingAddressId = null;

    /**
     * @var int|null The shipping address ID that was selected from the customer’s address book,
     * which populated the shipping address on the order.
     * @since 4.0
     */
    public ?int $sourceShippingAddressId = null;

    /**
     * @var bool Whether estimated billing address should be set to the same address as estimated shipping
     * @since 2.2
     */
    public bool $estimatedBillingSameAsShipping = false;

    /**
     * @var string|null Shipping Method Handle
     */
    public ?string $shippingMethodHandle = '';

    /**
     * @var string|null Shipping Method Name
     * @since 3.2.0
     */
    public ?string $shippingMethodName = null;

    /**
     * @var int|null Customer’s ID
     */
    private ?int $_customerId = null;

    /**
     * Whether the email address on the order should be used to register
     * as a user account when the order is complete.
     *
     * @var bool Register user on order complete
     * ---
     * ```php
     * echo $order->registerUserOnOrderComplete;
     * ```
     * ```twig
     * {{ order.registerUserOnOrderComplete }}
     * ```
     */
    public bool $registerUserOnOrderComplete = false;

    /**
     * The current payment source that should be used to make payments on the
     * order. If this is set, the `gatewayId` will also be set to the related
     * gateway.
     *
     * @var int|null Payment source ID
     * ---
     * ```php
     * echo $order->paymentSourceId;
     * ```
     * ```twig
     * {{ order.paymentSourceId }}
     * ```
     */
    public ?int $paymentSourceId = null;


    /**
     * @var float|null The total price as stored in the database from last retrieval
     * ---
     * ```php
     * echo $order->storedTotalPrice;
     * ```
     * ```twig
     * {{ order.storedTotalPrice }}
     * ```
     */
    public ?float $storedTotalPrice = null;

    /**
     * @var float|null The total paid as stored in the database from last retrieval
     * ---
     * ```php
     * echo $order->storedTotalPaid;
     * ```
     * ```twig
     * {{ order.storedTotalPaid }}
     * ```
     */
    public ?float $storedTotalPaid = null;

    /**
     * @var float|null The item total as stored in the database from last retrieval
     * ---
     * ```php
     * echo $order->storedItemTotal;
     * ```
     * ```twig
     * {{ order.storedItemTotal }}
     * ```
     */
    public ?float $storedItemTotal = null;

    /**
     * @var float|null The item subtotal as stored in the database from last retrieval
     * @since 3.2.4
     * ---
     * ```php
     * echo $order->storedItemSubtotal;
     * ```
     * ```twig
     * {{ order.storedItemSubtotal }}
     * ```
     */
    public ?float $storedItemSubtotal = null;

    /**
     * @var float|null The total shipping cost adjustments as stored in the database from last retrieval
     * ---
     * ```php
     * echo $order->storedTotalShippingCost;
     * ```
     * ```twig
     * {{ order.storedTotalShippingCost }}
     * ```
     */
    public ?float $storedTotalShippingCost = null;

    /**
     * @var float|null The total of discount adjustments as stored in the database from last retrieval
     * ---
     * ```php
     * echo $order->storedTotalDiscount;
     * ```
     * ```twig
     * {{ order.storedTotalDiscount }}
     * ```
     */
    public ?float $storedTotalDiscount = null;

    /**
     * @var float|null The total tax adjustments as stored in the database from last retrieval
     * ---
     * ```php
     * echo $order->storedTotalTax;
     * ```
     * ```twig
     * {{ order.storedTotalTax }}
     * ```
     */
    public ?float $storedTotalTax = null;

    /**
     * @var float|null The total tax included  adjustments as stored in the database from last retrieval
     * ---
     * ```php
     * echo $order->storedTotalTaxIncluded;
     * ```
     * ```twig
     * {{ order.storedTotalTaxIncluded }}
     * ```
     */
    public ?float $storedTotalTaxIncluded = null;


    /**
     * @var string|null
     * @see Order::setRecalculationMode() To set the current recalculation mode
     * @see Order::getRecalculationMode() To get the current recalculation mode
     * ---
     * ```php
     * echo $order->recalculationMode;
     * ```
     * ```twig
     * {{ order.recalculationMode }}
     * ```
     */
    private ?string $_recalculationMode = null;

    /**
     * @var AddressElement|null
     * @see Order::setShippingAddress() To set the current shipping address
     * @see Order::getShippingAddress() To get the current shipping address
     * ---
     * ```php
     * if ($order->shippingAddress) {
     *     echo $order->shippingAddress->firstName;
     * }
     * ```
     * ```twig
     * {% if order.shippingAddress %}
     *   {{ order.shippingAddress.firstName }}
     * {% endif %}
     * ```
     */
    private ?AddressElement $_shippingAddress = null;

    /**
     * @var AddressElement|null
     * @see Order::setBillingAddress() To set the current billing address
     * @see Order::getBillingAddress() To get the current billing address
     * ---
     * ```php
     * if ($order->billingAddress) {
     *     echo $order->billingAddress->firstName;
     * }
     * ```
     * ```twig
     * {% if order.billingAddress %}
     *   {{ order.billingAddress.firstName }}
     * {% endif %}
     * ```
     */
    private ?AddressElement $_billingAddress = null;

    /**
     * @var AddressElement|null
     * @since 2.2
     */
    private ?AddressElement $_estimatedShippingAddress = null;

    /**
     * @var AddressElement|null
     * @since 2.2
     */
    private ?AddressElement $_estimatedBillingAddress = null;

    /**
     * @var LineItem[]
     * @see Order::setLineItems() To set the order line items
     * @see Order::getLineItems() To get the order line items
     * ---
     * ```php
     * foreach ($order->getLineItems() as $lineItem) {
     *     echo $lineItem->description';
     * }
     * ```
     * ```twig
     * {% for lineItem in order.lineItems %}
     *   {{ lineItem.description }}
     * {% endfor %}
     * ```
     */
    private array $_lineItems;

    /**
     * @var OrderAdjustment[]|null
     * @see Order::setAdjustments() To set the order adjustments
     * @see Order::setAdjustments() To get the order adjustments
     * ---
     * ```php
     * foreach ($order->getAdjustments() as $adjustment) {
     *     echo $adjustment->amount';
     * }
     * ```
     * ```twig
     * {% for adjustment in order.adjustments %}
     *   {{ adjustment.amount }}
     * {% endfor %}
     * ```
     */
    private ?array $_orderAdjustments = null;

    /**
     * @var string|null
     * @see Order::setPaymentCurrency() To set the payment currency
     * @see Order::getPaymentCurrency() To get the payment currency
     * ---
     * ```php
     * echo $order->paymentCurrency;
     * ```
     * ```twig
     * {{ order.paymentCurrency }}
     * ```
     */
    private ?string $_paymentCurrency = null;

    /**
     * @var string|null
     * @see Order::setEmail() To set the order email
     * @see Order::getEmail() To get the email
     * ---
     * ```php
     * echo $order->email;
     * ```
     * ```twig
     * {{ order.email }}
     * ```
     */
    private ?string $_email = null;

    /**
     * @var Transaction[]|null
     * @see Order::getTransactions()
     * ---
     * ```php
     * echo $order->transactions;
     * ```
     * ```twig
     * {{ order.transactions }}
     * ```
     */
    private ?array $_transactions = null;

    /**
     * @var User|null|false
     * @see Order::getCustomer()
     * @see Order::setCustomer()
     * ---
     * ```php
     * echo $order->customer;
     * ```
     * ```twig
     * {{ order.customer }}
     * ```
     */
    private User|null|false $_customer;

    /**
     * @var float|null
     * @see Order::setPaymentAmount() To set the order payment amount
     * @see Order::getPaymentAmount() To get the order payment amount
     * ---
     * ```php
     * echo $order->paymentAmount;
     * ```
     * ```twig
     * {{ order.paymentAmount }}
     * ```
     */
    private ?float $_paymentAmount = null;

    /**
     * Ability to cancel email sending to avoid email even being queued.
     *
     * @var bool
     */
    public bool $suppressEmails = false;

    /**
     * @inheritdoc
     */
    public function init(): void
    {
<<<<<<< HEAD
        // Set default addresses
        if (!$this->isCompleted && Plugin::getInstance()->getSettings()->autoSetNewCartAddresses) {
            $user = $this->getCustomer();
            if (!$this->_shippingAddress && $user) {
                /** @var User|CustomerBehavior $user */
                if ($primaryShippingAddressId = $user->getPrimaryShippingAddressId()) {
                    $this->shippingAddressId = $primaryShippingAddressId;
                }
            }

            if (!$this->_billingAddress && $user) {
                if ($primaryBillingAddressId = $user->getPrimaryBillingAddressId()) {
                    $this->billingAddressId = $primaryBillingAddressId;
                }
            }
        }

=======
>>>>>>> 0922a112
        if ($this->orderLanguage === null) {
            $this->orderLanguage = Craft::$app->language;
        }

        if ($this->orderSiteId === null) {
            $this->orderSiteId = Craft::$app->getSites()->getHasCurrentSite() ? Craft::$app->getSites()->getCurrentSite()->id : Craft::$app->getSites()->getPrimarySite()->id;
        }

        if ($this->currency === null) {
            $this->currency = Plugin::getInstance()->getPaymentCurrencies()->getPrimaryPaymentCurrencyIso();
        }

        // Better default for carts if the base currency changes (usually only happens in development)
        if (!$this->isCompleted && $this->paymentCurrency && !Plugin::getInstance()->getPaymentCurrencies()->getPaymentCurrencyByIso($this->paymentCurrency)) {
            $this->paymentCurrency = Plugin::getInstance()->getPaymentCurrencies()->getPrimaryPaymentCurrencyIso();
        }

        if ($this->origin === null) {
            $this->origin = static::ORIGIN_WEB;
        }

        if ($this->_recalculationMode === null) {
            if ($this->isCompleted) {
                $this->setRecalculationMode(self::RECALCULATION_MODE_NONE);
            } else {
                $this->setRecalculationMode(self::RECALCULATION_MODE_ALL);
            }
        }

        // Sets a default shipping method
        // Leave this as the last one inside init(), as shipping rules will need access the above default that are set (like currency).
        if (!$this->shippingMethodHandle && !$this->isCompleted && Plugin::getInstance()->getSettings()->autoSetCartShippingMethodOption) {
            $availableMethodOptions = $this->getAvailableShippingMethodOptions();
            $this->shippingMethodHandle = ArrayHelper::firstKey($availableMethodOptions);
        }

        parent::init();
    }

    public function behaviors(): array
    {
        $behaviors = parent::behaviors();

        $behaviors['currencyAttributes'] = [
            'class' => CurrencyAttributeBehavior::class,
            'defaultCurrency' => $this->currency ?? Plugin::getInstance()->getPaymentCurrencies()->getPrimaryPaymentCurrencyIso(),
            'currencyAttributes' => $this->currencyAttributes(),
            'attributeCurrencyMap' => [],
        ];

        return $behaviors;
    }

    /**
     * @return string
     */
    public static function displayName(): string
    {
        return Craft::t('commerce', 'Order');
    }

    /**
     * @inheritdoc
     */
    public static function lowerDisplayName(): string
    {
        return Craft::t('commerce', 'order');
    }

    /**
     * @inheritdoc
     */
    public static function pluralDisplayName(): string
    {
        return Craft::t('commerce', 'Orders');
    }

    /**
     * @inheritdoc
     */
    public static function pluralLowerDisplayName(): string
    {
        return Craft::t('commerce', 'orders');
    }

    /**
     * @inheritdoc
     */
    public function __toString(): string
    {
        return $this->reference ?: $this->getShortNumber();
    }

    /**
     * @inheritdoc
     */
    public function canSave(User $user): bool
    {
        return parent::canSave($user) || $user->can('commerce-editOrders');
    }

    /**
     * @inheritdoc
     */
    public function canView(User $user): bool
    {
        return parent::canView($user) || $user->can('commerce-manageOrders');
    }

    /**
     * @inheritdoc
     */
    public function canDuplicate(User $user): bool
    {
        return parent::canDuplicate($user) || $user->can('commerce-editOrders');
    }

    /**
     * @inheritdoc
     */
    public function canDelete(User $user): bool
    {
        return parent::canDelete($user) || $user->can('commerce-deleteOrders');
    }

    /**
     * @inheritdoc
     */
    public function beforeValidate(): bool
    {
        // Set default gateway if none present and no payment source selected
        if (!$this->gatewayId && !$this->paymentSourceId) {
            $gateways = Plugin::getInstance()->getGateways()->getAllCustomerEnabledGateways();
            if (count($gateways)) {
                $this->gatewayId = key($gateways);
            }
        }

        // If the gateway ID doesn't exist, just drop it.
        if ($this->gatewayId && !$this->getGateway()) {
            $this->gatewayId = null;
        }

        if (!$this->isCompleted) {
            if (Plugin::getInstance()->getSettings()->useBillingAddressForTax && $this->getBillingAddress()) {
                $this->getBillingAddress()->attachBehavior('validateOrganizationTaxId', ValidateOrganizationTaxIdBehavior::class);
            }
            if (!Plugin::getInstance()->getSettings()->useBillingAddressForTax && $this->getShippingAddress()) {
                $this->getShippingAddress()->attachBehavior('validateOrganizationTaxId', ValidateOrganizationTaxIdBehavior::class);
            }
        }

        return parent::beforeValidate();
    }

    /**
     * @inheritdoc
     */
    public function attributes(): array
    {
        $names = parent::attributes();
        $names[] = 'adjustmentSubtotal';
        $names[] = 'adjustmentsTotal';
        $names[] = 'customer';
        $names[] = 'customerId';
        $names[] = 'paymentCurrency';
        $names[] = 'paymentAmount';
        $names[] = 'email';
        $names[] = 'isPaid';
        $names[] = 'itemSubtotal';
        $names[] = 'itemTotal';
        $names[] = 'lineItems';
        $names[] = 'orderAdjustments';
        $names[] = 'outstandingBalance';
        $names[] = 'paidStatus';
        $names[] = 'recalculationMode';
        $names[] = 'shortNumber';
        $names[] = 'totalPaid';
        $names[] = 'total';
        $names[] = 'totalPrice';
        $names[] = 'totalQty';
        $names[] = 'totalSaleAmount';
        $names[] = 'totalWeight';
        return $names;
    }

    /**
     * The attributes on the order that should be made available as formatted currency.
     */
    public function currencyAttributes(): array
    {
        $attributes = [];
        $attributes[] = 'adjustmentSubtotal';
        $attributes[] = 'adjustmentsTotal';
        $attributes[] = 'itemSubtotal';
        $attributes[] = 'itemTotal';
        $attributes[] = 'outstandingBalance';
        $attributes[] = 'paymentAmount';
        $attributes[] = 'totalPaid';
        $attributes[] = 'total';
        $attributes[] = 'totalPrice';
        $attributes[] = 'totalSaleAmount';
        $attributes[] = 'totalTax';
        $attributes[] = 'totalTaxIncluded';
        $attributes[] = 'totalShippingCost';
        $attributes[] = 'totalDiscount';
        $attributes[] = 'storedTotalPrice';
        $attributes[] = 'storedTotalPaid';
        $attributes[] = 'storedItemTotal';
        $attributes[] = 'storedItemSubtotal';
        $attributes[] = 'storedTotalShippingCost';
        $attributes[] = 'storedTotalDiscount';
        $attributes[] = 'storedTotalTax';
        $attributes[] = 'storedTotalTaxIncluded';

        return $attributes;
    }

    public function fields(): array
    {
        $fields = parent::fields();

        $datetimeAttributes = [];
        foreach ((new ReflectionClass($this))->getProperties(ReflectionProperty::IS_PUBLIC) as $property) {
            if (!$property->isStatic()) {
                $type = $property->getType();
                if ($type instanceof ReflectionNamedType && $type->getName() === DateTime::class) {
                    $datetimeAttributes[] = $property->getName();
                }
            }
        }

        // Include datetimeAttributes() for now
        $datetimeAttributes = array_unique(array_merge($datetimeAttributes, $this->datetimeAttributes()));

        foreach ($datetimeAttributes as $attribute) {
            $fields[$attribute] = static function($model, $attribute) {
                if (!empty($model->$attribute)) {
                    $formatter = Craft::$app->getFormatter();

                    return [
                        'date' => $formatter->asDate($model->$attribute, Locale::LENGTH_SHORT),
                        'time' => $formatter->asTime($model->$attribute, Locale::LENGTH_SHORT),
                    ];
                }

                return $model->$attribute;
            };
        }

        $fields['paidStatusHtml'] = 'paidStatusHtml';
        $fields['customerLinkHtml'] = 'customerLinkHtml';
        $fields['orderStatusHtml'] = 'orderStatusHtml';
        $fields['totalTax'] = 'totalTax';
        $fields['totalTaxIncluded'] = 'totalTaxIncluded';
        $fields['totalShippingCost'] = 'totalShippingCost';
        $fields['totalDiscount'] = 'totalDiscount';

        return $fields;
    }

    /**
     * @inheritdoc
     */
    public function extraFields(): array
    {
        $names = parent::extraFields();
        $names[] = 'adjustments';
        $names[] = 'availableShippingMethodOptions';
        $names[] = 'billingAddress';
        $names[] = 'customer';
        $names[] = 'estimatedBillingAddress';
        $names[] = 'estimatedShippingAddress';
        $names[] = 'gateway';
        $names[] = 'histories';
        $names[] = 'loadCartUrl';
        $names[] = 'nestedTransactions';
        $names[] = 'notices';
        $names[] = 'orderSite';
        $names[] = 'orderStatus';
        $names[] = 'pdfUrl';
        $names[] = 'shippingAddress';
        $names[] = 'shippingMethod';
        $names[] = 'transactions';
        return $names;
    }

    /**
     * @inheritdoc
     */
    protected function defineRules(): array
    {
        return array_merge(parent::defineRules(), [
            // Address models are valid
            [['billingAddress', 'shippingAddress'], 'validateAddress'],
            [['billingAddress', 'shippingAddress'], StoreCountryValidator::class, 'skipOnEmpty' => true],

            // Are the addresses both being set to each other.
            [
                ['billingAddress', 'shippingAddress'], 'validateAddressReuse',
                'when' => function($model) {
                    /** @var Order $model */
                    return !$model->isCompleted;
                },
            ],

            // Line items are valid?
            [['lineItems'], 'validateLineItems'],

            // Coupon Code valid?
            [['couponCode'], 'validateCouponCode'],

            [['gatewayId'], 'number', 'integerOnly' => true],
            [['gatewayId'], 'validateGatewayId'],
            [['shippingAddressId'], 'number', 'integerOnly' => true],
            [['billingAddressId'], 'number', 'integerOnly' => true],

            [['paymentCurrency'], 'validatePaymentCurrency'],

            [['paymentSourceId'], 'number', 'integerOnly' => true],
            [['paymentSourceId'], 'validatePaymentSourceId'],
            [['email'], 'email'],

            [['number', 'user'], 'safe'],
        ]);
    }

    /**
     * Automatically set addresses on the order if it's a cart and `autoSetNewCartAddresses` is `true`.
     *
     * @return void
     * @since 3.4.14
     */
    public function autoSetAddresses(): void
    {
        if ($this->isCompleted || !Plugin::getInstance()->getSettings()->autoSetNewCartAddresses) {
            return;
        }

        // Set default addresses
        if (!$this->getShippingAddress()) {
            $hasPrimaryShippingAddress = $this->getCustomer() && $this->getCustomer()->primaryShippingAddressId;
            if ($hasPrimaryShippingAddress && ($shippingAddress = Plugin::getInstance()->getAddresses()->getAddressByIdAndCustomerId($this->getCustomer()->primaryShippingAddressId, $this->customerId))) {
                $this->setShippingAddress($shippingAddress);
            }
        }

        if (!$this->getBillingAddress()) {
            $hasPrimaryBillingAddress = $this->getCustomer() && $this->getCustomer()->primaryBillingAddressId;
            if ($hasPrimaryBillingAddress && ($billingAddress = Plugin::getInstance()->getAddresses()->getAddressByIdAndCustomerId($this->getCustomer()->primaryBillingAddressId, $this->customerId))) {
                $this->setBillingAddress($billingAddress);
            }
        }
    }

    /**
     * Updates the paid status and paid date of the order, and marks as complete if the order is paid or authorized.
     */
    public function updateOrderPaidInformation(): void
    {
        $this->_transactions = null; // clear order's transaction cache

        $paidInFull = !$this->hasOutstandingBalance();
        $authorizedInFull = $this->getTotalAuthorized() >= $this->getTotalPrice();

        $justPaid = $paidInFull && $this->datePaid == null;
        $justAuthorized = $authorizedInFull && $this->dateAuthorized == null;

        $canComplete = ($this->getTotalAuthorized() + $this->getTotalPaid()) > 0;

        // If it is no longer paid in full, set datePaid to null
        if (!$paidInFull) {
            $this->datePaid = null;
        }

        // If it is no longer authorized in full, set dateAuthorized to null
        if (!$authorizedInFull) {
            $this->dateAuthorized = null;
        }

        // If it was just paid set the date paid to now.
        if ($justPaid) {
            $this->datePaid = new DateTime();
        }

        // If it was just authorized set the date authorized to now.
        if ($justAuthorized) {
            $this->dateAuthorized = new DateTime();
        }

        // Lock for recalculation
        $originalRecalculationMode = $this->getRecalculationMode();
        $this->setRecalculationMode(self::RECALCULATION_MODE_NONE);

        // Saving the order will update the datePaid as set above and also update the paidStatus.
        Craft::$app->getElements()->saveElement($this, false);

        // If the order is now paid or authorized in full, lets mark it as complete if it has not already been.
        if (!$this->isCompleted) {
            $totalAuthorized = $this->getTotalAuthorized();
            if ($totalAuthorized >= $this->getTotalPrice() || $paidInFull || $canComplete) {
                // We need to remove the payment source from the order now that it's paid
                // This means the order needs new payment details for future payments: https://github.com/craftcms/commerce/issues/891
                // Payment information is still stored in the transactions.
                $this->paymentSourceId = null;

                $this->markAsComplete();
            }
        }

        if ($justPaid && $this->hasEventHandlers(self::EVENT_AFTER_ORDER_PAID)) {
            $this->trigger(self::EVENT_AFTER_ORDER_PAID);
        }

        if ($justAuthorized && $this->hasEventHandlers(self::EVENT_AFTER_ORDER_AUTHORIZED)) {
            $this->trigger(self::EVENT_AFTER_ORDER_AUTHORIZED);
        }

        // restore recalculation lock state
        $this->setRecalculationMode($originalRecalculationMode);
    }

    /**
     * Marks the order as complete and sets the default order status, then saves the order.
     *
     * @throws OrderStatusException
     * @throws Exception
     * @throws Throwable
     * @throws ElementNotFoundException
     */
    public function markAsComplete(): bool
    {
        // Use a mutex to make sure we check the order is not already complete due to a race condition.
        $lockName = 'orderComplete:' . $this->id;
        $mutex = Craft::$app->getMutex();
        if (!$mutex->acquire($lockName, 5)) {
            throw new Exception('Unable to acquire a lock for completion of Order: ' . $this->id);
        }

        // Now that we have a lock, make sure this order is not already completed.
        if ($this->isCompleted) {
            $mutex->release($lockName);
            return true;
        }

        // Try to catch where the order could be marked as completed twice at the same time, and thus cause a race condition.
        $completedInDb = (new Query())
            ->select('id')
            ->from([Table::ORDERS])
            ->where(['isCompleted' => true])
            ->andWhere(['id' => $this->id])
            ->exists();

        if ($completedInDb) {
            $mutex->release($lockName);
            return true;
        }

        $this->isCompleted = true;
        $this->dateOrdered = new DateTime();

        // Reset estimated address relations
        $this->estimatedShippingAddressId = null;
        $this->estimatedBillingAddressId = null;

        $orderStatus = Plugin::getInstance()->getOrderStatuses()->getDefaultOrderStatusForOrder($this);

        // If the order status returned was overridden by a plugin, use the configured default order status if they give us a bogus one with no ID.
        if ($orderStatus && $orderStatus->id) {
            $this->orderStatusId = $orderStatus->id;
        } else {
            $mutex->release($lockName);
            throw new OrderStatusException('Could not find a valid default order status.');
        }

        if ($this->reference == null) {
            $referenceTemplate = Plugin::getInstance()->getSettings()->orderReferenceFormat;

            try {
                $this->reference = Craft::$app->getView()->renderObjectTemplate($referenceTemplate, $this);
            } catch (Throwable $exception) {
                $mutex->release($lockName);
                Craft::error('Unable to generate order completion reference for order ID: ' . $this->id . ', with format: ' . $referenceTemplate . ', error: ' . $exception->getMessage());
                throw $exception;
            }
        }

        // Raising the 'beforeCompleteOrder' event
        if ($this->hasEventHandlers(self::EVENT_BEFORE_COMPLETE_ORDER)) {
            $this->trigger(self::EVENT_BEFORE_COMPLETE_ORDER);
        }

        // Completed orders should no longer recalculate anything by default
        $this->setRecalculationMode(static::RECALCULATION_MODE_NONE);

        $this->clearNotices(); // Customer notices are assessed as being delivered once the customer decides to complete the order.
        $success = Craft::$app->getElements()->saveElement($this, false);

        if (!$success) {
            Craft::error(Craft::t('commerce', 'Could not mark order {number} as complete. Order save failed during order completion with errors: {order}',
                ['number' => $this->number, 'order' => json_encode($this->errors)]), __METHOD__);

            $mutex->release($lockName);
            return false;
        }

        $mutex->release($lockName);

        $this->afterOrderComplete();

        return true;
    }

    /**
     * Called after the order successfully completes
     */
    public function afterOrderComplete(): void
    {
        // Run order complete handlers directly.
        Plugin::getInstance()->getDiscounts()->orderCompleteHandler($this);
        Plugin::getInstance()->getCustomers()->orderCompleteHandler($this);

        foreach ($this->getLineItems() as $lineItem) {
            Plugin::getInstance()->getLineItems()->orderCompleteHandler($lineItem, $this);
        }

        // Raising the 'afterCompleteOrder' event
        if ($this->hasEventHandlers(self::EVENT_AFTER_COMPLETE_ORDER)) {
            $this->trigger(self::EVENT_AFTER_COMPLETE_ORDER);
        }
    }

    /**
     * Removes a specific line item from the order.
     */
    public function removeLineItem(LineItem $lineItem): void
    {
        $lineItems = $this->getLineItems();
        foreach ($lineItems as $key => $item) {
            if (($item->id !== null && $lineItem->id == $item->id) || $lineItem === $item) {
                unset($lineItems[$key]);
                $this->setLineItems($lineItems);
            }
        }

        if ($this->hasEventHandlers(self::EVENT_AFTER_REMOVE_LINE_ITEM)) {
            $this->trigger(self::EVENT_AFTER_REMOVE_LINE_ITEM, new LineItemEvent([
                'lineItem' => $lineItem,
            ]));
        }
    }

    /**
     * Adds a line item to the order. Updates the line item if the ID of that line item is already in the cart.
     */
    public function addLineItem(LineItem $lineItem): void
    {
        $lineItems = $this->getLineItems();
        $isNew = ($lineItem->id === null);

        if ($isNew && $this->hasEventHandlers(self::EVENT_BEFORE_ADD_LINE_ITEM)) {
            $lineItemEvent = new AddLineItemEvent(compact('lineItem', 'isNew'));
            $this->trigger(self::EVENT_BEFORE_ADD_LINE_ITEM, $lineItemEvent);

            if (!$lineItemEvent->isValid) {
                return;
            }
        }

        $replaced = false;
        foreach ($lineItems as $key => $item) {
            if ($lineItem->id && $item->id == $lineItem->id) {
                $lineItems[$key] = $lineItem;
                $replaced = true;
            }
        }

        if (!$replaced) {
            array_unshift($lineItems, $lineItem);
        }

        $this->setLineItems($lineItems);

        // Raising the 'afterAddLineItemToOrder' event
        if ($this->hasEventHandlers(self::EVENT_AFTER_ADD_LINE_ITEM)) {
            $this->trigger(self::EVENT_AFTER_ADD_LINE_ITEM, new LineItemEvent([
                'lineItem' => $lineItem,
                'isNew' => !$replaced,
            ]));
        }
    }

    /**
     * Gets the recalculation mode of the order
     */
    public function getRecalculationMode(): string
    {
        return $this->_recalculationMode;
    }

    /**
     * Sets the recalculation mode of the order
     */
    public function setRecalculationMode(string $value): void
    {
        $this->_recalculationMode = $value;
    }

    /**
     * Regenerates all adjusters and updates line items, depending on the current recalculationMode
     *
     * @throws Exception
     */
    public function recalculate(): void
    {
        if (!$this->id) {
            throw new InvalidCallException('Do not recalculate an order that has not been saved');
        }

        if ($this->hasErrors()) {
            Craft::getLogger()->log(Craft::t('commerce', 'Do not call recalculate on the order (Number: {orderNumber}) if errors are present.', ['orderNumber' => $this->number]), Logger::LEVEL_INFO);
            return;
        }

        if ($this->getRecalculationMode() == self::RECALCULATION_MODE_NONE) {
            return;
        }

        if ($this->getRecalculationMode() == self::RECALCULATION_MODE_ALL) {

            // Make sure we set a default shipping method option
            if (!$this->isCompleted && Plugin::getInstance()->getSettings()->autoSetCartShippingMethodOption) {
                $availableMethodOptions = $this->getAvailableShippingMethodOptions();
                if (!$this->shippingMethodHandle || !isset($availableMethodOptions[$this->shippingMethodHandle])) {
                    $this->shippingMethodHandle = ArrayHelper::firstKey($availableMethodOptions);
                }
            }

            if (!$this->shippingMethodHandle) {
                $this->shippingMethodName = null;
            } elseif ($shippingMethod = $this->getShippingMethod()) {
                $this->shippingMethodName = $shippingMethod->getName();
            }

            $lineItemRemoved = false;
            foreach ($this->getLineItems() as $item) {
                $originalSalePrice = $item->getSalePrice();
                $originalSalePriceAsCurrency = $item->salePriceAsCurrency;
                if ($item->refreshFromPurchasable()) {
                    if ($originalSalePrice > $item->salePrice) {
                        $message = Craft::t('commerce', 'The price of {description} was reduced from {originalSalePriceAsCurrency} to {newSalePriceAsCurrency}', ['originalSalePriceAsCurrency' => $originalSalePriceAsCurrency, 'newSalePriceAsCurrency' => $item->salePriceAsCurrency, 'description' => $item->getDescription()]);
                        /** @var OrderNotice $notice */
                        $notice = Craft::createObject([
                            'class' => OrderNotice::class,
                            'attributes' => [
                                'type' => 'lineItemSalePriceChanged',
                                'attribute' => "lineItems.$item->id.salePrice",
                                'message' => $message,
                            ],
                        ]);
                        $this->addNotice($notice);
                    }

                    if ($originalSalePrice < $item->salePrice) {
                        $message = Craft::t('commerce', 'The price of {description} increased from {originalSalePriceAsCurrency} to {newSalePriceAsCurrency}', ['originalSalePriceAsCurrency' => $originalSalePriceAsCurrency, 'newSalePriceAsCurrency' => $item->salePriceAsCurrency, 'description' => $item->getDescription()]);
                        /** @var OrderNotice $notice */
                        $notice = Craft::createObject([
                            'class' => OrderNotice::class,
                            'attributes' => [
                                'type' => 'lineItemSalePriceChanged',
                                'attribute' => "lineItems.$item->id.salePrice",
                                'message' => $message,
                            ],
                        ]);
                        $this->addNotice($notice);
                    }
                } else {
                    $message = Craft::t('commerce', '{description} is no longer available.', ['description' => $item->getDescription()]);
                    /** @var OrderNotice $notice */
                    $notice = Craft::createObject([
                        'class' => OrderNotice::class,
                        'attributes' => [
                            'message' => $message,
                            'type' => 'lineItemRemoved',
                            'attribute' => 'lineItems',
                        ],
                    ]);
                    $this->addNotice($notice);
                    $this->removeLineItem($item);
                    $lineItemRemoved = true;
                }
            }

            // This is run in a validation, but need to run again incase the options
            // data was changed on population of the line item by a plugin.
            if (OrderHelper::mergeDuplicateLineItems($this)) {
                $lineItemRemoved = true;
            }

            if ($lineItemRemoved) {
                $this->recalculate();
                return;
            }
        }

        if ($this->getRecalculationMode() == self::RECALCULATION_MODE_ALL || $this->getRecalculationMode() == self::RECALCULATION_MODE_ADJUSTMENTS_ONLY) {
            //clear adjustments
            $this->setAdjustments([]);

            foreach (Plugin::getInstance()->getOrderAdjustments()->getAdjusters() as $adjuster) {
                /** @var string|AdjusterInterface $adjuster */
                $adjuster = Craft::createObject($adjuster);
                $adjustments = $adjuster->adjust($this);
                $this->setAdjustments(array_merge($this->getAdjustments(), $adjustments));
            }
        }

        if ($this->getRecalculationMode() == self::RECALCULATION_MODE_ALL) {        // Since shipping adjusters run on the original price, pre discount, let's recalculate
            // if the currently selected shipping method is now not available after adjustments have run.
            $availableMethodOptions = $this->getAvailableShippingMethodOptions();
            if ($this->shippingMethodHandle && !isset($availableMethodOptions[$this->shippingMethodHandle])) {
                $this->shippingMethodHandle = ArrayHelper::firstKey($availableMethodOptions);
                $message = Craft::t('commerce', 'The previously-selected shipping method is no longer available.');
                $orderNotice = Craft::createObject([
                    'class' => OrderNotice::class,
                    'attributes' => [
                        'type' => 'shippingMethodChanged',
                        'attribute' => 'shippingMethodHandle',
                        'message' => $message,
                    ],
                ]);

                $this->addNotice($orderNotice);
                $this->recalculate();
            }
        }
    }

    /**
     * @return ShippingMethodOption[]
     *
     * @since 3.1
     */
    public function getAvailableShippingMethodOptions(): array
    {
        $availableMethods = [];
        // Matching will contain the core shipping methods and any plugin dynamically returned shipping methods.
        $methods = Plugin::getInstance()->getShippingMethods()->getMatchingShippingMethods($this);
        $matchingMethodHandles = ArrayHelper::getColumn($methods, 'handle');

        // Get all regular methods and add them to the list, for use only when the order is complete.
        if ($this->isCompleted) {
            $allShippingMethods = ArrayHelper::index(Plugin::getInstance()->getShippingMethods()->getAllShippingMethods(), 'handle');
            $methods = ArrayHelper::merge($allShippingMethods, $methods);
        }

        $availableShippingMethodOptions = [];
        $attributes = (new ShippingMethod())->attributes();

        foreach ($methods as $method) {
            $option = new ShippingMethodOption();
            $option->setOrder($this);
            foreach ($attributes as $attribute) {
                $option->$attribute = $method->$attribute;
            }

            $option->matchesOrder = ArrayHelper::isIn($method->handle, $matchingMethodHandles);
            $option->price = $method->getPriceForOrder($this);

            // Add all methods if completed, and only the matching methods when it is not completed.
            if ($this->isCompleted || $option->matchesOrder) {
                $availableShippingMethodOptions[$option->handle] = $option;
            }
        }

        return $availableShippingMethodOptions;
    }

    /**
     * @inheritdoc
     */
    public function afterSave(bool $isNew): void
    {
        // Make sure addresses are set before recalculation so that on the next page load
        // the correct adjustments and totals are shown
        if ($this->shippingSameAsBilling) {
            $this->setShippingAddress($this->getBillingAddress());
        }

        if ($this->billingSameAsShipping) {
            $this->setBillingAddress($this->getShippingAddress());
        }

        // TODO: Move the recalculate to somewhere else. Saving should be for saving only #COM-40
        // Right now orders always recalc when saved and not completed but that shouldn't always be the case.
        $this->recalculate();

        if (!$isNew) {
            $orderRecord = OrderRecord::findOne($this->id);

            if (!$orderRecord) {
                throw new Exception('Invalid order ID: ' . $this->id);
            }
        } else {
            $orderRecord = new OrderRecord();
            $orderRecord->id = $this->id;
        }

        $oldStatusId = $orderRecord->orderStatusId;

        $orderRecord->number = $this->number;
        $orderRecord->reference = $this->reference;
        $orderRecord->itemTotal = $this->getItemTotal();
        $orderRecord->email = $this->getEmail() ?: '';
        $orderRecord->isCompleted = $this->isCompleted;

        $dateOrdered = $this->dateOrdered;
        if (!$dateOrdered && $orderRecord->isCompleted) {
            $dateOrdered = Db::prepareDateForDb(new DateTime());
        }
        $orderRecord->dateOrdered = $dateOrdered;

        $orderRecord->datePaid = $this->datePaid ?: null;
        $orderRecord->dateAuthorized = $this->dateAuthorized ?: null;
        $orderRecord->shippingMethodHandle = $this->shippingMethodHandle;
        $orderRecord->shippingMethodName = $this->shippingMethodName;
        $orderRecord->paymentSourceId = $this->getPaymentSource() ? $this->getPaymentSource()->id : null;
        $orderRecord->gatewayId = $this->gatewayId;
        $orderRecord->orderStatusId = $this->orderStatusId;
        $orderRecord->couponCode = $this->couponCode;
        $orderRecord->total = $this->getTotal();
        $orderRecord->totalPrice = $this->getTotalPrice();
        $orderRecord->totalPaid = $this->getTotalPaid();
        $orderRecord->totalDiscount = $this->getTotalDiscount();
        $orderRecord->totalShippingCost = $this->getTotalShippingCost();
        $orderRecord->totalTax = $this->getTotalTax();
        $orderRecord->totalTaxIncluded = $this->getTotalTaxIncluded();
        $orderRecord->currency = $this->currency;
        $orderRecord->lastIp = $this->lastIp;
        $orderRecord->orderLanguage = $this->orderLanguage;
        $orderRecord->orderSiteId = $this->orderSiteId;
        $orderRecord->origin = $this->origin;
        $orderRecord->paymentCurrency = $this->paymentCurrency;
        $orderRecord->customerId = $this->getCustomerId();
        $orderRecord->registerUserOnOrderComplete = $this->registerUserOnOrderComplete;
        $orderRecord->returnUrl = $this->returnUrl;
        $orderRecord->cancelUrl = $this->cancelUrl;
        $orderRecord->message = $this->message;
        $orderRecord->paidStatus = $this->getPaidStatus();
        $orderRecord->recalculationMode = $this->getRecalculationMode();
        $orderRecord->sourceShippingAddressId = $this->sourceShippingAddressId;
        $orderRecord->sourceBillingAddressId = $this->sourceBillingAddressId;

        // We want to always have the same date as the element table, based on the logic for updating these in the element service i.e resaving
        $orderRecord->dateUpdated = $this->dateUpdated;
        $orderRecord->dateCreated = $this->dateCreated;

        $currentUser = Craft::$app->getUser()->getIdentity();
        $currentUserIsCustomer = ($currentUser && $this->getCustomer() && $currentUser->id == $this->getCustomer()->id);

        if ($shippingAddress = $this->getShippingAddress()) {
            Craft::$app->getElements()->saveElement($shippingAddress, false);
            $orderRecord->shippingAddressId = $shippingAddress->id;
            $this->setShippingAddress($shippingAddress);
            // Set primary shipping if asked
            if ($this->makePrimaryShippingAddress && $currentUserIsCustomer && $this->sourceShippingAddressId) {
                Plugin::getInstance()->getCustomers()->savePrimaryShippingAddressId($this->getCustomer(), $this->sourceShippingAddressId);
            }
        } else {
            $orderRecord->shippingAddressId = null;
            $this->setShippingAddress(null);
        }

        if ($billingAddress = $this->getBillingAddress()) {
            Craft::$app->getElements()->saveElement($billingAddress, false);
            $orderRecord->billingAddressId = $billingAddress->id;
            $this->setBillingAddress($billingAddress);
            // Set primary billing if asked
            if ($this->makePrimaryBillingAddress && $currentUserIsCustomer && $this->sourceBillingAddressId) {
                Plugin::getInstance()->getCustomers()->savePrimaryBillingAddressId($this->getCustomer(), $this->sourceBillingAddressId);
            }
        } else {
            $orderRecord->billingAddressId = null;
            $this->setBillingAddress(null);
        }

        if ($estimatedShippingAddress = $this->getEstimatedShippingAddress()) {
            Craft::$app->getElements()->saveElement($estimatedShippingAddress, false);
            $orderRecord->estimatedShippingAddressId = $estimatedShippingAddress->id;
            $this->setEstimatedShippingAddress($estimatedShippingAddress);

            // If estimate billing same as shipping set it here
            if ($this->estimatedBillingSameAsShipping) {
                $orderRecord->estimatedBillingAddressId = $estimatedShippingAddress->id;
                $this->setEstimatedBillingAddress($estimatedShippingAddress);
            }
        }

        if (!$this->estimatedBillingSameAsShipping && $estimatedBillingAddress = $this->getEstimatedBillingAddress()) {
            Craft::$app->getElements()->saveElement($estimatedBillingAddress, false);
            $orderRecord->estimatedBillingAddressId = $estimatedBillingAddress->id;
            $this->setEstimatedBillingAddress($estimatedBillingAddress);
        }

        $orderRecord->save(false);

        $this->_saveAdjustments();
        $this->_saveLineItems();
        $this->_saveNotices();
        $this->_saveOrderHistory($oldStatusId, $orderRecord->orderStatusId);
        $this->_deleteOrphanedOrderAddresses();

        parent::afterSave($isNew);
    }

    public function getShortNumber(): string
    {
        return substr($this->number, 0, 7);
    }

    /**
     * @inheritdoc
     */
    public function getLink(): ?Markup
    {
        return Template::raw("<a href='" . $this->getCpEditUrl() . "'>" . ($this->reference ?: $this->getShortNumber()) . '</a>');
    }

    /**
     * @inheritdoc
     */
    public function getCpEditUrl(): ?string
    {
        return UrlHelper::cpUrl('commerce/orders/' . $this->id);
    }

    /**
     * Returns the URL to the order’s PDF invoice.
     *
     * @param string|null $option The option that should be available to the PDF template (e.g. “receipt”)
     * @param string|null $pdfHandle The handle of the PDF to use. If none is passed the default PDF is used.
     * @return string|null The URL to the order’s PDF invoice, or null if the PDF template doesn’t exist
     */
    public function getPdfUrl(string $option = null, string $pdfHandle = null): ?string
    {
        $path = "commerce/downloads/pdf";
        $params = [];
        $params['number'] = $this->number;

        if ($option) {
            $params['option'] = $option;
        }

        if ($pdfHandle !== null) {
            $params['pdfHandle'] = $pdfHandle;
        }

        return UrlHelper::actionUrl($path, $params);
    }

    /**
     * Returns the URL to the cart’s load action url
     *
     * @return string|null The URL to the order’s load cart URL, or null if the cart is an order
     * @noinspection PhpUnused
     */
    public function getLoadCartUrl(): ?string
    {
        if ($this->isCompleted) {
            return null;
        }

        $path = 'commerce/cart/load-cart';

        $params = [];
        $params['number'] = $this->number;

        return UrlHelper::actionUrl($path, $params);
    }

    /**
     * Returns the order customer ID.
     *
     * @return int|null
     * @since 4.0.0
     */
    public function getCustomerId(): ?int
    {
        return $this->_customerId;
    }

    /**
     * Sets the order customer ID.
     *
     * @param int|int[]|null $customerId
     * @since 4.0.0
     */
    public function setCustomerId(mixed $customerId): void
    {
        if (is_array($customerId)) {
            $this->_customerId = reset($customerId) ?: null;
        } else {
            $this->_customerId = $customerId;
        }

        $this->_customer = null;
    }

    /**
     * Returns the order's customer.
     *
     * ---
     * ```php
     * $customer = $order->customer;
     * ```
     * ```twig
     * <p>By {{ order.customer.name }}</p>
     * ```
     *
     * @return User|null
     */
    public function getCustomer(): ?User
    {
        if (!isset($this->_customer)) {
            if (!$this->getCustomerId()) {
                return null;
            }

            if (($this->_customer = Craft::$app->getUsers()->getUserById($this->getCustomerId())) === null) {
                $this->_customer = false;
            }
        }

        if ($this->_customer) {
            $this->_email = $this->_customer->email;
        }

        return $this->_customer ?: null;
    }

    /**
     * Sets the order's customer.
     *
     * @param User|null $customer
     */
    public function setCustomer(?User $customer = null): void
    {
        $this->_customer = $customer;
        $this->setCustomerId($customer?->id);
    }

    /**
     * @deprecated in 4.0.0. Use [[getCustomer()]] instead.
     */
    public function getUser(): ?User
    {
        Craft::$app->getDeprecator()->log('Order::getUser()', 'The `Order::getUser()` is deprecated, use the `Order::getCustomer()` instead.');
        return $this->getCustomer();
    }

    /**
     * Sets the orders user based on the email address provided.
     *
     * @param string|null $email
     */
    public function setEmail(?string $email): void
    {
        if (!$email) {
            $this->_customer = null;
            $this->_customerId = null;
            $this->_email = null;
            return;
        }

        if ($this->_email === $email) {
            return;
        }

        $user = Craft::$app->getUsers()->ensureUserByEmail($email);
        $this->_email = $email;
        $this->setCustomer($user);
    }

    /**
     * Returns the email for this order. Will always be the registered users email if the order's customer is related to a user.
     */
    public function getEmail(): ?string
    {
        if ($user = $this->getCustomer()) {
            $this->_email = $user->email;
        }

        return $this->_email ?? null;
    }

    public function getIsPaid(): bool
    {
        return !$this->hasOutstandingBalance() && $this->isCompleted;
    }

    /**
     * @noinspection PhpUnused
     */
    public function getIsUnpaid(): bool
    {
        return $this->hasOutstandingBalance();
    }

    /**
     * Returns the paymentAmount for this order.
     *
     * @throws CurrencyException
     */
    public function getPaymentAmount(): float
    {
        $outstandingBalanceInPaymentCurrency = Plugin::getInstance()->getPaymentCurrencies()->convertCurrency($this->getOutstandingBalance(), $this->currency, $this->paymentCurrency);

        if (isset($this->_paymentAmount) && $this->_paymentAmount >= 0 && $this->_paymentAmount <= $outstandingBalanceInPaymentCurrency) {
            return $this->_paymentAmount;
        }

        return $outstandingBalanceInPaymentCurrency;
    }

    /**
     * Sets the order's payment amount in the order's currency. This amount is not persisted.
     *
     * @throws CurrencyException
     * @throws InvalidConfigException
     */
    public function setPaymentAmount(float $amount): void
    {
        $paymentCurrency = Plugin::getInstance()->getPaymentCurrencies()->getPaymentCurrencyByIso($this->getPaymentCurrency());
        $amount = Currency::round($amount, $paymentCurrency);
        $this->_paymentAmount = $amount;
    }

    /**
     * Returns whether the payment amount currently set is a partial amount of the order's outstanding balance.
     *
     * @throws CurrencyException
     * @throws InvalidConfigException
     * @since 3.4.10
     */
    public function isPaymentAmountPartial(): bool
    {
        $paymentAmountInPrimaryCurrency = Plugin::getInstance()->getPaymentCurrencies()->convertCurrency($this->getPaymentAmount(), $this->getPaymentCurrency(), $this->currency, true);

        return $paymentAmountInPrimaryCurrency < $this->getOutstandingBalance();
    }

    /**
     * What is the status of the orders payment
     */
    public function getPaidStatus(): string
    {
        if ($this->getIsPaid() && $this->getTotalPrice() > 0 && $this->getTotalPaid() > $this->getTotalPrice()) {
            return self::PAID_STATUS_OVERPAID;
        }

        if ($this->getIsPaid()) {
            return self::PAID_STATUS_PAID;
        }

        if ($this->getTotalPaid() > 0) {
            return self::PAID_STATUS_PARTIAL;
        }

        return self::PAID_STATUS_UNPAID;
    }

    /**
     * Customer represented as HTML
     * Customer User link represented as HTML
     *
     * @return string
     * @since 3.0
     */
    public function getCustomerLinkHtml(): string
    {
        $html = '';
        if ($user = $this->getCustomer()) {
            $html = Html::tag('a', $user->email, ['href' => $user->getCpEditUrl()]);
        }

        return $html;
    }

    public function getOrderStatusHtml(): string
    {
        if ($status = $this->getOrderStatus()) {
            return '<span class="commerceStatusLabel"><span class="status ' . $status->color . '"></span> ' . $status->name . '</span>';
        }

        return '';
    }

    /**
     * Paid status represented as HTML
     */
    public function getPaidStatusHtml(): string
    {
        return match ($this->getPaidStatus()) {
            self::PAID_STATUS_OVERPAID => '<span class="commerceStatusLabel"><span class="status blue"></span> ' . Craft::t('commerce', 'Overpaid') . '</span>',
            self::PAID_STATUS_PAID => '<span class="commerceStatusLabel"><span class="status green"></span> ' . Craft::t('commerce', 'Paid') . '</span>',
            self::PAID_STATUS_PARTIAL => '<span class="commerceStatusLabel"><span class="status orange"></span> ' . Craft::t('commerce', 'Partial') . '</span>',
            self::PAID_STATUS_UNPAID => '<span class="commerceStatusLabel"><span class="status red"></span> ' . Craft::t('commerce', 'Unpaid') . '</span>',
            default => '',
        };
    }

    /**
     * Returns the raw total of the order, which is the total of all line items and adjustments. This number can be negative, so it is not the price of the order.
     *
     * @see Order::getTotalPrice() The actual total price of the order.
     *
     */
    public function getTotal(): float
    {
        return Currency::round($this->getItemSubtotal() + $this->getAdjustmentsTotal());
    }

    /**
     * Get the total price of the order, whose minimum value is enforced by the configured {@link Settings::minimumTotalPriceStrategy strategy set for minimum total price}.
     */
    public function getTotalPrice(): float
    {
        $total = $this->getItemSubtotal() + $this->getAdjustmentsTotal(); // Don't get the pre-rounded total.
        $strategy = Plugin::getInstance()->getSettings()->minimumTotalPriceStrategy;

        if ($strategy === Settings::MINIMUM_TOTAL_PRICE_STRATEGY_ZERO) {
            return Currency::round(max(0, $total));
        }

        if ($strategy === Settings::MINIMUM_TOTAL_PRICE_STRATEGY_SHIPPING) {
            return Currency::round(max($this->getTotalShippingCost(), $total));
        }

        return Currency::round($total);
    }

    public function getItemTotal(): float
    {
        $total = 0;

        foreach ($this->getLineItems() as $lineItem) {
            $total += $lineItem->getTotal();
        }

        return $total;
    }

    /**
     * @since 3.4
     */
    public function hasShippableItems(): bool
    {
        foreach ($this->getLineItems() as $item) {
            if ($item->getIsShippable()) {
                return true;
            }
        }

        return false;
    }

    /**
     * Returns the difference between the order amount and amount paid.
     *
     *
     */
    public function getOutstandingBalance(): float
    {
        $totalPaid = Currency::round($this->getTotalPaid());
        $totalPrice = $this->getTotalPrice(); // Already rounded

        return $totalPrice - $totalPaid;
    }

    public function hasOutstandingBalance(): bool
    {
        return $this->getOutstandingBalance() > 0;
    }

    /**
     * Returns the total `purchase` and `captured` transactions belonging to this order.
     */
    public function getTotalPaid(): float
    {
        if ($this->id === null) {
            return 0;
        }

        if ($this->_transactions === null) {
            $this->_transactions = Plugin::getInstance()->getTransactions()->getAllTransactionsByOrderId($this->id);
        }

        $paidTransactions = ArrayHelper::where($this->_transactions, static function(Transaction $transaction) {
            return $transaction->status == TransactionRecord::STATUS_SUCCESS && ($transaction->type == TransactionRecord::TYPE_PURCHASE || $transaction->type == TransactionRecord::TYPE_CAPTURE);
        });

        $refundedTransactions = ArrayHelper::where($this->_transactions, static function(Transaction $transaction) {
            return $transaction->status == TransactionRecord::STATUS_SUCCESS && $transaction->type == TransactionRecord::TYPE_REFUND;
        });

        $paid = array_sum(ArrayHelper::getColumn($paidTransactions, 'amount', false));
        $refunded = array_sum(ArrayHelper::getColumn($refundedTransactions, 'amount', false));

        return $paid - $refunded;
    }

    /**
     * @return float
     */
    public function getTotalAuthorized(): float
    {
        if (!$this->id) {
            return 0;
        }

        $authorized = 0;
        $captured = 0;

        if ($this->_transactions === null) {
            $this->_transactions = Plugin::getInstance()->getTransactions()->getAllTransactionsByOrderId($this->id);
        }

        foreach ($this->_transactions as $transaction) {
            $isSuccess = ($transaction->status == TransactionRecord::STATUS_SUCCESS);
            $isAuth = ($transaction->type == TransactionRecord::TYPE_AUTHORIZE);
            $isCapture = ($transaction->type == TransactionRecord::TYPE_CAPTURE);

            if (!$isSuccess) {
                continue;
            }

            if ($isAuth) {
                $authorized += $transaction->amount;
                continue;
            }

            if ($isCapture) {
                $captured += $transaction->amount;
            }
        }

        return $authorized - $captured;
    }

    /**
     * Returns whether this order is the user's current active cart.
     *
     * @throws ElementNotFoundException
     * @throws Exception
     * @throws Throwable
     */
    public function getIsActiveCart(): bool
    {
        $cart = Plugin::getInstance()->getCarts()->getCart();

        return ($cart && $cart->id == $this->id);
    }

    /**
     * Returns whether the order has any items in it.
     */
    public function getIsEmpty(): bool
    {
        return $this->getTotalQty() == 0;
    }

    /**
     * @noinspection PhpUnused
     */
    public function hasLineItems(): bool
    {
        return (bool)$this->getLineItems();
    }

    /**
     * Returns total number of items.
     */
    public function getTotalQty(): int
    {
        $qty = 0;
        foreach ($this->getLineItems() as $item) {
            $qty += $item->qty;
        }

        return $qty;
    }

    /**
     * @return LineItem[]
     */
    public function getLineItems(): array
    {
        if (!isset($this->_lineItems)) {
            $lineItems = $this->id ? Plugin::getInstance()->getLineItems()->getAllLineItemsByOrderId($this->id) : [];
            foreach ($lineItems as $lineItem) {
                $lineItem->setOrder($this);
            }
            $this->_lineItems = $lineItems;
        }

        return array_filter($this->_lineItems);
    }

    /**
     * @param LineItem[] $lineItems
     */
    public function setLineItems(array $lineItems): void
    {
        $this->_lineItems = [];

        foreach ($lineItems as $lineItem) {
            $lineItem->setOrder($this);
        }

        // Lite should only allow one line item while the order is a cart.
        if (Plugin::getInstance()->is(Plugin::EDITION_LITE) && $this->isCompleted == false) {
            if (empty($lineItems)) {
                $this->_lineItems = [];
            } else {
                $this->_lineItems = [array_shift($lineItems)];
            }
        } else {
            $this->_lineItems = $lineItems;
        }
    }

    public function _getAdjustmentsTotalByType(array|string $types, bool $included = false): float|int
    {
        $amount = 0;

        if (is_string($types)) {
            $types = StringHelper::split($types);
        }

        foreach ($this->getAdjustments() as $adjustment) {
            if ($adjustment->included == $included && in_array($adjustment->type, $types, false)) {
                $amount += $adjustment->amount;
            }
        }

        return $amount;
    }

    /**
     * The total amount of tax adjustments that are additive taxes that affect total price.
     *
     * @return float
     */
    public function getTotalTax(): float
    {
        return $this->_getAdjustmentsTotalByType('tax');
    }

    /**
     * The total amount of tax adjustments on the order that are included in the price, and do not affect total price.
     *
     * @return float
     */
    public function getTotalTaxIncluded(): float
    {
        return $this->_getAdjustmentsTotalByType('tax', true);
    }

    /**
     * The total amount of discount adjustments.
     *
     * @return float
     */
    public function getTotalDiscount(): float
    {
        return $this->_getAdjustmentsTotalByType('discount');
    }

    /**
     * The total amount of shipping adjustments.
     *
     * @return float
     */
    public function getTotalShippingCost(): float
    {
        return $this->_getAdjustmentsTotalByType('shipping');
    }

    /**
     * @noinspection PhpUnused
     */
    public function getTotalWeight(): float
    {
        $weight = 0;
        foreach ($this->getLineItems() as $item) {
            $weight += ($item->qty * $item->weight);
        }

        return $weight;
    }

    /**
     * Returns the total sale amount.
     */
    public function getTotalSaleAmount(): float
    {
        $value = 0;
        foreach ($this->getLineItems() as $item) {
            $value += ($item->qty * $item->saleAmount);
        }

        return $value;
    }

    /**
     * Returns the total of all line item's subtotals.
     */
    public function getItemSubtotal(): float
    {
        $value = 0;
        foreach ($this->getLineItems() as $item) {
            $value += $item->getSubtotal();
        }

        return $value;
    }

    /**
     * Returns the total of adjustments made to order.
     *
     * @return float
     * @throws InvalidConfigException
     * @noinspection PhpUnused
     */
    public function getAdjustmentSubtotal(): float
    {
        $value = 0;
        foreach ($this->getAdjustments() as $adjustment) {
            if (!$adjustment->included) {
                $value += $adjustment->amount;
            }
        }

        return (float)$value;
    }

    /**
     * @return OrderAdjustment[]|null
     * @throws InvalidConfigException
     */
    public function getAdjustments(): ?array
    {
        if (isset($this->_orderAdjustments)) {
            return $this->_orderAdjustments;
        }

        if ($this->id) {
            $this->setAdjustments(Plugin::getInstance()->getOrderAdjustments()->getAllOrderAdjustmentsByOrderId($this->id));
        }

        return $this->_orderAdjustments ?? [];
    }

    /**
     * @since 3.0
     */
    public function getAdjustmentsByType(string $type): array
    {
        $adjustments = [];

        foreach ($this->getAdjustments() as $adjustment) {
            if ($adjustment->type === $type) {
                $adjustments[] = $adjustment;
            }
        }

        return $adjustments;
    }

    public function getOrderAdjustments(): array
    {
        $adjustments = $this->getAdjustments();
        $orderAdjustments = [];

        foreach ($adjustments as $adjustment) {
            if (!$adjustment->getLineItem() && $adjustment->orderId == $this->id) {
                $orderAdjustments[] = $adjustment;
            }
        }

        return $orderAdjustments;
    }

    /**
     * @param OrderAdjustment[] $adjustments
     */
    public function setAdjustments(array $adjustments): void
    {
        $this->_orderAdjustments = $adjustments;
    }

    public function getAdjustmentsTotal(): float
    {
        $amount = 0;

        foreach ($this->getAdjustments() as $adjustment) {
            if (!$adjustment->included) {
                $amount += $adjustment->amount;
            }
        }

        return $amount;
    }

    /**
     * * Get the shipping address on the order.
     */
    public function getShippingAddress(): ?AddressElement
    {
        if (!isset($this->_shippingAddress) && $this->shippingAddressId) {
            $this->_shippingAddress = AddressElement::find()->id($this->shippingAddressId)->ownerId($this->id)->one();
        }

        return $this->_shippingAddress;
    }

    /**
     * Set the shipping address on the order.
     *
     * @param AddressElement|array|null $address
     */
    public function setShippingAddress(AddressElement|array|null $address): void
    {
        if ($address === null) {
            $this->shippingAddressId = null;
            $this->_shippingAddress = null;
            return;
        }

        if (is_array($address)) {
            $addressElement = $this->_shippingAddress ?: new AddressElement();
            $addressElement->setAttributes($address);
            $addressElement->ownerId = $this->id;
            $address = $addressElement;
        }

        if (!$address instanceof AddressElement) {
            throw new InvalidArgumentException('Shipping address supplied is not an Address Element');
        }

        // Ensure that address can only belong to this order
        if ($address->ownerId != $this->id) {
            throw new InvalidArgumentException('Can not set a shipping address on the order that is is not owned by the order.');
        }

        $this->shippingAddressId = $address->id;
        $address->title = Craft::t('commerce', 'Shipping Address');
        $this->_shippingAddress = $address;
    }

    /**
     * @since 3.1
     */
    public function removeShippingAddress(): void
    {
        $this->shippingAddressId = null;
        $this->_shippingAddress = null;
    }

    /**
     * @since 2.2
     */
    public function getEstimatedShippingAddress(): ?AddressElement
    {
        if (!isset($this->_estimatedShippingAddress) && $this->estimatedShippingAddressId) {
            $this->_estimatedShippingAddress = AddressElement::find()->owner($this)->id($this->estimatedShippingAddressId)->one();
        }

        return $this->_estimatedShippingAddress;
    }

    /**
     * @since 2.2
     */
    public function setEstimatedShippingAddress(AddressElement|array|null $address): void
    {
        if ($address === null) {
            $this->estimatedShippingAddressId = null;
            $this->_estimatedShippingAddress = null;
            return;
        }

        if (!$address instanceof AddressElement) {
            $addressElement = new AddressElement();
            $addressElement->setAttributes($address);
            $address = $addressElement;
        }

        $this->estimatedShippingAddressId = $address->id;
        $this->_estimatedShippingAddress = $address;
    }

    /**
     * Get the billing address on the order.
     */
    public function getBillingAddress(): ?AddressElement
    {
        if (!isset($this->_billingAddress) && $this->billingAddressId) {
            $this->_billingAddress = AddressElement::find()->id($this->billingAddressId)->ownerId($this->id)->one();
        }

        return $this->_billingAddress;
    }

    /**
     * Set the billing address on the order.
     *
     * @param AddressElement|array|null $address
     */
    public function setBillingAddress(AddressElement|array|null $address): void
    {
        if ($address === null) {
            $this->billingAddressId = null;
            $this->_billingAddress = null;
            return;
        }

        if (is_array($address)) {
            $addressElement = $this->_billingAddress ?: new AddressElement();
            $addressElement->setAttributes($address);
            $addressElement->ownerId = $this->id;
            $address = $addressElement;
        }

        if (!$address instanceof AddressElement) {
            throw new InvalidArgumentException('Billing address supplied is not an Address Element');
        }

        // Ensure that address can only belong to this order
        if ($address->ownerId !== $this->id) {
            throw new InvalidArgumentException('Can not set a billing address on the order that is is not owned by the order.');
        }

        $address->ownerId = $this->id;
        $this->billingAddressId = $address->id;
        $address->title = Craft::t('commerce', 'Billing Address');
        $this->_billingAddress = $address;
    }

    /**
     * @since 3.1
     */
    public function removeBillingAddress(): void
    {
        $this->billingAddressId = null;
        $this->_billingAddress = null;
    }

    /**
     * @since 2.2
     */
    public function getEstimatedBillingAddress(): ?AddressElement
    {
        if (!isset($this->_estimatedBillingAddress) && $this->estimatedBillingAddressId) {
            $this->_estimatedBillingAddress = AddressElement::find()->owner($this)->id($this->estimatedBillingAddressId)->one();
        }

        return $this->_estimatedBillingAddress;
    }

    /**
     * @since 2.2
     */
    public function setEstimatedBillingAddress(AddressElement|array|null $address): void
    {
        if ($address === null) {
            $this->estimatedBillingAddressId = null;
            $this->_estimatedBillingAddress = null;
            return;
        }

        if (!$address instanceof AddressElement) {
            $addressElement = new AddressElement();
            $addressElement->setAttributes($address);
        }

        $this->estimatedBillingAddressId = $address->id;
        $this->_estimatedBillingAddress = $address;
    }

    public function getShippingMethod(): ?ShippingMethod
    {
        return Plugin::getInstance()->getShippingMethods()->getShippingMethodByHandle((string)$this->shippingMethodHandle);
    }

    /**
     * @throws InvalidArgumentException
     */
    public function getGateway(): ?GatewayInterface
    {
        if ($this->gatewayId === null && $this->paymentSourceId === null) {
            return null;
        }

        $gateway = null;

        // sources before gateways
        if ($this->paymentSourceId) {
            if ($paymentSource = Plugin::getInstance()->getPaymentSources()->getPaymentSourceById($this->paymentSourceId)) {
                $gateway = Plugin::getInstance()->getGateways()->getGatewayById($paymentSource->gatewayId);
            }
        } else {
            if ($this->gatewayId) {
                $gateway = Plugin::getInstance()->getGateways()->getGatewayById((int)$this->gatewayId);
            }
        }

        return $gateway;
    }

    /**
     * Returns the current payment currency, and defaults to the primary currency if not set.
     */
    public function getPaymentCurrency(): string
    {
        if ($this->_paymentCurrency === null) {
            $this->_paymentCurrency = Plugin::getInstance()->getPaymentCurrencies()->getPrimaryPaymentCurrencyIso();
        }

        return $this->_paymentCurrency;
    }

    /**
     * @param string $value the payment currency code
     */
    public function setPaymentCurrency(
        string $value,
    ): void {
        $this->_paymentCurrency = $value;
    }

    /**
     * Returns the order's selected payment source if any.
     *
     * @throws InvalidConfigException if the payment source is being set by a guest customer.
     * @throws InvalidArgumentException if the order is set to an invalid payment source.
     */
    public function getPaymentSource(): ?PaymentSource
    {
        if ($this->paymentSourceId === null) {
            return null;
        }

        if (($user = $this->getCustomer()) === null) {
            throw new InvalidConfigException('Guest customers can not set a payment source.');
        }

        if (($paymentSource = Plugin::getInstance()->getPaymentSources()->getPaymentSourceByIdAndUserId($this->paymentSourceId, $user->id)) === null) {
            throw new InvalidArgumentException("Invalid payment source ID: $this->paymentSourceId");
        }

        return $paymentSource;
    }

    /**
     * Sets the order's selected payment source
     */
    public function setPaymentSource(
        ?PaymentSource $paymentSource,
    ): void {
        if (!$paymentSource instanceof PaymentSource && $paymentSource !== null) {
            throw new InvalidArgumentException('Only a PaymentSource or null are accepted params');
        }

        // Setting the payment source to null clears it
        if ($paymentSource === null) {
            $this->paymentSourceId = null;
        }

        if ($paymentSource instanceof PaymentSource) {
            $customer = $this->getCustomer();
            if ($customer?->id && $paymentSource->getCustomer()?->id !== $customer->id) {
                throw new InvalidArgumentException('PaymentSource is not owned by the user of the order.');
            }

            $this->paymentSourceId = $paymentSource->id;
            $this->gatewayId = null;
        }
    }

    /**
     * Sets the order's selected gateway id.
     */
    public function setGatewayId(
        int $gatewayId,
    ): void {
        $this->gatewayId = $gatewayId;
        $this->paymentSourceId = null;
    }

    /**
     * @return OrderHistory[]
     */
    public function getHistories(): array
    {
        if ($this->id === null) {
            return [];
        }

        return Plugin::getInstance()->getOrderHistories()->getAllOrderHistoriesByOrderId($this->id);
    }

    /**
     * Set transactions on the order. Set to null to clear cache and force next getTransactions() call to get the latest transactions.
     *
     * @param Transaction[]|null $transactions
     * @since 3.2.0
     */
    public function setTransactions(?array $transactions): void
    {
        $this->_transactions = $transactions;
    }

    /**
     * @return Transaction[]
     */
    public function getTransactions(): array
    {
        if ($this->id === null) {
            $this->_transactions = [];
        }

        if ($this->_transactions === null) {
            $this->_transactions = Plugin::getInstance()->getTransactions()->getAllTransactionsByOrderId($this->id);
        }

        return $this->_transactions;
    }

    /**
     * @noinspection PhpUnused
     */
    public function getLastTransaction(): ?Transaction
    {
        $transactions = $this->getTransactions();
        return count($transactions) ? array_pop($transactions) : null;
    }

    /**
     * Returns an array of transactions for the order that have child transactions set on them.
     *
     * @return Transaction[]
     */
    public function getNestedTransactions(): array
    {
        // Transactions come in sorted by `id ASC`.
        // Given that transactions cannot be modified, it means that parents will always come first.
        // So we can just store a reference to them and build our tree in one pass.
        $transactions = $this->getTransactions();

        /** @var Transaction[] $referenceStore */
        $referenceStore = [];
        $nestedTransactions = [];

        foreach ($transactions as $transaction) {
            // We'll be adding all of the children in this loop, anyway, so we set the children list to an empty array.
            // This way no db queries are triggered when transactions are queried for children.
            $transaction->setChildTransactions([]);
            if ($transaction->parentId && isset($referenceStore[$transaction->parentId])) {
                $referenceStore[$transaction->parentId]->addChildTransaction($transaction);
            } else {
                $nestedTransactions[] = $transaction;
            }

            $referenceStore[$transaction->id] = $transaction;
        }

        return $nestedTransactions;
    }

    /**
     * @throws InvalidConfigException
     */
    public function getOrderStatus(): ?OrderStatus
    {
        return $this->orderStatusId !== null ? Plugin::getInstance()->getOrderStatuses()->getOrderStatusById($this->orderStatusId) : null;
    }

    /**
     * Get the site for the order.
     *
     * @since 3.2.9
     */
    public function getOrderSite(): ?Site
    {
        if (!$this->orderSiteId) {
            return null;
        }

        return Craft::$app->getSites()->getSiteById($this->orderSiteId);
    }

    /**
     * @inheritdoc
     */
    public function getMetadata(): array
    {
        $metadata = [];

        if ($this->isCompleted) {
            $metadata[Craft::t('commerce', 'Reference')] = $this->reference;
            $metadata[Craft::t('commerce', 'Date Ordered')] = Craft::$app->getFormatter()->asDatetime($this->dateOrdered, 'short');
        }

        $metadata[Craft::t('commerce', 'Coupon Code')] = $this->couponCode;

        $orderSite = $this->getOrderSite();
        $metadata[Craft::t('commerce', 'Order Site')] = $orderSite->getName() ?? '';

        $shippingMethod = $this->getShippingMethod();
        $metadata[Craft::t('commerce', 'Shipping Method')] = $shippingMethod->getName() ?? '';

        $metadata[Craft::t('app', 'ID')] = $this->id;
        $metadata[Craft::t('commerce', 'Short Number')] = $this->getShortNumber();
        $metadata[Craft::t('commerce', 'Paid Status')] = $this->getPaidStatusHtml();
        $metadata[Craft::t('commerce', 'Total Price')] = $this->totalPriceAsCurrency;
        $metadata[Craft::t('commerce', 'Paid Amount')] = $this->totalPaidAsCurrency;
        $metadata[Craft::t('commerce', 'Origin')] = $this->origin;

        return array_merge($metadata, parent::getMetadata());
    }

    /**
     * Updates the adjustments, including deleting the old ones.
     *
     * @throws Exception
     * @throws Throwable
     * @throws StaleObjectException
     */
    private function _saveAdjustments(): void
    {
        $previousAdjustments = OrderAdjustmentRecord::find()
            ->where(['orderId' => $this->id])
            ->all();

        $newAdjustmentIds = [];

        foreach ($this->getAdjustments() as $adjustment) {
            // Don't run validation as validation of the adjustments should happen before saving the order
            Plugin::getInstance()->getOrderAdjustments()->saveOrderAdjustment($adjustment, false);
            $newAdjustmentIds[] = $adjustment->id;
            $adjustment->orderId = $this->id;
        }

        foreach ($previousAdjustments as $previousAdjustment) {
            if (!in_array($previousAdjustment->id, $newAdjustmentIds, false)) {
                $previousAdjustment->delete();
            }
        }
    }


    /**
     * @throws StaleObjectException
     * @throws Throwable
     */
    private function _saveNotices(): void
    {
        $previousNoticeIds = (new Query())
            ->select(['id'])
            ->from([Table::ORDERNOTICES])
            ->where(['orderId' => $this->id])
            ->column();

        $currentNoticeIds = [];

        // We are never updating a notice, just adding it or keeping it.
        foreach ($this->getNotices() as $notice) {
            if ($notice->id === null) {
                $noticeRecord = new OrderNoticeRecord();
                $noticeRecord->orderId = $notice->orderId;
                $noticeRecord->type = $notice->type;
                $noticeRecord->attribute = $notice->attribute;
                $noticeRecord->message = $notice->message;
                if ($noticeRecord->save(false)) {
                    $notice->id = $noticeRecord->id;
                }
            }

            $currentNoticeIds[] = $notice->id;
        }

        // Delete any notices that are no longer on the order
        if ($deletableNoticeIds = array_diff($previousNoticeIds, $currentNoticeIds)) {
            OrderNoticeRecord::deleteAll(['id' => $deletableNoticeIds]);
        }
    }

    /**
     * Updates the line items, including deleting the old ones.
     *
     * @throws Throwable
     */
    private function _saveLineItems(): void
    {
        // Line items that are currently in the DB
        $previousLineItems = LineItemRecord::find()
            ->where(['orderId' => $this->id])
            ->all();

        $currentLineItemIds = [];

        // Determine the line items that will be saved
        foreach ($this->getLineItems() as $lineItem) {
            // If the ID is null that's ok, it's a new line item and will be saved anyway
            $currentLineItemIds[] = $lineItem->id;
        }

        // Delete any line items that no longer will be saved on this order.
        foreach ($previousLineItems as $previousLineItem) {
            if (!in_array($previousLineItem->id, $currentLineItemIds, false)) {
                $lineItem = Plugin::getInstance()->getLineItems()->getLineItemById($previousLineItem->id);
                $previousLineItem->delete();

                if ($this->hasEventHandlers(self::EVENT_AFTER_APPLY_REMOVE_LINE_ITEM)) {
                    $this->trigger(self::EVENT_AFTER_APPLY_REMOVE_LINE_ITEM, new LineItemEvent([
                        'lineItem' => $lineItem,
                    ]));
                }
            }
        }

        // Save the line items last, as we know that any possible duplicates are already removed.
        // We also need to re-save any adjustments that didn't have an line item ID for a line item if it's new.
        foreach ($this->getLineItems() as $lineItem) {
            $originalId = $lineItem->id;
            $lineItem->setOrder($this); // just in case.

            // Don't run validation as validation of the line item should happen before saving the order
            Plugin::getInstance()->getLineItems()->saveLineItem($lineItem, false);

            // Is this a new line item?
            if ($originalId === null) {
                // Raising the 'afterAddLineItemToOrder' event
                if ($this->hasEventHandlers(self::EVENT_AFTER_APPLY_ADD_LINE_ITEM)) {
                    $this->trigger(self::EVENT_AFTER_APPLY_ADD_LINE_ITEM, new LineItemEvent([
                        'lineItem' => $lineItem,
                        'isNew' => true,
                    ]));
                }
            }

            // Update any adjustments to this line item with the new line item ID.
            foreach ($this->getAdjustments() as $adjustment) {
                // Was the adjustment for this line item, but the line item ID didn't exist when the adjustment was made?
                if ($adjustment->getLineItem() === $lineItem && !$adjustment->lineItemId) {
                    // Re-save the adjustment with the new line item ID, since it exists now.
                    $adjustment->lineItemId = $lineItem->id;
                    // Validation not needed as the adjustments are validated before the order is saved
                    Plugin::getInstance()->getOrderAdjustments()->saveOrderAdjustment($adjustment, false);
                }
            }
        }
    }

    /**
     * Delete all addresses that are owned by the order but are not in use.
     *
     * @return void
     * @throws Throwable
     */
    private function _deleteOrphanedOrderAddresses(): void
    {
        if (!$this->id) {
            return;
        }

        $safeIds = array_filter([
            $this->getBillingAddress()?->id,
            $this->getShippingAddress()?->id,
            $this->getEstimatedBillingAddress()?->id,
            $this->getEstimatedShippingAddress()?->id,
        ]);

        $orphanedAddresses = AddressElement::find()
            ->ownerId($this->id);

        if (!empty($safeIds)) {
            ArrayHelper::prependOrAppend($safeIds, 'not', true);
            $orphanedAddresses->id($safeIds);
        }

        ($orphanedAddresses->collect())->each(function(AddressElement $address) {
            Craft::$app->getElements()->deleteElement($address, true);
        });
    }

    /**
     * @param ?int $oldStatusId
     * @param ?int $currentOrderStatId
     * @return void
     */
    private function _saveOrderHistory(?int $oldStatusId, ?int $currentOrderStatId): void
    {
        $hasNewStatus = ($oldStatusId !== $currentOrderStatId);
        if ($this->isCompleted && $hasNewStatus) {
            if (!Plugin::getInstance()->getOrderHistories()->createOrderHistoryFromOrder($this, $oldStatusId)) {
                Craft::error('Error saving order history after order save.', __METHOD__);
            }
        }
    }
}<|MERGE_RESOLUTION|>--- conflicted
+++ resolved
@@ -1102,26 +1102,6 @@
      */
     public function init(): void
     {
-<<<<<<< HEAD
-        // Set default addresses
-        if (!$this->isCompleted && Plugin::getInstance()->getSettings()->autoSetNewCartAddresses) {
-            $user = $this->getCustomer();
-            if (!$this->_shippingAddress && $user) {
-                /** @var User|CustomerBehavior $user */
-                if ($primaryShippingAddressId = $user->getPrimaryShippingAddressId()) {
-                    $this->shippingAddressId = $primaryShippingAddressId;
-                }
-            }
-
-            if (!$this->_billingAddress && $user) {
-                if ($primaryBillingAddressId = $user->getPrimaryBillingAddressId()) {
-                    $this->billingAddressId = $primaryBillingAddressId;
-                }
-            }
-        }
-
-=======
->>>>>>> 0922a112
         if ($this->orderLanguage === null) {
             $this->orderLanguage = Craft::$app->language;
         }
