--- conflicted
+++ resolved
@@ -1566,34 +1566,20 @@
 
         if (!$this->_shippingAddress && !$this->shippingAddressId && $primaryShippingAddress = $user->getPrimaryShippingAddress()) {
             $this->sourceShippingAddressId = $primaryShippingAddress->id;
-<<<<<<< HEAD
             $shippingAddress = Craft::$app->getElements()->duplicateElement($primaryShippingAddress, [
-                'ownerId' => $this->id,
-                'primaryOwnerId' => $this->id,
+                'owner' => $this,
+                'primaryOwner' => $this,
             ]);
-=======
-            $shippingAddress = Craft::$app->getElements()->duplicateElement($primaryShippingAddress,
-                [
-                    'owner' => $this,
-                ]);
->>>>>>> 1e6a64a5
             $this->setShippingAddress($shippingAddress);
             $autoSetOccurred = true;
         }
 
         if (!$this->_billingAddress && !$this->billingAddressId && $primaryBillingAddress = $user->getPrimaryBillingAddress()) {
             $this->sourceBillingAddressId = $primaryBillingAddress->id;
-<<<<<<< HEAD
             $billingAddress = Craft::$app->getElements()->duplicateElement($primaryBillingAddress, [
-                'ownerId' => $this->id,
-                'primaryOwnerId' => $this->id,
+                'owner' => $this,
+                'primaryOwner' => $this,
             ]);
-=======
-            $billingAddress = Craft::$app->getElements()->duplicateElement($primaryBillingAddress,
-                [
-                    'owner' => $this,
-                ]);
->>>>>>> 1e6a64a5
             $this->setBillingAddress($billingAddress);
             $autoSetOccurred = true;
         }
