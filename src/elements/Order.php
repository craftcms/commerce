--- conflicted
+++ resolved
@@ -1982,11 +1982,7 @@
             $option->id = $method->getId();
             $option->name = $method->getName();
             $option->handle = $method->getHandle();
-<<<<<<< HEAD
-            $option->matchesOrder = ArrayHelper::isIn($method->handle, $matchingMethodHandles);
-=======
-            $option->matchesOrder = true;
->>>>>>> 630b83e5
+            $option->matchesOrder = ArrayHelper::isIn($method->getHandle(), $matchingMethodHandles);
             $option->price = $method->getPriceForOrder($this);
 
             // Add all methods if completed, and only the matching methods when it is not completed.
