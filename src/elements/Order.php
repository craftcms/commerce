<?php
/**
 * @link https://craftcms.com/
 * @copyright Copyright (c) Pixel & Tonic, Inc.
 * @license https://craftcms.github.io/license/
 */

namespace craft\commerce\elements;

use Craft;
use craft\base\Element;
use craft\commerce\base\Gateway;
use craft\commerce\base\GatewayInterface;
use craft\commerce\base\OrderDeprecatedTrait;
use craft\commerce\base\OrderValidatorsTrait;
use craft\commerce\base\ShippingMethodInterface;
use craft\commerce\elements\actions\UpdateOrderStatus;
use craft\commerce\elements\db\OrderQuery;
use craft\commerce\helpers\Currency;
use craft\commerce\models\Address;
use craft\commerce\models\Customer;
use craft\commerce\models\LineItem;
use craft\commerce\models\OrderAdjustment;
use craft\commerce\models\OrderHistory;
use craft\commerce\models\OrderSettings;
use craft\commerce\models\OrderStatus;
use craft\commerce\models\PaymentSource;
use craft\commerce\models\ShippingMethod;
use craft\commerce\models\Transaction;
use craft\commerce\Plugin;
use craft\commerce\records\LineItem as LineItemRecord;
use craft\commerce\records\Order as OrderRecord;
use craft\commerce\records\OrderAdjustment as OrderAdjustmentRecord;
use craft\elements\actions\Delete;
use craft\elements\db\ElementQueryInterface;
use craft\elements\User;
use craft\errors\OrderStatusException;
use craft\helpers\ArrayHelper;
use craft\helpers\Db;
use craft\helpers\StringHelper;
use craft\helpers\Template;
use craft\helpers\UrlHelper;
use yii\base\Exception;
use yii\base\InvalidArgumentException;
use yii\base\InvalidConfigException;

/**
 * Order or Cart model.
 *
 * @property OrderAdjustment[] $adjustments
 * @property bool $shouldRecalculateAdjustments
 * @property string $email the email for this order
 * @property LineItem[] $lineItems
 * @property Address $billingAddress
 * @property Address $shippingAddress
 * @property PaymentSource|null $paymentSource
 * @property string $paymentCurrency the payment currency for this order
 * @property-read ShippingMethod[] $availableShippingMethods
 * @property-read bool $activeCart Is the current order the same as the active cart
 * @property-read Customer $customer
 * @property-read Gateway $gateway
 * @property-read OrderStatus $orderStatus
 * @property-read float $outstandingBalance The balance amount to be paid on the Order
 * @property-read ShippingMethodInterface $shippingMethod
 * @property-read ShippingMethodInterface $shippingMethodId
 * @property-read User|null $user
 * @property-read OrderAdjustment[] $orderAdjustments
 * @property-read string $pdfUrl the URL to the order’s PDF invoice
 * @property-read float|int $adjustmentSubtotal the total of adjustments made to order
 * @property-read float $adjustmentsTotal
 * @property-read OrderHistory[] $histories order histories
 * @property-read bool $isPaid if the order is paid
 * @property-read bool $isUnpaid if the order is not paid
 * @property-read float $itemTotal
 * @property-read int $itemSubtotal the total of all line item subtotals
 * @property-read bool $isActiveCart the order has the same ID as the current sessions cart
 * @property-read bool $isEmpty the order has no line items with any qty
 * @property-read Transaction[] $nestedTransactions transactions for the order that have child transactions set on them
 * @property-read string $paidStatus the order’s paid status
 * @property-read string $paidStatusHtml the order’s paid status as HTML
 * @property-read string $shortNumber
 * @property-read float $totalPaid the total `purchase` and `captured` transactions belonging to this order
 * @property-read float $totalPrice
 * @property-read int $totalSaleAmount the total sale amount
 * @property-read float $totalTaxablePrice
 * @property-read int $totalQty the total number of items
 * @property-read int $totalWeight
 * @property-read Transaction[] $transactions
 * @author Pixel & Tonic, Inc. <support@pixelandtonic.com>
 * @since 2.0
 */
class Order extends Element
{
    use OrderValidatorsTrait;
    use OrderDeprecatedTrait;

    // Constants
    // =========================================================================

    const PAID_STATUS_PAID = 'paid';
    const PAID_STATUS_PARTIAL = 'partial';
    const PAID_STATUS_UNPAID = 'unpaid';

    /**
     * @event \yii\base\Event This event is raised when an order is completed
     *
     * Plugins can get notified before an order is completed
     *
     * ```php
     * use craft\commerce\elements\Order;
     * use yii\base\Event;
     *
     * Event::on(Order::class, Order::EVENT_BEFORE_COMPLETE_ORDER, function(Event $e) {
     *     // @var Order $order
     *     $order = $e->sender;
     *     // ...
     * });
     * ```
     */
    const EVENT_BEFORE_COMPLETE_ORDER = 'beforeCompleteOrder';

    /**
     * @event \yii\base\Event This event is raised after an order is completed
     *
     * Plugins can get notified before an address is being saved
     *
     * ```php
     * use craft\commerce\elements\Order;
     * use yii\base\Event;
     *
     * Event::on(Order::class, Order::EVENT_AFTER_COMPLETE_ORDER, function(Event $e) {
     *     // @var Order $order
     *     $order = $e->sender;
     *     // ...
     * });
     * ```
     */
    const EVENT_AFTER_COMPLETE_ORDER = 'afterCompleteOrder';

    // Properties
    // =========================================================================

    /**
     * @inheritdoc
     */
    public $id;

    /**
     * @var string Number
     */
    public $number;

    /**
     * @var string Coupon Code
     */
    public $couponCode;

    /**
     * @var bool Is completed
     */
    public $isCompleted = false;

    /**
     * @var \DateTime Date ordered
     */
    public $dateOrdered;

    /**
     * @var \DateTime Date paid
     */
    public $datePaid;

    /**
     * @var string Currency
     */
    public $currency;

    /**
     * @var int|null Gateway ID
     */
    public $gatewayId;


    /**
     * @var string Last IP
     */
    public $lastIp;

    /**
     * @var string Order locale
     */
    public $orderLocale;

    /**
     * @var string Message
     */
    public $message;

    /**
     * @var string Return URL
     */
    public $returnUrl;

    /**
     * @var string Cancel URL
     */
    public $cancelUrl;

    /**
     * @var int Order status ID
     */
    public $orderStatusId;

    /**
     * @var int Billing address ID
     */
    public $billingAddressId;

    /**
     * @var int Shipping address ID
     */
    public $shippingAddressId;

    /**
     * @var string Shipping Method Handle
     */
    public $shippingMethodHandle;

    /**
     * @var int Customer ID
     */
    public $customerId;

    /**
     * @var Address
     */
    private $_shippingAddress;

    /**
     * @var Address
     */
    private $_billingAddress;

    /**
     * @var LineItem[]
     */
    private $_lineItems;

    /**
     * @var OrderAdjustment[]
     */
    private $_orderAdjustments;

    /**
     * @var string
     */
    private $_paymentCurrency;

    /**
     * @var int|null Payment source ID
     */
    public $paymentSourceId;

    /**
     * @var string Email
     */
    private $_email;

    /**
     * @var bool Should the order recalculate?
     */
    private $_recalculate = true;

    // Public Methods
    // =========================================================================

    /**
     * @inheritdoc
     */
    public function init()
    {
        if (!$this->isCompleted) {
            // Set default addresses on the order
            if (Plugin::getInstance()->getSettings()->autoSetNewCartAddresses) {
                if (!$this->shippingAddressId && $this->getCustomer() && $this->getCustomer()->lastUsedShippingAddressId) {
                    if (($address = Plugin::getInstance()->getAddresses()->getAddressById($this->getCustomer()->lastUsedShippingAddressId)) !== null) {
                        $this->setShippingAddress($address);
                    }
                }

                if (!$this->billingAddressId && $this->getCustomer() && $this->getCustomer()->lastUsedBillingAddressId) {
                    if (($address = Plugin::getInstance()->getAddresses()->getAddressById($this->getCustomer()->lastUsedBillingAddressId)) !== null) {
                        $this->setBillingAddress($address);
                    }
                }
            }
        }

        return parent::init();
    }

    /**
     * @return null|string
     */
    public static function displayName(): string
    {
        return Craft::t('commerce', 'Orders');
    }

    /**
     * @inheritdoc
     */
    public function __toString()
    {
        return $this->getShortNumber();
    }

    /**
     * @inheritdoc
     */
    public function beforeValidate()
    {
        // Set default gateway if none present and no payment source selected
        if (!$this->gatewayId && !$this->paymentSourceId) {
            $gateways = Plugin::getInstance()->getGateways()->getAllCustomerEnabledGateways();
            if (count($gateways)) {
                $this->gatewayId = key($gateways);
            }
        }

        // Get the customer ID from the session
        if (!$this->customerId && !Craft::$app->request->isConsoleRequest) {
            $this->customerId = Plugin::getInstance()->getCustomers()->getCustomerId();
        }

        $customer = Plugin::getInstance()->getCustomers()->getCustomerById($this->customerId);
        if ($email = $customer->getEmail()) {
            $this->setEmail($email);
        }

        return parent::beforeValidate();
    }

    /**
     * @inheritdoc
     */
    public function datetimeAttributes(): array
    {
        $attributes = parent::datetimeAttributes();
        $attributes[] = 'datePaid';
        $attributes[] = 'dateOrdered';
        return $attributes;
    }

    /**
     * @inheritdoc
     */
    public function attributes()
    {
        $names = parent::attributes();
        $names[] = 'adjustmentSubtotal';
        $names[] = 'adjustmentsTotal';
        $names[] = 'email';
        $names[] = 'itemSubtotal';
        $names[] = 'itemTotal';
        $names[] = 'lineItems';
        $names[] = 'orderAdjustments';
        $names[] = 'outstandingBalance';
        $names[] = 'shortNumber';
        $names[] = 'totalPaid';
        $names[] = 'totalPrice';
        $names[] = 'totalQty';
        $names[] = 'totalSaleAmount';
        $names[] = 'totalTaxablePrice';
        $names[] = 'totalWeight';
        return $names;
    }

    /**
     * @inheritdoc
     */
    public function extraFields()
    {
        $names = parent::extraFields();
        $names[] = 'adjustments';
        $names[] = 'billingAddress';
        $names[] = 'customer';
        $names[] = 'gateway';
        $names[] = 'histories';
        $names[] = 'nestedTransactions';
        $names[] = 'orderStatus';
        $names[] = 'pdfUrl';
        $names[] = 'shippingAddress';
        $names[] = 'shippingMethod';
        $names[] = 'shippingMethodId';
        $names[] = 'transactions';
        return $names;
    }

    /**
     * @inheritdoc
     */
    public function rules()
    {
        $rules = parent::rules();

        // Address models are valid?
        $rules[] = [['billingAddress', 'shippingAddress'], 'validateAddress']; // from OrderValidatorTrait

        // Line items are valid?
        $rules[] = [['lineItems'], 'validateLineItems']; // from OrderValidatorTrait

        // Coupon Code valid?
        $rules[] = [['couponCode'], 'validateCouponCode']; // from OrderValidatorTrait

        $rules[] = [['gatewayId'], 'number', 'integerOnly' => true];
        $rules[] = [['gatewayId'], 'validateGatewayId']; // OrdesrValidatorsTrait
        $rules[] = [['shippingAddressId'], 'number', 'integerOnly' => true];
        $rules[] = [['billingAddressId'], 'number', 'integerOnly' => true];

        $rules[] = [['paymentSourceId'], 'number', 'integerOnly' => true];
        $rules[] = [['paymentSourceId'], 'validatePaymentSourceId']; // OrderValidatorTrait
        $rules[] = [['email'], 'email'];

        return $rules;
    }

    /**
     * Updates the paid amounts on the order, and marks as complete if the order is paid.
     */
    public function updateOrderPaidTotal()
    {
        if ($this->getIsPaid()) {
            if ($this->datePaid === null) {
                $this->datePaid = Db::prepareDateForDb(new \DateTime());
            }
        }

        // Lock for recalculation
        $originalShouldRecalculate = $this->getShouldRecalculateAdjustments();
        $this->setShouldRecalculateAdjustments(false);
        Craft::$app->getElements()->saveElement($this);

        if (!$this->isCompleted) {
            if ($this->getIsPaid()) {
                $this->markAsComplete();
            } else {
                // maybe not paid in full, but authorized enough to complete order.
                $totalAuthorized = Plugin::getInstance()->getPayments()->getTotalAuthorizedForOrder($this);
                if ($totalAuthorized >= $this->getTotalPrice()) {
                    $this->markAsComplete();
                }
            }
        }

        // restore recalculation lock state
        $this->setShouldRecalculateAdjustments($originalShouldRecalculate);
    }

    /**
     * Returns the total price of the order, minus any tax adjustmemnts.
     *
     * @return float
     */
    public function getTotalTaxablePrice(): float
    {
        $itemTotal = $this->getItemSubtotal();

        $allNonIncludedAdjustmentsTotal = $this->getAdjustmentsTotal();
        $taxAdjustments = $this->getAdjustmentsTotalByType('tax');
        $includedTaxAdjustments = $this->getAdjustmentsTotalByType('tax', true);

        return $itemTotal + $allNonIncludedAdjustmentsTotal - ($taxAdjustments + $includedTaxAdjustments);
    }

    /**
     * @return bool
     */
    public function getShouldRecalculateAdjustments(): bool
    {
        return $this->_recalculate;
    }

    /**
     * @param bool $value
     */
    public function setShouldRecalculateAdjustments(bool $value)
    {
        $this->_recalculate = $value;
    }

    /**
     * Marks the order as complete and sets the default order status, then saves the order.
     *
     * @return bool
     * @throws OrderStatusException
     * @throws Exception
     * @throws \Throwable
     * @throws \craft\errors\ElementNotFoundException
     */
    public function markAsComplete(): bool
    {
        if ($this->isCompleted) {
            return true;
        }

        $this->isCompleted = true;
        $this->dateOrdered = Db::prepareDateForDb(new \DateTime());
        $orderStatus = Plugin::getInstance()->getOrderStatuses()->getDefaultOrderStatusForOrder($this);

        // If the order status returned was overridden by a plugin, use the configured default order status if they give us a bogus one with no ID.
        if ($orderStatus && $orderStatus->id) {
            $this->orderStatusId = $orderStatus->id;
        } else {
            throw new OrderStatusException('Could not find a valid default order status.');
        }

        // Raising the 'beforeCompleteOrder' event
        if ($this->hasEventHandlers(self::EVENT_BEFORE_COMPLETE_ORDER)) {
            $this->trigger(self::EVENT_BEFORE_COMPLETE_ORDER);
        }

        if (Craft::$app->getElements()->saveElement($this, false)) {

            $this->afterOrderComplete();

            return true;
        }

        Craft::error(Craft::t('commerce', 'Could not mark order {number} as complete. Order save failed during order completion with errors: {order}',
            ['number' => $this->number, 'order' => json_encode($this->errors)]), __METHOD__);

        return false;
    }

    /**
     * Called after the order successfully completes
     */
    public function afterOrderComplete()
    {
        // Run order complete handlers directly.
        Plugin::getInstance()->getDiscounts()->orderCompleteHandler($this);
        Plugin::getInstance()->getCustomers()->orderCompleteHandler($this);

        foreach ($this->getLineItems() as $lineItem) {
            if ($lineItem->getPurchasable()) {
                $lineItem->getPurchasable()->afterOrderComplete($this, $lineItem);
            }
        }

        // Raising the 'afterCompleteOrder' event
        if ($this->hasEventHandlers(self::EVENT_AFTER_COMPLETE_ORDER)) {
            $this->trigger(self::EVENT_AFTER_COMPLETE_ORDER);
        }
    }

    /**
     * Removes a specific line item from the order.
     *
     * @param LineItem $lineItem
     */
    public function removeLineItem(LineItem $lineItem)
    {
        $lineItems = $this->getLineItems();
        foreach ($lineItems as $key => $item) {
            if ($lineItem->id == $item->id || $lineItem === $item) {
                unset($lineItems[$key]);
                $this->setLineItems($lineItems);
            }
        }
    }

    /**
     * Adds a line item to the order. Updates the line item if the ID of that line item is already in the cart.
     *
     * @param LineItem $lineItem
     */
    public function addLineItem($lineItem)
    {
        $lineItems = $this->getLineItems();
<<<<<<< HEAD
        $replaced = false;
        foreach ($lineItems as $key => $item) {
            if ($lineItem->id && $item->id == $lineItem->id) {
                $lineItems[$key] = $lineItem;
                $replaced = true;
            }
        }

        if (!$replaced) {
            $lineItems[] = $lineItem;
        }

=======
        $lineItem->setOrder($this);
        $lineItems[] = $lineItem;
>>>>>>> 04da522e
        $this->setLineItems($lineItems);
    }

    /**
     * Regenerates all adjusters and update line item and order totals.
     *
     * @throws Exception
     */
    public function recalculate()
    {
        // Don't recalculate the totals of completed orders.
        if (!$this->id || $this->isCompleted || !$this->getShouldRecalculateAdjustments() || $this->hasErrors()) {
            return;
        }

        //clear adjustments
        $this->setAdjustments([]);

        $lineItemRemoved = false;
        foreach ($this->getLineItems() as $item) {
            if (!$item->refreshFromPurchasable()) {
                $this->removeLineItem($item);
                $lineItemRemoved = true;
            }
        }

        if ($lineItemRemoved) {
            $this->recalculate();
            return;
        }

        // collect new adjustments
        foreach (Plugin::getInstance()->getOrderAdjustments()->getAdjusters() as $adjuster) {
            $adjustments = (new $adjuster)->adjust($this);
            $this->setAdjustments(array_merge($this->getAdjustments(), $adjustments));
        }

        // Since shipping adjusters run on the original price, pre discount, let's recalculate
        // if the currently selected shipping method is now not available after adjustments have run.
        $availableMethods = $this->getAvailableShippingMethods();
        if ($this->shippingMethodHandle) {
            if (!isset($availableMethods[$this->shippingMethodHandle]) || empty($availableMethods)) {
                $this->shippingMethodHandle = null;
                $this->recalculate();

                return;
            }
        }
    }

    /**
     * @return array
     */
    public function getAvailableShippingMethods(): array
    {
        return Plugin::getInstance()->getShippingMethods()->getAvailableShippingMethods($this);
    }

    /**
     * @return float
     */
    public function getItemTotal(): float
    {
        $total = 0;

        foreach ($this->getLineItems() as $lineItem) {
            $total += $lineItem->getTotal();
        }

        return $total;
    }

    /**
     * @inheritdoc
     */
    public function afterSave(bool $isNew)
    {
        // TODO: Move the recalculate to somewhere else. Saving should be saving only
        // Right now orders always recalc when saved and not completed but that shouldn't be the case.
        $this->recalculate();

        if (!$isNew) {
            $orderRecord = OrderRecord::findOne($this->id);

            if (!$orderRecord) {
                throw new Exception('Invalid order ID: '.$this->id);
            }
        } else {
            $orderRecord = new OrderRecord();
            $orderRecord->id = $this->id;
        }

        $oldStatusId = $orderRecord->orderStatusId;

        $orderRecord->number = $this->number;
        $orderRecord->itemTotal = $this->getItemTotal();
        $orderRecord->email = $this->getEmail();
        $orderRecord->isCompleted = $this->isCompleted;
        $orderRecord->dateOrdered = $this->dateOrdered;
        $orderRecord->datePaid = $this->datePaid ?: null;
        $orderRecord->shippingMethodHandle = $this->shippingMethodHandle;
        $orderRecord->paymentSourceId = $this->getPaymentSource() ? $this->getPaymentSource()->id : null;
        $orderRecord->gatewayId = $this->gatewayId;
        $orderRecord->orderStatusId = $this->orderStatusId;
        $orderRecord->couponCode = $this->couponCode;
        $orderRecord->totalPrice = $this->getTotalPrice();
        $orderRecord->totalPaid = $this->getTotalPaid();
        $orderRecord->currency = $this->currency;
        $orderRecord->lastIp = $this->lastIp;
        $orderRecord->orderLocale = $this->orderLocale;
        $orderRecord->paymentCurrency = $this->paymentCurrency;
        $orderRecord->customerId = $this->customerId;
        $orderRecord->returnUrl = $this->returnUrl;
        $orderRecord->cancelUrl = $this->cancelUrl;
        $orderRecord->message = $this->message;
        $orderRecord->paidStatus = $this->getPaidStatus();

        // Save shipping address, it has already been validated.
        if ($shippingAddress = $this->getShippingAddress()) {
            $customer = $this->getCustomer();
            if ($customer) {
                Plugin::getInstance()->getCustomers()->saveAddress($shippingAddress, $customer, false);
            } else {
                Plugin::getInstance()->getAddresses()->saveAddress($shippingAddress, false);
            }

            $orderRecord->shippingAddressId = $shippingAddress->id;
        }

        // Save billing address, it has already been validated.
        if ($billingAddress = $this->getBillingAddress()) {
            $customer = $this->getCustomer();
            if ($customer) {
                Plugin::getInstance()->getCustomers()->saveAddress($billingAddress, $customer, false);
            } else {
                Plugin::getInstance()->getAddresses()->saveAddress($billingAddress, false);
            }

            $orderRecord->billingAddressId = $billingAddress->id;
        }

        $orderRecord->save(false);

        $this->_updateAdjustments();
        $this->_updateLineItems();

        if ($this->isCompleted) {
            //creating order history record
            $hasNewStatus = $orderRecord->id && ($oldStatusId != $orderRecord->orderStatusId);

            if ($hasNewStatus && !Plugin::getInstance()->getOrderHistories()->createOrderHistoryFromOrder($this, $oldStatusId)) {
                Craft::error('Error saving order history after Order save.', __METHOD__);
                throw new Exception('Error saving order history');
            }
        }

        return parent::afterSave($isNew);
    }

    /**
     * @inheritdoc
     */
    public function getIsEditable(): bool
    {
        // Still a cart, allow full editing.
        if (!$this->isCompleted) {
            return true;
        }

        return Craft::$app->getUser()->checkPermission('commerce-manageOrders');
    }

    /**
     * @return string
     */
    public function getShortNumber(): string
    {
        return substr($this->number, 0, 7);
    }

    /**
     * @inheritdoc
     */
    public function getLink(): string
    {
        return Template::raw("<a href='".$this->getCpEditUrl()."'>".substr($this->number, 0, 7).'</a>');
    }

    /**
     * @inheritdoc
     */
    public function getCpEditUrl(): string
    {
        return UrlHelper::cpUrl('commerce/orders/'.$this->id);
    }

    /**
     * Returns the URL to the order’s PDF invoice.
     *
     * @param string|null $option The option that should be available to the PDF template (e.g. “receipt”)
     * @return string|null The URL to the order’s PDF invoice, or null if the PDF template doesn’t exist
     */
    public function getPdfUrl($option = null)
    {
        $url = null;

        try {
            $pdf = Plugin::getInstance()->getPdf()->renderPdfForOrder($this, $option);
            if ($pdf) {
                $url = UrlHelper::actionUrl("commerce/downloads/pdf?number={$this->number}".($option ? "&option={$option}" : null));
            }
        } catch (\Exception $exception) {
            Craft::error($exception->getMessage());
            return null;
        }

        return $url;
    }

    /**
     * @return Customer|null
     */
    public function getCustomer()
    {
        if ($this->customerId) {
            return Plugin::getInstance()->getCustomers()->getCustomerById($this->customerId);
        }

        return null;
    }

    /**
     * @return User|null
     */
    public function getUser()
    {
        return $this->getCustomer() ? $this->getCustomer()->getUser() : null;
    }

    /**
     * Returns the email for this order. Will always be the registered users email if the order's customer is related to a user.
     *
     * @return string
     */
    public function getEmail(): string
    {
        if ($this->getCustomer() && $this->getCustomer()->getUser()) {
            $this->setEmail($this->getCustomer()->getUser()->email);
        }

        return $this->_email ?? '';
    }

    /**
     * Sets the orders email address. Will have no affect if the order's customer is a registered user.
     *
     * @param string $value
     */
    public function setEmail(string $value)
    {
        $this->_email = $value;
    }

    /**
     * @return bool
     */
    public function getIsPaid(): bool
    {
        return $this->getOutstandingBalance() <= 0 && $this->isCompleted;
    }

    /**
     * What is the status of the orders payment
     *
     * @return string
     */
    public function getPaidStatus(): string
    {
        if ($this->getIsPaid()) {
            return self::PAID_STATUS_PAID;
        }

        if ($this->totalPaid > 0) {
            return self::PAID_STATUS_PARTIAL;
        }

        return self::PAID_STATUS_UNPAID;
    }

    /**
     * Paid status represented as HTML
     *
     * @return string
     */
    public function getPaidStatusHtml(): string
    {
        switch ($this->getPaidStatus()) {
            case self::PAID_STATUS_PAID:
                {
                    return '<span class="commerceStatusLabel"><span class="status green"></span> '.Craft::t('commerce', 'Paid').'</span>';
                }
            case self::PAID_STATUS_PARTIAL:
                {
                    return '<span class="commerceStatusLabel"><span class="status orange"></span> '.Craft::t('commerce', 'Partial').'</span>';
                }
            case self::PAID_STATUS_UNPAID:
                {
                    return '<span class="commerceStatusLabel"><span class="status red"></span> '.Craft::t('commerce', 'Unpaid').'</span>';
                }
        }

        return '';
    }

    /**
     * @return float
     */
    public function getTotalPrice(): float
    {
        return Currency::round($this->getItemSubTotal() + $this->getAdjustmentsTotal());
    }

    /**
     * Returns the difference between the order amount and amount paid.
     *
     * @return float
     */
    public function getOutstandingBalance(): float
    {
        $totalPaid = Currency::round($this->totalPaid);
        $totalPrice = Currency::round($this->totalPrice);

        return $totalPrice - $totalPaid;
    }

    /**
     * Returns the total `purchase` and `captured` transactions belonging to this order.
     *
     * @return float
     */
    public function getTotalPaid(): float
    {
        return Plugin::getInstance()->getPayments()->getTotalPaidForOrder($this);
    }

    /**
     * @return bool
     */
    public function getIsUnpaid(): bool
    {
        return $this->getOutstandingBalance() > 0;
    }

    /**
     * Returns whether this order is the user's current active cart.
     *
     * @return bool
     */
    public function getIsActiveCart(): bool
    {
        $cart = Plugin::getInstance()->getCarts()->getCart();

        return ($cart && $cart->id == $this->id);
    }

    /**
     * Returns whether the order has any items in it.
     *
     * @return bool
     */
    public function getIsEmpty(): bool
    {
        return $this->getTotalQty() == 0;
    }

    /**
     * Returns total number of items.
     *
     * @return int
     */
    public function getTotalQty(): int
    {
        $qty = 0;
        foreach ($this->getLineItems() as $item) {
            $qty += $item->qty;
        }

        return $qty;
    }

    /**
     * @return LineItem[]
     */
    public function getLineItems(): array
    {
        if (null === $this->_lineItems) {
            $lineItems = $this->id ? Plugin::getInstance()->getLineItems()->getAllLineItemsByOrderId($this->id) : [];
            foreach ($lineItems as $lineItem) {
                $lineItem->setOrder($this);
            }
            $this->_lineItems = $lineItems;
        }

        return $this->_lineItems;
    }

    /**
     * @param LineItem[] $lineItems
     */
    public function setLineItems(array $lineItems)
    {
        $this->_lineItems = [];

        foreach ($lineItems as $lineItem) {
            $lineItem->setOrder($this);
            $this->_lineItems = $lineItems;
        }
    }

    /**
     * @param string|array $types
     * @param bool $included
     * @return float|int
     */
    public function getAdjustmentsTotalByType($types, $included = false)
    {
        $amount = 0;

        if (is_string($types)) {
            $types = StringHelper::split($types);
        }

        foreach ($this->getAdjustments() as $adjustment) {
            if ($adjustment->included == $included && in_array($adjustment->type, $types, false)) {
                $amount += $adjustment->amount;
            }
        }

        return $amount;
    }

    /**
     * @return float
     */
    public function getTotalWeight(): float
    {
        $weight = 0;
        foreach ($this->getLineItems() as $item) {
            $weight += ($item->qty * $item->weight);
        }

        return $weight;
    }

    /**
     * Returns the total sale amount.
     *
     * @return float
     */
    public function getTotalSaleAmount(): float
    {
        $value = 0;
        foreach ($this->getLineItems() as $item) {
            $value += ($item->qty * $item->saleAmount);
        }

        return $value;
    }

    /**
     * Returns the total of all line item's subtotals.
     *
     * @return float
     */
    public function getItemSubtotal(): float
    {
        $value = 0;
        foreach ($this->getLineItems() as $item) {
            $value += $item->getSubtotal();
        }

        return $value;
    }

    /**
     * Returns the total of adjustments made to order.
     *
     * @return float|int
     */
    public function getAdjustmentSubtotal(): float
    {
        $value = 0;
        foreach ($this->getAdjustments() as $adjustment) {
            if (!$adjustment->included) {
                $value += $adjustment->amount;
            }
        }

        return $value;
    }

    /**
     * @return OrderAdjustment[]
     */
    public function getAdjustments(): array
    {
        if (null === $this->_orderAdjustments) {
            $this->setAdjustments(Plugin::getInstance()->getOrderAdjustments()->getAllOrderAdjustmentsByOrderId($this->id));
        }

        return $this->_orderAdjustments;
    }

    /**
     * @return array
     */
    public function getOrderAdjustments(): array
    {
        $adjustments = $this->getAdjustments();
        $orderAdjustments = [];

        foreach ($adjustments as $adjustment) {
            if ($adjustment->lineItemId == null && $adjustment->orderId == $this->id) {
                $orderAdjustments[] = $adjustment;
            }
        }

        return $orderAdjustments;
    }

    /**
     * @param OrderAdjustment[] $adjustments
     */
    public function setAdjustments(array $adjustments)
    {
        $this->_orderAdjustments = $adjustments;
    }

    /**
     * @return float
     */
    public function getAdjustmentsTotal(): float
    {
        $amount = 0;

        foreach ($this->getAdjustments() as $adjustment) {
            if (!$adjustment->included) {
                $amount += $adjustment->amount;
            }
        }

        return $amount;
    }

    /**
     * @return Address|null
     */
    public function getShippingAddress()
    {
        if (null === $this->_shippingAddress && $this->shippingAddressId) {
            $this->_shippingAddress = Plugin::getInstance()->getAddresses()->getAddressById($this->shippingAddressId);
        }

        return $this->_shippingAddress;
    }

    /**
     * @param Address|array $address
     */
    public function setShippingAddress($address)
    {
        if (!$address instanceof Address) {
            $address = new Address($address);
        }

        $this->shippingAddressId = $address->id;
        $this->_shippingAddress = $address;
    }

    /**
     * @return Address|null
     */
    public function getBillingAddress()
    {
        if (null === $this->_billingAddress && $this->billingAddressId) {
            $this->_billingAddress = Plugin::getInstance()->getAddresses()->getAddressById($this->billingAddressId);
        }

        return $this->_billingAddress;
    }

    /**
     * @param Address|array $address
     */
    public function setBillingAddress($address)
    {
        if (!$address instanceof Address) {
            $address = new Address($address);
        }

        $this->billingAddressId = $address->id;
        $this->_billingAddress = $address;
    }

    /**
     * @return int|null
     */
    public function getShippingMethodId()
    {
        if ($this->getShippingMethod()) {
            return $this->getShippingMethod()->getId();
        }

        return null;
    }

    /**
     * @return ShippingMethod|null
     */
    public function getShippingMethod()
    {
        return Plugin::getInstance()->getShippingMethods()->getShippingMethodByHandle((string)$this->shippingMethodHandle);
    }

    /**
     * @return GatewayInterface|null
     * @throws InvalidArgumentException
     * @throws InvalidConfigException
     */
    public function getGateway()
    {
        if ($this->gatewayId === null) {
            return null;
        }

        if (($gateway = Plugin::getInstance()->getGateways()->getGatewayById($this->gatewayId)) === null) {
            throw new InvalidArgumentException("Invalid gateway ID: {$this->gatewayId}");
        }

        if (!$this->isCompleted && !$gateway->isFrontendEnabled) {
            throw new InvalidConfigException('Gateway not allowed.');
        }

        return $gateway;
    }

    /**
     * Returns the current payment currency, and defaults to the primary currency if not set.
     *
     * @return string
     */
    public function getPaymentCurrency()
    {
        if ($this->_paymentCurrency === null) {
            $this->_paymentCurrency = Plugin::getInstance()->getPaymentCurrencies()->getPrimaryPaymentCurrencyIso();
        }

        return $this->_paymentCurrency;
    }

    /**
     * @param string $value the payment currency code
     */
    public function setPaymentCurrency($value)
    {
        $this->_paymentCurrency = $value;
    }

    /**
     * Returns the order's selected payment source if any.
     *
     * @return PaymentSource|null
     * @throws InvalidConfigException if the order is set to an invalid payment source
     */
    public function getPaymentSource()
    {
        if ($this->paymentSourceId === null) {
            return null;
        }

        if (($user = $this->getUser()) === null) {
            throw new InvalidConfigException('Guest customers can not set a payment source.');
        }

        if (($paymentSource = Plugin::getInstance()->getPaymentSources()->getPaymentSourceByIdAndUserId($this->paymentSourceId, $user->id)) === null) {
            throw new InvalidArgumentException("Invalid payment source ID: {$this->paymentSourceId}");
        }

        return $paymentSource;
    }

    /**
     * Sets the order's selected payment source
     *
     * @param PaymentSource|null $paymentSource
     */
    public function setPaymentSource(PaymentSource $paymentSource = null)
    {
        $this->paymentSourceId = $paymentSource->id;
        $this->gatewayId = null;
    }

    /**
     * @return OrderHistory[]
     */
    public function getHistories(): array
    {
        $histories = Plugin::getInstance()->getOrderHistories()->getAllOrderHistoriesByOrderId($this->id);

        return $histories;
    }

    /**
     * @return Transaction[]
     */
    public function getTransactions(): array
    {
        return Plugin::getInstance()->getTransactions()->getAllTransactionsByOrderId($this->id);
    }

    /**
     * Returns an array of transactions for the order that have child transactions set on them.
     *
     * @return Transaction[]
     */
    public function getNestedTransactions(): array
    {
        // Transactions come in sorted by `id ASC`.
        // Given that transactions cannot be modified, it means that parents will always come first.
        // So we can just store a reference to them and build our tree in one pass.
        $transactions = $this->getTransactions();

        /** @var Transaction[] $referenceStore */
        $referenceStore = [];
        $nestedTransactions = [];

        foreach ($transactions as $transaction) {
            // We'll be adding all of the children in this loop, anyway, so we set the children list to an empty array.
            // This way no db queries are triggered when transactions are queried for children.
            $transaction->setChildTransactions([]);
            if ($transaction->parentId && isset($referenceStore[$transaction->parentId])) {
                $referenceStore[$transaction->parentId]->addChildTransaction($transaction);
            } else {
                $nestedTransactions[] = $transaction;
            }

            $referenceStore[$transaction->id] = $transaction;
        }

        return $nestedTransactions;
    }

    /**
     * @return OrderStatus|null
     */
    public function getOrderStatus()
    {
        return Plugin::getInstance()->getOrderStatuses()->getOrderStatusById($this->orderStatusId);
    }

    // Private Methods
    // =========================================================================

    /**
     * @inheritdoc
     * @return OrderQuery The newly created [[OrderQuery]] instance.
     */
    public static function find(): ElementQueryInterface
    {
        return new OrderQuery(static::class);
    }

    /**
     * @inheritdoc
     */
    public function getFieldLayout()
    {
        /** @var OrderSettings $orderSettings */
        $orderSettings = Plugin::getInstance()->getOrderSettings()->getOrderSettingByHandle('order');

        if ($orderSettings) {
            return $orderSettings->getFieldLayout();
        }

        return null;
    }

    /**
     * @inheritdoc
     */
    public static function hasContent(): bool
    {
        return true;
    }

    /**
     * @inheritdoc
     */
    public function getTableAttributeHtml(string $attribute): string
    {
        switch ($attribute) {
            case 'orderStatus':
                {
                    if ($this->orderStatus) {
                        return $this->orderStatus->getLabelHtml();
                    }

                    return '<span class="status"></span>';
                }
            case 'shippingFullName':
                {
                    if ($this->getShippingAddress()) {
                        return $this->getShippingAddress()->getFullName();
                    }

                    return '';
                }
            case 'billingFullName':
                {
                    if ($this->billingAddress) {
                        return $this->billingAddress->getFullName();
                    }

                    return '';
                }
            case 'shippingBusinessName':
                {
                    if ($this->getShippingAddress()) {
                        return $this->getShippingAddress()->businessName;
                    }

                    return '';
                }
            case 'billingBusinessName':
                {
                    if ($this->billingAddress) {
                        return $this->billingAddress->businessName;
                    }

                    return '';
                }
            case 'shippingMethodName':
                {
                    if ($this->shippingMethod) {
                        return $this->shippingMethod->getName();
                    }

                    return '';
                }
            case 'gatewayName':
                {
                    if ($this->gateway) {
                        return $this->gateway->name;
                    }

                    return '';
                }
            case 'paidStatus':
                {
                    return $this->getPaidStatusHtml();
                }
            case 'totalPaid':
            case 'totalPrice':
            case 'totalShippingCost':
            case 'totalDiscount':
                {
                    if ($this->$attribute >= 0) {
                        return Craft::$app->getFormatter()->asCurrency($this->$attribute, $this->currency);
                    }

                    return Craft::$app->getFormatter()->asCurrency($this->$attribute * -1, $this->currency);
                }
            default:
                {
                    return parent::tableAttributeHtml($attribute);
                }
        }
    }

    /**
     * @inheritdoc
     */
    protected static function defineSearchableAttributes(): array
    {
        return [
            'billingFirstName',
            'billingLastName',
            'email',
            'number',
            'shippingFirstName',
            'shippingLastName',
            'shortNumber',
            'transactionReference',
            'username'
        ];
    }

    /**
     * @inheritdoc
     */
    public function getSearchKeywords(string $attribute): string
    {
        switch ($attribute) {
            case 'billingFirstName':
                return $this->billingAddress->firstName ?? '';
            case 'billingLastName':
                return $this->billingAddress->lastName ?? '';
            case 'shippingFirstName':
                return $this->shippingAddress->firstName ?? '';
            case 'shippingLastName':
                return $this->shippingAddress->lastName ?? '';
            case 'transactionReference':
                return implode(' ', ArrayHelper::getColumn($this->getTransactions(), 'reference'));
            case 'username':
                return $this->getUser()->username ?? '';
            default:
                return parent::getSearchKeywords($attribute);
        }
    }

    // Protected Methods
    // =========================================================================

    /**
     * @inheritdoc
     */
    protected static function defineSources(string $context = null): array
    {
        $sources = [
            '*' => [
                'key' => '*',
                'label' => Craft::t('commerce', 'All Orders'),
                'criteria' => ['isCompleted' => true],
                'defaultSort' => ['dateOrdered', 'desc']
            ]
        ];

        $sources[] = ['heading' => Craft::t('commerce', 'Order Status')];

        foreach (Plugin::getInstance()->getOrderStatuses()->getAllOrderStatuses() as $orderStatus) {
            $key = 'orderStatus:'.$orderStatus->handle;
            $sources[] = [
                'key' => $key,
                'status' => $orderStatus->color,
                'label' => $orderStatus->name,
                'criteria' => ['orderStatus' => $orderStatus],
                'defaultSort' => ['dateOrdered', 'desc']
            ];
        }

        $sources[] = ['heading' => Craft::t('commerce', 'Carts')];

        $edge = new \DateTime();
        $interval = new \DateInterval('PT1H');
        $interval->invert = 1;
        $edge->add($interval);

        $sources[] = [
            'key' => 'carts:active',
            'label' => Craft::t('commerce', 'Active Carts'),
            'criteria' => ['updatedAfter' => $edge, 'isCompleted' => 'not 1'],
            'defaultSort' => ['commerce_orders.dateUpdated', 'asc']
        ];

        $sources[] = [
            'key' => 'carts:inactive',
            'label' => Craft::t('commerce', 'Inactive Carts'),
            'criteria' => ['updatedBefore' => $edge, 'isCompleted' => 'not 1'],
            'defaultSort' => ['commerce_orders.dateUpdated', 'desc']
        ];

        return $sources;
    }

    /**
     * @inheritdoc
     */
    protected static function defineActions(string $source = null): array
    {
        $actions = [];

        if (Craft::$app->getUser()->checkPermission('commerce-manageOrders')) {
            $elementService = Craft::$app->getElements();
            $deleteAction = $elementService->createAction(
                [
                    'type' => Delete::class,
                    'confirmationMessage' => Craft::t('commerce', 'Are you sure you want to delete the selected orders?'),
                    'successMessage' => Craft::t('commerce', 'Orders deleted.'),
                ]
            );
            $actions[] = $deleteAction;

            // Only allow mass updating order status when all selected are of the same status, and not carts.
            $isStatus = strpos($source, 'orderStatus:');

            if ($isStatus === 0) {
                $updateOrderStatusAction = $elementService->createAction([
                    'type' => UpdateOrderStatus::class
                ]);
                $actions[] = $updateOrderStatusAction;
            }
        }

        return $actions;
    }

    /**
     * @inheritdoc
     */
    protected static function defineTableAttributes(): array
    {
        return [
            'number' => ['label' => Craft::t('commerce', 'Number')],
            'id' => ['label' => Craft::t('commerce', 'ID')],
            'orderStatus' => ['label' => Craft::t('commerce', 'Status')],
            'totalPrice' => ['label' => Craft::t('commerce', 'Total')],
            'totalPaid' => ['label' => Craft::t('commerce', 'Total Paid')],
            'totalDiscount' => ['label' => Craft::t('commerce', 'Total Discount')],
            'totalShippingCost' => ['label' => Craft::t('commerce', 'Total Shipping')],
            'dateOrdered' => ['label' => Craft::t('commerce', 'Date Ordered')],
            'datePaid' => ['label' => Craft::t('commerce', 'Date Paid')],
            'dateCreated' => ['label' => Craft::t('commerce', 'Date Created')],
            'dateUpdated' => ['label' => Craft::t('commerce', 'Date Updated')],
            'email' => ['label' => Craft::t('commerce', 'Email')],
            'shippingFullName' => ['label' => Craft::t('commerce', 'Shipping Full Name')],
            'billingFullName' => ['label' => Craft::t('commerce', 'Billing Full Name')],
            'shippingBusinessName' => ['label' => Craft::t('commerce', 'Shipping Business Name')],
            'billingBusinessName' => ['label' => Craft::t('commerce', 'Billing Business Name')],
            'shippingMethodName' => ['label' => Craft::t('commerce', 'Shipping Method')],
            'gatewayName' => ['label' => Craft::t('commerce', 'Gateway')],
            'paidStatus' => ['label' => Craft::t('commerce', 'Paid Status')]
        ];
    }

    /**
     * @inheritdoc
     */
    protected static function defineDefaultTableAttributes(string $source = null): array
    {
        $attributes = ['number'];

        if (0 !== strpos($source, 'carts:')) {
            $attributes[] = 'orderStatus';
            $attributes[] = 'totalPrice';
            $attributes[] = 'dateOrdered';
            $attributes[] = 'totalPaid';
            $attributes[] = 'datePaid';
            $attributes[] = 'paidStatus';
        } else {
            $attributes[] = 'dateUpdated';
            $attributes[] = 'totalPrice';
        }

        return $attributes;
    }

    /**
     * @inheritdoc
     */
    protected static function defineSortOptions(): array
    {
        return [
            'number' => Craft::t('commerce', 'Number'),
            'id' => Craft::t('commerce', 'ID'),
            'orderStatusId' => Craft::t('commerce', 'Order Status'),
            'totalPrice' => Craft::t('commerce', 'Total Payable'),
            'totalPaid' => Craft::t('commerce', 'Total Paid'),
            'dateOrdered' => Craft::t('commerce', 'Date Ordered'),
            'commerce_orders.dateUpdated' => Craft::t('commerce', 'Date Updated'),
            'datePaid' => Craft::t('commerce', 'Date Paid')
        ];
    }

    // Private Methods
    // =========================================================================

    /**
     * Updates the adjustments, including deleting the old ones.
     *
     * @return null
     */
    private function _updateAdjustments()
    {
        $previousAdjustments = OrderAdjustmentRecord::find()
            ->where(['orderId' => $this->id])
            ->all();

        $newAdjustmentIds = [];

        foreach ($this->getAdjustments() as $adjustment) {
            // Don't run validation as validation of the adjustments should happen before saving the order
            Plugin::getInstance()->getOrderAdjustments()->saveOrderAdjustment($adjustment, false);
            $newAdjustmentIds[] = $adjustment->id;
        }

        foreach ($previousAdjustments as $previousAdjustment) {
            if (!in_array($previousAdjustment->id, $newAdjustmentIds, false)) {
                $previousAdjustment->delete();
            }
        }
    }

    /**
     * Updates the line items, including deleting the old ones.
     */
    private function _updateLineItems()
    {
        $previousLineItems = LineItemRecord::find()
            ->where(['orderId' => $this->id])
            ->all();

        $newLineItemIds = [];

        foreach ($this->getLineItems() as $lineItem) {
            // Don't run validation as validation of the line item should happen before saving the order
            Plugin::getInstance()->getLineItems()->saveLineItem($lineItem, false);
            $newLineItemIds[] = $lineItem->id;
        }

        foreach ($previousLineItems as $previousLineItem) {
            if (!in_array($previousLineItem->id, $newLineItemIds, false)) {
                $previousLineItem->delete();
            }
        }
    }
}<|MERGE_RESOLUTION|>--- conflicted
+++ resolved
@@ -578,7 +578,7 @@
     public function addLineItem($lineItem)
     {
         $lineItems = $this->getLineItems();
-<<<<<<< HEAD
+
         $replaced = false;
         foreach ($lineItems as $key => $item) {
             if ($lineItem->id && $item->id == $lineItem->id) {
@@ -591,10 +591,6 @@
             $lineItems[] = $lineItem;
         }
 
-=======
-        $lineItem->setOrder($this);
-        $lineItems[] = $lineItem;
->>>>>>> 04da522e
         $this->setLineItems($lineItems);
     }
 
@@ -1010,8 +1006,9 @@
 
         foreach ($lineItems as $lineItem) {
             $lineItem->setOrder($this);
-            $this->_lineItems = $lineItems;
-        }
+        }
+
+        $this->_lineItems = $lineItems;
     }
 
     /**
