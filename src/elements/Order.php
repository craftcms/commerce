<?php
/**
 * @link https://craftcms.com/
 * @copyright Copyright (c) Pixel & Tonic, Inc.
 * @license https://craftcms.github.io/license/
 */

namespace craft\commerce\elements;

use Craft;
use craft\base\Element;
use craft\commerce\base\AdjusterInterface;
use craft\commerce\base\Gateway;
use craft\commerce\base\GatewayInterface;
use craft\commerce\base\ShippingMethodInterface;
use craft\commerce\elements\traits\OrderDeprecatedTrait;
use craft\commerce\elements\traits\OrderElementTrait;
use craft\commerce\elements\traits\OrderValidatorsTrait;
use craft\commerce\errors\CurrencyException;
use craft\commerce\db\Table;
use craft\commerce\errors\OrderStatusException;
use craft\commerce\events\LineItemEvent;
use craft\commerce\helpers\Currency;
use craft\commerce\helpers\Order as OrderHelper;
use craft\commerce\models\Address;
use craft\commerce\models\Customer;
use craft\commerce\models\LineItem;
use craft\commerce\models\OrderAdjustment;
use craft\commerce\models\OrderHistory;
use craft\commerce\models\OrderStatus;
use craft\commerce\models\PaymentSource;
use craft\commerce\models\Settings;
use craft\commerce\models\ShippingMethod;
use craft\commerce\models\ShippingMethodOption;
use craft\commerce\models\Transaction;
use craft\commerce\Plugin;
use craft\commerce\records\LineItem as LineItemRecord;
use craft\commerce\records\Order as OrderRecord;
use craft\commerce\records\OrderAdjustment as OrderAdjustmentRecord;
use craft\commerce\records\Transaction as TransactionRecord;
use craft\db\Query;
use craft\elements\User;
use craft\errors\ElementNotFoundException;
use craft\helpers\ArrayHelper;
use craft\helpers\Db;
use craft\helpers\StringHelper;
use craft\helpers\Template;
use craft\helpers\UrlHelper;
use craft\i18n\Locale;
use craft\web\View;
use DateTime;
use Throwable;
use yii\base\Exception;
use yii\base\InvalidArgumentException;
use yii\base\InvalidCallException;
use yii\base\InvalidConfigException;
use yii\behaviors\AttributeTypecastBehavior;
use yii\db\StaleObjectException;
use yii\log\Logger;

/**
 * Order or Cart model.
 *
 * @property OrderAdjustment[] $adjustments
 * @property string $email the email for this order
 * @property LineItem[] $lineItems
 * @property Address $billingAddress
 * @property Address $shippingAddress
 * @property PaymentSource|null $paymentSource
 * @property string $paymentCurrency the payment currency for this order
 * @property string $recalculationMode the mode of recalculation.
 * @property string $origin
 * @property-read ShippingMethod[] $availableShippingMethods
 * @property-read bool $activeCart Is the current order the same as the active cart
 * @property-read Customer $customer
 * @property-read Gateway $gateway
 * @property-read OrderStatus $orderStatus
 * @property-read float $outstandingBalance The balance amount to be paid on the Order
 * @property-read ShippingMethodInterface $shippingMethod
 * @property-read ShippingMethodInterface $shippingMethodId
 * @property-read User|null $user
 * @property-read OrderAdjustment[] $orderAdjustments
 * @property-read string $pdfUrl the URL to the order’s PDF invoice
 * @property-read float|int $adjustmentSubtotal the total of adjustments made to order
 * @property-read float $adjustmentsTotal
 * @property-read OrderHistory[] $histories order histories
 * @property-read bool $isPaid if the order is paid
 * @property-read bool $isUnpaid if the order is not paid
 * @property-read float $itemTotal
 * @property-read int $itemSubtotal the total of all line item subtotals
 * @property-read bool $isActiveCart the order has the same ID as the current sessions cart
 * @property-read bool $isEmpty the order has no line items with any qty
 * @property-read null|Transaction $lastTransaction The last transaction on the order.
 * @property-read Transaction[] $nestedTransactions transactions for the order that have child transactions set on them
 * @property-read string $paidStatus the order’s paid status
 * @property-read string $paidStatusHtml the order’s paid status as HTML
 * @property-read string $shortNumber
 * @property-read float $totalPaid the total `purchase` and `captured` transactions belonging to this order
 * @property-read float $total
 * @property-read float $totalPrice
 * @property-read int $totalSaleAmount the total sale amount
 * @property-read float $totalTaxablePrice
 * @property-read int $totalQty the total number of items
 * @property-read int $totalWeight
 * @property-read string $orderStatusHtml
 * @property-read string $customerLinkHtml
 * @property null|array|Address $estimatedBillingAddress
 * @property float $totalDiscount
 * @property null|array|Address $estimatedShippingAddress
 * @property float $totalTaxIncluded
 * @property float $totalTax
 * @property float $totalShippingCost
 * @property ShippingMethodOption[] $availableShippingMethodOptions
 * @property-read Transaction[] $transactions
 * @author Pixel & Tonic, Inc. <support@pixelandtonic.com>
 * @since 2.0
 */
class Order extends Element
{
    use OrderValidatorsTrait;
    use OrderDeprecatedTrait;
    use OrderElementTrait;

    /**
     * Payments exceed order total.
     */
    const PAID_STATUS_OVERPAID = 'overPaid';

    /**
     * Payments equal order total.
     */
    const PAID_STATUS_PAID = 'paid';

    /**
     * Payments less than order total.
     */
    const PAID_STATUS_PARTIAL = 'partial';

    /**
     * Payments total zero on non-free order.
     */
    const PAID_STATUS_UNPAID = 'unpaid';

    /**
     * Recalculates line items, populates from purchasables, and regenerates adjustments.
     */
    const RECALCULATION_MODE_ALL = 'all';

    /**
     * Recalculates adjustments only; does not recalculate line items or populate from purchasables.
     */
    const RECALCULATION_MODE_ADJUSTMENTS_ONLY = 'adjustmentsOnly';

    /**
     * Does not recalculate anything on the order.
     */
    const RECALCULATION_MODE_NONE = 'none';

    /**
     * Order created from the front end.
     */
    const ORIGIN_WEB = 'web';

    /**
     * Order created from the control panel.
     */
    const ORIGIN_CP = 'cp';

    /**
     * Order created by a remote source.
     */
    const ORIGIN_REMOTE = 'remote';

    /**
     * @event \yii\base\Event The event that is triggered before a new line item has been added to the order.
     *
     * ```php
     * use craft\commerce\elements\Order;
     * use craft\commerce\models\LineItem;
     * use craft\commerce\events\LineItemEvent;
     * use yii\base\Event;
     *
     * Event::on(
     *     Order::class,
     *     Order::EVENT_BEFORE_ADD_LINE_ITEM,
     *     function(LineItemEvent $event) {
     *         // @var LineItem $lineItem
     *         $lineItem = $event->lineItem;
     *         // @var bool $isNew
     *         $isNew = $event->isNew;
     *         // @var bool $isValid
     *         $isValid = $event->isValid;
     *         // ...
     *     }
     * );
     * ```
     */
    const EVENT_BEFORE_ADD_LINE_ITEM = 'beforeAddLineItemToOrder';

    /**
     * @event \yii\base\Event The event that is triggered after a line item has been added to an order.
     *
     * ```php
     * use craft\commerce\elements\Order;
     * use craft\commerce\events\LineItemEvent;
     * use craft\commerce\models\LineItem;
     * use yii\base\Event;
     *
     * Event::on(
     *     Order::class,
     *     Order::EVENT_AFTER_ADD_LINE_ITEM,
     *     function(LineItemEvent $event) {
     *         // @var LineItem $lineItem
     *         $lineItem = $event->lineItem;
     *         // @var bool $isNew
     *         $isNew = $event->isNew;
     *         // ...
     *     }
     * );
     * ```
     */
    const EVENT_AFTER_ADD_LINE_ITEM = 'afterAddLineItemToOrder';

    /**
     * @event \yii\base\Event The event that is triggered after a line item has been removed from an order.
     * @todo Change to `afterRemoveLineItemFromOrder` in next major release (`To` → `From`)
     *
     * ```php
     * use craft\commerce\elements\Order;
     * use craft\commerce\events\LineItemEvent;
     * use craft\commerce\models\LineItem;
     * use yii\base\Event;
     *
     * Event::on(
     *     Order::class,
     *     Order::EVENT_AFTER_REMOVE_LINE_ITEM,
     *     function(LineItemEvent $event) {
     *         // @var LineItem $lineItem
     *         $lineItem = $event->lineItem;
     *         // @var bool $isNew
     *         $isNew = $event->isNew;
     *         // ...
     *     }
     * );
     * ```
     */
    const EVENT_AFTER_REMOVE_LINE_ITEM = 'afterRemoveLineItemToOrder';

    /**
     * @event \yii\base\Event The event that is triggered before an order is completed.
     *
     * ```php
     * use craft\commerce\elements\Order;
     * use yii\base\Event;
     *
     * Event::on(
     *     Order::class,
     *     Order::EVENT_BEFORE_COMPLETE_ORDER,
     *     function(Event $event) {
     *         // @var Order $order
     *         $order = $event->sender;
     *         // ...
     *     }
     * );
     * ```
     */
    const EVENT_BEFORE_COMPLETE_ORDER = 'beforeCompleteOrder';

    /**
     * @event \yii\base\Event The event that is triggered after an order is completed.
     *
     * ```php
     * use craft\commerce\elements\Order;
     * use yii\base\Event;
     *
     * Event::on(
     *     Order::class,
     *     Order::EVENT_AFTER_COMPLETE_ORDER,
     *     function(Event $event) {
     *         // @var Order $order
     *         $order = $event->sender;
     *         // ...
     *     }
     * );
     * ```
     */
    const EVENT_AFTER_COMPLETE_ORDER = 'afterCompleteOrder';

    /**
     * @event \yii\base\Event The event that is triggered after an order is paid and completed.
     *
     * ```php
     * use craft\commerce\elements\Order;
     * use yii\base\Event;
     *
     * Event::on(
     *     Order::class,
     *     Order::EVENT_AFTER_ORDER_PAID,
     *     function(Event $event) {
     *         // @var Order $order
     *         $order = $event->sender;
     *         // ...
     *     }
     * );
     * ```
     */
    const EVENT_AFTER_ORDER_PAID = 'afterOrderPaid';

    /**
     * @event \yii\base\Event This event is raised after an order is authorized in full and completed
     *
     * Plugins can get notified after an order is authorized in full and completed
     *
     * ```php
     * use craft\commerce\elements\Order;
     * use yii\base\Event;
     *
     * Event::on(Order::class, Order::EVENT_AFTER_ORDER_AUTHORIZED, function(Event $e) {
     *     // @var Order $order
     *     $order = $e->sender;
     *     // ...
     * });
     * ```
     */
    const EVENT_AFTER_ORDER_AUTHORIZED = 'afterOrderAuthorized';

    /**
     * This is the unique number (hash) generated for the order when it was first created.
     *
     * @var string Number
     * ---
     * ```php
     * echo $order->number;
     * ```
     * ```twig
     * {{ order.number }}
     * ```
     */
    public $number;

    /**
     * This is the the reference number generated once the order was completed.
     * While the order is a cart, this is null.
     *
     * @var string Reference
     * ---
     * ```php
     * echo $order->reference;
     * ```
     * ```twig
     * {{ order.reference }}
     * ```
     */
    public $reference;

    /**
     * This is the currently applied coupon code.
     *
     * @var string|null Coupon Code
     * ---
     * ```php
     * echo $order->couponCode;
     * ```
     * ```twig
     * {{ order.couponCode }}
     * ```
     */
    public $couponCode;

    /**
     * Is this order completed (no longer a cart).
     *
     * @var bool Is completed
     * ---
     * ```php
     * echo $order->isCompleted;
     * ```
     * ```twig
     * {{ order.isCompleted }}
     * ```
     */
    public $isCompleted = false;

    /**
     * The date and time this order was completed
     *
     * @var DateTime Date ordered
     * ---
     * ```php
     * echo $order->dateOrdered;
     * ```
     * ```twig
     * {{ order.dateOrdered }}
     * ```
     */
    public $dateOrdered;

    /**
     * The date and time this order was paid in full.
     *
     * @var DateTime Date paid
     * ---
     * ```php
     * echo $order->datePaid;
     * ```
     * ```twig
     * {{ order.datePaid }}
     * ```
     */
    public $datePaid;

    /**
     * The date and time this order was authorized in full.
     * This may the same date as datePaid if the order was paid immediately.
     *
     * @var DateTime Date authorized
     * ---
     * ```php
     * echo $order->dateAuthorized;
     * ```
     * ```twig
     * {{ order.dateAuthorized }}
     * ```
     */
    public $dateAuthorized;

    /**
     * The currency of the order (ISO code)
     *
     * @var string Currency
     * ---
     * ```php
     * echo $order->currency;
     * ```
     * ```twig
     * {{ order.currency }}
     * ```
     */
    public $currency;

    /**
     * The current gateway ID to identify the gateway the order should use when accepting payments.
     * If the `paymentSourceId` is set on this order, this `gatewayId` will be that belonging to the
     * payment source.
     *
     * @var int|null Gateway ID
     * ---
     * ```php
     * echo $order->gatewayId;
     * ```
     * ```twig
     * {{ order.gatewayId }}
     * ```
     */
    public $gatewayId;

    /**
     * The last IP address of the user building the order before it was marked as complete.
     *
     * @var string|null Last IP address
     * ---
     * ```php
     * echo $order->lastIp;
     * ```
     * ```twig
     * {{ order.lastIp }}
     * ```
     */
    public $lastIp;

    /**
     * The current message set on the order when having it’s order status being changed.
     *
     * @var string|null message
     * ---
     * ```php
     * echo $order->message;
     * ```
     * ```twig
     * {{ order.message }}
     * ```
     */
    public $message;

    /**
     * The current URL the order should return to after successful payment.
     * This is stored on the order as we may be redirected off-site for payments.
     *
     * @var string Return URL
     * ---
     * ```php
     * echo $order->returnUrl;
     * ```
     * ```twig
     * {{ order.returnUrl }}
     * ```
     */
    public $returnUrl;

    /**
     * The current URL the order should return to if the customer cancels payment off-site.
     * This is stored on the order as we may be redirected off-site for payments.
     *
     * @var string Cancel URL
     * ---
     * ```php
     * echo $order->cancelUrl;
     * ```
     * ```twig
     * {{ order.cancelUrl }}
     * ```
     */
    public $cancelUrl;

    /**
     * The current order status ID. This will be null if the order is not complete
     * and is still a cart.
     *
     * @var int|null Order status ID
     * ---
     * ```php
     * echo $order->orderStatusId;
     * ```
     * ```twig
     * {{ order.orderStatusId }}
     * ```
     */
    public $orderStatusId;

    /**
     * The current order status ID. This will be null if the order is not complete
     * and is still a cart.
     *
     * @var int|null Order status ID
     * ---
     * ```php
     * echo $order->orderStatusId;
     * ```
     * ```twig
     * {{ order.orderStatusId }}
     * ```
     */
    public $orderLanguage;


    /**
     * The origin of the order when it was first created.
     * Values can be 'web', 'cp', or 'api'
     *
     * @var string Order origin
     * ---
     * ```php
     * echo $order->origin;
     * ```
     * ```twig
     * {{ order.origin }}
     * ```
     */
    public $origin;

    /**
     * The current billing address ID
     *
     * @var int|null Billing address ID
     * ---
     * ```php
     * echo $order->billingAddressId;
     * ```
     * ```twig
     * {{ order.billingAddressId }}
     * ```
     */
    public $billingAddressId;

    /**
     * The current shipping address ID
     *
     * @var int|null Shipping address ID
     * ---
     * ```php
     * echo $order->shippingAddressId;
     * ```
     * ```twig
     * {{ order.shippingAddressId }}
     * ```
     */
    public $shippingAddressId;


    /**
     * Whether or not the shipping address should be made the primary address of the
     * order‘s customer. This is not persisted on the order, and is only used during the
     * update order request.
     *
     * @var bool Make this the customer‘s primary shipping address
     * ---
     * ```php
     * echo $order->makePrimaryShippingAddress;
     * ```
     * ```twig
     * {{ order.makePrimaryShippingAddress }}
     * ```
     */
    public $makePrimaryShippingAddress;

    /**
     * Whether or not the billing address should be made the primary address of the
     * order‘s customer. This is not persisted on the order, and is only used during the
     * update order request.
     *
     * @var bool Make this the customer‘s primary billing address
     * ---
     * ```php
     * echo $order->makePrimaryBillingAddress;
     * ```
     * ```twig
     * {{ order.makePrimaryBillingAddress }}
     * ```
     */
    public $makePrimaryBillingAddress;

    /**
     * Whether or not the shipping address should be the same address as the order’s
     * billing address. This is not persisted on the order, and is only used during the
     * update order request. Can not be set to `true` at the same time as setting
     * `billingSameAsShipping` to true, or an error will be raised.
     *
     * @var bool Make this the shipping address the same as the billing address
     * ---
     * ```php
     * echo $order->shippingSameAsBilling;
     * ```
     * ```twig
     * {{ order.shippingSameAsBilling }}
     * ```
     */
    public $shippingSameAsBilling;

    /**
     * Whether or not the billing address should be the same address as the order’s
     * shipping address. This is not persisted on the order, and is only used during the
     * update order request. Can not be set to `true` at the same time as setting
     * `shippingSameAsBilling` to true, or an error will be raised.
     *
     * @var bool Make this the shipping address the same as the billing address
     * ---
     * ```php
     * echo $order->billingSameAsShipping;
     * ```
     * ```twig
     * {{ order.billingSameAsShipping }}
     * ```
     */
    public $billingSameAsShipping;

    /**
     * @var int Estimated Billing address ID
     * @since 2.2
     */
    public $estimatedBillingAddressId;

    /**
     * @var int Estimated Shipping address ID
     * @since 2.2
     */
    public $estimatedShippingAddressId;

    /**
     * @var bool Whether estimated billing address should be set to the same address as estimated shipping
     * @since 2.2
     */
    public $estimatedBillingSameAsShipping;

    /**
     * @var string Shipping Method Handle
     */
    public $shippingMethodHandle;

    /**
     * @var int Customer ID
     */
    public $customerId;

    /**
     * Whether the the email address on the order should be used to register
     * as a user account when the order is complete.
     *
     * @var bool Register user on order complete
     * ---
     * ```php
     * echo $order->registerUserOnOrderComplete;
     * ```
     * ```twig
     * {{ order.registerUserOnOrderComplete }}
     * ```
     */
    public $registerUserOnOrderComplete;

    /**
     * The current payment source that should be used to make payments on the
     * order. If this is set, the `gatewayId` will also be set to the related
     * gateway.
     *
     * @var bool Payment source ID
     * ---
     * ```php
     * echo $order->paymentSourceId;
     * ```
     * ```twig
     * {{ order.paymentSourceId }}
     * ```
     */
    public $paymentSourceId;


    /**
     * @var float The total price as stored in the database from last retrieval
     * ---
     * ```php
     * echo $order->storedTotalPrice;
     * ```
     * ```twig
     * {{ order.storedTotalPrice }}
     * ```
     */
    public $storedTotalPrice;

    /**
     * @var float The total paid as stored in the database from last retrieval
     * ---
     * ```php
     * echo $order->storedTotalPaid;
     * ```
     * ```twig
     * {{ order.storedTotalPaid }}
     * ```
     */
    public $storedTotalPaid;

    /**
     * @var float The item total as stored in the database from last retrieval
     * ---
     * ```php
     * echo $order->storedItemTotal;
     * ```
     * ```twig
     * {{ order.storedItemTotal }}
     * ```
     */
    public $storedItemTotal;

    /**
     * @var float The total shipping cost adjustments as stored in the database from last retrieval
     * ---
     * ```php
     * echo $order->storedTotalShippingCost;
     * ```
     * ```twig
     * {{ order.storedTotalShippingCost }}
     * ```
     */
    public $storedTotalShippingCost;

    /**
     * @var float The total of discount adjustments as stored in the database from last retrieval
     * ---
     * ```php
     * echo $order->storedTotalDiscount;
     * ```
     * ```twig
     * {{ order.storedTotalDiscount }}
     * ```
     */
    public $storedTotalDiscount;

    /**
     * @var float The total tax adjustments as stored in the database from last retrieval
     * ---
     * ```php
     * echo $order->storedTotalTax;
     * ```
     * ```twig
     * {{ order.storedTotalTax }}
     * ```
     */
    public $storedTotalTax;

    /**
     * @var float The total tax included  adjustments as stored in the database from last retrieval
     * ---
     * ```php
     * echo $order->storedTotalTaxIncluded;
     * ```
     * ```twig
     * {{ order.storedTotalTaxIncluded }}
     * ```
     */
    public $storedTotalTaxIncluded;


    /**
     * @var string
     * @see Order::setRecalculationMode() To set the current recalculation mode
     * @see Order::getRecalculationMode() To get the current recalculation mode
     * ---
     * ```php
     * echo $order->recalculationMode;
     * ```
     * ```twig
     * {{ order.recalculationMode }}
     * ```
     */
    private $_recalculationMode;

    /**
     * @var Address|null
     * @see Order::setShippingAddress() To set the current shipping address
     * @see Order::getShippingAddress() To get the current shipping address
     * ---
     * ```php
     * if ($order->shippingAddress) {
     * echo $order->shippingAddress->firstName;
     * }
     * ```
     * ```twig
     * {% if order.shippingAddress %}
     * {{ order.shippingAddress.firstName }}
     * {% endif %}
     * ```
     */
    private $_shippingAddress;

    /**
     * @var Address|null
     * @see Order::setBillingAddress() To set the current billing address
     * @see Order::getBillingAddress() To get the current billing address
     * ---
     * ```php
     * if ($order->billingAddress) {
     * echo $order->billingAddress->firstName;
     * }
     * ```
     * ```twig
     * {% if order.billingAddress %}
     * {{ order.billingAddress.firstName }}
     * {% endif %}
     * ```
     */
    private $_billingAddress;

    /**
     * @var Address
     * @since 2.2
     */
    private $_estimatedShippingAddress;

    /**
     * @var Address
     * @since 2.2
     */
    private $_estimatedBillingAddress;

    /**
     * @var LineItem[]
     * @see Order::setLineItems() To set the order line items
     * @see Order::getLineItems() To get the order line items
     * ---
     * ```php
     * foreach ($order->getLineItems() as $lineItem) {
     * echo $lineItem->description';
     * }
     * ```
     * ```twig
     * {% for lineItem in order.lineItems %}
     * {{ lineItem.description }}
     * {% endif %}
     * ```
     */
    private $_lineItems;

    /**
     * @var OrderAdjustment[]
     * @see Order::setAdjustments() To set the order adjustments
     * @see Order::setAdjustments() To get the order adjustments
     * ---
     * ```php
     * foreach ($order->getAdjustments() as $adjustment) {
     * echo $adjustment->amount';
     * }
     * ```
     * ```twig
     * {% for adjustment in order.adjustments %}
     * {{ adjustment.amount }}
     * {% endif %}
     * ```
     */
    private $_orderAdjustments;

    /**
     * @var string
     * @see Order::setPaymentCurrency() To set the payment currency
     * @see Order::getPaymentCurrency() To get the payment currency
     * ---
     * ```php
     * echo $order->paymentCurrency;
     * ```
     * ```twig
     * {{ order.paymentCurrency }}
     * ```
     */
    private $_paymentCurrency;

    /**
     * @var string
     * @see Order::setEmail() To set the order email
     * @see Order::getEmail() To get the email
     * ---
     * ```php
     * echo $order->email;
     * ```
     * ```twig
     * {{ order.email }}
     * ```
     */
    private $_email;

    /**
<<<<<<< HEAD
     * @var string
     * @see Order::getTransactions()
     * ---
     * ```php
     * echo $order->transactions;
     * ```
     * ```twig
     * {{ order.transactions }}
     * ```
     */
    private $_transactions;

=======
     * @var Customer
     * @see Order::getCustomer()
     * @see Order::setCustomer()
     * ---
     * ```php
     * echo $order->customer;
     * ```
     * ```twig
     * {{ order.customer }}
     * ```
     */
    private $_customer;
>>>>>>> 6fcd69bc

    /**
     * @inheritdoc
     */
    public function init()
    {
        // Set default addresses on the order
        if (!$this->isCompleted && Plugin::getInstance()->getSettings()->autoSetNewCartAddresses) {
            $hasPrimaryShippingAddress = !$this->shippingAddressId && $this->getCustomer() && $this->getCustomer()->primaryShippingAddressId;
            if ($hasPrimaryShippingAddress && ($shippingAddress = Plugin::getInstance()->getAddresses()->getAddressByIdAndCustomerId($this->getCustomer()->primaryShippingAddressId, $this->customerId))) {
                $this->setShippingAddress($shippingAddress);
            }
            $hasPrimaryBillingAddress = !$this->billingAddressId && $this->getCustomer() && $this->getCustomer()->primaryBillingAddressId;
            if ($hasPrimaryBillingAddress && ($billingAddress = Plugin::getInstance()->getAddresses()->getAddressByIdAndCustomerId($this->getCustomer()->primaryBillingAddressId, $this->customerId))) {
                $this->setBillingAddress($billingAddress);
            }
        }

        if ($this->orderLanguage === null) {
            $this->orderLanguage = Craft::$app->language;
        }

        if ($this->currency === null) {
            $this->currency = Plugin::getInstance()->getPaymentCurrencies()->getPrimaryPaymentCurrencyIso();
        }

        // Better default for carts if the base currency changes (usually only happens in development)
        if (!$this->isCompleted && $this->paymentCurrency && !Plugin::getInstance()->getPaymentCurrencies()->getPaymentCurrencyByIso($this->paymentCurrency)) {
            $this->paymentCurrency = Plugin::getInstance()->getPaymentCurrencies()->getPrimaryPaymentCurrencyIso();
        }

        if ($this->origin === null) {
            $this->origin = static::ORIGIN_WEB;
        }

        if ($this->_recalculationMode === null) {
            if ($this->isCompleted) {
                $this->setRecalculationMode(self::RECALCULATION_MODE_NONE);
            } else {
                $this->setRecalculationMode(self::RECALCULATION_MODE_ALL);
            }
        }

        return parent::init();
    }

    public function behaviors(): array
    {
        $behaviors = parent::behaviors();

        $behaviors['typecast'] = [
            'class' => AttributeTypecastBehavior::className(),
            'attributeTypes' => [
                'id' => AttributeTypecastBehavior::TYPE_INTEGER,
                'number' => AttributeTypecastBehavior::TYPE_STRING,
                'reference' => AttributeTypecastBehavior::TYPE_STRING,
                'couponCode' => AttributeTypecastBehavior::TYPE_STRING,
                'isCompleted' => AttributeTypecastBehavior::TYPE_BOOLEAN,
                'gatewayId' => AttributeTypecastBehavior::TYPE_INTEGER,
                'lastIp' => AttributeTypecastBehavior::TYPE_STRING,
                'orderLanguage' => AttributeTypecastBehavior::TYPE_STRING,
                'message' => AttributeTypecastBehavior::TYPE_STRING,
                'returnUrl' => AttributeTypecastBehavior::TYPE_STRING,
                'cancelUrl' => AttributeTypecastBehavior::TYPE_STRING,
                'orderStatusId' => AttributeTypecastBehavior::TYPE_INTEGER,
                'origin' => AttributeTypecastBehavior::TYPE_STRING,
                'billingAddressId' => AttributeTypecastBehavior::TYPE_INTEGER,
                'shippingAddressId' => AttributeTypecastBehavior::TYPE_INTEGER,
                'makePrimaryShippingAddress' => AttributeTypecastBehavior::TYPE_BOOLEAN,
                'makePrimaryBillingAddress' => AttributeTypecastBehavior::TYPE_BOOLEAN,
                'shippingSameAsBilling' => AttributeTypecastBehavior::TYPE_BOOLEAN,
                'billingSameAsShipping' => AttributeTypecastBehavior::TYPE_BOOLEAN,
                'shippingMethodHandle' => AttributeTypecastBehavior::TYPE_STRING,
                'customerId' => AttributeTypecastBehavior::TYPE_INTEGER,
            ]
        ];

        return $behaviors;
    }

    /**
     * @return null|string
     */
    public static function displayName(): string
    {
        return Plugin::t('Order');
    }

    /**
     * @inheritdoc
     */
    public static function lowerDisplayName(): string
    {
        return Plugin::t('order');
    }

    /**
     * @inheritdoc
     */
    public static function pluralDisplayName(): string
    {
        return Plugin::t('Orders');
    }

    /**
     * @inheritdoc
     */
    public static function pluralLowerDisplayName(): string
    {
        return Plugin::t('orders');
    }

    /**
     * @inheritdoc
     */
    public function __toString()
    {
        return $this->reference ?: $this->getShortNumber();
    }

    /**
     * @inheritdoc
     */
    public function beforeValidate(): bool
    {
        // Set default gateway if none present and no payment source selected
        if (!$this->gatewayId && !$this->paymentSourceId) {
            $gateways = Plugin::getInstance()->getGateways()->getAllCustomerEnabledGateways();
            if (count($gateways)) {
                $this->gatewayId = key($gateways);
            }
        }

        // Get the customer ID from the session
        if (!$this->customerId && !Craft::$app->request->isConsoleRequest) {
            $this->setCustomer(Plugin::getInstance()->getCustomers()->getCustomer());
        }

        $customer = Plugin::getInstance()->getCustomers()->getCustomerById($this->customerId);
        if ($customer && $email = $customer->getEmail()) {
            $this->setEmail($email);
        }

        return parent::beforeValidate();
    }

    /**
     * @inheritdoc
     */
    public function datetimeAttributes(): array
    {
        $commerce = Craft::$app->getPlugins()->getStoredPluginInfo('commerce');

        $attributes = parent::datetimeAttributes();
        $attributes[] = 'datePaid';
        if ($commerce && version_compare($commerce['version'], '3.0.6', '>=')) {
            $attributes[] = 'dateAuthorized';
        }
        $attributes[] = 'dateOrdered';
        $attributes[] = 'dateUpdated';
        return $attributes;
    }

    /**
     * @inheritdoc
     */
    public function attributes()
    {
        $names = parent::attributes();
        $names[] = 'adjustmentSubtotal';
        $names[] = 'adjustmentsTotal';
        $names[] = 'paymentCurrency';
        $names[] = 'email';
        $names[] = 'isPaid';
        $names[] = 'itemSubtotal';
        $names[] = 'itemTotal';
        $names[] = 'lineItems';
        $names[] = 'orderAdjustments';
        $names[] = 'outstandingBalance';
        $names[] = 'paidStatus';
        $names[] = 'recalculationMode';
        $names[] = 'shortNumber';
        $names[] = 'totalPaid';
        $names[] = 'total';
        $names[] = 'totalPrice';
        $names[] = 'totalQty';
        $names[] = 'totalSaleAmount';
        $names[] = 'totalTaxablePrice';
        $names[] = 'totalWeight';
        return $names;
    }

    /**
     * The attributes on the order that should be made available as formatted currency.
     *
     * @return array
     */
    public function currencyAttributes(): array
    {
        $attributes = [];
        $attributes[] = 'adjustmentSubtotal';
        $attributes[] = 'adjustmentsTotal';
        $attributes[] = 'itemSubtotal';
        $attributes[] = 'itemTotal';
        $attributes[] = 'outstandingBalance';
        $attributes[] = 'totalPaid';
        $attributes[] = 'total';
        $attributes[] = 'totalPrice';
        $attributes[] = 'totalSaleAmount';
        $attributes[] = 'totalTaxablePrice';
        $attributes[] = 'totalTax';
        $attributes[] = 'totalTaxIncluded';
        $attributes[] = 'totalShippingCost';
        $attributes[] = 'totalDiscount';
        return $attributes;
    }

    /**
     * @return array
     */
    public function fields(): array
    {
        $fields = parent::fields();

        foreach ($this->currencyAttributes() as $attribute) {
            $fields[$attribute . 'AsCurrency'] = function($model, $attribute) {
                // Substr because attribute is returned with 'AsCurrency' appended
                $attribute = substr($attribute, 0, -10);
                $amount = $model->$attribute ?? 0;
                return Craft::$app->getFormatter()->asCurrency($amount, $this->currency);
            };
        }

        foreach ($this->datetimeAttributes() as $attribute) {
            $fields[$attribute] = function($model, $attribute) {
                if (!empty($model->$attribute)) {
                    $formatter = Craft::$app->getFormatter();

                    return [
                        'date' => $formatter->asDate($model->$attribute, Locale::LENGTH_SHORT),
                        'time' => $formatter->asTime($model->$attribute, Locale::LENGTH_SHORT)
                    ];
                }

                return $model->$attribute;
            };
        }

        $fields['paidStatusHtml'] = 'paidStatusHtml';
        $fields['customerLinkHtml'] = 'customerLinkHtml';
        $fields['orderStatusHtml'] = 'orderStatusHtml';

        return $fields;
    }

    /**
     * @inheritdoc
     */
    public function extraFields(): array
    {
        $names = parent::extraFields();
        $names[] = 'availableShippingMethods';
        $names[] = 'availableShippingMethodOptions';
        $names[] = 'adjustments';
        $names[] = 'billingAddress';
        $names[] = 'customer';
        $names[] = 'gateway';
        $names[] = 'histories';
        $names[] = 'nestedTransactions';
        $names[] = 'orderStatus';
        $names[] = 'pdfUrl';
        $names[] = 'shippingAddress';
        $names[] = 'shippingMethod';
        $names[] = 'transactions';
        $names[] = 'totalTax';
        $names[] = 'totalTaxIncluded';
        $names[] = 'totalShippingCost';
        $names[] = 'totalDiscount';
        return $names;
    }

    /**
     * @inheritdoc
     */
    public function defineRules(): array
    {
        $rules = parent::defineRules();

        // Address models are valid
        $rules[] = [
            ['billingAddress', 'shippingAddress'], 'validateAddress'
        ]; // from OrderValidatorTrait

        // Do addresses  belong to the customer of the order (only checked if the order is a cart)
        $rules[] = [
            ['billingAddress', 'shippingAddress'], 'validateAddressCanBeUsed'
        ]; // from OrderValidatorTrait

        // Are the addresses both being set to each other.
        $rules[] = [
            ['billingAddress', 'shippingAddress'], 'validateAddressReuse', 'when' => function($model) {
                /** @var Order $model */
                return !$model->isCompleted;
            }
        ]; // from OrderValidatorTrait

        // Line items are valid?
        $rules[] = [['lineItems'], 'validateLineItems']; // from OrderValidatorTrait

        // Coupon Code valid?
        $rules[] = [['couponCode'], 'validateCouponCode']; // from OrderValidatorTrait

        $rules[] = [['gatewayId'], 'number', 'integerOnly' => true];
        $rules[] = [['gatewayId'], 'validateGatewayId']; // OrderValidatorsTrait
        $rules[] = [['shippingAddressId'], 'number', 'integerOnly' => true];
        $rules[] = [['billingAddressId'], 'number', 'integerOnly' => true];

        $rules[] = [['paymentCurrency'], 'validatePaymentCurrency']; // OrderValidatorTrait

        $rules[] = [['paymentSourceId'], 'number', 'integerOnly' => true];
        $rules[] = [['paymentSourceId'], 'validatePaymentSourceId']; // OrderValidatorTrait
        $rules[] = [['email'], 'email'];

        return $rules;
    }

    /**
     * Updates the paid status and paid date of the order, and marks as complete if the order is paid or authorized.
     */
    public function updateOrderPaidInformation()
    {
        $this->_transactions = null; // clear order's transaction cache

        $paidInFull = !$this->hasOutstandingBalance();
        $authorizedInFull = $this->getTotalAuthorized() >= $this->getTotalPrice();

        $justPaid = $paidInFull && $this->datePaid == null;
        $justAuthorized = $authorizedInFull && $this->dateAuthorized == null;

        // If it is no longer paid in full, set datePaid to null
        if (!$paidInFull) {
            $this->datePaid = null;
        }

        // If it is no longer authorized in full, set dateAuthorized to null
        if (!$authorizedInFull) {
            $this->dateAuthorized = null;
        }

        // If it was just paid set the date paid to now.
        if ($justPaid) {
            $this->datePaid = Db::prepareDateForDb(new DateTime());
        }

        // If it was just authorized set the date authorized to now.
        if ($justAuthorized) {
            $this->dateAuthorized = Db::prepareDateForDb(new DateTime());
        }

        // Lock for recalculation
        $originalRecalculationMode = $this->getRecalculationMode();
        $this->setRecalculationMode(self::RECALCULATION_MODE_NONE);

        // Saving the order will update the datePaid as set above and also update the paidStatus.
        Craft::$app->getElements()->saveElement($this, false);

        // If the order is now paid or authorized in full, lets mark it as complete if it has not already been.
        if (!$this->isCompleted) {
            $totalAuthorized = $this->getTotalAuthorized();
            if ($totalAuthorized >= $this->getTotalPrice() || $paidInFull) {
                // We need to remove the payment source from the order now that it's paid
                // This means the order needs new payment details for future payments: https://github.com/craftcms/commerce/issues/891
                // Payment information is still stored in the transactions.
                $this->paymentSourceId = null;

                $this->markAsComplete();
            }
        }

        if ($justPaid && $this->hasEventHandlers(self::EVENT_AFTER_ORDER_PAID)) {
            $this->trigger(self::EVENT_AFTER_ORDER_PAID);
        }

        if ($justAuthorized && $this->hasEventHandlers(self::EVENT_AFTER_ORDER_AUTHORIZED)) {
            $this->trigger(self::EVENT_AFTER_ORDER_AUTHORIZED);
        }

        // restore recalculation lock state
        $this->setRecalculationMode($originalRecalculationMode);
    }

    /**
     * Returns the total price of the order, minus any tax adjustments.
     *
     * @return float
     * @deprecated in 2.2.9. Use `craft\commerce\adjusters\Tax::_getOrderTotalTaxablePrice()` instead.
     */
    public function getTotalTaxablePrice(): float
    {
        $itemTotal = $this->getItemSubtotal();

        $allNonIncludedAdjustmentsTotal = $this->getAdjustmentsTotal();
        $taxAdjustments = $this->getTotalTax();
        $includedTaxAdjustments = $this->getTotalTaxIncluded();

        return $itemTotal + $allNonIncludedAdjustmentsTotal - ($taxAdjustments + $includedTaxAdjustments);
    }

    /**
     * Marks the order as complete and sets the default order status, then saves the order.
     *
     * @return bool
     * @throws OrderStatusException
     * @throws Exception
     * @throws Throwable
     * @throws ElementNotFoundException
     */
    public function markAsComplete(): bool
    {
        // Use a mutex to make sure we check the order is not already complete due to a race condition.
        $lockName = 'orderComplete:' . $this->id;
        $mutex = Craft::$app->getMutex();
        if (!$mutex->acquire($lockName, 5)) {
            throw new Exception('Unable to acquire a lock for completion of Order: ' . $this->id);
        }

        // Now that we have a lock, make sure this order is not already completed.
        if ($this->isCompleted) {
            $mutex->release($lockName);
            return true;
        }

        // Try to catch where the order could be marked as completed twice at the same time, and thus cause a race condition.
        $completedInDb = (new Query())
            ->select('id')
            ->from([Table::ORDERS])
            ->where(['isCompleted' => true])
            ->andWhere(['id' => $this->id])
            ->exists();

        if ($completedInDb) {
            $mutex->release($lockName);
            return true;
        }

        $this->isCompleted = true;
        $this->dateOrdered = Db::prepareDateForDb(new DateTime());

        // Reset estimated address relations
        $this->estimatedShippingAddressId = null;
        $this->estimatedBillingAddressId = null;

        $orderStatus = Plugin::getInstance()->getOrderStatuses()->getDefaultOrderStatusForOrder($this);

        // If the order status returned was overridden by a plugin, use the configured default order status if they give us a bogus one with no ID.
        if ($orderStatus && $orderStatus->id) {
            $this->orderStatusId = $orderStatus->id;
        } else {
            $mutex->release($lockName);
            throw new OrderStatusException('Could not find a valid default order status.');
        }

        if ($this->reference == null) {
            $referenceTemplate = Plugin::getInstance()->getSettings()->orderReferenceFormat;

            try {
                $this->reference = Craft::$app->getView()->renderObjectTemplate($referenceTemplate, $this);
            } catch (Throwable $exception) {
                $mutex->release($lockName);
                Craft::error('Unable to generate order completion reference for order ID: ' . $this->id . ', with format: ' . $referenceTemplate . ', error: ' . $exception->getMessage());
                throw $exception;
            }
        }

        // Raising the 'beforeCompleteOrder' event
        if ($this->hasEventHandlers(self::EVENT_BEFORE_COMPLETE_ORDER)) {
            $this->trigger(self::EVENT_BEFORE_COMPLETE_ORDER);
        }

        // Completed orders should no longer recalculate anything by default
        $this->setRecalculationMode(static::RECALCULATION_MODE_NONE);

        $success = Craft::$app->getElements()->saveElement($this, false);

        if (!$success) {
            Craft::error(Plugin::t('Could not mark order {number} as complete. Order save failed during order completion with errors: {order}',
                ['number' => $this->number, 'order' => json_encode($this->errors)]), __METHOD__);

            $mutex->release($lockName);
            return false;
        }

        $mutex->release($lockName);

        $this->afterOrderComplete();

        return true;
    }

    /**
     * Called after the order successfully completes
     */
    public function afterOrderComplete()
    {
        // Run order complete handlers directly.
        Plugin::getInstance()->getDiscounts()->orderCompleteHandler($this);
        Plugin::getInstance()->getCustomers()->orderCompleteHandler($this);

        foreach ($this->getLineItems() as $lineItem) {
            if ($lineItem->getPurchasable()) {
                $lineItem->getPurchasable()->afterOrderComplete($this, $lineItem);
            }
        }

        // Raising the 'afterCompleteOrder' event
        if ($this->hasEventHandlers(self::EVENT_AFTER_COMPLETE_ORDER)) {
            $this->trigger(self::EVENT_AFTER_COMPLETE_ORDER);
        }
    }

    /**
     * Removes a specific line item from the order.
     *
     * @param LineItem $lineItem
     */
    public function removeLineItem(LineItem $lineItem)
    {
        $lineItems = $this->getLineItems();
        foreach ($lineItems as $key => $item) {
            if ($lineItem->id == $item->id || $lineItem === $item) {
                unset($lineItems[$key]);
                $this->setLineItems($lineItems);
            }
        }

        // Raising the 'afterRemoveLineItemToOrder' event
        if ($this->hasEventHandlers(self::EVENT_AFTER_REMOVE_LINE_ITEM)) {
            $this->trigger(self::EVENT_AFTER_REMOVE_LINE_ITEM, new LineItemEvent([
                'lineItem' => $lineItem,
            ]));
        }
    }

    /**
     * Adds a line item to the order. Updates the line item if the ID of that line item is already in the cart.
     *
     * @param LineItem $lineItem
     */
    public function addLineItem($lineItem)
    {
        $lineItems = $this->getLineItems();
        $isNew = !$lineItem->id;

        if ($isNew && $this->hasEventHandlers(self::EVENT_BEFORE_ADD_LINE_ITEM)) {
            $lineItemEvent = new LineItemEvent(compact('lineItem', 'isNew'));
            $this->trigger(self::EVENT_BEFORE_ADD_LINE_ITEM, $lineItemEvent);

            if (!$lineItemEvent->isValid) {
                return;
            }
        }

        $replaced = false;
        foreach ($lineItems as $key => $item) {
            if ($lineItem->id && $item->id == $lineItem->id) {
                $lineItems[$key] = $lineItem;
                $replaced = true;
            }
        }

        if (!$replaced) {
            ArrayHelper::prepend($lineItems, $lineItem);
        }

        $this->setLineItems($lineItems);

        // Raising the 'afterAddLineItemToOrder' event
        if ($this->hasEventHandlers(self::EVENT_AFTER_ADD_LINE_ITEM)) {
            $this->trigger(self::EVENT_AFTER_ADD_LINE_ITEM, new LineItemEvent([
                'lineItem' => $lineItem,
                'isNew' => !$replaced
            ]));
        }
    }

    /**
     * Gets the recalculation mode of the order
     *
     * @return string
     */
    public function getRecalculationMode(): string
    {
        return $this->_recalculationMode;
    }

    /**
     * Sets the recalculation mode of the order
     *
     * @param $value
     */
    public function setRecalculationMode($value)
    {
        $this->_recalculationMode = $value;
    }

    /**
     * Regenerates all adjusters and updates line items, depending on the current recalculationMode
     *
     * @throws Exception
     */
    public function recalculate()
    {
        if (!$this->id) {
            throw new InvalidCallException('Do not recalculate an order that has not been saved');
        }

        if ($this->hasErrors()) {
            Craft::getLogger()->log(Plugin::t('Do not call recalculate on the order (Number: {orderNumber}) if errors are present.', ['orderNumber' => $this->number]), Logger::LEVEL_INFO);
            return;
        }

        if ($this->getRecalculationMode() == self::RECALCULATION_MODE_NONE) {
            return;
        }

        if ($this->getRecalculationMode() == self::RECALCULATION_MODE_ALL) {
            $lineItemRemoved = false;
            foreach ($this->getLineItems() as $item) {
                if (!$item->refreshFromPurchasable()) {
                    $this->removeLineItem($item);
                    $lineItemRemoved = true;
                }
            }

            // This is run in a validation, but need to run again incase the options
            // data was changed on population of the line item by a plugin.
            if (OrderHelper::mergeDuplicateLineItems($this)) {
                $lineItemRemoved = true;
            }

            if ($lineItemRemoved) {
                $this->recalculate();
                return;
            }
        }

        if ($this->getRecalculationMode() == self::RECALCULATION_MODE_ALL || $this->getRecalculationMode() == self::RECALCULATION_MODE_ADJUSTMENTS_ONLY) {
            //clear adjustments
            $this->setAdjustments([]);

            foreach (Plugin::getInstance()->getOrderAdjustments()->getAdjusters() as $adjuster) {
                /** @var AdjusterInterface $adjuster */
                $adjuster = new $adjuster();
                $adjustments = $adjuster->adjust($this);
                $this->setAdjustments(array_merge($this->getAdjustments(), $adjustments));
            }
        }

        // Since shipping adjusters run on the original price, pre discount, let's recalculate
        // if the currently selected shipping method is now not available after adjustments have run.
        $availableMethodOptions = $this->getAvailableShippingMethodOptions();
        if ($this->shippingMethodHandle) {
            if (!isset($availableMethodOptions[$this->shippingMethodHandle]) || empty($availableMethodOptions)) {
                $this->shippingMethodHandle = null;
                $this->recalculate();

                return;
            }
        }
    }

    /**
     * @return ShippingMethodOption[]
     * @since 3.1
     */
    public function getAvailableShippingMethodOptions(): array
    {
        $methods = Plugin::getInstance()->getShippingMethods()->getAvailableShippingMethods($this);
        $options = [];
        $attributes = (new ShippingMethod())->attributes();

        foreach ($methods as $method) {

            $option = new ShippingMethodOption();
            $option->setOrder($this);
            foreach ($attributes as $attribute) {
                $option->$attribute = $method->$attribute;
            }

            $option->price = $method->getPriceForOrder($this);

            $options[$option->handle] = $option;
        }

        return $options;
    }

    /**
     * @inheritdoc
     */
    public function afterSave(bool $isNew)
    {
        // Make sure addresses are set before recalculation so that on the next page load
        // the correct adjustments and totals are shown
        if ($this->shippingSameAsBilling) {
            $this->setShippingAddress($this->getBillingAddress());
        }

        if ($this->billingSameAsShipping) {
            $this->setBillingAddress($this->getShippingAddress());
        }

        // TODO: Move the recalculate to somewhere else. Saving should be for saving only
        // Right now orders always recalc when saved and not completed but that shouldn't always be the case.
        $this->recalculate();

        if (!$isNew) {
            $orderRecord = OrderRecord::findOne($this->id);

            if (!$orderRecord) {
                throw new Exception('Invalid order ID: ' . $this->id);
            }
        } else {
            $orderRecord = new OrderRecord();
            $orderRecord->id = $this->id;
        }

        $oldStatusId = $orderRecord->orderStatusId;

        $orderRecord->number = $this->number;
        $orderRecord->reference = $this->reference;
        $orderRecord->itemTotal = $this->getItemTotal();
        $orderRecord->email = $this->getEmail() ?: '';
        $orderRecord->isCompleted = $this->isCompleted;

        $dateOrdered = $this->dateOrdered;
        if (!$dateOrdered && $orderRecord->isCompleted) {
            $dateOrdered = Db::prepareDateForDb(new DateTime());
        }
        $orderRecord->dateOrdered = $dateOrdered;

        $orderRecord->datePaid = $this->datePaid ?: null;
        $orderRecord->dateAuthorized = $this->dateAuthorized ?: null;
        $orderRecord->shippingMethodHandle = $this->shippingMethodHandle;
        $orderRecord->paymentSourceId = $this->getPaymentSource() ? $this->getPaymentSource()->id : null;
        $orderRecord->gatewayId = $this->gatewayId;
        $orderRecord->orderStatusId = $this->orderStatusId;
        $orderRecord->couponCode = $this->couponCode;
        $orderRecord->total = $this->getTotal();
        $orderRecord->totalPrice = $this->getTotalPrice();
        $orderRecord->totalPaid = $this->getTotalPaid();
        $orderRecord->totalDiscount = $this->getTotalDiscount();
        $orderRecord->totalShippingCost = $this->getTotalShippingCost();
        $orderRecord->totalTax = $this->getTotalTax();
        $orderRecord->totalTaxIncluded = $this->getTotalTaxIncluded();
        $orderRecord->currency = $this->currency;
        $orderRecord->lastIp = $this->lastIp;
        $orderRecord->orderLanguage = $this->orderLanguage;
        $orderRecord->origin = $this->origin;
        $orderRecord->paymentCurrency = $this->paymentCurrency;
        $orderRecord->customerId = $this->customerId;
        $orderRecord->registerUserOnOrderComplete = $this->registerUserOnOrderComplete;
        $orderRecord->returnUrl = $this->returnUrl;
        $orderRecord->cancelUrl = $this->cancelUrl;
        $orderRecord->message = $this->message;
        $orderRecord->paidStatus = $this->getPaidStatus();
        $orderRecord->recalculationMode = $this->getRecalculationMode();

        // We want to always have the same date as the element table, based on the logic for updating these in the element service i.e resaving
        $orderRecord->dateUpdated = $this->dateUpdated;
        $orderRecord->dateCreated = $this->dateCreated;

        $customer = $this->getCustomer();
        $existingAddresses = $customer ? $customer->getAddresses() : [];

        $customerUser = $customer->getUser();
        $currentUser = Craft::$app->getUser()->getIdentity();
        $noCustomerUserOrCurrentUser = ($customerUser == null && $currentUser == null);
        $currentUserDoesntMatchCustomerUser = ($currentUser && ($customerUser == null || $currentUser->id != $customerUser->id));

        // Save shipping address, it has already been validated.
        if ($shippingAddress = $this->getShippingAddress()) {
            // We need to only save the address to the customers address book while it is a cart and not being edited by another user
            // isCpRequest is checked to prevent duplication of address when marking an order as complete in the CP. This will be removed on cart addresses refactor
            if ($customer && ($noCustomerUserOrCurrentUser || !$currentUserDoesntMatchCustomerUser) && !$this->isCompleted && !Craft::$app->getRequest()->isCpRequest) {
                Plugin::getInstance()->getCustomers()->saveAddress($shippingAddress, $customer, false);
            } else {
                Plugin::getInstance()->getAddresses()->saveAddress($shippingAddress, false);
            }

            $orderRecord->shippingAddressId = $shippingAddress->id;
            $this->setShippingAddress($shippingAddress);
        } else {
            // Allow shipping address to be removed from an order/cart
            $orderRecord->shippingAddressId = null;
            $this->setShippingAddress(null);
        }

        // Save billing address, it has already been validated.
        if ($billingAddress = $this->getBillingAddress()) {
            // We need to only save the address to the customers address book while it is a cart and not being edited by another user
            // isCpRequest is checked to prevent duplication of address when marking an order as complete in the CP. This will be removed on cart addresses refactor
            if ($customer && ($noCustomerUserOrCurrentUser || !$currentUserDoesntMatchCustomerUser) && !$this->isCompleted && !Craft::$app->getRequest()->isCpRequest) {
                Plugin::getInstance()->getCustomers()->saveAddress($billingAddress, $customer, false);
            } else {
                Plugin::getInstance()->getAddresses()->saveAddress($billingAddress, false);
            }

            $orderRecord->billingAddressId = $billingAddress->id;
            $this->setBillingAddress($billingAddress);
        } else {
            // Allow shipping address to be removed from an order/cart
            $orderRecord->billingAddressId = null;
            $this->setBillingAddress(null);
        }

        if ($estimatedShippingAddress = $this->getEstimatedShippingAddress()) {
            Plugin::getInstance()->getAddresses()->saveAddress($estimatedShippingAddress, false);

            $orderRecord->estimatedShippingAddressId = $estimatedShippingAddress->id;
            $this->setEstimatedShippingAddress($estimatedShippingAddress);

            // If estimate billing same as shipping set it here
            if ($this->estimatedBillingSameAsShipping) {
                $orderRecord->estimatedBillingAddressId = $estimatedShippingAddress->id;
                $this->setEstimatedBillingAddress($estimatedShippingAddress);
            }
        }

        if (!$this->estimatedBillingSameAsShipping && $estimatedBillingAddress = $this->getEstimatedBillingAddress()) {
            Plugin::getInstance()->getAddresses()->saveAddress($estimatedBillingAddress, false);

            $orderRecord->estimatedBillingAddressId = $estimatedBillingAddress->id;
            $this->setEstimatedBillingAddress($estimatedBillingAddress);
        }

        $orderRecord->save(false);

        $updateCustomer = false;

        if ($customer) {
            if ($this->makePrimaryBillingAddress || empty($existingAddresses) || !$customer->primaryBillingAddressId) {
                $customer->primaryBillingAddressId = $orderRecord->billingAddressId;
                $updateCustomer = true;
            }

            if ($this->makePrimaryShippingAddress || empty($existingAddresses) || !$customer->primaryShippingAddressId) {
                $customer->primaryShippingAddressId = $orderRecord->shippingAddressId;
                $updateCustomer = true;
            }

            if ($updateCustomer) {
                Plugin::getInstance()->getCustomers()->saveCustomer($customer);
            }
        }

        $this->_saveAdjustments();

        $this->_saveLineItems();

        if ($this->isCompleted) {
            //creating order history record
            $hasNewStatus = $orderRecord->id && ($oldStatusId != $orderRecord->orderStatusId);

            if ($hasNewStatus && !Plugin::getInstance()->getOrderHistories()->createOrderHistoryFromOrder($this, $oldStatusId)) {
                Craft::error('Error saving order history after Order save.', __METHOD__);
                throw new Exception('Error saving order history');
            }
        }

        return parent::afterSave($isNew);
    }

    /**
     * @inheritdoc
     */
    public function getIsEditable(): bool
    {
        return Craft::$app->getUser()->checkPermission('commerce-manageOrders');
    }

    /**
     * @return string
     */
    public function getShortNumber(): string
    {
        return substr($this->number, 0, 7);
    }

    /**
     * @inheritdoc
     */
    public function getLink(): string
    {
        return Template::raw("<a href='" . $this->getCpEditUrl() . "'>" . ($this->reference ?: $this->getShortNumber()) . '</a>');
    }

    /**
     * @inheritdoc
     */
    public function getCpEditUrl(): string
    {
        return UrlHelper::cpUrl('commerce/orders/' . $this->id);
    }

    /**
     * Returns the URL to the order’s PDF invoice.
     *
     * @param string|null $option The option that should be available to the PDF template (e.g. “receipt”)
     * @return string|null The URL to the order’s PDF invoice, or null if the PDF template doesn’t exist
     * @throws Exception
     */
    public function getPdfUrl($option = null)
    {
        $url = null;
        $view = Craft::$app->getView();
        $oldTemplateMode = $view->getTemplateMode();
        $view->setTemplateMode(View::TEMPLATE_MODE_SITE);
        $file = Plugin::getInstance()->getSettings()->orderPdfPath;

        if (!$file || !$view->doesTemplateExist($file)) {
            $view->setTemplateMode($oldTemplateMode);
            return null;
        }
        $view->setTemplateMode($oldTemplateMode);

        $path = "commerce/downloads/pdf?number={$this->number}" . ($option ? "&option={$option}" : '');
        $url = UrlHelper::actionUrl(trim($path, '/'));

        return $url;
    }

    /**
     * @return Customer|null
     */
    public function getCustomer()
    {
        if ($this->_customer !== null) {
            return $this->_customer;
        }

        if ($this->customerId) {
            $this->_customer = Plugin::getInstance()->getCustomers()->getCustomerById($this->customerId);
        }

        return $this->_customer;
    }

    /**
     * @param Customer $customer
     */
    public function setCustomer(Customer $customer)
    {
        $this->_customer = $customer;
        $this->customerId = $customer->id;
    }

    /**
     * @return User|null
     * @throws InvalidConfigException
     */
    public function getUser()
    {
        return $this->getCustomer() ? $this->getCustomer()->getUser() : null;
    }

    /**
     * Returns the email for this order. Will always be the registered users email if the order's customer is related to a user.
     *
     * @return string|null
     * @throws InvalidConfigException
     */
    public function getEmail()
    {
        if ($this->getCustomer() && $this->getCustomer()->getUser()) {
            $this->setEmail($this->getCustomer()->getUser()->email);
        }

        return $this->_email ?? null;
    }

    /**
     * Sets the orders email address. Will have no affect if the order's customer is a registered user.
     *
     * @param string|null $value
     */
    public function setEmail($value)
    {
        $this->_email = $value;
    }

    /**
     * @return bool
     */
    public function getIsPaid(): bool
    {
        return !$this->hasOutstandingBalance() && $this->isCompleted;
    }

    /**
     * @return bool
     */
    public function getIsUnpaid(): bool
    {
        return $this->hasOutstandingBalance();
    }

    /**
     * What is the status of the orders payment
     *
     * @return string
     */
    public function getPaidStatus(): string
    {
        if ($this->getIsPaid() && $this->getTotal() > 0 && $this->getTotalPaid() > $this->getTotal()) {
            return self::PAID_STATUS_OVERPAID;
        }

        if ($this->getIsPaid()) {
            return self::PAID_STATUS_PAID;
        }

        if ($this->totalPaid > 0) {
            return self::PAID_STATUS_PARTIAL;
        }

        return self::PAID_STATUS_UNPAID;
    }

    /**
     * Customer represented as HTML
     *
     * @return string
     * @since 3.0
     */
    public function getCustomerLinkHtml(): string
    {
        $currentUser = Craft::$app->getUser()->getIdentity();

        if (!$currentUser) {
            return '';
        }

        if ($this->getCustomer() && $this->isCompleted && $currentUser->can('commerce-manageCustomers')) {
            return '<span><a href="' . $this->getCustomer()->getCpEditUrl() . '">' . $this->email . '</a></span>';
        }

        if ($this->getCustomer() && $this->email && $currentUser->can('commerce-manageOrders')) {
            return '<span>' . $this->email . '</span>';
        }

        return '';
    }

    /**
     * @return string
     */
    public function getOrderStatusHtml(): string
    {
        if ($status = $this->getOrderStatus()) {
            return '<span class="commerceStatusLabel"><span class="status ' . $status->color . '"></span> ' . $status->name . '</span>';
        }

        return '';
    }

    /**
     * Paid status represented as HTML
     *
     * @return string
     */
    public function getPaidStatusHtml(): string
    {
        switch ($this->getPaidStatus()) {
            case self::PAID_STATUS_OVERPAID:
            {
                return '<span class="commerceStatusLabel"><span class="status blue"></span> ' . Plugin::t('Overpaid') . '</span>';
            }
            case self::PAID_STATUS_PAID:
            {
                return '<span class="commerceStatusLabel"><span class="status green"></span> ' . Plugin::t('Paid') . '</span>';
            }
            case self::PAID_STATUS_PARTIAL:
            {
                return '<span class="commerceStatusLabel"><span class="status orange"></span> ' . Plugin::t('Partial') . '</span>';
            }
            case self::PAID_STATUS_UNPAID:
            {
                return '<span class="commerceStatusLabel"><span class="status red"></span> ' . Plugin::t('Unpaid') . '</span>';
            }
        }

        return '';
    }

    /**
     * Returns the raw total of the order, which is the total of all line items and adjustments. This number can be negative, so it is not the price of the order.
     *
     * @return float
     * @see Order::getTotalPrice() The actual total price of the order.
     *
     */
    public function getTotal(): float
    {
        return Currency::round($this->getItemSubtotal() + $this->getAdjustmentsTotal());
    }

    /**
     * Get the total price of the order, whose minimum value is enforced by the configured {@link Settings::minimumTotalPriceStrategy strategy set for minimum total price}.
     *
     * @return float
     */
    public function getTotalPrice(): float
    {
        $total = $this->getItemSubtotal() + $this->getAdjustmentsTotal(); // Don't get the pre-rounded total.
        $strategy = Plugin::getInstance()->getSettings()->minimumTotalPriceStrategy;

        if ($strategy === Settings::MINIMUM_TOTAL_PRICE_STRATEGY_ZERO) {
            return Currency::round(max(0, $total));
        }

        if ($strategy === Settings::MINIMUM_TOTAL_PRICE_STRATEGY_SHIPPING) {
            return Currency::round(max($this->getTotalShippingCost(), $total));
        }

        return Currency::round($total);
    }

    /**
     * @return float
     */
    public function getItemTotal(): float
    {
        $total = 0;

        foreach ($this->getLineItems() as $lineItem) {
            $total += $lineItem->getTotal();
        }

        return $total;
    }

    /**
     * Returns the difference between the order amount and amount paid.
     *
     * @return float
     */
    public function getOutstandingBalance(): float
    {
        $totalPaid = Currency::round($this->getTotalPaid());
        $totalPrice = $this->getTotalPrice(); // Already rounded

        return $totalPrice - $totalPaid;
    }

    /**
     * @return bool
     */
    public function hasOutstandingBalance(): bool
    {
        return $this->getOutstandingBalance() > 0;
    }

    /**
     * Returns the total `purchase` and `captured` transactions belonging to this order.
     *
     * @return float
     */
    public function getTotalPaid(): float
    {
        if (!$this->id) {
            return 0;
        }

        if ($this->_transactions === null) {
            $this->_transactions = Plugin::getInstance()->getTransactions()->getAllTransactionsByOrderId($this->id);
        }

        $paidTransactions = ArrayHelper::where($this->_transactions, static function(Transaction $transaction) {
            return $transaction->status == TransactionRecord::STATUS_SUCCESS && ($transaction->type == TransactionRecord::TYPE_PURCHASE || $transaction->type == TransactionRecord::TYPE_CAPTURE);
        });

        $refundedTransactions = ArrayHelper::where($this->_transactions, static function(Transaction $transaction) {
            return $transaction->status == TransactionRecord::STATUS_SUCCESS && $transaction->type == TransactionRecord::TYPE_REFUND;
        });

        $paid = array_sum(ArrayHelper::getColumn($paidTransactions, 'amount', false));
        $refunded = array_sum(ArrayHelper::getColumn($refundedTransactions, 'amount', false));

        return $paid - $refunded;
    }

    /**
     * @return float
     */
    public function getTotalAuthorized()
    {
        if (!$this->id) {
            return 0;
        }

        $authorized = 0;
        $captured = 0;

        if ($this->_transactions === null) {
            $this->_transactions = Plugin::getInstance()->getTransactions()->getAllTransactionsByOrderId($this->id);
        }

        foreach ($this->_transactions as $transaction) {
            $isSuccess = ($transaction->status == TransactionRecord::STATUS_SUCCESS);
            $isAuth = ($transaction->type == TransactionRecord::TYPE_AUTHORIZE);
            $isCapture = ($transaction->type == TransactionRecord::TYPE_CAPTURE);

            if (!$isSuccess) {
                continue;
            }

            if ($isAuth) {
                $authorized += $transaction->amount;
                continue;
            }

            if ($isCapture) {
                $captured += $transaction->amount;
            }
        }

        return $authorized - $captured;
    }

    /**
     * Returns whether this order is the user's current active cart.
     *
     * @return bool
     * @throws ElementNotFoundException
     * @throws Exception
     * @throws Throwable
     */
    public function getIsActiveCart(): bool
    {
        $cart = Plugin::getInstance()->getCarts()->getCart();

        return ($cart && $cart->id == $this->id);
    }

    /**
     * Returns whether the order has any items in it.
     *
     * @return bool
     */
    public function getIsEmpty(): bool
    {
        return $this->getTotalQty() == 0;
    }

    /**
     * @return bool
     */
    public function hasLineItems(): bool
    {
        return (bool)$this->getLineItems();
    }

    /**
     * Returns total number of items.
     *
     * @return int
     */
    public function getTotalQty(): int
    {
        $qty = 0;
        foreach ($this->getLineItems() as $item) {
            $qty += $item->qty;
        }

        return $qty;
    }

    /**
     * @return LineItem[]
     */
    public function getLineItems(): array
    {
        if (null === $this->_lineItems) {
            $lineItems = $this->id ? Plugin::getInstance()->getLineItems()->getAllLineItemsByOrderId($this->id) : [];
            foreach ($lineItems as $lineItem) {
                $lineItem->setOrder($this);
            }
            $this->_lineItems = $lineItems;
        }

        return $this->_lineItems;
    }

    /**
     * @param LineItem[] $lineItems
     */
    public function setLineItems(array $lineItems)
    {
        $this->_lineItems = [];

        foreach ($lineItems as $lineItem) {
            $lineItem->setOrder($this);
        }

        // Lite should only allow one line item while the order is a cart.
        if (Plugin::getInstance()->is(Plugin::EDITION_LITE) && $this->isCompleted == false) {
            if (empty($lineItems)) {
                $this->_lineItems = [];
            } else {
                $last = array_values(array_slice($lineItems, -1))[0];
                $this->_lineItems = [$last];
            }
        } else {
            $this->_lineItems = $lineItems;
        }
    }

    /**
     * @param string|array $types
     * @param bool $included
     * @return float|int
     * @deprecated in 2.2
     */
    public function getAdjustmentsTotalByType($types, $included = false)
    {
        Craft::$app->getDeprecator()->log('Order::getAdjustmentsTotalByType()', 'Order::getAdjustmentsTotalByType() has been deprecated. Use Order::getTotalTax(), Order::getTotalDiscount(), Order::getTotalShippingCost() instead.');

        return $this->_getAdjustmentsTotalByType($types, $included);
    }

    /**
     * @param string|array $types
     * @param bool $included
     * @return float|int
     */
    public function _getAdjustmentsTotalByType($types, $included = false)
    {
        $amount = 0;

        if (is_string($types)) {
            $types = StringHelper::split($types);
        }

        foreach ($this->getAdjustments() as $adjustment) {
            if ($adjustment->included == $included && in_array($adjustment->type, $types, false)) {
                $amount += $adjustment->amount;
            }
        }

        return $amount;
    }

    /**
     * @return float
     */
    public function getTotalTax(): float
    {
        return $this->_getAdjustmentsTotalByType('tax');
    }

    /**
     * @return float
     */
    public function getTotalTaxIncluded(): float
    {
        return $this->_getAdjustmentsTotalByType('tax', true);
    }

    /**
     * @return float
     */
    public function getTotalDiscount(): float
    {
        return $this->_getAdjustmentsTotalByType('discount');
    }

    /**
     * @return float
     */
    public function getTotalShippingCost(): float
    {
        return $this->_getAdjustmentsTotalByType('shipping');
    }

    /**
     * @return float
     */
    public function getTotalWeight(): float
    {
        $weight = 0;
        foreach ($this->getLineItems() as $item) {
            $weight += ($item->qty * $item->weight);
        }

        return $weight;
    }

    /**
     * Returns the total sale amount.
     *
     * @return float
     */
    public function getTotalSaleAmount(): float
    {
        $value = 0;
        foreach ($this->getLineItems() as $item) {
            $value += ($item->qty * $item->saleAmount);
        }

        return $value;
    }

    /**
     * Returns the total of all line item's subtotals.
     *
     * @return float
     */
    public function getItemSubtotal(): float
    {
        $value = 0;
        foreach ($this->getLineItems() as $item) {
            $value += $item->getSubtotal();
        }

        return $value;
    }

    /**
     * Returns the total of adjustments made to order.
     *
     * @return float|int
     */
    public function getAdjustmentSubtotal(): float
    {
        $value = 0;
        foreach ($this->getAdjustments() as $adjustment) {
            if (!$adjustment->included) {
                $value += $adjustment->amount;
            }
        }

        return $value;
    }

    /**
     * @return OrderAdjustment[]
     */
    public function getAdjustments(): array
    {
        if (null === $this->_orderAdjustments) {
            $this->setAdjustments(Plugin::getInstance()->getOrderAdjustments()->getAllOrderAdjustmentsByOrderId($this->id));
        }

        return $this->_orderAdjustments;
    }

    /**
     * @param string $type
     * @return array
     * @since 3.0
     */
    public function getAdjustmentsByType(string $type): array
    {
        $adjustments = [];

        foreach ($this->getAdjustments() as $adjustment) {
            if ($adjustment->type === $type) {
                $adjustments[] = $adjustment;
            }
        }

        return $adjustments;
    }

    /**
     * @return array
     */
    public function getOrderAdjustments(): array
    {
        $adjustments = $this->getAdjustments();
        $orderAdjustments = [];

        foreach ($adjustments as $adjustment) {
            if (!$adjustment->getLineItem() && $adjustment->orderId == $this->id) {
                $orderAdjustments[] = $adjustment;
            }
        }

        return $orderAdjustments;
    }

    /**
     * @param OrderAdjustment[] $adjustments
     */
    public function setAdjustments(array $adjustments)
    {
        $this->_orderAdjustments = $adjustments;
    }

    /**
     * @return float
     */
    public function getAdjustmentsTotal(): float
    {
        $amount = 0;

        foreach ($this->getAdjustments() as $adjustment) {
            if (!$adjustment->included) {
                $amount += $adjustment->amount;
            }
        }

        return $amount;
    }

    /**
     * * Get the shipping address on the order.
     *
     * @return Address|null
     */
    public function getShippingAddress()
    {
        if (null === $this->_shippingAddress && $this->shippingAddressId) {
            $this->_shippingAddress = Plugin::getInstance()->getAddresses()->getAddressById($this->shippingAddressId);
        }

        return $this->_shippingAddress;
    }

    /**
     * Set the shipping address on the order.
     *
     * @param Address|array|null $address
     */
    public function setShippingAddress($address)
    {
        if ($address === null) {
            $this->shippingAddressId = null;
            $this->_shippingAddress = null;
        } else {
            $address = is_array($address) ? new Address($address) : $address;
            $this->shippingAddressId = $address->id;
            $this->_shippingAddress = $address;
        }
    }

    /**
     * @since 3.1
     */
    public function removeShippingAddress()
    {
        $this->shippingAddressId = null;
        $this->_shippingAddress = null;
    }

    /**
     * @return Address|null
     * @since 2.2
     */
    public function getEstimatedShippingAddress()
    {
        if (null === $this->_estimatedShippingAddress && $this->estimatedShippingAddressId) {
            $this->_estimatedShippingAddress = Plugin::getInstance()->getAddresses()->getAddressById($this->estimatedShippingAddressId);
        }

        return $this->_estimatedShippingAddress;
    }

    /**
     * @param Address|array $address
     * @since 2.2
     */
    public function setEstimatedShippingAddress($address)
    {
        if (!$address instanceof Address) {
            $address = new Address($address);
        }
        $address->isEstimated = true;

        $this->estimatedShippingAddressId = $address->id;
        $this->_estimatedShippingAddress = $address;
    }

    /**
     * @since 3.1
     */
    public function removeEstimatedShippingAddress()
    {
        $this->estimatedShippingAddressId = null;
        $this->_estimatedShippingAddress = null;
    }

    /**
     * Get the billing address on the order.
     *
     * @return Address|null
     */
    public function getBillingAddress()
    {
        if (null === $this->_billingAddress && $this->billingAddressId) {
            $this->_billingAddress = Plugin::getInstance()->getAddresses()->getAddressById($this->billingAddressId);
        }

        return $this->_billingAddress;
    }

    /**
     * Set the billing address on the order.
     *
     * @param Address|array $address
     */
    public function setBillingAddress($address)
    {
        if ($address === null) {
            $this->billingAddressId = null;
            $this->_billingAddress = null;
        } else {
            $address = is_array($address) ? new Address($address) : $address;
            $this->billingAddressId = $address->id;
            $this->_billingAddress = $address;
        }
    }

    /**
     * @since 3.1
     */
    public function removeBillingAddress()
    {
        $this->billingAddressId = null;
        $this->_billingAddress = null;
    }

    /**
     * @return Address|null
     * @since 2.2
     */
    public function getEstimatedBillingAddress()
    {
        if (null === $this->_estimatedBillingAddress && $this->estimatedBillingAddressId) {
            $this->_estimatedBillingAddress = Plugin::getInstance()->getAddresses()->getAddressById($this->estimatedBillingAddressId);
        }

        return $this->_estimatedBillingAddress;
    }

    /**
     * @param Address|array $address
     * @since 2.2
     */
    public function setEstimatedBillingAddress($address)
    {
        if (!$address instanceof Address) {
            $address = new Address($address);
        }
        $address->isEstimated = true;

        $this->estimatedBillingAddressId = $address->id;
        $this->_estimatedBillingAddress = $address;
    }

    /**
     * @since 3.1
     */
    public function removeEstimatedBillingAddress()
    {
        $this->estimatedBillingAddressId = null;
        $this->_estimatedBillingAddress = null;
    }


    /**
     * @return int|null
     */
    public function getShippingMethodId()
    {
        if ($this->getShippingMethod()) {
            return $this->getShippingMethod()->getId();
        }

        return null;
    }

    /**
     * @return ShippingMethod|null
     */
    public function getShippingMethod()
    {
        $shippingMethods = Plugin::getInstance()->getShippingMethods()->getAvailableShippingMethods($this);

        // Do we have a shipping method available based on the current selection?
        if (isset($shippingMethods[$this->shippingMethodHandle])) {
            return $shippingMethods[$this->shippingMethodHandle];
        }

        $handles = [];
        /** @var ShippingMethod $shippingMethod */
        foreach ($shippingMethods as $shippingMethod) {
            $handles[] = $shippingMethod->getHandle();
        }

        if (!empty($handles)) {
            /** @var ShippingMethod $firstAvailable */
            $firstAvailable = array_values($shippingMethods)[0];
            if (!$this->shippingMethodHandle || !in_array($this->shippingMethodHandle, $handles, false)) {
                $this->shippingMethodHandle = $firstAvailable->getHandle();
            }
        }

        return $shippingMethods[$this->shippingMethodHandle] ?? null;
    }

    /**
     * @return GatewayInterface|null
     * @throws InvalidArgumentException
     * @throws InvalidConfigException
     */
    public function getGateway()
    {
        if ($this->gatewayId === null && $this->paymentSourceId === null) {
            return null;
        }

        $gateway = null;

        // sources before gateways
        if ($this->paymentSourceId) {
            if ($paymentSource = Plugin::getInstance()->getPaymentSources()->getPaymentSourceById($this->paymentSourceId)) {
                $gateway = Plugin::getInstance()->getGateways()->getGatewayById($paymentSource->gatewayId);
            }
        } else {
            $gateway = Plugin::getInstance()->getGateways()->getGatewayById($this->gatewayId);
        }

        if (null === $gateway) {
            throw new InvalidArgumentException("Invalid gateway ID: {$this->gatewayId}");
        }

        return $gateway;
    }

    /**
     * Returns the current payment currency, and defaults to the primary currency if not set.
     *
     * @return string
     * @throws InvalidConfigException
     * @throws CurrencyException
     */
    public function getPaymentCurrency(): string
    {
        if ($this->_paymentCurrency === null) {
            $this->_paymentCurrency = Plugin::getInstance()->getPaymentCurrencies()->getPrimaryPaymentCurrencyIso();
        }

        return $this->_paymentCurrency;
    }

    /**
     * @param string $value the payment currency code
     */
    public function setPaymentCurrency($value)
    {
        $this->_paymentCurrency = $value;
    }

    /**
     * Returns the order's selected payment source if any.
     *
     * @return PaymentSource|null
     * @throws InvalidConfigException if the payment source is being set by a guest customer.
     * @throws InvalidArgumentException if the order is set to an invalid payment source.
     */
    public function getPaymentSource()
    {
        if ($this->paymentSourceId === null) {
            return null;
        }

        if (($user = $this->getUser()) === null) {
            throw new InvalidConfigException('Guest customers can not set a payment source.');
        }

        if (($paymentSource = Plugin::getInstance()->getPaymentSources()->getPaymentSourceByIdAndUserId($this->paymentSourceId, $user->id)) === null) {
            throw new InvalidArgumentException("Invalid payment source ID: {$this->paymentSourceId}");
        }

        return $paymentSource;
    }

    /**
     * Sets the order's selected payment source
     *
     * @param PaymentSource|null $paymentSource
     */
    public function setPaymentSource(PaymentSource $paymentSource)
    {
        $this->paymentSourceId = $paymentSource->id;
        $this->gatewayId = null;
    }

    /**
     * Sets the order's selected gateway id.
     *
     * @param int $gatewayId
     */
    public function setGatewayId(int $gatewayId)
    {
        $this->gatewayId = $gatewayId;
        $this->paymentSourceId = null;
    }

    /**
     * @return OrderHistory[]
     */
    public function getHistories(): array
    {
        return Plugin::getInstance()->getOrderHistories()->getAllOrderHistoriesByOrderId($this->id);
    }

    /**
     * @return Transaction[]
     */
    public function getTransactions(): array
    {
        if (!$this->id) {
            $this->_transactions = [];
        }

        if ($this->_transactions === null) {
            $this->_transactions = Plugin::getInstance()->getTransactions()->getAllTransactionsByOrderId($this->id);
        }

        return $this->_transactions;
    }

    /**
     * @return Transaction|null
     */
    public function getLastTransaction()
    {
        $transactions = $this->getTransactions();
        return count($transactions) ? array_pop($transactions) : null;
    }

    /**
     * Returns an array of transactions for the order that have child transactions set on them.
     *
     * @return Transaction[]
     */
    public function getNestedTransactions(): array
    {
        // Transactions come in sorted by `id ASC`.
        // Given that transactions cannot be modified, it means that parents will always come first.
        // So we can just store a reference to them and build our tree in one pass.
        $transactions = $this->getTransactions();

        /** @var Transaction[] $referenceStore */
        $referenceStore = [];
        $nestedTransactions = [];

        foreach ($transactions as $transaction) {
            // We'll be adding all of the children in this loop, anyway, so we set the children list to an empty array.
            // This way no db queries are triggered when transactions are queried for children.
            $transaction->setChildTransactions([]);
            if ($transaction->parentId && isset($referenceStore[$transaction->parentId])) {
                $referenceStore[$transaction->parentId]->addChildTransaction($transaction);
            } else {
                $nestedTransactions[] = $transaction;
            }

            $referenceStore[$transaction->id] = $transaction;
        }

        return $nestedTransactions;
    }

    /**
     * @return OrderStatus|null
     */
    public function getOrderStatus()
    {
        return Plugin::getInstance()->getOrderStatuses()->getOrderStatusById($this->orderStatusId);
    }


    /**
     * @param $value
     * @return string
     * @throws InvalidConfigException
     */
    private function _asCurrency($value)
    {
        $value = $value ?? 0;
        return Craft::$app->getFormatter()->asCurrency($value, $this->currency);
    }


    /**
     * Updates the adjustments, including deleting the old ones.
     *
     * @return null
     * @throws Exception
     * @throws Throwable
     * @throws StaleObjectException
     */
    private function _saveAdjustments()
    {
        $previousAdjustments = OrderAdjustmentRecord::find()
            ->where(['orderId' => $this->id])
            ->all();

        $newAdjustmentIds = [];

        foreach ($this->getAdjustments() as $adjustment) {
            // Don't run validation as validation of the adjustments should happen before saving the order
            Plugin::getInstance()->getOrderAdjustments()->saveOrderAdjustment($adjustment, false);
            $newAdjustmentIds[] = $adjustment->id;
            $adjustment->orderId = $this->id;
        }

        foreach ($previousAdjustments as $previousAdjustment) {
            if (!in_array($previousAdjustment->id, $newAdjustmentIds, false)) {
                $previousAdjustment->delete();
            }
        }

        return null;
    }

    /**
     * Updates the line items, including deleting the old ones.
     */
    private function _saveLineItems()
    {
        // Line items that are currently in the DB
        $previousLineItems = LineItemRecord::find()
            ->where(['orderId' => $this->id])
            ->all();

        $currentLineItemIds = [];

        // Determine the line items that will be saved
        foreach ($this->getLineItems() as $lineItem) {
            // If the ID is null that's ok, it's a new line item and will be saves anyway
            $currentLineItemIds[] = $lineItem->id;
        }

        // Delete any line items that no longer will be saved on this order.
        foreach ($previousLineItems as $previousLineItem) {
            if (!in_array($previousLineItem->id, $currentLineItemIds, false)) {
                $previousLineItem->delete();
            }
        }

        // Save the line items last, as we know that any possible duplicates are already removed.
        // We also need to re-save any adjustments that didn't have an line item ID for a line item if it's new.
        foreach ($this->getLineItems() as $lineItem) {
            $lineItem->setOrder($this);
            // Don't run validation as validation of the line item should happen before saving the order
            Plugin::getInstance()->getLineItems()->saveLineItem($lineItem, false);

            // Update any adjustments to this line item with the new line item ID.
            foreach ($this->getAdjustments() as $adjustment) {
                // Was the adjustment for this line item, but the line item ID didn't exist when the adjustment was made?
                if ($adjustment->getLineItem() === $lineItem && !$adjustment->lineItemId) {
                    // Re-save the adjustment with the new line item ID, since it exists now.
                    $adjustment->lineItemId = $lineItem->id;
                    // Validation not needed as the adjustments are validated before the order is saved
                    Plugin::getInstance()->getOrderAdjustments()->saveOrderAdjustment($adjustment, false);
                }
            }
        }
    }
}<|MERGE_RESOLUTION|>--- conflicted
+++ resolved
@@ -925,7 +925,6 @@
     private $_email;
 
     /**
-<<<<<<< HEAD
      * @var string
      * @see Order::getTransactions()
      * ---
@@ -938,7 +937,6 @@
      */
     private $_transactions;
 
-=======
      * @var Customer
      * @see Order::getCustomer()
      * @see Order::setCustomer()
@@ -951,7 +949,6 @@
      * ```
      */
     private $_customer;
->>>>>>> 6fcd69bc
 
     /**
      * @inheritdoc
