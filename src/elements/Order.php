<?php
/**
 * @link https://craftcms.com/
 * @copyright Copyright (c) Pixel & Tonic, Inc.
 * @license https://craftcms.github.io/license/
 */

namespace craft\commerce\elements;

use Craft;
use craft\base\Element;
use craft\commerce\base\AdjusterInterface;
use craft\commerce\base\Gateway;
use craft\commerce\base\GatewayInterface;
use craft\commerce\base\ShippingMethodInterface;
use craft\commerce\behaviors\CurrencyAttributeBehavior;
use craft\commerce\db\Table;
use craft\commerce\elements\traits\OrderDeprecatedTrait;
use craft\commerce\elements\traits\OrderElementTrait;
use craft\commerce\elements\traits\OrderNoticesTrait;
use craft\commerce\elements\traits\OrderValidatorsTrait;
use craft\commerce\errors\CurrencyException;
use craft\commerce\errors\OrderStatusException;
use craft\commerce\events\AddLineItemEvent;
use craft\commerce\events\LineItemEvent;
use craft\commerce\exports\Raw;
use craft\commerce\helpers\Currency;
use craft\commerce\helpers\Order as OrderHelper;
use craft\commerce\models\Address;
use craft\commerce\models\Customer;
use craft\commerce\models\LineItem;
use craft\commerce\models\OrderAdjustment;
use craft\commerce\models\OrderHistory;
use craft\commerce\models\OrderNotice;
use craft\commerce\models\OrderStatus;
use craft\commerce\models\PaymentSource;
use craft\commerce\models\Settings;
use craft\commerce\models\ShippingMethod;
use craft\commerce\models\ShippingMethodOption;
use craft\commerce\models\Transaction;
use craft\commerce\Plugin;
use craft\commerce\records\LineItem as LineItemRecord;
use craft\commerce\records\Order as OrderRecord;
use craft\commerce\records\OrderAdjustment as OrderAdjustmentRecord;
use craft\commerce\records\OrderNotice as OrderNoticeRecord;
use craft\commerce\records\Transaction as TransactionRecord;
use craft\db\Query;
use craft\elements\User;
use craft\errors\ElementNotFoundException;
use craft\helpers\ArrayHelper;
use craft\helpers\Db;
use craft\helpers\StringHelper;
use craft\helpers\Template;
use craft\helpers\UrlHelper;
use craft\i18n\Locale;
use craft\models\Site;
use DateTime;
use Throwable;
use yii\base\Exception;
use yii\base\InvalidArgumentException;
use yii\base\InvalidCallException;
use yii\base\InvalidConfigException;
use yii\behaviors\AttributeTypecastBehavior;
use yii\db\StaleObjectException;
use yii\log\Logger;

/**
 * Order or Cart model.
 *
 * @property OrderAdjustment[] $adjustments
 * @property string $email the email for this order
 * @property LineItem[] $lineItems
 * @property Address|null $billingAddress
 * @property Address|null $shippingAddress
 * @property PaymentSource|null $paymentSource
 * @property string $paymentCurrency the payment currency for this order
 * @property string $recalculationMode the mode of recalculation.
 * @property string $origin
 * @property-read ShippingMethod[] $availableShippingMethods
 * @property-read bool $activeCart Is the current order the same as the active cart
 * @property-read Customer $customer
 * @property-read Gateway $gateway
 * @property-read OrderStatus $orderStatus
 * @property-read float $outstandingBalance The balance amount to be paid on the Order
 * @property-read ShippingMethodInterface $shippingMethod
 * @property-read ShippingMethodInterface $shippingMethodId // TODO: Remove in Commerce 4 (use shippingMethodHandle only)
 * @property-read User|null $user
 * @property-read OrderAdjustment[] $orderAdjustments
 * @property-read string $pdfUrl the URL to the order’s PDF invoice
 * @property-read float|int $adjustmentSubtotal the total of adjustments made to order
 * @property-read float $adjustmentsTotal
 * @property-read OrderHistory[] $histories order histories
 * @property-read bool $isPaid if the order is paid
 * @property-read bool $isUnpaid if the order is not paid
 * @property-read float $itemTotal
 * @property-read int $itemSubtotal the total of all line item subtotals
 * @property-read bool $isActiveCart the order has the same ID as the current sessions cart
 * @property-read bool $isEmpty the order has no line items with any qty
 * @property-read null|Transaction $lastTransaction The last transaction on the order.
 * @property-read Transaction[] $nestedTransactions transactions for the order that have child transactions set on them
 * @property-read string $paidStatus the order’s paid status
 * @property-read string $paidStatusHtml the order’s paid status as HTML
 * @property-read string $shortNumber
 * @property-read float $totalPaid the total `purchase` and `captured` transactions belonging to this order
 * @property-read float $total
 * @property-read float $totalPrice
 * @property-read int $totalSaleAmount the total sale amount
 * @property-read float $totalTaxablePrice
 * @property-read int $totalQty the total number of items
 * @property-read int $totalWeight
 * @property-read string $orderStatusHtml
 * @property-read string $customerLinkHtml
 * @property-read string $adjustmentSubtotalAsCurrency
 * @property-read string $adjustmentsTotalAsCurrency
 * @property-read string $itemSubtotalAsCurrency
 * @property-read string $itemTotalAsCurrency
 * @property-read string $outstandingBalanceAsCurrency
 * @property-read string $totalPaidAsCurrency
 * @property-read string $totalAsCurrency
 * @property-read string $totalPriceAsCurrency
 * @property-read string $totalSaleAmountAsCurrency
 * @property-read string $totalTaxablePriceAsCurrency
 * @property-read string $totalTaxAsCurrency
 * @property-read string $totalTaxIncludedAsCurrency
 * @property-read string $totalShippingCostAsCurrency
 * @property-read string $totalDiscountAsCurrency
 * @property-read string $storedTotalPriceAsCurrency
 * @property-read string $storedTotalPaidAsCurrency
 * @property-read string $storedItemTotalAsCurrency
 * @property-read string $storedItemSubtotalAsCurrency
 * @property-read string $storedTotalShippingCostAsCurrency
 * @property-read string $storedTotalDiscountAsCurrency
 * @property-read string $storedTotalTaxAsCurrency
 * @property-read string $storedTotalTaxIncludedAsCurrency
 * @property-read Site|null $orderSite
 * @property null|array|Address $estimatedBillingAddress
 * @property float $totalDiscount
 * @property null|array|Address $estimatedShippingAddress
 * @property float $totalTaxIncluded
 * @property float $totalTax
 * @property float $totalShippingCost
 * @property ShippingMethodOption[] $availableShippingMethodOptions
 * @property-read Transaction[] $transactions
 * @author Pixel & Tonic, Inc. <support@pixelandtonic.com>
 * @since 2.0
 */
class Order extends Element
{
    use OrderValidatorsTrait;
    use OrderDeprecatedTrait;
    use OrderElementTrait;
    use OrderNoticesTrait;

    /**
     * Payments exceed order total.
     */
    const PAID_STATUS_OVERPAID = 'overPaid';

    /**
     * Payments equal order total.
     */
    const PAID_STATUS_PAID = 'paid';

    /**
     * Payments less than order total.
     */
    const PAID_STATUS_PARTIAL = 'partial';

    /**
     * Payments total zero on non-free order.
     */
    const PAID_STATUS_UNPAID = 'unpaid';

    /**
     * Recalculates line items, populates from purchasables, and regenerates adjustments.
     */
    const RECALCULATION_MODE_ALL = 'all';

    /**
     * Recalculates adjustments only; does not recalculate line items or populate from purchasables.
     */
    const RECALCULATION_MODE_ADJUSTMENTS_ONLY = 'adjustmentsOnly';

    /**
     * Does not recalculate anything on the order.
     */
    const RECALCULATION_MODE_NONE = 'none';

    /**
     * Order created from the front end.
     */
    const ORIGIN_WEB = 'web';

    /**
     * Order created from the control panel.
     */
    const ORIGIN_CP = 'cp';

    /**
     * Order created by a remote source.
     */
    const ORIGIN_REMOTE = 'remote';

    /**
     * @event \yii\base\Event The event that is triggered before a new line item has been added to the order.
     *
     * ```php
     * use craft\commerce\elements\Order;
     * use craft\commerce\models\LineItem;
     * use craft\commerce\events\AddLineItemEvent;
     * use yii\base\Event;
     *
     * Event::on(
     *     Order::class,
     *     Order::EVENT_BEFORE_ADD_LINE_ITEM,
     *     function(AddLineItemEvent $event) {
     *         // @var LineItem $lineItem
     *         $lineItem = $event->lineItem;
     *         // @var bool $isNew
     *         $isNew = $event->isNew;
     *         // ...
     *     }
     * );
     * ```
     */
    const EVENT_BEFORE_ADD_LINE_ITEM = 'beforeAddLineItemToOrder';

    /**
     * @event \yii\base\Event The event that is triggered after a line item has been added to an order.
     *
     * ```php
     * use craft\commerce\elements\Order;
     * use craft\commerce\events\LineItemEvent;
     * use craft\commerce\models\LineItem;
     * use yii\base\Event;
     *
     * Event::on(
     *     Order::class,
     *     Order::EVENT_AFTER_APPLY_ADD_LINE_ITEM,
     *     function(LineItemEvent $event) {
     *         // @var LineItem $lineItem
     *         $lineItem = $event->lineItem;
     *         // @var bool $isNew
     *         $isNew = $event->isNew;
     *         // ...
     *     }
     * );
     * ```
     */
    const EVENT_AFTER_APPLY_ADD_LINE_ITEM = 'afterApplyAddLineItemToOrder';

    /**
     * @event \yii\base\Event The event that is triggered after a line item has been added to an order.
     *
     * ```php
     * use craft\commerce\elements\Order;
     * use craft\commerce\events\LineItemEvent;
     * use craft\commerce\models\LineItem;
     * use yii\base\Event;
     *
     * Event::on(
     *     Order::class,
     *     Order::EVENT_AFTER_ADD_LINE_ITEM,
     *     function(LineItemEvent $event) {
     *         // @var LineItem $lineItem
     *         $lineItem = $event->lineItem;
     *         // @var bool $isNew
     *         $isNew = $event->isNew;
     *         // ...
     *     }
     * );
     * ```
     */
    const EVENT_AFTER_ADD_LINE_ITEM = 'afterAddLineItemToOrder';

    /**
     * @event \yii\base\Event The event that is triggered after a line item has been removed from an order.
     * @todo Change to `afterRemoveLineItemFromOrder` in next major release (`To` → `From`) like Commerce 4
     *
     * ```php
     * use craft\commerce\elements\Order;
     * use craft\commerce\events\LineItemEvent;
     * use craft\commerce\models\LineItem;
     * use yii\base\Event;
     *
     * Event::on(
     *     Order::class,
     *     Order::EVENT_AFTER_REMOVE_LINE_ITEM,
     *     function(LineItemEvent $event) {
     *         // @var LineItem $lineItem
     *         $lineItem = $event->lineItem;
     *         // @var bool $isNew
     *         $isNew = $event->isNew;
     *         // ...
     *     }
     * );
     * ```
     */
    const EVENT_AFTER_REMOVE_LINE_ITEM = 'afterRemoveLineItemToOrder';

    /**
     * @event \yii\base\Event The event that is triggered after a line item has been removed from an order.
     *
     * ```php
     * use craft\commerce\elements\Order;
     * use craft\commerce\events\LineItemEvent;
     * use craft\commerce\models\LineItem;
     * use yii\base\Event;
     *
     * Event::on(
     *     Order::class,
     *     Order::EVENT_AFTER_APPLY_REMOVE_LINE_ITEM,
     *     function(LineItemEvent $event) {
     *         // @var LineItem $lineItem
     *         $lineItem = $event->lineItem;
     *         // @var bool $isNew
     *         $isNew = $event->isNew;
     *         // ...
     *     }
     * );
     * ```
     */
    const EVENT_AFTER_APPLY_REMOVE_LINE_ITEM = 'afterApplyRemoveLineItemFromOrder';

    /**
     * @event \yii\base\Event The event that is triggered before an order is completed.
     *
     * ```php
     * use craft\commerce\elements\Order;
     * use yii\base\Event;
     *
     * Event::on(
     *     Order::class,
     *     Order::EVENT_BEFORE_COMPLETE_ORDER,
     *     function(Event $event) {
     *         // @var Order $order
     *         $order = $event->sender;
     *         // ...
     *     }
     * );
     * ```
     */
    const EVENT_BEFORE_COMPLETE_ORDER = 'beforeCompleteOrder';

    /**
     * @event \yii\base\Event The event that is triggered after an order is completed.
     *
     * ```php
     * use craft\commerce\elements\Order;
     * use yii\base\Event;
     *
     * Event::on(
     *     Order::class,
     *     Order::EVENT_AFTER_COMPLETE_ORDER,
     *     function(Event $event) {
     *         // @var Order $order
     *         $order = $event->sender;
     *         // ...
     *     }
     * );
     * ```
     */
    const EVENT_AFTER_COMPLETE_ORDER = 'afterCompleteOrder';

    /**
     * @event \yii\base\Event The event that is triggered after an order is paid and completed.
     *
     * ```php
     * use craft\commerce\elements\Order;
     * use yii\base\Event;
     *
     * Event::on(
     *     Order::class,
     *     Order::EVENT_AFTER_ORDER_PAID,
     *     function(Event $event) {
     *         // @var Order $order
     *         $order = $event->sender;
     *         // ...
     *     }
     * );
     * ```
     */
    const EVENT_AFTER_ORDER_PAID = 'afterOrderPaid';

    /**
     * @event \yii\base\Event This event is raised after an order is authorized in full and completed
     *
     * Plugins can get notified after an order is authorized in full and completed
     *
     * ```php
     * use craft\commerce\elements\Order;
     * use yii\base\Event;
     *
     * Event::on(Order::class, Order::EVENT_AFTER_ORDER_AUTHORIZED, function(Event $e) {
     *     // @var Order $order
     *     $order = $e->sender;
     *     // ...
     * });
     * ```
     */
    const EVENT_AFTER_ORDER_AUTHORIZED = 'afterOrderAuthorized';

    /**
     * This is the unique number (hash) generated for the order when it was first created.
     *
     * @var string Number
     * ---
     * ```php
     * echo $order->number;
     * ```
     * ```twig
     * {{ order.number }}
     * ```
     */
    public $number;

    /**
     * This is the the reference number generated once the order was completed.
     * While the order is a cart, this is null.
     *
     * @var string Reference
     * ---
     * ```php
     * echo $order->reference;
     * ```
     * ```twig
     * {{ order.reference }}
     * ```
     */
    public $reference;

    /**
     * This is the currently applied coupon code.
     *
     * @var string|null Coupon Code
     * ---
     * ```php
     * echo $order->couponCode;
     * ```
     * ```twig
     * {{ order.couponCode }}
     * ```
     */
    public $couponCode;

    /**
     * Is this order completed (no longer a cart).
     *
     * @var bool Is completed
     * ---
     * ```php
     * echo $order->isCompleted;
     * ```
     * ```twig
     * {{ order.isCompleted }}
     * ```
     */
    public $isCompleted = false;

    /**
     * The date and time this order was completed
     *
     * @var DateTime Date ordered
     * ---
     * ```php
     * echo $order->dateOrdered;
     * ```
     * ```twig
     * {{ order.dateOrdered }}
     * ```
     */
    public $dateOrdered;

    /**
     * The date and time this order was paid in full.
     *
     * @var DateTime Date paid
     * ---
     * ```php
     * echo $order->datePaid;
     * ```
     * ```twig
     * {{ order.datePaid }}
     * ```
     */
    public $datePaid;

    /**
     * The date and time this order was authorized in full.
     * This may the same date as datePaid if the order was paid immediately.
     *
     * @var DateTime Date authorized
     * ---
     * ```php
     * echo $order->dateAuthorized;
     * ```
     * ```twig
     * {{ order.dateAuthorized }}
     * ```
     */
    public $dateAuthorized;

    /**
     * The currency of the order (ISO code)
     *
     * @var string Currency
     * ---
     * ```php
     * echo $order->currency;
     * ```
     * ```twig
     * {{ order.currency }}
     * ```
     */
    public $currency;

    /**
     * The current gateway ID to identify the gateway the order should use when accepting payments.
     * If the `paymentSourceId` is set on this order, this `gatewayId` will be that belonging to the
     * payment source.
     *
     * @var int|null Gateway ID
     * ---
     * ```php
     * echo $order->gatewayId;
     * ```
     * ```twig
     * {{ order.gatewayId }}
     * ```
     */
    public $gatewayId;

    /**
     * The last IP address of the user building the order before it was marked as complete.
     *
     * @var string|null Last IP address
     * ---
     * ```php
     * echo $order->lastIp;
     * ```
     * ```twig
     * {{ order.lastIp }}
     * ```
     */
    public $lastIp;

    /**
     * The current message set on the order when having it’s order status being changed.
     *
     * @var string|null message
     * ---
     * ```php
     * echo $order->message;
     * ```
     * ```twig
     * {{ order.message }}
     * ```
     */
    public $message;

    /**
     * The current URL the order should return to after successful payment.
     * This is stored on the order as we may be redirected off-site for payments.
     *
     * @var string Return URL
     * ---
     * ```php
     * echo $order->returnUrl;
     * ```
     * ```twig
     * {{ order.returnUrl }}
     * ```
     */
    public $returnUrl;

    /**
     * The current URL the order should return to if the customer cancels payment off-site.
     * This is stored on the order as we may be redirected off-site for payments.
     *
     * @var string Cancel URL
     * ---
     * ```php
     * echo $order->cancelUrl;
     * ```
     * ```twig
     * {{ order.cancelUrl }}
     * ```
     */
    public $cancelUrl;

    /**
     * The current order status ID. This will be null if the order is not complete
     * and is still a cart.
     *
     * @var int|null Order status ID
     * ---
     * ```php
     * echo $order->orderStatusId;
     * ```
     * ```twig
     * {{ order.orderStatusId }}
     * ```
     */
    public $orderStatusId;

    /**
     * The language the cart was created in.
     *
     * @var string The language the order was made in.
     * ---
     * ```php
     * echo $order->orderLanguage;
     * ```
     * ```twig
     * {{ order.orderLanguage }}
     * ```
     */
    public $orderLanguage;

    /**
     * The site the order was created in.
     *
     * @var int|null Order site ID
     * ---
     * ```php
     * echo $order->orderSiteId;
     * ```
     * ```twig
     * {{ order.orderSiteId }}
     * ```
     */
    public $orderSiteId;


    /**
     * The origin of the order when it was first created.
     * Values can be 'web', 'cp', or 'api'
     *
     * @var string Order origin
     * ---
     * ```php
     * echo $order->origin;
     * ```
     * ```twig
     * {{ order.origin }}
     * ```
     */
    public $origin;

    /**
     * The current billing address ID
     *
     * @var int|null Billing address ID
     * ---
     * ```php
     * echo $order->billingAddressId;
     * ```
     * ```twig
     * {{ order.billingAddressId }}
     * ```
     */
    public $billingAddressId;

    /**
     * The current shipping address ID
     *
     * @var int|null Shipping address ID
     * ---
     * ```php
     * echo $order->shippingAddressId;
     * ```
     * ```twig
     * {{ order.shippingAddressId }}
     * ```
     */
    public $shippingAddressId;


    /**
     * Whether or not the shipping address should be made the primary address of the
     * order‘s customer. This is not persisted on the order, and is only used during the
     * update order request.
     *
     * @var bool Make this the customer‘s primary shipping address
     * ---
     * ```php
     * echo $order->makePrimaryShippingAddress;
     * ```
     * ```twig
     * {{ order.makePrimaryShippingAddress }}
     * ```
     */
    public $makePrimaryShippingAddress;

    /**
     * Whether or not the billing address should be made the primary address of the
     * order‘s customer. This is not persisted on the order, and is only used during the
     * update order request.
     *
     * @var bool Make this the customer‘s primary billing address
     * ---
     * ```php
     * echo $order->makePrimaryBillingAddress;
     * ```
     * ```twig
     * {{ order.makePrimaryBillingAddress }}
     * ```
     */
    public $makePrimaryBillingAddress;

    /**
     * Whether or not the shipping address should be the same address as the order’s
     * billing address. This is not persisted on the order, and is only used during the
     * update order request. Can not be set to `true` at the same time as setting
     * `billingSameAsShipping` to true, or an error will be raised.
     *
     * @var bool Make this the shipping address the same as the billing address
     * ---
     * ```php
     * echo $order->shippingSameAsBilling;
     * ```
     * ```twig
     * {{ order.shippingSameAsBilling }}
     * ```
     */
    public $shippingSameAsBilling;

    /**
     * Whether or not the billing address should be the same address as the order’s
     * shipping address. This is not persisted on the order, and is only used during the
     * update order request. Can not be set to `true` at the same time as setting
     * `shippingSameAsBilling` to true, or an error will be raised.
     *
     * @var bool Make this the shipping address the same as the billing address
     * ---
     * ```php
     * echo $order->billingSameAsShipping;
     * ```
     * ```twig
     * {{ order.billingSameAsShipping }}
     * ```
     */
    public $billingSameAsShipping;

    /**
     * @var int Estimated Billing address ID
     * @since 2.2
     */
    public $estimatedBillingAddressId;

    /**
     * @var int Estimated Shipping address ID
     * @since 2.2
     */
    public $estimatedShippingAddressId;

    /**
     * @var bool Whether estimated billing address should be set to the same address as estimated shipping
     * @since 2.2
     */
    public $estimatedBillingSameAsShipping;

    /**
     * @var string Shipping Method Handle
     */
    public $shippingMethodHandle;

    /**
     * @var string Shipping Method Name
     * @since 3.2.0
     */
    public $shippingMethodName;

    /**
     * @var int Customer ID
     */
    public $customerId;

    /**
     * Whether the the email address on the order should be used to register
     * as a user account when the order is complete.
     *
     * @var bool Register user on order complete
     * ---
     * ```php
     * echo $order->registerUserOnOrderComplete;
     * ```
     * ```twig
     * {{ order.registerUserOnOrderComplete }}
     * ```
     */
    public $registerUserOnOrderComplete;

    /**
     * The current payment source that should be used to make payments on the
     * order. If this is set, the `gatewayId` will also be set to the related
     * gateway.
     *
     * @var bool Payment source ID
     * ---
     * ```php
     * echo $order->paymentSourceId;
     * ```
     * ```twig
     * {{ order.paymentSourceId }}
     * ```
     */
    public $paymentSourceId;


    /**
     * @var float The total price as stored in the database from last retrieval
     * ---
     * ```php
     * echo $order->storedTotalPrice;
     * ```
     * ```twig
     * {{ order.storedTotalPrice }}
     * ```
     */
    public $storedTotalPrice;

    /**
     * @var float The total paid as stored in the database from last retrieval
     * ---
     * ```php
     * echo $order->storedTotalPaid;
     * ```
     * ```twig
     * {{ order.storedTotalPaid }}
     * ```
     */
    public $storedTotalPaid;

    /**
     * @var float The item total as stored in the database from last retrieval
     * ---
     * ```php
     * echo $order->storedItemTotal;
     * ```
     * ```twig
     * {{ order.storedItemTotal }}
     * ```
     */
    public $storedItemTotal;

    /**
     * @var float The item subtotal as stored in the database from last retrieval
     * @since 3.2.4
     * ---
     * ```php
     * echo $order->storedItemSubtotal;
     * ```
     * ```twig
     * {{ order.storedItemSubtotal }}
     * ```
     */
    public $storedItemSubtotal;

    /**
     * @var float The total shipping cost adjustments as stored in the database from last retrieval
     * ---
     * ```php
     * echo $order->storedTotalShippingCost;
     * ```
     * ```twig
     * {{ order.storedTotalShippingCost }}
     * ```
     */
    public $storedTotalShippingCost;

    /**
     * @var float The total of discount adjustments as stored in the database from last retrieval
     * ---
     * ```php
     * echo $order->storedTotalDiscount;
     * ```
     * ```twig
     * {{ order.storedTotalDiscount }}
     * ```
     */
    public $storedTotalDiscount;

    /**
     * @var float The total tax adjustments as stored in the database from last retrieval
     * ---
     * ```php
     * echo $order->storedTotalTax;
     * ```
     * ```twig
     * {{ order.storedTotalTax }}
     * ```
     */
    public $storedTotalTax;

    /**
     * @var float The total tax included  adjustments as stored in the database from last retrieval
     * ---
     * ```php
     * echo $order->storedTotalTaxIncluded;
     * ```
     * ```twig
     * {{ order.storedTotalTaxIncluded }}
     * ```
     */
    public $storedTotalTaxIncluded;


    /**
     * @var string
     * @see Order::setRecalculationMode() To set the current recalculation mode
     * @see Order::getRecalculationMode() To get the current recalculation mode
     * ---
     * ```php
     * echo $order->recalculationMode;
     * ```
     * ```twig
     * {{ order.recalculationMode }}
     * ```
     */
    private $_recalculationMode;

    /**
     * @var Address|null
     * @see Order::setShippingAddress() To set the current shipping address
     * @see Order::getShippingAddress() To get the current shipping address
     * ---
     * ```php
     * if ($order->shippingAddress) {
     * echo $order->shippingAddress->firstName;
     * }
     * ```
     * ```twig
     * {% if order.shippingAddress %}
     * {{ order.shippingAddress.firstName }}
     * {% endif %}
     * ```
     */
    private $_shippingAddress;

    /**
     * @var Address|null
     * @see Order::setBillingAddress() To set the current billing address
     * @see Order::getBillingAddress() To get the current billing address
     * ---
     * ```php
     * if ($order->billingAddress) {
     * echo $order->billingAddress->firstName;
     * }
     * ```
     * ```twig
     * {% if order.billingAddress %}
     * {{ order.billingAddress.firstName }}
     * {% endif %}
     * ```
     */
    private $_billingAddress;

    /**
     * @var Address|null
     * @since 2.2
     */
    private $_estimatedShippingAddress;

    /**
     * @var Address|null
     * @since 2.2
     */
    private $_estimatedBillingAddress;

    /**
     * @var LineItem[]
     * @see Order::setLineItems() To set the order line items
     * @see Order::getLineItems() To get the order line items
     * ---
     * ```php
     * foreach ($order->getLineItems() as $lineItem) {
     * echo $lineItem->description';
     * }
     * ```
     * ```twig
     * {% for lineItem in order.lineItems %}
     * {{ lineItem.description }}
     * {% endfor %}
     * ```
     */
    private $_lineItems;

    /**
     * @var OrderAdjustment[]
     * @see Order::setAdjustments() To set the order adjustments
     * @see Order::setAdjustments() To get the order adjustments
     * ---
     * ```php
     * foreach ($order->getAdjustments() as $adjustment) {
     * echo $adjustment->amount';
     * }
     * ```
     * ```twig
     * {% for adjustment in order.adjustments %}
     * {{ adjustment.amount }}
     * {% endfor %}
     * ```
     */
    private $_orderAdjustments;

    /**
     * @var string
     * @see Order::setPaymentCurrency() To set the payment currency
     * @see Order::getPaymentCurrency() To get the payment currency
     * ---
     * ```php
     * echo $order->paymentCurrency;
     * ```
     * ```twig
     * {{ order.paymentCurrency }}
     * ```
     */
    private $_paymentCurrency;

    /**
     * @var string
     * @see Order::setEmail() To set the order email
     * @see Order::getEmail() To get the email
     * ---
     * ```php
     * echo $order->email;
     * ```
     * ```twig
     * {{ order.email }}
     * ```
     */
    private $_email;

    /**
     * @var string
     * @see Order::getTransactions()
     * ---
     * ```php
     * echo $order->transactions;
     * ```
     * ```twig
     * {{ order.transactions }}
     * ```
     */
    private $_transactions;

    /**
     * @var Customer
     * @see Order::getCustomer()
     * @see Order::setCustomer()
     * ---
     * ```php
     * echo $order->customer;
     * ```
     * ```twig
     * {{ order.customer }}
     * ```
     */
    private $_customer;

    /**
     * @var float
     * @see Order::setPaymentAmount() To set the order payment amount
     * @see Order::getPaymentAmount() To get the order payment amount
     * ---
     * ```php
     * echo $order->paymentAmount;
     * ```
     * ```twig
     * {{ order.paymentAmount }}
     * ```
     */
    private $_paymentAmount;

    /**
     * @inheritdoc
     */
    public function init()
    {
        // Set default addresses on the order
        if (!$this->isCompleted && Plugin::getInstance()->getSettings()->autoSetNewCartAddresses) {
            $hasPrimaryShippingAddress = !$this->shippingAddressId && $this->getCustomer() && $this->getCustomer()->primaryShippingAddressId;
            if ($hasPrimaryShippingAddress && ($shippingAddress = Plugin::getInstance()->getAddresses()->getAddressByIdAndCustomerId($this->getCustomer()->primaryShippingAddressId, $this->customerId))) {
                $this->setShippingAddress($shippingAddress);
            }
            $hasPrimaryBillingAddress = !$this->billingAddressId && $this->getCustomer() && $this->getCustomer()->primaryBillingAddressId;
            if ($hasPrimaryBillingAddress && ($billingAddress = Plugin::getInstance()->getAddresses()->getAddressByIdAndCustomerId($this->getCustomer()->primaryBillingAddressId, $this->customerId))) {
                $this->setBillingAddress($billingAddress);
            }
        }

        if ($this->orderLanguage === null) {
            $this->orderLanguage = Craft::$app->language;
        }

        if ($this->orderSiteId === null) {
            $this->orderSiteId = Craft::$app->getSites()->getHasCurrentSite() ? Craft::$app->getSites()->getCurrentSite()->id : Craft::$app->getSites()->getPrimarySite()->id;
        }

        if ($this->currency === null) {
            $this->currency = Plugin::getInstance()->getPaymentCurrencies()->getPrimaryPaymentCurrencyIso();
        }

        // Better default for carts if the base currency changes (usually only happens in development)
        if (!$this->isCompleted && $this->paymentCurrency && !Plugin::getInstance()->getPaymentCurrencies()->getPaymentCurrencyByIso($this->paymentCurrency)) {
            $this->paymentCurrency = Plugin::getInstance()->getPaymentCurrencies()->getPrimaryPaymentCurrencyIso();
        }

        if ($this->origin === null) {
            $this->origin = static::ORIGIN_WEB;
        }

        if ($this->_recalculationMode === null) {
            if ($this->isCompleted) {
                $this->setRecalculationMode(self::RECALCULATION_MODE_NONE);
            } else {
                $this->setRecalculationMode(self::RECALCULATION_MODE_ALL);
            }
        }

        return parent::init();
    }

    /**
     * @return array
     */
    public function behaviors(): array
    {
        $behaviors = parent::behaviors();

        $behaviors['typecast'] = [
            'class' => AttributeTypecastBehavior::class,
            'attributeTypes' => [
                'id' => AttributeTypecastBehavior::TYPE_INTEGER,
                'number' => AttributeTypecastBehavior::TYPE_STRING,
                'reference' => AttributeTypecastBehavior::TYPE_STRING,
                'couponCode' => AttributeTypecastBehavior::TYPE_STRING,
                'isCompleted' => AttributeTypecastBehavior::TYPE_BOOLEAN,
                'gatewayId' => AttributeTypecastBehavior::TYPE_INTEGER,
                'lastIp' => AttributeTypecastBehavior::TYPE_STRING,
                'orderLanguage' => AttributeTypecastBehavior::TYPE_STRING,
                'message' => AttributeTypecastBehavior::TYPE_STRING,
                'returnUrl' => AttributeTypecastBehavior::TYPE_STRING,
                'cancelUrl' => AttributeTypecastBehavior::TYPE_STRING,
                'orderStatusId' => AttributeTypecastBehavior::TYPE_INTEGER,
                'origin' => AttributeTypecastBehavior::TYPE_STRING,
                'billingAddressId' => AttributeTypecastBehavior::TYPE_INTEGER,
                'shippingAddressId' => AttributeTypecastBehavior::TYPE_INTEGER,
                'makePrimaryShippingAddress' => AttributeTypecastBehavior::TYPE_BOOLEAN,
                'makePrimaryBillingAddress' => AttributeTypecastBehavior::TYPE_BOOLEAN,
                'shippingSameAsBilling' => AttributeTypecastBehavior::TYPE_BOOLEAN,
                'billingSameAsShipping' => AttributeTypecastBehavior::TYPE_BOOLEAN,
                'shippingMethodHandle' => AttributeTypecastBehavior::TYPE_STRING,
                'customerId' => AttributeTypecastBehavior::TYPE_INTEGER,
                'storedTotalPrice' => AttributeTypecastBehavior::TYPE_FLOAT,
                'storedTotalPaid' => AttributeTypecastBehavior::TYPE_FLOAT,
                'storedItemTotal' => AttributeTypecastBehavior::TYPE_FLOAT,
                'storedItemSubtotal' => AttributeTypecastBehavior::TYPE_FLOAT,
                'storedTotalShippingCost' => AttributeTypecastBehavior::TYPE_FLOAT,
                'storedTotalDiscount' => AttributeTypecastBehavior::TYPE_FLOAT,
                'storedTotalTax' => AttributeTypecastBehavior::TYPE_FLOAT,
                'storedTotalTaxIncluded' => AttributeTypecastBehavior::TYPE_FLOAT,
            ]
        ];

        $behaviors['currencyAttributes'] = [
            'class' => CurrencyAttributeBehavior::class,
            'defaultCurrency' => $this->currency ?? Plugin::getInstance()->getPaymentCurrencies()->getPrimaryPaymentCurrencyIso(),
            'currencyAttributes' => $this->currencyAttributes(),
            'attributeCurrencyMap' => []
        ];

        return $behaviors;
    }

    /**
     * @return null|string
     */
    public static function displayName(): string
    {
        return Craft::t('commerce', 'Order');
    }

    /**
     * @inheritdoc
     */
    public static function lowerDisplayName(): string
    {
        return Craft::t('commerce', 'order');
    }

    /**
     * @inheritdoc
     */
    public static function pluralDisplayName(): string
    {
        return Craft::t('commerce', 'Orders');
    }

    /**
     * @inheritdoc
     */
    public static function pluralLowerDisplayName(): string
    {
        return Craft::t('commerce', 'orders');
    }

    /**
     * @inheritdoc
     */
    public function __toString()
    {
        return $this->reference ?: $this->getShortNumber();
    }

    /**
     * @inheritdoc
     */
    public function beforeValidate(): bool
    {
        // Set default gateway if none present and no payment source selected
        if (!$this->gatewayId && !$this->paymentSourceId) {
            $gateways = Plugin::getInstance()->getGateways()->getAllCustomerEnabledGateways();
            if (count($gateways)) {
                $this->gatewayId = key($gateways);
            }
        }

        // If the gateway ID doesn't exist, just drop it.
        if ($this->gatewayId && !$this->getGateway()) {
            $this->gatewayId = null;
        }

        if (
            $this->customerId &&
            ($customer = Plugin::getInstance()->getCustomers()->getCustomerById($this->customerId)) &&
            ($email = $customer->getEmail())
        ) {
            $this->setEmail($email);
        }

        return parent::beforeValidate();
    }

    /**
     * @inheritdoc
     */
    public function datetimeAttributes(): array
    {
        $commerce = Craft::$app->getPlugins()->getStoredPluginInfo('commerce');

        $attributes = parent::datetimeAttributes();

        if ($commerce && version_compare($commerce['version'], '3.0.6', '>=')) {
            $attributes[] = 'dateAuthorized';
        }

        $attributes[] = 'datePaid';
        $attributes[] = 'dateOrdered';
        $attributes[] = 'dateUpdated';

        return $attributes;
    }

    /**
     * @inheritdoc
     */
    public function attributes()
    {
        $names = parent::attributes();
        $names[] = 'adjustmentSubtotal';
        $names[] = 'adjustmentsTotal';
        $names[] = 'paymentCurrency';
        $names[] = 'paymentAmount';
        $names[] = 'email';
        $names[] = 'isPaid';
        $names[] = 'itemSubtotal';
        $names[] = 'itemTotal';
        $names[] = 'lineItems';
        $names[] = 'orderAdjustments';
        $names[] = 'outstandingBalance';
        $names[] = 'paidStatus';
        $names[] = 'recalculationMode';
        $names[] = 'shortNumber';
        $names[] = 'totalPaid';
        $names[] = 'total';
        $names[] = 'totalPrice';
        $names[] = 'totalQty';
        $names[] = 'totalSaleAmount';
        $names[] = 'totalTaxablePrice';
        $names[] = 'totalWeight';
        return $names;
    }

    /**
     * The attributes on the order that should be made available as formatted currency.
     *
     * @return array
     */
    public function currencyAttributes(): array
    {
        $attributes = [];
        $attributes[] = 'adjustmentSubtotal';
        $attributes[] = 'adjustmentsTotal';
        $attributes[] = 'itemSubtotal';
        $attributes[] = 'itemTotal';
        $attributes[] = 'outstandingBalance';
        $attributes[] = 'paymentAmount';
        $attributes[] = 'totalPaid';
        $attributes[] = 'total';
        $attributes[] = 'totalPrice';
        $attributes[] = 'totalSaleAmount';
        $attributes[] = 'totalTaxablePrice';
        $attributes[] = 'totalTax';
        $attributes[] = 'totalTaxIncluded';
        $attributes[] = 'totalShippingCost';
        $attributes[] = 'totalDiscount';
        $attributes[] = 'storedTotalPrice';
        $attributes[] = 'storedTotalPaid';
        $attributes[] = 'storedItemTotal';
        $attributes[] = 'storedItemSubtotal';
        $attributes[] = 'storedTotalShippingCost';
        $attributes[] = 'storedTotalDiscount';
        $attributes[] = 'storedTotalTax';
        $attributes[] = 'storedTotalTaxIncluded';

        return $attributes;
    }

    /**
     * @return array
     */
    public function fields(): array
    {
        $fields = parent::fields();

        foreach ($this->datetimeAttributes() as $attribute) {
            $fields[$attribute] = function($model, $attribute) {
                if (!empty($model->$attribute)) {
                    $formatter = Craft::$app->getFormatter();

                    return [
                        'date' => $formatter->asDate($model->$attribute, Locale::LENGTH_SHORT),
                        'time' => $formatter->asTime($model->$attribute, Locale::LENGTH_SHORT)
                    ];
                }

                return $model->$attribute;
            };
        }

        //TODO Remove this when we require Craft 3.5 and the bahaviour can support the define fields event
        if ($this->getBehavior('currencyAttributes')) {
            $fields = array_merge($fields, $this->getBehavior('currencyAttributes')->currencyFields());
        }

        $fields['paidStatusHtml'] = 'paidStatusHtml';
        $fields['customerLinkHtml'] = 'customerLinkHtml';
        $fields['orderStatusHtml'] = 'orderStatusHtml';
        $fields['totalTax'] = 'totalTax';
        $fields['totalTaxIncluded'] = 'totalTaxIncluded';
        $fields['totalShippingCost'] = 'totalShippingCost';
        $fields['totalDiscount'] = 'totalDiscount';

        return $fields;
    }

    /**
     * @inheritdoc
     */
    public function extraFields(): array
    {
        $names = parent::extraFields();
        $names[] = 'availableShippingMethods';
        $names[] = 'availableShippingMethodOptions';
        $names[] = 'adjustments';
        $names[] = 'billingAddress';
        $names[] = 'customer';
        $names[] = 'gateway';
        $names[] = 'histories';
        $names[] = 'loadCartUrl';
        $names[] = 'nestedTransactions';
        $names[] = 'notices';
        $names[] = 'orderStatus';
        $names[] = 'pdfUrl';
        $names[] = 'shippingAddress';
        $names[] = 'shippingMethod';
        $names[] = 'transactions';
        $names[] = 'orderSite';
        return $names;
    }

    /**
     * @inheritdoc
     */
    public function defineRules(): array
    {
        $rules = parent::defineRules();

        // Address models are valid
        $rules[] = [
            ['billingAddress', 'shippingAddress'], 'validateAddress'
        ]; // from OrderValidatorTrait

        // Do addresses  belong to the customer of the order (only checked if the order is a cart)
        $rules[] = [
            ['billingAddress', 'shippingAddress'], 'validateAddressCanBeUsed'
        ]; // from OrderValidatorTrait

        // Are the addresses both being set to each other.
        $rules[] = [
            ['billingAddress', 'shippingAddress'], 'validateAddressReuse', 'when' => function($model) {
                /** @var Order $model */
                return !$model->isCompleted;
            }
        ]; // from OrderValidatorTrait

        // Line items are valid?
        $rules[] = [['lineItems'], 'validateLineItems']; // from OrderValidatorTrait

        // Coupon Code valid?
        $rules[] = [['couponCode'], 'validateCouponCode']; // from OrderValidatorTrait

        $rules[] = [['gatewayId'], 'number', 'integerOnly' => true];
        $rules[] = [['gatewayId'], 'validateGatewayId']; // OrderValidatorsTrait
        $rules[] = [['shippingAddressId'], 'number', 'integerOnly' => true];
        $rules[] = [['billingAddressId'], 'number', 'integerOnly' => true];

        $rules[] = [['paymentCurrency'], 'validatePaymentCurrency']; // OrderValidatorTrait

        $rules[] = [['paymentSourceId'], 'number', 'integerOnly' => true];
        $rules[] = [['paymentSourceId'], 'validatePaymentSourceId']; // OrderValidatorTrait
        $rules[] = [['email'], 'email'];

        return $rules;
    }

    /**
     * Updates the paid status and paid date of the order, and marks as complete if the order is paid or authorized.
     */
    public function updateOrderPaidInformation()
    {
        $this->_transactions = null; // clear order's transaction cache

        $paidInFull = !$this->hasOutstandingBalance();
        $authorizedInFull = $this->getTotalAuthorized() >= $this->getTotalPrice();

        $justPaid = $paidInFull && $this->datePaid == null;
        $justAuthorized = $authorizedInFull && $this->dateAuthorized == null;

        $canComplete = ($this->getTotalAuthorized() + $this->getTotalPaid()) > 0;

        // If it is no longer paid in full, set datePaid to null
        if (!$paidInFull) {
            $this->datePaid = null;
        }

        // If it is no longer authorized in full, set dateAuthorized to null
        if (!$authorizedInFull) {
            $this->dateAuthorized = null;
        }

        // If it was just paid set the date paid to now.
        if ($justPaid) {
            $this->datePaid = new DateTime();
        }

        // If it was just authorized set the date authorized to now.
        if ($justAuthorized) {
            $this->dateAuthorized = new DateTime();
        }

        // Lock for recalculation
        $originalRecalculationMode = $this->getRecalculationMode();
        $this->setRecalculationMode(self::RECALCULATION_MODE_NONE);

        // Saving the order will update the datePaid as set above and also update the paidStatus.
        Craft::$app->getElements()->saveElement($this, false);

        // If the order is now paid or authorized in full, lets mark it as complete if it has not already been.
        if (!$this->isCompleted) {
            $totalAuthorized = $this->getTotalAuthorized();
            if ($totalAuthorized >= $this->getTotalPrice() || $paidInFull || $canComplete) {
                // We need to remove the payment source from the order now that it's paid
                // This means the order needs new payment details for future payments: https://github.com/craftcms/commerce/issues/891
                // Payment information is still stored in the transactions.
                $this->paymentSourceId = null;

                $this->markAsComplete();
            }
        }

        if ($justPaid && $this->hasEventHandlers(self::EVENT_AFTER_ORDER_PAID)) {
            $this->trigger(self::EVENT_AFTER_ORDER_PAID);
        }

        if ($justAuthorized && $this->hasEventHandlers(self::EVENT_AFTER_ORDER_AUTHORIZED)) {
            $this->trigger(self::EVENT_AFTER_ORDER_AUTHORIZED);
        }

        // restore recalculation lock state
        $this->setRecalculationMode($originalRecalculationMode);
    }

    /**
     * Returns the total price of the order, minus any tax adjustments.
     *
     * @return float
     * @deprecated in 2.2.9. Use `craft\commerce\adjusters\Tax::_getOrderTotalTaxablePrice()` instead.
     */
    public function getTotalTaxablePrice(): float
    {
        $itemTotal = $this->getItemSubtotal();

        $allNonIncludedAdjustmentsTotal = $this->getAdjustmentsTotal();
        $taxAdjustments = $this->getTotalTax();
        $includedTaxAdjustments = $this->getTotalTaxIncluded();

        return $itemTotal + $allNonIncludedAdjustmentsTotal - ($taxAdjustments + $includedTaxAdjustments);
    }

    /**
     * Marks the order as complete and sets the default order status, then saves the order.
     *
     * @return bool
     * @throws OrderStatusException
     * @throws Exception
     * @throws Throwable
     * @throws ElementNotFoundException
     */
    public function markAsComplete(): bool
    {
        // Use a mutex to make sure we check the order is not already complete due to a race condition.
        $lockName = 'orderComplete:' . $this->id;
        $mutex = Craft::$app->getMutex();
        if (!$mutex->acquire($lockName, 5)) {
            throw new Exception('Unable to acquire a lock for completion of Order: ' . $this->id);
        }

        // Now that we have a lock, make sure this order is not already completed.
        if ($this->isCompleted) {
            $mutex->release($lockName);
            return true;
        }

        // Try to catch where the order could be marked as completed twice at the same time, and thus cause a race condition.
        $completedInDb = (new Query())
            ->select('id')
            ->from([Table::ORDERS])
            ->where(['isCompleted' => true])
            ->andWhere(['id' => $this->id])
            ->exists();

        if ($completedInDb) {
            $mutex->release($lockName);
            return true;
        }

        $this->isCompleted = true;
        $this->dateOrdered = new DateTime();

        // Reset estimated address relations
        $this->estimatedShippingAddressId = null;
        $this->estimatedBillingAddressId = null;

        $orderStatus = Plugin::getInstance()->getOrderStatuses()->getDefaultOrderStatusForOrder($this);

        // If the order status returned was overridden by a plugin, use the configured default order status if they give us a bogus one with no ID.
        if ($orderStatus && $orderStatus->id) {
            $this->orderStatusId = $orderStatus->id;
        } else {
            $mutex->release($lockName);
            throw new OrderStatusException('Could not find a valid default order status.');
        }

        if ($this->reference == null) {
            $referenceTemplate = Plugin::getInstance()->getSettings()->orderReferenceFormat;

            try {
                $this->reference = Craft::$app->getView()->renderObjectTemplate($referenceTemplate, $this);
            } catch (Throwable $exception) {
                $mutex->release($lockName);
                Craft::error('Unable to generate order completion reference for order ID: ' . $this->id . ', with format: ' . $referenceTemplate . ', error: ' . $exception->getMessage());
                throw $exception;
            }
        }

        // Raising the 'beforeCompleteOrder' event
        if ($this->hasEventHandlers(self::EVENT_BEFORE_COMPLETE_ORDER)) {
            $this->trigger(self::EVENT_BEFORE_COMPLETE_ORDER);
        }

        // Completed orders should no longer recalculate anything by default
        $this->setRecalculationMode(static::RECALCULATION_MODE_NONE);

        $this->clearNotices(); // Customer notices are assessed as being delivered once the customer decides to complete the order.
        $success = Craft::$app->getElements()->saveElement($this, false);

        if (!$success) {
            Craft::error(Craft::t('commerce', 'Could not mark order {number} as complete. Order save failed during order completion with errors: {order}',
                ['number' => $this->number, 'order' => json_encode($this->errors)]), __METHOD__);

            $mutex->release($lockName);
            return false;
        }

        $mutex->release($lockName);

        $this->afterOrderComplete();

        return true;
    }

    /**
     * Called after the order successfully completes
     */
    public function afterOrderComplete()
    {
        // Run order complete handlers directly.
        Plugin::getInstance()->getDiscounts()->orderCompleteHandler($this);
        Plugin::getInstance()->getCustomers()->orderCompleteHandler($this);

        foreach ($this->getLineItems() as $lineItem) {
            Plugin::getInstance()->getLineItems()->orderCompleteHandler($lineItem, $this);
        }

        // Raising the 'afterCompleteOrder' event
        if ($this->hasEventHandlers(self::EVENT_AFTER_COMPLETE_ORDER)) {
            $this->trigger(self::EVENT_AFTER_COMPLETE_ORDER);
        }
    }

    /**
     * Removes a specific line item from the order.
     *
     * @param LineItem $lineItem
     */
    public function removeLineItem(LineItem $lineItem)
    {
        $lineItems = $this->getLineItems();
        foreach ($lineItems as $key => $item) {
            if (($item->id !== null && $lineItem->id == $item->id) || $lineItem === $item) {
                unset($lineItems[$key]);
                $this->setLineItems($lineItems);
            }
        }

        if ($this->hasEventHandlers(self::EVENT_AFTER_REMOVE_LINE_ITEM)) {
            $this->trigger(self::EVENT_AFTER_REMOVE_LINE_ITEM, new LineItemEvent([
                'lineItem' => $lineItem,
            ]));
        }
    }

    /**
     * Adds a line item to the order. Updates the line item if the ID of that line item is already in the cart.
     *
     * @param LineItem $lineItem
     */
    public function addLineItem($lineItem)
    {
        $lineItems = $this->getLineItems();
        $isNew = ($lineItem->id === null);

        if ($isNew && $this->hasEventHandlers(self::EVENT_BEFORE_ADD_LINE_ITEM)) {
            $lineItemEvent = new AddLineItemEvent(compact('lineItem', 'isNew'));
            $this->trigger(self::EVENT_BEFORE_ADD_LINE_ITEM, $lineItemEvent);

            if (!$lineItemEvent->isValid) {
                return;
            }
        }

        $replaced = false;
        foreach ($lineItems as $key => $item) {
            if ($lineItem->id && $item->id == $lineItem->id) {
                $lineItems[$key] = $lineItem;
                $replaced = true;
            }
        }

        if (!$replaced) {
            ArrayHelper::prepend($lineItems, $lineItem);
        }

        $this->setLineItems($lineItems);

        // Raising the 'afterAddLineItemToOrder' event
        if ($this->hasEventHandlers(self::EVENT_AFTER_ADD_LINE_ITEM)) {
            $this->trigger(self::EVENT_AFTER_ADD_LINE_ITEM, new LineItemEvent([
                'lineItem' => $lineItem,
                'isNew' => !$replaced
            ]));
        }
    }

    /**
     * Gets the recalculation mode of the order
     *
     * @return string
     */
    public function getRecalculationMode(): string
    {
        return $this->_recalculationMode;
    }

    /**
     * Sets the recalculation mode of the order
     *
     * @param $value
     */
    public function setRecalculationMode($value)
    {
        $this->_recalculationMode = $value;
    }

    /**
     * Regenerates all adjusters and updates line items, depending on the current recalculationMode
     *
     * @throws Exception
     */
    public function recalculate()
    {
        if (!$this->id) {
            throw new InvalidCallException('Do not recalculate an order that has not been saved');
        }

        if ($this->hasErrors()) {
            Craft::getLogger()->log(Craft::t('commerce', 'Do not call recalculate on the order (Number: {orderNumber}) if errors are present.', ['orderNumber' => $this->number]), Logger::LEVEL_INFO);
            return;
        }

        if ($this->getRecalculationMode() == self::RECALCULATION_MODE_NONE) {
            return;
        }

        if ($this->getRecalculationMode() == self::RECALCULATION_MODE_ALL) {
            $lineItemRemoved = false;
            foreach ($this->getLineItems() as $key => $item) {
                $originalSalePrice = $item->getSalePrice();
                $originalSalePriceAsCurrency = $item->salePriceAsCurrency;
                if ($item->refreshFromPurchasable()) {
                    if ($originalSalePrice > $item->salePrice) {
                        $message = Craft::t('commerce', 'The price of {description} was reduced from {originalSalePriceAsCurrency} to {newSalePriceAsCurrency}', ['originalSalePriceAsCurrency' => $originalSalePriceAsCurrency, 'newSalePriceAsCurrency' => $item->salePriceAsCurrency, 'description' => $item->getDescription()]);
                        /** @var OrderNotice $notice */
                        $notice = Craft::createObject([
                            'class' => OrderNotice::class,
                            'attributes' => [
                                'type' => 'lineItemSalePriceChanged',
                                'attribute' => "lineItems.{$item->id}.salePrice",
                                'message' => $message,
                            ]
                        ]);
                        $this->addNotice($notice);
                    }

                    if ($originalSalePrice < $item->salePrice) {
                        $message = Craft::t('commerce', 'The price of {description} increased from {originalSalePriceAsCurrency} to {newSalePriceAsCurrency}', ['originalSalePriceAsCurrency' => $originalSalePriceAsCurrency, 'newSalePriceAsCurrency' => $item->salePriceAsCurrency, 'description' => $item->getDescription()]);
                        /** @var OrderNotice $notice */
                        $notice = Craft::createObject([
                            'class' => OrderNotice::class,
                            'attributes' => [
                                'type' => 'lineItemSalePriceChanged',
                                'attribute' => "lineItems.{$item->id}.salePrice",
                                'message' => $message,
                            ]
                        ]);
                        $this->addNotice($notice);
                    }
                } else {
                    $message = Craft::t('commerce', '{description} is no longer available.', ['description' => $item->getDescription()]);
                    /** @var OrderNotice $notice */
                    $notice = Craft::createObject([
                        'class' => OrderNotice::class,
                        'attributes' => [
                            'message' => $message,
                            'type' => 'lineItemRemoved',
                            'attribute' => 'lineItems'
                        ]
                    ]);
                    $this->addNotice($notice);
                    $this->removeLineItem($item);
                    $lineItemRemoved = true;
                }
            }

            // This is run in a validation, but need to run again incase the options
            // data was changed on population of the line item by a plugin.
            if (OrderHelper::mergeDuplicateLineItems($this)) {
                $lineItemRemoved = true;
            }

            if ($lineItemRemoved) {
                $this->recalculate();
                return;
            }
        }

        if ($this->getRecalculationMode() == self::RECALCULATION_MODE_ALL || $this->getRecalculationMode() == self::RECALCULATION_MODE_ADJUSTMENTS_ONLY) {
            //clear adjustments
            $this->setAdjustments([]);

            foreach (Plugin::getInstance()->getOrderAdjustments()->getAdjusters() as $adjuster) {
                /** @var AdjusterInterface $adjuster */
                $adjuster = Craft::createObject($adjuster);
                $adjustments = $adjuster->adjust($this);
                $this->setAdjustments(array_merge($this->getAdjustments(), $adjustments));
            }
        }

<<<<<<< HEAD
        if ($this->getRecalculationMode() == self::RECALCULATION_MODE_ALL) {        // Since shipping adjusters run on the original price, pre discount, let's recalculate
            // if the currently selected shipping method is now not available after adjustments have run.
            $availableMethodOptions = $this->getAvailableShippingMethodOptions();
            if ($this->shippingMethodHandle) {
                if (!isset($availableMethodOptions[$this->shippingMethodHandle]) || empty($availableMethodOptions)) {
                    $this->shippingMethodHandle = ArrayHelper::firstKey($availableMethodOptions);
                    $message = Craft::t('commerce', 'Previously selected shipping method is no longer available.');
                    $this->addNotice(
                        Craft::createObject([
                            'class' => OrderNotice::class,
                            'attributes' => [
                                'type' => 'shippingMethodChanged',
                                'attribute' => 'shippingMethodHandle',
                                'message' => $message,
                            ]
                        ])
                    );
                    $this->recalculate();
                    return;
                }
=======
        // Since shipping adjusters run on the original price, pre discount, let's recalculate
        // if the currently selected shipping method is now not available after adjustments have run.
        $availableMethodOptions = $this->getAvailableShippingMethodOptions();
        if ($this->shippingMethodHandle) {
            if (!isset($availableMethodOptions[$this->shippingMethodHandle]) || empty($availableMethodOptions)) {
                $this->shippingMethodHandle = null;
                $message = Craft::t('commerce', 'The previously-selected shipping method is no longer available.');
                $this->addNotice(
                    Craft::createObject([
                        'class' => OrderNotice::class,
                        'attributes' => [
                            'type' => 'shippingMethodChanged',
                            'attribute' => 'shippingMethodHandle',
                            'message' => $message,
                        ]
                    ])
                );
                $this->recalculate();
                return;
>>>>>>> ad804de4
            }
        }
    }

    /**
     * @return ShippingMethodOption[]
     *
     * @since 3.1
     */
    public function getAvailableShippingMethodOptions(): array
    {
        $availableMethods = Plugin::getInstance()->getShippingMethods()->getAvailableShippingMethods($this);
        $methods = Plugin::getInstance()->getShippingMethods()->getAllShippingMethods();
        $availableMethodHandles = ArrayHelper::getColumn($availableMethods, 'handle');

        $options = [];
        $attributes = (new ShippingMethod())->attributes();

        foreach ($methods as $method) {
            $option = new ShippingMethodOption();
            $option->setOrder($this);
            foreach ($attributes as $attribute) {
                $option->$attribute = $method->$attribute;
            }

            $option->matchesOrder = ArrayHelper::isIn($method->handle, $availableMethodHandles);
            $option->price = $method->getPriceForOrder($this);

            // Add all methods if completed, and only the matching methods when it is not completed.
            if ($this->isCompleted || (!$this->isCompleted && $option->matchesOrder)) {
                $options[$option->handle] = $option;
            }
        }

        return $options;
    }

    public function beforeSave(bool $isNew): bool
    {

        if (null === $this->shippingMethodHandle) {
            // Reset shipping method name if there is no handle
            $this->shippingMethodName = null;
        } elseif ($this->shippingMethodHandle && $shippingMethod = $this->getShippingMethod()) {
            // Update shipping method name if there is a handle and we can retrieve the method
            $this->shippingMethodName = $shippingMethod->name;
        }

        return parent::beforeSave($isNew);
    }

    /**
     * @inheritdoc
     */
    public function afterSave(bool $isNew)
    {
        // Make sure addresses are set before recalculation so that on the next page load
        // the correct adjustments and totals are shown
        if ($this->shippingSameAsBilling) {
            $this->setShippingAddress($this->getBillingAddress());
        }

        if ($this->billingSameAsShipping) {
            $this->setBillingAddress($this->getShippingAddress());
        }

        // TODO: Move the recalculate to somewhere else. Saving should be for saving only
        // Right now orders always recalc when saved and not completed but that shouldn't always be the case.
        $this->recalculate();

        if (!$isNew) {
            $orderRecord = OrderRecord::findOne($this->id);

            if (!$orderRecord) {
                throw new Exception('Invalid order ID: ' . $this->id);
            }
        } else {
            $orderRecord = new OrderRecord();
            $orderRecord->id = $this->id;
        }

        $oldStatusId = $orderRecord->orderStatusId;

        $orderRecord->number = $this->number;
        $orderRecord->reference = $this->reference;
        $orderRecord->itemTotal = $this->getItemTotal();
        $orderRecord->email = $this->getEmail() ?: '';
        $orderRecord->isCompleted = $this->isCompleted;

        $dateOrdered = $this->dateOrdered;
        if (!$dateOrdered && $orderRecord->isCompleted) {
            $dateOrdered = Db::prepareDateForDb(new DateTime());
        }
        $orderRecord->dateOrdered = $dateOrdered;

        $orderRecord->datePaid = $this->datePaid ?: null;
        $orderRecord->dateAuthorized = $this->dateAuthorized ?: null;
        $orderRecord->shippingMethodHandle = $this->shippingMethodHandle;
        $orderRecord->shippingMethodName = $this->shippingMethodName;
        $orderRecord->paymentSourceId = $this->getPaymentSource() ? $this->getPaymentSource()->id : null;
        $orderRecord->gatewayId = $this->gatewayId;
        $orderRecord->orderStatusId = $this->orderStatusId;
        $orderRecord->couponCode = $this->couponCode;
        $orderRecord->total = $this->getTotal();
        $orderRecord->totalPrice = $this->getTotalPrice();
        $orderRecord->totalPaid = $this->getTotalPaid();
        $orderRecord->totalDiscount = $this->getTotalDiscount();
        $orderRecord->totalShippingCost = $this->getTotalShippingCost();
        $orderRecord->totalTax = $this->getTotalTax();
        $orderRecord->totalTaxIncluded = $this->getTotalTaxIncluded();
        $orderRecord->currency = $this->currency;
        $orderRecord->lastIp = $this->lastIp;
        $orderRecord->orderLanguage = $this->orderLanguage;
        $orderRecord->orderSiteId = $this->orderSiteId;
        $orderRecord->origin = $this->origin;
        $orderRecord->paymentCurrency = $this->paymentCurrency;
        $orderRecord->customerId = $this->customerId;
        $orderRecord->registerUserOnOrderComplete = $this->registerUserOnOrderComplete;
        $orderRecord->returnUrl = $this->returnUrl;
        $orderRecord->cancelUrl = $this->cancelUrl;
        $orderRecord->message = $this->message;
        $orderRecord->paidStatus = $this->getPaidStatus();
        $orderRecord->recalculationMode = $this->getRecalculationMode();

        // We want to always have the same date as the element table, based on the logic for updating these in the element service i.e resaving
        $orderRecord->dateUpdated = $this->dateUpdated;
        $orderRecord->dateCreated = $this->dateCreated;

        $customer = $this->getCustomer();
        $existingAddresses = $customer ? $customer->getAddresses() : [];

        $customerUser = $customer ? $customer->getUser() : null;
        $currentUser = Craft::$app->getUser()->getIdentity();
        $noCustomerUserOrCurrentUser = ($customerUser == null && $currentUser == null);
        $currentUserDoesntMatchCustomerUser = ($currentUser && ($customerUser == null || $currentUser->id != $customerUser->id));

        // Save shipping address, it has already been validated.
        if ($shippingAddress = $this->getShippingAddress()) {
            // We need to only save the address to the customers address book while it is a cart and not being edited by another user
            // isCpRequest is checked to prevent duplication of address when marking an order as complete in the CP. This will be removed on cart addresses refactor
            if ($customer && ($noCustomerUserOrCurrentUser || !$currentUserDoesntMatchCustomerUser) && !$this->isCompleted && !Craft::$app->getRequest()->isCpRequest) {
                Plugin::getInstance()->getCustomers()->saveAddress($shippingAddress, $customer, false);
            } else {
                Plugin::getInstance()->getAddresses()->saveAddress($shippingAddress, false);
            }

            $orderRecord->shippingAddressId = $shippingAddress->id;
            $this->setShippingAddress($shippingAddress);
        } else {
            // Allow shipping address to be removed from an order/cart
            $orderRecord->shippingAddressId = null;
            $this->setShippingAddress(null);
        }

        // Save billing address, it has already been validated.
        if ($billingAddress = $this->getBillingAddress()) {
            // We need to only save the address to the customers address book while it is a cart and not being edited by another user
            // isCpRequest is checked to prevent duplication of address when marking an order as complete in the CP. This will be removed on cart addresses refactor
            if ($customer && ($noCustomerUserOrCurrentUser || !$currentUserDoesntMatchCustomerUser) && !$this->isCompleted && !Craft::$app->getRequest()->isCpRequest) {
                Plugin::getInstance()->getCustomers()->saveAddress($billingAddress, $customer, false);
            } else {
                Plugin::getInstance()->getAddresses()->saveAddress($billingAddress, false);
            }

            $orderRecord->billingAddressId = $billingAddress->id;
            $this->setBillingAddress($billingAddress);
        } else {
            // Allow shipping address to be removed from an order/cart
            $orderRecord->billingAddressId = null;
            $this->setBillingAddress(null);
        }

        if ($estimatedShippingAddress = $this->getEstimatedShippingAddress()) {
            Plugin::getInstance()->getAddresses()->saveAddress($estimatedShippingAddress, false);

            $orderRecord->estimatedShippingAddressId = $estimatedShippingAddress->id;
            $this->setEstimatedShippingAddress($estimatedShippingAddress);

            // If estimate billing same as shipping set it here
            if ($this->estimatedBillingSameAsShipping) {
                $orderRecord->estimatedBillingAddressId = $estimatedShippingAddress->id;
                $this->setEstimatedBillingAddress($estimatedShippingAddress);
            }
        }

        if (!$this->estimatedBillingSameAsShipping && $estimatedBillingAddress = $this->getEstimatedBillingAddress()) {
            Plugin::getInstance()->getAddresses()->saveAddress($estimatedBillingAddress, false);

            $orderRecord->estimatedBillingAddressId = $estimatedBillingAddress->id;
            $this->setEstimatedBillingAddress($estimatedBillingAddress);
        }

        $orderRecord->save(false);

        $updateCustomer = false;

        if ($customer) {
            if ($this->makePrimaryBillingAddress || empty($existingAddresses) || !$customer->primaryBillingAddressId) {
                $customer->primaryBillingAddressId = $orderRecord->billingAddressId;
                $updateCustomer = true;
            }

            if ($this->makePrimaryShippingAddress || empty($existingAddresses) || !$customer->primaryShippingAddressId) {
                $customer->primaryShippingAddressId = $orderRecord->shippingAddressId;
                $updateCustomer = true;
            }

            if ($updateCustomer) {
                Plugin::getInstance()->getCustomers()->saveCustomer($customer);
            }
        }

        $this->_saveAdjustments();
        $this->_saveLineItems();
        $this->_saveNotices();

        if ($this->isCompleted) {
            //creating order history record
            $hasNewStatus = $orderRecord->id && ($oldStatusId != $orderRecord->orderStatusId);

            if ($hasNewStatus && !Plugin::getInstance()->getOrderHistories()->createOrderHistoryFromOrder($this, $oldStatusId)) {
                Craft::error('Error saving order history after Order save.', __METHOD__);
                throw new Exception('Error saving order history');
            }
        }

        return parent::afterSave($isNew);
    }

    /**
     * @inheritdoc
     */
    protected function isEditable(): bool
    {
        return Craft::$app->getUser()->checkPermission('commerce-manageOrders');
    }

    /**
     * @return string
     */
    public function getShortNumber(): string
    {
        return substr($this->number, 0, 7);
    }

    /**
     * @inheritdoc
     */
    public function getLink(): string
    {
        return Template::raw("<a href='" . $this->getCpEditUrl() . "'>" . ($this->reference ?: $this->getShortNumber()) . '</a>');
    }

    /**
     * @inheritdoc
     */
    public function getCpEditUrl(): string
    {
        return UrlHelper::cpUrl('commerce/orders/' . $this->id);
    }

    /**
     * Returns the URL to the order’s PDF invoice.
     *
     * @param string|null $option The option that should be available to the PDF template (e.g. “receipt”)
     * @param string|null $pdfHandle The handle of the PDF to use. If none is passed the default PDF is used.
     * @return string|null The URL to the order’s PDF invoice, or null if the PDF template doesn’t exist
     * @throws Exception
     */
    public function getPdfUrl($option = null, $pdfHandle = null)
    {
        $path = "commerce/downloads/pdf";
        $params = [];
        $params['number'] = $this->number;

        if ($option) {
            $params['option'] = $option;
        }

        if ($pdfHandle !== null) {
            $params['pdfHandle'] = $pdfHandle;
        }

        return UrlHelper::actionUrl($path, $params);
    }

    /**
     * Returns the URL to the cart’s load action url
     *
     * @return string|null The URL to the order’s load cart URL, or null if the cart is an order
     * @throws Exception
     */
    public function getLoadCartUrl()
    {
        if ($this->isCompleted) {
            return null;
        }

        $path = 'commerce/cart/load-cart';

        $params = [];
        $params['number'] = $this->number;

        return UrlHelper::actionUrl($path, $params);
    }

    /**
     * @return Customer|null
     */
    public function getCustomer()
    {
        if ($this->_customer !== null && $this->_customer->id == $this->customerId) {
            return $this->_customer;
        }

        if ($this->customerId) {
            $this->_customer = Plugin::getInstance()->getCustomers()->getCustomerById($this->customerId);

            if ($this->_customer == null) {
                $this->customerId = null;
            }
        }

        return $this->_customer;
    }

    /**
     * @param Customer|null $customer
     * @since 3.1.11
     */
    public function setCustomer($customer)
    {
        if ($customer !== null && $customer instanceof Customer) {
            if (!$customer->id) {
                throw new InvalidCallException('Customer must have an ID');
            }
            $previousCustomerId = $this->customerId;

            $this->_customer = $customer;
            $this->customerId = $customer->id;

            // If the customer is changing then we should be resetting the association with the addresses on the cart
            if (($this->shippingAddressId || $this->billingAddressId) && $this->customerId != $previousCustomerId) {
                if ($this->shippingAddressId && $shippingAddress = $this->getShippingAddress()) {
                    $shippingAddress->id = null;
                    $this->setShippingAddress($shippingAddress);
                }

                if ($this->billingAddressId && $billingAddress = $this->getBillingAddress()) {
                    $billingAddress->id = null;
                    $this->setBillingAddress($billingAddress);
                }

                $this->estimatedBillingAddressId = null;
                $this->_estimatedBillingAddress = null;

                $this->estimatedShippingAddressId = null;
                $this->_estimatedShippingAddress = null;
            }
        } else {
            $this->_customer = null;
            $this->customerId = null;
        }
    }

    /**
     * @return User|null
     * @throws InvalidConfigException
     */
    public function getUser()
    {
        return $this->getCustomer() ? $this->getCustomer()->getUser() : null;
    }

    /**
     * Returns the email for this order. Will always be the registered users email if the order's customer is related to a user.
     *
     * @return string|null
     * @throws InvalidConfigException
     */
    public function getEmail()
    {
        if ($this->getCustomer() && $this->getCustomer()->getUser()) {
            $this->setEmail($this->getCustomer()->getUser()->email);
        }

        return $this->_email ?? null;
    }

    /**
     * Sets the orders email address. Will have no affect if the order's customer is a registered user.
     *
     * @param string|null $value
     */
    public function setEmail($value)
    {
        $this->_email = $value;
    }

    /**
     * @return bool
     */
    public function getIsPaid(): bool
    {
        return !$this->hasOutstandingBalance() && $this->isCompleted;
    }

    /**
     * @return bool
     */
    public function getIsUnpaid(): bool
    {
        return $this->hasOutstandingBalance();
    }

    /**
     * Returns the paymentAmount for this order.
     *
     * @return float
     */
    public function getPaymentAmount(): float
    {
        $outstandingBalanceInPaymentCurrency = Plugin::getInstance()->getPaymentCurrencies()->convertCurrency($this->getOutstandingBalance(), $this->currency, $this->paymentCurrency);

        if ($this->_paymentAmount && $this->_paymentAmount >= 0 && $this->_paymentAmount <= $outstandingBalanceInPaymentCurrency) {
            return $this->_paymentAmount;
        }

        return $outstandingBalanceInPaymentCurrency;
    }

    /**
     * Sets the orders payment amount in the order's currency. This amount is not persisted.
     *
     * @param float $amount
     */
    public function setPaymentAmount($amount)
    {
        $paymentCurrency = Plugin::getInstance()->getPaymentCurrencies()->getPaymentCurrencyByIso($this->getPaymentCurrency());
        $amount = Currency::round($amount, $paymentCurrency);
        $this->_paymentAmount = $amount;
    }

    /**
     * What is the status of the orders payment
     *
     * @return string
     */
    public function getPaidStatus(): string
    {
        if ($this->getIsPaid() && $this->getTotal() > 0 && $this->getTotalPaid() > $this->getTotal()) {
            return self::PAID_STATUS_OVERPAID;
        }

        if ($this->getIsPaid()) {
            return self::PAID_STATUS_PAID;
        }

        if ($this->getTotalPaid() > 0) {
            return self::PAID_STATUS_PARTIAL;
        }

        return self::PAID_STATUS_UNPAID;
    }

    /**
     * Customer represented as HTML
     *
     * @return string
     * @since 3.0
     */
    public function getCustomerLinkHtml(): string
    {
        $currentUser = Craft::$app->getUser()->getIdentity();

        if (!$currentUser) {
            return '';
        }

        if ($this->getCustomer() && $this->isCompleted && $currentUser->can('commerce-manageCustomers')) {
            return '<span><a href="' . $this->getCustomer()->getCpEditUrl() . '">' . $this->email . '</a></span>';
        }

        if ($this->getCustomer() && $this->email && $currentUser->can('commerce-manageOrders')) {
            return '<span>' . $this->email . '</span>';
        }

        return '';
    }

    /**
     * @return string
     */
    public function getOrderStatusHtml(): string
    {
        if ($status = $this->getOrderStatus()) {
            return '<span class="commerceStatusLabel"><span class="status ' . $status->color . '"></span> ' . $status->name . '</span>';
        }

        return '';
    }

    /**
     * Paid status represented as HTML
     *
     * @return string
     */
    public function getPaidStatusHtml(): string
    {
        switch ($this->getPaidStatus()) {
            case self::PAID_STATUS_OVERPAID:
            {
                return '<span class="commerceStatusLabel"><span class="status blue"></span> ' . Craft::t('commerce', 'Overpaid') . '</span>';
            }
            case self::PAID_STATUS_PAID:
            {
                return '<span class="commerceStatusLabel"><span class="status green"></span> ' . Craft::t('commerce', 'Paid') . '</span>';
            }
            case self::PAID_STATUS_PARTIAL:
            {
                return '<span class="commerceStatusLabel"><span class="status orange"></span> ' . Craft::t('commerce', 'Partial') . '</span>';
            }
            case self::PAID_STATUS_UNPAID:
            {
                return '<span class="commerceStatusLabel"><span class="status red"></span> ' . Craft::t('commerce', 'Unpaid') . '</span>';
            }
        }

        return '';
    }

    /**
     * Returns the raw total of the order, which is the total of all line items and adjustments. This number can be negative, so it is not the price of the order.
     *
     * @return float
     * @see Order::getTotalPrice() The actual total price of the order.
     *
     */
    public function getTotal(): float
    {
        return Currency::round($this->getItemSubtotal() + $this->getAdjustmentsTotal());
    }

    /**
     * Get the total price of the order, whose minimum value is enforced by the configured {@link Settings::minimumTotalPriceStrategy strategy set for minimum total price}.
     *
     * @return float
     */
    public function getTotalPrice(): float
    {
        $total = $this->getItemSubtotal() + $this->getAdjustmentsTotal(); // Don't get the pre-rounded total.
        $strategy = Plugin::getInstance()->getSettings()->minimumTotalPriceStrategy;

        if ($strategy === Settings::MINIMUM_TOTAL_PRICE_STRATEGY_ZERO) {
            return Currency::round(max(0, $total));
        }

        if ($strategy === Settings::MINIMUM_TOTAL_PRICE_STRATEGY_SHIPPING) {
            return Currency::round(max($this->getTotalShippingCost(), $total));
        }

        return Currency::round($total);
    }

    /**
     * @return float
     */
    public function getItemTotal(): float
    {
        $total = 0;

        foreach ($this->getLineItems() as $lineItem) {
            $total += $lineItem->getTotal();
        }

        return $total;
    }

    /**
     * Returns the difference between the order amount and amount paid.
     *
     * @return float
     *
     */
    public function getOutstandingBalance(): float
    {
        $totalPaid = Currency::round($this->getTotalPaid());
        $totalPrice = $this->getTotalPrice(); // Already rounded

        return $totalPrice - $totalPaid;
    }

    /**
     * @return bool
     */
    public function hasOutstandingBalance(): bool
    {
        return $this->getOutstandingBalance() > 0;
    }

    /**
     * Returns the total `purchase` and `captured` transactions belonging to this order.
     *
     * @return float
     */
    public function getTotalPaid(): float
    {
        if (!$this->id) {
            return 0;
        }

        if ($this->_transactions === null) {
            $this->_transactions = Plugin::getInstance()->getTransactions()->getAllTransactionsByOrderId($this->id);
        }

        $paidTransactions = ArrayHelper::where($this->_transactions, static function(Transaction $transaction) {
            return $transaction->status == TransactionRecord::STATUS_SUCCESS && ($transaction->type == TransactionRecord::TYPE_PURCHASE || $transaction->type == TransactionRecord::TYPE_CAPTURE);
        });

        $refundedTransactions = ArrayHelper::where($this->_transactions, static function(Transaction $transaction) {
            return $transaction->status == TransactionRecord::STATUS_SUCCESS && $transaction->type == TransactionRecord::TYPE_REFUND;
        });

        $paid = array_sum(ArrayHelper::getColumn($paidTransactions, 'amount', false));
        $refunded = array_sum(ArrayHelper::getColumn($refundedTransactions, 'amount', false));

        return $paid - $refunded;
    }

    /**
     * @return float
     */
    public function getTotalAuthorized()
    {
        if (!$this->id) {
            return 0;
        }

        $authorized = 0;
        $captured = 0;

        if ($this->_transactions === null) {
            $this->_transactions = Plugin::getInstance()->getTransactions()->getAllTransactionsByOrderId($this->id);
        }

        foreach ($this->_transactions as $transaction) {
            $isSuccess = ($transaction->status == TransactionRecord::STATUS_SUCCESS);
            $isAuth = ($transaction->type == TransactionRecord::TYPE_AUTHORIZE);
            $isCapture = ($transaction->type == TransactionRecord::TYPE_CAPTURE);

            if (!$isSuccess) {
                continue;
            }

            if ($isAuth) {
                $authorized += $transaction->amount;
                continue;
            }

            if ($isCapture) {
                $captured += $transaction->amount;
            }
        }

        return $authorized - $captured;
    }

    /**
     * Returns whether this order is the user's current active cart.
     *
     * @return bool
     * @throws ElementNotFoundException
     * @throws Exception
     * @throws Throwable
     */
    public function getIsActiveCart(): bool
    {
        $cart = Plugin::getInstance()->getCarts()->getCart();

        return ($cart && $cart->id == $this->id);
    }

    /**
     * Returns whether the order has any items in it.
     *
     * @return bool
     */
    public function getIsEmpty(): bool
    {
        return $this->getTotalQty() == 0;
    }

    /**
     * @return bool
     */
    public function hasLineItems(): bool
    {
        return (bool)$this->getLineItems();
    }

    /**
     * Returns total number of items.
     *
     * @return int
     */
    public function getTotalQty(): int
    {
        $qty = 0;
        foreach ($this->getLineItems() as $item) {
            $qty += $item->qty;
        }

        return $qty;
    }

    /**
     * @return LineItem[]
     */
    public function getLineItems(): array
    {
        if (null === $this->_lineItems) {
            $lineItems = $this->id ? Plugin::getInstance()->getLineItems()->getAllLineItemsByOrderId($this->id) : [];
            foreach ($lineItems as $lineItem) {
                $lineItem->setOrder($this);
            }
            $this->_lineItems = $lineItems;
        }

        return $this->_lineItems;
    }

    /**
     * @param LineItem[] $lineItems
     */
    public function setLineItems(array $lineItems)
    {
        $this->_lineItems = [];

        foreach ($lineItems as $lineItem) {
            $lineItem->setOrder($this);
        }

        // Lite should only allow one line item while the order is a cart.
        if (Plugin::getInstance()->is(Plugin::EDITION_LITE) && $this->isCompleted == false) {
            if (empty($lineItems)) {
                $this->_lineItems = [];
            } else {
                $this->_lineItems = [array_shift($lineItems)];
            }
        } else {
            $this->_lineItems = $lineItems;
        }
    }

    /**
     * @param string|array $types
     * @param bool $included
     * @return float|int
     * @deprecated in 2.2
     */
    public function getAdjustmentsTotalByType($types, $included = false)
    {
        Craft::$app->getDeprecator()->log('Order::getAdjustmentsTotalByType()', '`Order::getAdjustmentsTotalByType()` has been deprecated. Use `Order::getTotalTax()`, `Order::getTotalDiscount()`, or `Order::getTotalShippingCost()` instead.');

        return $this->_getAdjustmentsTotalByType($types, $included);
    }

    /**
     * @param string|array $types
     * @param bool $included
     * @return float|int
     */
    public function _getAdjustmentsTotalByType($types, $included = false)
    {
        $amount = 0;

        if (is_string($types)) {
            $types = StringHelper::split($types);
        }

        foreach ($this->getAdjustments() as $adjustment) {
            if ($adjustment->included == $included && in_array($adjustment->type, $types, false)) {
                $amount += $adjustment->amount;
            }
        }

        return $amount;
    }

    /**
     * @return float
     */
    public function getTotalTax(): float
    {
        return $this->_getAdjustmentsTotalByType('tax');
    }

    /**
     * @return float
     */
    public function getTotalTaxIncluded(): float
    {
        return $this->_getAdjustmentsTotalByType('tax', true);
    }

    /**
     * @return float
     */
    public function getTotalDiscount(): float
    {
        return $this->_getAdjustmentsTotalByType('discount');
    }

    /**
     * @return float
     */
    public function getTotalShippingCost(): float
    {
        return $this->_getAdjustmentsTotalByType('shipping');
    }

    /**
     * @return float
     */
    public function getTotalWeight(): float
    {
        $weight = 0;
        foreach ($this->getLineItems() as $item) {
            $weight += ($item->qty * $item->weight);
        }

        return $weight;
    }

    /**
     * Returns the total sale amount.
     *
     * @return float
     */
    public function getTotalSaleAmount(): float
    {
        $value = 0;
        foreach ($this->getLineItems() as $item) {
            $value += ($item->qty * $item->saleAmount);
        }

        return $value;
    }

    /**
     * Returns the total of all line item's subtotals.
     *
     * @return float
     */
    public function getItemSubtotal(): float
    {
        $value = 0;
        foreach ($this->getLineItems() as $item) {
            $value += $item->getSubtotal();
        }

        return $value;
    }

    /**
     * Returns the total of adjustments made to order.
     *
     * @return float|int
     */
    public function getAdjustmentSubtotal(): float
    {
        $value = 0;
        foreach ($this->getAdjustments() as $adjustment) {
            if (!$adjustment->included) {
                $value += $adjustment->amount;
            }
        }

        return (float)$value;
    }

    /**
     * @return OrderAdjustment[]
     */
    public function getAdjustments(): array
    {
        if (null === $this->_orderAdjustments) {
            $this->setAdjustments(Plugin::getInstance()->getOrderAdjustments()->getAllOrderAdjustmentsByOrderId($this->id));
        }

        return $this->_orderAdjustments;
    }

    /**
     * @param string $type
     * @return array
     * @since 3.0
     */
    public function getAdjustmentsByType(string $type): array
    {
        $adjustments = [];

        foreach ($this->getAdjustments() as $adjustment) {
            if ($adjustment->type === $type) {
                $adjustments[] = $adjustment;
            }
        }

        return $adjustments;
    }

    /**
     * @return array
     */
    public function getOrderAdjustments(): array
    {
        $adjustments = $this->getAdjustments();
        $orderAdjustments = [];

        foreach ($adjustments as $adjustment) {
            if (!$adjustment->getLineItem() && $adjustment->orderId == $this->id) {
                $orderAdjustments[] = $adjustment;
            }
        }

        return $orderAdjustments;
    }

    /**
     * @param OrderAdjustment[] $adjustments
     */
    public function setAdjustments(array $adjustments)
    {
        $this->_orderAdjustments = $adjustments;
    }

    /**
     * @return float
     */
    public function getAdjustmentsTotal(): float
    {
        $amount = 0;

        foreach ($this->getAdjustments() as $adjustment) {
            if (!$adjustment->included) {
                $amount += $adjustment->amount;
            }
        }

        return $amount;
    }

    /**
     * * Get the shipping address on the order.
     *
     * @return Address|null
     */
    public function getShippingAddress()
    {
        if (null === $this->_shippingAddress && $this->shippingAddressId) {
            $this->_shippingAddress = Plugin::getInstance()->getAddresses()->getAddressById($this->shippingAddressId);
        }

        return $this->_shippingAddress;
    }

    /**
     * Set the shipping address on the order.
     *
     * @param Address|array|null $address
     */
    public function setShippingAddress($address)
    {
        if ($address === null) {
            $this->shippingAddressId = null;
            $this->_shippingAddress = null;
            return;
        }

        if (is_array($address)) {
            $addressModel = new Address();
            $addressModel->setAttributes($address);
            $address = $addressModel;
        }

        if (!$address instanceof Address) {
            throw new InvalidArgumentException('Not an address');
        }

        $this->shippingAddressId = $address->id;
        $this->_shippingAddress = $address;

        // When we are setting an address we need to keep them in sync if they have the same ID
        if (null !== $this->shippingAddressId && null !== $this->billingAddressId && $this->billingAddressId === $this->shippingAddressId) {
            $this->_billingAddress = $this->_shippingAddress;
        }
    }

    /**
     * @since 3.1
     */
    public function removeShippingAddress()
    {
        $this->shippingAddressId = null;
        $this->_shippingAddress = null;
    }

    /**
     * @return Address|null
     * @since 2.2
     */
    public function getEstimatedShippingAddress()
    {
        if (null === $this->_estimatedShippingAddress && $this->estimatedShippingAddressId) {
            $this->_estimatedShippingAddress = Plugin::getInstance()->getAddresses()->getAddressById($this->estimatedShippingAddressId);
        }

        return $this->_estimatedShippingAddress;
    }

    /**
     * @param Address|array $address
     * @since 2.2
     */
    public function setEstimatedShippingAddress($address)
    {
        if (!$address instanceof Address) {
            $address = new Address($address);
        }
        $address->isEstimated = true;

        $this->estimatedShippingAddressId = $address->id;
        $this->_estimatedShippingAddress = $address;
    }

    /**
     * @since 3.1
     */
    public function removeEstimatedShippingAddress()
    {
        $this->estimatedShippingAddressId = null;
        $this->_estimatedShippingAddress = null;
    }

    /**
     * Get the billing address on the order.
     *
     * @return Address|null
     */
    public function getBillingAddress()
    {
        if (null === $this->_billingAddress && $this->billingAddressId) {
            $this->_billingAddress = Plugin::getInstance()->getAddresses()->getAddressById($this->billingAddressId);
        }

        return $this->_billingAddress;
    }

    /**
     * Set the billing address on the order.
     *
     * @param Address|array|null $address
     */
    public function setBillingAddress($address)
    {
        if ($address === null) {
            $this->billingAddressId = null;
            $this->_billingAddress = null;
            return;
        }

        if (is_array($address)) {
            $addressModel = new Address();
            $addressModel->setAttributes($address);
            $address = $addressModel;
        }

        if (!$address instanceof Address) {
            throw new InvalidArgumentException('Not an address');
        }

        $this->billingAddressId = $address->id;
        $this->_billingAddress = $address;

        // When we are setting an address we need to keep them in sync if they have the same ID
        if (null !== $this->shippingAddressId && null !== $this->billingAddressId && $this->shippingAddressId === $this->billingAddressId) {
            $this->_shippingAddress = $this->_billingAddress;
        }
    }

    /**
     * @since 3.1
     */
    public function removeBillingAddress()
    {
        $this->billingAddressId = null;
        $this->_billingAddress = null;
    }

    /**
     * @return Address|null
     * @since 2.2
     */
    public function getEstimatedBillingAddress()
    {
        if (null === $this->_estimatedBillingAddress && $this->estimatedBillingAddressId) {
            $this->_estimatedBillingAddress = Plugin::getInstance()->getAddresses()->getAddressById($this->estimatedBillingAddressId);
        }

        return $this->_estimatedBillingAddress;
    }

    /**
     * @param Address|array $address
     * @since 2.2
     */
    public function setEstimatedBillingAddress($address)
    {
        if (!$address instanceof Address) {
            $address = new Address($address);
        }
        $address->isEstimated = true;

        $this->estimatedBillingAddressId = $address->id;
        $this->_estimatedBillingAddress = $address;
    }

    /**
     * @since 3.1
     */
    public function removeEstimatedBillingAddress()
    {
        $this->estimatedBillingAddressId = null;
        $this->_estimatedBillingAddress = null;
    }


    /**
     * @return int|null
     * // TODO: Remove in Commerce 4 (use shippingMethodHandle only)
     */
    public function getShippingMethodId()
    {
        if ($this->getShippingMethod()) {
            return $this->getShippingMethod()->getId();
        }

        return null;
    }

    /**
     * @return ShippingMethod|null
     */
    public function getShippingMethod()
    {
<<<<<<< HEAD
        return Plugin::getInstance()->getShippingMethods()->getShippingMethodByHandle((string)$this->shippingMethodHandle);
=======
        $shippingMethods = Plugin::getInstance()->getShippingMethods()->getAvailableShippingMethods($this);

        // Do we have a shipping method available based on the current selection?
        if ($shippingMethod = ArrayHelper::firstWhere($shippingMethods, 'handle', $this->shippingMethodHandle)) {
            return $shippingMethod;
        }

        $handles = ArrayHelper::getColumn($shippingMethods, 'handle');

        if (!empty($handles)) {
            /** @var ShippingMethod $firstAvailable */
            $firstAvailable = ArrayHelper::firstValue($shippingMethods);

            if ($this->shippingMethodHandle && !in_array($this->shippingMethodHandle, $handles, false)) {
                $message = Craft::t('commerce', 'The previously-selected shipping method is no longer available.');
                $this->addNotice(
                    Craft::createObject([
                        'class' => OrderNotice::class,
                        'attributes' => [
                            'type' => 'shippingMethodChanged',
                            'attribute' => 'shippingMethodHandle',
                            'message' => $message,
                        ]
                    ])
                );
                $this->shippingMethodHandle = null;
            }

            if (!$this->shippingMethodHandle || !in_array($this->shippingMethodHandle, $handles, false)) {
                $this->shippingMethodHandle = $firstAvailable->getHandle();
            }
        }

        return ArrayHelper::firstWhere($shippingMethods, 'handle', $this->shippingMethodHandle);
>>>>>>> ad804de4
    }

    /**
     * @return GatewayInterface|null
     * @throws InvalidArgumentException
     * @throws InvalidConfigException
     */
    public function getGateway()
    {
        if ($this->gatewayId === null && $this->paymentSourceId === null) {
            return null;
        }

        $gateway = null;

        // sources before gateways
        if ($this->paymentSourceId) {
            if ($paymentSource = Plugin::getInstance()->getPaymentSources()->getPaymentSourceById($this->paymentSourceId)) {
                $gateway = Plugin::getInstance()->getGateways()->getGatewayById($paymentSource->gatewayId);
            }
        } else {
            if ($this->gatewayId) {
                $gateway = Plugin::getInstance()->getGateways()->getGatewayById((int)$this->gatewayId);
            }
        }

        return $gateway;
    }

    /**
     * Returns the current payment currency, and defaults to the primary currency if not set.
     *
     * @return string
     * @throws InvalidConfigException
     * @throws CurrencyException
     */
    public function getPaymentCurrency(): string
    {
        if ($this->_paymentCurrency === null) {
            $this->_paymentCurrency = Plugin::getInstance()->getPaymentCurrencies()->getPrimaryPaymentCurrencyIso();
        }

        return $this->_paymentCurrency;
    }

    /**
     * @param string $value the payment currency code
     */
    public function setPaymentCurrency($value)
    {
        $this->_paymentCurrency = $value;
    }

    /**
     * Returns the order's selected payment source if any.
     *
     * @return PaymentSource|null
     * @throws InvalidConfigException if the payment source is being set by a guest customer.
     * @throws InvalidArgumentException if the order is set to an invalid payment source.
     */
    public function getPaymentSource()
    {
        if ($this->paymentSourceId === null) {
            return null;
        }

        if (($user = $this->getUser()) === null) {
            throw new InvalidConfigException('Guest customers can not set a payment source.');
        }

        if (($paymentSource = Plugin::getInstance()->getPaymentSources()->getPaymentSourceByIdAndUserId($this->paymentSourceId, $user->id)) === null) {
            throw new InvalidArgumentException("Invalid payment source ID: {$this->paymentSourceId}");
        }

        return $paymentSource;
    }

    /**
     * Sets the order's selected payment source
     *
     * @param PaymentSource|null $paymentSource
     */
    public function setPaymentSource($paymentSource)
    {
        if (!$paymentSource instanceof PaymentSource && $paymentSource !== null) {
            throw new InvalidArgumentException('Only a PaymentSource or null are accepted params');
        }

        // Setting the payment source to null clears it
        if ($paymentSource === null) {
            $this->paymentSourceId = null;
        }

        if ($paymentSource instanceof PaymentSource) {
            $user = $this->getUser();
            if ($user && $paymentSource->getUser()->id != $user->id) {
                throw new InvalidArgumentException('PaymentSource is not owned by the user of the order.');
            }

            $this->paymentSourceId = $paymentSource->id;
            $this->gatewayId = null;
        }
    }

    /**
     * Sets the order's selected gateway id.
     *
     * @param int $gatewayId
     */
    public function setGatewayId(int $gatewayId)
    {
        $this->gatewayId = $gatewayId;
        $this->paymentSourceId = null;
    }

    /**
     * @return OrderHistory[]
     */
    public function getHistories(): array
    {
        return Plugin::getInstance()->getOrderHistories()->getAllOrderHistoriesByOrderId($this->id);
    }

    /**
     * Set transactions on the order. Set to null to clear cache and force next getTransactions() call to get the latest transactions.
     *
     * @param Transaction[]|null $transactions
     * @since 3.2.0
     */
    public function setTransactions($transactions)
    {
        $this->_transactions = $transactions;
    }

    /**
     * @return Transaction[]
     */
    public function getTransactions(): array
    {
        if (!$this->id) {
            $this->_transactions = [];
        }

        if ($this->_transactions === null) {
            $this->_transactions = Plugin::getInstance()->getTransactions()->getAllTransactionsByOrderId($this->id);
        }

        return $this->_transactions;
    }

    /**
     * @return Transaction|null
     */
    public function getLastTransaction()
    {
        $transactions = $this->getTransactions();
        return count($transactions) ? array_pop($transactions) : null;
    }

    /**
     * Returns an array of transactions for the order that have child transactions set on them.
     *
     * @return Transaction[]
     */
    public function getNestedTransactions(): array
    {
        // Transactions come in sorted by `id ASC`.
        // Given that transactions cannot be modified, it means that parents will always come first.
        // So we can just store a reference to them and build our tree in one pass.
        $transactions = $this->getTransactions();

        /** @var Transaction[] $referenceStore */
        $referenceStore = [];
        $nestedTransactions = [];

        foreach ($transactions as $transaction) {
            // We'll be adding all of the children in this loop, anyway, so we set the children list to an empty array.
            // This way no db queries are triggered when transactions are queried for children.
            $transaction->setChildTransactions([]);
            if ($transaction->parentId && isset($referenceStore[$transaction->parentId])) {
                $referenceStore[$transaction->parentId]->addChildTransaction($transaction);
            } else {
                $nestedTransactions[] = $transaction;
            }

            $referenceStore[$transaction->id] = $transaction;
        }

        return $nestedTransactions;
    }

    /**
     * @return OrderStatus|null
     */
    public function getOrderStatus()
    {
        return Plugin::getInstance()->getOrderStatuses()->getOrderStatusById($this->orderStatusId);
    }

    /**
     * Get the site for the order.
     *
     * @return Site|null
     * @since 3.2.9
     */
    public function getOrderSite()
    {
        if (!$this->orderSiteId) {
            return null;
        }

        return Craft::$app->getSites()->getSiteById($this->orderSiteId);
    }

    /**
     * @inheritdoc
     */
    public function getMetadata(): array
    {
        $metadata = [];

        if ($this->isCompleted) {
            $metadata[Craft::t('commerce', 'Reference')] = $this->reference;
            $metadata[Craft::t('commerce', 'Date Ordered')] = Craft::$app->getFormatter()->asDatetime($this->dateOrdered, 'short');
        }

        $metadata[Craft::t('commerce', 'Coupon Code')] = $this->couponCode;

        $orderSite = $this->getOrderSite();
        $metadata[Craft::t('commerce', 'Order Site')] = $orderSite->getName() ?? '';

        $shippingMethod = $this->getShippingMethod();
        $metadata[Craft::t('commerce', 'Shipping Method')] = $shippingMethod->getName() ?? '';

        $metadata[Craft::t('app', 'ID')] = $this->id;
        $metadata[Craft::t('commerce', 'Short Number')] = $this->getShortNumber();
        $metadata[Craft::t('commerce', 'Paid Status')] = $this->getPaidStatusHtml();
        $metadata[Craft::t('commerce', 'Total Price')] = $this->totalPriceAsCurrency;
        $metadata[Craft::t('commerce', 'Paid Amount')] = $this->totalPaidAsCurrency;
        $metadata[Craft::t('commerce', 'Origin')] = $this->origin;

        return array_merge($metadata, parent::getMetadata());
    }

    /**
     * Updates the adjustments, including deleting the old ones.
     *
     * @return null
     * @throws Exception
     * @throws Throwable
     * @throws StaleObjectException
     */
    private function _saveAdjustments()
    {
        $previousAdjustments = OrderAdjustmentRecord::find()
            ->where(['orderId' => $this->id])
            ->all();

        $newAdjustmentIds = [];

        foreach ($this->getAdjustments() as $adjustment) {
            // Don't run validation as validation of the adjustments should happen before saving the order
            Plugin::getInstance()->getOrderAdjustments()->saveOrderAdjustment($adjustment, false);
            $newAdjustmentIds[] = $adjustment->id;
            $adjustment->orderId = $this->id;
        }

        foreach ($previousAdjustments as $previousAdjustment) {
            if (!in_array($previousAdjustment->id, $newAdjustmentIds, false)) {
                $previousAdjustment->delete();
            }
        }

        return null;
    }


    /**
     * @throws StaleObjectException
     * @throws Throwable
     */
    private function _saveNotices()
    {
        // Line items that are currently in the DB
        $previousNotices = OrderNoticeRecord::find()
            ->where(['orderId' => $this->id])
            ->all();

        foreach ($previousNotices as $notice) {
            $notice->delete();
        }


        foreach ($this->getNotices() as $notice) {
            $noticeRecord = new OrderNoticeRecord();
            $noticeRecord->orderId = $notice->orderId;
            $noticeRecord->type = $notice->type;
            $noticeRecord->attribute = $notice->attribute;
            $noticeRecord->message = $notice->message;
            $noticeRecord->save(false);
        }
    }

    /**
     * Updates the line items, including deleting the old ones.
     */
    private function _saveLineItems()
    {
        // Line items that are currently in the DB
        $previousLineItems = LineItemRecord::find()
            ->where(['orderId' => $this->id])
            ->all();

        $currentLineItemIds = [];

        // Determine the line items that will be saved
        foreach ($this->getLineItems() as $lineItem) {
            // If the ID is null that's ok, it's a new line item and will be saved anyway
            $currentLineItemIds[] = $lineItem->id;
        }

        // Delete any line items that no longer will be saved on this order.
        foreach ($previousLineItems as $previousLineItem) {
            if (!in_array($previousLineItem->id, $currentLineItemIds, false)) {

                $lineItem = Plugin::getInstance()->getLineItems()->getLineItemById($previousLineItem->id);
                $previousLineItem->delete();

                if ($this->hasEventHandlers(self::EVENT_AFTER_APPLY_REMOVE_LINE_ITEM)) {
                    $this->trigger(self::EVENT_AFTER_APPLY_REMOVE_LINE_ITEM, new LineItemEvent([
                        'lineItem' => $lineItem
                    ]));
                }
            }
        }

        // Save the line items last, as we know that any possible duplicates are already removed.
        // We also need to re-save any adjustments that didn't have an line item ID for a line item if it's new.
        foreach ($this->getLineItems() as $lineItem) {

            $originalId = $lineItem->id;
            $lineItem->setOrder($this); // just in case.

            // Don't run validation as validation of the line item should happen before saving the order
            Plugin::getInstance()->getLineItems()->saveLineItem($lineItem, false);

            // Is this a new line item?
            if ($originalId === null) {
                // Raising the 'afterAddLineItemToOrder' event
                if ($this->hasEventHandlers(self::EVENT_AFTER_APPLY_ADD_LINE_ITEM)) {
                    $this->trigger(self::EVENT_AFTER_APPLY_ADD_LINE_ITEM, new LineItemEvent([
                        'lineItem' => $lineItem,
                        'isNew' => true
                    ]));
                }
            }

            // Update any adjustments to this line item with the new line item ID.
            foreach ($this->getAdjustments() as $adjustment) {
                // Was the adjustment for this line item, but the line item ID didn't exist when the adjustment was made?
                if ($adjustment->getLineItem() === $lineItem && !$adjustment->lineItemId) {
                    // Re-save the adjustment with the new line item ID, since it exists now.
                    $adjustment->lineItemId = $lineItem->id;
                    // Validation not needed as the adjustments are validated before the order is saved
                    Plugin::getInstance()->getOrderAdjustments()->saveOrderAdjustment($adjustment, false);
                }
            }
        }
    }
}<|MERGE_RESOLUTION|>--- conflicted
+++ resolved
@@ -1809,14 +1809,13 @@
             }
         }
 
-<<<<<<< HEAD
         if ($this->getRecalculationMode() == self::RECALCULATION_MODE_ALL) {        // Since shipping adjusters run on the original price, pre discount, let's recalculate
             // if the currently selected shipping method is now not available after adjustments have run.
             $availableMethodOptions = $this->getAvailableShippingMethodOptions();
             if ($this->shippingMethodHandle) {
                 if (!isset($availableMethodOptions[$this->shippingMethodHandle]) || empty($availableMethodOptions)) {
                     $this->shippingMethodHandle = ArrayHelper::firstKey($availableMethodOptions);
-                    $message = Craft::t('commerce', 'Previously selected shipping method is no longer available.');
+                    $message = Craft::t('commerce', 'The previously-selected shipping method is no longer available.');
                     $this->addNotice(
                         Craft::createObject([
                             'class' => OrderNotice::class,
@@ -1830,27 +1829,6 @@
                     $this->recalculate();
                     return;
                 }
-=======
-        // Since shipping adjusters run on the original price, pre discount, let's recalculate
-        // if the currently selected shipping method is now not available after adjustments have run.
-        $availableMethodOptions = $this->getAvailableShippingMethodOptions();
-        if ($this->shippingMethodHandle) {
-            if (!isset($availableMethodOptions[$this->shippingMethodHandle]) || empty($availableMethodOptions)) {
-                $this->shippingMethodHandle = null;
-                $message = Craft::t('commerce', 'The previously-selected shipping method is no longer available.');
-                $this->addNotice(
-                    Craft::createObject([
-                        'class' => OrderNotice::class,
-                        'attributes' => [
-                            'type' => 'shippingMethodChanged',
-                            'attribute' => 'shippingMethodHandle',
-                            'message' => $message,
-                        ]
-                    ])
-                );
-                $this->recalculate();
-                return;
->>>>>>> ad804de4
             }
         }
     }
@@ -3006,44 +2984,7 @@
      */
     public function getShippingMethod()
     {
-<<<<<<< HEAD
         return Plugin::getInstance()->getShippingMethods()->getShippingMethodByHandle((string)$this->shippingMethodHandle);
-=======
-        $shippingMethods = Plugin::getInstance()->getShippingMethods()->getAvailableShippingMethods($this);
-
-        // Do we have a shipping method available based on the current selection?
-        if ($shippingMethod = ArrayHelper::firstWhere($shippingMethods, 'handle', $this->shippingMethodHandle)) {
-            return $shippingMethod;
-        }
-
-        $handles = ArrayHelper::getColumn($shippingMethods, 'handle');
-
-        if (!empty($handles)) {
-            /** @var ShippingMethod $firstAvailable */
-            $firstAvailable = ArrayHelper::firstValue($shippingMethods);
-
-            if ($this->shippingMethodHandle && !in_array($this->shippingMethodHandle, $handles, false)) {
-                $message = Craft::t('commerce', 'The previously-selected shipping method is no longer available.');
-                $this->addNotice(
-                    Craft::createObject([
-                        'class' => OrderNotice::class,
-                        'attributes' => [
-                            'type' => 'shippingMethodChanged',
-                            'attribute' => 'shippingMethodHandle',
-                            'message' => $message,
-                        ]
-                    ])
-                );
-                $this->shippingMethodHandle = null;
-            }
-
-            if (!$this->shippingMethodHandle || !in_array($this->shippingMethodHandle, $handles, false)) {
-                $this->shippingMethodHandle = $firstAvailable->getHandle();
-            }
-        }
-
-        return ArrayHelper::firstWhere($shippingMethods, 'handle', $this->shippingMethodHandle);
->>>>>>> ad804de4
     }
 
     /**
