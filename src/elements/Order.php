--- conflicted
+++ resolved
@@ -38,17 +38,12 @@
 use craft\db\Query;
 use craft\elements\User;
 use craft\errors\ElementNotFoundException;
-use craft\helpers\ArrayHelper;
 use craft\helpers\Db;
 use craft\helpers\StringHelper;
 use craft\helpers\Template;
 use craft\helpers\UrlHelper;
-<<<<<<< HEAD
 use craft\i18n\Locale;
-=======
 use craft\web\View;
-use DateInterval;
->>>>>>> 78169d76
 use DateTime;
 use Throwable;
 use yii\base\Exception;
@@ -56,6 +51,7 @@
 use yii\base\InvalidCallException;
 use yii\base\InvalidConfigException;
 use yii\behaviors\AttributeTypecastBehavior;
+use yii\db\StaleObjectException;
 use yii\log\Logger;
 
 /**
@@ -748,7 +744,7 @@
         }
 
         // Better default for carts if the base currency changes (usually only happens in development)
-        if(!$this->isCompleted && $this->paymentCurrency && !Plugin::getInstance()->getPaymentCurrencies()->getPaymentCurrencyByIso($this->paymentCurrency)) {
+        if (!$this->isCompleted && $this->paymentCurrency && !Plugin::getInstance()->getPaymentCurrencies()->getPaymentCurrencyByIso($this->paymentCurrency)) {
             $this->paymentCurrency = Plugin::getInstance()->getPaymentCurrencies()->getPrimaryPaymentCurrencyIso();
         }
 
@@ -1544,8 +1540,8 @@
     /**
      * Returns the email for this order. Will always be the registered users email if the order's customer is related to a user.
      *
+     * @return string|null
      * @throws InvalidConfigException
-     * @return string|null
      */
     public function getEmail()
     {
@@ -2210,388 +2206,6 @@
         return Plugin::getInstance()->getOrderStatuses()->getOrderStatusById($this->orderStatusId);
     }
 
-<<<<<<< HEAD
-=======
-    /**
-     * @inheritdoc
-     * @return OrderQuery The newly created [[OrderQuery]] instance.
-     */
-    public static function find(): ElementQueryInterface
-    {
-        return new OrderQuery(static::class);
-    }
-
-    /**
-     * @inheritdoc
-     */
-    public function getFieldLayout()
-    {
-        return Craft::$app->getFields()->getLayoutByType(self::class);
-    }
-
-    /**
-     * @inheritdoc
-     */
-    public static function hasContent(): bool
-    {
-        return true;
-    }
-
-    /**
-     * @inheritdoc
-     */
-    protected function tableAttributeHtml(string $attribute): string
-    {
-        switch ($attribute) {
-            case 'orderStatus':
-            {
-                if ($this->orderStatus) {
-                    return $this->orderStatus->getLabelHtml();
-                }
-                return '<span class="status"></span>';
-            }
-            case 'shippingFullName':
-            {
-                if ($this->getShippingAddress()) {
-                    return $this->getShippingAddress()->getFullName();
-                }
-                return '';
-            }
-            case 'billingFullName':
-            {
-                if ($this->getBillingAddress()) {
-                    return $this->getBillingAddress()->getFullName();
-                }
-                return '';
-            }
-            case 'shippingBusinessName':
-            {
-                if ($this->getShippingAddress()) {
-                    return $this->getShippingAddress()->businessName;
-                }
-                return '';
-            }
-            case 'billingBusinessName':
-            {
-                if ($this->getBillingAddress()) {
-                    return $this->getBillingAddress()->businessName;
-                }
-                return '';
-            }
-            case 'shippingMethodName':
-            {
-                if ($this->getShippingMethod()) {
-                    return $this->getShippingMethod()->name;
-                }
-                return '';
-            }
-            case 'gatewayName':
-            {
-                if ($this->getGateway()) {
-                    return $this->getGateway()->name;
-                }
-                return '';
-            }
-            case 'paidStatus':
-            {
-                return $this->getPaidStatusHtml();
-            }
-            case 'totalPaid':
-            {
-                return Craft::$app->getFormatter()->asCurrency($this->getTotalPaid(), $this->currency);
-            }
-            case 'total':
-            {
-                return Craft::$app->getFormatter()->asCurrency($this->getTotal(), $this->currency);
-            }
-            case 'totalPrice':
-            {
-                return Craft::$app->getFormatter()->asCurrency($this->getTotalPrice(), $this->currency);
-            }
-            case 'totalShippingCost':
-            {
-                $amount = $this->getAdjustmentsTotalByType('shipping');
-                return Craft::$app->getFormatter()->asCurrency($amount, $this->currency);
-            }
-            case 'totalDiscount':
-            {
-                $amount = $this->getAdjustmentsTotalByType('discount');
-                if ($this->$attribute >= 0) {
-                    return Craft::$app->getFormatter()->asCurrency($amount, $this->currency);
-                }
-
-                return Craft::$app->getFormatter()->asCurrency($amount * -1, $this->currency);
-            }
-            case 'totalTax':
-            {
-                $amount = $this->getAdjustmentsTotalByType('tax');
-                return Craft::$app->getFormatter()->asCurrency($amount, $this->currency);
-            }
-            case 'totalIncludedTax':
-            {
-                $amount = $this->getAdjustmentsTotalByType('tax', true);
-                return Craft::$app->getFormatter()->asCurrency($amount, $this->currency);
-            }
-            default:
-            {
-                return parent::tableAttributeHtml($attribute);
-            }
-        }
-    }
-
-    /**
-     * @inheritdoc
-     */
-    protected static function defineSearchableAttributes(): array
-    {
-        return [
-            'billingFirstName',
-            'billingLastName',
-            'billingFullName',
-            'email',
-            'number',
-            'shippingFirstName',
-            'shippingLastName',
-            'shippingFullName',
-            'shortNumber',
-            'transactionReference',
-            'username',
-            'reference'
-        ];
-    }
-
-    /**
-     * @inheritdoc
-     */
-    public function getSearchKeywords(string $attribute): string
-    {
-        switch ($attribute) {
-            case 'billingFirstName':
-                return $this->billingAddress->firstName ?? '';
-            case 'billingLastName':
-                return $this->billingAddress->lastName ?? '';
-            case 'billingFullName':
-                return ($this->billingAddress->firstName ?? '') . ($this->billingAddress->lastName ?? '');
-            case 'shippingFirstName':
-                return $this->shippingAddress->firstName ?? '';
-            case 'shippingLastName':
-                return $this->shippingAddress->lastName ?? '';
-            case 'shippingFullName':
-                return ($this->shippingAddress->firstName ?? '') . ($this->shippingAddress->lastName ?? '');
-            case 'transactionReference':
-                return implode(' ', ArrayHelper::getColumn($this->getTransactions(), 'reference'));
-            case 'username':
-                return $this->getUser()->username ?? '';
-            default:
-                return parent::getSearchKeywords($attribute);
-        }
-    }
-
-    // Protected Methods
-    // =========================================================================
-
-    /**
-     * @inheritdoc
-     */
-    protected static function defineSources(string $context = null): array
-    {
-        $allCriteria = ['isCompleted' => true];
-        $count = Craft::configure(self::find(), $allCriteria)->count();
-
-        $sources = [
-            '*' => [
-                'key' => '*',
-                'label' => Craft::t('commerce', 'All Orders'),
-                'criteria' => ['isCompleted' => true],
-                'defaultSort' => ['dateOrdered', 'desc'],
-                'badgeCount' => $count
-            ]
-        ];
-
-        $sources[] = ['heading' => Craft::t('commerce', 'Order Status')];
-
-        foreach (Plugin::getInstance()->getOrderStatuses()->getAllOrderStatuses() as $orderStatus) {
-            $key = 'orderStatus:' . $orderStatus->handle;
-            $criteriaStatus = ['orderStatusId' => $orderStatus->id];
-
-            $count = (new Query())
-                ->where(['o.orderStatusId' => $orderStatus->id, 'e.dateDeleted' => null])
-                ->from(['{{%commerce_orders}} o'])
-                ->leftJoin(['{{%elements}} e'], '[[o.id]] = [[e.id]]')
-                ->count();
-
-            $sources[] = [
-                'key' => $key,
-                'status' => $orderStatus->color,
-                'label' => $orderStatus->name,
-                'criteria' => $criteriaStatus,
-                'defaultSort' => ['dateOrdered', 'desc'],
-                'badgeCount' => $count
-            ];
-        }
-
-        $sources[] = ['heading' => Craft::t('commerce', 'Carts')];
-
-        $edge = new DateTime();
-        $interval = new DateInterval('PT1H');
-        $interval->invert = 1;
-        $edge->add($interval);
-        $edge = $edge->format(DateTime::ATOM);
-
-        $updatedAfter = [];
-        $updatedAfter[] = '>= ' . $edge;
-
-        $criteriaActive = ['dateUpdated' => $updatedAfter, 'isCompleted' => 'not 1'];
-        $sources[] = [
-            'key' => 'carts:active',
-            'label' => Craft::t('commerce', 'Active Carts'),
-            'criteria' => $criteriaActive,
-            'defaultSort' => ['commerce_orders.dateUpdated', 'asc'],
-        ];
-        $updatedBefore = [];
-        $updatedBefore[] = '< ' . $edge;
-
-        $criteriaInactive = ['dateUpdated' => $updatedBefore, 'isCompleted' => 'not 1'];
-        $sources[] = [
-            'key' => 'carts:inactive',
-            'label' => Craft::t('commerce', 'Inactive Carts'),
-            'criteria' => $criteriaInactive,
-            'defaultSort' => ['commerce_orders.dateUpdated', 'desc']
-        ];
-
-        $criteriaAttemptedPayment = ['hasTransactions' => true, 'isCompleted' => 'not 1'];
-        $sources[] = [
-            'key' => 'carts:attempted-payment',
-            'label' => Craft::t('commerce', 'Attempted Payments'),
-            'criteria' => $criteriaAttemptedPayment,
-            'defaultSort' => ['commerce_orders.dateUpdated', 'desc'],
-        ];
-
-        return $sources;
-    }
-
-    /**
-     * @inheritdoc
-     */
-    protected static function defineActions(string $source = null): array
-    {
-        $actions = parent::defineActions($source);
-
-        if (Craft::$app->getUser()->checkPermission('commerce-manageOrders')) {
-            $elementService = Craft::$app->getElements();
-            $deleteAction = $elementService->createAction(
-                [
-                    'type' => Delete::class,
-                    'confirmationMessage' => Craft::t('commerce', 'Are you sure you want to delete the selected orders?'),
-                    'successMessage' => Craft::t('commerce', 'Orders deleted.'),
-                ]
-            );
-            $actions[] = $deleteAction;
-
-            // Only allow mass updating order status when all selected are of the same status, and not carts.
-            $isStatus = strpos($source, 'orderStatus:');
-
-            if ($isStatus === 0) {
-                $updateOrderStatusAction = $elementService->createAction([
-                    'type' => UpdateOrderStatus::class
-                ]);
-                $actions[] = $updateOrderStatusAction;
-            }
-
-            // Restore
-            $actions[] = Craft::$app->getElements()->createAction([
-                'type' => Restore::class,
-                'successMessage' => Craft::t('commerce', 'Orders restored.'),
-                'partialSuccessMessage' => Craft::t('commerce', 'Some orders restored.'),
-                'failMessage' => Craft::t('commerce', 'Orders not restored.'),
-            ]);
-        }
-
-        return $actions;
-    }
-
-    /**
-     * @inheritdoc
-     */
-    protected static function defineTableAttributes(): array
-    {
-        return [
-            'order' => ['label' => Craft::t('commerce', 'Order')],
-            'reference' => ['label' => Craft::t('commerce', 'Reference')],
-            'shortNumber' => ['label' => Craft::t('commerce', 'Short Number')],
-            'number' => ['label' => Craft::t('commerce', 'Number')],
-            'id' => ['label' => Craft::t('commerce', 'ID')],
-            'orderStatus' => ['label' => Craft::t('commerce', 'Status')],
-            'total' => ['label' => Craft::t('commerce', 'Total')],
-            'totalPrice' => ['label' => Craft::t('commerce', 'Total')],
-            'totalPaid' => ['label' => Craft::t('commerce', 'Total Paid')],
-            'totalDiscount' => ['label' => Craft::t('commerce', 'Total Discount')],
-            'totalShippingCost' => ['label' => Craft::t('commerce', 'Total Shipping')],
-            'totalTax' => ['label' => Craft::t('commerce', 'Total Tax')],
-            'totalIncludedTax' => ['label' => Craft::t('commerce', 'Total Included Tax')],
-            'dateOrdered' => ['label' => Craft::t('commerce', 'Date Ordered')],
-            'datePaid' => ['label' => Craft::t('commerce', 'Date Paid')],
-            'dateCreated' => ['label' => Craft::t('commerce', 'Date Created')],
-            'dateUpdated' => ['label' => Craft::t('commerce', 'Date Updated')],
-            'email' => ['label' => Craft::t('commerce', 'Email')],
-            'shippingFullName' => ['label' => Craft::t('commerce', 'Shipping Full Name')],
-            'billingFullName' => ['label' => Craft::t('commerce', 'Billing Full Name')],
-            'shippingBusinessName' => ['label' => Craft::t('commerce', 'Shipping Business Name')],
-            'billingBusinessName' => ['label' => Craft::t('commerce', 'Billing Business Name')],
-            'shippingMethodName' => ['label' => Craft::t('commerce', 'Shipping Method')],
-            'gatewayName' => ['label' => Craft::t('commerce', 'Gateway')],
-            'paidStatus' => ['label' => Craft::t('commerce', 'Paid Status')]
-        ];
-    }
-
-    /**
-     * @inheritdoc
-     */
-    protected static function defineDefaultTableAttributes(string $source = null): array
-    {
-        $attributes = [];
-        $attributes[] = 'order';
-
-        if (0 !== strpos($source, 'carts:')) {
-            $attributes[] = 'reference';
-            $attributes[] = 'orderStatus';
-            $attributes[] = 'totalPrice';
-            $attributes[] = 'dateOrdered';
-            $attributes[] = 'totalPaid';
-            $attributes[] = 'datePaid';
-            $attributes[] = 'paidStatus';
-        } else {
-            $attributes[] = 'shortNumber';
-            $attributes[] = 'dateUpdated';
-            $attributes[] = 'totalPrice';
-        }
-
-        return $attributes;
-    }
-
-    /**
-     * @inheritdoc
-     */
-    protected static function defineSortOptions(): array
-    {
-        return [
-            'number' => Craft::t('commerce', 'Number'),
-            'reference' => Craft::t('commerce', 'Reference'),
-            'id' => Craft::t('commerce', 'ID'),
-            'orderStatusId' => Craft::t('commerce', 'Order Status'),
-            'totalPrice' => Craft::t('commerce', 'Total Payable'),
-            'totalPaid' => Craft::t('commerce', 'Total Paid'),
-            'dateOrdered' => Craft::t('commerce', 'Date Ordered'),
-            [
-                'label' => Craft::t('commerce', 'Date Updated'),
-                'orderBy' => 'commerce_orders.dateUpdated',
-                'attribute' => 'dateUpdated'
-            ],
-            'datePaid' => Craft::t('commerce', 'Date Paid')
-        ];
-    }
-
->>>>>>> 78169d76
     // Private Methods
     // =========================================================================
 
@@ -2601,7 +2215,7 @@
      * @return null
      * @throws Exception
      * @throws Throwable
-     * @throws \yii\db\StaleObjectException
+     * @throws StaleObjectException
      */
     private function _saveAdjustments()
     {
