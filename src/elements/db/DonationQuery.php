<?php
/**
 * @link https://craftcms.com/
 * @copyright Copyright (c) Pixel & Tonic, Inc.
 * @license https://craftcms.github.io/license/
 */

namespace craft\commerce\elements\db;

use craft\commerce\elements\Donation;
use craft\elements\db\ElementQuery;
use yii\db\Connection;

/**
 * DonationQuery represents a SELECT SQL statement for donations in a way that is independent of DBMS.
 *
 * @method Donation[]|array all($db = null)
 * @method Donation|array|null one($db = null)
 * @method Donation|array|null nth(int $n, Connection $db = null)
 * @author Pixel & Tonic, Inc. <support@pixelandtonic.com>
 * @since 2.0
 * @doc-path donations.md
 */
class DonationQuery extends ElementQuery
{
    /**
<<<<<<< HEAD
     * @var string|null The sku of the donation purchasable
=======
     * @var string The SKU of the donation purchasable.
>>>>>>> d488e991
     */
    public ?string $sku = null;

    /**
     * Narrows the query results based on the SKU.
     *
     * Possible values include:
     *
     * | Value | Fetches {elements}…
     * | - | -
     * | `'DON-123'` | with a matching sku
     *
     * ---
     *
     * ```twig
     * {# Fetch the requested {element} #}
     * {% set sku = craft.app.request.getQueryParam('sku') %}
     * {% set {element-var} = {twig-method}
     *   .sku(sku)
     *   .one() %}
     * ```
     *
     * ```php
     * // Fetch the requested {element}
     * $sku = Craft::$app->request->getQueryParam('sku');
     * ${element-var} = {php-method}
     *     ->sku($sku)
     *     ->one();
     * ```
     *
     * @param string|null $value The property value
     * @return static self reference
     */
    public function sku(string $value = null): DonationQuery
    {
        $this->sku = $value;
        return $this;
    }


    /**
     * @inheritdoc
     */
    protected function beforePrepare(): bool
    {
        $this->joinElementTable('commerce_donations');

        $this->query->select([
            'commerce_donations.id',
            'commerce_donations.sku',
            'commerce_donations.availableForPurchase',
        ]);

        if ($this->sku) {
            $this->subQuery->andWhere(['commerce_donations.sku' => $this->sku]);
        }

        return parent::beforePrepare();
    }
}<|MERGE_RESOLUTION|>--- conflicted
+++ resolved
@@ -24,11 +24,7 @@
 class DonationQuery extends ElementQuery
 {
     /**
-<<<<<<< HEAD
-     * @var string|null The sku of the donation purchasable
-=======
-     * @var string The SKU of the donation purchasable.
->>>>>>> d488e991
+     * @var string|null The SKU of the donation purchasable
      */
     public ?string $sku = null;
 
