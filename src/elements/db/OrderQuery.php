<?php
/**
 * @link https://craftcms.com/
 * @copyright Copyright (c) Pixel & Tonic, Inc.
 * @license https://craftcms.github.io/license/
 */

namespace craft\commerce\elements\db;

use Craft;
use craft\commerce\base\Gateway;
use craft\commerce\base\GatewayInterface;
use craft\commerce\base\PurchasableInterface;
use craft\commerce\db\Table;
use craft\commerce\elements\Order;
use craft\commerce\models\OrderStatus;
use craft\commerce\Plugin;
use craft\db\Query;
use craft\elements\db\ElementQuery;
use craft\elements\User;
use craft\helpers\Db;
use yii\db\Connection;
use yii\db\Expression;
use yii\db\Schema;

/**
 * OrderQuery represents a SELECT SQL statement for orders in a way that is independent of DBMS.
 *
 * @method Order[]|array all($db = null)
 * @method Order|array|null one($db = null)
 * @method Order|array|null nth(int $n, Connection $db = null)
 * @method self id($value)
 * @method self orderBy($columns)
 * @method self status(array|string|null $value)
 * @author Pixel & Tonic, Inc. <support@pixelandtonic.com>
 * @since 2.0
 * @doc-path orders-carts.md
 * @replace {element} order
 * @replace {elements} orders
 * @replace {twig-method} craft.orders()
 * @replace {myElement} myOrder
 * @replace {element-class} \craft\commerce\elements\Order
 */
class OrderQuery extends ElementQuery
{
    /**
     * @var mixed The order number of the resulting order.
     */
    public mixed $number = null;

    /**
     * @var mixed The short order number of the resulting order.
     */
    public mixed $shortNumber = null;

    /**
     * @var mixed The order reference of the resulting order.
     * @used-by reference()
     */
    public mixed $reference = null;

    /**
     * @var mixed The email address the resulting orders must have.
     */
    public mixed $email = null;

    /**
     * @var bool The completion status that the resulting orders must have.
     */
    public ?bool $isCompleted = null;

    /**
     * @var mixed The Date Ordered date that the resulting orders must have.
     */
    public mixed $dateOrdered = null;

    /**
     * @var mixed The Expiry Date that the resulting orders must have.
     */
    public mixed $expiryDate = null;

    /**
     * @var mixed The date the order was paid in full.
     */
    public mixed $datePaid = null;

    /**
     * @var mixed The date the order was authorized in full.
     */
    public mixed $dateAuthorized = null;

    /**
     * @var mixed The Order Status ID that the resulting orders must have.
     */
    public mixed $orderStatusId = null;

    /**
     * @var mixed The language the order was made that the resulting the order must have.
     */
    public mixed $orderLanguage = null;

    /**
     * @var mixed The Order Site ID that the resulting orders must have.
     */
    public mixed $orderSiteId = null;

    /**
     * @var mixed The origin the resulting orders must have.
     */
    public mixed $origin = null;

    /**
     * @var mixed The user ID that the resulting orders must have.
     */
    public mixed $customerId = null;

    /**
     * @var mixed The gateway ID that the resulting orders must have.
     */
    public mixed $gatewayId = null;

    /**
     * @var bool|null Whether the order is paid
     */
    public ?bool $isPaid = null;

    /**
     * @var bool|null Whether the order is unpaid
     */
    public ?bool $isUnpaid = null;

    /**
     * @var mixed The resulting orders must contain these Purchasables.
     */
    public mixed $hasPurchasables = null;

    /**
     * @var bool|null Whether the order has any transactions
     */
    public ?bool $hasTransactions = null;

    /**
     * @var bool|null Whether the order has any line items.
     */
    public ?bool $hasLineItems = null;

    /**
     * @var bool Eager loads all relational data (addresses, adjustments, users, line items, transactions) for the resulting orders.
     */
    public bool $withAll = false;

    /**
     * @var bool Eager loads the shipping and billing addressees on the resulting orders.
     */
    public bool $withAddresses = false;

    /**
     * @var bool Eager loads the order adjustments on the resulting orders.
     */
    public bool $withAdjustments = false;

    /**
     * @var bool Eager load the user on to the order.
     */
    public bool $withCustomer = false;

    /**
     * @var bool Eager loads the line items on the resulting orders.
     */
    public bool $withLineItems = false;

    /**
     * @var bool Eager loads the transactions on the resulting orders.
     */
    public bool $withTransactions = false;

    /**
     * @inheritdoc
     */
    protected array $defaultOrderBy = ['commerce_orders.id' => SORT_ASC];

    /**
     * @inheritdoc
     */
    public function __construct($elementType, array $config = [])
    {
        // Default orderBy
        if (!isset($config['orderBy'])) {
            $config['orderBy'] = 'commerce_orders.id';
        }

        parent::__construct($elementType, $config);
    }

    /**
     * Narrows the query results based on the order number.
     *
     * Possible values include:
     *
     * | Value | Fetches {elements}…
     * | - | -
     * | `'xxxxxxxxxxxxxxxxxxxxxxxxxxxxxxxx'` | with a matching order number
     *
     * ---
     *
     * ```twig
     * {# Fetch the requested {element} #}
     * {% set orderNumber = craft.app.request.getQueryParam('number') %}
     * {% set {element-var} = {twig-method}
     *   .number(orderNumber)
     *   .one() %}
     * ```
     *
     * ```php
     * // Fetch the requested {element}
     * $orderNumber = Craft::$app->request->getQueryParam('number');
     * ${element-var} = {php-method}
     *     ->number($orderNumber)
     *     ->one();
     * ```
     *
     * @param string|array|null $value The property value.
     * @return static self reference
     */
    public function number(mixed $value): OrderQuery
    {
        $this->number = $value;
        return $this;
    }

    /**
     * Narrows the query results based on the order short number.
     *
     * Possible values include:
     *
     * | Value | Fetches {elements}…
     * | - | -
     * | `'xxxxxxx'` | with a matching order number
     *
     * ---
     *
     * ```twig
     * {# Fetch the requested {element} #}
     * {% set orderNumber = craft.app.request.getQueryParam('shortNumber') %}
     * {% set {element-var} = {twig-method}
     *   .shortNumber(orderNumber)
     *   .one() %}
     * ```
     *
     * ```php
     * // Fetch the requested {element}
     * $orderNumber = Craft::$app->request->getQueryParam('shortNumber');
     * ${element-var} = {php-method}
     *     ->shortNumber($orderNumber)
     *     ->one();
     * ```
     *
     * @param string|array|null $value The property value.
     * @return static self reference
     * @since 2.2
     */
    public function shortNumber(mixed $value): OrderQuery
    {
        $this->shortNumber = $value;
        return $this;
    }

    /**
     * Narrows the query results based on the order reference.
     *
     * Possible values include:
     *
     * | Value | Fetches {elements}…
     * | - | -
     * | `'xxxx'` | with a matching order reference
     *
     * ---
     *
     * ```twig
     * {# Fetch the requested {element} #}
     * {% set orderReference = craft.app.request.getQueryParam('ref') %}
     * {% set {element-var} = {twig-method}
     *   .reference(orderReference)
     *   .one() %}
     * ```
     *
     * ```php
     * // Fetch the requested {element}
     * $orderReference = Craft::$app->request->getQueryParam('ref');
     * ${element-var} = {php-method}
     *     ->reference($orderReference)
     *     ->one();
     * ```
     *
     * @param string|null $value The property value
     * @return static self reference
     */
    public function reference(mixed $value): OrderQuery
    {
        $this->reference = $value;
        return $this;
    }

    /**
     * Narrows the query results based on the customers’ email addresses.
     *
     * Possible values include:
     *
     * | Value | Fetches {elements} with customers…
     * | - | -
     * | `'foo@bar.baz'` | with an email of `foo@bar.baz`.
     * | `'not foo@bar.baz'` | not with an email of `foo@bar.baz`.
     * | `'*@bar.baz'` | with an email that ends with `@bar.baz`.
     *
     * ---
     *
     * ```twig
     * {# Fetch orders from customers with a .co.uk domain on their email address #}
     * {% set {elements-var} = {twig-method}
     *   .email('*.co.uk')
     *   .all() %}
     * ```
     *
     * ```php
     * // Fetch orders from customers with a .co.uk domain on their email address
     * ${elements-var} = {php-method}
     *     ->email('*.co.uk')
     *     ->all();
     * ```
     *
     * @param string|string[]|null $value The property value
     * @return static self reference
     */
    public function email(mixed $value): OrderQuery
    {
        $this->email = $value;
        return $this;
    }

    /**
     * Narrows the query results to only orders that are completed.
     *
     * ---
     *
     * ```twig
     * {# Fetch completed orders #}
     * {% set {elements-var} = {twig-method}
     *   .isCompleted()
     *   .all() %}
     * ```
     *
     * ```php
     * // Fetch completed orders
     * ${elements-var} = {element-class}::find()
     *     ->isCompleted()
     *     ->all();
     * ```
     *
     * @param bool $value The property value
     * @return static self reference
     */
    public function isCompleted(?bool $value = true): OrderQuery
    {
        $this->isCompleted = $value;
        return $this;
    }

    /**
     * Narrows the query results based on the orders’ completion dates.
     *
     * Possible values include:
     *
     * | Value | Fetches {elements}…
     * | - | -
     * | `'>= 2018-04-01'` | that were completed on or after 2018-04-01.
     * | `'< 2018-05-01'` | that were completed before 2018-05-01
     * | `['and', '>= 2018-04-04', '< 2018-05-01']` | that were completed between 2018-04-01 and 2018-05-01.
     *
     * ---
     *
     * ```twig
     * {# Fetch {elements} that were completed recently #}
     * {% set aWeekAgo = date('7 days ago')|atom %}
     *
     * {% set {elements-var} = {twig-method}
     *   .dateOrdered(">= #{aWeekAgo}")
     *   .all() %}
     * ```
     *
     * ```php
     * // Fetch {elements} that were completed recently
     * $aWeekAgo = new \DateTime('7 days ago')->format(\DateTime::ATOM);
     *
     * ${elements-var} = {php-method}
     *     ->dateOrdered(">= {$aWeekAgo}")
     *     ->all();
     * ```
     *
     * @param mixed $value The property value
     * @return static self reference
     */
    public function dateOrdered(mixed $value): OrderQuery
    {
        $this->dateOrdered = $value;
        return $this;
    }

    /**
     * Narrows the query results based on the orders’ paid dates.
     *
     * Possible values include:
     *
     * | Value | Fetches {elements}…
     * | - | -
     * | `'>= 2018-04-01'` | that were paid on or after 2018-04-01.
     * | `'< 2018-05-01'` | that were paid before 2018-05-01
     * | `['and', '>= 2018-04-04', '< 2018-05-01']` | that were completed between 2018-04-01 and 2018-05-01.
     *
     * ---
     *
     * ```twig
     * {# Fetch {elements} that were paid for recently #}
     * {% set aWeekAgo = date('7 days ago')|atom %}
     *
     * {% set {elements-var} = {twig-method}
     *   .datePaid(">= #{aWeekAgo}")
     *   .all() %}
     * ```
     *
     * ```php
     * // Fetch {elements} that were paid for recently
     * $aWeekAgo = new \DateTime('7 days ago')->format(\DateTime::ATOM);
     *
     * ${elements-var} = {php-method}
     *     ->datePaid(">= {$aWeekAgo}")
     *     ->all();
     * ```
     *
     * @param mixed $value The property value
     * @return static self reference
     */
    public function datePaid(mixed $value): OrderQuery
    {
        $this->datePaid = $value;
        return $this;
    }

    /**
     * Narrows the query results based on the orders’ authorized dates.
     *
     * Possible values include:
     *
     * | Value | Fetches {elements}…
     * | - | -
     * | `'>= 2018-04-01'` | that were authorized on or after 2018-04-01.
     * | `'< 2018-05-01'` | that were authorized before 2018-05-01
     * | `['and', '>= 2018-04-04', '< 2018-05-01']` | that were completed between 2018-04-01 and 2018-05-01.
     *
     * ---
     *
     * ```twig
     * {# Fetch {elements} that were authorized recently #}
     * {% set aWeekAgo = date('7 days ago')|atom %}
     *
     * {% set {elements-var} = {twig-method}
     *   .dateAuthorized(">= #{aWeekAgo}")
     *   .all() %}
     * ```
     *
     * ```php
     * // Fetch {elements} that were authorized recently
     * $aWeekAgo = new \DateTime('7 days ago')->format(\DateTime::ATOM);
     *
     * ${elements-var} = {php-method}
     *     ->dateAuthorized(">= {$aWeekAgo}")
     *     ->all();
     * ```
     *
     * @param mixed $value The property value
     * @return static self reference
     */
    public function dateAuthorized(mixed $value): OrderQuery
    {
        $this->dateAuthorized = $value;
        return $this;
    }

    /**
     * Narrows the query results based on the orders’ expiry dates.
     *
     * Possible values include:
     *
     * | Value | Fetches {elements}…
     * | - | -
     * | `'>= 2020-04-01'` | that will expire on or after 2020-04-01.
     * | `'< 2020-05-01'` | that will expire before 2020-05-01
     * | `['and', '>= 2020-04-04', '< 2020-05-01']` | that will expire between 2020-04-01 and 2020-05-01.
     *
     * ---
     *
     * ```twig
     * {# Fetch {elements} expiring this month #}
     * {% set nextMonth = date('first day of next month')|atom %}
     *
     * {% set {elements-var} = {twig-method}
     *   .expiryDate("< #{nextMonth}")
     *   .all() %}
     * ```
     *
     * ```php
     * // Fetch {elements} expiring this month
     * $nextMonth = new \DateTime('first day of next month')->format(\DateTime::ATOM);
     *
     * ${elements-var} = {php-method}
     *     ->expiryDate("< {$nextMonth}")
     *     ->all();
     * ```
     *
     * @param mixed $value The property value
     * @return static self reference
     */
    public function expiryDate(mixed $value): OrderQuery
    {
        $this->expiryDate = $value;
        return $this;
    }

    /**
     * Narrows the query results based on the order statuses.
     *
     * Possible values include:
     *
     * | Value | Fetches {elements}…
     * | - | -
     * | `'foo'` | with an order status with a handle of `foo`.
     * | `'not foo'` | not with an order status with a handle of `foo`.
     * | `['foo', 'bar']` | with an order status with a handle of `foo` or `bar`.
     * | `['not', 'foo', 'bar']` | not with an order status with a handle of `foo` or `bar`.
     * | a [[OrderStatus|OrderStatus]] object | with an order status represented by the object.
     *
     * ---
     *
     * ```twig
     * {# Fetch shipped {elements} #}
     * {% set {elements-var} = {twig-method}
     *   .orderStatus('shipped')
     *   .all() %}
     * ```
     *
     * ```php
     * // Fetch shipped {elements}
     * ${elements-var} = {php-method}
     *     ->orderStatus('shipped')
     *     ->all();
     * ```
     *
     * @param string|string[]|OrderStatus|null $value The property value
     * @return static self reference
     */
    public function orderStatus(mixed $value): OrderQuery
    {
        if ($value instanceof OrderStatus) {
            $this->orderStatusId = $value->id;
        } elseif ($value !== null) {
            $this->orderStatusId = (new Query())
                ->select(['id'])
                ->from([Table::ORDERSTATUSES])
                ->where(Db::parseParam('handle', $value))
                ->column();
        } else {
            $this->orderStatusId = null;
        }

        return $this;
    }

    /**
     * Narrows the query results based on the order statuses, per their IDs.
     *
     * Possible values include:
     *
     * | Value | Fetches {elements}…
     * | - | -
     * | `1` | with an order status with an ID of 1.
     * | `'not 1'` | not with an order status with an ID of 1.
     * | `[1, 2]` | with an order status with an ID of 1 or 2.
     * | `['not', 1, 2]` | not with an order status with an ID of 1 or 2.
     *
     * ---
     *
     * ```twig
     * {# Fetch {elements} with an order status with an ID of 1 #}
     * {% set {elements-var} = {twig-method}
     *   .orderStatusId(1)
     *   .all() %}
     * ```
     *
     * ```php
     * // Fetch {elements} with an order status with an ID of 1
     * ${elements-var} = {php-method}
     *     ->orderStatusId(1)
     *     ->all();
     * ```
     *
     * @param mixed $value The property value
     * @return static self reference
     */
    public function orderStatusId(mixed $value): OrderQuery
    {
        $this->orderStatusId = $value;
        return $this;
    }

    /**
     * Narrows the query results based on the order language, per the language string provided.
     *
     * Possible values include:
     *
     * | Value | Fetches {elements}…
     * | - | -
     * | `'en'` | with an order language that is `'en'`.
     * | `'not en'` | not with an order language that is not `'en'`.
     * | `['en', 'en-us']` | with an order language that is `'en'` or `'en-us'`.
     * | `['not', 'en']` | not with an order language that is not `'en'`.
     *
     * ---
     *
     * ```twig
     * {# Fetch {elements} with an order language that is `'en'` #}
     * {% set {elements-var} = {twig-method}
     *   .orderLanguage('en')
     *   .all() %}
     * ```
     *
     * ```php
     * // Fetch {elements} with an order language that is `'en'`
     * ${elements-var} = {php-method}
     *     ->orderLanguage('en')
     *     ->all();
     * ```
     *
     * @param mixed $value The property value
     * @return static self reference
     */
    public function orderLanguage(mixed $value): OrderQuery
    {
        $this->orderLanguage = $value;
        return $this;
    }

    /**
     * Narrows the query results based on the order language, per the language string provided.
     *
     * Possible values include:
     *
     * | Value | Fetches {elements}…
     * | - | -
     * | `1` | with an order site ID of 1.
     * | `'not 1'` | not with an order site ID that is no 1.
     * | `[1, 2]` | with an order site ID of 1 or 2.
     * | `['not', 1, 2]` | not with an order site ID of 1 or 2.
     *
     * ---
     *
     * ```twig
     * {# Fetch {elements} with an order site ID of 1 #}
     * {% set {elements-var} = {twig-method}
     *   .orderSiteId(1)
     *   .all() %}
     * ```
     *
     * ```php
     * // Fetch {elements} with an order site ID of 1
     * ${elements-var} = {php-method}
     *     ->orderSiteId(1)
     *     ->all();
     * ```
     *
     * @param mixed $value The property value
     * @return static self reference
     */
    public function orderSiteId(mixed $value): OrderQuery
    {
        $this->orderSiteId = $value;
        return $this;
    }

    /**
     * Narrows the query results based on the origin.
     *
     * Possible values include:
     *
     * | Value | Fetches {elements}…
     * | - | -
     * | `'web'` | with an origin of `web`.
     * | `'not remote'` | not with an origin of `remote`.
     * | `['web', 'cp']` | with an order origin of `web` or `cp`.
     * | `['not', 'remote', 'cp']` | not with an origin of `web` or `cp`.
     *
     * ---
     *
     * ```twig
     * {# Fetch shipped {elements} #}
     * {% set {elements-var} = {twig-method}
     *   .origin('web')
     *   .all() %}
     * ```
     *
     * ```php
     * // Fetch shipped {elements}
     * ${elements-var} = {php-method}
     *     ->origin('web')
     *     ->all();
     * ```
     *
     * @param string|string[]|null $value The property value
     * @return static self reference
     */
    public function origin(mixed $value): OrderQuery
    {
        $this->origin = $value;

        return $this;
    }

    /**
     * Narrows the query results based on the gateway.
     *
     * Possible values include:
     *
     * | Value | Fetches {elements}…
     * | - | -
     * | a [[Gateway|Gateway]] object | with a gateway represented by the object.
     *
     * @param GatewayInterface|null $value The property value
     * @return static self reference
     */
    public function gateway(?GatewayInterface $value): OrderQuery
    {
        if ($value) {
            /** @var Gateway $value */
            $this->gatewayId = $value->id;
        } else {
            $this->gatewayId = null;
        }

        return $this;
    }

    /**
     * Narrows the query results based on the gateway, per its ID.
     *
     * Possible values include:
     *
     * | Value | Fetches {elements}…
     * | - | -
     * | `1` | with a gateway with an ID of 1.
     * | `'not 1'` | not with a gateway with an ID of 1.
     * | `[1, 2]` | with a gateway with an ID of 1 or 2.
     * | `['not', 1, 2]` | not with a gateway with an ID of 1 or 2.
     *
     * @param mixed $value The property value
     * @return static self reference
     */
    public function gatewayId(mixed $value): OrderQuery
    {
        $this->gatewayId = $value;
        return $this;
    }

    /**
     * Narrows the query results based on the customer’s user account.
     *
     * Possible values include:
     *
     * | Value | Fetches {elements}…
     * | - | -
     * | `1` | with a customer with a user account ID of 1.
     * | a [[User|User]] object | with a customer with a user account represented by the object.
     *
     * ---
     *
     * ```twig
     * {# Fetch the current user's orders #}
     * {% set {elements-var} = {twig-method}
     *   .user(currentUser)
     *   .all() %}
     * ```
     *
     * ```php
     * // Fetch the current user's orders
     * $user = Craft::$app->user->getIdentity();
     * ${elements-var} = {php-method}
     *     ->user($user)
     *     ->all();
     * ```
     *
     * @param User|int|null $value The property value
     * @return static self reference
     * @deprecated 4.0.0 in favor of [[customer()]]
     */
    public function user(int|User|null $value): OrderQuery
    {
        Craft::$app->getDeprecator()->log('OrderQuery::user()', 'The `OrderQuery::user()` method is deprecated, use the `OrderQuery::customer()` method instead.');
        return $this->customer($value);
    }

    /**
     * Narrows the query results based on the customer’s user account.
     *
     * Possible values include:
     *
     * | Value | Fetches {elements}…
     * | - | -
     * | `1` | with a customer with a user account ID of 1.
     * | a [[User|User]] object | with a customer with a user account represented by the object.
     *
     * ---
     *
     * ```twig
     * {# Fetch the current user's orders #}
     * {% set {elements-var} = {twig-method}
     *   .customer(currentUser)
     *   .all() %}
     * ```
     *
     * ```php
     * // Fetch the current user's orders
     * $user = Craft::$app->user->getIdentity();
     * ${elements-var} = {php-method}
     *     ->customer($user)
     *     ->all();
     * ```
     *
     * @param User|int|null $value The property value
     * @return static self reference
     */
    public function customer(int|User|null $value): OrderQuery
    {
        if ($value instanceof User) {
            $this->customerId = $value->id;
        } else {
            $this->customerId = $value;
        }

        return $this;
    }

    /**
     * Narrows the query results based on the customer, per their user ID.
     *
     * Possible values include:
     *
     * | Value | Fetches {elements}…
     * | - | -
     * | `1` | with a user with an ID of 1.
     * | `'not 1'` | not with a user with an ID of 1.
     * | `[1, 2]` | with a user with an ID of 1 or 2.
     * | `['not', 1, 2]` | not with a user with an ID of 1 or 2.
     *
     * ---
     *
     * ```twig
     * {# Fetch the current user's orders #}
     * {% set {elements-var} = {twig-method}
     *   .customerId(currentUser.id)
     *   .all() %}
     * ```
     *
     * ```php
     * // Fetch the current user's orders
     * $user = Craft::$app->user->getIdentity();
     * ${elements-var} = {php-method}
     *     ->customerId($user->id)
     *     ->all();
     * ```
     *
     * @param int|null $value The property value
     * @return static self reference
     */
    public function customerId(mixed $value): OrderQuery
    {
        $this->customerId = $value;
        return $this;
    }

    /**
     * Narrows the query results to only orders that are paid.
     *
     * ---
     *
     * ```twig
     * {# Fetch paid orders #}
     * {% set {elements-var} = {twig-method}
     *   .isPaid()
     *   .all() %}
     * ```
     *
     * ```php
     * // Fetch paid orders
     * ${elements-var} = {element-class}::find()
     *     ->isPaid()
     *     ->all();
     * ```
     *
     * @param bool|null $value The property value
     * @return static self reference
     */
    public function isPaid(?bool $value = true): OrderQuery
    {
        $this->isPaid = $value;
        return $this;
    }

    /**
     * Narrows the query results to only orders that are not paid.
     *
     * ---
     *
     * ```twig
     * {# Fetch unpaid orders #}
     * {% set {elements-var} = {twig-method}
     *   .isUnpaid()
     *   .all() %}
     * ```
     *
     * ```php
     * // Fetch unpaid orders
     * ${elements-var} = {element-class}::find()
     *     ->isUnpaid()
     *     ->all();
     * ```
     *
     * @param bool|null $value The property value
     * @return static self reference
     */
    public function isUnpaid(?bool $value = true): OrderQuery
    {
        $this->isUnpaid = $value;
        return $this;
    }

    /**
     * Narrows the query results to only orders that have line items.
     *
     * ---
     *
     * ```twig
     * {# Fetch orders that do or do not have line items #}
     * {% set {elements-var} = {twig-method}
     *   .hasLineItems()
     *   .all() %}
     * ```
     *
     * ```php
     * // Fetch unpaid orders
     * ${elements-var} = {element-class}::find()
     *     ->hasLineItems()
     *     ->all();
     * ```
     *
     * @param bool|null $value The property value
     * @return static self reference
     */
    public function hasLineItems(?bool $value = true): OrderQuery
    {
        $this->hasLineItems = $value;
        return $this;
    }

    /**
     * Narrows the query results to only carts that have at least one transaction.
     *
     * ---
     *
     * ```twig
     * {# Fetch carts that have attempted payments #}
     * {% set {elements-var} = {twig-method}
     *   .hasTransactions()
     *   .all() %}
     * ```
     *
     * ```php
     * // Fetch carts that have attempted payments
     * ${elements-var} = {element-class}::find()
     *     ->hasTransactions()
     *     ->all();
     * ```
     *
     * @param bool|null $value The property value
     * @return static self reference
     */
    public function hasTransactions(?bool $value = true): OrderQuery
    {
        $this->hasTransactions = $value;
        return $this;
    }

    /**
     * Narrows the query results to only orders that have certain purchasables.
     *
     * Possible values include:
     *
     * | Value | Fetches {elements}…
     * | - | -
     * | a [[PurchasableInterface|PurchasableInterface]] object | with a purchasable represented by the object.
     * | an array of [[PurchasableInterface|PurchasableInterface]] objects | with all the purchasables represented by the objects.
     *
     * @param PurchasableInterface|PurchasableInterface[]|null $value The property value
     * @return static self reference
     */
    public function hasPurchasables(mixed $value): OrderQuery
    {
        $this->hasPurchasables = $value;

        return $this;
    }

    /**
     * Eager loads all relational data (addresses, adjustents, customers, line items, transactions) for the resulting orders.
     *
     * Possible values include:
     *
     * | Value | Fetches addresses, adjustents, customers, line items, transactions
     * | - | -
     * | bool | `true` to eager-load, `false` to not eager load.
     *
     * @param bool $value The property value
     * @return static self reference
     *
     * @used-by withAll()
     */
    public function withAll(bool $value = true): OrderQuery
    {
        $this->withAll = $value;

        return $this;
    }

    /**
     * Eager loads the the shipping and billing addressees on the resulting orders.
     *
     * Possible values include:
     *
     * | Value | Fetches addresses
     * | - | -
     * | bool | `true` to eager-load, `false` to not eager load.
     *
     * @param bool $value The property value
     * @return static self reference
     *
     * @used-by withAddresses()
     */
    public function withAddresses(bool $value = true): OrderQuery
    {
        $this->withAddresses = $value;

        return $this;
    }

    /**
     * Eager loads the order adjustments on the resulting orders.
     *
     * Possible values include:
     *
     * | Value | Fetches adjustments
     * | - | -
     * | bool | `true` to eager-load, `false` to not eager load.
     *
     * @param bool $value The property value
     * @return static self reference
     *
     * @used-by withAdjustments()
     */
    public function withAdjustments(bool $value = true): OrderQuery
    {
        $this->withAdjustments = $value;

        return $this;
    }

    /**
     * Eager loads the user on the resulting orders.
     *
     * Possible values include:
     *
     * | Value | Fetches adjustments
     * | - | -
     * | bool | `true` to eager-load, `false` to not eager load.
     *
     * @param bool $value The property value
     * @return static self reference
     *
     * @used-by withCustomer()
     */
    public function withCustomer(bool $value = true): OrderQuery
    {
        $this->withCustomer = $value;

        return $this;
    }

    /**
     * Eager loads the line items on the resulting orders.
     *
     * Possible values include:
     *
     * | Value | Fetches line items
     * | - | -
     * | bool | `true` to eager-load, `false` to not eager load.
     *
     * @param bool $value The property value
     * @return static self reference
     *
     * @used-by withLineItems()
     */
    public function withLineItems(bool $value = true): OrderQuery
    {
        $this->withLineItems = $value;

        return $this;
    }

    /**
     * Eager loads the transactions on the resulting orders.
     *
     * Possible values include:
     *
     * | Value | Fetches transactions…
     * | - | -
     * | bool | `true` to eager-load, `false` to not eager load.
     *
     * @param bool $value The property value
     * @return static self reference
     *
     * @used-by withTransactions()
     */
    public function withTransactions(bool $value = true): OrderQuery
    {
        $this->withTransactions = $value;

        return $this;
    }

    /**
     * @inheritdoc
     */
    public function populate($rows): array
    {
        $orders = parent::populate($rows);

        // Eager-load anything?
        if (!empty($orders) && !$this->asArray) {

            // Eager-load line items?
            if ($this->withLineItems === true || $this->withAll) {
                $orders = Plugin::getInstance()->getLineItems()->eagerLoadLineItemsForOrders($orders);
            }

            // Eager-load transactions?
            if ($this->withTransactions === true || $this->withAll) {
                $orders = Plugin::getInstance()->getTransactions()->eagerLoadTransactionsForOrders($orders);
            }

            // Eager-load adjustments?
            if ($this->withAdjustments === true || $this->withAll) {
                $orders = Plugin::getInstance()->getOrderAdjustments()->eagerLoadOrderAdjustmentsForOrders($orders);
            }

            // Eager-load users?
            if ($this->withCustomer === true || $this->withAll) {
                $orders = Plugin::getInstance()->getCustomers()->eagerLoadCustomerForOrders($orders);
            }

            // Eager-load addresses?
            if ($this->withAddresses === true || $this->withAll) {
                $orders = Plugin::getInstance()->getOrders()->eagerLoadAddressesForOrders($orders);
            }

            $orders = Plugin::getInstance()->getOrderNotices()->eagerLoadOrderNoticesForOrders($orders);
        }

        return $orders;
    }

    /**
     * @inheritdoc
     */
    protected function beforePrepare(): bool
    {
        $this->joinElementTable('commerce_orders');

        $this->query->select([
            'commerce_orders.id',
            'commerce_orders.number',
            'commerce_orders.reference',
            'commerce_orders.couponCode',
            'commerce_orders.orderStatusId',
            'commerce_orders.dateOrdered',
            'commerce_orders.email',
            'commerce_orders.isCompleted',
            'commerce_orders.datePaid',
            'commerce_orders.currency',
            'commerce_orders.paymentCurrency',
            'commerce_orders.lastIp',
            'commerce_orders.orderLanguage',
            'commerce_orders.message',
            'commerce_orders.returnUrl',
            'commerce_orders.cancelUrl',
            'commerce_orders.billingAddressId',
            'commerce_orders.shippingAddressId',
            'commerce_orders.estimatedBillingAddressId',
            'commerce_orders.estimatedShippingAddressId',
            'commerce_orders.sourceBillingAddressId',
            'commerce_orders.sourceShippingAddressId',
            'commerce_orders.shippingMethodHandle',
            'commerce_orders.gatewayId',
            'commerce_orders.paymentSourceId',
            'commerce_orders.customerId',
            'commerce_orders.dateUpdated',
            'commerce_orders.registerUserOnOrderComplete',
            'commerce_orders.recalculationMode',
            'commerce_orders.origin',
            'commerce_orders.dateAuthorized',
            'storedTotalPrice' => 'commerce_orders.totalPrice',
            'storedTotalPaid' => 'commerce_orders.totalPaid',
            'storedItemTotal' => 'commerce_orders.itemTotal',
            'storedTotalDiscount' => 'commerce_orders.totalDiscount',
            'storedTotalShippingCost' => 'commerce_orders.totalShippingCost',
            'storedTotalTax' => 'commerce_orders.totalTax',
            'storedTotalTaxIncluded' => 'commerce_orders.totalTaxIncluded',
            'storedItemSubtotal' => 'commerce_orders.itemSubtotal',
            'commerce_orders.shippingMethodName',
            'commerce_orders.orderSiteId',
            'commerce_orders.orderLanguage',
        ]);

        if (isset($this->number)) {
            // If it's set to anything besides a non-empty string, abort the query
            if (!is_string($this->number) || $this->number === '') {
                return false;
            }
            $this->subQuery->andWhere(['commerce_orders.number' => $this->number]);
        }

        if (isset($this->shortNumber)) {
            // If it's set to anything besides a non-empty string, abort the query
            if (!is_string($this->shortNumber) || $this->shortNumber === '') {
                return false;
            }

            $this->subQuery->andWhere(new Expression('LEFT([[commerce_orders.number]], 7) = :shortNumber', [':shortNumber' => $this->shortNumber]));
        }

        if (isset($this->origin) && $this->origin) {
            $this->subQuery->andWhere(Db::parseParam('commerce_orders.origin', $this->origin));
        }

        if (isset($this->reference) && $this->reference) {
            $this->subQuery->andWhere(['commerce_orders.reference' => $this->reference]);
        }

<<<<<<< HEAD
        if (isset($this->email) && $this->email) {
            $this->subQuery->andWhere(Db::parseParam('commerce_orders.email', $this->email));
=======
        if ($this->email) {
            $this->subQuery->andWhere(Db::parseParam('commerce_orders.email', $this->email, '=', true));
>>>>>>> 81e4b5a6
        }

        // Allow true ot false but not null
        if (isset($this->isCompleted) && $this->isCompleted !== null) {
            $this->subQuery->andWhere(Db::parseParam('commerce_orders.isCompleted', $this->isCompleted, '=', false, Schema::TYPE_BOOLEAN));
        }

        if (isset($this->dateAuthorized)) {
            $this->subQuery->andWhere(Db::parseDateParam('commerce_orders.dateAuthorized', $this->datePaid));
        }

        if (isset($this->dateOrdered)) {
            $this->subQuery->andWhere(Db::parseDateParam('commerce_orders.dateOrdered', $this->dateOrdered));
        }

        if (isset($this->datePaid)) {
            $this->subQuery->andWhere(Db::parseDateParam('commerce_orders.datePaid', $this->datePaid));
        }

        if (isset($this->expiryDate)) {
            $this->subQuery->andWhere(Db::parseDateParam('commerce_orders.expiryDate', $this->expiryDate));
        }

        if (isset($this->orderStatusId)) {
            $this->subQuery->andWhere(Db::parseParam('commerce_orders.orderStatusId', $this->orderStatusId));
        }

        if (isset($this->orderLanguage)) {
            $this->subQuery->andWhere(Db::parseParam('commerce_orders.orderLanguage', $this->orderLanguage));
        }

        if (isset($this->orderSiteId)) {
            $this->subQuery->andWhere(Db::parseParam('commerce_orders.orderSiteId', $this->orderSiteId));
        }

        if (isset($this->customerId)) {
            $this->subQuery->andWhere(Db::parseParam('commerce_orders.customerId', $this->customerId));
        }

        if (isset($this->gatewayId)) {
            $this->subQuery->andWhere(Db::parseParam('commerce_orders.gatewayId', $this->gatewayId));
        }

        // Allow true but not null
        if (isset($this->isPaid) && $this->isPaid) {
            $this->subQuery->andWhere(new Expression('[[commerce_orders.totalPaid]] >= [[commerce_orders.totalPrice]]'));
        }

        // Allow true but not null
        if (isset($this->isUnpaid) && $this->isUnpaid) {
            $this->subQuery->andWhere(new Expression('[[commerce_orders.totalPaid]] < [[commerce_orders.totalPrice]]'));
        }

        // Allow integer/PurchasableInterface object or array of integers/PurchasableInterface objects
        if (isset($this->hasPurchasables)) {
            $purchasableIds = [];

            if (!is_array($this->hasPurchasables)) {
                $this->hasPurchasables = [$this->hasPurchasables];
            }

            foreach ($this->hasPurchasables as $purchasable) {
                if ($purchasable instanceof PurchasableInterface) {
                    $purchasableIds[] = $purchasable->getId();
                } elseif (is_numeric($purchasable)) {
                    $purchasableIds[] = $purchasable;
                }
            }

            // Remove any blank purchasable IDs (if any)
            $purchasableIds = array_filter($purchasableIds);

            $this->subQuery->andWhere([
                'exists',
                (new Query())
                    ->from(['lineitems' => Table::LINEITEMS])
                    ->where(new Expression('[[lineitems.orderId]] = [[elements.id]]'))
                    ->andWhere(['lineitems.purchasableId' => $purchasableIds]),
            ]);
        }

        // Allow true or false but not null
        if (isset($this->hasTransactions)) {
            $this->subQuery->andWhere([
                $this->hasTransactions ? 'exists' : 'not exists',
                (new Query())
                    ->from(['transactions' => Table::TRANSACTIONS])
                    ->where(new Expression('[[transactions.orderId]] = [[elements.id]]')),
            ]);
        }

        // Allow true or false but not null
        if (isset($this->hasLineItems)) {
            $this->subQuery->andWhere([
                $this->hasLineItems ? 'exists' : 'not exists',
                (new Query())
                    ->from(['lineitems' => Table::LINEITEMS])
                    ->where(new Expression('[[lineitems.orderId]] = [[elements.id]]')),
            ]);
        }

        return parent::beforePrepare();
    }
}<|MERGE_RESOLUTION|>--- conflicted
+++ resolved
@@ -1260,13 +1260,8 @@
             $this->subQuery->andWhere(['commerce_orders.reference' => $this->reference]);
         }
 
-<<<<<<< HEAD
         if (isset($this->email) && $this->email) {
-            $this->subQuery->andWhere(Db::parseParam('commerce_orders.email', $this->email));
-=======
-        if ($this->email) {
             $this->subQuery->andWhere(Db::parseParam('commerce_orders.email', $this->email, '=', true));
->>>>>>> 81e4b5a6
         }
 
         // Allow true ot false but not null
