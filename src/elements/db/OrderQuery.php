<?php
/**
 * @link https://craftcms.com/
 * @copyright Copyright (c) Pixel & Tonic, Inc.
 * @license https://craftcms.github.io/license/
 */

namespace craft\commerce\elements\db;

use Craft;
use craft\commerce\base\Gateway;
use craft\commerce\base\GatewayInterface;
use craft\commerce\base\PurchasableInterface;
use craft\commerce\db\Table;
use craft\commerce\elements\Order;
use craft\commerce\models\OrderStatus;
use craft\commerce\Plugin;
use craft\db\Query;
use craft\db\Table as CraftTable;
use craft\elements\db\ElementQuery;
use craft\elements\User;
use craft\helpers\Db;
use yii\db\Connection;
use yii\db\Expression;

/**
 * OrderQuery represents a SELECT SQL statement for orders in a way that is independent of DBMS.
 *
 * @method Order[]|array all($db = null)
 * @method Order|array|null one($db = null)
 * @method Order|array|null nth(int $n, Connection $db = null)
 * @method self id($value)
 * @method self orderBy($columns)
 * @method self status(array|string|null $value)
 * @author Pixel & Tonic, Inc. <support@pixelandtonic.com>
 * @since 2.0
 * @doc-path orders-carts.md
 * @replace {element} order
 * @replace {elements} orders
 * @replace {twig-method} craft.orders()
 * @replace {myElement} myOrder
 * @replace {element-class} \craft\commerce\elements\Order
 */
class OrderQuery extends ElementQuery
{
    /**
     * @var mixed The order number of the resulting order.
     */
    public mixed $number = null;

    /**
     * @var mixed The short order number of the resulting order.
     */
    public mixed $shortNumber = null;

    /**
     * @var mixed The order reference of the resulting order.
     * @used-by reference()
     */
    public mixed $reference = null;

    /**
     * @var mixed The email address the resulting orders must have.
     */
    public mixed $email = null;

    /**
     * @var bool The completion status that the resulting orders must have.
     */
    public ?bool $isCompleted = null;

    /**
     * @var mixed The Date Ordered date that the resulting orders must have.
     */
    public mixed $dateOrdered = null;

    /**
     * @var mixed The Expiry Date that the resulting orders must have.
     */
    public mixed $expiryDate = null;

    /**
     * @var mixed The date the order was paid in full.
     */
    public mixed $datePaid = null;

    /**
     * @var mixed The date the order was authorized in full.
     */
    public mixed $dateAuthorized = null;

    /**
     * @var mixed The Order Status ID that the resulting orders must have.
     */
    public mixed $orderStatusId = null;

    /**
     * @var mixed The language the order was made that the resulting the order must have.
     */
    public mixed $orderLanguage = null;

    /**
     * @var mixed The Order Site ID that the resulting orders must have.
     */
    public mixed $orderSiteId = null;

    /**
     * @var mixed The origin the resulting orders must have.
     */
    public mixed $origin = null;

    /**
     * @var mixed The user ID that the resulting orders must have.
     */
    public mixed $customerId = null;

    /**
     * @var mixed The gateway ID that the resulting orders must have.
     */
    public mixed $gatewayId = null;

    /**
<<<<<<< HEAD
     * @var mixed The total of the order resulting orders must have.
     * @since 4.2.0
     */
    public mixed $total = null;

    /**
     * @var mixed The total price of the order resulting orders must have.
     * @since 4.2.0
     */
    public mixed $totalPrice = null;

    /**
     * @var mixed The total paid amount of the order resulting orders must have.
     * @since 4.2.0
     */
    public mixed $totalPaid = null;

    /**
     * @var mixed The total qty of the order resulting orders must have.
     * @since 4.2.0
     */
    public mixed $totalQty = null;

    /**
     * @var mixed The total discount of the order resulting orders must have.
     * @since 4.2.0
     */
    public mixed $totalDiscount = null;

    /**
     * @var mixed The total tax resulting orders must have.
     * @since 4.2.0
     */
    public mixed $totalTax = null;

    /**
     * @var mixed The total price of the items resulting orders must have.
     * @since 4.2.0
     */
    public mixed $itemTotal = null;

    /**
     * @var mixed The subtotal price of the items resulting orders must have.
     * @since 4.2.0
     */
    public mixed $itemSubtotal = null;
=======
     * @var mixed The shipping method handle the resulting orders must have.
     */
    public mixed $shippingMethodHandle = null;
>>>>>>> 249276b1

    /**
     * @var bool|null Whether the order is paid
     */
    public ?bool $isPaid = null;

    /**
     * @var bool|null Whether the order is unpaid
     */
    public ?bool $isUnpaid = null;

    /**
     * @var mixed The resulting orders must contain these Purchasables.
     */
    public mixed $hasPurchasables = null;

    /**
     * @var bool|null Whether the order has any transactions
     */
    public ?bool $hasTransactions = null;

    /**
     * @var bool|null Whether the order has any line items.
     */
    public ?bool $hasLineItems = null;

    /**
     * @var bool Eager loads all relational data (addresses, adjustments, users, line items, transactions) for the resulting orders.
     */
    public bool $withAll = false;

    /**
     * @var bool Eager loads the shipping and billing addressees on the resulting orders.
     */
    public bool $withAddresses = false;

    /**
     * @var bool Eager loads the order adjustments on the resulting orders.
     */
    public bool $withAdjustments = false;

    /**
     * @var bool Eager load the user on to the order.
     */
    public bool $withCustomer = false;

    /**
     * @var bool Eager loads the line items on the resulting orders.
     */
    public bool $withLineItems = false;

    /**
     * @var bool Eager loads the transactions on the resulting orders.
     */
    public bool $withTransactions = false;

    /**
     * @inheritdoc
     */
    protected array $defaultOrderBy = ['commerce_orders.id' => SORT_ASC];

    /**
     * @inheritdoc
     */
    public function __construct($elementType, array $config = [])
    {
        // Default orderBy
        if (!isset($config['orderBy'])) {
            $config['orderBy'] = 'commerce_orders.id';
        }

        parent::__construct($elementType, $config);
    }

    /**
     * Narrows the query results based on the order number.
     *
     * Possible values include:
     *
     * | Value | Fetches {elements}…
     * | - | -
     * | `'xxxxxxxxxxxxxxxxxxxxxxxxxxxxxxxx'` | with a matching order number
     *
     * ---
     *
     * ```twig
     * {# Fetch the requested {element} #}
     * {% set orderNumber = craft.app.request.getQueryParam('number') %}
     * {% set {element-var} = {twig-method}
     *   .number(orderNumber)
     *   .one() %}
     * ```
     *
     * ```php
     * // Fetch the requested {element}
     * $orderNumber = Craft::$app->request->getQueryParam('number');
     * ${element-var} = {php-method}
     *     ->number($orderNumber)
     *     ->one();
     * ```
     *
     * @param string|array|null $value The property value.
     * @return static self reference
     */
    public function number(mixed $value): OrderQuery
    {
        $this->number = $value;
        return $this;
    }

    /**
     * Narrows the query results based on the order short number.
     *
     * Possible values include:
     *
     * | Value | Fetches {elements}…
     * | - | -
     * | `'xxxxxxx'` | with a matching order number
     *
     * ---
     *
     * ```twig
     * {# Fetch the requested {element} #}
     * {% set orderNumber = craft.app.request.getQueryParam('shortNumber') %}
     * {% set {element-var} = {twig-method}
     *   .shortNumber(orderNumber)
     *   .one() %}
     * ```
     *
     * ```php
     * // Fetch the requested {element}
     * $orderNumber = Craft::$app->request->getQueryParam('shortNumber');
     * ${element-var} = {php-method}
     *     ->shortNumber($orderNumber)
     *     ->one();
     * ```
     *
     * @param string|array|null $value The property value.
     * @return static self reference
     * @since 2.2
     */
    public function shortNumber(mixed $value): OrderQuery
    {
        $this->shortNumber = $value;
        return $this;
    }

    /**
     * Narrows the query results based on the order reference.
     *
     * Possible values include:
     *
     * | Value | Fetches {elements}…
     * | - | -
     * | `'Foo'` | with a reference of `Foo`.
     * | `'Foo*'` | with a reference that begins with `Foo`.
     * | `'*Foo'` | with a reference that ends with `Foo`.
     * | `'*Foo*'` | with a reference that contains `Foo`.
     * | `'not *Foo*'` | with a reference that doesn’t contain `Foo`.
     * | `['*Foo*', '*Bar*']` | with a reference that contains `Foo` or `Bar`.
     * | `['not', '*Foo*', '*Bar*']` | with a reference that doesn’t contain `Foo` or `Bar`.
     *
     * ---
     *
     * ```twig
     * {# Fetch the requested {element} #}
     * {% set orderReference = craft.app.request.getQueryParam('ref') %}
     * {% set {element-var} = {twig-method}
     *   .reference(orderReference)
     *   .one() %}
     * ```
     *
     * ```php
     * // Fetch the requested {element}
     * $orderReference = Craft::$app->request->getQueryParam('ref');
     * ${element-var} = {php-method}
     *     ->reference($orderReference)
     *     ->one();
     * ```
     *
     * @param string|null $value The property value
     * @return static self reference
     */
    public function reference(mixed $value): OrderQuery
    {
        $this->reference = $value;
        return $this;
    }

    /**
     * Narrows the query results based on the customers’ email addresses.
     *
     * Possible values include:
     *
     * | Value | Fetches {elements} with customers…
     * | - | -
     * | `'foo@bar.baz'` | with an email of `foo@bar.baz`.
     * | `'not foo@bar.baz'` | not with an email of `foo@bar.baz`.
     * | `'*@bar.baz'` | with an email that ends with `@bar.baz`.
     *
     * ---
     *
     * ```twig
     * {# Fetch orders from customers with a .co.uk domain on their email address #}
     * {% set {elements-var} = {twig-method}
     *   .email('*.co.uk')
     *   .all() %}
     * ```
     *
     * ```php
     * // Fetch orders from customers with a .co.uk domain on their email address
     * ${elements-var} = {php-method}
     *     ->email('*.co.uk')
     *     ->all();
     * ```
     *
     * @param string|string[]|null $value The property value
     * @return static self reference
     */
    public function email(mixed $value): OrderQuery
    {
        $this->email = $value;
        return $this;
    }

    /**
     * Narrows the query results to only orders that are completed.
     *
     * ---
     *
     * ```twig
     * {# Fetch completed orders #}
     * {% set {elements-var} = {twig-method}
     *   .isCompleted()
     *   .all() %}
     * ```
     *
     * ```php
     * // Fetch completed orders
     * ${elements-var} = {element-class}::find()
     *     ->isCompleted()
     *     ->all();
     * ```
     *
     * @param bool $value The property value
     * @return static self reference
     */
    public function isCompleted(?bool $value = true): OrderQuery
    {
        $this->isCompleted = $value;
        return $this;
    }

    /**
     * Narrows the query results based on the orders’ completion dates.
     *
     * Possible values include:
     *
     * | Value | Fetches {elements}…
     * | - | -
     * | `'>= 2018-04-01'` | that were completed on or after 2018-04-01.
     * | `'< 2018-05-01'` | that were completed before 2018-05-01
     * | `['and', '>= 2018-04-04', '< 2018-05-01']` | that were completed between 2018-04-01 and 2018-05-01.
     *
     * ---
     *
     * ```twig
     * {# Fetch {elements} that were completed recently #}
     * {% set aWeekAgo = date('7 days ago')|atom %}
     *
     * {% set {elements-var} = {twig-method}
     *   .dateOrdered(">= #{aWeekAgo}")
     *   .all() %}
     * ```
     *
     * ```php
     * // Fetch {elements} that were completed recently
     * $aWeekAgo = new \DateTime('7 days ago')->format(\DateTime::ATOM);
     *
     * ${elements-var} = {php-method}
     *     ->dateOrdered(">= {$aWeekAgo}")
     *     ->all();
     * ```
     *
     * @param mixed $value The property value
     * @return static self reference
     */
    public function dateOrdered(mixed $value): OrderQuery
    {
        $this->dateOrdered = $value;
        return $this;
    }

    /**
     * Narrows the query results based on the orders’ paid dates.
     *
     * Possible values include:
     *
     * | Value | Fetches {elements}…
     * | - | -
     * | `'>= 2018-04-01'` | that were paid on or after 2018-04-01.
     * | `'< 2018-05-01'` | that were paid before 2018-05-01
     * | `['and', '>= 2018-04-04', '< 2018-05-01']` | that were completed between 2018-04-01 and 2018-05-01.
     *
     * ---
     *
     * ```twig
     * {# Fetch {elements} that were paid for recently #}
     * {% set aWeekAgo = date('7 days ago')|atom %}
     *
     * {% set {elements-var} = {twig-method}
     *   .datePaid(">= #{aWeekAgo}")
     *   .all() %}
     * ```
     *
     * ```php
     * // Fetch {elements} that were paid for recently
     * $aWeekAgo = new \DateTime('7 days ago')->format(\DateTime::ATOM);
     *
     * ${elements-var} = {php-method}
     *     ->datePaid(">= {$aWeekAgo}")
     *     ->all();
     * ```
     *
     * @param mixed $value The property value
     * @return static self reference
     */
    public function datePaid(mixed $value): OrderQuery
    {
        $this->datePaid = $value;
        return $this;
    }

    /**
     * Narrows the query results based on the orders’ authorized dates.
     *
     * Possible values include:
     *
     * | Value | Fetches {elements}…
     * | - | -
     * | `'>= 2018-04-01'` | that were authorized on or after 2018-04-01.
     * | `'< 2018-05-01'` | that were authorized before 2018-05-01
     * | `['and', '>= 2018-04-04', '< 2018-05-01']` | that were completed between 2018-04-01 and 2018-05-01.
     *
     * ---
     *
     * ```twig
     * {# Fetch {elements} that were authorized recently #}
     * {% set aWeekAgo = date('7 days ago')|atom %}
     *
     * {% set {elements-var} = {twig-method}
     *   .dateAuthorized(">= #{aWeekAgo}")
     *   .all() %}
     * ```
     *
     * ```php
     * // Fetch {elements} that were authorized recently
     * $aWeekAgo = new \DateTime('7 days ago')->format(\DateTime::ATOM);
     *
     * ${elements-var} = {php-method}
     *     ->dateAuthorized(">= {$aWeekAgo}")
     *     ->all();
     * ```
     *
     * @param mixed $value The property value
     * @return static self reference
     */
    public function dateAuthorized(mixed $value): OrderQuery
    {
        $this->dateAuthorized = $value;
        return $this;
    }

    /**
     * Narrows the query results based on the orders’ expiry dates.
     *
     * Possible values include:
     *
     * | Value | Fetches {elements}…
     * | - | -
     * | `'>= 2020-04-01'` | that will expire on or after 2020-04-01.
     * | `'< 2020-05-01'` | that will expire before 2020-05-01
     * | `['and', '>= 2020-04-04', '< 2020-05-01']` | that will expire between 2020-04-01 and 2020-05-01.
     *
     * ---
     *
     * ```twig
     * {# Fetch {elements} expiring this month #}
     * {% set nextMonth = date('first day of next month')|atom %}
     *
     * {% set {elements-var} = {twig-method}
     *   .expiryDate("< #{nextMonth}")
     *   .all() %}
     * ```
     *
     * ```php
     * // Fetch {elements} expiring this month
     * $nextMonth = new \DateTime('first day of next month')->format(\DateTime::ATOM);
     *
     * ${elements-var} = {php-method}
     *     ->expiryDate("< {$nextMonth}")
     *     ->all();
     * ```
     *
     * @param mixed $value The property value
     * @return static self reference
     */
    public function expiryDate(mixed $value): OrderQuery
    {
        $this->expiryDate = $value;
        return $this;
    }

    /**
     * Narrows the query results based on the order statuses.
     *
     * Possible values include:
     *
     * | Value | Fetches {elements}…
     * | - | -
     * | `'foo'` | with an order status with a handle of `foo`.
     * | `'not foo'` | not with an order status with a handle of `foo`.
     * | `['foo', 'bar']` | with an order status with a handle of `foo` or `bar`.
     * | `['not', 'foo', 'bar']` | not with an order status with a handle of `foo` or `bar`.
     * | a [[OrderStatus|OrderStatus]] object | with an order status represented by the object.
     *
     * ---
     *
     * ```twig
     * {# Fetch shipped {elements} #}
     * {% set {elements-var} = {twig-method}
     *   .orderStatus('shipped')
     *   .all() %}
     * ```
     *
     * ```php
     * // Fetch shipped {elements}
     * ${elements-var} = {php-method}
     *     ->orderStatus('shipped')
     *     ->all();
     * ```
     *
     * @param string|string[]|OrderStatus|null $value The property value
     * @return static self reference
     */
    public function orderStatus(mixed $value): OrderQuery
    {
        if ($value instanceof OrderStatus) {
            $this->orderStatusId = $value->id;
        } elseif ($value !== null) {
            $this->orderStatusId = (new Query())
                ->select(['id'])
                ->from([Table::ORDERSTATUSES])
                ->where(Db::parseParam('handle', $value))
                ->column();
        } else {
            $this->orderStatusId = null;
        }

        return $this;
    }

    /**
     * Narrows the query results based on the shipping method handle.
     *
     * Possible values include:
     *
     * | Value | Fetches {elements}…
     * | - | -
     * | `'foo'` | with a shipping method with a handle of `foo`.
     * | `'not foo'` | not with a shipping method with a handle of `foo`.
     * | `['foo', 'bar']` | with a shipping method with a handle of `foo` or `bar`.
     * | `['not', 'foo', 'bar']` | not with a shipping method with a handle of `foo` or `bar`.
     * | a [[ShippingMethod|ShippingMethod]] object | with a shipping method represented by the object.
     *
     * ---
     *
     * ```twig
     * {# Fetch collection shipping method {elements} #}
     * {% set {elements-var} = {twig-method}
     *   .shippingMethodHandle('collection')
     *   .all() %}
     * ```
     *
     * ```php
     * // Fetch collection shipping method {elements}
     * ${elements-var} = {php-method}
     *     ->shippingMethodHandle('collection')
     *     ->all();
     * ```
     *
     * @param string|string[]|null $value The property value
     * @return static self reference
     */
    public function shippingMethodHandle(mixed $value): OrderQuery
    {
        $this->shippingMethodHandle = $value;
        return $this;
    }

    /**
     * Narrows the query results based on the order statuses, per their IDs.
     *
     * Possible values include:
     *
     * | Value | Fetches {elements}…
     * | - | -
     * | `1` | with an order status with an ID of 1.
     * | `'not 1'` | not with an order status with an ID of 1.
     * | `[1, 2]` | with an order status with an ID of 1 or 2.
     * | `['not', 1, 2]` | not with an order status with an ID of 1 or 2.
     *
     * ---
     *
     * ```twig
     * {# Fetch {elements} with an order status with an ID of 1 #}
     * {% set {elements-var} = {twig-method}
     *   .orderStatusId(1)
     *   .all() %}
     * ```
     *
     * ```php
     * // Fetch {elements} with an order status with an ID of 1
     * ${elements-var} = {php-method}
     *     ->orderStatusId(1)
     *     ->all();
     * ```
     *
     * @param mixed $value The property value
     * @return static self reference
     */
    public function orderStatusId(mixed $value): OrderQuery
    {
        $this->orderStatusId = $value;
        return $this;
    }

    /**
     * Narrows the query results based on the order language, per the language string provided.
     *
     * Possible values include:
     *
     * | Value | Fetches {elements}…
     * | - | -
     * | `'en'` | with an order language that is `'en'`.
     * | `'not en'` | not with an order language that is not `'en'`.
     * | `['en', 'en-us']` | with an order language that is `'en'` or `'en-us'`.
     * | `['not', 'en']` | not with an order language that is not `'en'`.
     *
     * ---
     *
     * ```twig
     * {# Fetch {elements} with an order language that is `'en'` #}
     * {% set {elements-var} = {twig-method}
     *   .orderLanguage('en')
     *   .all() %}
     * ```
     *
     * ```php
     * // Fetch {elements} with an order language that is `'en'`
     * ${elements-var} = {php-method}
     *     ->orderLanguage('en')
     *     ->all();
     * ```
     *
     * @param mixed $value The property value
     * @return static self reference
     */
    public function orderLanguage(mixed $value): OrderQuery
    {
        $this->orderLanguage = $value;
        return $this;
    }

    /**
     * Narrows the query results based on the order language, per the language string provided.
     *
     * Possible values include:
     *
     * | Value | Fetches {elements}…
     * | - | -
     * | `1` | with an order site ID of 1.
     * | `'not 1'` | not with an order site ID that is no 1.
     * | `[1, 2]` | with an order site ID of 1 or 2.
     * | `['not', 1, 2]` | not with an order site ID of 1 or 2.
     *
     * ---
     *
     * ```twig
     * {# Fetch {elements} with an order site ID of 1 #}
     * {% set {elements-var} = {twig-method}
     *   .orderSiteId(1)
     *   .all() %}
     * ```
     *
     * ```php
     * // Fetch {elements} with an order site ID of 1
     * ${elements-var} = {php-method}
     *     ->orderSiteId(1)
     *     ->all();
     * ```
     *
     * @param mixed $value The property value
     * @return static self reference
     */
    public function orderSiteId(mixed $value): OrderQuery
    {
        $this->orderSiteId = $value;
        return $this;
    }

    /**
     * Narrows the query results based on the origin.
     *
     * Possible values include:
     *
     * | Value | Fetches {elements}…
     * | - | -
     * | `'web'` | with an origin of `web`.
     * | `'not remote'` | not with an origin of `remote`.
     * | `['web', 'cp']` | with an order origin of `web` or `cp`.
     * | `['not', 'remote', 'cp']` | not with an origin of `web` or `cp`.
     *
     * ---
     *
     * ```twig
     * {# Fetch shipped {elements} #}
     * {% set {elements-var} = {twig-method}
     *   .origin('web')
     *   .all() %}
     * ```
     *
     * ```php
     * // Fetch shipped {elements}
     * ${elements-var} = {php-method}
     *     ->origin('web')
     *     ->all();
     * ```
     *
     * @param string|string[]|null $value The property value
     * @return static self reference
     */
    public function origin(mixed $value): OrderQuery
    {
        $this->origin = $value;

        return $this;
    }

    /**
     * Narrows the query results based on the gateway.
     *
     * Possible values include:
     *
     * | Value | Fetches {elements}…
     * | - | -
     * | a [[Gateway|Gateway]] object | with a gateway represented by the object.
     *
     * @param GatewayInterface|null $value The property value
     * @return static self reference
     */
    public function gateway(?GatewayInterface $value): OrderQuery
    {
        if ($value) {
            /** @var Gateway $value */
            $this->gatewayId = $value->id;
        } else {
            $this->gatewayId = null;
        }

        return $this;
    }

    /**
     * Narrows the query results based on the gateway, per its ID.
     *
     * Possible values include:
     *
     * | Value | Fetches {elements}…
     * | - | -
     * | `1` | with a gateway with an ID of 1.
     * | `'not 1'` | not with a gateway with an ID of 1.
     * | `[1, 2]` | with a gateway with an ID of 1 or 2.
     * | `['not', 1, 2]` | not with a gateway with an ID of 1 or 2.
     *
     * @param mixed $value The property value
     * @return static self reference
     */
    public function gatewayId(mixed $value): OrderQuery
    {
        $this->gatewayId = $value;
        return $this;
    }

    /**
     * Narrows the query results based on the customer’s user account.
     *
     * Possible values include:
     *
     * | Value | Fetches {elements}…
     * | - | -
     * | `1` | with a customer with a user account ID of 1.
     * | a [[User|User]] object | with a customer with a user account represented by the object.
     *
     * ---
     *
     * ```twig
     * {# Fetch the current user's orders #}
     * {% set {elements-var} = {twig-method}
     *   .user(currentUser)
     *   .all() %}
     * ```
     *
     * ```php
     * // Fetch the current user's orders
     * $user = Craft::$app->user->getIdentity();
     * ${elements-var} = {php-method}
     *     ->user($user)
     *     ->all();
     * ```
     *
     * @param User|int|null $value The property value
     * @return static self reference
     * @deprecated 4.0.0 in favor of [[customer()]]
     */
    public function user(int|User|null $value): OrderQuery
    {
        Craft::$app->getDeprecator()->log('OrderQuery::user()', 'The `OrderQuery::user()` method is deprecated, use the `OrderQuery::customer()` method instead.');
        return $this->customer($value);
    }

    /**
     * Narrows the query results based on the customer’s user account.
     *
     * Possible values include:
     *
     * | Value | Fetches {elements}…
     * | - | -
     * | `1` | with a customer with a user account ID of 1.
     * | a [[User|User]] object | with a customer with a user account represented by the object.
     *
     * ---
     *
     * ```twig
     * {# Fetch the current user's orders #}
     * {% set {elements-var} = {twig-method}
     *   .customer(currentUser)
     *   .all() %}
     * ```
     *
     * ```php
     * // Fetch the current user's orders
     * $user = Craft::$app->user->getIdentity();
     * ${elements-var} = {php-method}
     *     ->customer($user)
     *     ->all();
     * ```
     *
     * @param User|int|null $value The property value
     * @return static self reference
     */
    public function customer(int|User|null $value): OrderQuery
    {
        if ($value instanceof User) {
            $this->customerId = $value->id;
        } else {
            $this->customerId = $value;
        }

        return $this;
    }

    /**
     * Narrows the query results based on the customer, per their user ID.
     *
     * Possible values include:
     *
     * | Value | Fetches {elements}…
     * | - | -
     * | `1` | with a user with an ID of 1.
     * | `'not 1'` | not with a user with an ID of 1.
     * | `[1, 2]` | with a user with an ID of 1 or 2.
     * | `['not', 1, 2]` | not with a user with an ID of 1 or 2.
     *
     * ---
     *
     * ```twig
     * {# Fetch the current user's orders #}
     * {% set {elements-var} = {twig-method}
     *   .customerId(currentUser.id)
     *   .all() %}
     * ```
     *
     * ```php
     * // Fetch the current user's orders
     * $user = Craft::$app->user->getIdentity();
     * ${elements-var} = {php-method}
     *     ->customerId($user->id)
     *     ->all();
     * ```
     *
     * @param mixed $value The property value
     * @return static self reference
     */
    public function customerId(mixed $value): OrderQuery
    {
        $this->customerId = $value;
        return $this;
    }

    /**
     * Narrows the query results based on the total.
     *
     * Possible values include:
     *
     * | Value | Fetches {elements}…
     * | - | -
     * | `10` | with a total price of $10.
     * | `['and', 10, 20]` | an order with a total of $10 or $20.
     *
     * @param mixed $value The property value
     * @return static self reference
     * @since 4.2.0
     */
    public function total(mixed $value): OrderQuery
    {
        $this->total = $value;
        return $this;
    }

    /**
     * Narrows the query results based on the total price.
     *
     * Possible values include:
     *
     * | Value | Fetches {elements}…
     * | - | -
     * | `10` | with a total price of $10.
     * | `['and', 10, 20]` | an order with a total price of $10 or $20.
     *
     * @param mixed $value The property value
     * @return static self reference
     * @since 4.2.0
     */
    public function totalPrice(mixed $value): OrderQuery
    {
        $this->totalPrice = $value;
        return $this;
    }

    /**
     * Narrows the query results based on the total paid amount.
     *
     * Possible values include:
     *
     * | Value | Fetches {elements}…
     * | - | -
     * | `10` | with a total paid amount of $10.
     * | `['and', 10, 20]` | an order with a total paid amount of $10 or $20.
     *
     * @param mixed $value The property value
     * @return static self reference
     * @since 4.2.0
     */
    public function totalPaid(mixed $value): OrderQuery
    {
        $this->totalPaid = $value;
        return $this;
    }

    /**
     * Narrows the query results based on the total qty of items.
     *
     * Possible values include:
     *
     * | Value | Fetches {elements}…
     * | - | -
     * | `10` | with a total qty of 10.
     * | `[10, 20]` | an order with a total qty of 10 or 20.
     *
     * @param mixed $value The property value
     * @return static self reference
     * @since 4.2.0
     */
    public function totalQty(mixed $value): OrderQuery
    {
        $this->totalQty = $value;
        return $this;
    }

    /**
     * Narrows the query results based on the total discount.
     *
     * Possible values include:
     *
     * | Value | Fetches {elements}…
     * | - | -
     * | `10` | with a total discount of 10.
     * | `[10, 20]` | an order with a total discount of 10 or 20.
     *
     * @param mixed $value The property value
     * @return static self reference
     * @since 4.2.0
     */
    public function totalDiscount(mixed $value): OrderQuery
    {
        $this->totalDiscount = $value;
        return $this;
    }

    /**
     * Narrows the query results based on the total tax.
     *
     * Possible values include:
     *
     * | Value | Fetches {elements}…
     * | - | -
     * | `10` | with a total tax of 10.
     * | `[10, 20]` | an order with a total tax of 10 or 20.
     *
     * @param mixed $value The property value
     * @return static self reference
     * @since 4.2.0
     */
    public function totalTax(mixed $value): OrderQuery
    {
        $this->totalTax = $value;
        return $this;
    }

    /**
     * Narrows the query results based on the order's item total.
     *
     * Possible values include:
     *
     * | Value | Fetches {elements}…
     * | - | -
     * | `100` | with an item total of $100.
     * | `'< 1000000'` | with an item total of less than $1,000,000.
     * | `['>= 10', '< 100']` | with an item total of between $10 and $100.

     *
     * @param mixed $value The property value
     * @return static self reference
     * @since 4.2.0
     */
    public function itemTotal(mixed $value): OrderQuery
    {
        $this->itemTotal = $value;
        return $this;
    }

    /**
     * Narrows the query results based on the order's item subtotal.
     *
     * Possible values include:
     *
     * | Value | Fetches {elements}…
     * | - | -
     * | `100` | with an item subtotal of $100.
     * | `'< 1000000'` | with an item subtotal of less than $1,000,000.
     * | `['>= 10', '< 100']` | with an item subtotal of between $10 and $100.

     *
     * @param mixed $value The property value
     * @return static self reference
     * @since 4.2.0
     */
    public function itemSubtotal(mixed $value): OrderQuery
    {
        $this->itemSubtotal = $value;
        return $this;
    }

    /**
     * Narrows the query results to only orders that are paid.
     *
     * ---
     *
     * ```twig
     * {# Fetch paid orders #}
     * {% set {elements-var} = {twig-method}
     *   .isPaid()
     *   .all() %}
     * ```
     *
     * ```php
     * // Fetch paid orders
     * ${elements-var} = {element-class}::find()
     *     ->isPaid()
     *     ->all();
     * ```
     *
     * @param bool|null $value The property value
     * @return static self reference
     */
    public function isPaid(?bool $value = true): OrderQuery
    {
        $this->isPaid = $value;
        return $this;
    }

    /**
     * Narrows the query results to only orders that are not paid.
     *
     * ---
     *
     * ```twig
     * {# Fetch unpaid orders #}
     * {% set {elements-var} = {twig-method}
     *   .isUnpaid()
     *   .all() %}
     * ```
     *
     * ```php
     * // Fetch unpaid orders
     * ${elements-var} = {element-class}::find()
     *     ->isUnpaid()
     *     ->all();
     * ```
     *
     * @param bool|null $value The property value
     * @return static self reference
     */
    public function isUnpaid(?bool $value = true): OrderQuery
    {
        $this->isUnpaid = $value;
        return $this;
    }

    /**
     * Narrows the query results to only orders that have line items.
     *
     * ---
     *
     * ```twig
     * {# Fetch orders that do or do not have line items #}
     * {% set {elements-var} = {twig-method}
     *   .hasLineItems()
     *   .all() %}
     * ```
     *
     * ```php
     * // Fetch unpaid orders
     * ${elements-var} = {element-class}::find()
     *     ->hasLineItems()
     *     ->all();
     * ```
     *
     * @param bool|null $value The property value
     * @return static self reference
     */
    public function hasLineItems(?bool $value = true): OrderQuery
    {
        $this->hasLineItems = $value;
        return $this;
    }

    /**
     * Narrows the query results to only carts that have at least one transaction.
     *
     * ---
     *
     * ```twig
     * {# Fetch carts that have attempted payments #}
     * {% set {elements-var} = {twig-method}
     *   .hasTransactions()
     *   .all() %}
     * ```
     *
     * ```php
     * // Fetch carts that have attempted payments
     * ${elements-var} = {element-class}::find()
     *     ->hasTransactions()
     *     ->all();
     * ```
     *
     * @param bool|null $value The property value
     * @return static self reference
     */
    public function hasTransactions(?bool $value = true): OrderQuery
    {
        $this->hasTransactions = $value;
        return $this;
    }

    /**
     * Narrows the query results to only orders that have certain purchasables.
     *
     * Possible values include:
     *
     * | Value | Fetches {elements}…
     * | - | -
     * | a [[PurchasableInterface|PurchasableInterface]] object | with a purchasable represented by the object.
     * | an array of [[PurchasableInterface|PurchasableInterface]] objects | with all the purchasables represented by the objects.
     *
     * @param PurchasableInterface|int[]|PurchasableInterface[]|null $value The property value
     * @return static self reference
     */
    public function hasPurchasables(mixed $value): OrderQuery
    {
        $this->hasPurchasables = $value;

        return $this;
    }

    /**
     * Eager loads all relational data (addresses, adjustents, customers, line items, transactions) for the resulting orders.
     *
     * Possible values include:
     *
     * | Value | Fetches addresses, adjustents, customers, line items, transactions
     * | - | -
     * | bool | `true` to eager-load, `false` to not eager load.
     *
     * @param bool $value The property value
     * @return static self reference
     *
     * @used-by withAll()
     */
    public function withAll(bool $value = true): OrderQuery
    {
        $this->withAll = $value;

        return $this;
    }

    /**
     * Eager loads the the shipping and billing addressees on the resulting orders.
     *
     * Possible values include:
     *
     * | Value | Fetches addresses
     * | - | -
     * | bool | `true` to eager-load, `false` to not eager load.
     *
     * @param bool $value The property value
     * @return static self reference
     *
     * @used-by withAddresses()
     */
    public function withAddresses(bool $value = true): OrderQuery
    {
        $this->withAddresses = $value;

        return $this;
    }

    /**
     * Eager loads the order adjustments on the resulting orders.
     *
     * Possible values include:
     *
     * | Value | Fetches adjustments
     * | - | -
     * | bool | `true` to eager-load, `false` to not eager load.
     *
     * @param bool $value The property value
     * @return static self reference
     *
     * @used-by withAdjustments()
     */
    public function withAdjustments(bool $value = true): OrderQuery
    {
        $this->withAdjustments = $value;

        return $this;
    }

    /**
     * Eager loads the user on the resulting orders.
     *
     * Possible values include:
     *
     * | Value | Fetches adjustments
     * | - | -
     * | bool | `true` to eager-load, `false` to not eager load.
     *
     * @param bool $value The property value
     * @return static self reference
     *
     * @used-by withCustomer()
     */
    public function withCustomer(bool $value = true): OrderQuery
    {
        $this->withCustomer = $value;

        return $this;
    }

    /**
     * Eager loads the line items on the resulting orders.
     *
     * Possible values include:
     *
     * | Value | Fetches line items
     * | - | -
     * | bool | `true` to eager-load, `false` to not eager load.
     *
     * @param bool $value The property value
     * @return static self reference
     *
     * @used-by withLineItems()
     */
    public function withLineItems(bool $value = true): OrderQuery
    {
        $this->withLineItems = $value;

        return $this;
    }

    /**
     * Eager loads the transactions on the resulting orders.
     *
     * Possible values include:
     *
     * | Value | Fetches transactions…
     * | - | -
     * | bool | `true` to eager-load, `false` to not eager load.
     *
     * @param bool $value The property value
     * @return static self reference
     *
     * @used-by withTransactions()
     */
    public function withTransactions(bool $value = true): OrderQuery
    {
        $this->withTransactions = $value;

        return $this;
    }

    /**
     * @inheritdoc
     */
    public function populate($rows): array
    {
        /** @var Order[] $orders */
        $orders = parent::populate($rows);

        // Eager-load anything?
        if (!empty($orders) && !$this->asArray) {

            // Eager-load line items?
            if ($this->withLineItems === true || $this->withAll) {
                $orders = Plugin::getInstance()->getLineItems()->eagerLoadLineItemsForOrders($orders);
            }

            // Eager-load transactions?
            if ($this->withTransactions === true || $this->withAll) {
                $orders = Plugin::getInstance()->getTransactions()->eagerLoadTransactionsForOrders($orders);
            }

            // Eager-load adjustments?
            if ($this->withAdjustments === true || $this->withAll) {
                $orders = Plugin::getInstance()->getOrderAdjustments()->eagerLoadOrderAdjustmentsForOrders($orders);
            }

            // Eager-load users?
            if ($this->withCustomer === true || $this->withAll) {
                $orders = Plugin::getInstance()->getCustomers()->eagerLoadCustomerForOrders($orders);
            }

            // Eager-load addresses?
            if ($this->withAddresses === true || $this->withAll) {
                $orders = Plugin::getInstance()->getOrders()->eagerLoadAddressesForOrders($orders);
            }

            $orders = Plugin::getInstance()->getOrderNotices()->eagerLoadOrderNoticesForOrders($orders);
        }

        return $orders;
    }

    /**
     * @inheritdoc
     */
    protected function beforePrepare(): bool
    {
        $this->joinElementTable('commerce_orders');

        $this->query->select([
            'commerce_orders.id',
            'commerce_orders.number',
            'commerce_orders.reference',
            'commerce_orders.couponCode',
            'commerce_orders.orderStatusId',
            'commerce_orders.dateOrdered',
            'commerce_orders.email',
            'commerce_orders.isCompleted',
            'commerce_orders.datePaid',
            'commerce_orders.currency',
            'commerce_orders.paymentCurrency',
            'commerce_orders.lastIp',
            'commerce_orders.orderLanguage',
            'commerce_orders.message',
            'commerce_orders.returnUrl',
            'commerce_orders.cancelUrl',
            'commerce_orders.billingAddressId',
            'commerce_orders.shippingAddressId',
            'commerce_orders.estimatedBillingAddressId',
            'commerce_orders.estimatedShippingAddressId',
            'commerce_orders.sourceBillingAddressId',
            'commerce_orders.sourceShippingAddressId',
            'commerce_orders.shippingMethodHandle',
            'commerce_orders.gatewayId',
            'commerce_orders.paymentSourceId',
            'commerce_orders.customerId',
            'commerce_orders.dateUpdated',
            'commerce_orders.registerUserOnOrderComplete',
            'commerce_orders.recalculationMode',
            'commerce_orders.origin',
            'commerce_orders.dateAuthorized',
            'storedTotalPrice' => 'commerce_orders.totalPrice',
            'storedTotalPaid' => 'commerce_orders.totalPaid',
            'storedItemTotal' => 'commerce_orders.itemTotal',
            'storedTotalDiscount' => 'commerce_orders.totalDiscount',
            'storedTotalShippingCost' => 'commerce_orders.totalShippingCost',
            'storedTotalTax' => 'commerce_orders.totalTax',
            'storedTotalTaxIncluded' => 'commerce_orders.totalTaxIncluded',
            'storedItemSubtotal' => 'commerce_orders.itemSubtotal',
            'storedTotalQty' => 'commerce_orders.totalQty',
            'commerce_orders.shippingMethodName',
            'commerce_orders.orderSiteId',
            'commerce_orders.orderLanguage',
        ]);

        // Addresses table joined for sorting purposes
        $this->query->leftJoin(CraftTable::ADDRESSES . ' billing_address', '[[billing_address.id]] = [[commerce_orders.billingAddressId]]');
        $this->subQuery->leftJoin(CraftTable::ADDRESSES . ' billing_address', '[[billing_address.id]] = [[commerce_orders.billingAddressId]]');
        $this->query->leftJoin(CraftTable::ADDRESSES . ' shipping_address', '[[shipping_address.id]] = [[commerce_orders.shippingAddressId]]');
        $this->subQuery->leftJoin(CraftTable::ADDRESSES . ' shipping_address', '[[shipping_address.id]] = [[commerce_orders.shippingAddressId]]');

        if (isset($this->number)) {
            // If it's set to anything besides a non-empty string, abort the query
            if (!is_string($this->number) || $this->number === '') {
                return false;
            }
            $this->subQuery->andWhere(['commerce_orders.number' => $this->number]);
        }

        if (isset($this->shortNumber)) {
            // If it's set to anything besides a non-empty string, abort the query
            if (!is_string($this->shortNumber) || $this->shortNumber === '') {
                return false;
            }

            $this->subQuery->andWhere(new Expression('LEFT([[commerce_orders.number]], 7) = :shortNumber', [':shortNumber' => $this->shortNumber]));
        }

        if (isset($this->origin) && $this->origin) {
            $this->subQuery->andWhere(Db::parseParam('commerce_orders.origin', $this->origin));
        }

        if (isset($this->reference) && $this->reference) {
            // $this->subQuery->andWhere(['commerce_orders.reference' => $this->reference]);
            $this->subQuery->andWhere(Db::parseParam('commerce_orders.reference', $this->reference));
        }

        if (isset($this->email) && $this->email) {
            $this->subQuery->andWhere(Db::parseParam('commerce_orders.email', $this->email, '=', true));
        }

        // Allow true ot false but not null
        if (isset($this->isCompleted) && $this->isCompleted !== null) {
            $this->subQuery->andWhere(Db::parseBooleanParam('commerce_orders.isCompleted', $this->isCompleted, false));
        }

        if (isset($this->dateAuthorized)) {
            $this->subQuery->andWhere(Db::parseDateParam('commerce_orders.dateAuthorized', $this->datePaid));
        }

        if (isset($this->dateOrdered)) {
            $this->subQuery->andWhere(Db::parseDateParam('commerce_orders.dateOrdered', $this->dateOrdered));
        }

        if (isset($this->datePaid)) {
            $this->subQuery->andWhere(Db::parseDateParam('commerce_orders.datePaid', $this->datePaid));
        }

        if (isset($this->expiryDate)) {
            $this->subQuery->andWhere(Db::parseDateParam('commerce_orders.expiryDate', $this->expiryDate));
        }

        if (isset($this->orderStatusId)) {
            $this->subQuery->andWhere(Db::parseParam('commerce_orders.orderStatusId', $this->orderStatusId));
        }

        if (isset($this->shippingMethodHandle)) {
            $this->subQuery->andWhere(Db::parseParam('commerce_orders.shippingMethodHandle', $this->shippingMethodHandle));
        }

        if (isset($this->orderLanguage)) {
            $this->subQuery->andWhere(Db::parseParam('commerce_orders.orderLanguage', $this->orderLanguage));
        }

        if (isset($this->orderSiteId)) {
            $this->subQuery->andWhere(Db::parseParam('commerce_orders.orderSiteId', $this->orderSiteId));
        }

        if (isset($this->customerId)) {
            $this->subQuery->andWhere(Db::parseParam('commerce_orders.customerId', $this->customerId));
        }

        if (isset($this->gatewayId)) {
            $this->subQuery->andWhere(Db::parseParam('commerce_orders.gatewayId', $this->gatewayId));
        }

        if (isset($this->total)) {
            $this->subQuery->andWhere(Db::parseParam('commerce_orders.total', $this->total));
        }

        if (isset($this->totalPrice)) {
            $this->subQuery->andWhere(Db::parseParam('commerce_orders.totalPrice', $this->totalPrice));
        }

        if (isset($this->totalPaid)) {
            $this->subQuery->andWhere(Db::parseParam('commerce_orders.totalPaid', $this->totalPaid));
        }

        if (isset($this->itemTotal)) {
            $this->subQuery->andWhere(Db::parseParam('commerce_orders.itemTotal', $this->itemTotal));
        }

        if (isset($this->itemSubtotal)) {
            $this->subQuery->andWhere(Db::parseParam('commerce_orders.itemSubtotal', $this->itemSubtotal));
        }

        if (isset($this->totalQty)) {
            $this->subQuery->andWhere(Db::parseParam('commerce_orders.totalQty', $this->totalQty));
        }

        if (isset($this->totalDiscount)) {
            $this->subQuery->andWhere(Db::parseParam('commerce_orders.totalDiscount', $this->totalDiscount));
        }

        if (isset($this->totalTax)) {
            $this->subQuery->andWhere(Db::parseParam('commerce_orders.totalTax', $this->totalTax));
        }

        // Allow true but not null
        if (isset($this->isPaid) && $this->isPaid) {
            $this->subQuery->andWhere(new Expression('[[commerce_orders.totalPaid]] >= [[commerce_orders.totalPrice]]'));
        }

        // Allow true but not null
        if (isset($this->isUnpaid) && $this->isUnpaid) {
            $this->subQuery->andWhere(new Expression('[[commerce_orders.totalPaid]] < [[commerce_orders.totalPrice]]'));
        }

        // Allow integer/PurchasableInterface object or array of integers/PurchasableInterface objects
        if (isset($this->hasPurchasables)) {
            $purchasableIds = [];

            if (!is_array($this->hasPurchasables)) {
                $this->hasPurchasables = [$this->hasPurchasables];
            }

            foreach ($this->hasPurchasables as $purchasable) {
                if ($purchasable instanceof PurchasableInterface) {
                    $purchasableIds[] = $purchasable->getId();
                } elseif (is_numeric($purchasable)) {
                    $purchasableIds[] = $purchasable;
                }
            }

            // Remove any blank purchasable IDs (if any)
            $purchasableIds = array_filter($purchasableIds);

            $this->subQuery->andWhere([
                'exists',
                (new Query())
                    ->from(['lineitems' => Table::LINEITEMS])
                    ->where(new Expression('[[lineitems.orderId]] = [[elements.id]]'))
                    ->andWhere(['lineitems.purchasableId' => $purchasableIds]),
            ]);
        }

        // Allow true or false but not null
        if (isset($this->hasTransactions)) {
            $this->subQuery->andWhere([
                $this->hasTransactions ? 'exists' : 'not exists',
                (new Query())
                    ->from(['transactions' => Table::TRANSACTIONS])
                    ->where(new Expression('[[transactions.orderId]] = [[elements.id]]')),
            ]);
        }

        // Allow true or false but not null
        if (isset($this->hasLineItems)) {
            $this->subQuery->andWhere([
                $this->hasLineItems ? 'exists' : 'not exists',
                (new Query())
                    ->from(['lineitems' => Table::LINEITEMS])
                    ->where(new Expression('[[lineitems.orderId]] = [[elements.id]]')),
            ]);
        }

        return parent::beforePrepare();
    }
}<|MERGE_RESOLUTION|>--- conflicted
+++ resolved
@@ -120,7 +120,6 @@
     public mixed $gatewayId = null;
 
     /**
-<<<<<<< HEAD
      * @var mixed The total of the order resulting orders must have.
      * @since 4.2.0
      */
@@ -167,11 +166,12 @@
      * @since 4.2.0
      */
     public mixed $itemSubtotal = null;
-=======
+
+    /**
      * @var mixed The shipping method handle the resulting orders must have.
+     * @since 4.2.0
      */
     public mixed $shippingMethodHandle = null;
->>>>>>> 249276b1
 
     /**
      * @var bool|null Whether the order is paid
