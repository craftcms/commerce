--- conflicted
+++ resolved
@@ -86,7 +86,7 @@
      * @var mixed The date the order was authorized in full.
      */
     public $dateAuthorized;
-    
+
     /**
      * @var int The Order Status ID that the resulting orders must have.
      */
@@ -972,12 +972,8 @@
                 $this->subQuery->andWhere(Db::parseDateParam('commerce_orders.dateAuthorized', $this->datePaid));
             }
         }
-
-<<<<<<< HEAD
-        if ($commerce && version_compare($commerce['version'], '3.0.8', '>=')) {
-=======
+            
         if ($commerce && version_compare($commerce['version'], '3.0.7', '>=')) {
->>>>>>> e2e4b906
             $this->query->addSelect(['[[commerce_orders.totalPrice]] as [[storedTotalPrice]]']);
             $this->query->addSelect(['[[commerce_orders.totalPaid]] as [[storedTotalPaid]]']);
             $this->query->addSelect(['[[commerce_orders.itemTotal]] as [[storedItemTotal]]']);
