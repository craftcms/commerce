<?php
/**
 * @link https://craftcms.com/
 * @copyright Copyright (c) Pixel & Tonic, Inc.
 * @license https://craftcms.github.io/license/
 */

namespace craft\commerce\elements\db;

use Craft;
use craft\commerce\base\Gateway;
use craft\commerce\base\GatewayInterface;
use craft\commerce\base\PurchasableInterface;
use craft\commerce\elements\Order;
use craft\commerce\models\Customer;
use craft\commerce\models\OrderStatus;
use craft\commerce\Plugin;
use craft\db\Query;
use craft\elements\db\ElementQuery;
use craft\elements\User;
use craft\helpers\ArrayHelper;
use craft\helpers\Db;
use DateTime;
use yii\db\Connection;

/**
 * OrderQuery represents a SELECT SQL statement for orders in a way that is independent of DBMS.
 *
 * @method Order[]|array all($db = null)
 * @method Order|array|null one($db = null)
 * @method Order|array|null nth(int $n, Connection $db = null)
 * @author Pixel & Tonic, Inc. <support@pixelandtonic.com>
 * @since 2.0
 * @replace {element} order
 * @replace {elements} orders
 * @replace {twig-method} craft.orders()
 * @replace {myElement} myOrder
 * @replace {element-class} \craft\commerce\elements\Order
 */
class OrderQuery extends ElementQuery
{
    // Properties
    // =========================================================================

    /**
     * @var string The order number of the resulting order.
     */
    public $number;

    /**
     * @var string The order reference of the resulting order.
     * @used-by reference()
     */
    public $reference;

    /**
     * @var string The email address the resulting orders must have.
     */
    public $email;

    /**
     * @var bool The completion status that the resulting orders must have.
     */
    public $isCompleted;

    /**
     * @var mixed The Date Ordered date that the resulting orders must have.
     */
    public $dateOrdered;

    /**
     * @var mixed The Expiry Date that the resulting orders must have.
     */
    public $expiryDate;

    /**
     * @var mixed The date the order was paid.
     */
    public $datePaid;

    /**
     * @var int The Order Status ID that the resulting orders must have.
     */
    public $orderStatusId;

    /**
     * @var bool The completion status that the resulting orders must have.
     */
    public $customerId;

    /**
     * @var int The gateway ID that the resulting orders must have.
     */
    public $gatewayId;

    /**
     * @var bool Whether the order is paid
     */
    public $isPaid;

    /**
     * @var bool The payment status the resulting orders must belong to.
     */
    public $isUnpaid;

    /**
     * @var PurchasableInterface|PurchasableInterface[] The resulting orders must contain these Purchasables.
     */
    public $hasPurchasables;

    /**
     * @var bool Whether the order has any transactions
     */
    public $hasTransactions;

    /**
     * @inheritdoc
     */
    protected $defaultOrderBy = ['commerce_orders.id' => SORT_ASC];

    // Public Methods
    // =========================================================================

    /**
     * @inheritdoc
     */
    public function __construct($elementType, array $config = [])
    {
        // Default orderBy
        if (!isset($config['orderBy'])) {
            $config['orderBy'] = 'commerce_orders.id';
        }

        parent::__construct($elementType, $config);
    }

    /**
     * @inheritdoc
     */
    public function __set($name, $value)
    {
        switch ($name) {
            case 'updatedAfter':
                $this->updatedAfter($value);
                break;
            case 'updatedBefore':
                $this->updatedBefore($value);
                break;
            default:
                parent::__set($name, $value);
        }
    }

    /**
     * Narrows the query results based on the {elements}’ last-updated dates.
     *
     * @param string|DateTime $value The property value
     * @return static self reference
     * @deprecated in 2.0. Use [[dateUpdated()]] instead.
     */
    public function updatedAfter($value)
    {
        Craft::$app->getDeprecator()->log(__METHOD__, __METHOD__ . ' is deprecated. Use dateUpdated() instead.');

        if ($value instanceof DateTime) {
            $value = $value->format(DateTime::W3C);
        }

        $this->dateUpdated = ArrayHelper::toArray($this->dateUpdated);
        $this->dateUpdated[] = '>=' . $value;

        return $this;
    }

    /**
     * Narrows the query results based on the {elements}’ last-updated dates.
     *
     * @param string|DateTime $value The property value
     * @return static self reference
     * @deprecated in 2.0. Use [[dateUpdated()]] instead.
     */
    public function updatedBefore($value)
    {
        Craft::$app->getDeprecator()->log(__METHOD__, __METHOD__ . ' is deprecated. Use dateUpdated() instead.');

        if ($value instanceof DateTime) {
            $value = $value->format(DateTime::W3C);
        }

        $this->dateUpdated = ArrayHelper::toArray($this->dateUpdated);
        $this->dateUpdated[] = '<' . $value;

        return $this;
    }

    /**
     * Narrows the query results based on the order number.
     *
     * Possible values include:
     *
     * | Value | Fetches {elements}…
     * | - | -
     * | `'xxxxxxxxxxxxxxxxxxxxxxxxxxxxxxxx'` | with a matching order number
     *
     * ---
     *
     * ```twig
     * {# Fetch the requested {element} #}
     * {% set orderNumber = craft.app.request.getQueryParam('number') %}
     * {% set {element-var} = {twig-method}
     *     .number(orderNumber)
     *     .one() %}
     * ```
     *
     * ```php
     * // Fetch the requested {element}
     * $orderNumber = Craft::$app->request->getQueryParam('number');
     * ${element-var} = {php-method}
     *     ->number($orderNumber)
     *     ->one();
     * ```
     *
     * @param string|array|null $value The property value.
     * @return static self reference
     */
    public function number($value = null)
    {
        $this->number = $value;
        return $this;
    }

    /**
     * Narrows the query results based on the order reference.
     *
     * Possible values include:
     *
     * | Value | Fetches {elements}…
     * | - | -
     * | `'xxxx'` | with a matching order reference
     *
     * ---
     *
     * ```twig
     * {# Fetch the requested {element} #}
     * {% set orderReference = craft.app.request.getQueryParam('ref') %}
     * {% set {element-var} = {twig-method}
     *     .reference(orderReference)
     *     .one() %}
     * ```
     *
     * ```php
     * // Fetch the requested {element}
     * $orderReference = Craft::$app->request->getQueryParam('ref');
     * ${element-var} = {php-method}
     *     ->reference($orderReference)
     *     ->one();
     * ```
     *
     * @param string|null $value The property value
     * @return static self reference
     */
    public function reference(string $value = null)
    {
        $this->reference = $value;
        return $this;
    }

    /**
     * Narrows the query results based on the customers’ email addresses.
     *
     * Possible values include:
     *
     * | Value | Fetches {elements} with customers…
     * | - | -
     * | `'foo@bar.baz'` | with an email of `foo@bar.baz`.
     * | `'not foo@bar.baz'` | not with an email of `foo@bar.baz`.
     * | `'*@bar.baz'` | with an email that ends with `@bar.baz`.
     *
     * ---
     *
     * ```twig
     * {# Fetch orders from customers with a .co.uk domain on their email address #}
     * {% set {elements-var} = {twig-method}
     *     .email('*.co.uk')
     *     .all() %}
     * ```
     *
     * ```php
     * // Fetch orders from customers with a .co.uk domain on their email address
     * ${elements-var} = {php-method}
     *     ->email('*.co.uk')
     *     ->all();
     * ```
     *
     * @param string|string[]|null $value The property value
     * @return static self reference
     */
    public function email(string $value)
    {
        $this->email = $value;
        return $this;
    }

    /**
     * Narrows the query results to only orders that are completed.
     *
     * ---
     *
     * ```twig
     * {# Fetch completed orders #}
     * {% set {elements-var} = {twig-function}
     *     .isCompleted()
     *     .all() %}
     * ```
     *
     * ```php
     * // Fetch completed orders
     * ${elements-var} = {element-class}::find()
     *     ->isCompleted()
     *     ->all();
     * ```
     *
     * @param bool $value The property value
     * @return static self reference
     */
    public function isCompleted(bool $value = true)
    {
        $this->isCompleted = $value;
        return $this;
    }

    /**
     * Narrows the query results based on the orders’ completion dates.
     *
     * Possible values include:
     *
     * | Value | Fetches {elements}…
     * | - | -
     * | `'>= 2018-04-01'` | that were completed on or after 2018-04-01.
     * | `'< 2018-05-01'` | that were completed before 2018-05-01
     * | `['and', '>= 2018-04-04', '< 2018-05-01']` | that were completed between 2018-04-01 and 2018-05-01.
     *
     * ---
     *
     * ```twig
     * {# Fetch {elements} that were completed recently #}
     * {% set aWeekAgo = date('7 days ago')|atom %}
     *
     * {% set {elements-var} = {twig-method}
     *     .dateCompleted(">= #{aWeekAgo}")
     *     .all() %}
     * ```
     *
     * ```php
     * // Fetch {elements} that were completed recently
     * $aWeekAgo = new \DateTime('7 days ago')->format(\DateTime::ATOM);
     *
     * ${elements-var} = {php-method}
     *     ->dateCompleted(">= {$aWeekAgo}")
     *     ->all();
     * ```
     *
     * @param mixed $value The property value
     * @return static self reference
     */
    public function dateOrdered($value)
    {
        $this->dateOrdered = $value;
        return $this;
    }

    /**
     * Narrows the query results based on the orders’ paid dates.
     *
     * Possible values include:
     *
     * | Value | Fetches {elements}…
     * | - | -
     * | `'>= 2018-04-01'` | that were paid on or after 2018-04-01.
     * | `'< 2018-05-01'` | that were paid before 2018-05-01
     * | `['and', '>= 2018-04-04', '< 2018-05-01']` | that were completed between 2018-04-01 and 2018-05-01.
     *
     * ---
     *
     * ```twig
     * {# Fetch {elements} that were paid for recently #}
     * {% set aWeekAgo = date('7 days ago')|atom %}
     *
     * {% set {elements-var} = {twig-method}
     *     .datePaid(">= #{aWeekAgo}")
     *     .all() %}
     * ```
     *
     * ```php
     * // Fetch {elements} that were paid for recently
     * $aWeekAgo = new \DateTime('7 days ago')->format(\DateTime::ATOM);
     *
     * ${elements-var} = {php-method}
     *     ->datePaid(">= {$aWeekAgo}")
     *     ->all();
     * ```
     *
     * @param mixed $value The property value
     * @return static self reference
     */
    public function datePaid($value)
    {
        $this->datePaid = $value;
        return $this;
    }

    /**
     * Narrows the query results based on the orders’ expiry dates.
     *
     * Possible values include:
     *
     * | Value | Fetches {elements}…
     * | - | -
     * | `'>= 2020-04-01'` | that will expire on or after 2020-04-01.
     * | `'< 2020-05-01'` | that will expire before 2020-05-01
     * | `['and', '>= 2020-04-04', '< 2020-05-01']` | that will expire between 2020-04-01 and 2020-05-01.
     *
     * ---
     *
     * ```twig
     * {# Fetch {elements} expiring this month #}
     * {% set nextMonth = date('first day of next month')|atom %}
     *
     * {% set {elements-var} = {twig-method}
     *     .expiryDate("< #{nextMonth}")
     *     .all() %}
     * ```
     *
     * ```php
     * // Fetch {elements} expiring this month
     * $nextMonth = new \DateTime('first day of next month')->format(\DateTime::ATOM);
     *
     * ${elements-var} = {php-method}
     *     ->expiryDate("< {$nextMonth}")
     *     ->all();
     * ```
     *
     * @param mixed $value The property value
     * @return static self reference
     */
    public function expiryDate($value)
    {
        $this->expiryDate = $value;
        return $this;
    }

    /**
     * Narrows the query results based on the order statuses.
     *
     * Possible values include:
     *
     * | Value | Fetches {elements}…
     * | - | -
     * | `'foo'` | with an order status with a handle of `foo`.
     * | `'not foo'` | not with an order status with a handle of `foo`.
     * | `['foo', 'bar']` | with an order status with a handle of `foo` or `bar`.
     * | `['not', 'foo', 'bar']` | not with an order status with a handle of `foo` or `bar`.
     * | a [[OrderStatus|OrderStatus]] object | with an order status represented by the object.
     *
     * ---
     *
     * ```twig
     * {# Fetch shipped {elements} #}
     * {% set {elements-var} = {twig-method}
     *     .orderStatus('shipped')
     *     .all() %}
     * ```
     *
     * ```php
     * // Fetch shipped {elements}
     * ${elements-var} = {php-method}
     *     ->orderStatus('shipped')
     *     ->all();
     * ```
     *
     * @param string|string[]|OrderStatus|null $value The property value
     * @return static self reference
     */
    public function orderStatus($value)
    {
        if ($value instanceof OrderStatus) {
            $this->orderStatusId = $value->id;
        } else if ($value !== null) {
            $this->orderStatusId = (new Query())
                ->select(['id'])
                ->from(['{{%commerce_orderstatuses}}'])
                ->where(Db::parseParam('handle', $value))
                ->column();
        } else {
            $this->orderStatusId = null;
        }

        return $this;
    }

    /**
     * Narrows the query results based on the order statuses, per their IDs.
     *
     * Possible values include:
     *
     * | Value | Fetches {elements}…
     * | - | -
     * | `1` | with an order status with an ID of 1.
     * | `'not 1'` | not with an order status with an ID of 1.
     * | `[1, 2]` | with an order status with an ID of 1 or 2.
     * | `['not', 1, 2]` | not with an order status with an ID of 1 or 2.
     *
     * ---
     *
     * ```twig
     * {# Fetch {elements} with an order status with an ID of 1 #}
     * {% set {elements-var} = {twig-method}
     *     .authorGroupId(1)
     *     .all() %}
     * ```
     *
     * ```php
     * // Fetch {elements} with an order status with an ID of 1
     * ${elements-var} = {php-method}
     *     ->authorGroupId(1)
     *     ->all();
     * ```
     *
     * @param mixed $value The property value
     * @return static self reference
     */
    public function orderStatusId($value)
    {
        $this->orderStatusId = $value;
        return $this;
    }

    /**
     * Narrows the query results based on the customer.
     *
     * Possible values include:
     *
     * | Value | Fetches {elements}…
     * | - | -
     * | a [[Customer|Customer]] object | with a customer represented by the object.
     *
     * ---
     *
     * ```twig
     * {# Fetch the current user's orders #}
     * {% set {elements-var} = {twig-method}
     *     .customer(currentUser.customerFieldHandle)
     *     .all() %}
     * ```
     *
     * ```php
     * // Fetch the current user's orders
     * $user = Craft::$app->user->getIdentity();
     * ${elements-var} = {php-method}
     *     ->customer($user->customerFieldHandle)
     *     ->all();
     * ```
     *
     * @param Customer|null $value The property value
     * @return static self reference
     */
    public function customer(Customer $value = null)
    {
        if ($value) {
            $this->customerId = $value->id;
        } else {
            $this->customerId = null;
        }

        return $this;
    }

    /**
     * Narrows the query results based on the customer, per their ID.
     *
     * Possible values include:
     *
     * | Value | Fetches {elements}…
     * | - | -
     * | `1` | with a customer with an ID of 1.
     * | `'not 1'` | not with a customer with an ID of 1.
     * | `[1, 2]` | with a customer with an ID of 1 or 2.
     * | `['not', 1, 2]` | not with a customer with an ID of 1 or 2.
     *
     * ---
     *
     * ```twig
     * {# Fetch the current user's orders #}
     * {% set {elements-var} = {twig-method}
     *     .customerId(currentUser.customerFieldHandle.id)
     *     .all() %}
     * ```
     *
     * ```php
     * // Fetch the current user's orders
     * $user = Craft::$app->user->getIdentity();
     * ${elements-var} = {php-method}
     *     ->customerId($user->customerFieldHandle->id)
     *     ->all();
     * ```
     *
     * @param mixed $value The property value
     * @return static self reference
     */
    public function customerId($value)
    {
        $this->customerId = $value;
        return $this;
    }

    /**
     * Narrows the query results based on the gateway.
     *
     * Possible values include:
     *
     * | Value | Fetches {elements}…
     * | - | -
     * | a [[Gateway|Gateway]] object | with a gateway represented by the object.
     *
     * @param GatewayInterface|null $value The property value
     * @return static self reference
     */
    public function gateway(GatewayInterface $value = null)
    {
        if ($value) {
            /** @var Gateway $value */
            $this->gatewayId = $value->id;
        } else {
            $this->gatewayId = null;
        }

        return $this;
    }

    /**
     * Narrows the query results based on the gateway, per its ID.
     *
     * Possible values include:
     *
     * | Value | Fetches {elements}…
     * | - | -
     * | `1` | with a gateway with an ID of 1.
     * | `'not 1'` | not with a gateway with an ID of 1.
     * | `[1, 2]` | with a gateway with an ID of 1 or 2.
     * | `['not', 1, 2]` | not with a gateway with an ID of 1 or 2.
     *
     * @param mixed $value The property value
     * @return static self reference
     */
    public function gatewayId($value)
    {
        $this->gatewayId = $value;
        return $this;
    }

    /**
     * Narrows the query results based on the customer’s user account.
     *
     * Possible values include:
     *
     * | Value | Fetches {elements}…
     * | - | -
     * | `1` | with a customer with a user account ID of 1.
     * | a [[User|User]] object | with a customer with a user account represented by the object.
     *
     * ---
     *
     * ```twig
     * {# Fetch the current user's orders #}
     * {% set {elements-var} = {twig-method}
     *     .user(currentUser)
     *     .all() %}
     * ```
     *
     * ```php
     * // Fetch the current user's orders
     * $user = Craft::$app->user->getIdentity();
     * ${elements-var} = {php-method}
     *     ->user($user)
     *     ->all();
     * ```
     *
     * @param User|int $value The property value
     * @return static self reference
     */
    public function user($value)
    {
        if ($value instanceof User) {
            $customer = Plugin::getInstance()->getCustomers()->getCustomerByUserId($value->id);
            $this->customerId = $customer->id ?? null;
        } else if ($value !== null) {
            $customer = Plugin::getInstance()->getCustomers()->getCustomerByUserId($value);
            $this->customerId = $customer->id ?? null;
        } else {
            $this->customerId = null;
        }

        return $this;
    }

    /**
     * Narrows the query results to only orders that are paid.
     *
     * ---
     *
     * ```twig
     * {# Fetch paid orders #}
     * {% set {elements-var} = {twig-function}
     *     .isPaid()
     *     .all() %}
     * ```
     *
     * ```php
     * // Fetch paid orders
     * ${elements-var} = {element-class}::find()
     *     ->isPaid()
     *     ->all();
     * ```
     *
     * @param bool $value The property value
     * @return static self reference
     */
    public function isPaid(bool $value = true)
    {
        $this->isPaid = $value;
        return $this;
    }

    /**
     * Narrows the query results to only orders that are not paid.
     *
     * ---
     *
     * ```twig
     * {# Fetch unpaid orders #}
     * {% set {elements-var} = {twig-function}
     *     .isUnpaid()
     *     .all() %}
     * ```
     *
     * ```php
     * // Fetch unpaid orders
     * ${elements-var} = {element-class}::find()
     *     ->isUnpaid()
     *     ->all();
     * ```
     *
     * @param bool $value The property value
     * @return static self reference
     */
    public function isUnpaid(bool $value = true)
    {
        $this->isUnpaid = $value;
        return $this;
    }

    /**
     * Narrows the query results to only carts that have at least one transaction.
     *
     * ---
     *
     * ```twig
     * {# Fetch carts that have attempted payments #}
     * {% set {elements-var} = {twig-function}
     *     .hasTransactions()
     *     .all() %}
     * ```
     *
     * ```php
     * // Fetch carts that have attempted payments
     * ${elements-var} = {element-class}::find()
     *     ->hasTransactions()
     *     ->all();
     * ```
     *
     * @param bool $value The property value
     * @return static self reference
     */
    public function hasTransactions(bool $value = true)
    {
        $this->hasTransactions = $value;
        return $this;
    }

    /**
     * Narrows the query results to only orders that have certain purchasables.
     *
     * Possible values include:
     *
     * | Value | Fetches {elements}…
     * | - | -
     * | a [[PurchasableInterface|PurchasableInterface]] object | with a purchasable represented by the object.
     * | an array of [[PurchasableInterface|PurchasableInterface]] objects | with all the purchasables represented by the objects.
     *
     * @param PurchasableInterface|PurchasableInterface[]|null $value The property value
     * @return static self reference
     */
    public function hasPurchasables($value)
    {
        $this->hasPurchasables = $value;

        return $this;
    }

    // Protected Methods
    // =========================================================================

    /**
     * @inheritdoc
     */
    protected function beforePrepare(): bool
    {
        $this->joinElementTable('commerce_orders');

        $this->query->select([
            'commerce_orders.id',
            'commerce_orders.number',
            'commerce_orders.reference',
            'commerce_orders.couponCode',
            'commerce_orders.orderStatusId',
            'commerce_orders.dateOrdered',
            'commerce_orders.email',
            'commerce_orders.isCompleted',
            'commerce_orders.datePaid',
            'commerce_orders.currency',
            'commerce_orders.paymentCurrency',
            'commerce_orders.lastIp',
            'commerce_orders.orderLanguage',
            'commerce_orders.message',
            'commerce_orders.returnUrl',
            'commerce_orders.cancelUrl',
            'commerce_orders.billingAddressId',
            'commerce_orders.shippingAddressId',
            'commerce_orders.shippingMethodHandle',
            'commerce_orders.gatewayId',
            'commerce_orders.paymentSourceId',
            'commerce_orders.customerId',
            'commerce_orders.dateUpdated'
        ]);

<<<<<<< HEAD
        // TODO: remove after next breakpoint
        $commerce = Craft::$app->getPlugins()->getStoredPluginInfo('commerce');
        if ($commerce && version_compare($commerce['version'], '2.2', '>=')) {
            $this->query->addSelect(['commerce_products.recalculationMode']);
=======
        $commerce = Craft::$app->getPlugins()->getStoredPluginInfo('commerce');
        if ($commerce && version_compare($commerce['version'], '2.1.3', '>=')) {
            $this->query->addSelect(['commerce_orders.registerUserOnOrderComplete']);
>>>>>>> 3dcefee5
        }

        if ($this->number) {
            if (is_string($this->number)) {
                $this->subQuery->andWhere(['commerce_orders.number' => $this->number]);
            } else {
                $this->subQuery->andWhere(Db::parseParam('commerce_orders.number', $this->number));
            }
        }

        if ($this->reference) {
            $this->subQuery->andWhere(['commerce_orders.reference' => $this->reference]);
        }

        if ($this->email) {
            $this->subQuery->andWhere(Db::parseParam('commerce_orders.email', $this->email));
        }

        // Allow true ot false but not null
        if ($this->isCompleted !== null) {
            $this->subQuery->andWhere(Db::parseParam('commerce_orders.isCompleted', $this->isCompleted));
        }

        if ($this->dateOrdered) {
            $this->subQuery->andWhere(Db::parseDateParam('commerce_orders.dateOrdered', $this->dateOrdered));
        }

        if ($this->datePaid) {
            $this->subQuery->andWhere(Db::parseDateParam('commerce_orders.datePaid', $this->datePaid));
        }

        if ($this->expiryDate) {
            $this->subQuery->andWhere(Db::parseDateParam('commerce_orders.expiryDate', $this->expiryDate));
        }

        if ($this->dateUpdated) {
            $this->subQuery->andWhere(Db::parseDateParam('commerce_orders.dateUpdated', $this->dateUpdated));
        }

        if ($this->orderStatusId) {
            $this->subQuery->andWhere(Db::parseParam('commerce_orders.orderStatusId', $this->orderStatusId));
        }

        if ($this->customerId) {
            $this->subQuery->andWhere(Db::parseParam('commerce_orders.customerId', $this->customerId));
        }

        if ($this->gatewayId) {
            $this->subQuery->andWhere(Db::parseParam('commerce_orders.gatewayId', $this->gatewayId));
        }

        // Allow true ot false but not null
        if (($this->isPaid !== null) && $this->isPaid) {
            $this->subQuery->andWhere('commerce_orders.totalPaid >= commerce_orders.totalPrice');
        }

        // Allow true ot false but not null
        if (($this->isUnpaid !== null) && $this->isUnpaid) {
            $this->subQuery->andWhere('commerce_orders.totalPaid < commerce_orders.totalPrice');
        }

        // Allow true ot false but not null
        if (($this->hasPurchasables !== null) && $this->hasPurchasables) {
            $purchasableIds = [];

            if (!is_array($this->hasPurchasables)) {
                $this->hasPurchasables = [$this->hasPurchasables];
            }

            foreach ($this->hasPurchasables as $purchasable) {
                if ($purchasable instanceof PurchasableInterface) {
                    $purchasableIds[] = $purchasable->getId();
                } else if (is_numeric($purchasable)) {
                    $purchasableIds[] = $purchasable;
                }
            }

            // Remove any blank purchasable IDs (if any)
            $purchasableIds = array_filter($purchasableIds);

            $this->subQuery->innerJoin('{{%commerce_lineitems}} lineitems', '[[lineitems.orderId]] = [[commerce_orders.id]]');
            $this->subQuery->andWhere(['in', '[[lineitems.purchasableId]]', $purchasableIds]);
        }

        // Allow true ot false but not null
        if (($this->hasPurchasables !== null) && $this->hasTransactions) {
            $this->subQuery->andWhere([
                'exists', (new Query())
                    ->from(['{{%commerce_transactions}} transactions'])
                    ->where('[[commerce_orders.id]] = [[transactions.orderId]]')
            ]);
        }

        return parent::beforePrepare();
    }
}<|MERGE_RESOLUTION|>--- conflicted
+++ resolved
@@ -843,16 +843,15 @@
             'commerce_orders.dateUpdated'
         ]);
 
-<<<<<<< HEAD
         // TODO: remove after next breakpoint
         $commerce = Craft::$app->getPlugins()->getStoredPluginInfo('commerce');
+
+        if ($commerce && version_compare($commerce['version'], '2.1.3', '>=')) {
+            $this->query->addSelect(['commerce_orders.registerUserOnOrderComplete']);
+        }
+
         if ($commerce && version_compare($commerce['version'], '2.2', '>=')) {
             $this->query->addSelect(['commerce_products.recalculationMode']);
-=======
-        $commerce = Craft::$app->getPlugins()->getStoredPluginInfo('commerce');
-        if ($commerce && version_compare($commerce['version'], '2.1.3', '>=')) {
-            $this->query->addSelect(['commerce_orders.registerUserOnOrderComplete']);
->>>>>>> 3dcefee5
         }
 
         if ($this->number) {
