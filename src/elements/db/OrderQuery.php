--- conflicted
+++ resolved
@@ -837,7 +837,7 @@
     {
         if ($value instanceof User) {
             $this->customerId = $value->id;
-        } else if ($value !== null) {
+        } elseif ($value !== null) {
             $user = Craft::$app->getUser()->getUserById($value);
             $this->customerId = $user->id ?? null;
         } else {
@@ -881,20 +881,7 @@
      */
     public function customerId(?int $value): OrderQuery
     {
-<<<<<<< HEAD
         $this->customerId = $value;
-=======
-        if ($value instanceof User) {
-            $customer = Plugin::getInstance()->getCustomers()->getCustomerByUserId($value->id);
-            $this->customerId = $customer->id ?? null;
-        } elseif ($value !== null) {
-            $customer = Plugin::getInstance()->getCustomers()->getCustomerByUserId($value);
-            $this->customerId = $customer->id ?? null;
-        } else {
-            $this->customerId = null;
-        }
-
->>>>>>> e453deae
         return $this;
     }
 
