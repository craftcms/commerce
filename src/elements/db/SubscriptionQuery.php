<?php
/**
 * @link https://craftcms.com/
 * @copyright Copyright (c) Pixel & Tonic, Inc.
 * @license https://craftcms.github.io/license/
 */

namespace craft\commerce\elements\db;

use Craft;
use craft\commerce\base\Plan;
use craft\commerce\db\Table;
use craft\commerce\elements\Subscription;
use craft\db\Query;
use craft\elements\db\ElementQuery;
use craft\elements\User;
use craft\helpers\Db;
use DateTime;
use yii\db\Connection;
use yii\db\Expression;
use yii\db\Schema;

/**
 * SubscriptionQuery represents a SELECT SQL statement for subscriptions in a way that is independent of DBMS.
 *
 * @method Subscription[]|array all($db = null)
 * @method Subscription|array|false one($db = null)
 * @method Subscription|array|false nth(int $n, Connection $db = null)
 * @author Pixel & Tonic, Inc. <support@pixelandtonic.com>
 * @since 2.0
 * @doc-path subscriptions.md
 * @replace {element} subscription
 * @replace {elements} subscriptions
 * @replace {twig-method} craft.subscriptions()
 * @replace {myElement} mySubscription
 * @replace {element-class} \craft\commerce\elements\Subscription
 * @supports-status-param
 */
class SubscriptionQuery extends ElementQuery
{
    /**
     * @var int|int[] The user id of the subscriber
     */
    public $userId;

    /**
     * @var int|int[] The subscription plan id
     */
    public $planId;

    /**
     * @var int|int[] The gateway id
     */
    public $gatewayId;

    /**
     * @var int|int[] The id of the order that the license must be a part of.
     */
    public $orderId;

    /**
     * @var string|string[] The gateway reference for subscription
     */
    public $reference;

    /**
     * @var int|int[] Number of trial days for the subscription
     */
    public $trialDays;

    /**
     * @var bool Whether the subscription is currently on trial.
     */
    public bool $onTrial;

    /**
     * @var DateTime Time of next payment for the subscription
     */
    public DateTime $nextPaymentDate;

    /**
     * @var bool Whether the subscription is canceled
     */
    public bool $isCanceled;

    /**
     * @var bool Whether the subscription is suspended
     */
    public bool $isSuspended;

    /**
     * @var DateTime The date the subscription ceased to be active
     */
    public DateTime $dateSuspended;

    /**
     * @var bool Whether the subscription has started
     */
    public bool $hasStarted;

    /**
     * @var DateTime The time the subscription was canceled
     */
    public DateTime $dateCanceled;

    /**
     * @var bool Whether the subscription has expired
     */
    public bool $isExpired;

    /**
     * @var DateTime The date the subscription ceased to be active
     */
    public DateTime $dateExpired;

    /**
     * @var array
     */
    protected array $defaultOrderBy = ['commerce_subscriptions.dateCreated' => SORT_DESC];

    /**
     * @inheritdoc
     */
    public function __construct(string $elementType, array $config = [])
    {
        // Default status
        if (!isset($config['status'])) {
            $config['status'] = Subscription::STATUS_ACTIVE;
            $config['hasStarted'] = true;
            $config['isSuspended'] = false;
        }

        parent::__construct($elementType, $config);
    }

    /**
     * @inheritdoc
     */
    public function __set($name, $value)
    {
        switch ($name) {
            case 'user':
                $this->user($value);
                break;
            case 'plan':
                $this->plan($value);
                break;
            default:
                parent::__set($name, $value);
        }
    }

    /**
     * Narrows the query results based on the subscriptions’ user accounts.
     *
     * Possible values include:
     *
     * | Value | Fetches {elements}…
     * | - | -
     * | `'foo'` | for a user account with a username of `foo`
     * | `['foo', 'bar']` | for user accounts with a username of `foo` or `bar`.
     * | a [[User|User]] object | for a user account represented by the object.
     *
     * ---
     *
     * ```twig
     * {# Fetch the current user's subscriptions #}
     * {% set {elements-var} = {twig-method}
     *   .user(currentUser)
     *   .all() %}
     * ```
     *
     * ```php
     * // Fetch the current user's subscriptions
     * $user = Craft::$app->user->getIdentity();
     * ${elements-var} = {php-method}
     *     ->user($user)
     *     ->all();
     * ```
     *
     * @param mixed $value
     * @return static self reference
     */
    public function user($value): SubscriptionQuery
    {
        if ($value instanceof User) {
            $this->userId = $value->id;
        } elseif ($value !== null) {
            $this->userId = (new Query())
                ->select(['id'])
                ->from(['{{%users}}'])
                ->where(Db::parseParam('username', $value))
                ->column();
        } else {
            $this->userId = null;
        }

        return $this;
    }

    /**
     * Narrows the query results based on the subscription plan.
     *
     * Possible values include:
     *
     * | Value | Fetches {elements}…
     * | - | -
     * | `'foo'` | for a plan with a handle of `foo`.
     * | `['foo', 'bar']` | for plans with a handle of `foo` or `bar`.
     * | a [[Plan|Plan]] object | for a plan represented by the object.
     *
     * ---
     *
     * ```twig
     * {# Fetch Supporter plan subscriptions #}
     * {% set {elements-var} = {twig-method}
     *   .plan('supporter')
     *   .all() %}
     * ```
     *
     * ```php
     * // Fetch Supporter plan subscriptions
     * ${elements-var} = {php-method}
     *     ->plan('supporter')
     *     ->all();
     * ```
     *
     * @param mixed $value
     * @return static self reference
     */
    public function plan($value): SubscriptionQuery
    {
        if ($value instanceof Plan) {
            $this->planId = $value->id;
        } elseif ($value !== null) {
            $this->planId = (new Query())
                ->select(['id'])
                ->from([Table::PLANS])
                ->where(Db::parseParam('handle', $value))
                ->column();
        } else {
            $this->planId = null;
        }

        return $this;
    }

    /**
     * Narrows the query results based on the subscriptions’ user accounts’ IDs.
     *
     * Possible values include:
     *
     * | Value | Fetches {elements}…
     * | - | -
     * | `1` | for a user account with an ID of 1.
     * | `[1, 2]` | for user accounts with an ID of 1 or 2.
     * | `['not', 1, 2]` | for user accounts not with an ID of 1 or 2.
     *
     * ---
     *
     * ```twig
     * {# Fetch the current user's subscriptions #}
     * {% set {elements-var} = {twig-method}
     *   .userId(currentUser.id)
     *   .all() %}
     * ```
     *
     * ```php
     * // Fetch the current user's subscriptions
     * $user = Craft::$app->user->getIdentity();
     * ${elements-var} = {php-method}
     *     ->userId($user->id)
     *     ->all();
     * ```
     *
     * @param mixed $value The property value
     * @return static self reference
     */
    public function userId($value): SubscriptionQuery
    {
        $this->userId = $value;
        return $this;
    }

    /**
     * Narrows the query results based on the subscription plans’ IDs.
     *
     * Possible values include:
     *
     * | Value | Fetches {elements}…
     * | - | -
     * | `1` | for a plan with an ID of 1.
     * | `[1, 2]` | for plans with an ID of 1 or 2.
     * | `['not', 1, 2]` | for plans not with an ID of 1 or 2.
     *
     * @param mixed $value The property value
     * @return static self reference
     */
    public function planId($value): SubscriptionQuery
    {
        $this->planId = $value;
        return $this;
    }

    /**
     * Narrows the query results based on the gateway, per its ID.
     *
     * Possible values include:
     *
     * | Value | Fetches {elements}…
     * | - | -
     * | `1` | with a gateway with an ID of 1.
     * | `'not 1'` | not with a gateway with an ID of 1.
     * | `[1, 2]` | with a gateway with an ID of 1 or 2.
     * | `['not', 1, 2]` | not with a gateway with an ID of 1 or 2.
     *
     * @param int|int[] $value The property value
     * @return static self reference
     */
    public function gatewayId(array|int $value): SubscriptionQuery
    {
        $this->gatewayId = $value;
        return $this;
    }

    /**
     * Narrows the query results based on the order, per its ID.
     *
     * Possible values include:
     *
     * | Value | Fetches {elements}…
     * | - | -
     * | `1` | with an order with an ID of 1.
     * | `'not 1'` | not with an order with an ID of 1.
     * | `[1, 2]` | with an order with an ID of 1 or 2.
     * | `['not', 1, 2]` | not with an order with an ID of 1 or 2.
     *
     * @param int|int[] $value The property value
     * @return static self reference
     */
    public function orderId(array|int $value): SubscriptionQuery
    {
        $this->orderId = $value;
        return $this;
    }

    /**
     * Narrows the query results based on the reference.
     *
     * @param string|string[] $value The property value
     * @return static self reference
     */
    public function reference(array|string $value): SubscriptionQuery
    {
        $this->reference = $value;
        return $this;
    }

    /**
     * Narrows the query results based on the number of trial days.
     *
     * @param mixed $value The property value
     * @return static self reference
     */
    public function trialDays($value): SubscriptionQuery
    {
        $this->trialDays = $value;
        return $this;
    }

    /**
     * Narrows the query results to only subscriptions that are on trial.
     *
     * ---
     *
     * ```twig
     * {# Fetch trialed subscriptions #}
     * {% set {elements-var} = {twig-method}
     *   .onTrial()
     *   .all() %}
     * ```
     *
     * ```php
     * // Fetch trialed subscriptions
     * ${elements-var} = {element-class}::find()
     *     ->isPaid()
     *     ->all();
     * ```
     *
     * @param bool $value The property value
     * @return static self reference
     */
    public function onTrial(bool $value = true): SubscriptionQuery
    {
        $this->onTrial = $value;
        return $this;
    }

    /**
     * Narrows the query results based on the subscriptions’ next payment dates.
     *
     * Possible values include:
     *
     * | Value | Fetches {elements}…
     * | - | -
     * | `'>= 2018-04-01'` | with a next payment on or after 2018-04-01.
     * | `'< 2018-05-01'` | with a next payment before 2018-05-01
     * | `['and', '>= 2018-04-04', '< 2018-05-01']` | with a next payment between 2018-04-01 and 2018-05-01.
     *
     * ---
     *
     * ```twig
     * {# Fetch {elements} with a payment due soon #}
     * {% set aWeekFromNow = date('+7 days')|atom %}
     *
     * {% set {elements-var} = {twig-method}
     *   .nextPaymentDate("< #{aWeekFromNow}")
     *   .all() %}
     * ```
     *
     * ```php
     * // Fetch {elements} with a payment due soon
     * $aWeekFromNow = new \DateTime('+7 days')->format(\DateTime::ATOM);
     *
     * ${elements-var} = {php-method}
     *     ->nextPaymentDate("< {$aWeekFromNow}")
     *     ->all();
     * ```
     *
     * @param mixed $value The property value
     * @return static self reference
     */
    public function nextPaymentDate($value): SubscriptionQuery
    {
        $this->nextPaymentDate = $value;
        return $this;
    }

    /**
     * Narrows the query results to only subscriptions that are canceled.
     *
     * ---
     *
     * ```twig
     * {# Fetch canceled subscriptions #}
     * {% set {elements-var} = {twig-method}
     *   .isCanceled()
     *   .all() %}
     * ```
     *
     * ```php
     * // Fetch canceled subscriptions
     * ${elements-var} = {element-class}::find()
     *     ->isCanceled()
     *     ->all();
     * ```
     *
     * @param bool $value The property value
     * @return static self reference
     */
    public function isCanceled(bool $value = true): SubscriptionQuery
    {
        $this->isCanceled = $value;
        return $this;
    }

    /**
     * Narrows the query results based on the subscriptions’ cancellation date.
     *
     * Possible values include:
     *
     * | Value | Fetches {elements}…
     * | - | -
     * | `'>= 2018-04-01'` | that were canceled on or after 2018-04-01.
     * | `'< 2018-05-01'` | that were canceled before 2018-05-01
     * | `['and', '>= 2018-04-04', '< 2018-05-01']` | that were canceled between 2018-04-01 and 2018-05-01.
     *
     * ---
     *
     * ```twig
     * {# Fetch {elements} that were canceled recently #}
     * {% set aWeekAgo = date('7 days ago')|atom %}
     *
     * {% set {elements-var} = {twig-method}
     *   .dateCanceled(">= #{aWeekAgo}")
     *   .all() %}
     * ```
     *
     * ```php
     * // Fetch {elements} that were canceled recently
     * $aWeekAgo = new \DateTime('7 days ago')->format(\DateTime::ATOM);
     *
     * ${elements-var} = {php-method}
     *     ->dateCanceled(">= {$aWeekAgo}")
     *     ->all();
     * ```
     *
     * @param mixed $value The property value
     * @return static self reference
     */
    public function dateCanceled($value): SubscriptionQuery
    {
        $this->dateCanceled = $value;
        return $this;
    }

    /**
     * Narrows the query results to only subscriptions that have started.
     *
     * ---
     *
     * ```twig
     * {# Fetch started subscriptions #}
     * {% set {elements-var} = {twig-method}
     *   .hasStarted()
     *   .all() %}
     * ```
     *
     * ```php
     * // Fetch started subscriptions
     * ${elements-var} = {element-class}::find()
     *     ->hasStarted()
     *     ->all();
     * ```
     *
     * @param bool $value The property value
     * @return static self reference
     */
    public function hasStarted(bool $value = true): SubscriptionQuery
    {
        $this->hasStarted = $value;
        return $this;
    }

    /**
     * Narrows the query results to only subscriptions that are suspended.
     *
     * ---
     *
     * ```twig
     * {# Fetch suspended subscriptions #}
     * {% set {elements-var} = {twig-method}
     *   .isSuspended()
     *   .all() %}
     * ```
     *
     * ```php
     * // Fetch suspended subscriptions
     * ${elements-var} = {element-class}::find()
     *     ->isSuspended()
     *     ->all();
     * ```
     *
     * @param bool $value The property value
     * @return static self reference
     */
    public function isSuspended(bool $value = true): SubscriptionQuery
    {
        $this->isSuspended = $value;
        return $this;
    }

    /**
     * Narrows the query results based on the subscriptions’ suspension date.
     *
     * Possible values include:
     *
     * | Value | Fetches {elements}…
     * | - | -
     * | `'>= 2018-04-01'` | that were suspended on or after 2018-04-01.
     * | `'< 2018-05-01'` | that were suspended before 2018-05-01
     * | `['and', '>= 2018-04-04', '< 2018-05-01']` | that were suspended between 2018-04-01 and 2018-05-01.
     * ---
     *
     * ```twig
     * {# Fetch {elements} that were suspended recently #}
     * {% set aWeekAgo = date('7 days ago')|atom %}
     *
     * {% set {elements-var} = {twig-method}
     *   .dateSuspended(">= #{aWeekAgo}")
     *   .all() %}
     * ```
     *
     * ```php
     * // Fetch {elements} that were suspended recently
     * $aWeekAgo = new \DateTime('7 days ago')->format(\DateTime::ATOM);
     *
     * ${elements-var} = {php-method}
     *     ->dateSuspended(">= {$aWeekAgo}")
     *     ->all();
     * ```
     *
     * @param mixed $value The property value
     * @return static self reference
     */
    public function dateSuspended($value): SubscriptionQuery
    {
        $this->dateSuspended = $value;
        return $this;
    }

    /**
     * Narrows the query results to only subscriptions that have expired.
     *
     * ---
     *
     * ```twig
     * {# Fetch expired subscriptions #}
     * {% set {elements-var} = {twig-method}
     *   .isExpired()
     *   .all() %}
     * ```
     *
     * ```php
     * // Fetch expired subscriptions
     * ${elements-var} = {element-class}::find()
     *     ->isExpired()
     *     ->all();
     * ```
     *
     * @param bool $value The property value
     * @return static self reference
     */
    public function isExpired(bool $value = true): SubscriptionQuery
    {
        $this->isExpired = $value;

        return $this;
    }

    /**
     * Narrows the query results based on the subscriptions’ expiration date.
     *
     * Possible values include:
     *
     * | Value | Fetches {elements}…
     * | - | -
     * | `'>= 2018-04-01'` | that expired on or after 2018-04-01.
     * | `'< 2018-05-01'` | that expired before 2018-05-01
     * | `['and', '>= 2018-04-04', '< 2018-05-01']` | that expired between 2018-04-01 and 2018-05-01.
     *
     * ---
     *
     * ```twig
     * {# Fetch {elements} that expired recently #}
     * {% set aWeekAgo = date('7 days ago')|atom %}
     *
     * {% set {elements-var} = {twig-method}
     *   .dateExpired(">= #{aWeekAgo}")
     *   .all() %}
     * ```
     *
     * ```php
     * // Fetch {elements} that expired recently
     * $aWeekAgo = new \DateTime('7 days ago')->format(\DateTime::ATOM);
     *
     * ${elements-var} = {php-method}
     *     ->dateExpired(">= {$aWeekAgo}")
     *     ->all();
     * ```
     *
     * @param mixed $value The property value
     * @return static self reference
     */
    public function dateExpired($value): SubscriptionQuery
    {
        $this->dateExpired = $value;

        return $this;
    }

    /**
     * Narrows the query results based on the {elements}’ statuses.
     *
     * Possible values include:
     *
     * | Value | Fetches {elements}…
     * | - | -
     * | `'active'` _(default)_ | that are active.
     * | `'expired'` | that have expired.
     *
     * ---
     *
     * ```twig
     * {# Fetch expired {elements} #}
     * {% set {elements-var} = {twig-method}
     *   .status('expired')
     *   .all() %}
     * ```
     *
     * ```php
     * // Fetch expired {elements}
     * ${elements-var} = {element-class}::find()
     *     ->status('expired')
     *     ->all();
     * ```
     */
    public function status($value): \craft\elements\db\ElementQuery
    {
        return parent::status($value);
    }

    /**
     * @inheritdoc
     */
    protected function beforePrepare(): bool
    {
        // See if 'plan' were set to invalid handles
        if ($this->planId === []) {
            return false;
        }

        $this->joinElementTable('commerce_subscriptions');
        $this->subQuery->innerJoin('{{%users}} users', '[[commerce_subscriptions.userId]] = [[users.id]]');

        $this->query->select([
            'commerce_subscriptions.dateCanceled',
            'commerce_subscriptions.dateExpired',
            'commerce_subscriptions.dateSuspended',
            'commerce_subscriptions.gatewayId',
            'commerce_subscriptions.hasStarted',
            'commerce_subscriptions.id',
            'commerce_subscriptions.isCanceled',
            'commerce_subscriptions.isExpired',
            'commerce_subscriptions.isSuspended',
            'commerce_subscriptions.nextPaymentDate',
            'commerce_subscriptions.orderId',
            'commerce_subscriptions.planId',
            'commerce_subscriptions.reference',
            'commerce_subscriptions.subscriptionData',
            'commerce_subscriptions.trialDays',
            'commerce_subscriptions.userId',
        ]);

        if (isset($this->userId)) {
            $this->subQuery->andWhere(Db::parseParam('commerce_subscriptions.userId', $this->userId));
        }

        if (isset($this->planId)) {
            $this->subQuery->andWhere(Db::parseParam('commerce_subscriptions.planId', $this->planId));
        }

        if (isset($this->gatewayId)) {
            $this->subQuery->andWhere(Db::parseParam('commerce_subscriptions.gatewayId', $this->gatewayId));
        }

        if (isset($this->orderId)) {
            $this->subQuery->andWhere(Db::parseParam('commerce_subscriptions.orderId', $this->orderId));
        }

        if (isset($this->reference)) {
            $this->subQuery->andWhere(Db::parseParam('commerce_subscriptions.reference', $this->reference));
        }

        if (isset($this->trialDays)) {
            $this->subQuery->andWhere(Db::parseParam('commerce_subscriptions.trialDays', $this->trialDays));
        }

        if (isset($this->nextPaymentDate)) {
            $this->subQuery->andWhere(Db::parseDateParam('commerce_subscriptions.nextPaymentDate', $this->nextPaymentDate));
        }

        if (isset($this->isCanceled)) {
            $this->subQuery->andWhere(Db::parseParam('commerce_subscriptions.isCanceled', $this->isCanceled, '=', false, Schema::TYPE_BOOLEAN));
        }

        if (isset($this->dateCanceled)) {
            $this->subQuery->andWhere(Db::parseDateParam('commerce_subscriptions.dateCanceled', $this->dateCanceled));
        }

        if (isset($this->hasStarted)) {
            $this->subQuery->andWhere(Db::parseParam('commerce_subscriptions.hasStarted', $this->hasStarted, '=', false, Schema::TYPE_BOOLEAN));
        }

        if (isset($this->isSuspended)) {
            $this->subQuery->andWhere(Db::parseParam('commerce_subscriptions.isSuspended', $this->isSuspended, '=', false, Schema::TYPE_BOOLEAN));
        }

        if (isset($this->dateSuspended)) {
            $this->subQuery->andWhere(Db::parseDateParam('commerce_subscriptions.dateSuspended', $this->dateSuspended));
        }

        if (isset($this->isExpired)) {
            $this->subQuery->andWhere(Db::parseParam('commerce_subscriptions.isExpired', $this->isExpired, '=', false, Schema::TYPE_BOOLEAN));
        }

        if (isset($this->dateExpired)) {
            $this->subQuery->andWhere(Db::parseDateParam('commerce_subscriptions.dateExpired', $this->dateExpired));
        }

        if (isset($this->onTrial) && $this->onTrial === true) {
            $this->subQuery->andWhere($this->_getTrialCondition(true));
<<<<<<< HEAD
        } else if (isset($this->onTrial) && $this->onTrial === false) {
=======
        } elseif ($this->onTrial === false) {
>>>>>>> 3b6fb0f6
            $this->subQuery->andWhere($this->_getTrialCondition(false));
        }

        return parent::beforePrepare();
    }

    /**
     * @inheritdoc
     */
    protected function statusCondition(string $status): mixed
    {
        return match ($status) {
            Subscription::STATUS_ACTIVE => [
                'commerce_subscriptions.isExpired' => '0',
            ],
            Subscription::STATUS_EXPIRED => [
                'commerce_subscriptions.isExpired' => '1',
            ],
            default => parent::statusCondition($status),
        };
    }

    /**
     * @inheritdoc
     * @deprecated in 4.0.0. `status(null)` should be used instead.
     */
    public function anyStatus(): \craft\elements\db\ElementQuery
    {
        unset($this->isSuspended, $this->hasStarted);
        return parent::anyStatus();
    }

    /**
     * Returns the SQL condition to use for trial status.
     *
     * @return mixed
     */
    private function _getTrialCondition(bool $onTrial)
    {
        if ($onTrial) {
            if (Craft::$app->getDb()->getIsPgsql()) {
                return new Expression("NOW() <= [[commerce_subscriptions.dateCreated]] + [[commerce_subscriptions.trialDays]] * INTERVAL '1 day'");
            }

            return new Expression('NOW() <= ADDDATE([[commerce_subscriptions.dateCreated]], [[commerce_subscriptions.trialDays]])');
        }

        if (Craft::$app->getDb()->getIsPgsql()) {
            return new Expression("NOW() > [[commerce_subscriptions.dateCreated]] + [[commerce_subscriptions.trialDays]] * INTERVAL '1 day'");
        }

        return new Expression('NOW() > ADDDATE([[commerce_subscriptions.dateCreated]], [[commerce_subscriptions.trialDays]])');
    }
}<|MERGE_RESOLUTION|>--- conflicted
+++ resolved
@@ -790,11 +790,7 @@
 
         if (isset($this->onTrial) && $this->onTrial === true) {
             $this->subQuery->andWhere($this->_getTrialCondition(true));
-<<<<<<< HEAD
-        } else if (isset($this->onTrial) && $this->onTrial === false) {
-=======
-        } elseif ($this->onTrial === false) {
->>>>>>> 3b6fb0f6
+        } elseif (isset($this->onTrial) && $this->onTrial === false) {
             $this->subQuery->andWhere($this->_getTrialCondition(false));
         }
 
