<?php
/**
 * @link https://craftcms.com/
 * @copyright Copyright (c) Pixel & Tonic, Inc.
 * @license https://craftcms.github.io/license/
 */

namespace craft\commerce\elements\db;

use Craft;
use craft\commerce\base\Plan;
use craft\commerce\db\Table;
use craft\commerce\elements\Subscription;
use craft\db\Query;
use craft\elements\db\ElementQuery;
use craft\elements\User;
use craft\helpers\Db;
use DateTime;
use yii\db\Connection;
use yii\db\Expression;
use yii\db\Schema;

/**
 * SubscriptionQuery represents a SELECT SQL statement for subscriptions in a way that is independent of DBMS.
 *
 * @method Subscription[]|array all($db = null)
 * @method Subscription|array|false one($db = null)
 * @method Subscription|array|false nth(int $n, Connection $db = null)
 * @author Pixel & Tonic, Inc. <support@pixelandtonic.com>
 * @since 2.0
 * @doc-path subscriptions.md
 * @replace {element} subscription
 * @replace {elements} subscriptions
 * @replace {twig-method} craft.subscriptions()
 * @replace {myElement} mySubscription
 * @replace {element-class} \craft\commerce\elements\Subscription
 * @supports-status-param
 */
class SubscriptionQuery extends ElementQuery
{
    /**
     * @var int|int[] The user id of the subscriber
     */
    public $userId;

    /**
     * @var int|int[] The subscription plan id
     */
    public $planId;

    /**
     * @var int|int[] The gateway id
     */
    public $gatewayId;

    /**
     * @var int|int[] The id of the order that the license must be a part of.
     */
    public $orderId;

    /**
     * @var string|string[] The gateway reference for subscription
     */
    public $reference;

    /**
     * @var int|int[] Number of trial days for the subscription
     */
    public $trialDays;

    /**
     * @var bool Whether the subscription is currently on trial.
     */
    public bool $onTrial;

    /**
     * @var DateTime Time of next payment for the subscription
     */
    public DateTime $nextPaymentDate;

    /**
     * @var bool Whether the subscription is canceled
     */
    public bool $isCanceled;

    /**
     * @var bool Whether the subscription is suspended
     */
    public bool $isSuspended;

    /**
     * @var DateTime The date the subscription ceased to be active
     */
    public DateTime $dateSuspended;

    /**
     * @var bool Whether the subscription has started
     */
    public bool $hasStarted;

    /**
     * @var DateTime The time the subscription was canceled
     */
    public DateTime $dateCanceled;

    /**
     * @var bool Whether the subscription has expired
     */
    public bool $isExpired;

    /**
     * @var DateTime The date the subscription ceased to be active
     */
    public DateTime $dateExpired;

    /**
     * @var array
     */
    protected array $defaultOrderBy = ['commerce_subscriptions.dateCreated' => SORT_DESC];

    /**
     * @inheritdoc
     */
    public function __construct(string $elementType, array $config = [])
    {
        // Default status
        if (!isset($config['status'])) {
            $config['status'] = Subscription::STATUS_ACTIVE;
            $config['hasStarted'] = true;
            $config['isSuspended'] = false;
        }

        parent::__construct($elementType, $config);
    }

    /**
     * @inheritdoc
     */
    public function __set($name, $value)
    {
        switch ($name) {
            case 'user':
                $this->user($value);
                break;
            case 'plan':
                $this->plan($value);
                break;
            default:
                parent::__set($name, $value);
        }
    }

    /**
     * Narrows the query results based on the subscriptions’ user accounts.
     *
     * Possible values include:
     *
     * | Value | Fetches {elements}…
     * | - | -
     * | `'foo'` | for a user account with a username of `foo`
     * | `['foo', 'bar']` | for user accounts with a username of `foo` or `bar`.
     * | a [[User|User]] object | for a user account represented by the object.
     *
     * ---
     *
     * ```twig
     * {# Fetch the current user's subscriptions #}
     * {% set {elements-var} = {twig-method}
     *     .user(currentUser)
     *     .all() %}
     * ```
     *
     * ```php
     * // Fetch the current user's subscriptions
     * $user = Craft::$app->user->getIdentity();
     * ${elements-var} = {php-method}
     *     ->user($user)
     *     ->all();
     * ```
     *
     * @param mixed $value
     * @return static self reference
     */
    public function user($value): SubscriptionQuery
    {
        if ($value instanceof User) {
            $this->userId = $value->id;
        } else if ($value !== null) {
            $this->userId = (new Query())
                ->select(['id'])
                ->from(['{{%users}}'])
                ->where(Db::parseParam('username', $value))
                ->column();
        } else {
            $this->userId = null;
        }

        return $this;
    }

    /**
     * Narrows the query results based on the subscription plan.
     *
     * Possible values include:
     *
     * | Value | Fetches {elements}…
     * | - | -
     * | `'foo'` | for a plan with a handle of `foo`.
     * | `['foo', 'bar']` | for plans with a handle of `foo` or `bar`.
     * | a [[Plan|Plan]] object | for a plan represented by the object.
     *
     * ---
     *
     * ```twig
     * {# Fetch Supporter plan subscriptions #}
     * {% set {elements-var} = {twig-method}
     *     .plan('supporter')
     *     .all() %}
     * ```
     *
     * ```php
     * // Fetch Supporter plan subscriptions
     * ${elements-var} = {php-method}
     *     ->plan('supporter')
     *     ->all();
     * ```
     *
     * @param mixed $value
     * @return static self reference
     */
    public function plan($value): SubscriptionQuery
    {
        if ($value instanceof Plan) {
            $this->planId = $value->id;
        } else if ($value !== null) {
            $this->planId = (new Query())
                ->select(['id'])
                ->from([Table::PLANS])
                ->where(Db::parseParam('handle', $value))
                ->column();
        } else {
            $this->planId = null;
        }

        return $this;
    }

    /**
     * Narrows the query results based on the subscriptions’ user accounts’ IDs.
     *
     * Possible values include:
     *
     * | Value | Fetches {elements}…
     * | - | -
     * | `1` | for a user account with an ID of 1.
     * | `[1, 2]` | for user accounts with an ID of 1 or 2.
     * | `['not', 1, 2]` | for user accounts not with an ID of 1 or 2.
     *
     * ---
     *
     * ```twig
     * {# Fetch the current user's subscriptions #}
     * {% set {elements-var} = {twig-method}
     *     .userId(currentUser.id)
     *     .all() %}
     * ```
     *
     * ```php
     * // Fetch the current user's subscriptions
     * $user = Craft::$app->user->getIdentity();
     * ${elements-var} = {php-method}
     *     ->userId($user->id)
     *     ->all();
     * ```
     *
     * @param mixed $value The property value
     * @return static self reference
     */
    public function userId($value): SubscriptionQuery
    {
        $this->userId = $value;
        return $this;
    }

    /**
     * Narrows the query results based on the subscription plans’ IDs.
     *
     * Possible values include:
     *
     * | Value | Fetches {elements}…
     * | - | -
     * | `1` | for a plan with an ID of 1.
     * | `[1, 2]` | for plans with an ID of 1 or 2.
     * | `['not', 1, 2]` | for plans not with an ID of 1 or 2.
     *
     * @param mixed $value The property value
     * @return static self reference
     */
    public function planId($value): SubscriptionQuery
    {
        $this->planId = $value;
        return $this;
    }

    /**
     * Narrows the query results based on the gateway, per its ID.
     *
     * Possible values include:
     *
     * | Value | Fetches {elements}…
     * | - | -
     * | `1` | with a gateway with an ID of 1.
     * | `'not 1'` | not with a gateway with an ID of 1.
     * | `[1, 2]` | with a gateway with an ID of 1 or 2.
     * | `['not', 1, 2]` | not with a gateway with an ID of 1 or 2.
     *
     * @param int|int[] $value The property value
     * @return static self reference
     */
    public function gatewayId($value): SubscriptionQuery
    {
        $this->gatewayId = $value;
        return $this;
    }

    /**
     * Narrows the query results based on the order, per its ID.
     *
     * Possible values include:
     *
     * | Value | Fetches {elements}…
     * | - | -
     * | `1` | with an order with an ID of 1.
     * | `'not 1'` | not with an order with an ID of 1.
     * | `[1, 2]` | with an order with an ID of 1 or 2.
     * | `['not', 1, 2]` | not with an order with an ID of 1 or 2.
     *
     * @param int|int[] $value The property value
     * @return static self reference
     */
    public function orderId($value): SubscriptionQuery
    {
        $this->orderId = $value;
        return $this;
    }

    /**
     * Narrows the query results based on the reference.
     *
     * @param string|string[] $value The property value
     * @return static self reference
     */
    public function reference($value): SubscriptionQuery
    {
        $this->reference = $value;
        return $this;
    }

    /**
     * Narrows the query results based on the number of trial days.
     *
     * @param mixed $value The property value
     * @return static self reference
     */
    public function trialDays($value): SubscriptionQuery
    {
        $this->trialDays = $value;
        return $this;
    }

    /**
     * Narrows the query results to only subscriptions that are on trial.
     *
     * ---
     *
     * ```twig
     * {# Fetch trialed subscriptions #}
     * {% set {elements-var} = {twig-function}
     *     .onTrial()
     *     .all() %}
     * ```
     *
     * ```php
     * // Fetch trialed subscriptions
     * ${elements-var} = {element-class}::find()
     *     ->isPaid()
     *     ->all();
     * ```
     *
     * @param bool $value The property value
     * @return static self reference
     */
    public function onTrial(bool $value = true): SubscriptionQuery
    {
        $this->onTrial = $value;
        return $this;
    }

    /**
     * Narrows the query results based on the subscriptions’ next payment dates.
     *
     * Possible values include:
     *
     * | Value | Fetches {elements}…
     * | - | -
     * | `'>= 2018-04-01'` | with a next payment on or after 2018-04-01.
     * | `'< 2018-05-01'` | with a next payment before 2018-05-01
     * | `['and', '>= 2018-04-04', '< 2018-05-01']` | with a next payment between 2018-04-01 and 2018-05-01.
     *
     * ---
     *
     * ```twig
     * {# Fetch {elements} with a payment due soon #}
     * {% set aWeekFromNow = date('+7 days')|atom %}
     *
     * {% set {elements-var} = {twig-method}
     *     .nextPaymentDate("< #{aWeekFromNow}")
     *     .all() %}
     * ```
     *
     * ```php
     * // Fetch {elements} with a payment due soon
     * $aWeekFromNow = new \DateTime('+7 days')->format(\DateTime::ATOM);
     *
     * ${elements-var} = {php-method}
     *     ->nextPaymentDate("< {$aWeekFromNow}")
     *     ->all();
     * ```
     *
     * @param mixed $value The property value
     * @return static self reference
     */
    public function nextPaymentDate($value): SubscriptionQuery
    {
        $this->nextPaymentDate = $value;
        return $this;
    }

    /**
     * Narrows the query results to only subscriptions that are canceled.
     *
     * ---
     *
     * ```twig
     * {# Fetch canceled subscriptions #}
     * {% set {elements-var} = {twig-function}
     *     .isCanceled()
     *     .all() %}
     * ```
     *
     * ```php
     * // Fetch canceled subscriptions
     * ${elements-var} = {element-class}::find()
     *     ->isCanceled()
     *     ->all();
     * ```
     *
     * @param bool $value The property value
     * @return static self reference
     */
    public function isCanceled(bool $value = true): SubscriptionQuery
    {
        $this->isCanceled = $value;
        return $this;
    }

    /**
     * Narrows the query results based on the subscriptions’ cancellation date.
     *
     * Possible values include:
     *
     * | Value | Fetches {elements}…
     * | - | -
     * | `'>= 2018-04-01'` | that were canceled on or after 2018-04-01.
     * | `'< 2018-05-01'` | that were canceled before 2018-05-01
     * | `['and', '>= 2018-04-04', '< 2018-05-01']` | that were canceled between 2018-04-01 and 2018-05-01.
     *
     * ---
     *
     * ```twig
     * {# Fetch {elements} that were canceled recently #}
     * {% set aWeekAgo = date('7 days ago')|atom %}
     *
     * {% set {elements-var} = {twig-method}
     *     .dateCanceled(">= #{aWeekAgo}")
     *     .all() %}
     * ```
     *
     * ```php
     * // Fetch {elements} that were canceled recently
     * $aWeekAgo = new \DateTime('7 days ago')->format(\DateTime::ATOM);
     *
     * ${elements-var} = {php-method}
     *     ->dateCanceled(">= {$aWeekAgo}")
     *     ->all();
     * ```
     *
     * @param mixed $value The property value
     * @return static self reference
     */
    public function dateCanceled($value): SubscriptionQuery
    {
        $this->dateCanceled = $value;
        return $this;
    }

    /**
     * Narrows the query results to only subscriptions that have started.
     *
     * ---
     *
     * ```twig
     * {# Fetch started subscriptions #}
     * {% set {elements-var} = {twig-function}
     *     .hasStarted()
     *     .all() %}
     * ```
     *
     * ```php
     * // Fetch started subscriptions
     * ${elements-var} = {element-class}::find()
     *     ->hasStarted()
     *     ->all();
     * ```
     *
     * @param bool $value The property value
     * @return static self reference
     */
    public function hasStarted(bool $value = true): SubscriptionQuery
    {
        $this->hasStarted = $value;
        return $this;
    }

    /**
     * Narrows the query results to only subscriptions that are suspended.
     *
     * ---
     *
     * ```twig
     * {# Fetch suspended subscriptions #}
     * {% set {elements-var} = {twig-function}
     *     .isSuspended()
     *     .all() %}
     * ```
     *
     * ```php
     * // Fetch suspended subscriptions
     * ${elements-var} = {element-class}::find()
     *     ->isSuspended()
     *     ->all();
     * ```
     *
     * @param bool $value The property value
     * @return static self reference
     */
    public function isSuspended(bool $value = true): SubscriptionQuery
    {
        $this->isSuspended = $value;
        return $this;
    }

    /**
     * Narrows the query results based on the subscriptions’ suspension date.
     *
     * Possible values include:
     *
     * | Value | Fetches {elements}…
     * | - | -
     * | `'>= 2018-04-01'` | that were suspended on or after 2018-04-01.
     * | `'< 2018-05-01'` | that were suspended before 2018-05-01
     * | `['and', '>= 2018-04-04', '< 2018-05-01']` | that were suspended between 2018-04-01 and 2018-05-01.
     * ---
     *
     * ```twig
     * {# Fetch {elements} that were suspended recently #}
     * {% set aWeekAgo = date('7 days ago')|atom %}
     *
     * {% set {elements-var} = {twig-method}
     *     .dateSuspended(">= #{aWeekAgo}")
     *     .all() %}
     * ```
     *
     * ```php
     * // Fetch {elements} that were suspended recently
     * $aWeekAgo = new \DateTime('7 days ago')->format(\DateTime::ATOM);
     *
     * ${elements-var} = {php-method}
     *     ->dateSuspended(">= {$aWeekAgo}")
     *     ->all();
     * ```
     *
     * @param mixed $value The property value
     * @return static self reference
     */
    public function dateSuspended($value): SubscriptionQuery
    {
        $this->dateSuspended = $value;
        return $this;
    }

    /**
     * Narrows the query results to only subscriptions that have expired.
     *
     * ---
     *
     * ```twig
     * {# Fetch expired subscriptions #}
     * {% set {elements-var} = {twig-function}
     *     .isExpired()
     *     .all() %}
     * ```
     *
     * ```php
     * // Fetch expired subscriptions
     * ${elements-var} = {element-class}::find()
     *     ->isExpired()
     *     ->all();
     * ```
     *
     * @param bool $value The property value
     * @return static self reference
     */
    public function isExpired(bool $value = true): SubscriptionQuery
    {
        $this->isExpired = $value;

        return $this;
    }

    /**
     * Narrows the query results based on the subscriptions’ expiration date.
     *
     * Possible values include:
     *
     * | Value | Fetches {elements}…
     * | - | -
     * | `'>= 2018-04-01'` | that expired on or after 2018-04-01.
     * | `'< 2018-05-01'` | that expired before 2018-05-01
     * | `['and', '>= 2018-04-04', '< 2018-05-01']` | that expired between 2018-04-01 and 2018-05-01.
     *
     * ---
     *
     * ```twig
     * {# Fetch {elements} that expired recently #}
     * {% set aWeekAgo = date('7 days ago')|atom %}
     *
     * {% set {elements-var} = {twig-method}
     *     .dateExpired(">= #{aWeekAgo}")
     *     .all() %}
     * ```
     *
     * ```php
     * // Fetch {elements} that expired recently
     * $aWeekAgo = new \DateTime('7 days ago')->format(\DateTime::ATOM);
     *
     * ${elements-var} = {php-method}
     *     ->dateExpired(">= {$aWeekAgo}")
     *     ->all();
     * ```
     *
     * @param mixed $value The property value
     * @return static self reference
     */
    public function dateExpired($value): SubscriptionQuery
    {
        $this->dateExpired = $value;

        return $this;
    }

    /**
<<<<<<< HEAD
     * Narrows the query results based on the {elements}’ statuses.
     *
     * Possible values include:
     *
     * | Value | Fetches {elements}…
     * | - | -
     * | `'active'` _(default)_ | that are active.
     * | `'expired'` | that have expired.
     *
     * ---
     *
     * ```twig
     * {# Fetch expired {elements} #}
     * {% set {elements-var} = {twig-function}
     *     .status('expired')
     *     .all() %}
     * ```
     *
     * ```php
     * // Fetch expired {elements}
     * ${elements-var} = {element-class}::find()
     *     ->status('expired')
     *     ->all();
     * ```
     */
    public function status($value): self
    {
        return parent::status($value);
    }

    /**
=======
>>>>>>> 3ca9bfc3
     * @inheritdoc
     */
    protected function beforePrepare(): bool
    {
        // See if 'plan' were set to invalid handles
        if ($this->planId === []) {
            return false;
        }

        $this->joinElementTable('commerce_subscriptions');
        $this->subQuery->innerJoin('{{%users}} users', '[[commerce_subscriptions.userId]] = [[users.id]]');

        $this->query->select([
            'commerce_subscriptions.dateCanceled',
            'commerce_subscriptions.dateExpired',
            'commerce_subscriptions.dateSuspended',
            'commerce_subscriptions.gatewayId',
            'commerce_subscriptions.hasStarted',
            'commerce_subscriptions.id',
            'commerce_subscriptions.isCanceled',
            'commerce_subscriptions.isExpired',
            'commerce_subscriptions.isSuspended',
            'commerce_subscriptions.nextPaymentDate',
            'commerce_subscriptions.orderId',
            'commerce_subscriptions.planId',
            'commerce_subscriptions.reference',
            'commerce_subscriptions.subscriptionData',
            'commerce_subscriptions.trialDays',
            'commerce_subscriptions.userId',
        ]);

        if (isset($this->userId)) {
            $this->subQuery->andWhere(Db::parseParam('commerce_subscriptions.userId', $this->userId));
        }

        if (isset($this->planId)) {
            $this->subQuery->andWhere(Db::parseParam('commerce_subscriptions.planId', $this->planId));
        }

        if (isset($this->gatewayId)) {
            $this->subQuery->andWhere(Db::parseParam('commerce_subscriptions.gatewayId', $this->gatewayId));
        }

        if (isset($this->orderId)) {
            $this->subQuery->andWhere(Db::parseParam('commerce_subscriptions.orderId', $this->orderId));
        }

        if (isset($this->reference)) {
            $this->subQuery->andWhere(Db::parseParam('commerce_subscriptions.reference', $this->reference));
        }

        if (isset($this->trialDays)) {
            $this->subQuery->andWhere(Db::parseParam('commerce_subscriptions.trialDays', $this->trialDays));
        }

        if (isset($this->nextPaymentDate)) {
            $this->subQuery->andWhere(Db::parseDateParam('commerce_subscriptions.nextPaymentDate', $this->nextPaymentDate));
        }

        if (isset($this->isCanceled)) {
            $this->subQuery->andWhere(Db::parseParam('commerce_subscriptions.isCanceled', $this->isCanceled, '=', false, Schema::TYPE_BOOLEAN));
        }

        if (isset($this->dateCanceled)) {
            $this->subQuery->andWhere(Db::parseDateParam('commerce_subscriptions.dateCanceled', $this->dateCanceled));
        }

        if (isset($this->hasStarted)) {
            $this->subQuery->andWhere(Db::parseParam('commerce_subscriptions.hasStarted', $this->hasStarted, '=', false, Schema::TYPE_BOOLEAN));
        }

        if (isset($this->isSuspended)) {
            $this->subQuery->andWhere(Db::parseParam('commerce_subscriptions.isSuspended', $this->isSuspended, '=', false, Schema::TYPE_BOOLEAN));
        }

        if (isset($this->dateSuspended)) {
            $this->subQuery->andWhere(Db::parseDateParam('commerce_subscriptions.dateSuspended', $this->dateSuspended));
        }

        if (isset($this->isExpired)) {
            $this->subQuery->andWhere(Db::parseParam('commerce_subscriptions.isExpired', $this->isExpired, '=', false, Schema::TYPE_BOOLEAN));
        }

        if (isset($this->dateExpired)) {
            $this->subQuery->andWhere(Db::parseDateParam('commerce_subscriptions.dateExpired', $this->dateExpired));
        }

        if (isset($this->onTrial) && $this->onTrial === true) {
            $this->subQuery->andWhere($this->_getTrialCondition(true));
        } else if (isset($this->onTrial) && $this->onTrial === false) {
            $this->subQuery->andWhere($this->_getTrialCondition(false));
        }

        return parent::beforePrepare();
    }

    /**
     * @inheritdoc
     */
    protected function statusCondition(string $status)
    {
        switch ($status) {
            case Subscription::STATUS_ACTIVE:
                return [
                    'commerce_subscriptions.isExpired' => '0',
                ];
            case Subscription::STATUS_EXPIRED:
                return [
                    'commerce_subscriptions.isExpired' => '1',
                ];
            default:
                return parent::statusCondition($status);
        }
    }

    /**
     * @inheritdoc
     * @deprecated in 4.0.0. `status(null)` should be used instead.
     */
<<<<<<< HEAD

    public function anyStatus(): self
=======
    public function anyStatus(): SubscriptionQuery
>>>>>>> 3ca9bfc3
    {
        unset($this->isSuspended, $this->hasStarted);
        return parent::anyStatus();
    }

    /**
     * Returns the SQL condition to use for trial status.
     *
     * @param bool $onTrial
     * @return mixed
     */
    private function _getTrialCondition(bool $onTrial)
    {
        if ($onTrial) {
            if (Craft::$app->getDb()->getIsPgsql()) {
                return new Expression("NOW() <= [[commerce_subscriptions.dateCreated]] + [[commerce_subscriptions.trialDays]] * INTERVAL '1 day'");
            }

            return new Expression('NOW() <= ADDDATE([[commerce_subscriptions.dateCreated]], [[commerce_subscriptions.trialDays]])');
        }

        if (Craft::$app->getDb()->getIsPgsql()) {
            return new Expression("NOW() > [[commerce_subscriptions.dateCreated]] + [[commerce_subscriptions.trialDays]] * INTERVAL '1 day'");
        }

        return new Expression('NOW() > ADDDATE([[commerce_subscriptions.dateCreated]], [[commerce_subscriptions.trialDays]])');
    }
}<|MERGE_RESOLUTION|>--- conflicted
+++ resolved
@@ -670,40 +670,6 @@
     }
 
     /**
-<<<<<<< HEAD
-     * Narrows the query results based on the {elements}’ statuses.
-     *
-     * Possible values include:
-     *
-     * | Value | Fetches {elements}…
-     * | - | -
-     * | `'active'` _(default)_ | that are active.
-     * | `'expired'` | that have expired.
-     *
-     * ---
-     *
-     * ```twig
-     * {# Fetch expired {elements} #}
-     * {% set {elements-var} = {twig-function}
-     *     .status('expired')
-     *     .all() %}
-     * ```
-     *
-     * ```php
-     * // Fetch expired {elements}
-     * ${elements-var} = {element-class}::find()
-     *     ->status('expired')
-     *     ->all();
-     * ```
-     */
-    public function status($value): self
-    {
-        return parent::status($value);
-    }
-
-    /**
-=======
->>>>>>> 3ca9bfc3
      * @inheritdoc
      */
     protected function beforePrepare(): bool
@@ -823,12 +789,7 @@
      * @inheritdoc
      * @deprecated in 4.0.0. `status(null)` should be used instead.
      */
-<<<<<<< HEAD
-
-    public function anyStatus(): self
-=======
     public function anyStatus(): SubscriptionQuery
->>>>>>> 3ca9bfc3
     {
         unset($this->isSuspended, $this->hasStarted);
         return parent::anyStatus();
