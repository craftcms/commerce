--- conflicted
+++ resolved
@@ -670,8 +670,6 @@
     }
 
     /**
-<<<<<<< HEAD
-=======
      * Narrows the query results based on the {elements}’ statuses.
      *
      * Possible values include:
@@ -697,13 +695,12 @@
      *     ->all();
      * ```
      */
-    public function status($value)
+    public function status($value): self
     {
         return parent::status($value);
     }
 
     /**
->>>>>>> d488e991
      * @inheritdoc
      */
     protected function beforePrepare(): bool
