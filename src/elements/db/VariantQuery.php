<?php
/**
 * @link https://craftcms.com/
 * @copyright Copyright (c) Pixel & Tonic, Inc.
 * @license https://craftcms.github.io/license/
 */

namespace craft\commerce\elements\db;

use Craft;
use craft\base\Element;
use craft\commerce\db\Table;
use craft\commerce\elements\Product;
use craft\commerce\elements\Variant;
use craft\commerce\Plugin;
use craft\commerce\records\Sale;
use craft\db\Query;
use craft\db\Table as CraftTable;
use craft\helpers\ArrayHelper;
use craft\helpers\Db;
use DateTime;
use yii\db\Connection;

/**
 * VariantQuery represents a SELECT SQL statement for variants in a way that is independent of DBMS.
 *
 * @method Variant[]|array all($db = null)
 * @method Variant|array|null one($db = null)
 * @method Variant|array|null nth(int $n, Connection $db = null)
 * @method self siteId($value)
 * @method self status(array|string|null $value)
 * @property-write Product $product
 * @author Pixel & Tonic, Inc. <support@pixelandtonic.com>
 * @since 2.0
 * @doc-path products-variants.md
 * @prefix-doc-params
 * @replace {element} variant
 * @replace {elements} variants
 * @replace {twig-method} craft.variants()
 * @replace {myElement} myVariant
 * @replace {element-class} \craft\commerce\elements\Variant
 * @supports-site-params
 * @supports-status-param
 * @supports-title-param
 */
class VariantQuery extends PurchasableQuery
{
    /**
     * @inheritdoc
     */
    protected array $defaultOrderBy = ['commerce_variants.sortOrder' => SORT_ASC];

    /**
     * @var bool Whether to only return variants that the user has permission to edit.
     */
    public bool $editable = false;

    /**
     * @var bool|null
     */
    public ?bool $hasStock = null;

    /**
     * @var bool|null
     */
    public ?bool $hasSales = null;

    /**
     * @var mixed only return variants that match the resulting product query.
     */
    public mixed $hasProduct = null;

    /**
     * @var bool|null
     */
    public ?bool $isDefault = null;

    /**
     * @var mixed
     */
    public mixed $productId = null;

    /**
     * @var mixed the SKU of the variant
     */
    public mixed $sku = null;

    /**
     * @var mixed
     */
    public mixed $stock = null;

    /**
     * @var mixed
     */
    public mixed $typeId = null;

    /**
     * @var bool|null
     * @since 3.3.4
     */
    public ?bool $hasUnlimitedStock = null;

    /**
     * @var mixed
     */
    public mixed $minQty = null;

    /**
     * @var mixed
     */
    public mixed $maxQty = null;

    /**
     * @var mixed
     * @since 3.2.0
     */
    public mixed $width = false;

    /**
     * @var mixed
     * @since 3.2.0
     */
    public mixed $height = false;

    /**
     * @var mixed
     * @since 3.2.0
     */
    public mixed $length = false;

    /**
     * @var mixed
     * @since 3.2.0
     */
    public mixed $weight = false;

    /**
     * @inheritdoc
     */
    public function __construct($elementType, array $config = [])
    {
        // Default status
        if (!isset($config['status'])) {
            $config['status'] = Element::STATUS_ENABLED;
        }

        parent::__construct($elementType, $config);
    }

    /**
     * @inheritdoc
     */
    public function __set($name, $value)
    {
        if ($name == 'product') {
            $this->product($value);
        } else {
            parent::__set($name, $value);
        }
    }

    /**
     * Narrows the query results based on the {elements}’ SKUs.
     *
     * Possible values include:
     *
     * | Value | Fetches {elements}…
     * | - | -
     * | `'foo'` | with a SKU of `foo`.
     * | `'foo*'` | with a SKU that begins with `foo`.
     * | `'*foo'` | with a SKU that ends with `foo`.
     * | `'*foo*'` | with a SKU that contains `foo`.
     * | `'not *foo*'` | with a SKU that doesn’t contain `foo`.
     * | `['*foo*', '*bar*'` | with a SKU that contains `foo` or `bar`.
     * | `['not', '*foo*', '*bar*']` | with a SKU that doesn’t contain `foo` or `bar`.
     *
     * ---
     *
     * ```twig
     * {# Get the requested {element} SKU from the URL #}
     * {% set requestedSlug = craft.app.request.getSegment(3) %}
     *
     * {# Fetch the {element} with that slug #}
     * {% set {element-var} = {twig-method}
     *   .sku(requestedSlug|literal)
     *   .one() %}
     * ```
     *
     * ```php
     * // Get the requested {element} SKU from the URL
     * $requestedSlug = \Craft::$app->request->getSegment(3);
     *
     * // Fetch the {element} with that slug
     * ${element-var} = {php-method}
     *     ->sku(\craft\helpers\Db::escapeParam($requestedSlug))
     *     ->one();
     * ```
     *
     * @param mixed $value
     * @return static self reference
     */
    public function sku(mixed $value): VariantQuery
    {
        $this->sku = $value;
        return $this;
    }

    /**
     * Narrows the query results based on the variants’ product.
     *
     * Possible values include:
     *
     * | Value | Fetches {elements}…
     * | - | -
     * | a [[Product|Product]] object | for a product represented by the object.
     *
     * @param mixed $value
     * @return static self reference
     */
    public function product(mixed $value): VariantQuery
    {
        if ($value instanceof Product) {
            $this->productId = [$value->id];
        } else {
            $this->productId = $value;
        }
        return $this;
    }

    /**
     * Narrows the query results based on the variants’ products’ IDs.
     *
     * Possible values include:
     *
     * | Value | Fetches {elements}…
     * | - | -
     * | `1` | for a product with an ID of 1.
     * | `[1, 2]` | for product with an ID of 1 or 2.
     * | `['not', 1, 2]` | for product not with an ID of 1 or 2.
     *
     * @param mixed $value
     * @return static self reference
     */
    public function productId(mixed $value): VariantQuery
    {
        $this->productId = $value;
        return $this;
    }

    /**
     * Narrows the query results based on the variants’ product types, per their IDs.
     *
     * Possible values include:
     *
     * | Value | Fetches {elements}…
     * | - | -
     * | `1` | for a product of a type with an ID of 1.
     * | `[1, 2]` | for product of a type with an ID of 1 or 2.
     * | `['not', 1, 2]` | for product of a type not with an ID of 1 or 2.
     *
     * @param mixed $value
     * @return static self reference
     */
    public function typeId(mixed $value): VariantQuery
    {
        $this->typeId = $value;
        return $this;
    }

    /**
     * Narrows the query results to only default variants.
     *
     * ---
     *
     * ```twig
     * {# Fetch default variants #}
     * {% set {elements-var} = {twig-method}
     *   .isDefault()
     *   .all() %}
     * ```
     *
     * ```php
     * // Fetch default variants
     * ${elements-var} = {element-class}::find()
     *     ->isDefault()
     *     ->all();
     * ```
     *
     * @param bool|null $value The property value
     * @return static self reference
     */
    public function isDefault(?bool $value = true): VariantQuery
    {
        $this->isDefault = $value;
        return $this;
    }

    /**
     * Narrows the query results based on the variants’ stock.
     *
     * Possible values include:
     *
     * | Value | Fetches {elements}…
     * | - | -
     * | `0` | with no stock.
     * | `'>= 5'` | with a stock of at least 5.
     * | `'< 10'` | with a stock of less than 10.
     *
     * @param mixed $value The property value
     * @return static self reference
     */
    public function stock(mixed $value): VariantQuery
    {
        $this->stock = $value;
        return $this;
    }

    /**
     * Narrows the query results to only variants that have stock.
     *
     * Possible values include:
     *
     * | Value | Fetches {elements}…
     * | - | -
     * | `true` | with stock.
     * | `false` | with no stock.
     *
     * @param bool|null $value
     * @return static self reference
     */
    public function hasStock(?bool $value = true): VariantQuery
    {
        $this->hasStock = $value;
        return $this;
    }

    /**
     * Narrows the query results to only variants that have been set to unlimited stock.
     *
     * Possible values include:
     *
     * | Value | Fetches {elements}…
     * | - | -
     * | `true` | with unlimited stock checked.
     * | `false` | with unlimited stock not checked.
     *
     * @param bool|null $value
     * @return static self reference
     * @since 3.3.4
     * @noinspection PhpUnused
     */
    public function hasUnlimitedStock(?bool $value = true): VariantQuery
    {
        $this->hasUnlimitedStock = $value;
        return $this;
    }

    /**
     * Narrows the query results to only variants that are on sale.
     *
     * Possible values include:
     *
     * | Value | Fetches {elements}…
     * | - | -
     * | `true` | on sale
     * | `false` | not on sale
     *
     * @param bool|null $value
     * @return static self reference
     */
    public function hasSales(?bool $value = true): VariantQuery
    {
        $this->hasSales = $value;
        return $this;
    }

    /**
     * Narrows the query results to only variants for certain products.
     *
     * Possible values include:
     *
     * | Value | Fetches {elements}…
     * | - | -
     * | a [[ProductQuery|ProductQuery]] object | for products that match the query.
     *
     * @param mixed $value The property value
     * @return static self reference
     */
    public function hasProduct(mixed $value): VariantQuery
    {
        $this->hasProduct = $value;
        return $this;
    }

    /**
     * Narrows the query results based on the variants’ min quantity.
     *
     * Possible values include:
     *
     * | Value | Fetches {elements}…
     * | - | -
     * | `100` | with a minQty of 100.
     * | `'>= 100'` | with a minQty of at least 100.
     * | `'< 100'` | with a minQty of less than 100.
     *
     * @param mixed $value The property value
     * @return static self reference
     */
    public function minQty(mixed $value): VariantQuery
    {
        $this->minQty = $value;
        return $this;
    }

    /**
     * Narrows the query results based on the variants’ max quantity.
     *
     * Possible values include:
     *
     * | Value | Fetches {elements}…
     * | - | -
     * | `100` | with a maxQty of 100.
     * | `'>= 100'` | with a maxQty of at least 100.
     * | `'< 100'` | with a maxQty of less than 100.
     *
     * @param mixed $value The property value
     * @return static self reference
     */
    public function maxQty(mixed $value): VariantQuery
    {
        $this->maxQty = $value;
        return $this;
    }

    /**
     * Narrows the query results based on the variants’ width dimension.
     *
     * Possible values include:
     *
     * | Value | Fetches {elements}…
     * | - | -
     * | `100` | with a width of 100.
     * | `'>= 100'` | with a width of at least 100.
     * | `'< 100'` | with a width of less than 100.
     *
     * @param mixed $value The property value
     * @return static self reference
     */
    public function width(mixed $value): VariantQuery
    {
        $this->width = $value;
        return $this;
    }

    /**
     * Narrows the query results based on the variants’ height dimension.
     *
     * Possible values include:
     *
     * | Value | Fetches {elements}…
     * | - | -
     * | `100` | with a height of 100.
     * | `'>= 100'` | with a height of at least 100.
     * | `'< 100'` | with a height of less than 100.
     *
     * @param mixed $value The property value
     * @return static self reference
     */
    public function height(mixed $value): VariantQuery
    {
        $this->height = $value;
        return $this;
    }

    /**
     * Narrows the query results based on the variants’ length dimension.
     *
     * Possible values include:
     *
     * | Value | Fetches {elements}…
     * | - | -
     * | `100` | with a length of 100.
     * | `'>= 100'` | with a length of at least 100.
     * | `'< 100'` | with a length of less than 100.
     *
     * @param mixed $value The property value
     * @return static self reference
     */
    public function length(mixed $value): VariantQuery
    {
        $this->length = $value;
        return $this;
    }

    /**
     * Narrows the query results based on the variants’ weight dimension.
     *
     * Possible values include:
     *
     * | Value | Fetches {elements}…
     * | - | -
     * | `100` | with a weight of 100.
     * | `'>= 100'` | with a weight of at least 100.
     * | `'< 100'` | with a weight of less than 100.
     *
     * @param mixed $value The property value
     * @return static self reference
     */
    public function weight(mixed $value): VariantQuery
    {
        $this->weight = $value;
        return $this;
    }

    public function populate($rows): array
    {
        // @TODO move to purchasable query
        $purchasableStoresAttributes = [
            'id',
            'purchasableId',
            'price',
            'promotionalPrice',
            'storeId',
            'stock',
            'hasUnlimitedStock',
            'minQty',
            'maxQty',
            'promotable',
            'freeShipping',
            'availableForPurchase',
        ];
        foreach ($rows as &$row) {
            $purchasableStores = [];
            Plugin::getInstance()->getStores()->getAllStores()->each(function($store) use (&$row, $purchasableStoresAttributes, &$purchasableStores) {
                if (!isset($purchasableStores[$store->id])) {
                    $purchasableStores[$store->id] = [];
                }

                foreach ($purchasableStoresAttributes as $attribute) {
                    $purchasableStores[$store->id][$attribute] = $row[$store->handle . '_' . $attribute] ?? null;
                    unset($row[$store->handle . '_' . $attribute]);
                }
            });
            $row['purchasableStores'] = $purchasableStores;
        }

        return parent::populate($rows);
    }

    /**
     * @inheritdoc
     */
    protected function beforePrepare(): bool
    {
        $this->_normalizeProductId();

        // See if 'productId' was invalid
        if ($this->productId === []) {
            return false;
        }

        $this->joinElementTable('commerce_variants');

        $this->query->select([
            'commerce_variants.id',
            'commerce_variants.productId',
            'commerce_variants.isDefault',
<<<<<<< HEAD
            'commerce_variants.sku',
=======
            'commerce_purchasables.sku',
>>>>>>> e40c687a
            'commerce_variants.sortOrder',
            'commerce_purchasables.width',
            'commerce_purchasables.height',
            'commerce_purchasables.length',
            'commerce_purchasables.weight',
            'commerce_purchasables.taxCategoryId',
            'commerce_purchasables.shippingCategoryId',
        ]);

        $this->subQuery->leftJoin(Table::PRODUCTS . ' commerce_products', '[[commerce_variants.productId]] = [[commerce_products.id]]');
        $this->subQuery->leftJoin(Table::PRODUCTTYPES . ' commerce_producttypes', '[[commerce_products.typeId]] = [[commerce_producttypes.id]]');

        // @TODO move to purchasable query
        $this->query->leftJoin(Table::PURCHASABLES . ' commerce_purchasables', '[[commerce_purchasables.id]] = [[commerce_variants.id]]');

        foreach (Plugin::getInstance()->getStores()->getAllStores()->all() as $store) {
            $storeTableNameAlias = $store->handle . '_commerce_purchasables_stores';
            $storeTableName = Table::PURCHASABLES_STORES . ' ' . $storeTableNameAlias;
            $this->query->addSelect([
                $storeTableNameAlias . '.id as ' . $store->handle . '_id',
                $storeTableNameAlias . '.purchasableId as ' . $store->handle . '_purchasableId',
                $storeTableNameAlias . '.storeId as ' . $store->handle . '_storeId',
                $storeTableNameAlias . '.price as ' . $store->handle . '_price',
                $storeTableNameAlias . '.promotionalPrice as ' . $store->handle . '_promotionalPrice',
                $storeTableNameAlias . '.stock as ' . $store->handle . '_stock',
                $storeTableNameAlias . '.hasUnlimitedStock as ' . $store->handle . '_hasUnlimitedStock',
                $storeTableNameAlias . '.minQty as ' . $store->handle . '_minQty',
                $storeTableNameAlias . '.maxQty as ' . $store->handle . '_maxQty',
                $storeTableNameAlias . '.promotable as ' . $store->handle . '_promotable',
                $storeTableNameAlias . '.freeShipping as ' . $store->handle . '_freeShipping',
                $storeTableNameAlias . '.availableForPurchase as ' . $store->handle . '_availableForPurchase',
            ]);
            $onStatement = sprintf('[[%s]] = [[%s]] AND [[%s]] = %s', $storeTableNameAlias . '.purchasableId', 'commerce_purchasables.id', $storeTableNameAlias . '.storeId', $store->id);
            $this->query->leftJoin($storeTableName, $onStatement);
        }

        if (isset($this->typeId)) {
            $this->subQuery->andWhere(Db::parseParam('commerce_products.typeId', $this->typeId));
        }

        if (isset($this->sku)) {
            $this->subQuery->andWhere(Db::parseParam('commerce_purchasables.sku', $this->sku));
        }

        if (isset($this->productId)) {
            $this->subQuery->andWhere(['commerce_variants.productId' => $this->productId]);
        }

<<<<<<< HEAD
=======
        if (isset($this->price)) {
            $this->subQuery->andWhere(Db::parseParam('commerce_purchasables.price', $this->price));
        }

>>>>>>> e40c687a
        if (isset($this->isDefault) && $this->isDefault !== null) {
            $this->subQuery->andWhere(Db::parseBooleanParam('commerce_variants.isDefault', $this->isDefault, false));
        }

        if (isset($this->minQty)) {
            $this->subQuery->andWhere(Db::parseParam('commerce_variants.minQty', $this->minQty));
        }

        if (isset($this->maxQty)) {
            $this->subQuery->andWhere(Db::parseParam('commerce_variants.maxQty', $this->maxQty));
        }

        if (isset($this->stock)) {
            $this->subQuery->andWhere(Db::parseParam('commerce_variants.stock', $this->stock));
        }

        if ($this->width !== false) {
            if ($this->width === null) {
                $this->subQuery->andWhere(['commerce_purchasables.width' => $this->width]);
            } else {
                $this->subQuery->andWhere(Db::parseParam('commerce_purchasables.width', $this->width));
            }
        }

        if ($this->height !== false) {
            if ($this->height === null) {
                $this->subQuery->andWhere(['commerce_purchasables.height' => $this->height]);
            } else {
                $this->subQuery->andWhere(Db::parseParam('commerce_purchasables.height', $this->height));
            }
        }

        if ($this->length !== false) {
            if ($this->length === null) {
                $this->subQuery->andWhere(['commerce_purchasables.length' => $this->length]);
            } else {
                $this->subQuery->andWhere(Db::parseParam('commerce_purchasables.length', $this->length));
            }
        }

        if ($this->weight !== false) {
            if ($this->weight === null) {
                $this->subQuery->andWhere(['commerce_purchasables.weight' => $this->weight]);
            } else {
                $this->subQuery->andWhere(Db::parseParam('commerce_purchasables.weight', $this->weight));
            }
        }

        // If width, height or length is specified in the query we should only be looking for products that
        // have a type which supports dimensions
        if ($this->width !== false || $this->height !== false || $this->length !== false || $this->weight !== false) {
            $this->subQuery->andWhere(Db::parseParam('commerce_producttypes.hasDimensions', 1));
        }

        if (isset($this->hasUnlimitedStock)) {
            $this->subQuery->andWhere([
                'commerce_variants.hasUnlimitedStock' => $this->hasUnlimitedStock,
            ]);
        }

        if (isset($this->hasStock)) {
            if ($this->hasStock) {
                $this->subQuery->andWhere([
                    'or',
                    ['commerce_variants.hasUnlimitedStock' => true],
                    [
                        'and',
                        ['not', ['commerce_variants.hasUnlimitedStock' => true]],
                        ['>', 'commerce_variants.stock', 0],
                    ],
                ]);
            } else {
                $this->subQuery->andWhere([
                    'and',
                    ['not', ['commerce_variants.hasUnlimitedStock' => true]],
                    ['<', 'commerce_variants.stock', 1],
                ]);
            }
        }

        if (isset($this->hasSales)) {
            // We can't just clone the query as it may be modifying the select statement etc (i.e in the product query‘s hasVariant param)
            // But we want to use the same conditions so that we improve performance over searching all variants
            $query = Variant::find();
            foreach ($this->criteriaAttributes() as $attribute) {
                $query->$attribute = $this->$attribute;
            }

            $query->andWhere(['commerce_products.promotable' => true]);
            unset($query->hasSales);
            $query->limit = null;
            $variantIds = $query->ids();

            $productIds = Product::find()
                ->andWhere(['promotable' => true])
                ->limit(null)
                ->ids();

            $now = new DateTime();
            $activeSales = (new Query())->select([
                'sales.id',
                'sales.allGroups',
                'sales.allPurchasables',
                'sales.allCategories',
                'sales.categoryRelationshipType',
            ])
                ->from(Table::SALES . ' sales')
                ->where([
                    'or',
                    // Only a from date
                    [
                        'and',
                        ['dateTo' => null],
                        ['not', ['dateFrom' => null]],
                        ['<=', 'dateFrom', Db::prepareDateForDb($now)],
                    ],
                    // Only a to date
                    [
                        'and',
                        ['dateFrom' => null],
                        ['not', ['dateTo' => null]],
                        ['>=', 'dateTo', Db::prepareDateForDb($now)],
                    ],
                    // no dates
                    [
                        'dateFrom' => null,
                        'dateTo' => null,
                    ],
                    // to and from dates
                    [
                        'and',
                        ['not', ['dateFrom' => null]],
                        ['not', ['dateTo' => null]],
                        ['<=', 'dateFrom', Db::prepareDateForDb($now)],
                        ['>=', 'dateTo', Db::prepareDateForDb($now)],
                    ],
                ])
                ->andWhere(['enabled' => true])
                ->orderBy('sortOrder asc')
                ->all();

            $allVariantsMatch = false;
            foreach ($activeSales as $activeSale) {
                if ($activeSale['allGroups'] == 1 && $activeSale['allPurchasables'] == 1 && $activeSale['allCategories'] == 1) {
                    $allVariantsMatch = true;
                    break;
                }
            }

            if (!$allVariantsMatch) {
                $activeSaleIds = ArrayHelper::getColumn($activeSales, 'id');

                // Only force user group restriction on site requests
                if (Craft::$app->getRequest()->isSiteRequest) {
                    $user = Craft::$app->getUser()->getIdentity();
                    $userGroupIds = [];

                    if ($user) {
                        $userGroupIds = ArrayHelper::getColumn($user->getGroups(), 'id');
                    }

                    // If the user doesn't belong to any groups, remove sales that
                    // restrict by user group as these would never match
                    if (empty($userGroupIds)) {
                        foreach ($activeSales as $activeSale) {
                            if ($activeSale['allGroups'] == 0) {
                                ArrayHelper::removeValue($activeSaleIds, $activeSale['id']);
                                break;
                            }
                        }
                    } else {
                        // Exclude any sales that have a user group restriction that the current user is not part of
                        $userGroupSalesIds = (new Query())
                            ->select('sales.id')
                            ->from(Table::SALES . ' sales')
                            ->leftJoin(Table::SALE_USERGROUPS . ' su', '[[su.saleId]] = [[sales.id]]')
                            ->where([
                                'sales.id' => $activeSaleIds,
                                'userGroupId' => $userGroupIds,
                            ])
                            ->column();

                        foreach ($activeSales as $activeSale) {
                            if ($activeSale['allGroups'] == 0 && !in_array($activeSale['id'], $userGroupSalesIds, false)) {
                                ArrayHelper::removeValue($activeSaleIds, $activeSale['id']);
                            }
                        }
                    }
                }

                $activeSales = ArrayHelper::whereMultiple($activeSales, ['id' => $activeSaleIds]);

                // Check to see if we have any sales that match all products and categories
                // so we can skip extra processing if needed
                $allProductsAndCategoriesSales = ArrayHelper::whereMultiple($activeSales, ['allPurchasables' => 1, 'allCategories' => 1]);

                if (empty($allProductsAndCategoriesSales)) {
                    $purchasableRestrictedSales = ArrayHelper::whereMultiple($activeSales, ['allPurchasables' => 0]);
                    $categoryRestrictedSales = ArrayHelper::whereMultiple($activeSales, ['allCategories' => 0]);

                    $purchasableRestrictedIds = (new Query())
                        ->select('purchasableId')
                        ->from(Table::SALE_PURCHASABLES . ' sp')
                        ->where([
                            'saleId' => ArrayHelper::getColumn($purchasableRestrictedSales, 'id'),
                        ])
                        ->column();

                    $categoryRestrictedVariantIds = [];
                    $categoryRestrictedProductIds = [];
                    if (!empty($categoryRestrictedSales)) {
                        $sourceSales = ArrayHelper::whereMultiple($categoryRestrictedSales, [
                            'categoryRelationshipType' => [
                                Sale::CATEGORY_RELATIONSHIP_TYPE_SOURCE,
                                Sale::CATEGORY_RELATIONSHIP_TYPE_BOTH,
                            ],
                        ]);
                        $targetSales = ArrayHelper::whereMultiple($categoryRestrictedSales, [
                            'categoryRelationshipType' => [
                                Sale::CATEGORY_RELATIONSHIP_TYPE_TARGET,
                                Sale::CATEGORY_RELATIONSHIP_TYPE_BOTH,
                            ],
                        ]);

                        // Source relationships
                        $sourceVariantIds = [];
                        $sourceProductIds = [];
                        if (!empty($sourceSales)) {
                            $sourceRows = (new Query())
                                ->select('elements.type, rel.sourceId')
                                ->from(Table::SALE_CATEGORIES . ' sc')
                                ->leftJoin(CraftTable::RELATIONS . ' rel', '[[rel.targetId]] = [[sc.categoryId]]')
                                ->leftJoin(CraftTable::ELEMENTS . ' elements', '[[elements.id]] = [[rel.sourceId]]')
                                ->where([
                                    'saleId' => ArrayHelper::getColumn($sourceSales, 'id'),
                                ])
                                ->all();

                            $sourceProductIds = collect($sourceRows)
                                ->filter(fn($row) => $row['type'] === Product::class)
                                ->map(fn($row) => $row['sourceId'])
                                ->all();

                            $sourceVariantIds = collect($sourceRows)
                                ->filter(fn($row) => $row['type'] === Variant::class)
                                ->map(fn($row) => $row['sourceId'])
                                ->all();
                        }

                        // Target relationships
                        $targetVariantIds = [];
                        $targetProductIds = [];
                        if (!empty($targetSales)) {
                            $targetRows = (new Query())
                                ->select('elements.type, rel.targetId')
                                ->from(Table::SALE_CATEGORIES . ' sc')
                                ->leftJoin(CraftTable::RELATIONS . ' rel', '[[rel.sourceId]] = [[sc.categoryId]]')
                                ->leftJoin(CraftTable::ELEMENTS . ' elements', '[[elements.id]] = [[rel.targetId]]')
                                ->where([
                                    'saleId' => ArrayHelper::getColumn($targetSales, 'id'),
                                ])
                                ->all();

                            $targetProductIds = collect($targetRows)
                                ->filter(fn($row) => $row['type'] === Product::class)
                                ->map(fn($row) => $row['targetId'])
                                ->all();

                            $targetVariantIds = collect($targetRows)
                                ->filter(fn($row) => $row['type'] === Product::class)
                                ->map(fn($row) => $row['targetId'])
                                ->all();
                        }

                        $categoryRestrictedVariantIds = array_merge($sourceVariantIds, $targetVariantIds);
                        $categoryRestrictedProductIds = array_merge($sourceProductIds, $targetProductIds);
                    }

                    $variantIds = array_unique(array_merge($purchasableRestrictedIds, $categoryRestrictedVariantIds));
                    $productIds = $categoryRestrictedProductIds;
                }
            }

            $hasSalesCondition = [
                'or',
                ['commerce_variants.id' => $variantIds],
                ['commerce_variants.productId' => $productIds],
            ];

            if ($this->hasSales) {
                $this->subQuery->andWhere($hasSalesCondition);
            } else {
                $this->subQuery->andWhere(['not', $hasSalesCondition]);
            }
        }

        $this->_applyHasProductParam();

        return parent::beforePrepare();
    }

    /**
     * Normalizes the productId param to an array of IDs or null
     */
    private function _normalizeProductId(): void
    {
        if (empty($this->productId)) {
            $this->productId = null;
        } elseif (is_numeric($this->productId)) {
            $this->productId = [$this->productId];
        } elseif (!is_array($this->productId) || !ArrayHelper::isNumeric($this->productId)) {
            $this->productId = (new Query())
                ->select(['id'])
                ->from([Table::PRODUCTS])
                ->where(Db::parseParam('id', $this->productId))
                ->column();
        }
    }

    /**
     * Applies the hasProduct query condition
     */
    private function _applyHasProductParam(): void
    {
        if (!isset($this->hasProduct)) {
            return;
        }

        if ($this->hasProduct instanceof ProductQuery) {
            $productQuery = $this->hasProduct;
        } elseif (is_array($this->hasProduct)) {
            $query = Product::find();
            $productQuery = Craft::configure($query, $this->hasProduct);
        } else {
            return;
        }

        $productQuery->limit = null;
        $productQuery->select('commerce_products.id');
        $productIds = $productQuery->column();

        // Remove any blank product IDs (if any)
        $productIds = array_filter($productIds);
        $this->subQuery->andWhere(['commerce_variants.productId' => $productIds]);
    }

    /**
     * @inheritdoc
     * @since 3.5.0
     */
    protected function cacheTags(): array
    {
        $tags = [];

        if ($this->productId) {
            foreach ($this->productId as $productId) {
                $tags[] = "product:$productId";
            }
        }

        return $tags;
    }
}<|MERGE_RESOLUTION|>--- conflicted
+++ resolved
@@ -566,11 +566,7 @@
             'commerce_variants.id',
             'commerce_variants.productId',
             'commerce_variants.isDefault',
-<<<<<<< HEAD
-            'commerce_variants.sku',
-=======
             'commerce_purchasables.sku',
->>>>>>> e40c687a
             'commerce_variants.sortOrder',
             'commerce_purchasables.width',
             'commerce_purchasables.height',
@@ -619,13 +615,6 @@
             $this->subQuery->andWhere(['commerce_variants.productId' => $this->productId]);
         }
 
-<<<<<<< HEAD
-=======
-        if (isset($this->price)) {
-            $this->subQuery->andWhere(Db::parseParam('commerce_purchasables.price', $this->price));
-        }
-
->>>>>>> e40c687a
         if (isset($this->isDefault) && $this->isDefault !== null) {
             $this->subQuery->andWhere(Db::parseBooleanParam('commerce_variants.isDefault', $this->isDefault, false));
         }
