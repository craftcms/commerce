--- conflicted
+++ resolved
@@ -758,7 +758,7 @@
                                 ->andWhere(['elements.type' => Product::class])
                                 ->andWhere(Db::parseParam('es.siteId', $this->siteId))
                                 ->andWhere(['es.enabled' => true]);
-                            $hasSalesProductConditions[] = ['commerce_variants.productId' => $sourceQueryProduct];
+                            $hasSalesProductConditions[] = ['commerce_variants.primaryOwnerId' => $sourceQueryProduct];
 
                             $sourceQueryVariant = (new Query())
                                 ->select('rel.sourceId')
@@ -785,7 +785,7 @@
                                 ->andWhere(['elements.type' => Product::class])
                                 ->andWhere(Db::parseParam('es.siteId', $this->siteId))
                                 ->andWhere(['es.enabled' => true]);
-                            $hasSalesProductConditions[] = ['commerce_variants.productId' => $targetQueryProduct];
+                            $hasSalesProductConditions[] = ['commerce_variants.primaryOwnerId' => $targetQueryProduct];
 
                             $targetQueryVariant = (new Query())
                                 ->select('rel.targetId')
@@ -803,13 +803,6 @@
                 }
             }
 
-<<<<<<< HEAD
-            $hasSalesCondition = [
-                'or',
-                ['commerce_variants.id' => $variantIds],
-                ['commerce_variants.primaryOwnerId' => $productIds],
-            ];
-=======
             $hasSalesCondition = ['or'];
             if (!empty($hasSalesVariantConditions)) {
                 $hasSalesCondition[] = array_merge(['or'], $hasSalesVariantConditions);
@@ -818,7 +811,6 @@
             if (!empty($hasSalesProductConditions)) {
                 $hasSalesCondition[] = array_merge(['or'], $hasSalesProductConditions);
             }
->>>>>>> 21ee794e
 
             if ($this->hasSales) {
                 $this->subQuery->andWhere($hasSalesCondition);
@@ -876,14 +868,9 @@
         $productQuery->select('commerce_products.id');
 
         // Remove any blank product IDs (if any)
-<<<<<<< HEAD
-        $productIds = array_filter($productIds);
-        $this->subQuery->andWhere(['commerce_variants.primaryOwnerId' => $productIds]);
-=======
         $productQuery->andWhere(['not', ['commerce_products.id' => null]]);
 
-        $this->subQuery->andWhere(['commerce_variants.productId' => $productQuery]);
->>>>>>> 21ee794e
+        $this->subQuery->andWhere(['commerce_variants.primaryOwnerId' => $productQuery]);
     }
 
     /**
