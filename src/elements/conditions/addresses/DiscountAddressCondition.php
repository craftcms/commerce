--- conflicted
+++ resolved
@@ -18,16 +18,12 @@
     /**
      * @inheritdoc
      */
-<<<<<<< HEAD
-    protected function selectableConditionRules(): array
-=======
     public ?string $elementType = Address::class;
 
     /**
      * @inheritdoc
      */
-    protected function conditionRuleTypes(): array
->>>>>>> b26b43ea
+    protected function selectableConditionRules(): array
     {
         return array_merge(parent::selectableConditionRules(),
             [
