<?php

namespace craft\commerce\elements\conditions\variants;

<<<<<<< HEAD
use craft\commerce\elements\conditions\purchasables\SkuConditionRule;
=======
>>>>>>> b26b43ea
use craft\commerce\elements\Variant;
use craft\elements\conditions\ElementCondition;

/**
 * Variant query condition.
 *
 * @author Pixel & Tonic, Inc. <support@pixelandtonic.com>
 * @since 4.0.0
 */
class VariantCondition extends ElementCondition
{
    /**
     * @inheritdoc
     */
<<<<<<< HEAD
    protected function selectableConditionRules(): array
=======
    public ?string $elementType = Variant::class;

    /**
     * @inheritdoc
     */
    protected function conditionRuleTypes(): array
>>>>>>> b26b43ea
    {
        return array_merge(parent::selectableConditionRules(), [
            SkuConditionRule::class,
        ]);
    }
}<|MERGE_RESOLUTION|>--- conflicted
+++ resolved
@@ -2,10 +2,7 @@
 
 namespace craft\commerce\elements\conditions\variants;
 
-<<<<<<< HEAD
 use craft\commerce\elements\conditions\purchasables\SkuConditionRule;
-=======
->>>>>>> b26b43ea
 use craft\commerce\elements\Variant;
 use craft\elements\conditions\ElementCondition;
 
@@ -20,16 +17,12 @@
     /**
      * @inheritdoc
      */
-<<<<<<< HEAD
-    protected function selectableConditionRules(): array
-=======
     public ?string $elementType = Variant::class;
 
     /**
      * @inheritdoc
      */
-    protected function conditionRuleTypes(): array
->>>>>>> b26b43ea
+    protected function selectableConditionRules(): array
     {
         return array_merge(parent::selectableConditionRules(), [
             SkuConditionRule::class,
