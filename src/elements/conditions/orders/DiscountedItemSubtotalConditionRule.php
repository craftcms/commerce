--- conflicted
+++ resolved
@@ -33,11 +33,7 @@
     /**
      * @inheritdoc
      */
-<<<<<<< HEAD
-    public function modifyQuery(QueryInterface $query): void
-=======
     public function modifyQuery(ElementQueryInterface|\yii\db\QueryInterface $query): void
->>>>>>> a470a85f
     {
         throw new NotSupportedException('Discounted Item Subtotal condition rule does not support queries');
     }
