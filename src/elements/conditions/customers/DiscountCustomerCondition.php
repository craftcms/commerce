--- conflicted
+++ resolved
@@ -17,16 +17,12 @@
     /**
      * @inheritdoc
      */
-<<<<<<< HEAD
-    protected function selectableConditionRules(): array
-=======
     public ?string $elementType = User::class;
 
     /**
      * @inheritdoc
      */
-    protected function conditionRuleTypes(): array
->>>>>>> b26b43ea
+    protected function selectableConditionRules(): array
     {
         return array_merge(parent::selectableConditionRules(), [
             HasOrdersConditionRule::class,
