{% extends "commerce/_layouts/cp" %}

{% set selectedSubnavItem = "promotions" %}

{% set crumbs = [
    { label: "Promotions"|t('commerce'), url: url('commerce/promotions') },
    { label: "Discounts"|t('commerce'), url: url('commerce/promotions/discounts') },
] %}

{% set fullPageForm = true %}

{% import "_includes/forms" as forms %}
{% import "commerce/_includes/forms/commerceForms" as commerceForms %}


{% set discountClasses = "" %}
{% if (discount.getErrors('name')) %}
    {% set discountClasses = "error" %}
{% endif %}

{% set matchingItemsClasses = "" %}
{% if false %}
    {% set matchingItemsClasses = "error" %}
{% endif %}

{% set conditionsClasses = "" %}
{% if(discount.getErrors('startDate') or discount.getErrors('endDate')) %}
    {% set conditionsClasses = "error" %}
{% endif %}

{% set couponClasses = "" %}
{% if(discount.getErrors('code')) %}
    {% set couponClasses = "error" %}
{% endif %}

{% set tabs = {
    0: {'label':'Discount'|t('commerce'),'url':'#discount','class':discountClasses},
    1: {'label':'Coupon'|t('commerce'),'url':'#coupon','class':couponClasses},
    2: {'label':'Matching Items'|t('commerce'),'url':'#matching-items','class':matchingItemsClasses},
    3: {'label':'Conditions'|t('commerce'),'url':'#conditions','class':conditionsClasses},
    4: {'label':'Actions'|t('commerce'),'url':'#actions'}
} %}

<<<<<<< HEAD
{% hook "cp.commerce.discounts.edit" %}

{% block details %}
    {% hook "cp.commerce.discounts.edit.details" %}
=======
{% block details %}
    <div class="meta">
        {{ forms.lightSwitchField({
            label: "Enable this discount"|t('commerce'),
            id: 'enabled',
            name: 'enabled',
            value: 1,
            on: discount.enabled,
            checked: discount.enabled,
            errors: discount.getErrors('enabled')
        }) }}
    </div>

    {% if discount and discount.id %}
        <div class="meta read-only">
            <div class="data">
                <h5 class="heading">{{ "Created at"|t('app') }}</h5>
                <div id="date-created-value" class="value">{{ discount.dateCreated|datetime('short') }}</div>
            </div>
            <div class="data">
                <h5 class="heading">{{ "Updated at"|t('app') }}</h5>
                <div id="date-updated-value" class="value">{{ discount.dateUpdated|datetime('short') }}</div>
            </div>
        </div>
    {% endif %}
>>>>>>> f6c5678d
{% endblock %}

{% block content %}
    <input type="hidden" name="action" value="commerce/discounts/save">
    {{ redirectInput('commerce/promotions/discounts') }}
    {% if discount.id %}
        <input type="hidden" name="sortOrder" value="{{ discount.sortOrder }}">
        <input type="hidden" name="id" value="{{ discount.id }}">
    {% endif %}

    <div id="discount">
        {{ forms.textField({
            first: true,
            label: "Name"|t('commerce'),
            instructions: "What this discount will be called in the control panel."|t('commerce'),
            id: 'name',
            name: 'name',
            value: discount.name,
            errors: discount.getErrors('name'),
            autofocus: true,
            required: true,
        }) }}

        {{ forms.textField({
            label: "Description"|t('commerce'),
            instructions: "Discount description."|t('commerce'),
            id: 'description',
            name: 'description',
            value: discount.description,
            errors: discount.getErrors('description'),
        }) }}

<<<<<<< HEAD
        {{ forms.lightSwitchField({
            label: "Enable this discount"|t('commerce'),
            id: 'enabled',
            name: 'enabled',
            value: 1,
            on: discount.enabled,
            checked: discount.enabled,
            errors: discount.getErrors('enabled')
        }) }}

        {# @TODO remove or rename this hook at a breaking change #}
=======
>>>>>>> f6c5678d
        {% hook "cp.commerce.discount.edit" %}
    </div>

    <div id="matching-items" class="hidden">

        {% for purchasableType in purchasableTypes %}
            {% set instruction = "for which this discount will be applicable to. Leave all purchasable fields blank for any purchasable."|t('commerce') %}
            {{ forms.elementSelectField({
                id: 'purchasables-'~purchasableType.elementType|id,
                label: purchasableType.name ~ ' ' ~ '(Purchasable)'|t('commerce'),
                name: 'purchasables['~purchasableType.elementType~']',
                elements: purchasables[purchasableType.elementType] ?? null,
                elementType: purchasableType.elementType,
                limit: null,
                instructions: purchasableType.name~" "~instruction,
                errors: discount.getErrors('purchasables-'~purchasableType.elementType|replace('\\','-')),
            }) }}
        {% endfor %}


        {{ forms.elementSelectField({
            id: 'categories',
            label: 'Categories'|t('commerce'),
            name: 'categories',
            elements: categories ? categories : null,
            elementType: categoryElementType,
            limit: null,
            instructions: "Categories that the matching purchasables must be related to. Leave blank to ignore category matching."|t('commerce'),
            errors: discount.getErrors('categories'),
        }) }}

        <a class="fieldtoggle {% if (discount.categoryRelationshipType != 'element') %}expanded{% endif %}" data-target="categoryRelationshipType-advanced">Advanced</a>

        <div id="categoryRelationshipType-advanced" class="{% if (discount.categoryRelationshipType == 'element') %}hidden{% endif %}">
            {{ forms.selectField({
                id: 'categoryRelationshipType',
                name: 'categoryRelationshipType',
                label: 'Categories Relationship Type'|t('commerce'),
                instructions: "How the Purchasables and Categories are related, which determines the matching items. See [Relations Terminology]({link})."|t('commerce', {
                    link: 'https://craftcms.com/docs/3.x/relations.html#terminology',
                }),
                options: categoryRelationshipTypeOptions,
                value: discount.categoryRelationshipType,
                errors: discount.getErrors('categoryRelationshipType')
            }) }}
        </div>

    </div>

    <div id="coupon" class="hidden">
        {{ forms.textField({
        label: "Coupon Code"|t('commerce'),
        instructions: "A user will have to enter this code to activate this discount. A blank coupon code here will always match this discount."|t('commerce'),
        id: 'code',
        name: 'code',
        value: discount.code,
        errors: discount.getErrors('code'),
        }) }}
    </div>

    <div id="conditions" class="hidden">

        {{ forms.dateTimeField({
            label: "Start Date"|t('commerce'),
            instructions: "Date from which the discount will be active. Leave blank for unlimited start date"|t('commerce'),
            id: 'dateFrom',
            name: 'dateFrom',
            value: discount.dateFrom,
            errors: discount.getErrors('dateFrom'),
        }) }}

        {{ forms.dateTimeField({
            label: "End Date"|t('commerce'),
            instructions: "Date when the discount will be finished. Leave blank for unlimited end date"|t('commerce'),
            id: 'dateTo',
            name: 'dateTo',
            value: discount.dateTo,
            errors: discount.getErrors('dateTo'),
        }) }}

        {% embed '_includes/forms/field' with {
            label: 'Order Condition Formula'|t('commerce'),
            id: 'orderConditionFormula',
            rows: 5,
            instructions: 'Specify a <a href="{url}">Twig condition</a> that determines whether the discount should apply to a given order. (The order can be referenced via an `order` variable.)'|t('commerce', {
                url: 'https://twig.symfony.com/doc/2.x/templates.html#expressions',
            }),
            errors: discount is defined ? discount.getErrors('orderConditionFormula'),
            } %}
            {% block input %}
                {% import "_includes/forms" as forms %}
                <div id="orderConditionFormulaField" class="flex flex-nowrap" style="align-items: stretch;">
                    <div  class="order-condition">
                        {{ forms.textarea({
                            value: discount is defined ? discount.orderConditionFormula,
                            name: 'orderConditionFormula',
                            class: 'code',
                            rows: 5,
                            placeholder: 'Example'|t('commerce') ~ ': \'@apple.com\' in order.email'
                        }) }}
                    </div>
                </div>
            {% endblock %}
        {% endembed %}

        {% if groups|length %}
            {{ forms.multiselectField({
                label: 'User Groups'|t('commerce'),
                instructions: "Groups for which this discount will be applicable to. Leave blank for all groups"|t('commerce'),
                id: 'groups',
                name: 'groups',
                options: groups,
                values: discount.getUserGroupIds(),
                errors: discount.getErrors('groups'),
                class: 'selectize fullwidth',
            }) }}
        {% endif %}

        {{ commerceForms.numberField({
            label: "Purchase Total"|t('commerce'),
            instructions: "Restrict the discount to only those orders where the customer has purchased a minimum total value of matching items."|t('commerce'),
            id: 'purchaseTotal',
            name: 'purchaseTotal',
            value: discount.purchaseTotal ? discount.purchaseTotal : 0,
            type: 'number',
            step: 'any',
            errors: discount.getErrors('purchaseTotal'),
        }) }}

        {{ forms.textField({
            label: "Minimum Purchase Quantity"|t('commerce'),
            instructions: "Minimum number of matching items that need to be ordered for this discount to apply."|t('commerce'),
            id: 'purchaseQty',
            name: 'purchaseQty',
            value: discount.purchaseQty,
            type: 'number',
            errors: discount.getErrors('purchaseQty'),
        }) }}

        {{ forms.textField({
            label: "Maximum Purchase Quantity"|t('commerce'),
            instructions: "Maximum number of matching items that can be ordered for this discount to apply. A zero value here will skip this condition."|t('commerce'),
            id: 'maxPurchaseQty',
            name: 'maxPurchaseQty',
            value: discount.maxPurchaseQty,
            type: 'number',
            errors: discount.getErrors('maxPurchaseQty'),
        }) }}

        {% set customerUsage = customerUsage and customerUsage|length ? customerUsage : {uses: 0, customers: 0} %}
        {% set customerCounterMarkup %}
            <div class="flex">
                <div>
                    {{ forms.text({
                        id: 'perUserLimit',
                        name: 'perUserLimit',
                        value: discount.perUserLimit,
                        min: '0',
                        size: 10
                    }) }}
                </div>
                <div>
                    <input id="customer-usage-counter" disabled class="text disabled fullwidth" size="30" value="{{ '{uses} uses across {customers} customers'|t('commerce', customerUsage) }}">
                </div>
                <div>
                    <div class="btn clear-btn" data-spinner="#clear-customer-usage-spinner" data-field="#customer-usage-counter" data-type="{{ counterTypeCustomer }}">{{ "Reset usage"|t('commerce') }}</div>
                    <div id="clear-customer-usage-spinner" class="spinner hidden"></div>
                </div>
            </div>
        {% endset %}
        {{ forms.field({
            label: "Per User Discount Limit"|t('commerce'),
            instructions: "How many times one user is allowed to use this discount. Setting this requires a user to be logged in to use the discount. Setting this will not allow guests to use the discount. Set to zero for unlimited use by guests or users."|t('commerce'),
            errors: discount.getErrors('perUserLimit')
        }, customerCounterMarkup) }}

        {% set emailUsage = emailUsage and emailUsage|length ? emailUsage : {uses: 0, emails: 0} %}
        {% set emailCounterMarkup %}
            <div class="flex">
                <div>
                    {{ forms.text({
                        id: 'perEmailLimit',
                        name: 'perEmailLimit',
                        value: discount.perEmailLimit,
                        min: '0',
                        size: 10
                    }) }}
                </div>
                <div>
                    <input id="email-usage-counter" disabled class="text disabled fullwidth" size="30" value="{{ '{uses} uses across {emails} email addresses'|t('commerce', emailUsage) }}">
                </div>
                <div>
                    <div class="btn clear-btn" data-spinner="#clear-email-usage-spinner" data-field="#email-usage-counter" data-type="{{ counterTypeEmail }}">{{ "Reset usage"|t('commerce') }}</div>
                    <div id="clear-email-usage-spinner" class="spinner hidden"></div>
                </div>
            </div>
        {% endset %}
        {{ forms.field({
            label: 'Per Email Address Discount Limit'|t('commerce'),
            instructions: 'How many times one email address is allowed to use this discount. This applies to all previous orders, whether guest or user. Set to zero for unlimited use by guests or users.'|t('commerce'),
            errors: discount.getErrors('perEmailLimit')
        }, emailCounterMarkup) }}

        {% set totalDiscountUsesWording = discount.totalDiscountUses != 1 ? '{count} times' : '{count} time' %}
        {% set totalDiscountLimitMarkup %}
            <div class="flex">
                <div>
                    {{ forms.text({
                        id: 'totalDiscountUseLimit',
                        name: 'totalDiscountUseLimit',
                        value: discount.totalDiscountUseLimit,
                        min: '0',
                        size: 10
                    }) }}
                </div>
                <div>
                    <input id="total-discount-use-counter" disabled class="text disabled fullwidth" size="10" value="{{ totalDiscountUsesWording|t('commerce', {count: discount.totalDiscountUses}) }}">
                </div>
                <div>
                    <div class="btn clear-btn" data-spinner="#clear-discount-use-spinner" data-field="#total-discount-use-counter" data-type="{{ counterTypeTotal }}">{{ "Clear counter"|t('commerce') }}</div>
                    <div id="clear-discount-use-spinner" class="spinner hidden"></div>
                </div>
            </div>
        {% endset %}
        {{ forms.field({
            label: 'Total Discount Use Limit'|t('commerce'),
            instructions: "How many times this discount can be used in total by guests or logged in users. Set zero for unlimited use."|t('commerce'),
            errors: discount.getErrors('totalDiscountUseLimit'),
        }, totalDiscountLimitMarkup) }}


        {{ forms.lightswitchField({
            label: "Exclude this discount for products that are already on sale"|t('commerce'),
            id: 'excludeOnSale',
            name: 'excludeOnSale',
            on: discount.excludeOnSale ? true : false,
            errors: discount.getErrors('excludeOnSale')
        }) }}


    </div>

    <div id="actions" class="hidden">

        <h3>{{ 'Per Item Discount'|t('commerce') }}</h3>
        {{ forms.selectField({
            label: "Applied Scope"|t('commerce'),
            instructions: "Choose whether the all line items or just matching line items get the 'Per Item' amounts off."|t('commerce'),
            id: 'appliedTo',
            name: 'appliedTo',
            options: appliedTo,
            value: discount.appliedTo,
            'tip': "Matching items are those items that are used to match this discount’s conditions. Those on the 'Matching Items' tab."|t('commerce')
        }) }}

        {{ commerceForms.numberField({
            label: "Per Item Amount Off"|t('commerce'),
            instructions: "The flat value which should discount each item. i.e “3” for $3 off each item."|t('commerce'),
            id: 'perItemDiscount',
            name: 'perItemDiscount',
            value: discount.perItemDiscount ? discount.perItemDiscount : 0,
            type: 'number',
            step: 'any',
            errors: discount.getErrors('perItemDiscount'),
        }) }}

        {% set pctDiscountInput %}
            <table class="inputs">
                <tr>
                    <td>
                        {{ forms.text({
                            id: 'percentDiscount',
                            name: 'percentDiscount',
                            size: 10,
                            value: discount.percentDiscountAsPercent,
                        }) }}
                    </td>
                    <td style="padding-left: 14px;">
                        {{ forms.select({
                            id: 'percentageOffSubject',
                            name: 'percentageOffSubject',
                            options: [
                                {label: "(%) off the discounted item price"|t('commerce'), value: 'discounted'},
                                {label: "(%) off the original item price"|t('commerce'), value: 'original'}
                            ],
                            value: discount.percentageOffSubject
                        }) }}
                    </td>
                </tr>
            </table>
        {% endset %}

        {{ forms.field({
            label: "Per Item Percentage Off"|t('commerce'),
            instructions: "The percentile value which should discount each item. i.e. “4%” for 4% off. Percentages are rounded to 2 decimal places."|t('commerce'),
            id: 'percentDiscount',
            errors: discount.getErrors('percentDiscount'),
            tip: 'If you select the percentage to be  “off the discounted item price”, this will include the “Per Item Amount” as well as any other discounts that applied before this one.'|t('commerce')
        }, pctDiscountInput) }}

        {{ forms.lightswitchField({
            label: "Ignore sales when this discount is applied to matching line items"|t('commerce'),
            id: 'ignoreSales',
            name: 'ignoreSales',
            on: discount.ignoreSales ? true : false
        }) }}

        <hr>
        <h3>{{ 'Flat Amount Off Order'|t('commerce') }}</h3>

        {% set baseDiscountInput %}
        <table class="inputs">
            <tr>
                <td>
                    {{ forms.text({
                        id: 'baseDiscount',
                        name: 'baseDiscount',
                        type: 'text',
                        step: 'any',
                        size: 10,
                        value: discount.baseDiscount ? discount.baseDiscount : 0,
                    }) }}
                </td>
                <td style="padding-left: 14px;">
                    {% if baseDiscountTypes|length > 1 %}
                    {{ forms.select({
                        id: 'baseDiscountType',
                        name: 'baseDiscountType',
                        options: baseDiscountTypes,
                        value: discount.baseDiscountType
                    }) }}
                    {% endif %}
                </td>
            </tr>
        </table>
        {% endset %}

        {% set showWarning = false %}
        {% if discount.baseDiscountType in ['percentTotal','percentTotalDiscounted','percentItems','percentItemsDiscounted']  %}
        {% set showWarning = true %}
        {% endif %}

        {{ forms.field({
            label: "Flat Order Discount Amount Off"|t('commerce'),
            instructions: "The amount of discount that is applied to the whole order. This amount is spread across line items in order of highest price to lowest price, until the discount is used up."|t('commerce'),
            id: 'baseDiscount',
            errors: discount.getErrors('baseDiscount'),
            warning: showWarning ? 'You have selected an option that will be removed in the next release of Craft Commerce. Use the “Per Item Discount” options to take a percentage off the whole order, or change this option to “Value”'|t('commerce') : null,
            tip: 'The base discount can only discount items in the cart to down to zero until it is used up, it can not make the order negative.'|t('commerce')
        }, baseDiscountInput) }}

        <hr>
        <h3>{{ 'Additional Actions'|t('commerce') }}</h3>

        {{ forms.lightswitchField({
            label: "Remove all shipping costs from the order"|t('commerce'),
            id: 'hasFreeShippingForOrder',
            name: 'hasFreeShippingForOrder',
            on: discount.hasFreeShippingForOrder ? true : false
        }) }}

        {#
          This might need to be disabled to start with. That is handled in the JS
        #}
        {{ forms.lightswitchField({
            label: "Remove shipping costs for matching items only"|t('commerce'),
            id: 'hasFreeShippingForMatchingItems',
            name: 'hasFreeShippingForMatchingItems',
            on: discount.hasFreeShippingForMatchingItems ? true : false
        }) }}

        {{ forms.lightswitchField({
            label: "Don’t apply any subsequent discounts to an order if this discount is applied"|t('commerce'),
            id: 'stopProcessing',
            name: 'stopProcessing',
            on: discount.stopProcessing ? true : false,
            errors: discount.getErrors('stopProcessing')
        }) }}
    </div>

    {% hook "cp.commerce.discounts.edit.content" %}
{% endblock %}


{% js %}
        $(function() {
            $('#groups').selectize({
                plugins: ['remove_button'],
                dropdownParent: 'body'
            });

            $('#code').on('keyup blur', function(event) {
                if (this.value.length === 0) {
                    $('#coupon-fields').addClass('hidden');
                } else {
                    $('#coupon-fields').removeClass('hidden');
                }
            });

            function disableShippingSwitch() {
                $('#hasFreeShippingForMatchingItems').data('lightswitch').turnOff();
                $('input[name="hasFreeShippingForMatchingItems"]').prop("disabled", true);
                $('#hasFreeShippingForMatchingItems').prop("disabled", true);
                $("#hasFreeShippingForMatchingItems").addClass("disabled");
            }

            function enableShippingSwitch() {
                $('input[name="hasFreeShippingForMatchingItems"]').prop("disabled", false);
                $('#hasFreeShippingForMatchingItems').prop("disabled", false);
                $("#hasFreeShippingForMatchingItems").removeClass("disabled");
            }

            if ($('input[name="hasFreeShippingForOrder"]').val() == 1) {
                disableShippingSwitch();
            }

            $('#hasFreeShippingForOrder').click(function () {
                if ($('input[name="hasFreeShippingForOrder"]').val() == 1) {
                    disableShippingSwitch();
                } else {
                    enableShippingSwitch();
                }
            });

            $('.clear-btn').click(function(event) {
                var $this = $(this);
                var $spinner = $($this.data('spinner'));
                var $field = $($this.data('field'));
                var type = $this.data('type');
                var r = confirm(Craft.t('commerce', 'Are you sure you want to clear this discount usage counter?'));

                if (r == true) {
                    $spinner.toggleClass('hidden');
                    $.ajax({
                        type: "POST",
                        dataType: 'json',
                        headers: {
                            "X-CSRF-Token" : '{{ craft.app.request.csrfToken }}',
                        },
                        url: '',
                        data: {
                            'action' : 'commerce/discounts/clear-discount-uses',
                            'id': '{{ discount.id ?? '' }}',
                            'type': type
                        },
                        success: function(data){
                            $spinner.toggleClass('hidden');
                            $field.val('');
                            Craft.cp.displayNotice(Craft.t('commerce', 'Counter has been cleared.'));
                            $this.attr('disabled', 'disabled').prop('disabled', 'disabled');
                        }
                    });
                }
            });
        });
{% endjs %}<|MERGE_RESOLUTION|>--- conflicted
+++ resolved
@@ -41,13 +41,11 @@
     4: {'label':'Actions'|t('commerce'),'url':'#actions'}
 } %}
 
-<<<<<<< HEAD
 {% hook "cp.commerce.discounts.edit" %}
 
 {% block details %}
     {% hook "cp.commerce.discounts.edit.details" %}
-=======
-{% block details %}
+
     <div class="meta">
         {{ forms.lightSwitchField({
             label: "Enable this discount"|t('commerce'),
@@ -72,7 +70,6 @@
             </div>
         </div>
     {% endif %}
->>>>>>> f6c5678d
 {% endblock %}
 
 {% block content %}
@@ -105,20 +102,6 @@
             errors: discount.getErrors('description'),
         }) }}
 
-<<<<<<< HEAD
-        {{ forms.lightSwitchField({
-            label: "Enable this discount"|t('commerce'),
-            id: 'enabled',
-            name: 'enabled',
-            value: 1,
-            on: discount.enabled,
-            checked: discount.enabled,
-            errors: discount.getErrors('enabled')
-        }) }}
-
-        {# @TODO remove or rename this hook at a breaking change #}
-=======
->>>>>>> f6c5678d
         {% hook "cp.commerce.discount.edit" %}
     </div>
 
