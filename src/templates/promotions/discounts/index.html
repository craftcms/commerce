--- conflicted
+++ resolved
@@ -22,61 +22,6 @@
     <div id="discounts-vue-admin-table"></div>
 {% endblock %}
 
-<<<<<<< HEAD
-    {% if discounts|length %}
-        <table id="discounts" class="data fullwidth collapsible">
-            <thead>
-            <tr>
-                <th scope="col">{{ "Name"|t('commerce') }}</th>
-                <th scope="col">{{ "Code"|t('commerce') }}</th>
-                <th scope="col">{{ "Duration"|t('commerce') }}</th>
-                <th scope="col">{{ "Total Uses"|t('commerce') }}</th>
-                <th scope="col">{{ "Stops Processing?"|t('commerce') }}</th>
-                <th scope="col">{{ "Ignore Sales?"|t('commerce') }}</th>
-                <td class="thin"></td>
-                <td class="thin"></td>
-            </tr>
-            </thead>
-            <tbody>
-            {% for discount in discounts %}
-                <tr data-id="{{ discount.id }}" data-name="{{ discount.name }}">
-                    <th scope="row" data-title="{{ 'Name'|t('commerce') }}">
-                        {% if discount.enabled %}
-                            <div class="status enabled"></div>
-                        {% else %}
-                            <div class="status"></div>
-                        {% endif %}
-                        <a href="{{ url('commerce/promotions/discounts/'~discount.id) }}">{{ discount.name }}</a>
-                    </th>
-                    <td data-title="{{ 'Code'|t('commerce') }}"
-                        class="code">{{ discount.code }}</td>
-                    <td data-title="{{ 'Duration'|t('commerce') }}">
-                        {{ (discount.dateFrom ? discount.dateFrom|datetime('short'): '∞') }}
-                        -
-                        {{ (discount.dateTo ? discount.dateTo|datetime('short') : '∞') }}
-                    </td>
-                    <td data-title="{{ 'Times Discount Used'|t('commerce') }}">{{ discount.totalDiscountUses }}</td>
-                    <td data-title="{{ 'Can Stop Processing?'|t('commerce') }}">
-                        {% if discount.stopProcessing %}
-                          <span data-icon="check" title="{{ 'Yes'|t('commerce') }}"></span>
-                        {% endif %}
-                    </td>
-                    <td data-title="{{ 'Ignore Sales?'|t('commerce') }}">
-                        {% if discount.ignoreSales %}
-                          <span data-icon="check" title="{{ 'Yes'|t('commerce') }}"></span>
-                        {% endif %}
-                    </td>
-                    <td class="thin">
-                        <a class="move icon disabled"
-                           title="{{ 'Delete'|t('commerce') }}"
-                           role="button"></a>
-                    </td>
-                    <td class="thin"><a class="delete icon"
-                                        title="{{ 'Delete'|t('commerce') }}"
-                                        role="button"></a></td>
-                </tr>
-            {% endfor %}
-=======
 {% set tableData = [] %}
 {% for discount in discounts %}
     {% set tableData = tableData|merge([{
@@ -91,7 +36,6 @@
         stop: discount.stopProcessing ? true : false,
     }]) %}
 {% endfor %}
->>>>>>> 609f79bb
 
 
 
