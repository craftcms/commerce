{% extends "commerce/_layouts/cp" %}

{% set selectedSubnavItem = "promotions" %}

{% set crumbs = [
    { label: "Promotions"|t('commerce'), url: url('commerce/promotions') },
    { label: "Discounts"|t('commerce'), url: url('commerce/promotions/discounts') },
] %}

{% set fullPageForm = false %}

{% import "_includes/forms" as forms %}
{% import "commerce/_includes/forms/commerceForms" as commerceForms %}


{% set discountClasses = "" %}
{% if (discount.getErrors('name')) %}
    {% set discountClasses = "error" %}
{% endif %}

{% set matchingItemsClasses = "" %}
{% if false %}
    {% set matchingItemsClasses = "error" %}
{% endif %}

{% set orderConditionsClasses = "" %}

{% set conditionsClasses = "" %}
{% if(discount.getErrors('startDate') or discount.getErrors('endDate')) %}
    {% set conditionsClasses = "error" %}
{% endif %}

{% set couponClasses = "" %}
{% if(discount.getErrors('code')) %}
    {% set couponClasses = "error" %}
{% endif %}

{% set tabs = {
    0: {'label':'Discount'|t('commerce'),'url':'#discount','class':discountClasses},
    1: {'label':'Coupon'|t('commerce'),'url':'#coupon','class':couponClasses},
    2: {'label':'Matching Items'|t('commerce'),'url':'#matching-items','class':matchingItemsClasses},
    3: {'label':'Order Conditions'|t('commerce'),'url':'#order-conditions','class':orderConditionsClasses},
    4: {'label':'Conditions'|t('commerce'),'url':'#conditions','class':conditionsClasses},
    5: {'label':'Actions'|t('commerce'),'url':'#actions'}
} %}

{% hook "cp.commerce.discounts.edit" %}

{% block details %}

    <div class="meta">
        {{ forms.lightSwitchField({
            label: "Enable this discount"|t('commerce'),
            id: 'enabled',
            name: 'enabled',
            value: 1,
            on: discount.enabled,
            errors: discount.getErrors('enabled')
        }) }}
    </div>

    {% if discount and discount.id %}
        <div class="meta read-only">
            <div class="data">
                <h5 class="heading">{{ "Created at"|t('app') }}</h5>
                <div id="date-created-value" class="value">{{ discount.dateCreated|datetime('short') }}</div>
            </div>
            <div class="data">
                <h5 class="heading">{{ "Updated at"|t('app') }}</h5>
                <div id="date-updated-value" class="value">{{ discount.dateUpdated|datetime('short') }}</div>
            </div>
        </div>
    {% endif %}

    {% hook "cp.commerce.discounts.edit.details" %}
{% endblock %}

{% block actionButton %}
    <div class="btngroup">
        <button type="button" class="btn submit formsubmit" data-form="discountform">{{ 'Save'|t('app') }}</button>
        <button type="button" class="btn submit menubtn" data-form="discountform"></button>
        <div class="menu">
            <ul>
                <li>
                    <a class="formsubmit"
                       data-redirect="{{ (isNewDiscount ? 'commerce/promotions/discounts/{id}' : discount.getCpEditUrl())|hash }}">
                        {{ forms.optionShortcutLabel('S') }}
                        {{ "Save and continue editing"|t('app') }}
                    </a>
                </li>
            </ul>
        </div>
    </div>
{% endblock %}

{% block content %}
        {% set formAttributes = {
            id: 'discountform',
            method: 'post',
            'accept-charset': 'UTF-8',
            data: {
                saveshortcut: true,
                'saveshortcut-redirect':  'commerce/promotions/discounts'|hash,
                'confirm-unload': true
            },
        } %}
    <form {{ attr(formAttributes) }}>
    <input type="hidden" name="action" value="commerce/discounts/save">
    {{ redirectInput('commerce/promotions/discounts') }}
    {% if discount.id %}
        <input type="hidden" name="sortOrder" value="{{ discount.sortOrder }}">
        <input type="hidden" name="id" value="{{ discount.id }}">
    {% endif %}

    <div id="discount">
        {{ forms.textField({
            first: true,
            label: "Name"|t('commerce'),
            instructions: "What this discount will be called in the control panel."|t('commerce'),
            id: 'name',
            name: 'name',
            value: discount.name,
            errors: discount.getErrors('name'),
            autofocus: true,
            required: true,
        }) }}

        {{ forms.textField({
            label: "Description"|t('commerce'),
            instructions: "Discount description."|t('commerce'),
            id: 'description',
            name: 'description',
            value: discount.description,
            errors: discount.getErrors('description'),
        }) }}

        {% hook "cp.commerce.discount.edit" %}
    </div>

    <div id="matching-items" class="hidden">

        {{ forms.lightswitchField({
            label: "All purchasables"|t('commerce'),
            id: 'allPurchasables',
            name: 'allPurchasables',
            reverseToggle: '#matching-items-purchasables',
            on: discount.allPurchasables ? true : false,
            errors: discount.getErrors('allPurchasables')
        }) }}

        <div id="matching-items-purchasables" {% if discount.allPurchasables %}class="hidden"{% endif %}>
            {% for purchasableType in purchasableTypes %}
                {{ forms.elementSelectField({
                    id: 'purchasables-'~purchasableType.elementType|id,
                    label: purchasableType.name ~ ' ' ~ '(Purchasable)'|t('commerce'),
                    name: 'purchasables['~purchasableType.elementType~']',
                    elements: purchasables[purchasableType.elementType] ?? null,
                    elementType: purchasableType.elementType,
                    limit: null,
                    instructions: '{type} for which this discount will be applicable to.'|t('commerce', {
                        type: purchasableType.name,
                    }),
                    errors: discount.getErrors('purchasables-'~purchasableType.elementType|replace('\\','-')),
                }) }}
            {% endfor %}
        </div>

        {{ forms.lightswitchField({
            label: "All categories"|t('commerce'),
            id: 'allCategories',
            name: 'allCategories',
            reverseToggle: '#matching-items-categories',
            on: discount.allCategories ? true : false,
            errors: discount.getErrors('allCategories')
        }) }}

        <div id="matching-items-categories" {% if discount.allCategories %}class="hidden"{% endif %}>
            {{ forms.elementSelectField({
                id: 'categories',
                label: 'Categories'|t('commerce'),
                name: 'categories',
                elements: categories ? categories : null,
                elementType: categoryElementType,
                limit: null,
                instructions: "Categories that the matching purchasables must be related to."|t('commerce'),
                errors: discount.getErrors('categories'),
            }) }}
<<<<<<< HEAD
        {% endfor %}

        <hr>

        {{ forms.elementSelectField({
            id: 'categories',
            label: 'Categories'|t('commerce'),
            name: 'categories',
            elements: categories ? categories : null,
            elementType: categoryElementType,
            limit: null,
            instructions: "Categories that the matching purchasables must be related to. Leave blank to ignore category matching."|t('commerce'),
            errors: discount.getErrors('categories'),
        }) }}
=======
>>>>>>> b2a46b90


            <a class="fieldtoggle {% if (discount.categoryRelationshipType != 'element') %}expanded{% endif %}"
               data-target="categoryRelationshipType-advanced">Advanced</a>

            <div id="categoryRelationshipType-advanced"
                 class="{% if (discount.categoryRelationshipType == 'element') %}hidden{% endif %}">
                {{ forms.selectField({
                    id: 'categoryRelationshipType',
                    name: 'categoryRelationshipType',
                    label: 'Categories Relationship Type'|t('commerce'),
                    instructions: "How the Purchasables and Categories are related, which determines the matching items. See [Relations Terminology]({link})."|t('commerce', {
                        link: 'https://craftcms.com/docs/3.x/relations.html#terminology',
                    }),
                    options: categoryRelationshipTypeOptions,
                    value: discount.categoryRelationshipType,
                    errors: discount.getErrors('categoryRelationshipType')
                }) }}
            </div>
        </div>

    </div>

    <div id="coupon" class="hidden">
        {{ forms.textField({
            label: "Coupon Code"|t('commerce'),
            instructions: "A user will have to enter this code to activate this discount. A blank coupon code here will always match this discount."|t('commerce'),
            id: 'code',
            name: 'code',
            value: discount.code,
            errors: discount.getErrors('code'),
        }) }}
    </div>

    <div id="order-conditions" class="hidden">
        {% set builderConfig = {
            'mainTag' : 'div',
            'namespace': 'orderCondition'
        } %}

        {% namespace 'orderCondition' %}
        {{ discount.orderCondition.getBuilderHtml(builderConfig)|raw }}
        {% endnamespace %}
    </div>

    <div id="conditions" class="hidden">

        {{ forms.dateTimeField({
            label: "Start Date"|t('commerce'),
            instructions: "Date from which the discount will be active. Leave blank for unlimited start date"|t('commerce'),
            id: 'dateFrom',
            name: 'dateFrom',
            value: discount.dateFrom,
            errors: discount.getErrors('dateFrom'),
        }) }}

        {{ forms.dateTimeField({
            label: "End Date"|t('commerce'),
            instructions: "Date when the discount will be finished. Leave blank for unlimited end date"|t('commerce'),
            id: 'dateTo',
            name: 'dateTo',
            value: discount.dateTo,
            errors: discount.getErrors('dateTo'),
        }) }}

        {% embed '_includes/forms/field' with {
            label: 'Order Condition Formula'|t('commerce'),
            id: 'orderConditionFormula',
            rows: 5,
            instructions: 'Specify a <a href="{url}">Twig condition</a> that determines whether the discount should apply to a given order. (The order can be referenced via an `order` variable.)'|t('commerce', {
                url: 'https://twig.symfony.com/doc/2.x/templates.html#expressions',
            }),
            errors: discount is defined ? discount.getErrors('orderConditionFormula'),
        } %}
            {% block input %}
                {% import "_includes/forms" as forms %}
                <div id="orderConditionFormulaField" class="flex flex-nowrap" style="align-items: stretch;">
                    <div class="order-condition">
                        {{ forms.textarea({
                            value: discount is defined ? discount.orderConditionFormula,
                            name: 'orderConditionFormula',
                            class: 'code',
                            rows: 5,
                            placeholder: 'Example'|t('commerce') ~ ': \'@apple.com\' in order.email'
                        }) }}
                    </div>
                </div>
            {% endblock %}
        {% endembed %}

        {% set usersInput %}
            <div class="flex">
                <div>
                    {{ forms.select({
                        id: 'user-condition',
                        name: 'userGroupsCondition',
                        options: discount.getUserGroupsConditions(),
                        value: discount.userGroupsCondition
                    }) }}
                </div>

                <div class="flex-grow{% if discount.userGroupsCondition is null or discount.userGroupsCondition == 'userGroupsAnyOrNone' %} hidden{% endif %}">
                    {{ forms.multiselectField({
                        id: 'groups',
                        name: 'groups',
                        options: groups,
                        values: discount.getUserGroupIds(),
                        errors: discount.getErrors('groups'),
                        class: 'selectize fullwidth',
                    }) }}
                </div>
            </div>
        {% endset %}

        {{ forms.field({
            id: 'user-groups-condition',
            label: 'Users'|t('commerce'),
            instructions: 'Choose which users the discount applies to.'|t('commerce'),
            errors: [],
            required: false,
        }, usersInput) }}

        {{ commerceForms.numberField({
            label: "Purchase Total"|t('commerce'),
            instructions: "Restrict the discount to only those orders where the customer has purchased a minimum total value of matching items."|t('commerce'),
            id: 'purchaseTotal',
            name: 'purchaseTotal',
            value: discount.purchaseTotal ? discount.purchaseTotal : 0,
            type: 'number',
            step: 'any',
            errors: discount.getErrors('purchaseTotal'),
        }) }}

        {{ forms.textField({
            label: "Minimum Purchase Quantity"|t('commerce'),
            instructions: "Minimum number of matching items that need to be ordered for this discount to apply."|t('commerce'),
            id: 'purchaseQty',
            name: 'purchaseQty',
            value: discount.purchaseQty,
            type: 'number',
            errors: discount.getErrors('purchaseQty'),
        }) }}

        {{ forms.textField({
            label: "Maximum Purchase Quantity"|t('commerce'),
            instructions: "Maximum number of matching items that can be ordered for this discount to apply. A zero value here will skip this condition."|t('commerce'),
            id: 'maxPurchaseQty',
            name: 'maxPurchaseQty',
            value: discount.maxPurchaseQty,
            type: 'number',
            errors: discount.getErrors('maxPurchaseQty'),
        }) }}

        {% set customerUsage = customerUsage and customerUsage|length ? customerUsage : {uses: 0, customers: 0} %}
        {% set customerCounterMarkup %}
            <div class="flex">
                <div>
                    {{ forms.text({
                        id: 'perUserLimit',
                        name: 'perUserLimit',
                        value: discount.perUserLimit,
                        min: '0',
                        size: 10
                    }) }}
                </div>
                <div>
                    <input id="customer-usage-counter" disabled class="text disabled fullwidth" size="30"
                           value="{{ '{uses} uses across {customers} customers'|t('commerce', customerUsage) }}">
                </div>
                <div>
                    <div class="btn clear-btn discount-clear-use" data-spinner="#clear-customer-usage-spinner"
                         data-field="#customer-usage-counter"
                         data-type="{{ counterTypeCustomer }}">{{ "Reset usage"|t('commerce') }}</div>
                    <div id="clear-customer-usage-spinner" class="spinner hidden"></div>
                </div>
            </div>
        {% endset %}
        {{ forms.field({
            label: "Per User Discount Limit"|t('commerce'),
            instructions: "How many times one user is allowed to use this discount. Setting this requires a user to be logged in to use the discount. Setting this will not allow guests to use the discount. Set to zero for unlimited use by guests or users."|t('commerce'),
            errors: discount.getErrors('perUserLimit')
        }, customerCounterMarkup) }}

        {% set emailUsage = emailUsage and emailUsage|length ? emailUsage : {uses: 0, emails: 0} %}
        {% set emailCounterMarkup %}
            <div class="flex">
                <div>
                    {{ forms.text({
                        id: 'perEmailLimit',
                        name: 'perEmailLimit',
                        value: discount.perEmailLimit,
                        min: '0',
                        size: 10
                    }) }}
                </div>
                <div>
                    <input id="email-usage-counter" disabled class="text disabled fullwidth" size="30"
                           value="{{ '{uses} uses across {emails} email addresses'|t('commerce', emailUsage) }}">
                </div>
                <div>
                    <div class="btn clear-btn discount-clear-use" data-spinner="#clear-email-usage-spinner"
                         data-field="#email-usage-counter"
                         data-type="{{ counterTypeEmail }}">{{ "Reset usage"|t('commerce') }}</div>
                    <div id="clear-email-usage-spinner" class="spinner hidden"></div>
                </div>
            </div>
        {% endset %}
        {{ forms.field({
            label: 'Per Email Address Discount Limit'|t('commerce'),
            instructions: 'How many times one email address is allowed to use this discount. This applies to all previous orders, whether guest or user. Set to zero for unlimited use by guests or users.'|t('commerce'),
            errors: discount.getErrors('perEmailLimit')
        }, emailCounterMarkup) }}

        {% set totalDiscountUsesWording = discount.totalDiscountUses != 1 ? '{count} times' : '{count} time' %}
        {% set totalDiscountLimitMarkup %}
            <div class="flex">
                <div>
                    {{ forms.text({
                        id: 'totalDiscountUseLimit',
                        name: 'totalDiscountUseLimit',
                        value: discount.totalDiscountUseLimit,
                        min: '0',
                        size: 10
                    }) }}
                </div>
                <div>
                    <input id="total-discount-use-counter" disabled class="text disabled fullwidth" size="10"
                           value="{{ totalDiscountUsesWording|t('commerce', {count: discount.totalDiscountUses}) }}">
                </div>
                <div>
                    <div class="btn clear-btn discount-clear-use" data-spinner="#clear-discount-use-spinner"
                         data-field="#total-discount-use-counter"
                         data-type="{{ counterTypeTotal }}">{{ "Clear counter"|t('commerce') }}</div>
                    <div id="clear-discount-use-spinner" class="spinner hidden"></div>
                </div>
            </div>
        {% endset %}
        {{ forms.field({
            label: 'Total Discount Use Limit'|t('commerce'),
            instructions: "How many times this discount can be used in total by guests or logged in users. Set zero for unlimited use."|t('commerce'),
            errors: discount.getErrors('totalDiscountUseLimit'),
        }, totalDiscountLimitMarkup) }}


        {{ forms.lightswitchField({
            label: "Exclude this discount for products that are already on sale"|t('commerce'),
            id: 'excludeOnSale',
            name: 'excludeOnSale',
            on: discount.excludeOnSale ? true : false,
            errors: discount.getErrors('excludeOnSale')
        }) }}
    </div>

    <div id="actions" class="hidden">

        <h3>{{ 'Per Item Discount'|t('commerce') }}</h3>
        {{ forms.selectField({
            label: "Applied Scope"|t('commerce'),
            instructions: "Choose whether the all line items or just matching line items get the 'Per Item' amounts off."|t('commerce'),
            id: 'appliedTo',
            name: 'appliedTo',
            options: appliedTo,
            value: discount.appliedTo,
            'tip': "Matching items are those items that are used to match this discount’s conditions. Those on the 'Matching Items' tab."|t('commerce')
        }) }}

        {{ commerceForms.numberField({
            label: "Per Item Amount Off"|t('commerce'),
            instructions: "The flat value which should discount each item. i.e “3” for $3 off each item."|t('commerce'),
            id: 'perItemDiscount',
            name: 'perItemDiscount',
            value: discount.perItemDiscount ? discount.perItemDiscount : 0,
            type: 'number',
            step: 'any',
            errors: discount.getErrors('perItemDiscount'),
        }) }}

        {% set pctDiscountInput %}
            <div class="flex">
                {{ forms.text({
                    id: 'percentDiscount',
                    name: 'percentDiscount',
                    value: (-(discount.percentDiscount ?? 0) * 100)|number,
                    class: 'code ltr',
                    size: 5,
                }) }}
                {{ forms.select({
                    id: 'percentageOffSubject',
                    name: 'percentageOffSubject',
                    options: [
                        {
                            label: "{pct} off the discounted item price"|t('commerce', {
                                pct: percentSymbol,
                            }),
                            value: 'discounted',
                        },
                        {
                            label: "{pct} off the original item price"|t('commerce', {
                                pct: percentSymbol,
                            }),
                            value: 'original',
                        },
                    ],
                    value: discount.percentageOffSubject
                }) }}
            </div>
        {% endset %}

        {{ forms.field({
            label: "Per Item Percentage Off"|t('commerce'),
            instructions: "The percentile value which should discount each item. i.e. {ex1} for {ex2} off. Percentages are rounded to 2 decimal places."|t('commerce', {
                ex1: "`10`",
                ex2: 0.1|percentage,
            }),
            id: 'percentDiscount',
            errors: discount.getErrors('percentDiscount'),
            tip: 'If you select the percentage to be  “off the discounted item price”, this will include the “Per Item Amount” as well as any other discounts that applied before this one.'|t('commerce')
        }, pctDiscountInput) }}

        {{ forms.lightswitchField({
            label: "Ignore sales when this discount is applied to matching line items"|t('commerce'),
            id: 'ignoreSales',
            name: 'ignoreSales',
            on: discount.ignoreSales ? true : false
        }) }}

        <hr>
        <h3>{{ 'Flat Amount Off Order'|t('commerce') }}</h3>

        {% set baseDiscountInput %}
            <table class="inputs">
                <tr>
                    <td>
                        {{ forms.text({
                            id: 'baseDiscount',
                            name: 'baseDiscount',
                            type: 'text',
                            step: 'any',
                            size: 10,
                            value: discount.baseDiscount ? discount.baseDiscount : 0,
                        }) }}
                    </td>
                    <td style="padding-left: 14px;">
                        {% if baseDiscountTypes|length > 1 %}
                            {{ forms.select({
                                id: 'baseDiscountType',
                                name: 'baseDiscountType',
                                options: baseDiscountTypes,
                                value: discount.baseDiscountType
                            }) }}
                        {% endif %}
                    </td>
                </tr>
            </table>
        {% endset %}

        {% set showWarning = false %}
        {% if discount.baseDiscountType in ['percentTotal','percentTotalDiscounted','percentItems','percentItemsDiscounted'] %}
            {% set showWarning = true %}
        {% endif %}

        {{ forms.field({
            label: "Flat Order Discount Amount Off"|t('commerce'),
            instructions: "The amount of discount that is applied to the whole order. This amount is spread across line items in order of highest price to lowest price, until the discount is used up."|t('commerce'),
            id: 'baseDiscount',
            errors: discount.getErrors('baseDiscount'),
            warning: showWarning ? 'You have selected an option that will be removed in the next release of Craft Commerce. Use the “Per Item Discount” options to take a percentage off the whole order, or change this option to “Value”'|t('commerce') : null,
            tip: 'The base discount can only discount items in the cart to down to zero until it is used up, it can not make the order negative.'|t('commerce')
        }, baseDiscountInput) }}

        <hr>
        <h3>{{ 'Additional Actions'|t('commerce') }}</h3>

        {{ forms.lightswitchField({
            label: "Remove all shipping costs from the order"|t('commerce'),
            id: 'hasFreeShippingForOrder',
            name: 'hasFreeShippingForOrder',
            on: discount.hasFreeShippingForOrder ? true : false
        }) }}

        {#
        This might need to be disabled to start with. That is handled in the JS
        #}
        {{ forms.lightswitchField({
            label: "Remove shipping costs for matching items only"|t('commerce'),
            id: 'hasFreeShippingForMatchingItems',
            name: 'hasFreeShippingForMatchingItems',
            on: discount.hasFreeShippingForMatchingItems ? true : false
        }) }}

        {{ forms.lightswitchField({
            label: "Don’t apply any subsequent discounts to an order if this discount is applied"|t('commerce'),
            id: 'stopProcessing',
            name: 'stopProcessing',
            on: discount.stopProcessing ? true : false,
            errors: discount.getErrors('stopProcessing')
        }) }}
    </div>

    {% hook "cp.commerce.discounts.edit.content" %}
{% endblock %}

{% js %}
$(function() {

    $('#user-condition').change(function() {
        if ($(this).val() === 'userGroupsAnyOrNone') {
            $('#groups-field').parent().addClass('hidden');
        } else {
            $('#groups-field').parent().removeClass('hidden');
        }
    });

    $('#groups').selectize({
        plugins: ['remove_button'],
        dropdownParent: 'body'
    });

    $('#code').on('keyup blur', function(event) {
        if (this.value.length === 0) {
            $('#coupon-fields').addClass('hidden');
        } else {
            $('#coupon-fields').removeClass('hidden');
        }
    });

    function disableShippingSwitch() {
        $('#hasFreeShippingForMatchingItems').data('lightswitch').turnOff();
        $('input[name="hasFreeShippingForMatchingItems"]').prop("disabled", true);
        $('#hasFreeShippingForMatchingItems').prop("disabled", true);
        $("#hasFreeShippingForMatchingItems").addClass("disabled");
    }

    function enableShippingSwitch() {
        $('input[name="hasFreeShippingForMatchingItems"]').prop("disabled", false);
        $('#hasFreeShippingForMatchingItems').prop("disabled", false);
        $("#hasFreeShippingForMatchingItems").removeClass("disabled");
    }

    if ($('input[name="hasFreeShippingForOrder"]').val() == 1) {
        disableShippingSwitch();
    }

    $('#hasFreeShippingForOrder').click(function() {
        if ($('input[name="hasFreeShippingForOrder"]').val() == 1) {
            disableShippingSwitch();
        } else {
            enableShippingSwitch();
        }
    });

    $('.clear-btn').click(function(event) {
        var $this = $(this);
        var $spinner = $($this.data('spinner'));
        var $field = $($this.data('field'));
        var type = $this.data('type');
        var r = confirm(Craft.t('commerce', 'Are you sure you want to clear this discount usage counter?'));

        if (r == true) {
            $spinner.toggleClass('hidden');
            $.ajax({
                type: "POST",
                dataType: 'json',
                headers: {
                    "X-CSRF-Token": '{{ craft.app.request.csrfToken }}',
                        },
                        url: '',
                        data: {
                            'action' : 'commerce/discounts/clear-discount-uses',
                            'id': '{{ discount.id ?? '' }}',
                            'type': type
                        },
                        success: function(data){
                            $spinner.toggleClass('hidden');
                            $field.val('');
                            Craft.cp.displayNotice(Craft.t('commerce', 'Counter has been cleared.'));
                            $this.attr('disabled', 'disabled').prop('disabled', 'disabled');
                        }
                    });
                }
            });
        });
{% endjs %}<|MERGE_RESOLUTION|>--- conflicted
+++ resolved
@@ -139,6 +139,32 @@
 
     <div id="matching-items" class="hidden">
 
+        {% for purchasableType in purchasableTypes %}
+            {% set instruction = "for which this discount will be applicable to. Leave all purchasable fields blank for any purchasable."|t('commerce') %}
+            {{ forms.elementSelectField({
+                id: 'purchasables-'~purchasableType.elementType|id,
+                label: purchasableType.name ~ ' ' ~ '(Purchasable)'|t('commerce'),
+                name: 'purchasables['~purchasableType.elementType~']',
+                elements: purchasables[purchasableType.elementType] ?? null,
+                elementType: purchasableType.elementType,
+                limit: null,
+                instructions: purchasableType.name~" "~instruction,
+                errors: discount.getErrors('purchasables-'~purchasableType.elementType|replace('\\','-')),
+            }) }}
+        {% endfor %}
+
+        <hr>
+
+        {{ forms.elementSelectField({
+            id: 'categories',
+            label: 'Categories'|t('commerce'),
+            name: 'categories',
+            elements: categories ? categories : null,
+            elementType: categoryElementType,
+            limit: null,
+            instructions: "Categories that the matching purchasables must be related to. Leave blank to ignore category matching."|t('commerce'),
+            errors: discount.getErrors('categories'),
+
         {{ forms.lightswitchField({
             label: "All purchasables"|t('commerce'),
             id: 'allPurchasables',
@@ -146,6 +172,7 @@
             reverseToggle: '#matching-items-purchasables',
             on: discount.allPurchasables ? true : false,
             errors: discount.getErrors('allPurchasables')
+
         }) }}
 
         <div id="matching-items-purchasables" {% if discount.allPurchasables %}class="hidden"{% endif %}>
@@ -185,23 +212,6 @@
                 instructions: "Categories that the matching purchasables must be related to."|t('commerce'),
                 errors: discount.getErrors('categories'),
             }) }}
-<<<<<<< HEAD
-        {% endfor %}
-
-        <hr>
-
-        {{ forms.elementSelectField({
-            id: 'categories',
-            label: 'Categories'|t('commerce'),
-            name: 'categories',
-            elements: categories ? categories : null,
-            elementType: categoryElementType,
-            limit: null,
-            instructions: "Categories that the matching purchasables must be related to. Leave blank to ignore category matching."|t('commerce'),
-            errors: discount.getErrors('categories'),
-        }) }}
-=======
->>>>>>> b2a46b90
 
 
             <a class="fieldtoggle {% if (discount.categoryRelationshipType != 'element') %}expanded{% endif %}"
