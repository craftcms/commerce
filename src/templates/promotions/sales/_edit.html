{% extends "commerce/_layouts/cp" %}

{% set selectedSubnavItem = "promotions" %}

{% set crumbs = [
    { label: "Promotions"|t('commerce'), url: url('commerce/promotions') },
    { label: "Sales"|t('commerce'), url: url('commerce/promotions/sales') },
] %}

{% set fullPageForm = true %}

{% import "_includes/forms" as forms %}
{% import "commerce/_includes/forms/commerceForms" as commerceForms %}


{% set actionClasses = "" %}
{% if (sale.getErrors('applyAmount') or sale.getErrors('apply')) %}
    {% set actionClasses = "error" %}
{% endif %}

{% set matchingItemsClasses = "" %}
{% if false %}
    {% set matchingItemsClasses = "error" %}
{% endif %}

{% set saleClasses = "" %}
{% if(sale.getErrors('name')) %}
    {% set saleClasses = "error" %}
{% endif %}

{% set tabs = {
    0: {'label':'Sale'|t('commerce'),'url':'#sale','class': saleClasses},
    1: {'label':'Matching Items'|t('commerce'),'url':'#matching-items'},
    2: {'label':'Conditions'|t('commerce'),'url':'#conditions'},
    3: {'label':'Actions'|t('commerce'),'url':'#actions','class': actionClasses}
} %}


{% block content %}
    <input type="hidden" name="action" value="commerce/sales/save">
    {{ redirectInput('commerce/promotions/sales') }}
    {% if sale.id %}
        <input type="hidden" name="id" value="{{ sale.id }}">
        <input type="hidden" name="sortOrder" value="{{ sale.sortOrder }}">
    {% endif %}

    <div id="sale">
        {{ forms.textField({
            first: true,
            label: "Name"|t('commerce'),
            instructions: "What this sale will be called in the control panel."|t('commerce'),
            id: 'name',
            name: 'name',
            value: sale.name,
            errors: sale.getErrors('name'),
            autofocus: true,
            required: true,
        }) }}

        {{ forms.textField({
            label: "Description"|t('commerce'),
            instructions: "Sale description."|t('commerce'),
            id: 'description',
            name: 'description',
            value: sale.description,
            errors: sale.getErrors('description'),
        }) }}

        {{ forms.lightSwitchField({
            label: "Enable this sale"|t('commerce'),
            id: 'enabled',
            name: 'enabled',
            value: 1,
            on: sale.enabled,
            checked: sale.enabled,
            errors: sale.getErrors('enabled'),
            instructions: 'Whether this sale should be available for use, regardless of other conditions.'|t('commerce')
        }) }}

    </div>

    <div id="matching-items" class="hidden">

        {% for purchasableType in purchasableTypes %}
            {% set instruction = "Purchasables for which this sale will be applicable to. Leave all purchasable fields blank for any purchasable."|t('commerce') %}
            {{ forms.elementSelectField({
                id: 'purchasables-'~purchasableType.elementType|id,
                label: purchasableType.name ~ ' ' ~ '(Purchasable)'|t('commerce'),
                name: 'purchasables['~purchasableType.elementType~']',
                elements: purchasables[purchasableType.elementType] ?? null,
                elementType: purchasableType.elementType,
                limit: null,
                instructions: purchasableType.name~" "~instruction,
                errors: sale.getErrors('purchasables-'~purchasableType.elementType|replace('\\','-'))
            }) }}
        {% endfor %}

        {{ forms.elementSelectField({
            id: 'categories',
            label: 'Categories'|t('commerce'),
            name: 'categories',
            elements: categories ? categories : null,
            elementType: categoryElementType,
            limit: null,
            instructions: "Categories that the purchasables must be related to. Leave blank for all categories."|t('commerce'),
            errors: sale.getErrors('categories'),
        }) }}

        <a class="fieldtoggle {% if (sale.categoryRelationshipType != 'element') %}expanded{% endif %}"
           data-target="categoryRelationshipType-advanced">Advanced</a>

        <div id="categoryRelationshipType-advanced"
             class="{% if (sale.categoryRelationshipType == 'element') %}hidden{% endif %}">
            {{ forms.selectField({
                id: 'categoryRelationshipType',
                name: 'categoryRelationshipType',
                label: 'Categories Relationship Type'|t('commerce'),
                instructions: "How the Purchasables and Categories are related, which determines the matching items. See [Relations Terminology]({link})."|t('commerce', {
                    link: 'https://craftcms.com/docs/3.x/relations.html#terminology',
                }),
                options: categoryRelationshipType,
                value: sale.categoryRelationshipType,
                errors: sale.getErrors('categoryRelationshipType')
            }) }}
        </div>
    </div>

    <div id="conditions" class="hidden">
        {{ forms.dateTimeField({
            label: "Start Date"|t('commerce'),
            instructions: "Date from which the sale will be active. Leave blank for unlimited start date"|t('commerce'),
            id: 'dateFrom',
            name: 'dateFrom',
            value: sale.dateFrom,
            errors: sale.getErrors('dateFrom'),
        }) }}

        {{ forms.dateTimeField({
            label: "End Date"|t('commerce'),
            instructions: "Date when the sale will be finished. Leave blank for unlimited end date"|t('commerce'),
            id: 'dateTo',
            name: 'dateTo',
            value: sale.dateTo,
            errors: sale.getErrors('dateTo'),
        }) }}
        <div class="grid">
            {% if groups|length %}
                {{ forms.multiselectField({
                    label: 'User Groups'|t('commerce'),
                    instructions: "Groups for which this sale will be applicable to. Leave blank for all groups"|t('commerce'),
                    id: 'groups',
                    name: 'groups',
                    options: groups,
                    values: sale.getUserGroupIds(),
                    errors: sale.getErrors('groups'),
                    class: 'selectize fullwidth',
                }) }}
            {% endif %}
        </div>

    </div>

    <div id="actions" class="hidden">

        {% set applyAmountInput %}
            <table class="inputs">
                <tr>
                    <td>
                        {{ forms.select({
                            id: 'apply',
                            name: 'apply',
                            options: [
                                {optgroup: "Reduce price"|t('commerce')},
                                {label: "Reduce the price by a percentage of the original price"|t('commerce'), value: 'byPercent' },
                                {label: "Reduce the price by a fixed amount"|t('commerce',{'currency': craft.commerce.paymentCurrencies.primaryPaymentCurrencyIso}), value: 'byFlat' },
                                {optgroup: "Set price"|t('commerce')},
                                {label: "Set the sale price to a percentage of the original price"|t('commerce'), value: 'toPercent' },
                                {label: "Set the sale price to a flat amount"|t('commerce',{'currency': craft.commerce.paymentCurrencies.primaryPaymentCurrencyIso}), value: 'toFlat' },
                            ],
                            value: sale.apply
                        }) }}
                    </td>
                    <td>
                        <span id="applyAmount-currency-symbol" class="{% if sale.apply == 'byPercent' or sale.apply == 'toPercent' %}hidden{% endif %}">{{ currencyIso }}</span>
                        <span id="applyAmount-percent-symbol" class="{% if sale.apply == 'byFlat' or sale.apply == 'toFlat' %}hidden{% endif %}">{{ percentSymbol }}</span>
                        {{ forms.text({
                            id: 'applyAmount',
                            name: 'applyAmount',
                            size: 10,
                            value: sale.applyAmount,
                        }) }}
                        <span id="applyAmount-off" class="{% if sale.apply == 'toFlat' or sale.apply == 'toPercent' %}hidden{% endif %}">{{ "off"|t('commerce') }}</span>
                    </td>
                </tr>
            </table>
        {% endset %}

        {{ forms.field({
            label: "Effect"|t('commerce'),
            instructions: "Select how the sale will be applied to the purchasable(s)."|t('commerce'),
            id: 'applyAmount',
            errors: sale.getErrors('applyAmount')
        }, applyAmountInput) }}

        {% set ignoresPrevious = ['toFlat','toPercent'] %}
        {% set checked = sale.apply in ignoresPrevious %}
        {{ forms.lightswitchField({
            label: "Ignore previous matching sales if this sale matches."|t('commerce'),
            id: 'ignorePrevious',
            name: 'ignorePrevious',
            on: (checked or sale.ignorePrevious),
            disabled: checked,
            errors: sale.getErrors('ignorePrevious')
        }) }}

        {{ forms.lightswitchField({
            label: "Do not apply subsequent matching sales beyond applying this sale."|t('commerce'),
            id: 'stopProcessing',
            name: 'stopProcessing',
            on: sale.stopProcessing ? true : false,
            errors: sale.getErrors('stopProcessing')
        }) }}

    </div>
{% endblock %}

{% js %}
$(function() {
    $('#groups, #productTypes').selectize({
        plugins: ['remove_button'],
        dropdownParent: 'body'
    });

    $("form").submit(function() {
        $("input[name=ignorePrevious]").prop('disabled', false);
<<<<<<< HEAD
        if ($("input[name=ignorePrevious]").val() == 1){
=======
        if ($("input[name=ignorePrevious]").prop('checked') == true) {
>>>>>>> fb53465d
            $("#ignorePrevious-field").css('opacity', 0.25);
        }
        ;
    });

    $('select[name=apply]').change(function() {
        // Toggle symbol
        if (this.value == 'byPercent' || this.value == 'byFlat') {
            $('#applyAmount-off').removeClass('hidden');
        }else{
            $('#applyAmount-off').addClass('hidden');
        }
        if (this.value == 'byPercent' || this.value == 'toPercent') {
            $('#applyAmount-percent-symbol').removeClass('hidden');
            $('#applyAmount-currency-symbol').addClass('hidden');
        }else{
            $('#applyAmount-percent-symbol').addClass('hidden');
            $('#applyAmount-currency-symbol').removeClass('hidden');
        }

        if (this.value == 'toFlat' || this.value == 'toPercent') {
            $('input[name=ignorePrevious]').prop('disabled', true);
            $('#ignorePrevious').prop('disabled', true);
            $('#ignorePrevious').addClass('disabled', true);
        }
        if (this.value != 'toFlat' && this.value != 'toPercent') {
            $('input[name=ignorePrevious]').prop('disabled', false);
            $('#ignorePrevious').prop('disabled', false);
            $('#ignorePrevious').removeClass('disabled', true);
        }
    });
});
{% endjs %}<|MERGE_RESOLUTION|>--- conflicted
+++ resolved
@@ -233,23 +233,19 @@
 
     $("form").submit(function() {
         $("input[name=ignorePrevious]").prop('disabled', false);
-<<<<<<< HEAD
-        if ($("input[name=ignorePrevious]").val() == 1){
-=======
         if ($("input[name=ignorePrevious]").prop('checked') == true) {
->>>>>>> fb53465d
             $("#ignorePrevious-field").css('opacity', 0.25);
         }
-        ;
     });
 
     $('select[name=apply]').change(function() {
-        // Toggle symbol
+        // Toggle off
         if (this.value == 'byPercent' || this.value == 'byFlat') {
             $('#applyAmount-off').removeClass('hidden');
         }else{
             $('#applyAmount-off').addClass('hidden');
         }
+        //
         if (this.value == 'byPercent' || this.value == 'toPercent') {
             $('#applyAmount-percent-symbol').removeClass('hidden');
             $('#applyAmount-currency-symbol').addClass('hidden');
