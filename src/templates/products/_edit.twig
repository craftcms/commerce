--- conflicted
+++ resolved
@@ -283,11 +283,7 @@
 
     {% set js %}
     $(function() {
-<<<<<<< HEAD
         $('select').selectize({dropdownParent: 'body'});
-=======
-        $('select').selectize({});
->>>>>>> a9e0c0a4
     });
     {% endset %}
     {% includeJs js %}
