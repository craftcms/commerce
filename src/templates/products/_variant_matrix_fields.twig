--- conflicted
+++ resolved
@@ -12,11 +12,7 @@
     {% namespace namespace %}
         {{ variant.getFieldLayout().createForm(variant).render()|raw }}
     {% endnamespace %}
-<<<<<<< HEAD
-=======
-
     {% if currentUser.can('commerce-managePromotions') and currentUser.can('commerce-editSales') and not craft.app.request.isAjax and product.id %}
         {{ productFields.relatedSales(variant.id, false) }}
     {% endif %}
->>>>>>> 65a6166c
 </div>