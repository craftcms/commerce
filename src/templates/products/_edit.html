--- conflicted
+++ resolved
@@ -195,73 +195,6 @@
     {% endnamespace %}
 {% endif %}
 
-<<<<<<< HEAD
-=======
-{% if product.id %}
-    <hr>
-    <div class="meta read-only">
-        <div class="data">
-            <h5 class="heading">{{ "Related Sales"|t('commerce') }}</h5>
-            <div class="value">
-                {% if not sales|length %}
-                    <a class="btn small add icon"
-                       href="{{ cpUrl('commerce/promotions/sales/new?purchasableIds='~product.id) }}">{{ 'Add Sale'|t('commerce') }}</a>
-                {% else %}
-                    <ul class="commerce-sales">
-                        {% for sale in sales %}
-                            <li>
-                                <a href="{{ sale.getCpEditUrl() }}"><span>{{ sale.name }}</span></a>
-                            </li>
-                        {% endfor %}
-                    </ul>
-                {% endif %}
-            </div>
-        </div>
-        {% if sales|length %}
-            <div class="data">
-                <h5 class="heading"></h5>
-                <div class="value">
-                    <a class="btn small add icon"
-                       href="{{ cpUrl('commerce/promotions/sales/new?purchasableIds='~product.id) }}">{{ 'Add Sale'|t('commerce') }}</a>
-                </div>
-            </div>
-        {% endif %}
-        <div class="data">
-            <h5 class="heading">{{ "Related Discounts"|t('commerce') }}</h5>
-            <div class="value">
-                {% if not discounts|length %}
-                    <a class="btn small add icon"
-                       href="{{ cpUrl('commerce/promotions/discounts/new?purchasableIds='~product.id) }}">{{ 'Add Discount'|t('commerce') }}</a>
-                {% else %}
-                    <ul class="commerce-sales">
-                        {% for discount in discounts %}
-                            <li>
-                                <a href="{{ discount.getCpEditUrl() }}"><span>{{ discount.name }}</span></a>
-                            </li>
-                        {% endfor %}
-                    </ul>
-                {% endif %}
-            </div>
-        </div>
-        {% if discounts|length %}
-            <div class="data">
-                <h5 class="heading"></h5>
-                <div class="value">
-                    <a class="btn small add icon"
-                       href="{{ cpUrl('commerce/promotions/discounts/new?purchasableIds='~product.id) }}">{{ 'Add Discount'|t }}</a>
-                </div>
-            </div>
-        {% endif %}
-        <div class="data">
-            <h5 class="heading">{{ "Date Created"|t('commerce') }}</h5>
-            <div class="value">{{ product.dateCreated|date('short') }} {{ product.dateCreated|time('short') }}</div>
-        </div>
-        <div class="data">
-            <h5 class="heading">{{ "Date Updated"|t('commerce') }}</h5>
-            <div class="value">{{ product.dateUpdated|date('short') }} {{ product.dateUpdated|time('short') }}</div>
-        </div>
->>>>>>> 3cc7b49c
-
 {% if product.id %}
   <hr>
   <div class="meta">
