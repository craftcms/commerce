{% extends "commerce/_layouts/settingscp" %}

{% set title = "Commerce Settings"|t('commerce') %}

<<<<<<< HEAD
{% set editionLite = constant('Edition_Lite', craft.commerce) %}
{% set editionStandard = constant('Edition_Standard', craft.commerce) %}

{% set navItems = {
    'general': { title: "General Settings"|t('commerce'), minEdition: editionLite },
    'ordersettings': { title: "Order Fields"|t('commerce'), minEdition: editionLite },
    'orderstatuses': { title: "Order Statuses"|t('commerce'), minEdition: editionLite },
    'emails': { title: "Emails"|t('commerce'), minEdition: editionLite },
    'gateways': { title: "Gateways"|t('commerce'), minEdition: editionLite },
    'paymentcurrencies': { title: "Payment Currencies"|t('commerce'), minEdition: editionLite },
    'location': { title: "Store Location"|t('commerce'), minEdition: editionLite },
    'products-heading': { heading: "Products"|t('commerce'), minEdition: editionLite },
    'producttypes': { title: "Product Types"|t('commerce'), minEdition: editionLite },
    'subscriptions-heading': { heading: "Subscriptions"|t('commerce'), minEdition: editionLite },
    'subscriptions/plans': { title: "Subscription Plans"|t('commerce'), minEdition: editionLite },
    'subscriptions/fields': { title: "Subscription Fields"|t('commerce'), minEdition: editionLite },
    'regions-heading': { heading: "Regions"|t('commerce'), minEdition: editionLite },
    'countries': { title: "Countries"|t('commerce'), minEdition: editionLite },
    'states': { title: "States"|t('commerce'), minEdition: editionLite },
    'taxes-heading': { heading: "Taxes"|t('commerce'), minEdition: editionStandard },
    'taxcategories': { title: "Tax Categories"|t('commerce'), minEdition: editionStandard },
    'taxzones': { title: "Tax Zones"|t('commerce'), minEdition: editionStandard },
    'taxrates': { title: "Tax Rates"|t('commerce'), minEdition: editionStandard },
    'shipping-heading': { heading: "Shipping"|t('commerce'), minEdition: editionStandard },
    'shippingcategories': { title: "Shipping Categories"|t('commerce'), minEdition: editionStandard },
    'shippingzones': { title: "Shipping Zones"|t('commerce'), minEdition: editionStandard },
    'shippingmethods': { title: "Shipping Methods"|t('commerce'), minEdition: editionStandard },
} %}
=======
{% set navItems = {} %}

{% if currentUser.admin %}
{% set navItems = {
    'general': { title: "General Settings"|t('commerce') },
    'ordersettings': { title: "Order Fields"|t('commerce') },
    'orderstatuses': { title: "Order Statuses"|t('commerce') },
    'emails': { title: "Emails"|t('commerce') },
    'gateways': { title: "Gateways"|t('commerce') },
    'paymentcurrencies': { title: "Payment Currencies"|t('commerce') },
    'location': { title: "Store Location"|t('commerce') },
    'products-heading': { heading: "Products"|t('commerce') },
    'producttypes': { title: "Product Types"|t('commerce') },
    'subscriptions-heading': { heading: "Subscriptions"|t('commerce') },
    'subscriptions/plans': { title: "Subscription Plans"|t('commerce') },
    'subscriptions/fields': { title: "Subscription Fields"|t('commerce') },
    'regions-heading': { heading: "Regions"|t('commerce') },
    'countries': { title: "Countries"|t('commerce') },
    'states': { title: "States"|t('commerce') }
} %}
{% endif %}

{% if currentUser.admin or currentUser.can('commerce-manageShipping') %}
{% set navItems = navItems|merge({
    'shipping-heading': { heading: "Shipping"|t('commerce') },
    'shippingcategories': { title: "Shipping Categories"|t('commerce') },
    'shippingzones': { title: "Shipping Zones"|t('commerce') },
    'shippingmethods': { title: "Shipping Methods"|t('commerce') }
}) %}
{% endif %}

{% if currentUser.admin or currentUser.can('commerce-manageTaxes') %}
{% set navItems = navItems|merge({
    'taxes-heading': { heading: "Taxes"|t('commerce') },
    'taxcategories': { title: "Tax Categories"|t('commerce') },
    'taxzones': { title: "Tax Zones"|t('commerce') },
    'taxrates': { title: "Tax Rates"|t('commerce') }
}) %}
{% endif %}


>>>>>>> aa59a5f1

{% if selectedItem is not defined %}
    {% set selectedItem = craft.app.request.getSegment(3) %}
{% endif %}

{% set docTitle = navItems[selectedItem].title~' - '~title %}

{% block sidebar %}
    <nav>
        <ul>
            {% for id, item in navItems if craft.commerce.editionGreaterThanOrEqual(item.minEdition) %}
                {% if item.heading is defined %}
                    <li class="heading"><span>{{ item.heading }}</span></li>
                {% else %}
                    <li>
                        <a href="{{ url('commerce/settings/'~id) }}"{% if id == selectedItem %} class="sel"{% endif %}>{{ item.title }}</a>
                    </li>
                {% endif %}
            {% endfor %}
        </ul>
    </nav>
{% endblock %}
<|MERGE_RESOLUTION|>--- conflicted
+++ resolved
@@ -2,10 +2,12 @@
 
 {% set title = "Commerce Settings"|t('commerce') %}
 
-<<<<<<< HEAD
 {% set editionLite = constant('Edition_Lite', craft.commerce) %}
 {% set editionStandard = constant('Edition_Standard', craft.commerce) %}
 
+{% set navItems = {} %}
+
+{% if currentUser.admin %}
 {% set navItems = {
     'general': { title: "General Settings"|t('commerce'), minEdition: editionLite },
     'ordersettings': { title: "Order Fields"|t('commerce'), minEdition: editionLite },
@@ -21,59 +23,29 @@
     'subscriptions/fields': { title: "Subscription Fields"|t('commerce'), minEdition: editionLite },
     'regions-heading': { heading: "Regions"|t('commerce'), minEdition: editionLite },
     'countries': { title: "Countries"|t('commerce'), minEdition: editionLite },
-    'states': { title: "States"|t('commerce'), minEdition: editionLite },
-    'taxes-heading': { heading: "Taxes"|t('commerce'), minEdition: editionStandard },
-    'taxcategories': { title: "Tax Categories"|t('commerce'), minEdition: editionStandard },
-    'taxzones': { title: "Tax Zones"|t('commerce'), minEdition: editionStandard },
-    'taxrates': { title: "Tax Rates"|t('commerce'), minEdition: editionStandard },
-    'shipping-heading': { heading: "Shipping"|t('commerce'), minEdition: editionStandard },
-    'shippingcategories': { title: "Shipping Categories"|t('commerce'), minEdition: editionStandard },
-    'shippingzones': { title: "Shipping Zones"|t('commerce'), minEdition: editionStandard },
-    'shippingmethods': { title: "Shipping Methods"|t('commerce'), minEdition: editionStandard },
-} %}
-=======
-{% set navItems = {} %}
-
-{% if currentUser.admin %}
-{% set navItems = {
-    'general': { title: "General Settings"|t('commerce') },
-    'ordersettings': { title: "Order Fields"|t('commerce') },
-    'orderstatuses': { title: "Order Statuses"|t('commerce') },
-    'emails': { title: "Emails"|t('commerce') },
-    'gateways': { title: "Gateways"|t('commerce') },
-    'paymentcurrencies': { title: "Payment Currencies"|t('commerce') },
-    'location': { title: "Store Location"|t('commerce') },
-    'products-heading': { heading: "Products"|t('commerce') },
-    'producttypes': { title: "Product Types"|t('commerce') },
-    'subscriptions-heading': { heading: "Subscriptions"|t('commerce') },
-    'subscriptions/plans': { title: "Subscription Plans"|t('commerce') },
-    'subscriptions/fields': { title: "Subscription Fields"|t('commerce') },
-    'regions-heading': { heading: "Regions"|t('commerce') },
-    'countries': { title: "Countries"|t('commerce') },
-    'states': { title: "States"|t('commerce') }
+    'states': { title: "States"|t('commerce'), minEdition: editionLite }
 } %}
 {% endif %}
 
 {% if currentUser.admin or currentUser.can('commerce-manageShipping') %}
 {% set navItems = navItems|merge({
-    'shipping-heading': { heading: "Shipping"|t('commerce') },
-    'shippingcategories': { title: "Shipping Categories"|t('commerce') },
-    'shippingzones': { title: "Shipping Zones"|t('commerce') },
-    'shippingmethods': { title: "Shipping Methods"|t('commerce') }
+    'shipping-heading': { heading: "Shipping"|t('commerce'), minEdition: editionStandard },
+    'shippingcategories': { title: "Shipping Categories"|t('commerce'), minEdition: editionStandard },
+    'shippingzones': { title: "Shipping Zones"|t('commerce'), minEdition: editionStandard },
+    'shippingmethods': { title: "Shipping Methods"|t('commerce'), minEdition: editionStandard }
 }) %}
 {% endif %}
 
 {% if currentUser.admin or currentUser.can('commerce-manageTaxes') %}
 {% set navItems = navItems|merge({
-    'taxes-heading': { heading: "Taxes"|t('commerce') },
-    'taxcategories': { title: "Tax Categories"|t('commerce') },
-    'taxzones': { title: "Tax Zones"|t('commerce') },
-    'taxrates': { title: "Tax Rates"|t('commerce') }
+    'taxes-heading': { heading: "Taxes"|t('commerce'), minEdition: editionStandard },
+    'taxcategories': { title: "Tax Categories"|t('commerce'), minEdition: editionStandard },
+    'taxzones': { title: "Tax Zones"|t('commerce'), minEdition: editionStandard },
+    'taxrates': { title: "Tax Rates"|t('commerce'), minEdition: editionStandard },
 }) %}
 {% endif %}
 
 
->>>>>>> aa59a5f1
 
 {% if selectedItem is not defined %}
     {% set selectedItem = craft.app.request.getSegment(3) %}
