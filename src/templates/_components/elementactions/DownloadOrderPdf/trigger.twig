--- conflicted
+++ resolved
@@ -1,38 +1,3 @@
-<<<<<<< HEAD
-{% import "_includes/forms" as forms %}
-
-<div class="flex">
-    <div>
-        {% if pdfs|length == 1 %}
-            {% set pdf = pdfs|first %}
-            <div class="btn formsubmit" data-param="pdfId"
-                 data-value="{{ pdf.id }}">{{ 'Download PDF'|t('commerce') }}</div>
-        {% else %}
-            <div class="btn menubtn">{{ 'Download PDF'|t('commerce') }}</div>
-            <div class="menu">
-                <ul>
-                    {% for pdf in pdfs %}
-                        <li><a class="formsubmit" data-param="pdfId" data-value="{{ pdf.id }}">
-                                {{ pdf.name|t('site') }} </a>
-                        </li>
-                    {% endfor %}
-                </ul>
-            </div>
-        {% endif %}
-    </div>
-    <div>
-        {{ forms.checkboxField({
-            label: 'Download as Zip file'|t('commerce'),
-            name: 'zip',
-            checked: false,
-            value: '1'
-        }) }}
-    </div>
-</div>
-{% js %}
-
-{% endjs %}
-=======
 {% if pdfs|length == 1 %}
   <div class="btn formsubmit" data-param="pdfId" data-value="{{ pdfs|first.id }}">{{ 'Download PDF'|t('commerce') }}</div>
 {% else %}
@@ -44,5 +9,4 @@
       {% endfor %}
     </ul>
   </div>
-{% endif %}
->>>>>>> d88c5ff0
+{% endif %}