{% extends "commerce/_layouts/store-settings" %}
{% set isIndex = false %}

{% set crumbs = [
    { label: "Discounts"|t('commerce'), url: url("commerce/store-settings/#{storeHandle}/discounts") },
] %}

{% set fullPageForm = true %}

{% import "_includes/forms" as forms %}
{% import "commerce/_includes/forms/commerceForms" as commerceForms %}

{% set mainFormAttributes = {
    id: 'discountform',
    method: 'post',
    'accept-charset': 'UTF-8'
} %}

{% set formActions = [
  {
    label: 'Save and continue editing'|t('app'),
    redirect: (isNewDiscount ? 'commerce/store-settings/#{storeHandle}/discounts/{id}' : discount.getCpEditUrl())|hash,
    retainScroll: true,
    shortcut: true,
  }]
%}

{% set discountClasses = "" %}
{% if (discount.getErrors('name')) %}
    {% set discountClasses = "error" %}
{% endif %}

{% set matchingItemsClasses = "" %}
{% if false %}
    {% set matchingItemsClasses = "error" %}
{% endif %}

{% set conditionsClasses = "" %}
{% if(discount.getErrors('startDate') or discount.getErrors('endDate')) %}
    {% set conditionsClasses = "error" %}
{% endif %}

{% set couponClasses = "" %}
{% if(discount.getErrors('code')) %}
    {% set couponClasses = "error" %}
{% endif %}

{% set tabs = {
    discount: {'label':'Discount'|t('commerce'),'url':'#discount','class':discountClasses},
    coupons: {'label':'Coupons'|t('commerce'),'url':'#coupons','class':couponClasses},
    matchingItems: {'label':'Matching Items'|t('commerce'),'url':'#matching-items','class':matchingItemsClasses},
    conditions: {'label':'Conditions'|t('commerce'),'url':'#conditions','class':conditionsClasses},
    actions: {'label':'Actions'|t('commerce'),'url':'#actions'}
} %}

{% set couponsTable = {
    name: 'coupons',
    id: 'coupons-table',
    cols: {
        id: {
            type: 'singleline',
            heading: 'id'|t('app'),
            class: 'hidden',
        },
        code: {
            type: 'singleline',
            heading: 'Code'|t('commerce'),
        },
        uses: {
            type: 'singleline',
            heading: 'Uses'|t('commerce'),
        },
        maxUses: {
            type: 'singleline',
            heading: 'Max Uses'|t('commerce'),
            info: 'Leave blank for unlimited uses.'|t('commerce'),
        },
    },
    defaultValues: { uses: 0 }
} %}

{% hook "cp.commerce.discounts.edit" %}

{% block details %}

    <div class="meta">
        {{ forms.lightSwitchField({
            label: "Enable this discount"|t('commerce'),
            id: 'enabled',
            name: 'enabled',
            value: 1,
            on: discount.enabled,
            errors: discount.getErrors('enabled')
        }) }}
    </div>

    {% if discount and discount.id %}
        <div class="meta read-only">
            <div class="data">
                <h5 class="heading">{{ "Created at"|t('app') }}</h5>
                <div id="date-created-value" class="value">{{ discount.dateCreated|datetime('short') }}</div>
            </div>
            <div class="data">
                <h5 class="heading">{{ "Updated at"|t('app') }}</h5>
                <div id="date-updated-value" class="value">{{ discount.dateUpdated|datetime('short') }}</div>
            </div>
        </div>
    {% endif %}

    {% hook "cp.commerce.discounts.edit.details" %}
{% endblock %}

{% block content %}
        {% set formAttributes = {
            id: 'discountform',
            method: 'post',
            'accept-charset': 'UTF-8',
            data: {
                saveshortcut: true,
                'saveshortcut-redirect':  "commerce/store-settings/#{storeHandle}/discounts"|hash,
                'confirm-unload': true
            },
        } %}
    <form {{ attr(formAttributes) }}>
    <input type="hidden" name="action" value="commerce/discounts/save">
    {{ redirectInput("commerce/store-settings/#{storeHandle}/discounts") }}
    {{ hiddenInput('storeId', discount.storeId) }}
    {% if discount.id %}
        <input type="hidden" name="sortOrder" value="{{ discount.sortOrder }}">
        <input type="hidden" name="id" value="{{ discount.id }}">
    {% endif %}

    <div id="discount" class="flex-fields">
        {{ forms.textField({
            first: true,
            label: "Name"|t('commerce'),
            instructions: "What this discount will be called in the control panel."|t('commerce'),
            id: 'name',
            name: 'name',
            value: discount.name,
            errors: discount.getErrors('name'),
            autofocus: true,
            required: true,
        }) }}

        {{ forms.textField({
            label: "Description"|t('commerce'),
            instructions: "Discount description."|t('commerce'),
            id: 'description',
            name: 'description',
            value: discount.description,
            errors: discount.getErrors('description'),
        }) }}

        {% hook "cp.commerce.discount.edit" %}
    </div>

    <div id="matching-items" class="hidden flex-fields">

        <h3>{{ "Limit which orders this discount applies to based on its line items."|t('commerce') }}</h3>
        {{ forms.lightswitchField({
            label: "Only match certain purchasables…"|t('commerce'),
            id: 'allPurchasables',
            name: 'allPurchasables',
            toggle: '#matching-items-purchasables',
            on: not discount.allPurchasables,
            errors: discount.getErrors('allPurchasables')
        }) }}

        <div id="matching-items-purchasables" {% if discount.allPurchasables %}class="hidden"{% endif %}>
            {% for purchasableType in purchasableTypes %}
                {{ forms.elementSelectField({
                    id: 'purchasables-'~purchasableType.elementType|id,
                    label: purchasableType.name,
                    name: 'purchasables['~purchasableType.elementType~']',
                    elements: purchasables[purchasableType.elementType] ?? null,
                    elementType: purchasableType.elementType,
                    limit: null,
                    errors: discount.getErrors('purchasables-'~purchasableType.elementType|replace('\\','-')),
                }) }}
            {% endfor %}
        </div>

        {% set showCategories = craft.categories.exists() %}
        {% set showEntries = craft.entries.exists() %}

        {% if not showCategories and not showEntries %}
            {{ forms.hidden({
                name: 'allCategories',
                value: false,
            }) }}
        {% endif %}

        {% if showCategories or showEntries %}

        <hr class="hr">

        {{ forms.lightswitchField({
            label: "Only match purchasables related to…"|t('commerce'),
            id: 'allCategories',
            name: 'allCategories',
            toggle: '#matching-items-categories',
            on: not discount.allCategories,
            errors: discount.getErrors('allCategories')
        }) }}

        <div id="matching-items-categories" {% if discount.allCategories %}class="hidden"{% endif %}>

            {% if showCategories %}
            {{ forms.elementSelectField({
                id: 'categories',
                label: 'Categories'|t('commerce'),
                name: 'relatedElements[categories]',
                elements: categories ? categories : null,
                elementType: categoryElementType,
                limit: null,
                errors: discount.getErrors('categories'),
            }) }}
            {% endif %}

            {% if showEntries %}
            {{ forms.elementSelectField({
                id: 'entries',
                label: 'Entries'|t('app'),
                name: 'relatedElements[entries]',
                elements: entries ? entries : null,
                elementType: entryElementType,
                limit: null,
                errors: discount.getErrors('categories'),
            }) }}
            {% endif %}

            <a class="fieldtoggle {% if (discount.categoryRelationshipType != 'element') %}expanded{% endif %}"
               data-target="categoryRelationshipType-advanced">{{ 'Advanced'|t('commerce') }}</a>
            <div id="categoryRelationshipType-advanced"
                 class="{% if (discount.categoryRelationshipType == 'element') %}hidden{% endif %}">

                {{ forms.radioGroupField({
                    id: 'categoryRelationshipType',
                    name: 'categoryRelationshipType',
                    label: 'Relationship Type'|t('commerce'),
                    options: elementRelationshipTypeOptions,
                    value: discount.categoryRelationshipType,
                    errors: discount.getErrors('categoryRelationshipType')
                }) }}
            </div>
        </div>
        {% endif %}

    </div>

    <div id="coupons" class="hidden flex-fields">
        <div id="commerce-coupons">
            {% set tableField %}
                <div>
                    {{ forms.editableTable({
                        id: 'commerce-coupons-table',
                        name: couponsTable.name,
                        cols: couponsTable.cols,
                        rows: discount.coupons,
                        addRowLabel: 'Add a coupon'|t('commerce'),
                        allowAdd: true,
                        allowDelete: true,
                        initJs: false
                    }) }}
                </div>
            {% endset %}
            {{ forms.field({
                label: 'Coupons'|t('commerce'),
                errors: discount.getErrors('coupons'),
                headingSuffix: forms.button({
                    id: 'commerce-coupons-generate',
                    label: 'Generate'|t('commerce'),
                    spinner: true,
                }),
            }, tableField) }}

            {# This field is update from the generate hud when generating new coupons #}
            {{ forms.hidden({
                id: 'commerce-coupon-format',
                name: 'couponFormat',
                value: discount.couponFormat,
            }) }}
        </div>
    </div>

    <div id="conditions" class="hidden flex-fields">

        {% set orderConditionInput %}
            {{ discount.orderCondition.getBuilderHtml()|raw }}
        {% endset %}

        {{ forms.field({
            label: 'Match Order'|t('commerce'),
            instructions: 'Create rules that allow this discount to match the order.'|t('commerce'),
            errors: discount.getErrors('orderCondition')
        }, orderConditionInput) }}

        {% set customerConditionInput %}
            {{ discount.customerCondition.getBuilderHtml()|raw }}
        {% endset %}

        {{ forms.field({
            label: 'Match Customer'|t('commerce'),
            instructions: 'Create rules that allow this discount to match the order’s customer.'|t('commerce'),
            errors: discount.getErrors('customerCondition')
        }, customerConditionInput) }}

        {% set shippingAddressConditionInput %}
            {{ discount.shippingAddressCondition.getBuilderHtml()|raw }}
        {% endset %}

        {{ forms.field({
            label: 'Match Shipping Address'|t('commerce'),
            instructions: 'Create rules that allow this discount to match the order’s shipping address.'|t('commerce'),
            errors: discount.getErrors('shippingAddressCondition')
        }, shippingAddressConditionInput) }}

        {% set billingAddressConditionInput %}
            {{ discount.billingAddressCondition.getBuilderHtml()|raw }}
        {% endset %}

        {{ forms.field({
            label: 'Match Billing Address'|t('commerce'),
            instructions: 'Create rules that allow this discount to match the order’s billing address.'|t('commerce'),
            errors: discount.getErrors('billingAddressCondition')
        }, billingAddressConditionInput) }}

        {{ forms.dateTimeField({
            label: "Start Date"|t('commerce'),
            instructions: "Date from which the discount will be active. Leave blank for unlimited start date"|t('commerce'),            id: 'dateFrom',
            name: 'dateFrom',
            value: discount.dateFrom,
            errors: discount.getErrors('dateFrom'),
        }) }}

        {{ forms.dateTimeField({
            label: "End Date"|t('commerce'),            instructions: "Date when the discount will be finished. Leave blank for unlimited end date"|t('commerce'),
            id: 'dateTo',
            name: 'dateTo',
            value: discount.dateTo,
            errors: discount.getErrors('dateTo'),
        }) }}

        {% embed '_includes/forms/field' with {
            label: 'Order Condition Formula'|t('commerce'),
            id: 'orderConditionFormula',
            rows: 5,
            instructions: 'Specify a <a href="{url}">Twig condition</a> that determines whether the discount should apply to a given order. (The order can be referenced via an `order` variable.)'|t('commerce', {
                url: 'https://twig.symfony.com/doc/2.x/templates.html#expressions',
            }),
            errors: discount is defined ? discount.getErrors('orderConditionFormula'),
        } %}
            {% block input %}
                {% import "_includes/forms" as forms %}
                <div id="orderConditionFormulaField" class="flex flex-nowrap" style="align-items: stretch;">
                    <div class="order-condition">
                        {{ forms.textarea({
                            value: discount is defined ? discount.orderConditionFormula,
                            name: 'orderConditionFormula',
                            class: 'code',
                            rows: 5,
                            placeholder: 'Example'|t('commerce') ~ ': \'@apple.com\' in order.email'
                        }) }}
                    </div>
                </div>
            {% endblock %}
        {% endembed %}

        {{ commerceForms.numberField({
            label: "Purchase Total"|t('commerce'),
            instructions: "Restrict the discount to only those orders where the customer has purchased a minimum total value of matching items."|t('commerce'),
            id: 'purchaseTotal',
            name: 'purchaseTotal',
            value: discount.purchaseTotal ? discount.purchaseTotal|number : 0,
            type: 'number',
            step: 'any',
            errors: discount.getErrors('purchaseTotal'),
        }) }}

        {{ forms.textField({
            label: "Minimum Purchase Quantity"|t('commerce'),
            instructions: "Minimum number of matching items that need to be ordered for this discount to apply."|t('commerce'),
            id: 'purchaseQty',
            name: 'purchaseQty',
            value: discount.purchaseQty,
            type: 'number',
            errors: discount.getErrors('purchaseQty'),
        }) }}

        {{ forms.textField({
            label: "Maximum Purchase Quantity"|t('commerce'),
            instructions: "Maximum number of matching items that can be ordered for this discount to apply. A zero value here will skip this condition."|t('commerce'),
            id: 'maxPurchaseQty',
            name: 'maxPurchaseQty',
            value: discount.maxPurchaseQty,
            type: 'number',
            errors: discount.getErrors('maxPurchaseQty'),
        }) }}

        {% set customerUsage = customerUsage and customerUsage|length ? customerUsage : {uses: 0, users: 0} %}
        {% set userCounterMarkup %}
            <div class="flex">
                <div>
                    {{ forms.text({
                        id: 'perUserLimit',
                        name: 'perUserLimit',
                        value: discount.perUserLimit,
                        type: 'number',
                        min: '0',
                        step: '1',
                        size: 5
                    }) }}
                </div>
                <div>
                    <input id="user-usage-counter" disabled class="text disabled fullwidth" size="30"
                           value="{{ '{uses} uses across {users} users'|t('commerce', customerUsage) }}">
                </div>
                <div>
                    <div class="btn clear-btn discount-clear-use" data-spinner="#clear-user-usage-spinner"
                         data-field="#user-usage-counter"
                         data-type="{{ counterTypeUser }}">{{ "Reset usage"|t('commerce') }}</div>
                    <div id="clear-user-usage-spinner" class="spinner hidden"></div>
                </div>
            </div>
        {% endset %}
        {{ forms.field({
            label: "Per User Discount Limit"|t('commerce'),
            instructions: "How many times one user is allowed to use this discount. If this is set to something besides zero, the discount will only be available to signed in users."|t('commerce'),
            errors: discount.getErrors('perUserLimit')
        }, userCounterMarkup) }}

        {% set emailUsage = emailUsage and emailUsage|length ? emailUsage : {uses: 0, emails: 0} %}
        {% set emailCounterMarkup %}
            <div class="flex">
                <div>
                    {{ forms.text({
                        id: 'perEmailLimit',
                        name: 'perEmailLimit',
                        value: discount.perEmailLimit,
                        type: 'number',
                        min: '0',
                        step: '1',
                        size: 5
                    }) }}
                </div>
                <div>
                    <input id="email-usage-counter" disabled class="text disabled fullwidth" size="30"
                           value="{{ '{uses} uses across {emails} email addresses'|t('commerce', emailUsage) }}">
                </div>
                <div>
                    <div class="btn clear-btn discount-clear-use" data-spinner="#clear-email-usage-spinner"
                         data-field="#email-usage-counter"
                         data-type="{{ counterTypeEmail }}">{{ "Reset usage"|t('commerce') }}</div>
                    <div id="clear-email-usage-spinner" class="spinner hidden"></div>
                </div>
            </div>
        {% endset %}
        {{ forms.field({
            label: 'Per Email Address Discount Limit'|t('commerce'),
            instructions: 'How many times one email address is allowed to use this discount. This applies to all previous orders, whether guest or user. Set to zero for unlimited use by guests or users.'|t('commerce'),
            errors: discount.getErrors('perEmailLimit')
        }, emailCounterMarkup) }}

        {% set totalDiscountUsesWording = discount.totalDiscountUses != 1 ? '{count} times' : '{count} time' %}
        {% set totalDiscountLimitMarkup %}
            <div class="flex">
                <div>
                    {{ forms.text({
                        id: 'totalDiscountUseLimit',
                        name: 'totalDiscountUseLimit',
                        value: discount.totalDiscountUseLimit,
                        type: 'number',
                        min: '0',
                        step: '1',
                        size: 5
                    }) }}
                </div>
                <div>
                    <input id="total-discount-use-counter" disabled class="text disabled fullwidth" size="10"
                           value="{{ totalDiscountUsesWording|t('commerce', {count: discount.totalDiscountUses}) }}">
                </div>
                <div>
                    <div class="btn clear-btn discount-clear-use" data-spinner="#clear-discount-use-spinner"
                         data-field="#total-discount-use-counter"
                         data-type="{{ counterTypeTotal }}">{{ "Clear counter"|t('commerce') }}</div>
                    <div id="clear-discount-use-spinner" class="spinner hidden"></div>
                </div>
            </div>
        {% endset %}
        {{ forms.field({
            label: 'Total Discount Use Limit'|t('commerce'),
            instructions: "How many times this discount can be used in total by guests or signed in users. Set zero for unlimited use."|t('commerce'),
            errors: discount.getErrors('totalDiscountUseLimit'),
        }, totalDiscountLimitMarkup) }}


        {{ forms.lightswitchField({
            label: "Exclude this discount for products that are already on promotion"|t('commerce'),
            id: 'excludeOnPromotion',
            name: 'excludeOnPromotion',
            on: discount.excludeOnPromotion ? true : false,
            errors: discount.getErrors('excludeOnPromotion')
        }) }}
    </div>

    <div id="actions" class="hidden flex-fields">

        <h3>{{ 'Per Item Discount'|t('commerce') }}</h3>
        {{ forms.selectField({
            label: "Discounted Items"|t('commerce'),
            instructions: "When this discount is applied to an order, which line items should be discounted?"|t('commerce'),
            id: 'appliedTo',
            name: 'appliedTo',
            options: appliedTo,
            value: discount.appliedTo
        }) }}

        {{ forms.moneyField({
            label: "Per Item Amount Off"|t('commerce'),
            instructions: "The flat value which should discount each item. i.e “3” for $3 off each item."|t('commerce'),
            id: 'perItemDiscount',
            name: 'perItemDiscount',
            value: discount.perItemDiscount ? discount.perItemDiscount|number : 0,
            currencyLabel: currency,
            decimals: decimals,
            showCurrency: true,
            showClear: false,
            errors: discount.getErrors('perItemDiscount'),
        }) }}

        {% set pctDiscountInput %}
            <div class="flex">
                {{ forms.text({
                    id: 'percentDiscount',
                    name: 'percentDiscount',
                    value: (-(discount.percentDiscount ?? 0) * 100)|number,
                    class: 'code ltr',
                    size: 5,
                }) }}
                {{ forms.select({
                    id: 'percentageOffSubject',
                    name: 'percentageOffSubject',
                    options: [
                        {
                            label: "{pct} off the discounted item price"|t('commerce', {
                                pct: percentSymbol,
                            }),
                            value: 'discounted',
                        },
                        {
                            label: "{pct} off the original item price"|t('commerce', {
                                pct: percentSymbol,
                            }),
                            value: 'original',
                        },
                    ],
                    value: discount.percentageOffSubject
                }) }}
            </div>
        {% endset %}

        {{ forms.field({
            label: "Per Item Percentage Off"|t('commerce'),
            instructions: "The percentile value which should discount each item. i.e. {ex1} for {ex2} off. Percentages are rounded to 2 decimal places."|t('commerce', {
                ex1: "`10`",
                ex2: 0.1|percentage,
            }),
            id: 'percentDiscount',
            errors: discount.getErrors('percentDiscount'),
            tip: 'If you select the percentage to be  “off the discounted item price”, this will include the “Per Item Amount” as well as any other discounts that applied before this one.'|t('commerce')
        }, pctDiscountInput) }}

        {{ forms.lightswitchField({
            label: "Ignore promotional prices when this discount is applied to matching line items"|t('commerce'),
            id: 'ignorePromotions',
            name: 'ignorePromotions',
            on: discount.ignorePromotions ? true : false
        }) }}

        <hr>
        <h3>{{ 'Flat Amount Off Order'|t('commerce') }}</h3>

<<<<<<< HEAD
        {% set baseDiscountInput %}
            <table class="inputs">
                <tr>
                    <td>
                        {{ forms.text({
                            id: 'baseDiscount',
                            name: 'baseDiscount',
                            type: 'text',
                            size: 10,
                            value: discount.baseDiscount ? discount.baseDiscount|number : 0,
                        }) }}
                    </td>
                    <td style="padding-left: 14px;">
                        {% if baseDiscountTypes|length > 1 %}
                            {{ forms.select({
                                id: 'baseDiscountType',
                                name: 'baseDiscountType',
                                options: baseDiscountTypes,
                                value: discount.baseDiscountType
                            }) }}
                        {% endif %}
                    </td>
                </tr>
            </table>
        {% endset %}

        {% set showWarning = false %}
        {% if discount.baseDiscountType in ['percentTotal','percentTotalDiscounted','percentItems','percentItemsDiscounted'] %}
            {% set showWarning = true %}
        {% endif %}

        {{ forms.moneyField({
=======
        {{ forms.textField({
>>>>>>> 192061e8
            label: "Flat Order Discount Amount Off"|t('commerce'),
            instructions: "The amount of discount that is applied to the whole order. This amount is spread across line items in order of highest price to lowest price, until the discount is used up."|t('commerce'),
            id: 'baseDiscount',
            errors: discount.getErrors('baseDiscount'),
            tip: 'The base discount can only discount items in the cart to down to zero until it is used up, it can not make the order negative.'|t('commerce'),
            name: 'baseDiscount',
            type: 'text',
            size: 10,
            value: discount.baseDiscount ? discount.baseDiscount|number : 0,
        }) }}

        <hr>
        <h3>{{ 'Additional Actions'|t('commerce') }}</h3>

        {{ forms.lightswitchField({
            label: "Remove all shipping costs from the order"|t('commerce'),
            id: 'hasFreeShippingForOrder',
            name: 'hasFreeShippingForOrder',
            on: discount.hasFreeShippingForOrder ? true : false
        }) }}

        {{ forms.lightswitchField({
            label: "Remove shipping costs for matching items only"|t('commerce'),
            id: 'hasFreeShippingForMatchingItems',
            name: 'hasFreeShippingForMatchingItems',
            on: discount.hasFreeShippingForMatchingItems ? true : false
        }) }}

        {{ forms.lightswitchField({
            label: "Don’t apply any subsequent discounts to an order if this discount is applied"|t('commerce'),
            id: 'stopProcessing',
            name: 'stopProcessing',
            on: discount.stopProcessing ? true : false,
            errors: discount.getErrors('stopProcessing')
        }) }}
    </div>

    {% hook "cp.commerce.discounts.edit.content" %}
{% endblock %}

{% js %}
$(function() {

    $('#code').on('keyup blur', function(event) {
        if (this.value.length === 0) {
            $('#coupon-fields').addClass('hidden');
        } else {
            $('#coupon-fields').removeClass('hidden');
        }
    });

    function disableShippingSwitch() {
        $('#hasFreeShippingForMatchingItems').data('lightswitch').turnOff();
        $('input[name="hasFreeShippingForMatchingItems"]').prop("disabled", true);
        $('#hasFreeShippingForMatchingItems').prop("disabled", true);
        $("#hasFreeShippingForMatchingItems").addClass("disabled");
    }

    function enableShippingSwitch() {
        $('input[name="hasFreeShippingForMatchingItems"]').prop("disabled", false);
        $('#hasFreeShippingForMatchingItems').prop("disabled", false);
        $("#hasFreeShippingForMatchingItems").removeClass("disabled");
    }

    if ($('input[name="hasFreeShippingForOrder"]').val() == 1) {
        disableShippingSwitch();
    }

    $('#hasFreeShippingForOrder').click(function() {
        if ($('input[name="hasFreeShippingForOrder"]').val() == 1) {
            disableShippingSwitch();
        } else {
            enableShippingSwitch();
        }
    });

    $('.clear-btn.discount-clear-use').click(function(event) {
        var $this = $(this);
        var $spinner = $($this.data('spinner'));
        var $field = $($this.data('field'));
        var type = $this.data('type');
        var r = confirm(Craft.t('commerce', 'Are you sure you want to clear this discount usage counter?'));

        if (r == true) {
            $spinner.toggleClass('hidden');
            $.ajax({
                type: "POST",
                dataType: 'json',
                headers: {
                    "X-CSRF-Token": '{{ craft.app.request.csrfToken }}',
                },
                url: '',
                data: {
                    'action' : 'commerce/discounts/clear-discount-uses',
                    'id': '{{ discount.id ?? '' }}',
                    'type': type
                },
                success: function(data){
                    $spinner.toggleClass('hidden');
                    $field.val('');
                    Craft.cp.displayNotice(Craft.t('commerce', 'Counter has been cleared.'));
                    $this.attr('disabled', 'disabled').prop('disabled', 'disabled');
                }
            });
        }
    });

    new Craft.Commerce.Coupons('#commerce-coupons', {
        couponFormat: "{{ discount.couponFormat|e('js') }}",
        table: {
            name: "{{ couponsTable.name|namespaceInputName|e('js') }}",
            cols: {{ couponsTable.cols|json_encode|raw }},
            defaultValues: {{ couponsTable.defaultValues|json_encode|raw }}
        },
    });
});
{% endjs %}<|MERGE_RESOLUTION|>--- conflicted
+++ resolved
@@ -581,42 +581,7 @@
         <hr>
         <h3>{{ 'Flat Amount Off Order'|t('commerce') }}</h3>
 
-<<<<<<< HEAD
-        {% set baseDiscountInput %}
-            <table class="inputs">
-                <tr>
-                    <td>
-                        {{ forms.text({
-                            id: 'baseDiscount',
-                            name: 'baseDiscount',
-                            type: 'text',
-                            size: 10,
-                            value: discount.baseDiscount ? discount.baseDiscount|number : 0,
-                        }) }}
-                    </td>
-                    <td style="padding-left: 14px;">
-                        {% if baseDiscountTypes|length > 1 %}
-                            {{ forms.select({
-                                id: 'baseDiscountType',
-                                name: 'baseDiscountType',
-                                options: baseDiscountTypes,
-                                value: discount.baseDiscountType
-                            }) }}
-                        {% endif %}
-                    </td>
-                </tr>
-            </table>
-        {% endset %}
-
-        {% set showWarning = false %}
-        {% if discount.baseDiscountType in ['percentTotal','percentTotalDiscounted','percentItems','percentItemsDiscounted'] %}
-            {% set showWarning = true %}
-        {% endif %}
-
-        {{ forms.moneyField({
-=======
         {{ forms.textField({
->>>>>>> 192061e8
             label: "Flat Order Discount Amount Off"|t('commerce'),
             instructions: "The amount of discount that is applied to the whole order. This amount is spread across line items in order of highest price to lowest price, until the discount is used up."|t('commerce'),
             id: 'baseDiscount',
