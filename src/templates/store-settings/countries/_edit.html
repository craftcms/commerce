--- conflicted
+++ resolved
@@ -95,22 +95,6 @@
 
     <div id="states-vue-admin-table"></div>
     {% set tableData = [] %}
-<<<<<<< HEAD
-    {% for state in states %}
-        {% if state.countryId == country.id %}
-          {% set tableData = tableData|merge([{
-                id: state.id,
-                title: state.name|t('site'),
-                url: url('commerce/store-settings/states/'~state.id),
-                status: state.enabled ? true : false,
-                abbreviation: state.abbreviation|e,
-                country: {
-                    status: state.country.enabled ? true : false,
-                    country: state.country.name|t('site')|e
-                }
-            }]) %}
-        {% endif %}
-=======
     {% for state in states|filter(item => item.countryId == country.id) %}
       {% set tableData = tableData|merge([{
             id: state.id,
@@ -123,7 +107,6 @@
                 country: state.country.name|t('site')|e
             }
         }]) %}
->>>>>>> cf14853a
     {% endfor %}
 
     {% js %}
