--- conflicted
+++ resolved
@@ -2,15 +2,6 @@
 
 {% set title = "Product Types"|t %}
 
-<<<<<<< HEAD
-{% set crumbs = [
-{ label: "Market"|t, url: url('market') },
-{ label: "Settings"|t, url: url('market/settings') },
-{ label: "Product Types"|t, url: url('market/settings/producttypes') }
-] %}
-
-=======
->>>>>>> 227b5e7c
 {% set selectedTab = 'settings' %}
 
 {% set content %}
