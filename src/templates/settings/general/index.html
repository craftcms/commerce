{% extends "commerce/_layouts/settings" %}

{% set selectedTab = 'settings' %}

{% import "_includes/forms" as forms %}

{% block content %}

    <h2>{{ "General Settings"|t('commerce') }}</h2>

    <form action="" method="post" accept-charset="UTF-8" data-saveshortcut>
        <input type="hidden" name="action" value="commerce/settings/save-settings">
        {{ redirectInput('commerce/settings/general') }}
        {{ csrfInput() }}

        <h3>{{ 'Email'|t('commerce') }}</h3>
        {{ forms.autosuggestField({
            first: true,
            label: 'Status Email Address'|t('commerce'),
            instructions: "The email address that order status emails are sent from. Leave blank to use the System Email Address defined in Craft’s General Settings."|t('commerce'),
            id: 'emailSenderAddress',
            name: 'settings[emailSenderAddress]',
            placeholder: settings.emailSenderAddressPlaceholder,
            value: settings.emailSenderAddress,
            errors: settings.getErrors('emailSenderAddress'),
            suggestEnvVars: true,
            autofocus: true,
        }) }}

        {{ forms.autosuggestField({
            label: 'From Name'|t('commerce'),
            instructions: 'The "From" name that will be used when sending order status emails. Leave blank to use the Sender Name defined in Craft’s General Settings.'|t('commerce'),
            id: 'emailSenderName',
            name: 'settings[emailSenderName]',
            placeholder: settings.emailSenderNamePlaceholder,
            value: settings.emailSenderName,
            errors: settings.getErrors('emailSenderName'),
            suggestEnvVars: true,
            autofocus: true,
        }) }}

        <h3>{{ 'Units'|t('commerce') }}</h3>
        {{ forms.selectField({
            label: "Weight Unit"|t('commerce'),
            instructions: "The unit of measurement that should be used when specifying product weights."|t('commerce'),
            name: 'settings[weightUnits]',
            value: settings.weightUnits,
            options: settings.getWeightUnitsOptions(),
            errors: settings.getErrors('weightUnits'),
            required: true,
        }) }}

        {{ forms.selectField({
            label: "Dimension Unit"|t('commerce'),
            instructions: "The unit of measurement that should be used when specifying product dimensions."|t('commerce'),
            name: 'settings[dimensionUnits]',
            value: settings.dimensionUnits,
            options: settings.getDimensionUnits(),
            errors: settings.getErrors('dimensionUnits'),
            required: true,
        }) }}

        {{ forms.selectField({
            label: "Minimum Total Price Strategy"|t('commerce'),
            instructions: "Strategy to apply when calculating the minimum order price."|t('commerce'),
            name: 'settings[minimumTotalPriceStrategy]',
            value: settings.minimumTotalPriceStrategy,
            options: settings.getMinimumTotalPriceStrategyOptions(),
            errors: settings.getErrors('minimumTotalPriceStrategy'),
            required: true,
        }) }}

        <h3>{{ 'PDF Settings'|t('commerce') }}</h3>
        {{ forms.textField({
            label: "Order PDF Template"|t('commerce'),
            instructions: "The path to the template used for generating order PDFs."|t('commerce'),
            id: 'orderPdfPath',
            name: 'settings[orderPdfPath]',
            value: settings.orderPdfPath,
            errors: settings.getErrors('orderPdfPath'),
            required: true,
        }) }}

        {{ forms.textField({
            label: "Order PDF Filename Format"|t('commerce'),
            instructions: "What the order PDF filenames should look like (sans extension). You can include tags that output order properties, such as {ex1} or {ex2}."|t('commerce', {
                ex1: '<code>{number}</code>',
                ex2: '<code>{myOrderCustomField}</code>'
            }),
            id: 'orderPdfFilenameFormat',
            name: 'settings[orderPdfFilenameFormat]',
            value: settings.orderPdfFilenameFormat,
            class: 'code ltr',
            errors: settings.getErrors('orderPdfFilenameFormat'),
            required: true,
        }) }}

        {{ forms.textField({
            label: "Order Reference Number Format"|t('commerce'),
            instructions: "A friendly reference number will be generated based on this format when a cart is completed and becomes an order. For example {ex1}, or<br> {ex2}. The result of this format must be unique."|t('commerce', {
            ex1: "<code>2018-{number[:7]}</code>",
            ex2: "<code>{{object.dateCompleted|date('y')}}-{{ seq(object.dateCompleted|date('y'), 8) }}</code>"
            }),
            id: 'orderReferenceFormat',
            name: 'settings[orderReferenceFormat]',
            value: settings.orderReferenceFormat,
            class: 'code ltr',
            errors: settings.getErrors('orderReferenceFormat'),
            required: true,
        }) }}

<<<<<<< HEAD
        <h3>{{ 'Subscription Settings'|t('commerce') }}</h3>
        {{ forms.autosuggestField({
            label: "Billing detail update URL"|t('commerce'),
            instructions: "The url to the page that will hold the page for updating billing details for a subscription as well as handle 3DS authentication."|t('commerce'),
            id: 'updateBillingDetailsUrl',
            name: 'settings[updateBillingDetailsUrl]',
            value: settings.updateBillingDetailsUrl,
            errors: settings.getErrors('updateBillingDetailsUrl'),
            required: false,
            suggestEnvVars: true,
            suggestAliases: true,
            placeholder: "//example.com/subscriptions/udpateBillingDetails"
=======
        <h3>{{ 'Control Panel Settings'|t('commerce') }}</h3>
        {{ forms.selectField({
            label: "Default View"|t('commerce'),
            instructions: "The default view that is shown when viewing Commerce in the CP. If the user does not have permission it will fallback to a location they can access."|t('commerce'),
            name: 'settings[defaultView]',
            value: settings.defaultView,
            options: settings.getDefaultViewOptions(),
            errors: settings.getErrors('defaultView'),
            required: true,
>>>>>>> 35013632
        }) }}

        <input type="submit" class="btn submit" value="{{ 'Save'|t('commerce') }}">
    </form>

{% endblock %}<|MERGE_RESOLUTION|>--- conflicted
+++ resolved
@@ -109,7 +109,7 @@
             required: true,
         }) }}
 
-<<<<<<< HEAD
+
         <h3>{{ 'Subscription Settings'|t('commerce') }}</h3>
         {{ forms.autosuggestField({
             label: "Billing detail update URL"|t('commerce'),
@@ -121,8 +121,9 @@
             required: false,
             suggestEnvVars: true,
             suggestAliases: true,
-            placeholder: "//example.com/subscriptions/udpateBillingDetails"
-=======
+            placeholder: "//example.com/subscriptions/udpateBillingDetails",
+        }) }}
+
         <h3>{{ 'Control Panel Settings'|t('commerce') }}</h3>
         {{ forms.selectField({
             label: "Default View"|t('commerce'),
@@ -132,7 +133,6 @@
             options: settings.getDefaultViewOptions(),
             errors: settings.getErrors('defaultView'),
             required: true,
->>>>>>> 35013632
         }) }}
 
         <input type="submit" class="btn submit" value="{{ 'Save'|t('commerce') }}">
