{% extends "commerce/_layouts/settings" %}

{% set selectedTab = 'settings' %}

{% import "_includes/forms" as forms %}

{% block content %}

    <h2>{{ "General Settings"|t('commerce') }}</h2>

    <form action="" method="post" accept-charset="UTF-8">
        <input type="hidden" name="action" value="commerce/settings/save-settings">
        {{ redirectInput('commerce/settings/general') }}
        {{ csrfInput() }}

        <h3>{{ 'Email'|t('commerce') }}</h3>
        {{ forms.textField({
            label: 'Status Email Address'|t('commerce'),
            instructions: "The email address that order status emails are sent from. Leave blank to use the System Email Address defined in Craft’s General Settings."|t('commerce'),
            id: 'emailSenderAddress',
            name: 'settings[emailSenderAddress]',
            placeholder: settings.emailSenderAddressPlaceholder,
            value: settings.emailSenderAddress,
            errors: settings.getErrors('emailSenderAddress'),
        }) }}

        {{ forms.textField({
            label: 'From Name'|t('commerce'),
            instructions: 'The "From" name that will be used when sending order status emails. Leave blank to use the Sender Name defined in Craft’s General Settings.'|t('commerce'),
            id: 'emailSenderName',
            name: 'settings[emailSenderName]',
            placeholder: settings.emailSenderNamePlaceholder,
            value: settings.emailSenderName,
            errors: settings.getErrors('emailSenderName'),
        }) }}

        <h3>{{ 'Units'|t('commerce') }}</h3>
        {{ forms.selectField({
            label: "Weight Unit"|t('commerce'),
            instructions: "The unit of measurement that should be used when specifying product weights."|t('commerce'),
            name: 'settings[weightUnits]',
            value: settings.weightUnits,
            options: settings.getWeightUnitsOptions(),
            errors: settings.getErrors('weightUnits'),
            required: true,
        }) }}

        {{ forms.selectField({
            label: "Dimension Unit"|t('commerce'),
            instructions: "The unit of measurement that should be used when specifying product dimensions."|t('commerce'),
            name: 'settings[dimensionUnits]',
            value: settings.dimensionUnits,
            options: settings.getDimensionUnits(),
            errors: settings.getErrors('dimensionUnits'),
            required: true,
        }) }}

        <h3>{{ 'PDF Settings'|t('commerce') }}</h3>
        {{ forms.textField({
            label: "Order PDF Template"|t('commerce'),
            instructions: "The path to the template used for generating order PDFs."|t('commerce'),
            id: 'orderPdfPath',
            name: 'settings[orderPdfPath]',
            value: settings.orderPdfPath,
            errors: settings.getErrors('orderPdfPath'),
            required: true,
        }) }}

        {{ forms.textField({
            label: "Order PDF Filename Format"|t('commerce'),
            instructions: "What the order PDF filenames should look like (sans extension). You can include tags that output order properties, such as {ex1} or {ex2}."|t('commerce', {
                ex1: '<code>{number}</code>',
                ex2: '<code>{myOrderCustomField}</code>'
            }),
            id: 'orderPdfFilenameFormat',
            name: 'settings[orderPdfFilenameFormat]',
            value: settings.orderPdfFilenameFormat,
            class: 'code ltr',
            errors: settings.getErrors('orderPdfFilenameFormat'),
            required: true,
        }) }}

        {{ forms.textField({
            label: "Order Reference Number Format"|t('commerce'),
            instructions: "A friendly reference number will be generated based on this format when a cart is completed and becomes an order. For example {ex1}, or<br> {ex2}. The result of this format must be unique."|t('commerce', {
            ex1: "<code>2018-{number[:7]}</code>",
            ex2: "<code>{{object.dateCompleted|date('y')}}-{{ seq(object.dateCompleted|date('y'), 8) }}</code>"
            }),
            id: 'orderReferenceFormat',
            name: 'settings[orderReferenceFormat]',
            value: settings.orderReferenceFormat,
            class: 'code ltr',
            errors: settings.getErrors('orderReferenceFormat'),
            required: true,
        }) }}

<<<<<<< HEAD
        {{ forms.selectField({
            label: "Minimum Total Price Strategy"|t('commerce'),
            instructions: "Strategy to apply when calculating the minimum order price. The default strategy will allow the price to go below zero e.g. if a discount is greater than the cart value, zero will prevent the total price from going below zero and shipping will prevent the total price from being lower than the shipping price."|t('commerce'),
            name: 'settings[minimumTotalPriceStrategy]',
            value: settings.minimumTotalPriceStrategy,
            options: settings.getMinimumTotalPriceStrategyOptions(),
            errors: settings.getErrors('minimumTotalPriceStrategy'),
            required: true,
        }) }}

        <input type="submit" class="btn submit"
               value="{{ "Save"|t('commerce') }}">
=======
        {% if craft.commerce.is('lite') %}
        <h3>{{ 'Tax & Shipping'|t('commerce') }}</h3>

        {{ forms.textField({
            label: "Shipping Base Rate"|t('commerce'),
            instructions: "What the shipping cost is for the order."|t('commerce'),
            id: 'shippingBaseRate',
            name: 'lite[shippingBaseRate]',
            value: lite.shippingBaseRate ?? 0,
            class: 'code ltr',
            errors: lite.getErrors('shippingBaseRate'),
            required: true,
        }) }}

        {{ forms.textField({
            label: "Shipping Per Item Rate"|t('commerce'),
            instructions: "What the shipping cost is for each item."|t('commerce'),
            id: 'shippingPerItemRate',
            name: 'lite[shippingPerItemRate]',
            value: lite.shippingPerItemRate ?? 0,
            class: 'code ltr',
            errors: lite.getErrors('shippingPerItemRate'),
            required: true,
        }) }}

        {{ forms.textField({
            label: "Tax Name"|t('commerce'),
            instructions: "What is the name of the tax. For example, 'GST' or 'VAT'"|t('commerce'),
            id: 'taxName',
            name: 'lite[taxName]',
            value: lite.taxName ?? 'Tax',
            class: 'code ltr',
            errors: lite.getErrors('taxName'),
            required: true,
        }) }}

        {{ forms.textField({
            label: "Order Tax Rate"|t('commerce'),
            instructions: "Tax rate as a percentage of the total order cost, (i.e. if the tax rate is 5% then enter ‘5%’. You could also enter ‘10.5%’)."|t('commerce'),
            id: 'taxRate',
            name: 'lite[taxRate]',
            value: lite.getTaxRateAsPercent,
            class: 'code ltr',
            errors: lite.getErrors('taxRate'),
            required: true,
        }) }}

        {{ forms.lightSwitchField({
            label: "Is this tax is already included in the price of items?"|t('commerce'),
            name: 'lite[taxInclude]',
            on: lite.taxInclude,
            checked: lite.taxInclude,
            errors: lite.getErrors('taxInclude')
        }) }}

        {% endif %}

        <input type="submit" class="btn submit" value="{{ 'Save'|t('commerce') }}">
>>>>>>> e2cdcaeb
    </form>

{% endblock %}<|MERGE_RESOLUTION|>--- conflicted
+++ resolved
@@ -94,7 +94,6 @@
             required: true,
         }) }}
 
-<<<<<<< HEAD
         {{ forms.selectField({
             label: "Minimum Total Price Strategy"|t('commerce'),
             instructions: "Strategy to apply when calculating the minimum order price. The default strategy will allow the price to go below zero e.g. if a discount is greater than the cart value, zero will prevent the total price from going below zero and shipping will prevent the total price from being lower than the shipping price."|t('commerce'),
@@ -105,9 +104,6 @@
             required: true,
         }) }}
 
-        <input type="submit" class="btn submit"
-               value="{{ "Save"|t('commerce') }}">
-=======
         {% if craft.commerce.is('lite') %}
         <h3>{{ 'Tax & Shipping'|t('commerce') }}</h3>
 
@@ -166,7 +162,7 @@
         {% endif %}
 
         <input type="submit" class="btn submit" value="{{ 'Save'|t('commerce') }}">
->>>>>>> e2cdcaeb
+
     </form>
 
 {% endblock %}