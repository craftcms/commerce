--- conflicted
+++ resolved
@@ -1,12 +1,7 @@
 {% extends "market/_layouts/cp" %}
 
 {% set crumbs = [
-<<<<<<< HEAD
-{ label: "Market"|t, url: url('market') },
-{ label: "Settings"|t, url: url('market/settings') },
-=======
 { label: "Market Settings"|t, url: url('market/settings') },
->>>>>>> 227b5e7c
 { label: "Countries"|t, url: url('market/settings/countries') },
 ] %}
 
