{% import "_includes/forms" as forms %}

<div class="payment-forms">
	{% set paymentFormOptions = [{ label: "Select a payment method"|t }] %}

	{% for paymentMethod in paymentMethods %}
		{% set paymentFormOptions = paymentFormOptions|merge([{ label: paymentMethod.name, value: paymentMethod.id }]) %}
	{% endfor %}

	{{ forms.selectField({
		id: 'payment-form-select',
		label: "Payment Method"|t,
		name: 'paymentMethodId',
		options: paymentFormOptions,
		value: order.paymentMethodId,
	}) }}

<<<<<<< HEAD
	{{ paymentForms|raw }}

=======
	{% for paymentMethod in paymentMethods %}
		<div id="payment-method-form-{{ paymentMethod.id }}"
			 class="payment-method-form {% if order.paymentMethodId != paymentMethod.id %}hidden{% endif %}">
			<form method="POST" class="form-horizontal">
				<input type="hidden" name="action"
					   value="commerce/payments/pay"/>
				<input type="hidden" name="redirect" value="{{ craft.request.path }}"/>
				<input type="hidden" name="cancelUrl" value="{{ craft.request.path }}"/>
				<input type="hidden" name="orderNumber" value="{{ order.number }}"/>
				<input type="hidden" name="paymentMethodId" value="{{ paymentMethod.id }}"/>
				{{ getCsrfInput() }}

				{% if paymentMethod.requiresCard() %}

					{% set currentYear = date()|date_modify("+1 year").format('Y') %}
					{% set formValues = {
					firstName: paymentForm is defined ? paymentForm.firstName : (order.billingAddress ? order.billingAddress.firstName : ''),
					lastName: paymentForm is defined ? paymentForm.lastName : (order.billingAddress ? order.billingAddress.lastName : ''),
					number: paymentForm is defined ? paymentForm.number : '',
					cvv: paymentForm is defined ? paymentForm.cvv : '',
					month: paymentForm is defined ? paymentForm.month : 1,
					year: paymentForm is defined ? paymentForm.year : currentYear,
					} %}

					<!-- Card Holder Name -->
					<div class="form-group {% if paymentForm is defined and (paymentForm.hasErrors('firstName') or paymentForm.hasErrors('firstName')) %}has-error{% endif %}">
						<label>Card Holder</label>

						<div class="grid" data-cols="2">
							<div class="item" data-colspan="1">
								{{ forms.text({
									name: 'firstName',
									maxlength: 70,
									placeholder: "First Name"|t,
									autocomplete: false,
									class: 'card-holder-first-name',
									value: formValues.firstName
								}) }}
							</div>
							<div class="item" data-colspan="1">
								{{ forms.text({
									name: 'lastName',
									maxlength: 70,
									placeholder: "Last Name"|t,
									autocomplete: false,
									class: 'card-holder-last-name',
									value: formValues.lastName
								}) }}
							</div>
						</div>

						<span class="help-block">{% if paymentForm is defined %}{{ paymentForm.getError('firstName') }}{% endif %}</span>
						<span class="help-block">{% if paymentForm is defined %}{{ paymentForm.getError('lastName') }}{% endif %}</span>
					</div>

					<!-- Card Number -->
					<div class="form-group {% if paymentForm is defined and paymentForm.hasErrors('number') %}has-error{% endif %}">

						<label>Card</label>

						<div class="multitext">
							<div class="multitextrow">

								{{ forms.text({
									name: 'number',
									maxlength: 19,
									placeholder: "Card Number"|t,
									autocomplete: false,
									class: 'card-number',
									value: formValues.number
								}) }}

							</div>

							<div class="multitextrow">
								{{ forms.text({
									id: 'cc-exp',
									type: 'tel',
									placeholder: "MM"|t~' / '~"YY"|t
								}) }}
								{{ forms.text({
									id: 'cc-cvc',
									type: 'tel',
									placeholder: "CVC"|t
								}) }}
							</div>
						</div>

						<span class="help-block">{% if paymentForm is defined %}{{ paymentForm.getError('number') }}{% endif %}</span>
					</div>

					<hr class="disabled">

					<!-- Expiry-->
					<div class="form-group {% if paymentForm is defined and (paymentForm.hasErrors('month') or paymentForm.hasErrors('year')) %}has-error{% endif %}">
						<label>Card Expiry Date</label>

						<select class="form-control" name="month">
							{% for month in 1..12 %}
								<option value="{{ month }}" {% if formValues.month == month %}selected{% endif %}>{{ month }}</option>
							{% endfor %}
						</select>
						<span> / </span>
						<select class="required form-control"
								name="year">
							{% for year in currentYear-1..(currentYear + 12) %}
								<option value="{{ year }}"
										{% if formValues.year == year %}selected{% endif %}>{{ year }}</option>
							{% endfor %}
						</select>

						<span class="help-block">{% if paymentForm is defined %}{{ paymentForm.getError('month') }}{% endif %}</span>

						<span class="help-block">{% if paymentForm is defined %}{{ paymentForm.getError('year') }}{% endif %}</span>

					</div>

					<!-- CVV -->
					<div class="form-group {% if paymentForm is defined and paymentForm.hasErrors('cvv') %}has-error{% endif %}">

						<label>CVV/CVV2</label>
						<input type="text" name="cvv"
							   placeholder="CVV" maxlength="4"
							   class="card-cvc"
							   value="{{ formValues.cvv }}">

						<span class="help-block">{% if paymentForm is defined %}{{ paymentForm.getError('cvv') }}{% endif %}</span>

					</div>

				{% endif %}

				<div class="buttons">
					<input type="submit" class="btn submit" value="{{ "Pay {amount} Now"|t({ amount: order.totalPrice|currency(order.currency) }) }}" />
				</div>
			</form>
		</div>
	{% endfor %}
>>>>>>> a9bb4db7
</div><|MERGE_RESOLUTION|>--- conflicted
+++ resolved
@@ -15,141 +15,7 @@
 		value: order.paymentMethodId,
 	}) }}
 
-<<<<<<< HEAD
 	{{ paymentForms|raw }}
-
-=======
-	{% for paymentMethod in paymentMethods %}
-		<div id="payment-method-form-{{ paymentMethod.id }}"
-			 class="payment-method-form {% if order.paymentMethodId != paymentMethod.id %}hidden{% endif %}">
-			<form method="POST" class="form-horizontal">
-				<input type="hidden" name="action"
-					   value="commerce/payments/pay"/>
-				<input type="hidden" name="redirect" value="{{ craft.request.path }}"/>
-				<input type="hidden" name="cancelUrl" value="{{ craft.request.path }}"/>
-				<input type="hidden" name="orderNumber" value="{{ order.number }}"/>
-				<input type="hidden" name="paymentMethodId" value="{{ paymentMethod.id }}"/>
-				{{ getCsrfInput() }}
-
-				{% if paymentMethod.requiresCard() %}
-
-					{% set currentYear = date()|date_modify("+1 year").format('Y') %}
-					{% set formValues = {
-					firstName: paymentForm is defined ? paymentForm.firstName : (order.billingAddress ? order.billingAddress.firstName : ''),
-					lastName: paymentForm is defined ? paymentForm.lastName : (order.billingAddress ? order.billingAddress.lastName : ''),
-					number: paymentForm is defined ? paymentForm.number : '',
-					cvv: paymentForm is defined ? paymentForm.cvv : '',
-					month: paymentForm is defined ? paymentForm.month : 1,
-					year: paymentForm is defined ? paymentForm.year : currentYear,
-					} %}
-
-					<!-- Card Holder Name -->
-					<div class="form-group {% if paymentForm is defined and (paymentForm.hasErrors('firstName') or paymentForm.hasErrors('firstName')) %}has-error{% endif %}">
-						<label>Card Holder</label>
-
-						<div class="grid" data-cols="2">
-							<div class="item" data-colspan="1">
-								{{ forms.text({
-									name: 'firstName',
-									maxlength: 70,
-									placeholder: "First Name"|t,
-									autocomplete: false,
-									class: 'card-holder-first-name',
-									value: formValues.firstName
-								}) }}
-							</div>
-							<div class="item" data-colspan="1">
-								{{ forms.text({
-									name: 'lastName',
-									maxlength: 70,
-									placeholder: "Last Name"|t,
-									autocomplete: false,
-									class: 'card-holder-last-name',
-									value: formValues.lastName
-								}) }}
-							</div>
-						</div>
-
-						<span class="help-block">{% if paymentForm is defined %}{{ paymentForm.getError('firstName') }}{% endif %}</span>
-						<span class="help-block">{% if paymentForm is defined %}{{ paymentForm.getError('lastName') }}{% endif %}</span>
-					</div>
-
-					<!-- Card Number -->
-					<div class="form-group {% if paymentForm is defined and paymentForm.hasErrors('number') %}has-error{% endif %}">
-
-						<label>Card</label>
-
-						<div class="multitext">
-							<div class="multitextrow">
-
-								{{ forms.text({
-									name: 'number',
-									maxlength: 19,
-									placeholder: "Card Number"|t,
-									autocomplete: false,
-									class: 'card-number',
-									value: formValues.number
-								}) }}
-
-							</div>
-
-							<div class="multitextrow">
-								{{ forms.text({
-									id: 'cc-exp',
-									type: 'tel',
-									placeholder: "MM"|t~' / '~"YY"|t
-								}) }}
-								{{ forms.text({
-									id: 'cc-cvc',
-									type: 'tel',
-									placeholder: "CVC"|t
-								}) }}
-							</div>
-						</div>
-
-						<span class="help-block">{% if paymentForm is defined %}{{ paymentForm.getError('number') }}{% endif %}</span>
-					</div>
-
-					<hr class="disabled">
-
-					<!-- Expiry-->
-					<div class="form-group {% if paymentForm is defined and (paymentForm.hasErrors('month') or paymentForm.hasErrors('year')) %}has-error{% endif %}">
-						<label>Card Expiry Date</label>
-
-						<select class="form-control" name="month">
-							{% for month in 1..12 %}
-								<option value="{{ month }}" {% if formValues.month == month %}selected{% endif %}>{{ month }}</option>
-							{% endfor %}
-						</select>
-						<span> / </span>
-						<select class="required form-control"
-								name="year">
-							{% for year in currentYear-1..(currentYear + 12) %}
-								<option value="{{ year }}"
-										{% if formValues.year == year %}selected{% endif %}>{{ year }}</option>
-							{% endfor %}
-						</select>
-
-						<span class="help-block">{% if paymentForm is defined %}{{ paymentForm.getError('month') }}{% endif %}</span>
-
-						<span class="help-block">{% if paymentForm is defined %}{{ paymentForm.getError('year') }}{% endif %}</span>
-
-					</div>
-
-					<!-- CVV -->
-					<div class="form-group {% if paymentForm is defined and paymentForm.hasErrors('cvv') %}has-error{% endif %}">
-
-						<label>CVV/CVV2</label>
-						<input type="text" name="cvv"
-							   placeholder="CVV" maxlength="4"
-							   class="card-cvc"
-							   value="{{ formValues.cvv }}">
-
-						<span class="help-block">{% if paymentForm is defined %}{{ paymentForm.getError('cvv') }}{% endif %}</span>
-
-					</div>
-
-				{% endif %}
 
 				<div class="buttons">
 					<input type="submit" class="btn submit" value="{{ "Pay {amount} Now"|t({ amount: order.totalPrice|currency(order.currency) }) }}" />
@@ -157,5 +23,4 @@
 			</form>
 		</div>
 	{% endfor %}
->>>>>>> a9bb4db7
 </div>