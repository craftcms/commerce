{% extends "_layouts/elementindex" %}
{% hook 'commerce.prepCpTemplate' %}

{% set title = "Orders"|t %}
{% set docTitle = title~' - '~'Commerce' %}
{% set elementType = 'Commerce_Order' %}
{% set selectedTab = 'orders' %}
{% set selectedSubnavItem = "orders" %}
<<<<<<< HEAD

{# {%- includeJsResource 'commerce/lib/d3/d3.js' first %}
{%- includeJsResource 'commerce/lib/d3-tip.js' %}
{%-  includeJsResource 'commerce/js/classes/Chart.js' first %}
{%-  includeJsResource 'commerce/js/classes/DateRangePicker.js' first %} #}
{% includecssresource "commerce/charts-explorer.css" %}

{% includeJsResource 'commerce/js/CommerceOrderIndex.js' %}
{% includeJsResource 'commerce/js/CommerceOrderTableView.js' %}
=======
{% set bodyClass = (bodyClass is defined ? bodyClass~' ' : '') ~ "commerceorders commerceordersindex" %}
>>>>>>> f16982ec
<|MERGE_RESOLUTION|>--- conflicted
+++ resolved
@@ -6,7 +6,7 @@
 {% set elementType = 'Commerce_Order' %}
 {% set selectedTab = 'orders' %}
 {% set selectedSubnavItem = "orders" %}
-<<<<<<< HEAD
+{% set bodyClass = (bodyClass is defined ? bodyClass~' ' : '') ~ "commerceorders commerceordersindex" %}
 
 {# {%- includeJsResource 'commerce/lib/d3/d3.js' first %}
 {%- includeJsResource 'commerce/lib/d3-tip.js' %}
@@ -15,7 +15,4 @@
 {% includecssresource "commerce/charts-explorer.css" %}
 
 {% includeJsResource 'commerce/js/CommerceOrderIndex.js' %}
-{% includeJsResource 'commerce/js/CommerceOrderTableView.js' %}
-=======
-{% set bodyClass = (bodyClass is defined ? bodyClass~' ' : '') ~ "commerceorders commerceordersindex" %}
->>>>>>> f16982ec
+{% includeJsResource 'commerce/js/CommerceOrderTableView.js' %}