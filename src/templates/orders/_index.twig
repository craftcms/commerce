--- conflicted
+++ resolved
@@ -5,21 +5,4 @@
 {% set docTitle = title~' - '~'Commerce'|t %}
 {% set elementType = 'Commerce_Order' %}
 {% set selectedTab = 'orders' %}
-<<<<<<< HEAD
-{% set selectedSubnavItem = "orders" %}
-
-{% block sidebar %}
-
-    {% if sources is not empty %}
-        <nav>
-            {% include "commerce/_elements/sources" %}
-        </nav>
-    {% endif %}
-
-{% endblock %}
-
-{%  includeJsResource 'commerce/js/CommerceOrderIndex.js' %}
-{%  includeJsResource 'commerce/js/CommerceOrderTableView.js' %}
-=======
-{% set selectedSubnavItem = "orders" %}
->>>>>>> 71d83e0b
+{% set selectedSubnavItem = "orders" %}