<?php
/**
 * @link https://craftcms.com/
 * @copyright Copyright (c) Pixel & Tonic, Inc.
 * @license https://craftcms.github.io/license/
 */

namespace craft\commerce\plugin;

use craft\events\RegisterUrlRulesEvent;
use craft\web\UrlManager;
use yii\base\Event;

/**
 * Trait Routes
 *
 * @author Pixel & Tonic, Inc. <support@pixelandtonic.com>
 * @since 2.0
 */
trait Routes
{
    /**
     * @since 3.1.10
     */
    private function _registerSiteRoutes(): void
    {
        Event::on(UrlManager::class, UrlManager::EVENT_REGISTER_SITE_URL_RULES, function(RegisterUrlRulesEvent $event) {
            $event->rules['commerce/webhooks/process-webhook/gateway/<gatewayId:\d+>'] = 'commerce/webhooks/process-webhook';
        });
    }

    /**
     * @since 2.0
     */
    private function _registerCpRoutes(): void
    {
        Event::on(UrlManager::class, UrlManager::EVENT_REGISTER_CP_URL_RULES, function(RegisterUrlRulesEvent $event) {
            $event->rules['commerce'] = ['template' => 'commerce/index'];

            $event->rules['commerce/products'] = 'commerce/products/product-index';
            $event->rules['commerce/variants'] = 'commerce/variants/index';
            $event->rules['commerce/products/<productTypeHandle:{handle}>'] = 'commerce/products/product-index';
            $event->rules['commerce/variants/<productTypeHandle:{handle}>'] = 'commerce/variants/index';
            $event->rules['commerce/variants/<elementId:\d+><slug:(?:-[^\/]*)?>'] = 'elements/edit';
            $event->rules['commerce/products/<productType:{handle}>/new'] = 'commerce/products/create';
<<<<<<< HEAD
            $event->rules['commerce/products/<productTypeHandle:{handle}>/new/<siteHandle:{handle}>'] = 'commerce/products/edit-product';
            $event->rules['commerce/products/<productTypeHandle:{handle}>/<elementId:\d+><slug:(?:-[^\/]*)?>'] = 'elements/edit';
            /*$event->rules['commerce/products/<productTypeHandle:{handle}>/<productId:\d+><slug:(?:-[^\/]*)?>'] = 'commerce/products/edit-product';*/
            /*$event->rules['commerce/products/<productTypeHandle:{handle}>/<productId:\d+><slug:(?:-[^\/]*)?>/<siteHandle:{handle}>'] = 'commerce/products/edit-product';*/
=======
            $event->rules['commerce/products/<productTypeHandle:{handle}>/<elementId:\d+><slug:(?:-[^\/]*)?>'] = 'elements/edit';
>>>>>>> a77371e1

            $event->rules['commerce/subscriptions'] = 'commerce/subscriptions/index';
            $event->rules['commerce/subscriptions/<plan:{handle}>'] = 'commerce/subscriptions/index';
            $event->rules['commerce/subscriptions/<subscriptionId:\d+>'] = 'commerce/subscriptions/edit';

            $event->rules['commerce/settings/producttypes'] = 'commerce/product-types/product-type-index';
            $event->rules['commerce/settings/producttypes/<productTypeId:\d+>'] = 'commerce/product-types/edit-product-type';
            $event->rules['commerce/settings/producttypes/new'] = 'commerce/product-types/edit-product-type';

            $event->rules['commerce/orders'] = 'commerce/orders/order-index';
            $event->rules['commerce/orders/<orderId:\d+>'] = 'commerce/orders/edit-order';

            $event->rules['commerce/orders/<storeHandle:{handle}>/create'] = 'commerce/orders/create';

            $event->rules['commerce/orders/<orderStatusHandle:{handle}>'] = 'commerce/orders/order-index';

            // Prices
            $event->rules['commerce/prices'] = 'commerce/catalog-pricing/index';

            // Settings

            $event->rules['commerce/settings/stores'] = 'commerce/stores/stores-index';
            $event->rules['commerce/settings/stores/new'] = 'commerce/stores/edit-store';
            $event->rules['commerce/settings/stores/<storeId:\d+>'] = 'commerce/stores/edit-store';

            $event->rules['commerce/settings/sites'] = 'commerce/stores/edit-site-stores';

            $event->rules['commerce/settings/general'] = 'commerce/settings/edit';

            $event->rules['commerce/settings/ordersettings'] = 'commerce/order-settings/edit';

            $event->rules['commerce/settings/gateways'] = 'commerce/gateways/index';
            $event->rules['commerce/settings/gateways/new'] = 'commerce/gateways/edit';
            $event->rules['commerce/settings/gateways/<id:\d+>'] = 'commerce/gateways/edit';

            $event->rules['commerce/settings/emails'] = 'commerce/emails/index';
            $event->rules['commerce/settings/emails/<storeHandle:{handle}>/new'] = 'commerce/emails/edit';
            $event->rules['commerce/settings/emails/<storeHandle:{handle}>/<id:\d+>'] = 'commerce/emails/edit';

            $event->rules['commerce/settings/pdfs'] = 'commerce/pdfs/index';
            $event->rules['commerce/settings/pdfs/<storeHandle:{handle}>/new'] = 'commerce/pdfs/edit';
            $event->rules['commerce/settings/pdfs/<storeHandle:{handle}>/<id:\d+>'] = 'commerce/pdfs/edit';

            $event->rules['commerce/settings/orderstatuses'] = 'commerce/order-statuses/index';
            $event->rules['commerce/settings/orderstatuses/<storeHandle:{handle}>/new'] = 'commerce/order-statuses/edit';
            $event->rules['commerce/settings/orderstatuses/<storeHandle:{handle}>/<id:\d+>'] = 'commerce/order-statuses/edit';

            $event->rules['commerce/settings/lineitemstatuses'] = 'commerce/line-item-statuses/index';
            $event->rules['commerce/settings/lineitemstatuses/<storeHandle:{handle}>/new'] = 'commerce/line-item-statuses/edit';
            $event->rules['commerce/settings/lineitemstatuses/<storeHandle:{handle}>/<id:\d+>'] = 'commerce/line-item-statuses/edit';

            // Store Settings
            $event->rules['commerce/store-settings'] = 'commerce/store-settings/edit'; // Redirects to the first store
            $event->rules['commerce/store-settings/<storeHandle:{handle}>'] = 'commerce/store-settings/edit';

            $event->rules['commerce/store-settings/<storeHandle:{handle}>/payment-currencies'] = 'commerce/payment-currencies/index';
            $event->rules['commerce/store-settings/<storeHandle:{handle}>/payment-currencies/new'] = 'commerce/payment-currencies/edit';
            $event->rules['commerce/store-settings/<storeHandle:{handle}>/payment-currencies/<id:\d+>'] = 'commerce/payment-currencies/edit';

            $event->rules['commerce/store-settings/<storeHandle:{handle}>/donation'] = 'commerce/donations/edit';

            // Shipping
            $event->rules['commerce/store-settings/<storeHandle:{handle}>/shippingzones'] = 'commerce/shipping-zones/index';
            $event->rules['commerce/store-settings/<storeHandle:{handle}>/shippingzones/new'] = 'commerce/shipping-zones/edit';
            $event->rules['commerce/store-settings/<storeHandle:{handle}>/shippingzones/<id:\d+>'] = 'commerce/shipping-zones/edit';

            $event->rules['commerce/store-settings/<storeHandle:{handle}>/shippingcategories'] = 'commerce/shipping-categories/index';
            $event->rules['commerce/store-settings/<storeHandle:{handle}>/shippingcategories/new'] = 'commerce/shipping-categories/edit';
            $event->rules['commerce/store-settings/<storeHandle:{handle}>/shippingcategories/<id:\d+>'] = 'commerce/shipping-categories/edit';

            $event->rules['commerce/store-settings/<storeHandle:{handle}>/shippingmethods'] = 'commerce/shipping-methods/index';
            $event->rules['commerce/store-settings/<storeHandle:{handle}>/shippingmethods/new'] = 'commerce/shipping-methods/edit';
            $event->rules['commerce/store-settings/<storeHandle:{handle}>/shippingmethods/<id:\d+>'] = 'commerce/shipping-methods/edit';
            $event->rules['commerce/store-settings/<storeHandle:{handle}>/shippingmethods/<methodId:\d+>/shippingrules/new'] = 'commerce/shipping-rules/edit';
            $event->rules['commerce/store-settings/<storeHandle:{handle}>/shippingmethods/<methodId:\d+>/shippingrules/<ruleId:\d+>'] = 'commerce/shipping-rules/edit';

            // Subscription plans
            $event->rules['commerce/store-settings/<storeHandle:{handle}>/subscription-plans'] = 'commerce/plans/plan-index';
            $event->rules['commerce/store-settings/<storeHandle:{handle}>/subscription-plans/plan/<planId:\d+>'] = 'commerce/plans/edit-plan';
            $event->rules['commerce/store-settings/<storeHandle:{handle}>/subscription-plans/plan/new'] = 'commerce/plans/edit-plan';

            // Taxes
            $event->rules['commerce/store-settings/<storeHandle:{handle}>/taxcategories'] = 'commerce/tax-categories/index';
            $event->rules['commerce/store-settings/<storeHandle:{handle}>/taxcategories/new'] = 'commerce/tax-categories/edit';
            $event->rules['commerce/store-settings/<storeHandle:{handle}>/taxcategories/<id:\d+>'] = 'commerce/tax-categories/edit';

            $event->rules['commerce/store-settings/<storeHandle:{handle}>/taxzones'] = 'commerce/tax-zones/index';
            $event->rules['commerce/store-settings/<storeHandle:{handle}>/taxzones/new'] = 'commerce/tax-zones/edit';
            $event->rules['commerce/store-settings/<storeHandle:{handle}>/taxzones/<id:\d+>'] = 'commerce/tax-zones/edit';
            $event->rules['commerce/store-settings/<storeHandle:{handle}>/taxrates'] = 'commerce/tax-rates/index';
            $event->rules['commerce/store-settings/<storeHandle:{handle}>/taxrates/new'] = 'commerce/tax-rates/edit';
            $event->rules['commerce/store-settings/<storeHandle:{handle}>/taxrates/<id:\d+>'] = 'commerce/tax-rates/edit';

            $event->rules['commerce/store-settings/<storeHandle:{handle}>/sales'] = 'commerce/sales/index';
            $event->rules['commerce/store-settings/<storeHandle:{handle}>/sales/new'] = 'commerce/sales/edit';
            $event->rules['commerce/store-settings/<storeHandle:{handle}>/sales/<id:\d+>'] = 'commerce/sales/edit';

            $event->rules['commerce/store-settings/<storeHandle:{handle}>/discounts'] = 'commerce/discounts/index';
            $event->rules['commerce/store-settings/<storeHandle:{handle}>/discounts/new'] = 'commerce/discounts/edit';
            $event->rules['commerce/store-settings/<storeHandle:{handle}>/discounts/<id:\d+>'] = 'commerce/discounts/edit';

            $event->rules['commerce/store-settings/<storeHandle:{handle}>/pricing-rules'] = 'commerce/catalog-pricing-rules/index';
            $event->rules['commerce/store-settings/<storeHandle:{handle}>/pricing-rules/new'] = 'commerce/catalog-pricing-rules/edit';
            $event->rules['commerce/store-settings/<storeHandle:{handle}>/pricing-rules/<id:\d+>'] = 'commerce/catalog-pricing-rules/edit';
        });
    }
}<|MERGE_RESOLUTION|>--- conflicted
+++ resolved
@@ -43,14 +43,7 @@
             $event->rules['commerce/variants/<productTypeHandle:{handle}>'] = 'commerce/variants/index';
             $event->rules['commerce/variants/<elementId:\d+><slug:(?:-[^\/]*)?>'] = 'elements/edit';
             $event->rules['commerce/products/<productType:{handle}>/new'] = 'commerce/products/create';
-<<<<<<< HEAD
-            $event->rules['commerce/products/<productTypeHandle:{handle}>/new/<siteHandle:{handle}>'] = 'commerce/products/edit-product';
             $event->rules['commerce/products/<productTypeHandle:{handle}>/<elementId:\d+><slug:(?:-[^\/]*)?>'] = 'elements/edit';
-            /*$event->rules['commerce/products/<productTypeHandle:{handle}>/<productId:\d+><slug:(?:-[^\/]*)?>'] = 'commerce/products/edit-product';*/
-            /*$event->rules['commerce/products/<productTypeHandle:{handle}>/<productId:\d+><slug:(?:-[^\/]*)?>/<siteHandle:{handle}>'] = 'commerce/products/edit-product';*/
-=======
-            $event->rules['commerce/products/<productTypeHandle:{handle}>/<elementId:\d+><slug:(?:-[^\/]*)?>'] = 'elements/edit';
->>>>>>> a77371e1
 
             $event->rules['commerce/subscriptions'] = 'commerce/subscriptions/index';
             $event->rules['commerce/subscriptions/<plan:{handle}>'] = 'commerce/subscriptions/index';
