--- conflicted
+++ resolved
@@ -125,7 +125,6 @@
             $event->rules['commerce/store-settings/<storeHandle:{handle}>/store-settings/subscription-plans/plan/new'] = 'commerce/plans/edit-plan';
 
             // Taxes
-<<<<<<< HEAD
             $event->rules['commerce/store-settings/<storeHandle:{handle}>/tax/taxcategories'] = 'commerce/tax-categories/index';
             $event->rules['commerce/store-settings/<storeHandle:{handle}>/tax/taxcategories/new'] = 'commerce/tax-categories/edit';
             $event->rules['commerce/store-settings/<storeHandle:{handle}>/tax/taxcategories/<id:\d+>'] = 'commerce/tax-categories/edit';
@@ -145,22 +144,6 @@
             $event->rules['commerce/store-settings/<storeHandle:{handle}>/discounts'] = 'commerce/discounts/index';
             $event->rules['commerce/store-settings/<storeHandle:{handle}>/discounts/new'] = 'commerce/discounts/edit';
             $event->rules['commerce/store-settings/<storeHandle:{handle}>/discounts/<id:\d+>'] = 'commerce/discounts/edit';
-=======
-            $event->rules['commerce/tax/taxcategories'] = 'commerce/tax-categories/index';
-            $event->rules['commerce/tax/taxcategories/new'] = 'commerce/tax-categories/edit';
-            $event->rules['commerce/tax/taxcategories/<id:\d+>'] = 'commerce/tax-categories/edit';
-
-            $event->rules['commerce/tax/taxzones'] = 'commerce/tax-zones/index';
-            $event->rules['commerce/tax/taxzones/new'] = 'commerce/tax-zones/edit';
-            $event->rules['commerce/tax/taxzones/<id:\d+>'] = 'commerce/tax-zones/edit';
-            $event->rules['commerce/tax/taxrates'] = 'commerce/tax-rates/index';
-            $event->rules['commerce/tax/taxrates/new'] = 'commerce/tax-rates/edit';
-            $event->rules['commerce/tax/taxrates/<id:\d+>'] = 'commerce/tax-rates/edit';
-
-            // Promotions
-            $event->rules['commerce/promotions/sales'] = 'commerce/sales/index';
-            $event->rules['commerce/promotions/sales/new'] = 'commerce/sales/edit';
-            $event->rules['commerce/promotions/sales/<id:\d+>'] = 'commerce/sales/edit';
 
             $event->rules['commerce/promotions/discounts'] = 'commerce/discounts/index';
             $event->rules['commerce/promotions/discounts/new'] = 'commerce/discounts/edit';
@@ -169,7 +152,7 @@
             $event->rules['commerce/promotions/catalog-pricing-rules'] = 'commerce/catalog-pricing-rules/index';
             $event->rules['commerce/promotions/catalog-pricing-rules/new'] = 'commerce/catalog-pricing-rules/edit';
             $event->rules['commerce/promotions/catalog-pricing-rules/<id:\d+>'] = 'commerce/catalog-pricing-rules/edit';
->>>>>>> d963ca21
+
         });
     }
 }