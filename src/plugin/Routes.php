--- conflicted
+++ resolved
@@ -37,14 +37,11 @@
         Event::on(UrlManager::class, UrlManager::EVENT_REGISTER_CP_URL_RULES, function(RegisterUrlRulesEvent $event) {
             $event->rules['commerce'] = ['template' => 'commerce/index'];
 
-<<<<<<< HEAD
             // User edit screen
             $event->rules['myaccount/commerce'] = 'commerce/users/index';
             $event->rules['users/<userId:\d+>/commerce'] = 'commerce/users/index';
 
-=======
             // Products / Variants
->>>>>>> 72a2b1a6
             $event->rules['commerce/products'] = 'commerce/products/product-index';
             $event->rules['commerce/variants'] = 'commerce/variants/index';
             $event->rules['commerce/products/<productTypeHandle:{handle}>'] = 'commerce/products/product-index';
