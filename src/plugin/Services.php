--- conflicted
+++ resolved
@@ -2,6 +2,7 @@
 
 namespace craft\commerce\plugin;
 
+use craft\commerce\base\Plan;
 use craft\commerce\services\Addresses;
 use craft\commerce\services\Cart;
 use craft\commerce\services\Countries;
@@ -59,16 +60,19 @@
  * @property PaymentCurrencies      $paymentCurrencies      the paymentCurrencies service
  * @property Payments               $payments               the payments service
  * @property PaymentSources         $paymentSources         the payment sources service
+ * @property Pdf                    $pdf                    the pdf service
+ * @property Plans                  $plans                  the plans service
  * @property Products               $products               the products service
  * @property ProductTypes           $productTypes           the productTypes service
  * @property Purchasables           $purchasables           the purchasables service
  * @property Sales                  $sales                  the sales service
  * @property ShippingMethods        $shippingMethods        the shippingCategories service
- * @property ShippingRules          $shippingRulesthe       shippingRules service
+ * @property ShippingRules          $shippingRules          the shippingRules service
  * @property ShippingRuleCategories $shippingRuleCategories the shippingRules service
  * @property ShippingCategories     $shippingCategories     the shippingCategories service
  * @property ShippingZones          $shippingZones          the shippingZones service
  * @property States                 $states                 the states service
+ * @property Subscriptions          $subscriptions          the subscriptions service
  * @property TaxCategories          $taxCategories          the taxCategories service
  * @property TaxRates               $taxRates               the taxRates service
  * @property TaxZones               $taxZones               the taxZones service
@@ -244,6 +248,16 @@
     }
 
     /**
+     * Returns the payment sources service
+     *
+     * @return PaymentSources The payment sources service
+     */
+    public function getPaymentSources(): PaymentSources
+    {
+        return $this->get('paymentSources');
+    }
+
+    /**
      * Returns the PDF service
      *
      * @return Pdf The PDF service
@@ -252,16 +266,6 @@
     {
         return $this->get('pdf');
 
-    }
-
-    /**
-     * Returns the payment sources service
-     *
-     * @return PaymentSources The payment sources service
-     */
-    public function getPaymentSources(): PaymentSources
-    {
-        return $this->get('paymentSources');
     }
 
     /**
@@ -461,11 +465,8 @@
             'paymentCurrencies' => PaymentCurrencies::class,
             'payments' => Payments::class,
             'paymentSources' => PaymentSources::class,
-<<<<<<< HEAD
             'pdf' => Pdf::class,
-=======
-            'plans' => Plans::class,
->>>>>>> 21f9cfe2
+            'plans' => Plan::class,
             'products' => Products::class,
             'productTypes' => ProductTypes::class,
             'purchasables' => Purchasables::class,
