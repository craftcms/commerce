<?php

namespace craft\commerce\plugin;

use craft\commerce\services\Addresses;
use craft\commerce\services\Cart;
use craft\commerce\services\Countries;
use craft\commerce\services\Currencies;
use craft\commerce\services\Customers;
use craft\commerce\services\Discounts;
use craft\commerce\services\Emails;
use craft\commerce\services\Gateways;
use craft\commerce\services\LineItems;
use craft\commerce\services\OrderAdjustments;
use craft\commerce\services\OrderHistories;
use craft\commerce\services\Orders;
use craft\commerce\services\OrderSettings;
use craft\commerce\services\OrderStatuses;
use craft\commerce\services\PaymentCurrencies;
use craft\commerce\services\Payments;
<<<<<<< HEAD
use craft\commerce\services\Pdf;
=======
use craft\commerce\services\PaymentSources;
>>>>>>> 8a15d8b4
use craft\commerce\services\Products;
use craft\commerce\services\ProductTypes;
use craft\commerce\services\Purchasables;
use craft\commerce\services\Sales;
use craft\commerce\services\Settings;
use craft\commerce\services\ShippingCategories;
use craft\commerce\services\ShippingMethods;
use craft\commerce\services\ShippingRuleCategories;
use craft\commerce\services\ShippingRules;
use craft\commerce\services\ShippingZones;
use craft\commerce\services\States;
use craft\commerce\services\TaxCategories;
use craft\commerce\services\TaxRates;
use craft\commerce\services\TaxZones;
use craft\commerce\services\Transactions;
use craft\commerce\services\Variants;

/**
 * Trait Services
 *
 * @author Pixel & Tonic, Inc. <support@pixelandtonic.com>
 * @since  2.0
 */
trait Services
{
    // Public Methods
    // =========================================================================

    /**
     * Returns the address service
     *
     * @return Addresses The address service
     */
    public function getAddresses(): Addresses
    {
        return $this->get('addresses');
    }

    /**
     * Returns the cart service
     *
     * @return Cart The cart service
     */
    public function getCart(): Cart
    {
        return $this->get('cart');
    }

    /**
     * Returns the countries service
     *
     * @return Countries The countries service
     */
    public function getCountries(): Countries
    {
        return $this->get('countries');
    }

    /**
     * Returns the currencies service
     *
     * @return Currencies The currencies service
     */
    public function getCurrencies(): Currencies
    {
        return $this->get('currencies');
    }

    /**
     * Returns the customers service
     *
     * @return Customers The customers service
     */
    public function getCustomers(): Customers
    {
        return $this->get('customers');
    }

    /**
     * Returns the discounts service
     *
     * @return Discounts The discounts service
     */
    public function getDiscounts(): Discounts
    {
        return $this->get('discounts');
    }

    /**
     * Returns the emails service
     *
     * @return Emails The emails service
     */
    public function getEmails(): Emails
    {
        return $this->get('emails');
    }

    /**
     * Returns the gateways service
     *
     * @return Gateways The gateways service
     */
    public function getGateways(): Gateways
    {
        return $this->get('gateways');
    }

    /**
     * Returns the lineItems service
     *
     * @return LineItems The lineItems service
     */
    public function getLineItems(): LineItems
    {
        return $this->get('lineItems');
    }

    /**
     * Returns the orderAdjustments service
     *
     * @return OrderAdjustments The orderAdjustments service
     */
    public function getOrderAdjustments(): OrderAdjustments
    {
        return $this->get('orderAdjustments');
    }

    /**
     * Returns the orderHistories service
     *
     * @return OrderHistories The orderHistories service
     */
    public function getOrderHistories(): OrderHistories
    {
        return $this->get('orderHistories');
    }

    /**
     * Returns the orders service
     *
     * @return Orders The orders service
     */
    public function getOrders(): Orders
    {
        return $this->get('orders');
    }

    /**
     * Returns the orderSettings service
     *
     * @return OrderSettings The orderSettings service
     */
    public function getOrderSettings(): OrderSettings
    {
        return $this->get('orderSettings');
    }

    /**
     * Returns the orderStatuses service
     *
     * @return OrderStatuses The orderStatuses service
     */
    public function getOrderStatuses(): OrderStatuses
    {
        return $this->get('orderStatuses');
    }

    /**
     * Returns the paymentCurrencies service
     *
     * @return PaymentCurrencies The paymentCurrencies service
     */
    public function getPaymentCurrencies(): PaymentCurrencies
    {
        return $this->get('paymentCurrencies');
    }

    /**
     * Returns the payments service
     *
     * @return Payments The payments service
     */
    public function getPayments(): Payments
    {
        return $this->get('payments');
    }

    /**
<<<<<<< HEAD
     * Returns the PDF service
     *
     * @return Pdf The PDF service
     */
    public function getPdf(): Pdf
    {
        return $this->get('pdf');
=======
     * Returns the payment sources service
     *
     * @return PaymentSources The payment sources service
     */
    public function getPaymentSources(): PaymentSources
    {
        return $this->get('paymentSources');
>>>>>>> 8a15d8b4
    }

    /**
     * Returns the products service
     *
     * @return Products The products service
     */
    public function getProducts(): Products
    {
        return $this->get('products');
    }

    /**
     * Returns the productTypes service
     *
     * @return ProductTypes The productTypes service
     */
    public function getProductTypes(): ProductTypes
    {
        return $this->get('productTypes');
    }

    /**
     * Returns the purchasables service
     *
     * @return Purchasables The purchasables service
     */
    public function getPurchasables(): Purchasables
    {
        return $this->get('purchasables');
    }

    /**
     * Returns the sales service
     *
     * @return Sales The sales service
     */
    public function getSales(): Sales
    {
        return $this->get('sales');
    }

    /**
     * Returns the shippingMethods service
     *
     * @return ShippingMethods The shippingMethods service
     */
    public function getShippingMethods(): ShippingMethods
    {
        return $this->get('shippingMethods');
    }

    /**
     * Returns the shippingRules service
     *
     * @return ShippingRules The shippingRules service
     */
    public function getShippingRules(): ShippingRules
    {
        return $this->get('shippingRules');
    }

    /**
     * Returns the shippingRules service
     *
     * @return ShippingRuleCategories The shippingRuleCategories service
     */
    public function getShippingRuleCategories(): ShippingRuleCategories
    {
        return $this->get('shippingRuleCategories');
    }

    /**
     * Returns the shippingCategories service
     *
     * @return ShippingCategories The shippingCategories service
     */
    public function getShippingCategories(): ShippingCategories
    {
        return $this->get('shippingCategories');
    }

    /**
     * Returns the shippingZones service
     *
     * @return ShippingZones The shippingZones service
     */
    public function getShippingZones(): ShippingZones
    {
        return $this->get('shippingZones');
    }

    /**
     * Returns the states service
     *
     * @return States The states service
     */
    public function getStates(): States
    {
        return $this->get('states');
    }

    /**
     * Returns the taxCategories service
     *
     * @return TaxCategories The taxCategories service
     */
    public function getTaxCategories(): TaxCategories
    {
        return $this->get('taxCategories');
    }

    /**
     * Returns the taxRates service
     *
     * @return TaxRates The taxRates service
     */
    public function getTaxRates(): TaxRates
    {
        return $this->get('taxRates');
    }

    /**
     * Returns the taxZones service
     *
     * @return TaxZones The taxZones service
     */
    public function getTaxZones(): TaxZones
    {
        return $this->get('taxZones');
    }

    /**
     * Returns the transactions service
     *
     * @return Transactions The transactions service
     */
    public function getTransactions(): Transactions
    {
        return $this->get('transactions');
    }

    /**
     * Returns the variants service
     *
     * @return Variants The variants service
     */
    public function getVariants(): Variants
    {
        return $this->get('variants');
    }

    // Private Methods
    // =========================================================================

    /**
     * Set the components of the commerce plugin
     *
     * @return void
     */
    private function _setPluginComponents()
    {
        $this->setComponents([
            'addresses' => Addresses::class,
            'cart' => Cart::class,
            'countries' => Countries::class,
            'currencies' => Currencies::class,
            'customers' => Customers::class,
            'discounts' => Discounts::class,
            'emails' => Emails::class,
            'gateways' => Gateways::class,
            'lineItems' => LineItems::class,
            'orderAdjustments' => OrderAdjustments::class,
            'orderHistories' => OrderHistories::class,
            'orders' => Orders::class,
            'orderSettings' => OrderSettings::class,
            'orderStatuses' => OrderStatuses::class,
            'paymentMethods' => Gateways::class,
            'paymentCurrencies' => PaymentCurrencies::class,
            'payments' => Payments::class,
            'paymentSources' => PaymentSources::class,
            'products' => Products::class,
            'productTypes' => ProductTypes::class,
            'purchasables' => Purchasables::class,
            'sales' => Sales::class,
            'settings' => Settings::class,
            'shippingMethods' => ShippingMethods::class,
            'shippingRules' => ShippingRules::class,
            'shippingRuleCategories' => ShippingRuleCategories::class,
            'shippingCategories' => ShippingCategories::class,
            'shippingZones' => ShippingZones::class,
            'states' => States::class,
            'taxCategories' => TaxCategories::class,
            'taxRates' => TaxRates::class,
            'taxZones' => TaxZones::class,
            'transactions' => Transactions::class,
            'variants' => Variants::class
        ]);
    }
}<|MERGE_RESOLUTION|>--- conflicted
+++ resolved
@@ -18,11 +18,8 @@
 use craft\commerce\services\OrderStatuses;
 use craft\commerce\services\PaymentCurrencies;
 use craft\commerce\services\Payments;
-<<<<<<< HEAD
 use craft\commerce\services\Pdf;
-=======
 use craft\commerce\services\PaymentSources;
->>>>>>> 8a15d8b4
 use craft\commerce\services\Products;
 use craft\commerce\services\ProductTypes;
 use craft\commerce\services\Purchasables;
@@ -212,7 +209,6 @@
     }
 
     /**
-<<<<<<< HEAD
      * Returns the PDF service
      *
      * @return Pdf The PDF service
@@ -220,7 +216,10 @@
     public function getPdf(): Pdf
     {
         return $this->get('pdf');
-=======
+
+    }
+
+    /**
      * Returns the payment sources service
      *
      * @return PaymentSources The payment sources service
@@ -228,7 +227,6 @@
     public function getPaymentSources(): PaymentSources
     {
         return $this->get('paymentSources');
->>>>>>> 8a15d8b4
     }
 
     /**
@@ -410,6 +408,7 @@
             'paymentCurrencies' => PaymentCurrencies::class,
             'payments' => Payments::class,
             'paymentSources' => PaymentSources::class,
+            'pdf' => Pdf::class,
             'products' => Products::class,
             'productTypes' => ProductTypes::class,
             'purchasables' => Purchasables::class,
