.address-boxes {
    display: flex;
    flex-wrap: wrap;
    margin: 0 -10px;
}

.address-box {
<<<<<<< HEAD
    box-sizing: border-box;
    padding: 0 10px;
    margin-bottom: 1em;
    width: 100%;
}

@media only screen and (min-width: 768px) {
    .address-box {
        width: 50%;
    }
}

@media only screen and (min-width: 1200px) {
    .address-box {
        width: 33%;
    }
}
=======
  box-sizing: border-box;
  padding: 0 10px;
  margin-bottom: 1em;
  width: 100%; }
  .address-box.address-box--full {
    width: 100%; }

@media only screen and (min-width: 768px) {
  .address-box {
    width: 50%; }
    .address-box.address-box--full {
      width: 100%; } }

@media only screen and (min-width: 1200px) {
  .address-box {
    width: 33%; }
    .address-box.address-box--full {
      width: 100%; } }
>>>>>>> 3b3fea20

/* Chart Explorer */
.chart-explorer {
    position: relative;
    padding: 24px;
    margin: 0 0 24px -24px;
}

.chart-explorer .export-menubtn {
    float: right;
    margin-left: 14px;
}

.chart-explorer .chart-header {
    position: relative;
    margin-bottom: 14px;
}

.chart-explorer .chart-header .date-range {
    width: auto;
    float: right;
}

body.rtl .chart-explorer .chart-header .date-range {
    float: left;
}

.chart-explorer .chart-header .date-range .to {
    padding: 0 7px;
}

.chart-explorer .chart-header .spinner {
    position: absolute;
    top: 0;
}

body.ltr .chart-explorer .chart-header .spinner {
    right: -24px;
}

body.rtl .chart-explorer .chart-header .spinner {
    left: -24px;
}

.chart-explorer .chart-container {
    position: relative;
    margin: 0 -24px -14px -24px;
}

.chart-explorer .chart-container .chart {
    height: 200px;
    margin: 0;
}

.chart-explorer .chart-container .error {
    margin: 0 24px;
}

.chart-explorer .total .total-value {
    font-size: 15px;
}

.lazy-create-modal {
    min-width: 200px;
    overflow: auto;
}

/* Variant Matrix styles */
.variant-matrixblock {
    padding: 0;
}

.variant-matrixblock > .titlebar {
    margin: 0;
    width: 100%;
}

.variant-matrixblock .text {
    background: transparent;
}

body.ltr .variant-matrixblock > .titlebar {
    padding-right: 140px;
}

body.rtl .variant-matrixblock > .titlebar {
    padding-left: 140px;
}

.variant-matrixblock > .actions > .default-btn {
    display: inline-block;
    margin: -1px 7px;
    border-radius: 3px;
    padding: 0 4px;
    width: auto !important;
    height: auto !important;
    font-size: 11px;
    text-transform: uppercase;
    color: #b9bfc6;
    text-decoration: none !important;
    font-weight: bold;
    border: 1px solid rgba(0, 0, 0, 0.25);
}

.variant-matrixblock > .actions > .default-btn:not(.sel):hover {
    border-color: #0d78f2;
}

.variant-matrixblock > .actions > .default-btn.sel {
    color: #eef0f1;
    background: rgba(0, 0, 0, 0.25);
    background-clip: padding-box;
}

.variant-matrixblock:not(.single-col) > .fields {
    display: flex;
    align-items: stretch;
}

.variant-matrixblock:not(.single-col) > .fields > .variant-properties {
    width: 310px;
    border-right: 1px solid #e3e5e8;
}

.variant-matrixblock:not(.single-col) > .fields > .custom-fields {
    padding: 14px 24px;
    width: calc(100% - 359px);
}

.variant-matrixblock.single-col > .fields > .custom-fields > .field:first-child {
    border-top: 1px solid #e3e5e8;
}

.commerce-address.modal {
    width: 350px;
    padding-bottom: 58px;
    max-height: 684px;
}

.commerce-address.modal .body {
    padding: 0;
    overflow-y: visible;
    height: 100%;
}

.commerce-address.modal .footer {
    position: absolute;
    bottom: 0;
    width: 100%;
}

.commerce-address.modal h2 {
    padding-top: 24px;
    padding-left: 24px;
}

.commerce-address.modal .input {
    width: calc(100% - 110px);
}

.commerce-address.modal .heading {
    width: 110px;
}

ul.commerce-sales li {
    display: inline-block;
}

ul.commerce-sales li a {
    margin: 1px 5px 1px 7px;
    position: relative;
    display: block;
    padding: 1px 7px 1px 5px;
    border: 1px solid rgba(0, 0, 20, 0.1);
    border-radius: 0 3px 3px 0;
    background: #fff;
    background-clip: padding-box;
    color: #29323d;
}

ul.commerce-sales li a:before {
    position: absolute;
    top: -1.5px;
    left: -12px;
    display: block;
    content: '.';
    font-size: 0;
    width: 0;
    height: 0;
    border-style: solid;
    border-width: 11.5px 11.5px 11.5px 0;
    border-color: transparent rgba(0, 0, 20, 0.1) transparent transparent;
}

ul.commerce-sales li a:after {
    position: absolute;
    top: 0;
    left: -10px;
    display: block;
    content: '.';
    font-size: 0;
    width: 0;
    height: 0;
    border-style: solid;
    border-width: 10px 10px 10px 0;
    border-color: transparent #fff transparent transparent;
}

ul.commerce-sales li a:hover {
    color: #0d78f2;
    text-decoration: none;
}

ul.commerce-sales li a span {
    display: block;
    white-space: nowrap;
    overflow: hidden;
    text-overflow: ellipsis;
    max-width: 105px;
}

.commerce-sales-buttons a {
  margin-top: 5px; }

.order-details {
    margin-top: 20px;
}

.order-details .paidLogo {
    font-weight: bold;
    position: absolute;
    top: 40px;
    right: 60px;
    font-family: 'Helvetica', serif;
    color: rgba(211, 65, 50, 0.5);
    font-size: 48px;
    -ms-transform: rotate(-20deg);
    /* IE 9 */
    -webkit-transform: rotate(-20deg);
    /* Safari */
    transform: rotate(-20deg);
}

#paymentmodal.loading {
    min-width: 300px;
    min-height: 300px;
}

#paymentmodal.loading {
    background: url(../images/spinner_big.gif) no-repeat 50% 50%;
}

#paymentmodal fieldset {
    margin: 24px 0;
}

#paymentmodal fieldset legend {
    margin-bottom: 4px;
}

.order-info table.borderless td {
    border: none !important;
}

.transaction-status.transaction-status-failed {
    color: #D0021B;
}

.transaction-status.transaction-status-success {
    color: #27AE60;
}

.gateway-response {
    display: block;
    min-width: 250px;
    max-width: 400px;
    min-height: 50px;
    max-height: 400px;
    font-family: Menlo, monospace;
    font-size: 0.9em !important;
    overflow: auto;
    outline: 1px solid #ccc;
    padding: 5px;
    margin: 5px;
}

.detailHud code {
    font-family: Menlo, monospace;
}

.transaction-refund input[type="text"] {
    width: 100%;
    margin-bottom: 10px;
}

.transaction-refund a {
    float: right;
}

#loading-graphic.error {
    background-image: url(../images/error.png);
    background-size: 24px;
}

#loading-status {
    display: inline-block;
    padding: 6px 0;
}

.reg-header {
    position: relative;
    min-height: 150px;
    box-sizing: border-box;
    padding-top: 50px;
}

body.ltr .reg-header {
    padding-left: 150px;
    padding-right: 25px;
}

body.rtl .reg-header {
    padding-right: 150px;
    padding-left: 25px;
}

#unknown-license-header {
    padding-top: 42px;
}

.reg-header img {
    position: absolute;
    top: 25px;
}

body.ltr .reg-header img {
    left: 25px;
}

body.rtl .reg-header img {
    right: 25px;
}

.reg-header img.license-alert-img {
    top: 40px;
}

body.ltr .reg-header img.license-alert-img {
    left: 55px;
}

body.rtl .reg-header img.license-alert-img {
    right: 55px;
}

.reg-header h2 {
    margin: 0;
    font-size: 20px;
}

.reg-header p {
    margin-top: 0.5em;
    max-width: 515px;
}

.license-meta {
    margin: 50px 0 25px;
}

.license-meta > .data {
    padding: 0 !important;
}

.license-meta > .data .heading {
    width: 125px;
}

body.ltr .license-meta > .data .heading {
    text-align: right;
}

body.rtl .license-meta > .data .heading {
    text-align: left;
}

.license-meta > .data .value {
    width: calc(100% - 150px);
}

body.ltr .indented {
    margin-left: 150px;
}

body.rtl .indented {
    margin-right: 150px;
}

#license-key-wrapper {
    display: inline-block;
}

@media only screen and (max-width: 768px) {
    .reg-header {
        min-height: 0;
        padding: 0 !important;
        text-align: center;
    }

    .reg-header img {
        position: static;
        margin-bottom: 14px;
    }

    .meta > .data {
        display: block;
    }

    .license-meta > .data .heading,
    .license-meta > .data .value {
        width: auto;
    }

    body.ltr .license-meta > .data .heading {
        text-align: left;
    }

    body.rtl .license-meta > .data .heading {
        text-align: right;
    }

    #license-key-wrapper {
        display: block;
        margin-bottom: 24px;
    }

    #license-key-wrapper input {
        width: 100%;
    }

    body.ltr .indented {
        margin-left: 0;
    }

    body.rtl .indented {
        margin-right: 0;
    }
}

.payment-status-unpaid {
    color: #D0021B;
}

.payment-status-paid {
    color: #27AE60;
}<|MERGE_RESOLUTION|>--- conflicted
+++ resolved
@@ -5,44 +5,35 @@
 }
 
 .address-box {
-<<<<<<< HEAD
     box-sizing: border-box;
     padding: 0 10px;
     margin-bottom: 1em;
     width: 100%;
 }
 
+.address-box.address-box--full {
+    width: 100%;
+}
+
 @media only screen and (min-width: 768px) {
     .address-box {
         width: 50%;
     }
+
+    .address-box.address-box--full {
+        width: 100%;
+    }
 }
 
 @media only screen and (min-width: 1200px) {
     .address-box {
         width: 33%;
     }
-}
-=======
-  box-sizing: border-box;
-  padding: 0 10px;
-  margin-bottom: 1em;
-  width: 100%; }
-  .address-box.address-box--full {
-    width: 100%; }
-
-@media only screen and (min-width: 768px) {
-  .address-box {
-    width: 50%; }
+
     .address-box.address-box--full {
-      width: 100%; } }
-
-@media only screen and (min-width: 1200px) {
-  .address-box {
-    width: 33%; }
-    .address-box.address-box--full {
-      width: 100%; } }
->>>>>>> 3b3fea20
+        width: 100%;
+    }
+}
 
 /* Chart Explorer */
 .chart-explorer {
@@ -265,7 +256,8 @@
 }
 
 .commerce-sales-buttons a {
-  margin-top: 5px; }
+    margin-top: 5px;
+}
 
 .order-details {
     margin-top: 20px;
