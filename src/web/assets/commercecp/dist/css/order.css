.address-boxes {
    width: 100%;
}

.order-header:after {
    content: "";
    display: table;
    clear: both;
}

.order-info {
    width: 100%;
    float: none;
}

.order-details {
    margin-top: 20px;
}

.order-details .paidLogo {
    font-weight: bold;
    position: absolute;
    left: 30%;
    font-family: 'Helvetica', serif;
    color: rgba(211, 65, 50, 0.5);
    font-size: 48px;
    -ms-transform: rotate(-20deg); /* IE 9 */
    -webkit-transform: rotate(-20deg); /* Safari */
    transform: rotate(-20deg);
}

#paymentmodal.loading {
    min-width: 300px;
    min-height: 300px;
}

#paymentmodal.loading {
    background: url(../images/spinner_big.gif) no-repeat 50% 50%;
}

#paymentmodal fieldset {
    margin: 24px 0;
}

#paymentmodal fieldset legend {
    margin-bottom: 4px;
}

@media screen and (min-width: 768px) {
    .address-boxes {
        width: 50%;
    }

    .order-header .order-info {
        float: left;
        width: 50%;
    }

    .address-box {
        float: right;
        width: 250px;
        margin: 0 10px 10px;
    }
}

.order-info table.borderless td {
    border: none !important;
}

.transaction-status.transaction-status-failed {
    color: #D0021B;
}

.transaction-status.transaction-status-success {
    color: #27AE60;
}

.gateway-response {
    display: block;
    min-width: 250px;
    max-width: 400px;
    min-height: 50px;
    max-height: 400px;
    font-family: Menlo, monospace;
    font-size: 0.9em !important;
    overflow: auto;
    outline: 1px solid #ccc; padding: 5px; margin: 5px;
}

.detailHud code{
    font-family: Menlo, monospace;
}

<<<<<<< HEAD
.gateway-response .string { color: green; }
.gateway-response .number { color: darkorange; }
.gateway-response .boolean { color: blue; }
.gateway-response .null { color: magenta; }
.gateway-response .key { color: red; }
=======
.gateway-response .string { color: #61a45f; }
.gateway-response .number { color: #b6885b; }
.gateway-response .boolean { color: #4354af; font-weight: bold; }
.gateway-response .null { color: #ba75bc; font-weight: bold; }
.gateway-response .key { color: #ae4a4b; }
>>>>>>> a5b775e9
<|MERGE_RESOLUTION|>--- conflicted
+++ resolved
@@ -91,16 +91,8 @@
     font-family: Menlo, monospace;
 }
 
-<<<<<<< HEAD
-.gateway-response .string { color: green; }
-.gateway-response .number { color: darkorange; }
-.gateway-response .boolean { color: blue; }
-.gateway-response .null { color: magenta; }
-.gateway-response .key { color: red; }
-=======
 .gateway-response .string { color: #61a45f; }
 .gateway-response .number { color: #b6885b; }
 .gateway-response .boolean { color: #4354af; font-weight: bold; }
 .gateway-response .null { color: #ba75bc; font-weight: bold; }
-.gateway-response .key { color: #ae4a4b; }
->>>>>>> a5b775e9
+.gateway-response .key { color: #ae4a4b; }