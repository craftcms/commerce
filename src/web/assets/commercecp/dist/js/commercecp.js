(function($) {

    if (typeof Craft.Commerce === typeof undefined) {
        Craft.Commerce = {};
    }

    Craft.Commerce.initUnlimitedStockCheckbox = function($container) {
        $container.find('input.unlimited-stock:first').change(Craft.Commerce.handleUnlimitedStockCheckboxChange);
    };

    Craft.Commerce.handleUnlimitedStockCheckboxChange = function(ev) {
        var $checkbox = $(ev.currentTarget),
            $text = $checkbox.parent().prevAll('.textwrapper:first').children('.text:first');

        if ($checkbox.prop('checked')) {
            $text.prop('disabled', true).addClass('disabled').val('');
        }
        else {
            $text.prop('disabled', false).removeClass('disabled').focus();
        }
    };

})(jQuery);

if (typeof Craft.Commerce === typeof undefined) {
    Craft.Commerce = {};
}

Craft.Commerce.AddressBox = Garnish.Modal.extend({
    $addressBox: null,
    $address: null,
    $content: null,
    address: null,
    editorModal: null,
    saveEndpoint: null,
    init: function($element, settings) {
        this.$addressBox = $element;

        this.$address = this.$addressBox.find('.address');
        this.address = this.$addressBox.data('address');

        if (this.$address && this.address) {
            this.saveEndpoint = this.$addressBox.data('saveendpoint');
            if (!this.saveEndpoint) {
                this.saveEndpoint = 'commerce/addresses/save';
            }
            this.setSettings(settings, this.defaults);

            this._renderAddress();

            this.$addressBox.toggleClass('hidden');
        }
    },
    _renderAddress: function() {
        var $header = this.$addressBox.find(".address-box-header");

        // Set the edit button label
        var editLabel = this.address.id ? Craft.t('commerce', "Edit") : Craft.t('commerce', "New");

        $header.html("");
        $("<div class='address-header'><strong>" + this.$addressBox.data('title') + "</strong></div>").appendTo($header);

        var $buttons = $("<div class='address-buttons'/>").appendTo($header);

        // Delete button
        if (this.address.id && !this.settings.order) {
            var $deleteButton = $('<a class="small btn right delete" href="#"></a>');
            $deleteButton.text(Craft.t('commerce', 'Delete'));
            $deleteButton.data('id', this.address.id);
            $deleteButton.appendTo($buttons);
        }

        // Only show the map button if we have an address
        if (this.address.id) {
            var address = [this.address.address1, this.address.address2, this.address.city, this.address.zipCode, this.address.stateText, this.address.countryText];
            var addressStr = address.join(' ');
            $("<a class='small btn right' style='margin:2px' target='_blank' href='http://maps.google.com/maps?q=" + addressStr + "'>" + Craft.t('commerce', 'Map') + "</a>").appendTo($buttons);
        }

        // Edit button
        $("<a class='small btn right edit' style='margin:2px' href='" + Craft.getCpUrl('commerce/addresses/' + this.address.id, {'redirect': window.location.pathname}) + "'>" + editLabel + "</a>").appendTo($buttons);

        this.$address.html("");

        if (this.address.attention) {
            $("<span class='attention'>" + this.address.attention + "<br></span>").appendTo(this.$address);
        }

        if (this.address.title) {
            $("<span class='title'>" + this.address.title + "<br></span>").appendTo(this.$address);
        }

        if (this.address.firstName) {
            $("<span class='firstName'>" + this.address.firstName + "<br></span>").appendTo(this.$address);
        }

        if (this.address.lastName) {
            $("<span class='lastName'>" + this.address.lastName + "<br></span>").appendTo(this.$address);
        }

        if (this.address.fullName) {
            $("<span class='fullName'>" + this.address.fullName + "<br></span>").appendTo(this.$address);
        }

        if (this.address.label) {
            $("<span class='label'>" + this.address.label + "<br></span>").appendTo(this.$address);
        }

        if (this.address.notes) {
            $("<span class='notes'>" + this.address.notes + "<br></span>").appendTo(this.$address);
        }

        if (this.address.businessName) {
            $("<span class='businessName'>" + this.address.businessName + "<br></span>").appendTo(this.$address);
        }

        if (this.address.businessTaxId) {
            $("<span class='businessTaxId'>" + this.address.businessTaxId + "<br></span>").appendTo(this.$address);
        }

        if (this.address.businessId) {
            $("<span class='businessId'>" + this.address.businessId + "<br></span>").appendTo(this.$address);
        }

        if (this.address.phone) {
            $("<span class='phone'>" + this.address.phone + "<br></span>").appendTo(this.$address);
        }

        if (this.address.alternativePhone) {
            $("<span class='alternativePhone'>" + this.address.alternativePhone + "<br></span>").appendTo(this.$address);
        }

        if (this.address.address1) {
            $("<span class='address1'>" + this.address.address1 + "<br></span>").appendTo(this.$address);
        }

        if (this.address.address2) {
            $("<span class='address2'>" + this.address.address2 + "<br></span>").appendTo(this.$address);
        }

        if (this.address.address3) {
            $("<span class='address3'>" + this.address.address3 + "<br></span>").appendTo(this.$address);
        }

        if (this.address.city) {
            $("<span class='city'>" + this.address.city + "<br></span>").appendTo(this.$address);
        }

        if (this.address.zipCode) {
            $("<span class='zipCode'>" + this.address.zipCode + "<br></span>").appendTo(this.$address);
        }

        if (this.address.stateText) {
            $("<span class='stateText'>" + this.address.stateText + "<br></span>").appendTo(this.$address);
        }

        if (this.address.countryText) {
            $("<span class='countryText'>" + this.address.countryText + "<br></span>").appendTo(this.$address);
        }

        if (this.address.custom1) {
            $("<span class='custom1'>" + this.address.custom1 + "<br></span>").appendTo(this.$address);
        }

        if (this.address.custom2) {
            $("<span class='custom2'>" + this.address.custom2 + "<br></span>").appendTo(this.$address);
        }

        if (this.address.custom3) {
            $("<span class='custom3'>" + this.address.custom3 + "<br></span>").appendTo(this.$address);
        }

        if (this.address.custom4) {
            $("<span class='custom4'>" + this.address.custom4 + "<br></span>").appendTo(this.$address);
        }

        if (!this.address.id) {
            $("<span class='newAddress'>" + Craft.t('commerce', "No address") + "<br></span>").appendTo(this.$address);
        }

        this._attachListeners();
    },
    _attachListeners: function() {
        this.$addressBox.find('.edit').click($.proxy(function(ev) {
            ev.preventDefault();
            this.editorModal = new Craft.Commerce.EditAddressModal(this.address, {
                onSubmit: $.proxy(this, '_updateAddress')
            });
        }, this));

        this.$addressBox.find('.delete').click($.proxy(function(ev) {
            ev.preventDefault();
            var confirmationMessage = Craft.t('commerce', 'Are you sure you want to delete this address?');
            if (confirm(confirmationMessage)) {
                Craft.postActionRequest('commerce/addresses/delete', {id: this.address.id}, $.proxy(function(response) {
                    if (response.success) {
                        this.$addressBox.remove();
                    }
                }, this));
            }

        }, this));

    },
    _updateAddress: function(data, onError) {
        Craft.postActionRequest(this.saveEndpoint, data.address, $.proxy(function(response) {
            if (response && response.success) {
                this.address = response.address;
                this.settings.onChange(response.address);
                this._renderAddress();
                Craft.cp.displayNotice(Craft.t('commerce', 'Address Updated.'));
                this.editorModal.hide();
                this.editorModal.destroy();
            } else {
                Garnish.shake(this.editorModal.$form);
                onError(response.errors);
            }
        }, this));
    },
    defaults: {
        onChange: $.noop,
        order: false
    }
});

if (typeof Craft.Commerce === typeof undefined) {
    Craft.Commerce = {};
}

Craft.Commerce.EditAddressModal = Garnish.Modal.extend(
    {
        id: null,
        $form: null,
        $body: null,
        $error: null,
        $updateBtn: null,
        $cancelBtn: null,
        $footerSpinner: null,
        addressFields: null,
        fields: {},
        countries: null,
        states: null,
        address: null,
        errors: {},
        modalTitle: null,
        submitLabel: null,
        init: function(address, settings) {

            this.id = Math.floor(Math.random() * 1000000000);
            this.countries = window.countries;
            this.states = window.states;
            this.address = address;

            this.setSettings(settings, Garnish.Modal.defaults);

            this.$form = $('<form class="modal fitted commerce-address" method="post" accept-charset="UTF-8"/>').appendTo(Garnish.$bod);
            this.$body = $('<div class="body"></div>').appendTo(this.$form);

            if (!this.address.id) {
                this.modalTitle = Craft.t('commerce', 'Add Address');
                this.submitLabel = Craft.t('commerce', 'Add');
            } else {
                this.modalTitle = Craft.t('commerce', 'Update Address');
                this.submitLabel = Craft.t('commerce', 'Update');
            }

            this._renderFields();

            // Footer and buttons
            var $footer = $('<div class="footer"/>').appendTo(this.$form);
            var $mainBtnGroup = $('<div class="buttons right"/>').appendTo($footer);
            this.$cancelBtn = $('<input type="button" class="btn" value="' + Craft.t('commerce', 'Cancel') + '"/>').appendTo($mainBtnGroup);
            this.$updateBtn = $('<input type="button" class="btn submit"  value="' + this.submitLabel + '"/>').appendTo($mainBtnGroup);
            this.$footerSpinner = $('<div class="spinner right hidden"/>').appendTo($footer);

            this.addListener(this.$cancelBtn, 'click', 'hide');
            this.addListener(this.$updateBtn, 'click', function(ev) {
                ev.preventDefault();
                this.updateAddress();
            });

            this.base(this.$form, settings);
        },
        _renderFields: function() {
            this.$body.empty();

            var $inputs = $('<div class="meta">' +
                '<h2 class="first">' + this.modalTitle + '</h2>' +
                '</div>').appendTo(this.$body);

            $('<input name="id" type="hidden" value="' + this.address.id + '">').appendTo($inputs);

            this.addressFields = [
                {field: 'attention', label: Craft.t('commerce', 'Attention'), type: 'Text'},
                {field: 'title', label: Craft.t('commerce', 'Title'), type: 'Text'},
                {
                    field: 'firstName',
                    label: Craft.t('commerce', 'First Name'),
                    required: true,
                    autofocus: true,
                    type: 'Text'
                },
                {
                    field: 'lastName',
                    label: Craft.t('commerce', 'Last Name'),
                    required: true,
                    type: 'Text'
                },
                {field: 'fullName', label: Craft.t('commerce', 'Full Name'), type: 'Text'},
                {field: 'address1', label: Craft.t('commerce', 'Address 1'), type: 'Text'},
                {field: 'address2', label: Craft.t('commerce', 'Address 2'), type: 'Text'},
                {field: 'address3', label: Craft.t('commerce', 'Address 3'), type: 'Text'},
                {field: 'city', label: Craft.t('commerce', 'City'), type: 'Text'},
                {field: 'zipCode', label: Craft.t('commerce', 'Zip Code'), type: 'Text'},
                {field: 'phone', label: Craft.t('commerce', 'Phone'), type: 'Text'},
                {field: 'alternativePhone', label: Craft.t('commerce', 'Phone (Alt)'), type: 'Text'},
                {field: 'label', label: Craft.t('commerce', 'Label'), type: 'Text'},
                {field: 'notes', label: Craft.t('commerce', 'Notes'), type: 'Textarea'},
                {field: 'businessName', label: Craft.t('commerce', 'Business Name'), type: 'Text'},
                {field: 'businessTaxId', label: Craft.t('commerce', 'Business Tax ID'), type: 'Text'},
                {field: 'businessId', label: Craft.t('commerce', 'Business ID'), type: 'Text'},
                {field: 'custom1', label: Craft.t('commerce', 'Custom 1'), type: 'Text'},
                {field: 'custom2', label: Craft.t('commerce', 'Custom 2'), type: 'Text'},
                {field: 'custom3', label: Craft.t('commerce', 'Custom 3'), type: 'Text'},
                {field: 'custom4', label: Craft.t('commerce', 'Custom 4'), type: 'Text'}
            ];

            this.fields = [];

            for (var i = 0; i < this.addressFields.length; ++i) {

                var item = this.addressFields[i];

                this.fields[item.field] = $(Craft.ui['create' + item.type + 'Field']({
                    id: this.id + item.field,
                    label: item.label,
                    name: this.id + item.field,
                    value: this.address[item.field],
                    required: item.required,
                    autofocus: item.autofocus,
                    errors: this.errors[item.field]
                })).appendTo($inputs);
            }

            var stateValueInput = $("<select id='" + this.id + "stateValue' name='" + this.id + "stateValue'/>");
            this.fields['stateValue'] = Craft.ui.createField(stateValueInput, {
                id: this.id + 'stateValue',
                label: Craft.t('commerce', 'State'),
                name: this.id + 'stateValue',
                errors: this.errors['stateValue']
            });

            var countryIdInput = $("<select id='" + this.id + "countryId' name='" + this.id + "countryId'/>");
            this.fields['countryId'] = Craft.ui.createField(countryIdInput, {
                id: this.id + 'countryId',
                label: Craft.t('commerce', 'Country'),
                name: this.id + 'countryId',
                required: true,
                errors: this.errors['countryId']
            }).appendTo($inputs);

            this.fields['countryId'].find('select').selectize({
                valueField: 'id',
                items: [this.address.countryId],
                options: this.countries,
                labelField: 'name',
                searchField: ['name'],
                dropdownParent: 'body',
                inputClass: 'selectize-input text',
                allowEmptyOption: false,
                onDropdownOpen: function($dropdown) {
                    $dropdown.css('z-index', 3000);
                }
            });

            // add any custom state value that could not be in the standard list of states.
            this.states.push({'name': this.address.stateValue, 'id': this.address.stateValue});

            this.fields['stateValue'].appendTo($inputs);
            this.fields['stateValue'].find('select').selectize({
                valueField: 'id',
                create: true,
                items: [this.address.stateValue],
                options: this.states,
                labelField: 'name',
                searchField: ['name'],
                dropdownParent: 'body',
                inputClass: 'selectize-input text',
                allowEmptyOption: false,
                onDropdownOpen: function($dropdown) {
                    $dropdown.css('z-index', 3000);
                }
            });

        },
        updateAddress: function() {
            if (this.$updateBtn.hasClass('disabled')) {
                return;
            }

            //clear errors
            this.errors = {};
            this.disableUpdateBtn();
            this.showFooterSpinner();

            this.address = {
                'id': this.$form.find('input[name=id]').val(),
                'attention': this.$form.find('input[name=' + this.id + 'attention]').val(),
                'title': this.$form.find('input[name=' + this.id + 'title]').val(),
                'firstName': this.$form.find('input[name=' + this.id + 'firstName]').val(),
                'lastName': this.$form.find('input[name=' + this.id + 'lastName]').val(),
                'fullName': this.$form.find('input[name=' + this.id + 'fullName]').val(),
                'address1': this.$form.find('input[name=' + this.id + 'address1]').val(),
                'address2': this.$form.find('input[name=' + this.id + 'address2]').val(),
                'address3': this.$form.find('input[name=' + this.id + 'address3]').val(),
                'city': this.$form.find('input[name=' + this.id + 'city]').val(),
                'zipCode': this.$form.find('input[name=' + this.id + 'zipCode]').val(),
                'phone': this.$form.find('input[name=' + this.id + 'phone]').val(),
                'alternativePhone': this.$form.find('input[name=' + this.id + 'alternativePhone]').val(),
                'label': this.$form.find('input[name=' + this.id + 'label]').val(),
                'notes': this.$form.find('textarea[name=' + this.id + 'notes]').val(),
                'businessName': this.$form.find('input[name=' + this.id + 'businessName]').val(),
                'businessTaxId': this.$form.find('input[name=' + this.id + 'businessTaxId]').val(),
                'businessId': this.$form.find('input[name=' + this.id + 'businessId]').val(),
                'stateValue': this.$form.find('select[name=' + this.id + 'stateValue]').val(),
                'countryId': this.$form.find('select[name=' + this.id + 'countryId]').val(),
                'custom1': this.$form.find('input[name=' + this.id + 'custom1]').val(),
                'custom2': this.$form.find('input[name=' + this.id + 'custom2]').val(),
                'custom3': this.$form.find('input[name=' + this.id + 'custom3]').val(),
                'custom4': this.$form.find('input[name=' + this.id + 'custom4]').val()
            };

            var self = this;
            this.settings.onSubmit({'address': this.address}, $.proxy(function(errors) {
                self.errors = errors;
                self.hideFooterSpinner();
                self.enableUpdateBtn();
                // re-render with errors
                self._renderFields();
            }));


        },
        enableUpdateBtn: function() {
            this.$updateBtn.removeClass('disabled');
        },
        disableUpdateBtn: function() {
            this.$updateBtn.addClass('disabled');
        },
        showFooterSpinner: function() {
            this.$footerSpinner.removeClass('hidden');
        },

        hideFooterSpinner: function() {
            this.$footerSpinner.addClass('hidden');
        },
        defaults: {
            onSubmit: $.noop
        }
    });

if (typeof Craft.Commerce === typeof undefined) {
    Craft.Commerce = {};
}

Craft.Commerce.OrderEdit = Garnish.Base.extend(
    {
        orderId: null,
        paymentForm: null,
        paymentAmount: null,
        paymentCurrency: null,

        $status: null,
        $completion: null,
        statusUpdateModal: null,
        billingAddressBox: null,
        shippingAddressBox: null,

        init: function(settings) {
            this.setSettings(settings);
            this.orderId = this.settings.orderId;
            this.paymentForm = this.settings.paymentForm;
            this.paymentAmount = this.settings.paymentAmount;
            this.paymentCurrency = this.settings.paymentCurrency;

            this.$makePayment = $('#make-payment');

            this.addListener(this.$makePayment, 'click', 'makePayment');

            if (Object.keys(this.paymentForm.errors).length > 0) {
                this.openPaymentModal();
            }
        },
        openPaymentModal: function() {
            if (!this.paymentModal) {
                this.paymentModal = new Craft.Commerce.PaymentModal({
                    orderId: this.orderId,
                    paymentForm: this.paymentForm,
                    paymentAmount: this.paymentAmount,
                    paymentCurrency: this.paymentCurrency
                });

            } else {
                this.paymentModal.show();
            }
        },
        makePayment: function(ev) {
            ev.preventDefault();

            this.openPaymentModal();
        },

        _getCountries: function() {
            return window.countries;
        }
    },
    {
        defaults: {
            orderId: null,
            paymentForm: null,
            paymentAmount: null,
            paymentCurrency: null,
        }
    });

if (typeof Craft.Commerce === typeof undefined) {
    Craft.Commerce = {};
}

/**
 * Class Craft.Commerce.OrderIndex
 */
Craft.Commerce.OrderIndex = Craft.BaseElementIndex.extend({

    startDate: null,
    endDate: null,

    init: function(elementType, $container, settings) {
        this.on('selectSource', $.proxy(this, 'updateSelectedSource'));
        this.base(elementType, $container, settings);

        Craft.ui.createDateRangePicker({
            onChange: function(startDate, endDate) {
                this.startDate = startDate;
                this.endDate = endDate;
                this.updateElements();
            }.bind(this),
        }).appendTo(this.$toolbar);

        if (window.orderEdit && window.orderEdit.currentUserPermissions['commerce-editOrders'] && window.orderEdit.edition != 'lite'){
            // Add the New Order button
            var $btn = $('<a class="btn submit icon add" href="' + Craft.getUrl('commerce/orders/create-new') + '">' + Craft.t('commerce', 'New Order') + '</a>');
            this.addButton($btn);
        }
    },

    updateSelectedSource() {
        var source = this.$source ? this.$source : 'all';
        var handle = source !== 'all' ? this.$source.data('handle') : null;

        if (this.settings.context === 'index' && typeof history !== 'undefined') {
            var uri = 'commerce/orders';

            if (handle) {
                uri += '/' + handle;
            }

            history.replaceState({}, '', Craft.getUrl(uri));
        }
    },

    getDefaultSourceKey() {
        var defaultStatusHandle = window.defaultStatusHandle;

        if (defaultStatusHandle) {
            for (var i = 0; i < this.$sources.length; i++) {
                var $source = $(this.$sources[i]);

                if ($source.data('handle') === defaultStatusHandle) {
                    return $source.data('key');
                }
            }
        }

        return this.base();
    },

    getViewParams: function() {
        var params = this.base();

        if (this.startDate || this.endDate) {
            var dateAttr = this.$source.data('date-attr') || 'dateUpdated';
            params.criteria[dateAttr] = ['and'];

            if (this.startDate) {
                params.criteria[dateAttr].push('>=' + (this.startDate.getTime() / 1000));
            }

            if (this.endDate) {
                params.criteria[dateAttr].push('<' + (this.endDate.getTime() / 1000 + 86400));
            }
        }

        return params;
    },

    updateSourcesBadgeCounts: function() {
        $.ajax({
            url: Craft.getActionUrl('commerce/orders/get-index-sources-badge-counts'),
            type: 'GET',
            dataType: 'json',
            success: $.proxy(function(data) {
                if (data.counts) {
                    var $sidebar = this.$sidebar;
                    $.each(data.counts, function(key, row) {
                        var $item = $sidebar.find('nav a[data-key="orderStatus:' + row.handle + '"]');
                        if ($item) {
                            $item.find('.badge').text(row.orderCount);
                        }
                    });
                }

                if (data.total) {
                    var $total = this.$sidebar.find('nav a[data-key="*"]');
                    if ($total) {
                        $total.find('.badge').text(data.total);
                    }
                }
            }, this)
        });
    },

    setIndexAvailable: function(){
        this.updateSourcesBadgeCounts();
        this.base();
    }
});

// Register the Commerce order index class
Craft.registerElementIndexClass('craft\\commerce\\elements\\Order', Craft.Commerce.OrderIndex);

if (typeof Craft.Commerce === typeof undefined) {
    Craft.Commerce = {};
}

/**
 * Class Craft.Commerce.PaymentModal
 */
Craft.Commerce.PaymentModal = Garnish.Modal.extend(
    {
        $container: null,
        $body: null,

        init: function(settings) {
            this.$container = $('<div id="paymentmodal" class="modal fitted loading"/>').appendTo(Garnish.$bod);

            this.base(this.$container, $.extend({
                resizable: false
            }, settings));

            var data = {
                orderId: settings.orderId,
                paymentForm: settings.paymentForm,
                paymentAmount: settings.paymentAmount,
                paymentCurrency: settings.paymentCurrency
            };

            Craft.postActionRequest('commerce/orders/get-payment-modal', data, $.proxy(function(response, textStatus) {
                this.$container.removeClass('loading');

                if (textStatus === 'success') {
                    if (response.success) {
                        var $this = this;
                        this.$container.append(response.modalHtml);
                        Craft.appendHeadHtml(response.headHtml);
                        Craft.appendFootHtml(response.footHtml);

                        var $buttons = $('.buttons', this.$container),
                            $cancelBtn = $('<div class="btn">' + Craft.t('commerce', 'Cancel') + '</div>').prependTo($buttons);

                        this.addListener($cancelBtn, 'click', 'cancelPayment');

                        $('select#payment-form-select').change($.proxy(function(ev) {
                            var id = $(ev.currentTarget).val();
                            $('.gateway-form').addClass('hidden');
                            $('#gateway-' + id + '-form').removeClass('hidden');
                            Craft.initUiElements(this.$container);
                            setTimeout(function() {
                                $this.updateSizeAndPosition();
                            }, 200);
                        }, this)).trigger('change');

                        Craft.initUiElements(this.$container);

                        setTimeout(function() {
                            $this.updateSizeAndPosition();
                        }, 200);
                    }
                    else {
                        var error = Craft.t('commerce', 'An unknown error occurred.');

                        if (response.error) {
                            error = response.error;
                        }

                        this.$container.append('<div class="body">' + error + '</div>');
                    }
                }
            }, this));

        },

        cancelPayment: function() {
            this.hide();
        }
    },
    {});

if (typeof Craft.Commerce === typeof undefined) {
    Craft.Commerce = {};
}

Craft.Commerce.ProductSalesModal = Garnish.Modal.extend(
    {
        id: null,
        $newSale: null,
        $cancelBtn: null,
        $select: null,
        $saveBtn: null,
        $spinner: null,
        $purchasableCheckboxes: [],

        init: function(sales, settings) {
            this.id = Math.floor(Math.random() * 1000000000);

            this.setSettings(settings, this.defaults);
            this.$form = $('<form class="modal fitted" method="post" accept-charset="UTF-8"/>').appendTo(Garnish.$bod);
            var $body = $('<div class="body"></div>').appendTo(this.$form);
            var $inputs = $('<div class="content">' +
                '<h2 class="first">' + Craft.t('commerce', "Add Product to Sale") + '</h2>' +
                '<p>' + Craft.t('commerce', "Add this product to an existing sale. This will change the conditions of the sale, please review the sale.") + '</p>' +
                '</div>').appendTo($body);

            if (this.settings.purchasables.length) {
                var $checkboxField = $('<div class="field" />');
                $('<div class="heading"><label>'+Craft.t('commerce', 'Select Variants')+'</label></div>').appendTo($checkboxField);
                var $inputContainer = $('<div class="input ltr" />');
                $.each(this.settings.purchasables, $.proxy(function(key, purchasable) {
                    var $pCheck = $('<input class="checkbox" type="checkbox" name="ids[]" id="add-to-sale-purchasable-'+purchasable.id+'" value="'+purchasable.id+'" checked /> ');
                    var $checkboxContainer = $('<div>' +
                        '<label for="add-to-sale-purchasable-'+purchasable.id+'">' + purchasable.title +
                        ' <span class="extralight">'+purchasable.sku+'</span>' +
                        '</label>' +
                        '</div>');
                    $pCheck.on('change', $.proxy(function() {
                        this.updateNewSaleUrl();
                    }, this));
                    this.$purchasableCheckboxes.push($pCheck);
                    $pCheck.prependTo($checkboxContainer);
                    $checkboxContainer.appendTo($inputContainer);
                }, this));

                $inputContainer.appendTo($checkboxField);
                $checkboxField.appendTo($inputs);
            }

            if (sales && sales.length) {
                this.$select = $('<select name="sale" />');
                $('<option value="">----</option>').appendTo(this.$select);

                for (var i = 0; i < sales.length; i++) {
                    var sale = sales[i];
                    var disabled = false;

                    if (this.settings.existingSaleIds && this.settings.existingSaleIds.length && this.settings.existingSaleIds.indexOf(sale.id) >= 0) {
                        disabled = true;
                    }

                    this.$select.append($('<option value="'+sale.id+'" '+(disabled ? 'disabled' : '')+'>'+sale.name+'</option>'));
                }
                var $field = $('<div class="input ltr"></div>');
                var $container = $('<div class="select" />');
                this.$select.appendTo($container);
                $container.appendTo($field);

                var $fieldContainer = $('<div class="field"/>');
                $('<div class="heading">' +
                '<label>' + Craft.t('commerce', 'Sale') + '</label>' +
                '</div>').appendTo($fieldContainer);
                $container.appendTo($fieldContainer);

                $fieldContainer.appendTo($inputs);

                this.$select.on('change', $.proxy(this, 'handleSaleChange'));
            }

            // Error notice area
            this.$error = $('<div class="error"/>').appendTo($inputs);

            // Footer and buttons
            var $footer = $('<div class="footer"/>').appendTo(this.$form);
            var $newSaleBtnGroup = $('<div class="btngroup left"/>').appendTo($footer);
            this.$newSale = $('<a class="btn icon add" target="_blank" href="">'+Craft.t('commerce', 'Create Sale')+'</a>').appendTo($newSaleBtnGroup);

            var $rightWrapper = $('<div class="right"/>').appendTo($footer);
            var $mainBtnGroup = $('<div class="btngroup"/>').appendTo($rightWrapper);
            this.$cancelBtn = $('<input type="button" class="btn" value="' + Craft.t('commerce', 'Cancel') + '"/>').appendTo($mainBtnGroup);
            this.$saveBtn = $('<input type="button" class="btn submit" value="' + Craft.t('commerce', 'Add') + '"/>').appendTo($mainBtnGroup);
            this.$spinner = $('<div class="spinner hidden" />').appendTo($rightWrapper);

            this.$saveBtn.addClass('disabled');

            this.addListener(this.$cancelBtn, 'click', 'hide');
            this.addListener(this.$saveBtn, 'click', $.proxy(function(ev) {
                ev.preventDefault();
                if (!$(ev.target).hasClass('disabled')) {
                    this.$spinner.removeClass('hidden');
                    this.saveSale();
                }
            }, this));

            this.updateNewSaleUrl();

            this.base(this.$form, this.settings);
        },

        updateNewSaleUrl: function() {
            var href = Craft.getUrl('commerce/promotions/sales/new');
            if (this.settings.id) {
                href = Craft.getUrl('commerce/promotions/sales/new?purchasableIds=' + this.settings.id);
            }

            if (this.$purchasableCheckboxes.length) {
                var purchasableIds = [];
                this.$purchasableCheckboxes.forEach(function(el) {
                    if ($(el).prop('checked')) {
                        purchasableIds.push($(el).val());
                    }
                });

                if (purchasableIds.length) {
                    href = Craft.getUrl('commerce/promotions/sales/new?purchasableIds=' + purchasableIds.join('|'));
                }
            }

            this.$newSale.attr('href', href);
        },

        saveSale: function() {
            var saleId = this.$form.find('select[name="sale"]').val();
            var ids = [];

            if (this.settings.purchasables.length) {
                this.$form.find('input.checkbox:checked').each(function(el) {
                    ids.push($(this).val());
                });
            } else if (this.settings.id) {
                ids = [this.settings.id];
            }

            var data = {
                ids: ids,
                saleId: saleId
            };

            Craft.postActionRequest('commerce/sales/add-purchasable-to-sale', data, $.proxy(function(response) {
                if (response && response.error) {
                    Craft.cp.displayError(response.error);
                } else if (response && response.success ) {
                    Craft.cp.displayNotice(Craft.t('commerce', 'Added to Sale.'));
                    this.hide();
                }
                this.$spinner.addClass('hidden');
            }, this));
        },

        handleSaleChange: function(ev) {
            if (this.$select.val() != '') {
                this.$saveBtn.removeClass('disabled');
            } else {
                this.$saveBtn.addClass('disabled');
            }
        },

        defaults: {
            onSubmit: $.noop,
            id: null,
            productId: null,
            purchasables: [],
            existingSaleIds: []
        }
    });

if (typeof Craft.Commerce === typeof undefined) {
    Craft.Commerce = {};
}

/**
 * Class Craft.Commerce.RevenueWidget
 */
Craft.Commerce.CommerceShippingItemRatesValuesInput = Craft.BaseInputGenerator.extend({
    startListening: function() {
        if (this.listening) {
            return;
        }

        this.listening = true;

        this.addListener(this.$source, 'textchange', 'onSourceTextChange');
        this.addListener(this.$form, 'submit', 'onFormSubmit');
    },
    updateTarget: function() {
        var sourceVal = this.$source.val();
        var targetVal = this.generateTargetValue(sourceVal);
        this.$target.prop('placeholder', targetVal);
    },
    onFormSubmit: function() {
        if (this.timeout) {
            clearTimeout(this.timeout);
        }
    }
});

if (typeof Craft.Commerce === typeof undefined) {
    Craft.Commerce = {};
}

/**
 * Class Craft.Commerce.SubscriptionIndex
 */
Craft.Commerce.SubscriptionsIndex = Craft.BaseElementIndex.extend({

});

// Register the Commerce order index class
Craft.registerElementIndexClass('craft\\commerce\\elements\\Subscription', Craft.Commerce.SubscriptionsIndex);

if (typeof Craft.Commerce === typeof undefined) {
    Craft.Commerce = {};
}

Craft.Commerce.UpdateOrderStatusModal = Garnish.Modal.extend(
    {
        id: null,
        orderStatusId: null,
        originalStatus: null,
        currentStatus: null,
        originalStatusId: null,
        $statusSelect: null,
        $selectedStatus: null,
        $orderStatusIdInput: null,
        $message: null,
        $error: null,
        $updateBtn: null,
        $statusMenuBtn: null,
        $cancelBtn: null,
        init: function(currentStatus, orderStatuses, settings) {
            this.id = Math.floor(Math.random() * 1000000000);

            this.setSettings(settings, {
                resizable: false
            });

            this.originalStatusId = currentStatus.id;
            this.currentStatus = currentStatus;

            var $form = $('<form class="modal fitted" method="post" accept-charset="UTF-8"/>').appendTo(Garnish.$bod);
            var $body = $('<div class="body"></div>').appendTo($form);
            var $inputs = $('<div class="content">' +
                '<h2 class="first">' + Craft.t('commerce', "Update Order Status") + '</h2>' +
                '</div>').appendTo($body);

            // Build menu button
            this.$statusSelect = $('<a class="btn menubtn" href="#"><span class="status ' + currentStatus.color + '"></span>' + currentStatus.name + '</a>').appendTo($inputs);
            var $menu = $('<div class="menu"/>').appendTo($inputs);
            var $list = $('<ul class="padded"/>').appendTo($menu);
            var classes = "";
            for (var i = 0; i < orderStatuses.length; i++) {
                if (this.currentStatus.id === orderStatuses[i].id) {
                    classes = "sel";
                } else {
                    classes = "";
                }
                $('<li><a data-id="' + orderStatuses[i].id + '" data-color="' + orderStatuses[i].color + '" data-name="' + orderStatuses[i].name + '" class="' + classes + '"><span class="status ' + orderStatuses[i].color + '"></span>' + orderStatuses[i].name + '</a></li>').appendTo($list);
            }

            this.$selectedStatus = $('.sel', $list);

            // Build message input
            this.$message = $('<div class="field">' +
                '<div class="heading">' +
                '<label>' + Craft.t('commerce', 'Message') + '</label>' +
                '<div class="instructions"><p>' + Craft.t('commerce', 'Status change message') + '.</p>' +
                '</div>' +
                '</div>' +
                '<div class="input ltr">' +
                '<textarea class="text fullwidth" rows="2" cols="50" name="message" maxlength="10000"></textarea>' +
                '</div>' +
                '</div>').appendTo($inputs);

            // Error notice area
            this.$error = $('<div class="error"/>').appendTo($inputs);

            // Footer and buttons
            var $footer = $('<div class="footer"/>').appendTo($form);
            var $mainBtnGroup = $('<div class="btngroup right"/>').appendTo($footer);
            this.$cancelBtn = $('<input type="button" class="btn" value="' + Craft.t('commerce', 'Cancel') + '"/>').appendTo($mainBtnGroup);
            this.$updateBtn = $('<input type="button" class="btn submit" value="' + Craft.t('commerce', 'Update') + '"/>').appendTo($mainBtnGroup);

            this.$updateBtn.addClass('disabled');

            // Listeners and
            this.$statusMenuBtn = new Garnish.MenuBtn(this.$statusSelect, {
                onOptionSelect: $.proxy(this, 'onSelectStatus')
            });

            this.addListener(this.$cancelBtn, 'click', 'onCancelClick');
            this.addListener(this.$updateBtn, 'click', function(ev) {
                ev.preventDefault();
                if (!$(ev.target).hasClass('disabled')) {
                    this.updateStatus();
                }
            });
            this.base($form, settings);
        },

        onCancelClick: function() {
            Craft.elementIndex.setIndexAvailable();
            this.hide();
        },

        onSelectStatus: function(status) {
            this.deselectStatus();

            this.$selectedStatus = $(status);

            this.$selectedStatus.addClass('sel');

            this.currentStatus = {
                id: $(status).data('id'),
                name: $(status).data('name'),
                color: $(status).data('color')
            };

            var newHtml = "<span><span class='status " + this.currentStatus.color + "'></span>" + Craft.uppercaseFirst(this.currentStatus.name) + "</span>";
            this.$statusSelect.html(newHtml);

            if (this.originalStatusId === this.currentStatus.id) {
                this.$updateBtn.addClass('disabled');
            }
            else {
                this.$updateBtn.removeClass('disabled');
            }
        },

        deselectStatus: function() {
            if (this.$selectedStatus) {
                this.$selectedStatus.removeClass('sel');
            }
        },

        updateStatus: function() {
            var data = {
                'orderStatusId': this.currentStatus.id,
                'message': this.$message.find('textarea[name="message"]').val(),
                'color': this.currentStatus.color,
                'name': this.currentStatus.name
            };

            this.settings.onSubmit(data);
        },
        defaults: {
            onSubmit: $.noop
        }
    });

if (typeof Craft.Commerce === typeof undefined) {
    Craft.Commerce = {};
}

/**
 * Class Craft.Commerce.VariantValuesInput
 */
Craft.Commerce.VariantValuesInput = Craft.BaseInputGenerator.extend({
    startListening: function() {
        if (this.listening) {
            return;
        }

        this.listening = true;

        this.addListener(this.$source, 'textchange', 'onTextChange');
        this.addListener(this.$form, 'submit', 'onFormSubmit');
    },
    updateTarget: function() {
        var sourceVal = this.$source.val();
        var targetVal = this.generateTargetValue(sourceVal);
        this.$target.prop('checked', true);
    },
    onFormSubmit: function() {
        if (this.timeout) {
            clearTimeout(this.timeout);
        }
    }
});

if (typeof Craft.Commerce === typeof undefined) {
    Craft.Commerce = {};
}

Craft.Commerce.DownloadOrderPdfAction = Garnish.Base.extend(
    {
        $btn: null,
        $actionForm: null,
        hud: null,
        types: null,
        $hudBody: null,


        init: function(btn, pdfs, types) {
            this.$btn = btn;
            this.pdfs = pdfs;
            this.types = types;
            this.$actionForm = this.$btn.closest('form');

            this.$hudBody = $('<div/>', {
                'class': 'export-form'
            });

            this.addListener(this.$btn, 'click', 'showHud');
        },

        showHud: function() {
            if (!this.hud) {

                var $pdfField = Craft.ui.createSelectField({
                    label: Craft.t('commerce', 'PDF'),
                    name: 'pdfId',
                    options: this.pdfs,
                    'class': 'fullwidth',
                }).appendTo(this.$hudBody);

                var $typeField = Craft.ui.createSelectField({
                    label: Craft.t('commerce', 'Download Type'),
                    name: 'type',
                    options: this.types,
                    'class': 'fullwidth',
                }).appendTo(this.$hudBody);

                var $submitBtn = $('<button/>', {
                    type: 'submit',
                    'class': 'btn submit fullwidth formsubmit',
<<<<<<< HEAD
                    text: Craft.t('app', 'Download')
=======
                    text: Craft.t('commerce', 'Download')
>>>>>>> 4d6385e2
                }).appendTo(this.$hudBody)

                var $spinner = $('<div/>', {
                    'class': 'spinner hidden'
                }).appendTo(this.$hudBody);

                this.hud = new Garnish.HUD(this.$btn, this.$hudBody, {
                    hudClass: 'hud'
                });

                this.hud.on('hide', () => {
                    this.$btn.removeClass('active');
                });

                var submitting = false;

                $submitBtn.on('click', $.proxy(function(ev) {
                    ev.preventDefault();
                    if (submitting) {
                        return;
                    }
                    submitting = true;

                    var $pdfField = this.$hudBody.find('[name="pdfId"]');
                    var $typeField = this.$hudBody.find('[name="type"]');
                    this.$actionForm.find('input#pdf-id').val($pdfField.val());
                    this.$actionForm.find('input#download-type').val($typeField.val());

                    this.$actionForm.submit();

                    submitting = false;
                    this.hud.hide();

                }, this));

            } else {
                this.hud.show();
            }
        }
    });

if (typeof Craft.Commerce === typeof undefined) {
    Craft.Commerce = {};
}

Craft.Commerce.TableRowAdditionalInfoIcon = Garnish.Base.extend(
    {
        $icon: null,
        hud: null,

        init: function(icon) {
            this.$icon = $(icon);

            this.addListener(this.$icon, 'click', 'showHud');
        },

        showHud: function() {
            if (!this.hud) {
                var item = this.$icon.closest('.infoRow');
                var $hudBody = $("<div />");
                var $title = $('<h2>Details</h2>').appendTo($hudBody);
                var $table = $("<table class='data fullwidth detailHud'><tbody></tbody></table>").appendTo($hudBody);
                var $tbody = $table.find('tbody');

                var info = item.data('info');

                for (var i = 0; i < info.length; i++) {
                    var $tr = $('<tr />').appendTo($tbody);
                    var $label = $('<td><strong>' + Craft.t('commerce', info[i].label) + '</strong></td><td>').appendTo($tr);

                    var value = info[i].value;
                    var $value;

                    switch (info[i].type) {
                        case 'code':
                            $value = $('<td><code>'+value+'</code></td>');
                            break;
                        case 'response':
                            // Make sure we have proper spaces in it
                            try {
                                value = '<code class="language-json">'+JSON.stringify(JSON.parse(value), undefined, 4)+'</code>';
                            } catch (e) {
                                value = '<code class="language-xml">'+$('<div/>').text(value).html()+'</code>';
                            }

                            $value = $('<td class="highlight"><pre>'+value+'</pre></td>');
                            Prism.highlightElement($value.find('code').get(0));

                            break;
                        default:
                            $value = $('<td>'+value+'</td>');
                    }

                    $value.appendTo($tr);
                }

                this.hud = new Garnish.HUD(this.$icon, $hudBody, {
                    hudClass: 'hud'
                });
            }
            else {
                this.hud.show();
            }
        }
    });

// Borrowed from https://stackoverflow.com/a/7220510/2040791
function syntaxHighlight(json) {
    json = json.replace(/&/g, '&amp;').replace(/</g, '&lt;').replace(/>/g, '&gt;');
    return json.replace(/("(\\u[a-zA-Z0-9]{4}|\\[^u]|[^\\"])*"(\s*:)?|\b(true|false|null)\b|-?\d+(?:\.\d*)?(?:[eE][+\-]?\d+)?)/g, function (match) {
        var cls = 'number';
        if (/^"/.test(match)) {
            if (/:$/.test(match)) {
                cls = 'key';
            } else {
                cls = 'string';
            }
        } else if (/true|false/.test(match)) {
            cls = 'boolean';
        } else if (/null/.test(match)) {
            cls = 'null';
        }
        return '<span class="' + cls + '">' + match + '</span>';
    });
}<|MERGE_RESOLUTION|>--- conflicted
+++ resolved
@@ -1150,11 +1150,7 @@
                 var $submitBtn = $('<button/>', {
                     type: 'submit',
                     'class': 'btn submit fullwidth formsubmit',
-<<<<<<< HEAD
-                    text: Craft.t('app', 'Download')
-=======
                     text: Craft.t('commerce', 'Download')
->>>>>>> 4d6385e2
                 }).appendTo(this.$hudBody)
 
                 var $spinner = $('<div/>', {
