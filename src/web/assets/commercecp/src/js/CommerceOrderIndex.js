if (typeof Craft.Commerce === typeof undefined) {
    Craft.Commerce = {};
}

/**
 * Class Craft.Commerce.OrderIndex
 */
Craft.Commerce.OrderIndex = Craft.BaseElementIndex.extend({

    startDate: null,
    endDate: null,

    init: function(elementType, $container, settings) {
        this.on('selectSource', $.proxy(this, 'updateSelectedSource'));
        this.base(elementType, $container, settings);

<<<<<<< HEAD
        Craft.ui.createDateRangePicker({
            onChange: function(startDate, endDate) {
                this.startDate = startDate;
                this.endDate = endDate;
                this.updateElements();
            }.bind(this),
        }).appendTo(this.$toolbar);
=======
        // Add the New Order button
        var $btn = $('<a class="btn submit icon add" href="'+Craft.getUrl('commerce/orders/create-new')+'">'+Craft.t('commerce', 'New Order')+'</a>');
        this.addButton($btn);
>>>>>>> 3b3fea20
    },

    updateSelectedSource() {
        if (!this.$source) {
            return;
        }

        var handle = this.$source.data('handle');
        if (!handle) {
            return;
        }

        if (this.settings.context === 'index' && typeof history !== 'undefined') {
            var uri = 'commerce/orders';

            if (handle) {
                uri += '/' + handle;
            }

            history.replaceState({}, '', Craft.getUrl(uri));
        }
    },

    getDefaultSourceKey() {
        var defaultStatusHandle = window.defaultStatusHandle;

        if (defaultStatusHandle) {
            for (var i = 0; i < this.$sources.length; i++) {
                var $source = $(this.$sources[i]);

                if ($source.data('handle') === defaultStatusHandle) {
                    return $source.data('key');
                }
            }
        }

        return this.base();
    },

    getViewClass: function(mode) {
        switch (mode) {
            case 'table':
                return Craft.Commerce.OrderTableView;
            case 'thumbs':
                return Craft.Commerce.OrderTableView;
            default:
                throw 'View mode "' + mode + '" not supported.';
        }
    },

    getViewParams: function() {
        var params = this.base();

        if (this.startDate || this.endDate) {
            var dateAttr = this.$source.data('date-attr') || 'dateUpdated';
            params.criteria[dateAttr] = ['and'];

            if (this.startDate) {
                params.criteria[dateAttr].push('>=' + (this.startDate.getTime() / 1000));
            }

            if (this.endDate) {
                params.criteria[dateAttr].push('<' + (this.endDate.getTime() / 1000 + 86400));
            }
        }

        return params;
    },
});

// Register the Commerce order index class
Craft.registerElementIndexClass('craft\\commerce\\elements\\Order', Craft.Commerce.OrderIndex);<|MERGE_RESOLUTION|>--- conflicted
+++ resolved
@@ -14,7 +14,6 @@
         this.on('selectSource', $.proxy(this, 'updateSelectedSource'));
         this.base(elementType, $container, settings);
 
-<<<<<<< HEAD
         Craft.ui.createDateRangePicker({
             onChange: function(startDate, endDate) {
                 this.startDate = startDate;
@@ -22,11 +21,10 @@
                 this.updateElements();
             }.bind(this),
         }).appendTo(this.$toolbar);
-=======
+
         // Add the New Order button
         var $btn = $('<a class="btn submit icon add" href="'+Craft.getUrl('commerce/orders/create-new')+'">'+Craft.t('commerce', 'New Order')+'</a>');
         this.addButton($btn);
->>>>>>> 3b3fea20
     },
 
     updateSelectedSource() {
