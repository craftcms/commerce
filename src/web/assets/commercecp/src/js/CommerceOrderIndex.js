if (typeof Craft.Commerce === typeof undefined) {
  Craft.Commerce = {};
}

/**
 * Class Craft.Commerce.OrderIndex
 */
Craft.Commerce.OrderIndex = Craft.BaseElementIndex.extend({
  startDate: null,
  endDate: null,

  init: function (elementType, $container, settings) {
    this.on('selectSource', $.proxy(this, 'updateSelectedSource'));
    this.base(elementType, $container, settings);

    Craft.ui
      .createDateRangePicker({
        onChange: function (startDate, endDate) {
          this.startDate = startDate;
          this.endDate = endDate;
          this.updateElements();
        }.bind(this),
      })
      .appendTo(this.$toolbar);

    if (
      window.orderEdit &&
      window.orderEdit.currentUserPermissions['commerce-editOrders'] &&
      window.orderEdit.edition != 'lite'
    ) {
      // Add the New Order button
      var $btn = $('<a/>', {
        class: 'btn submit icon add',
        href: Craft.getUrl('commerce/orders/create-new'),
        text: Craft.t('commerce', 'New Order'),
      });
      this.addButton($btn);
    }
  },

<<<<<<< HEAD
    startDate: null,
    endDate: null,

    init: function(elementType, $container, settings) {
        this.on('selectSource', $.proxy(this, 'updateSelectedSource'));
        this.base(elementType, $container, settings);

        Craft.ui.createDateRangePicker({
            onChange: function(startDate, endDate) {
                this.startDate = startDate;
                this.endDate = endDate;
                this.updateElements();
            }.bind(this),
        }).appendTo(this.$toolbar);

        if (window.orderEdit && window.orderEdit.currentUserPermissions['commerce-editOrders'] && window.orderEdit.edition != 'lite'){
            // Add the New Order button
            var $btn = $('<a class="btn submit icon add" href="' + Craft.getUrl('commerce/orders/create') + '">' + Craft.t('commerce', 'New Order') + '</a>');
            this.addButton($btn);
        }
    },

    updateSelectedSource() {
        var source = this.$source ? this.$source : 'all';
        var handle = source !== 'all' ? this.$source.data('handle') : null;
=======
  updateSelectedSource() {
    var source = this.$source ? this.$source : 'all';
    var handle = source !== 'all' ? this.$source.data('handle') : null;
>>>>>>> 8e574807

    if (this.settings.context === 'index' && typeof history !== 'undefined') {
      var uri = 'commerce/orders';

      if (handle) {
        uri += '/' + handle;
      }

      history.replaceState({}, '', Craft.getUrl(uri));
    }
  },

  getDefaultSourceKey() {
    var defaultStatusHandle = window.defaultStatusHandle;

    if (defaultStatusHandle) {
      for (var i = 0; i < this.$sources.length; i++) {
        var $source = $(this.$sources[i]);

        if ($source.data('handle') === defaultStatusHandle) {
          return $source.data('key');
        }
      }
    }

    return this.base();
  },

  getViewParams: function () {
    var params = this.base();

    if (this.startDate || this.endDate) {
      var dateAttr = this.$source.data('date-attr') || 'dateUpdated';
      params.criteria[dateAttr] = ['and'];

      if (this.startDate) {
        params.criteria[dateAttr].push('>=' + this.startDate.getTime() / 1000);
      }

      if (this.endDate) {
        params.criteria[dateAttr].push(
          '<' + (this.endDate.getTime() / 1000 + 86400)
        );
      }
    }

    return params;
  },

  updateSourcesBadgeCounts: function () {
    $.ajax({
      url: Craft.getActionUrl('commerce/orders/get-index-sources-badge-counts'),
      type: 'GET',
      dataType: 'json',
      success: $.proxy(function (data) {
        if (data.counts) {
          var $sidebar = this.$sidebar;
          $.each(data.counts, function (key, row) {
            var $item = $sidebar.find(
              'nav a[data-key="orderStatus:' + row.handle + '"]'
            );
            if ($item) {
              $item.find('.badge').text(row.orderCount);
            }
          });
        }

        if (data.total) {
          var $total = this.$sidebar.find('nav a[data-key="*"]');
          if ($total) {
            $total.find('.badge').text(data.total);
          }
        }
      }, this),
    });
  },

  setIndexAvailable: function () {
    this.updateSourcesBadgeCounts();
    this.base();
  },
});

// Register the Commerce order index class
Craft.registerElementIndexClass(
  'craft\\commerce\\elements\\Order',
  Craft.Commerce.OrderIndex
);<|MERGE_RESOLUTION|>--- conflicted
+++ resolved
@@ -38,37 +38,9 @@
     }
   },
 
-<<<<<<< HEAD
-    startDate: null,
-    endDate: null,
-
-    init: function(elementType, $container, settings) {
-        this.on('selectSource', $.proxy(this, 'updateSelectedSource'));
-        this.base(elementType, $container, settings);
-
-        Craft.ui.createDateRangePicker({
-            onChange: function(startDate, endDate) {
-                this.startDate = startDate;
-                this.endDate = endDate;
-                this.updateElements();
-            }.bind(this),
-        }).appendTo(this.$toolbar);
-
-        if (window.orderEdit && window.orderEdit.currentUserPermissions['commerce-editOrders'] && window.orderEdit.edition != 'lite'){
-            // Add the New Order button
-            var $btn = $('<a class="btn submit icon add" href="' + Craft.getUrl('commerce/orders/create') + '">' + Craft.t('commerce', 'New Order') + '</a>');
-            this.addButton($btn);
-        }
-    },
-
-    updateSelectedSource() {
-        var source = this.$source ? this.$source : 'all';
-        var handle = source !== 'all' ? this.$source.data('handle') : null;
-=======
   updateSelectedSource() {
     var source = this.$source ? this.$source : 'all';
     var handle = source !== 'all' ? this.$source.data('handle') : null;
->>>>>>> 8e574807
 
     if (this.settings.context === 'index' && typeof history !== 'undefined') {
       var uri = 'commerce/orders';
