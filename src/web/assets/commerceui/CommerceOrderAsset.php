--- conflicted
+++ resolved
@@ -18,22 +18,14 @@
     /**
      * @inheritdoc
      */
-<<<<<<< HEAD
-    protected string $appJs = 'order.js';
-=======
     public $js = [
         'js/app.js',
     ];
->>>>>>> 7b698ab5
 
     /**
      * @inheritdoc
      */
-<<<<<<< HEAD
-    protected string $appCss = 'order.css';
-=======
     public $css = [
         'css/order.css',
     ];
->>>>>>> 7b698ab5
 }