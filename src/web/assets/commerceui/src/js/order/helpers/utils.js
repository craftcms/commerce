--- conflicted
+++ resolved
@@ -1,39 +1,11 @@
 /* global Craft */
 export default {
-<<<<<<< HEAD
-    /**
-     * Builds draft data and makes sure values have the right type.
-     **/
-    buildDraftData(draft) {
-        const draftData = {
-            order: {
-                customerId: draft.order.customerId,
-                orderStatusId: draft.order.orderStatusId,
-                isCompleted: draft.order.isCompleted,
-                reference: draft.order.reference,
-                couponCode: draft.order.couponCode,
-                recalculationMode: draft.order.recalculationMode,
-                shippingMethodHandle: draft.order.shippingMethodHandle,
-                shippingAddressId: draft.order.shippingAddressId,
-                shippingAddress: null,
-                billingAddressId: draft.order.billingAddressId,
-                billingAddress: null,
-                message: draft.order.message,
-                dateOrdered: draft.order.dateOrdered,
-                lineItems: [],
-                orderAdjustments: [],
-                orderSiteId: draft.order.orderSiteId,
-                notices: draft.order.notices
-            }
-        }
-=======
   /**
-   * Builds draft data and makes sure values have the right type.
-   **/
+  * Builds draft data and makes sure values have the right type.
+  **/
   buildDraftData(draft) {
     const draftData = {
       order: {
-        email: draft.order.email,
         customerId: draft.order.customerId,
         orderStatusId: draft.order.orderStatusId,
         isCompleted: draft.order.isCompleted,
@@ -50,10 +22,9 @@
         lineItems: [],
         orderAdjustments: [],
         orderSiteId: draft.order.orderSiteId,
-        notices: draft.order.notices,
-      },
-    };
->>>>>>> 8e574807
+        notices: draft.order.notices
+    },
+  };
 
     if (draft.order.billingAddress) {
       draftData.order.billingAddress = draft.order.billingAddress;
@@ -63,25 +34,18 @@
       draftData.order.shippingAddress = draft.order.shippingAddress;
     }
 
-<<<<<<< HEAD
-        if (draft.order.sourceBillingAddressId != undefined) {
-            draftData.order.sourceBillingAddressId = draft.order.sourceBillingAddressId
-        }
+    if (draft.order.sourceBillingAddressId != undefined) {
+      draftData.order.sourceBillingAddressId = draft.order.sourceBillingAddressId;
+    }
 
-        if (draft.order.sourceShippingAddressId != undefined) {
-            draftData.order.sourceShippingAddressId = draft.order.sourceShippingAddressId
-        }
+    if (draft.order.sourceShippingAddressId != undefined) {
+      draftData.order.sourceShippingAddressId = draft.order.sourceShippingAddressId;
+    }
 
-        if (draftData.order.dateOrdered && !draftData.order.dateOrdered.hasOwnProperty('timezone')) {
-            draftData.order.dateOrdered['timezone'] = Craft.timezone
-        }
+    if (draft.order.suppressEmails != undefined) {
+      draftData.order.suppressEmails = draft.order.suppressEmails;
+    }
 
-        if (draft.order.suppressEmails != undefined) {
-            draftData.order.suppressEmails = draft.order.suppressEmails
-        }
-
-        draftData.order.id = this.parseInputValue('int', draft.order.id)
-=======
     if (
       draftData.order.dateOrdered &&
       !draftData.order.dateOrdered.hasOwnProperty('timezone')
@@ -90,7 +54,6 @@
     }
 
     draftData.order.id = this.parseInputValue('int', draft.order.id);
->>>>>>> 8e574807
 
     draft.order.lineItems.forEach((lineItem, lineItemKey) => {
       let _lineItem = {};
