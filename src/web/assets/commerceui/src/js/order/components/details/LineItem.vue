<template>
    <div class="line-item">
        <div
            class="absolute line-item-bg"
            :class="{
                'highlight-line-item': highlightLineItem,
                'error-bg': hasLineItemErrors(lineItemKey),
            }"
        ></div>
        <div class="relative">
            <order-block class="order-flex order-box-sizing">
                <div class="w-1/4">
                    <!-- Description -->
                    <order-title>
                        <a
                            :href="lineItem.purchasableCpEditUrl"
                            v-if="lineItem.purchasableCpEditUrl"
                        >
                            {{ lineItem.description }}
                        </a>
                        <span v-else>
                            {{ lineItem.description }}
                        </span>
                    </order-title>
                    <!-- SKU -->
                    <div>
                        <code class="extralight">{{ lineItem.sku }}</code>
                    </div>

                    <!-- Status -->
                    <div class="my-1">
                        <line-item-status
                            :line-item="lineItem"
                            :editing="editing && editMode"
                            @change="updateLineItemStatusId"
                        ></line-item-status>
                    </div>

                    <!-- Edit-->
                    <div v-if="canEdit">
                        <btn-link v-if="!editMode" @click="enableEditMode()">{{
                            'Edit' | t('commerce')
                        }}</btn-link>
                    </div>

                    <!-- Snapshots-->
                    <div>
                        <btn-link @click="openSnapshotModal()">{{
                            'Snapshots' | t('commerce')
                        }}</btn-link>
                    </div>
                    <!-- Edit-->
<<<<<<< HEAD
                    <div
                        v-if="
                            totalCommittedStock === 0 ||
                            lineItem.fulfilledTotalQuantity < 1
                        "
                    >
=======
                    <div v-if="canEdit">
>>>>>>> 99d806a5
                        <btn-link
                            button-class="btn-link btn-link--danger"
                            @click="removeLineItem"
                            >{{ 'Remove' | t('commerce') }}</btn-link
                        >
                    </div>
                </div>
                <div class="w-3/4">
                    <div class="order-flex pb">
                        <ul class="line-item-section line-item-price">
                            <li class="order-flex order-flex-wrap">
                                <div class="order-flex">
                                    <template
                                        v-if="
                                            editing &&
                                            editMode &&
                                            recalculationMode === 'none'
                                        "
                                    >
                                        <field
                                            :label="
                                                $options.filters.t(
                                                    'Promotional Price',
                                                    'commerce'
                                                )
                                            "
                                            v-slot:default="slotProps"
                                        >
                                            <input
                                                :id="slotProps.id"
                                                type="text"
                                                class="text"
                                                size="10"
                                                v-model="promotionalPrice"
                                                :class="{
                                                    error: getErrors(
                                                        'lineItems.' +
                                                            lineItemKey +
                                                            '.promotionalPrice'
                                                    ).length,
                                                }"
                                                ref="promotionalPrice"
                                            />
                                        </field>
                                    </template>
                                    <template v-else>
                                        <label class="light" for="salePrice">{{
                                            'Sale Price' | t('commerce')
                                        }}</label>
                                        <div>
                                            {{ lineItem.salePriceAsCurrency }}
                                        </div>
                                    </template>
                                    <template
                                        v-if="
                                            editing &&
                                            editMode &&
                                            recalculationMode === 'none'
                                        "
                                    >
                                        <div>
                                            <field
                                                :label="
                                                    $options.filters.t(
                                                        'Price',
                                                        'commerce'
                                                    )
                                                "
                                                v-slot:default="slotProps"
                                            >
                                                <input
                                                    :id="slotProps.id"
                                                    type="text"
                                                    class="text"
                                                    size="10"
                                                    v-model="price"
                                                    :class="{
                                                        error: getErrors(
                                                            'lineItems.' +
                                                                lineItemKey +
                                                                '.price'
                                                        ).length,
                                                    }"
                                                    ref="price"
                                                />
                                            </field>
                                        </div>
                                    </template>
                                </div>
                            </li>
                            <template v-if="lineItem.onPromotion">
                                <li>
                                    <span class="light">{{
                                        'Original Price' | t('commerce')
                                    }}</span
                                    >&nbsp;<del>{{
                                        lineItem.priceAsCurrency
                                    }}</del>
                                </li>
                                <li>
                                    <span class="light">{{
                                        'Promotional Amount' | t('commerce')
                                    }}</span>
                                    {{ lineItem.promotionalAmountAsCurrency }}
                                </li>
                            </template>
                        </ul>
                        <div class="line-item-section">
                            <div class="order-flex">
                                <template v-if="editing && editMode">
                                    <field
                                        :label="
                                            $options.filters.t(
                                                'Quantity',
                                                'commerce'
                                            )
                                        "
                                        v-slot:default="slotProps"
                                    >
                                        <input
                                            :id="slotProps.id"
                                            type="text"
                                            class="text"
                                            size="3"
                                            v-model="qty"
                                            :class="{
                                                error: getErrors(
                                                    'lineItems.' +
                                                        lineItemKey +
                                                        '.qty'
                                                ).length,
                                            }"
                                        />
                                    </field>
                                </template>
                                <template v-else>
                                    <span>{{ lineItem.qty }}</span>
                                </template>
                            </div>
                        </div>
                        <div class="order-flex-grow text-right">
                            {{ lineItem.subtotalAsCurrency }}
                        </div>
                    </div>

                    <div>
                        <line-item-adjustments
                            :order-id="orderId"
                            :line-item="lineItem"
                            :editing="editing && editMode"
                            :recalculation-mode="recalculationMode"
                            :errorPrefix="
                                'lineItems.' + lineItemKey + '.adjustments.'
                            "
                            @updateLineItem="$emit('updateLineItem', $event)"
                        ></line-item-adjustments>
                        <line-item-options
                            :line-item="lineItem"
                            :editing="editing && editMode"
                            @updateLineItem="$emit('updateLineItem', $event)"
                        ></line-item-options>
                        <line-item-notes
                            :line-item="lineItem"
                            :editing="editing && editMode"
                            @updateLineItem="$emit('updateLineItem', $event)"
                        ></line-item-notes>

                        <order-block class="text-right">
                            <div>
                                <strong>{{ lineItem.totalAsCurrency }}</strong>
                            </div>
                        </order-block>
                    </div>
                </div>
            </order-block>
            <div
                class="line-item-buttons pb text-right"
                v-if="editing && editMode"
            >
                <div class="buttons right">
                    <btn-link button-class="btn" @click="cancelEdit">{{
                        $options.filters.t('Cancel', 'commerce')
                    }}</btn-link>
                    <btn-link button-class="btn secondary" @click="applyEdit">{{
                        $options.filters.t('Done', 'commerce')
                    }}</btn-link>
                </div>
            </div>

            <div class="hidden">
                <div ref="snapshots" class="order-edit-modal modal fitted">
                    <div class="body">
                        <h2>{{ lineItem.description }}</h2>
                        <h3>{{ 'Line Item' | t('commerce') }}</h3>
                        <snapshot :show="true">{{
                            lineItem.snapshot
                        }}</snapshot>
                        <hr />
                        <h3 v-if="lineItem.adjustments.length">
                            {{ 'Adjustments' | t('commerce') }}
                        </h3>
                        <template
                            v-for="(adjustment, key) in lineItem.adjustments"
                        >
                            <div :key="key">
                                <h4 class="m-0">
                                    {{ adjustment.name
                                    }}<span v-if="adjustment.description">
                                        - {{ adjustment.description }}</span
                                    >
                                </h4>
                                <h5 class="adjustment-type mt-tiny">
                                    {{ adjustment.type }}
                                </h5>
                                <snapshot :show="true">{{
                                    adjustment.sourceSnapshot
                                }}</snapshot>
                                <hr />
                            </div>
                        </template>
                    </div>
                    <div class="footer">
                        <div class="buttons right">
                            <btn-link
                                button-class="btn"
                                @click="closeSnapshotModal()"
                                >{{
                                    $options.filters.t('Close', 'commerce')
                                }}</btn-link
                            >
                        </div>
                    </div>
                </div>
            </div>
        </div>
    </div>
</template>

<script>
    /* global Garnish */

    import {mapActions, mapGetters, mapState} from 'vuex';
    import debounce from 'lodash.debounce';
    import Field from '../../../base/components/Field';
    import LineItemStatus from './LineItemStatus';
    import LineItemOptions from './LineItemOptions';
    import LineItemNotes from './LineItemNotes';
    import LineItemAdjustments from './LineItemAdjustments';
    import Snapshot from './Snapshot';

    export default {
        components: {
            Field,
            LineItemStatus,
            LineItemOptions,
            LineItemNotes,
            LineItemAdjustments,
            Snapshot,
        },

        props: {
            lineItem: {
                type: Object,
            },
            lineItemKey: {
                type: Number,
            },
            recalculationMode: {
                type: String,
            },
            editing: {
                type: Boolean,
            },
        },

        data() {
            return {
                editMode: false,
                highlight: false,
                maskOptions: {
                    alias: 'currency',
                    autoGroup: false,
                    clearMaskOnLostFocus: false,
                    digits: 2,
                    digitsOptional: false,
                    groupSeparator: ',',
                    placeholder: '0',
                    prefix: '',
                    radixPoint: '.',
                },
                modal: {
                    ref: 'snapshots',
                    modal: null,
                    isVisible: false,
                },
                originalLineItem: null,
                priceInput: null,
                promotionalPriceInput: null,
            };
        },

        computed: {
            ...mapState({
                draft: (state) => state.draft,
                recentlyAddedLineItems: (state) => state.recentlyAddedLineItems,
            }),

            ...mapGetters([
<<<<<<< HEAD
                'currencyConfig',
=======
                'canEdit',
>>>>>>> 99d806a5
                'getErrors',
                'hasLineItemErrors',
                'orderId',
                'shippingCategories',
                'taxCategories',
<<<<<<< HEAD
                'totalCommittedStock',
=======
>>>>>>> 99d806a5
            ]),

            promotionalPrice: {
                get() {
                    return this.lineItem.promotionalPrice;
                },
            },

            price: {
                get() {
                    return this.lineItem.price;
                },
                set: debounce(function (val) {
                    const lineItem = this.lineItem;
                    lineItem.price = val;
                    this.$emit('updateLineItem', lineItem);
                }, 1000),
            },

            qty: {
                get() {
                    return this.lineItem.qty;
                },
                set: debounce(function (val) {
                    if (val !== '') {
                        const lineItem = this.lineItem;
                        lineItem.qty = val;
                        this.$emit('updateLineItem', lineItem);
                    }
                }, 1000),
            },

            shippingCategory() {
                if (!this.lineItem.shippingCategoryId) {
                    return null;
                }

                if (
                    typeof this.shippingCategories[
                        this.lineItem.shippingCategoryId
                    ] === 'undefined'
                ) {
                    return this.lineItem.shippingCategoryId;
                }

                return this.shippingCategories[
                    this.lineItem.shippingCategoryId
                ];
            },

            taxCategory() {
                if (!this.lineItem.taxCategoryId) {
                    return null;
                }

                if (
                    typeof this.taxCategories[this.lineItem.taxCategoryId] ===
                    'undefined'
                ) {
                    return this.lineItem.taxCategoryId;
                }

                return this.taxCategories[this.lineItem.taxCategoryId];
            },

            highlightLineItem() {
                return (
                    this.lineItem &&
                    this.recentlyAddedLineItems &&
                    this.recentlyAddedLineItems.length &&
                    this.recentlyAddedLineItems.indexOf(
                        this.lineItem.purchasableId +
                            '-' +
                            this.lineItem.optionsSignature
                    ) >= 0
                );
            },
        },

        methods: {
            ...mapActions(['edit']),

            enableEditMode() {
                this.highlight = false;
                this.editMode = true;
                this.originalLineItem = Object.assign({}, this.lineItem);
                this.edit();
            },

            applyEdit() {
                this.originalLineItem = null;
                this.editMode = false;
            },

            cancelEdit() {
                this.editMode = false;
                let lineItem = this.originalLineItem;
                this.$emit('updateLineItem', lineItem);
                this.originalLineItem = null;
            },

            _initSnapshotModal() {
                if (!this.modal.modal) {
                    let $this = this;

                    this.modal.modal = new Garnish.Modal(
                        this.$refs[this.modal.ref],
                        {
                            autoShow: false,
                            resizable: false,
                            onHide() {
                                $this.onHideSnapshotModal();
                            },
                        }
                    );
                }
            },

            openSnapshotModal() {
                this._initSnapshotModal();

                if (!this.modal.isVisible) {
                    this.modal.isVisible = true;
                    this.modal.modal.show();
                }
            },

            closeSnapshotModal() {
                this._initSnapshotModal();

                if (this.modal.isVisible) {
                    this.modal.modal.hide();
                }
            },

            onHideSnapshotModal() {
                this.modal.isVisible = false;
            },

            removeLineItem() {
                this.$emit('removeLineItem');
                this.edit();
            },

            updateLineItemStatusId(lineItemStatusId) {
                const lineItem = this.lineItem;
                lineItem.lineItemStatusId = lineItemStatusId;
                this.$emit('updateLineItem', lineItem);
            },

            onPriceChange: debounce(function () {
                const lineItem = this.lineItem;
                let price = this.priceInput.val();
                if (price === '') {
                    price = null;
                }

                lineItem.price = price;
                this.$emit('updateLineItem', lineItem);
            }, 1000),

            onPromotionalPriceChange: debounce(function () {
                const lineItem = this.lineItem;
                let promotionalPrice = this.promotionalPriceInput.val();
                if (promotionalPrice === '') {
                    promotionalPrice = null;
                }

                lineItem.promotionalPrice = promotionalPrice;
                this.$emit('updateLineItem', lineItem);
            }, 1000),

            initPriceInputs() {
                if (
                    this.promotionalPriceInput === null &&
                    this.$refs.promotionalPrice
                ) {
                    this.promotionalPriceInput = $(this.$refs.promotionalPrice);
                    this.promotionalPriceInput.on(
                        'keyup',
                        this.onPromotionalPriceChange
                    );

                    this.promotionalPriceInput.inputmask(this.maskOptions);
                }

                if (this.priceInput === null && this.$refs.price) {
                    this.priceInput = $(this.$refs.price);
                    this.priceInput.on('keyup', this.onPriceChange);

                    this.priceInput.inputmask(this.maskOptions);
                }
            },
        },

        watch: {
            editMode(val) {
                if (val) {
                    this.$nextTick(() => {
                        this.initPriceInputs();
                    });
                }
            },
        },

        mounted() {
            // Setup mask settings passed from the controller
            this.maskOptions.digits = this.currencyConfig.decimals;
            this.maskOptions.groupSeparator =
                this.currencyConfig.groupSeparator;
            this.maskOptions.radixPoint = this.currencyConfig.decimalSeparator;

            this.$nextTick(() => {
                this.initPriceInputs();
            });
        },
    };
</script>

<style lang="scss">
    @import 'craftcms-sass/mixins';

    .line-item {
        transition: background-color 0.5s ease;
        position: relative;

        &-bg {
            transition: background-color 0.5s ease;
            height: 100%;
            top: 0;
            left: -24px;
            right: -24px;

            &.highlight-line-item {
                background: #fffff0;
            }
        }

        &-section {
            width: 20%;
        }

        &-price {
            width: 60%;
        }

        &-buttons::after {
            content: '.';
            display: block;
            height: 0;
            clear: both;
            visibility: hidden;
        }

        label {
            @include padding-right(10px);
            max-width: 100%;
        }
    }
</style><|MERGE_RESOLUTION|>--- conflicted
+++ resolved
@@ -50,16 +50,13 @@
                         }}</btn-link>
                     </div>
                     <!-- Edit-->
-<<<<<<< HEAD
                     <div
                         v-if="
-                            totalCommittedStock === 0 ||
-                            lineItem.fulfilledTotalQuantity < 1
+                        canEdit &&
+                            (totalCommittedStock === 0 ||
+                            lineItem.fulfilledTotalQuantity < 1)
                         "
                     >
-=======
-                    <div v-if="canEdit">
->>>>>>> 99d806a5
                         <btn-link
                             button-class="btn-link btn-link--danger"
                             @click="removeLineItem"
@@ -368,20 +365,14 @@
             }),
 
             ...mapGetters([
-<<<<<<< HEAD
                 'currencyConfig',
-=======
                 'canEdit',
->>>>>>> 99d806a5
                 'getErrors',
                 'hasLineItemErrors',
                 'orderId',
                 'shippingCategories',
                 'taxCategories',
-<<<<<<< HEAD
                 'totalCommittedStock',
-=======
->>>>>>> 99d806a5
             ]),
 
             promotionalPrice: {
