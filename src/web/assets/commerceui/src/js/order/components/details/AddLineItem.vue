--- conflicted
+++ resolved
@@ -1,9 +1,5 @@
 <template>
     <div>
-<<<<<<< HEAD
-=======
-        <hr />
->>>>>>> 8e574807
         <template v-if="!showForm">
             <template v-if="lineItems.length > 0">
                 <div class="text-left">
