/* global Craft */

import axios from 'axios/index';

export default {
  getById(id) {
    return axios.post(
      Craft.getActionUrl('commerce/addresses/get-address-by-id'),
      {id: id},
      {
        headers: {
          'X-CSRF-Token': Craft.csrfTokenValue,
        },
      }
    );
  },

<<<<<<< HEAD
    validate(address) {
        const data = {
            address: address
        };
        return axios.post(Craft.getActionUrl('commerce/orders/validate-address'), data, {
            headers: {
                'X-CSRF-Token':  Craft.csrfTokenValue,
            }
        })
    },

}
=======
  validate(address) {
    const data = {
      address: address,
    };
    return axios.post(Craft.getActionUrl('commerce/addresses/validate'), data, {
      headers: {
        'X-CSRF-Token': Craft.csrfTokenValue,
      },
    });
  },
};
>>>>>>> 8e574807
<|MERGE_RESOLUTION|>--- conflicted
+++ resolved
@@ -15,29 +15,14 @@
     );
   },
 
-<<<<<<< HEAD
-    validate(address) {
-        const data = {
-            address: address
-        };
-        return axios.post(Craft.getActionUrl('commerce/orders/validate-address'), data, {
-            headers: {
-                'X-CSRF-Token':  Craft.csrfTokenValue,
-            }
-        })
-    },
-
-}
-=======
   validate(address) {
     const data = {
       address: address,
     };
-    return axios.post(Craft.getActionUrl('commerce/addresses/validate'), data, {
+    return axios.post(Craft.getActionUrl('commerce/orders/validate-address'), data, {
       headers: {
         'X-CSRF-Token': Craft.csrfTokenValue,
       },
     });
   },
 };
->>>>>>> 8e574807
