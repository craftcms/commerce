--- conflicted
+++ resolved
@@ -60,17 +60,6 @@
       return window.orderEdit.ordersIndexUrl;
     },
 
-<<<<<<< HEAD
-    edition() {
-      return window.orderEdit.edition;
-    },
-
-    isProEdition() {
-      return window.orderEdit.edition == 'pro';
-    },
-
-=======
->>>>>>> dd9d124f
     hasOrderChanged(state) {
       return !_isEqual(state.draft, state.originalDraft);
     },
