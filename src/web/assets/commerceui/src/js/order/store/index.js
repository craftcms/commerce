/* jshint esversion: 6 */
/* globals Craft */
import Vue from 'vue';
import Vuex from 'vuex';
import ordersApi from '../api/orders';
import addressesApi from '../api/addresses';
import utils from '../helpers/utils';
import _isEqual from 'lodash.isequal';

Vue.use(Vuex);

export default new Vuex.Store({
  strict: true,
  state: {
    recalculateLoading: false,
    saveLoading: false,
    editing: false,
    draft: null,
    originalDraft: null,
    customers: [],
    orderData: null,
    recentlyAddedLineItems: [],
    unloadEventInit: false,
  },

  getters: {
    autoSetNewCartAddresses() {
      return window.orderEdit.autoSetNewCartAddresses;
    },

    currentUserId() {
      return window.orderEdit.currentUserId;
    },

    currentUserPermissions() {
      return window.orderEdit.currentUserPermissions;
    },

    canDelete(state, getters) {
      return getters.currentUserPermissions['commerce-deleteOrders'];
    },

    canEdit(state, getters) {
      return getters.currentUserPermissions['commerce-editOrders'];
    },

    countries() {
      return window.orderEdit.countries;
    },

    forceEdit() {
      return window.orderEdit.forceEdit;
    },

    emailTemplates() {
      return window.orderEdit.emailTemplates;
    },

    ordersIndexUrl() {
      return window.orderEdit.ordersIndexUrl;
    },

    edition() {
      return window.orderEdit.edition;
    },

    isProEdition() {
      return window.orderEdit.edition == 'pro';
    },

    isLiteEdition() {
      return window.orderEdit.edition == 'lite';
    },

    hasOrderChanged(state) {
      return !_isEqual(state.draft, state.originalDraft);
    },

    orderId() {
      return window.orderEdit.orderId;
    },

    taxCategories() {
      return window.orderEdit.taxCategories;
    },

    shippingCategories() {
      return window.orderEdit.shippingCategories;
    },

    statesByCountryId() {
      return window.orderEdit.statesByCountryId;
    },

    pdfUrls() {
      return window.orderEdit.pdfUrls;
    },

    originalCustomer() {
      return window.orderEdit.originalCustomer;
    },

    maxLineItems(state, getters) {
      if (getters.edition === 'lite') {
        return 1;
      }

      return null;
    },

    canAddLineItem(state, getters) {
      if (!getters.maxLineItems) {
        return true;
      }

      if (state.draft.order.lineItems.length < getters.maxLineItems) {
        return true;
      }

      return false;
    },

    hasAddresses(state) {
      if (!state.draft) {
        return false;
      }

      return (
        (state.draft.order.billingAddressId &&
          state.draft.order.shippingAddressId) ||
        (state.draft.order.billingAddress && state.draft.order.shippingAddress)
      );
    },

    hasAnAddress(state) {
      if (!state.draft) {
        return false;
      }

      return (
        state.draft.order.billingAddressId ||
        state.draft.order.shippingAddressId ||
        state.draft.order.billingAddress ||
        state.draft.order.shippingAddress
      );
    },

    hasCustomer(state) {
      if (!state.draft) {
        return false;
      }

      return state.draft.order.customerId;
    },

    lineItemStatuses() {
      return window.orderEdit.lineItemStatuses;
    },

    shippingMethods(state) {
      const shippingMethodsObject = JSON.parse(
        JSON.stringify(state.draft.order.availableShippingMethodOptions)
      );
      const shippingMethods = [];

      for (let key in shippingMethodsObject) {
        const shippingMethod = shippingMethodsObject[key];
        shippingMethods.push(shippingMethod);
      }

      return shippingMethods;
    },

    orderStatuses() {
      return window.orderEdit.orderStatuses;
    },

    orderSites() {
      return window.orderEdit.orderSites;
    },

    getErrors(state) {
      return (errorKey) => {
        if (
          state &&
          state.draft &&
          state.draft.order &&
          state.draft.order.errors &&
          state.draft.order.errors[errorKey]
        ) {
          return [state.draft.order.errors[errorKey]];
        }

        return [];
      };
    },

    hasLineItemErrors(state) {
      return (key) => {
        if (
          state &&
          state.draft &&
          state.draft.order &&
          state.draft.order.errors
        ) {
          let errorKeys = Object.keys(state.draft.order.errors);
          let pattern = '^lineItems\\.' + key + '\\.';
          let regex = new RegExp(pattern, 'gm');
          for (let i = 0; i < errorKeys.length; i++) {
            let errorKey = errorKeys[i];
            if (errorKey.match(regex)) {
              return true;
            }
          }
        }

        return false;
      };
    },

    userPhotoFallback() {
      return window.orderEdit.userPhotoFallback;
    },
  },

  actions: {
    displayError(context, msg) {
      Craft.cp.displayError(msg);
    },

    displayNotice(context, msg) {
      Craft.cp.displayNotice(msg);
    },

<<<<<<< HEAD
    edit({commit, state}) {
      const $tabLinks = window.document.querySelectorAll('#tabs > div > a');
=======
    disableTransactionsTab() {
      const $transactionsTab = window.document.querySelector(
        '#tabs > ul > li > a[href="#transactionsTab"]'
      );

      if (!$transactionsTab) {
        return;
      }

      $transactionsTab.classList.add('disabled');
      $transactionsTab.href = '';
      $transactionsTab.classList.remove('sel');

      const $transactionsTabClone = $transactionsTab.cloneNode(true);

      $transactionsTabClone.addEventListener('click', function (ev) {
        ev.preventDefault();
      });

      $transactionsTab.parentNode.replaceChild(
        $transactionsTabClone,
        $transactionsTab
      );

      let $transactionsTabContent =
        window.document.querySelector('#transactionsTab');
      $transactionsTabContent.classList.add('hidden');
    },

    edit({commit, state, dispatch}) {
      const $tabLinks = window.document.querySelectorAll('#tabs > ul > li > a');
>>>>>>> fc1d8e51
      let $selectedLink = null;
      let $detailsLink = null;
      let switchToDetailsTab = false;

      $tabLinks.forEach(function ($tabLink) {
        if (
          $tabLink.getAttribute('href') == '#orderDetailsTab' &&
          state.draft.order.isCompleted
        ) {
          $detailsLink = $tabLink;
        }

        // Disable Transactions tab
        if (
          $tabLink.getAttribute('href') === '#transactionsTab' &&
          state.draft.order.isCompleted
        ) {
          switchToDetailsTab = $tabLink.classList.contains('sel');
          dispatch('disableTransactionsTab');
        }

        // Custom tabs
        if ($tabLink.classList.contains('custom-tab')) {
          // Selected link
          if ($tabLink.classList.contains('sel')) {
            $selectedLink = $tabLink;
          }

          // Disable static custom field tabs
          if ($tabLink.classList.contains('static')) {
            $tabLink.classList.add('hidden');
          } else {
            $tabLink.classList.remove('hidden');
          }
        }
      });

      if (switchToDetailsTab) {
        $detailsLink.classList.add('sel');
        let $detailsTab = window.document.querySelector('#orderDetailsTab');
        $detailsTab.classList.remove('hidden');
      }

      // Retrieve dynamic link corresponding to selected static one and click it
      if ($selectedLink && $selectedLink.classList.contains('static')) {
        const staticLink = $selectedLink.getAttribute('href');
        let prefixLength = '#static-'.length;
        const dynamicLink =
          '#' +
          staticLink.substr(prefixLength, staticLink.length - prefixLength);

        $tabLinks.forEach(function ($tabLink) {
          if (
            $tabLink.classList.contains('custom-tab') &&
            $tabLink.getAttribute('href') === dynamicLink
          ) {
            const $newSelectedLink = $tabLink;
            $newSelectedLink.click();
          }
        });
      }

      // Update `editing` state
      commit('updateEditing', true);
    },

    getOrder({state, commit}) {
      commit('updateRecalculateLoading', true);

      return ordersApi
        .get()
        .then((response) => {
          commit('updateRecalculateLoading', false);

          const draft = response.data;

          if (!state.originalDraft) {
            const originalDraft = draft;
            commit('updateOriginalDraft', originalDraft);
          }

          commit('updateDraft', draft);
        })
        .catch((error) => {
          commit('updateRecalculateLoading', false);

          let errorMsg = 'Couldn’t get order.';

          if (error.response.data.error) {
            errorMsg = error.response.data.error;
          }

          throw errorMsg;
        });
    },

    deleteOrder({getters, commit}) {
      commit('updateRecalculateLoading', true);

      const orderId = getters.orderId;

      return ordersApi.deleteOrder(orderId).then(() => {
        commit('updateRecalculateLoading', false);
      });
    },

    customerSearch({commit}, query) {
      return ordersApi.customerSearch(query).then((response) => {
        commit('updateCustomers', response.data.customers);
      });
    },

    autoRecalculate({state, dispatch}) {
      const draft = state.draft;
      draft.order.recalculationMode = 'all';
      return dispatch('recalculateOrder', draft);
    },

    recalculateOrder({commit}, draft) {
      commit('updateRecalculateLoading', true);

      const data = utils.buildDraftData(draft);

      // Recalculate
      return ordersApi
        .recalculate(data)
        .then((response) => {
          commit('updateRecalculateLoading', false);

          const draft = response.data;
          commit('updateDraft', draft);

          if (response.data.error) {
            throw {response};
          }
        })
        .catch((error) => {
          commit('updateRecalculateLoading', false);

          let errorMsg = 'Couldn’t recalculate order.';

          if (error.response.data.error) {
            errorMsg = error.response.data.error;
          }

          throw errorMsg;
        });
    },

    sendEmail(context, emailTemplateId) {
      return ordersApi.sendEmail(emailTemplateId);
    },

    getAddressById(context, id) {
      return addressesApi
        .getById(id)
        .then((response) => {
          if (response.data && response.data.success && response.data.address) {
            return response.data.address;
          }

          return null;
        })
        .catch(() => {
          let errorMsg = 'Couldn’t retrieve address.';

          throw errorMsg;
        });
    },

    validateAddress(context, address) {
      return addressesApi
        .validate(address)
        .then((response) => {
          if (response.data) {
            return response.data;
          }

          return response;
        })
        .catch((error) => {
          let errorMsg = 'Couldn’t validate address.';

          if (error.response.data.error) {
            errorMsg = error.response.data.error;
          }

          throw errorMsg;
        });
    },

    clearRecentlyAddedLineItems({state}) {
      state.recentlyAddedLineItems = [];
    },
  },

  mutations: {
    updateEditing(state, editing) {
      if (!state.unloadEventInit && editing) {
        state.unloadEventInit = true;
        // Add event listener for leaving the page
        window.addEventListener('beforeunload', function (ev) {
          // Only check if we are not saving
          if (
            !state.saveLoading &&
            !_isEqual(state.draft, state.originalDraft)
          ) {
            ev.preventDefault();
            ev.returnValue = '';
          }
        });
      }

      state.editing = editing;
    },

    updateDraft(state, draft) {
      state.draft = draft;
    },

    updateDraftSuppressEmails(state, suppressEmails) {
      state.draft.order.suppressEmails = suppressEmails;
    },

    updateDraftOrderMessage(state, message) {
      state.draft.order.message = message;
    },

    updateOriginalDraft(state, originalDraft) {
      state.originalDraft = originalDraft;
    },

    updateCustomers(state, customers) {
      state.customers = customers;
    },

    updateRecalculateLoading(state, recalculateLoading) {
      state.recalculateLoading = recalculateLoading;
    },

    updateSaveLoading(state, saveLoading) {
      state.saveLoading = saveLoading;
    },

    updateOrderData(state, orderData) {
      state.orderData = orderData;
    },

    updateRecentlyAddedLineItems(state, lineItemIdentifier) {
      state.recentlyAddedLineItems.push(lineItemIdentifier);
    },
  },
});<|MERGE_RESOLUTION|>--- conflicted
+++ resolved
@@ -232,10 +232,6 @@
       Craft.cp.displayNotice(msg);
     },
 
-<<<<<<< HEAD
-    edit({commit, state}) {
-      const $tabLinks = window.document.querySelectorAll('#tabs > div > a');
-=======
     disableTransactionsTab() {
       const $transactionsTab = window.document.querySelector(
         '#tabs > ul > li > a[href="#transactionsTab"]'
@@ -266,8 +262,7 @@
     },
 
     edit({commit, state, dispatch}) {
-      const $tabLinks = window.document.querySelectorAll('#tabs > ul > li > a');
->>>>>>> fc1d8e51
+      const $tabLinks = window.document.querySelectorAll('#tabs > div > a');
       let $selectedLink = null;
       let $detailsLink = null;
       let switchToDetailsTab = false;
