--- conflicted
+++ resolved
@@ -10,14 +10,9 @@
   "dependencies": {
     "axios": "^0.18.1",
     "lodash.debounce": "^4.0.8",
-<<<<<<< HEAD
     "lodash.find": "^4.6.0",
-    "prismjs": "^1.16.0",
-    "vue": "^2.6.6",
-=======
     "prismjs": "^1.19.0",
     "vue": "^2.6.11",
->>>>>>> c9666146
     "vue-prism-editor": "^0.2.1",
     "vue-select": "^3.4.0",
     "vuelidate": "^0.7.5",
