{
  "name": "commerceui",
  "version": "0.1.0",
  "private": true,
  "scripts": {
    "serve": "vue-cli-service serve --mode development",
    "build": "vue-cli-service build",
    "lint": "vue-cli-service lint"
  },
  "dependencies": {
    "axios": "^0.21.1",
    "lodash.debounce": "^4.0.8",
    "lodash.find": "^4.6.0",
    "lodash.isequal": "^4.5.0",
    "lodash.isobjectlike": "^4.0.0",
<<<<<<< HEAD
    "prismjs": "^1.23.0",
    "vue": "^2.6.13",
=======
    "prismjs": "^1.24.0",
    "vue": "^2.6.12",
>>>>>>> 7e05222d
    "vue-prism-editor": "^0.6.1",
    "vue-select": "3.5.2",
    "vuelidate": "^0.7.6",
    "vuex": "^3.6.2"
  },
  "devDependencies": {
    "@vue/cli-plugin-babel": "^3.12.1",
    "@vue/cli-plugin-eslint": "^3.12.1",
    "@vue/cli-service": "^3.12.1",
    "babel-eslint": "^10.1.0",
    "craftcms-sass": "^1.6.7",
    "eslint": "^5.8.0",
    "eslint-plugin-vue": "^5.2.3",
    "node-sass": "^4.13.1",
    "sass-loader": "^7.3.1",
    "vue-template-compiler": "^2.6.12"
  },
  "eslintConfig": {
    "root": true,
    "env": {
      "node": true
    },
    "extends": [
      "plugin:vue/essential",
      "eslint:recommended"
    ],
    "rules": {},
    "parserOptions": {
      "parser": "babel-eslint"
    }
  },
  "postcss": {
    "plugins": {
      "autoprefixer": {}
    }
  },
  "browserslist": [
    "> 1%",
    "last 2 versions",
    "not ie <= 8"
  ]
}<|MERGE_RESOLUTION|>--- conflicted
+++ resolved
@@ -13,13 +13,8 @@
     "lodash.find": "^4.6.0",
     "lodash.isequal": "^4.5.0",
     "lodash.isobjectlike": "^4.0.0",
-<<<<<<< HEAD
-    "prismjs": "^1.23.0",
+    "prismjs": "^1.24.0",
     "vue": "^2.6.13",
-=======
-    "prismjs": "^1.24.0",
-    "vue": "^2.6.12",
->>>>>>> 7e05222d
     "vue-prism-editor": "^0.6.1",
     "vue-select": "3.5.2",
     "vuelidate": "^0.7.6",
