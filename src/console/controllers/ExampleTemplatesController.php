--- conflicted
+++ resolved
@@ -173,23 +173,15 @@
         $source = $tempDestination;
 
         if ($this->devBuild) {
-<<<<<<< HEAD
             // If this is a dev build, copy them to the build folder
             $destination = FileHelper::normalizePath(
                 Craft::getAlias('@vendor') . '/craftcms/commerce/example-templates/dist/' . $this->folderName
             );
         } else {
             // If this is not a dev build, copy them to the templates folder
-=======
-            $destination = FileHelper::normalizePath(Craft::getAlias('@vendor') . '/craftcms/commerce/example-templates/dist/' . $this->folderName);
-        }
-
-        // If this is not a dev build, copy them to the templates folder
-        if (!$this->devBuild) {
->>>>>>> 3b6fb0f6
             if (!$templatesPath) {
                 $errors[] = 'Can not determine the site template path.';
-            } else if (!FileHelper::isWritable($templatesPath)) {
+            } elseif (!FileHelper::isWritable($templatesPath)) {
                 $errors[] = 'Site template path is not writable.';
             }
 
@@ -206,7 +198,7 @@
             // We’re allowed to overwrite templates, and we’ve got valid source and destination folders
             $this->stdout('Overwriting ...' . PHP_EOL, Console::FG_YELLOW);
             FileHelper::removeDirectory($destination);
-        } else if ($destinationExists && !$this->overwrite) {
+        } elseif ($destinationExists && !$this->overwrite) {
             // A target folder’s been specified that already exists, but we’re not supposed to overwrite it
             $errors[] = 'The “' . $folderName . '” directory already exists. Set the `overwrite` param to `true` to replace it.';
             return $this->_returnErrors($errors);
