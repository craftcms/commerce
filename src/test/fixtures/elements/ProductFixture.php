<?php
/**
 * @link https://craftcms.com/
 * @copyright Copyright (c) Pixel & Tonic, Inc.
 * @license https://craftcms.github.io/license/
 */

namespace craft\commerce\test\fixtures\elements;

<<<<<<< HEAD
use craft\commerce\Plugin;
=======
use Craft;
use craft\commerce\Plugin;
use craft\commerce\services\ProductTypes;
use yii\base\ErrorException;
use craft\base\Element;
>>>>>>> f3fb268f
use craft\test\fixtures\elements\ElementFixture;
use craft\commerce\elements\Product;
use yii\base\InvalidArgumentException;

/**
 * Class ProductFixture.
 *
 * Credit to: https://github.com/robuust/craft-fixtures
 *
 * @author Pixel & Tonic, Inc. <support@pixelandtonic.com>
 * @author Robuust digital | Bob Olde Hampsink <bob@robuust.digital>
 * @author Global Network Group | Giel Tettelaar <giel@yellowflash.net>
 * @since  2.1
 */
class ProductFixture extends ElementFixture
{
    // Properties
    // =========================================================================

    /**
     * {@inheritdoc}
     */
    public $modelClass = Product::class;

    /**
     * @var array
     */
    protected $productTypeIds = [];

    // Public Methods
    // =========================================================================

    /**
     * {@inheritdoc}
     */
    public function init()
    {
        parent::init();

<<<<<<< HEAD
        // Ensure loaded
        $commerce = Plugin::getInstance();
        if (!$commerce) {
            throw new InvalidArgumentException('Commerce plugin needs to be loaded before using the ProductFixture'.);
        }
=======
        /** @var Plugin */
        $commerce = Craft::$app->getPlugins()->getPlugin('commerce');
        /** @var ProductTypes */
        $productTypesService = $commerce->getProductTypes();
>>>>>>> f3fb268f

        // Get all product type id's
        $productTypes = $commerce->getProductTypes()->getAllProductTypes();
        foreach ($productTypes as $productType) {
            $this->productTypeIds[$productType->handle] = $productType->id;
        }
    }

    // Protected Methods
    // =========================================================================

    /**
     * {@inheritdoc}
     */
    protected function isPrimaryKey(string $key): bool
    {
        return parent::isPrimaryKey($key) || in_array($key, ['typeId', 'title']);
    }
<<<<<<< HEAD
=======

    /**
     * Get element errors.
     *
     * @param Element $element
     *
     * @throws ErrorException
     */
    protected function getErrors(Element $element)
    {
        $errors = $element->getErrorSummary(true);

        $variantErrors =[];
        foreach ($element->getVariants() as $variant) {
            $variantErrors[] = $variant->getErrorSummary(true);
        }

        array_merge($errors, ...$variantErrors);

        throw new ErrorException(join(' ', array_filter($errors)));
    }

    /**
     * {@inheritdoc}
     */
    protected function deleteElement(Element $element)
    {
        $variants = Variant::find()->productId($element->id)->all();

        foreach ($variants as $variant) {
            parent::deleteElement($variant, true);
        }

        parent::deleteElement($element, true);
    }
>>>>>>> f3fb268f
}<|MERGE_RESOLUTION|>--- conflicted
+++ resolved
@@ -7,15 +7,7 @@
 
 namespace craft\commerce\test\fixtures\elements;
 
-<<<<<<< HEAD
 use craft\commerce\Plugin;
-=======
-use Craft;
-use craft\commerce\Plugin;
-use craft\commerce\services\ProductTypes;
-use yii\base\ErrorException;
-use craft\base\Element;
->>>>>>> f3fb268f
 use craft\test\fixtures\elements\ElementFixture;
 use craft\commerce\elements\Product;
 use yii\base\InvalidArgumentException;
@@ -55,18 +47,11 @@
     {
         parent::init();
 
-<<<<<<< HEAD
         // Ensure loaded
         $commerce = Plugin::getInstance();
         if (!$commerce) {
             throw new InvalidArgumentException('Commerce plugin needs to be loaded before using the ProductFixture'.);
         }
-=======
-        /** @var Plugin */
-        $commerce = Craft::$app->getPlugins()->getPlugin('commerce');
-        /** @var ProductTypes */
-        $productTypesService = $commerce->getProductTypes();
->>>>>>> f3fb268f
 
         // Get all product type id's
         $productTypes = $commerce->getProductTypes()->getAllProductTypes();
@@ -85,42 +70,4 @@
     {
         return parent::isPrimaryKey($key) || in_array($key, ['typeId', 'title']);
     }
-<<<<<<< HEAD
-=======
-
-    /**
-     * Get element errors.
-     *
-     * @param Element $element
-     *
-     * @throws ErrorException
-     */
-    protected function getErrors(Element $element)
-    {
-        $errors = $element->getErrorSummary(true);
-
-        $variantErrors =[];
-        foreach ($element->getVariants() as $variant) {
-            $variantErrors[] = $variant->getErrorSummary(true);
-        }
-
-        array_merge($errors, ...$variantErrors);
-
-        throw new ErrorException(join(' ', array_filter($errors)));
-    }
-
-    /**
-     * {@inheritdoc}
-     */
-    protected function deleteElement(Element $element)
-    {
-        $variants = Variant::find()->productId($element->id)->all();
-
-        foreach ($variants as $variant) {
-            parent::deleteElement($variant, true);
-        }
-
-        parent::deleteElement($element, true);
-    }
->>>>>>> f3fb268f
 }