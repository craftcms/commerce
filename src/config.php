<?php
return [
	'cartCookieDuration'          => 'P3M',
	'paymentMethodSettings'       => [],
	'purgeInactiveCartsDuration'  => 'P3M',
	'gatewayPostRedirectTemplate' => '',
<<<<<<< HEAD
	'includeCartInformationOnGatewayRequest' => true
=======
	'sendCartInfoToGateways'      => false
>>>>>>> 6f472bf3
];<|MERGE_RESOLUTION|>--- conflicted
+++ resolved
@@ -4,9 +4,5 @@
 	'paymentMethodSettings'       => [],
 	'purgeInactiveCartsDuration'  => 'P3M',
 	'gatewayPostRedirectTemplate' => '',
-<<<<<<< HEAD
-	'includeCartInformationOnGatewayRequest' => true
-=======
-	'sendCartInfoToGateways'      => false
->>>>>>> 6f472bf3
+	'sendCartInfoToGateways'      => true
 ];