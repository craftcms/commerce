--- conflicted
+++ resolved
@@ -278,44 +278,9 @@
     public function init(): void
     {
         parent::init();
-<<<<<<< HEAD
-        $request = Craft::$app->getRequest();
-
-        $this->_addTwigExtensions();
-        $this->_registerFieldTypes();
-        $this->_registerPermissions();
-        $this->_registerCraftEventListeners();
-        $this->_registerProjectConfigEventListeners();
-        $this->_registerVariables();
-        $this->_registerForeignKeysRestore();
-        $this->_registerPoweredByHeader();
-        $this->_registerElementTypes();
-        $this->_registerGqlInterfaces();
-        $this->_registerGqlQueries();
-        $this->_registerGqlComponents();
-        $this->_registerGqlEagerLoadableFields();
-        $this->_registerCacheTypes();
-        $this->_registerGarbageCollection();
-        $this->_registerDebugPanels();
-
-        if ($request->getIsConsoleRequest()) {
-            $this->_defineResaveCommand();
-        } elseif ($request->getIsCpRequest()) {
-            $this->_registerCpRoutes();
-            $this->_registerWidgets();
-            $this->_registerElementExports();
-            $this->_defineFieldLayoutElements();
-            $this->_registerRedactorLinkOptions();
-            $this->_registerCKEditorLinkOptions();
-        } else {
-            $this->_registerSiteRoutes();
-        }
-
-=======
         
         Craft::$app->onInit(function() {
             $request = Craft::$app->getRequest();
-    
             $this->_addTwigExtensions();
             $this->_registerFieldTypes();
             $this->_registerPermissions();
@@ -332,23 +297,21 @@
             $this->_registerCacheTypes();
             $this->_registerGarbageCollection();
             $this->_registerDebugPanels();
-    
+
             if ($request->getIsConsoleRequest()) {
                 $this->_defineResaveCommand();
             } elseif ($request->getIsCpRequest()) {
                 $this->_registerCpRoutes();
-                $this->_registerStoreAddressAuthHandlers();
                 $this->_registerWidgets();
                 $this->_registerElementExports();
                 $this->_defineFieldLayoutElements();
-                $this->_registerTemplateHooks();
                 $this->_registerRedactorLinkOptions();
                 $this->_registerCKEditorLinkOptions();
             } else {
                 $this->_registerSiteRoutes();
             }
         });
->>>>>>> de6242ca
+
         Craft::setAlias('@commerceLib', Craft::getAlias('@craft/commerce/../lib'));
 
         // TODO: Restore this when transfers are enabled
