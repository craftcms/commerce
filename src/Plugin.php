--- conflicted
+++ resolved
@@ -522,14 +522,10 @@
      */
     private function _defineResaveCommand()
     {
-<<<<<<< HEAD
-        if (!Craft::$app instanceof ConsoleApplication) {
-=======
         if (
             !Craft::$app instanceof ConsoleApplication ||
             version_compare(Craft::$app->version, '3.2.0-beta.3', '<')
         ) {
->>>>>>> 5aed80ac
             return;
         }
 
