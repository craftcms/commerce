--- conflicted
+++ resolved
@@ -94,11 +94,7 @@
     /**
      * @inheritDoc
      */
-<<<<<<< HEAD
-    public $schemaVersion = '2.1.7';
-=======
-    public $schemaVersion = '2.1.08';
->>>>>>> 92ad54cb
+    public $schemaVersion = '2.1.8';
 
     /**
      * @inheritdoc
