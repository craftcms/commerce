--- conflicted
+++ resolved
@@ -122,12 +122,7 @@
     /**
      * @inheritDoc
      */
-<<<<<<< HEAD
-
-    public $schemaVersion = '3.1.14';
-=======
     public $schemaVersion = '3.2.0';
->>>>>>> 7a1da260
 
     /**
      * @inheritdoc
