<?php

namespace craft\commerce;

use Craft;
use craft\commerce\elements\Product;
use craft\commerce\fields\Customer;
use craft\commerce\fields\Products;
use craft\commerce\fields\Variants;
use craft\commerce\models\Settings;
use craft\commerce\plugin\Routes;
use craft\commerce\plugin\Services as CommerceServices;
use craft\commerce\variables\Commerce as CommerceVariable;
use craft\commerce\web\twig\Extension;
use craft\commerce\widgets\Orders;
use craft\commerce\widgets\Revenue;
use craft\elements\User as UserElement;
use craft\enums\LicenseKeyStatus;
use craft\events\RegisterComponentTypesEvent;
use craft\events\RegisterCpAlertsEvent;
use craft\events\RegisterUserPermissionsEvent;
use craft\helpers\Cp as CpHelper;
use craft\helpers\UrlHelper;
use craft\services\Dashboard;
use craft\services\Elements;
use craft\services\Fields;
use craft\services\Sites;
use craft\services\UserPermissions;
use craft\web\twig\variables\CraftVariable;
use yii\base\Event;
use yii\base\Exception;
use yii\web\User;

/**
 * @property array $cpNavItem
 * @property mixed $settingsResponse
 *
 * @author Pixel & Tonic, Inc. <support@pixelandtonic.com>
 * @since  2.0
 */
class Plugin extends \craft\base\Plugin
{
    // Public Properties
    // =========================================================================

    /**
     * @inheritDoc
     */
<<<<<<< HEAD
    public $schemaVersion = '2.0.6';
=======
    public $schemaVersion = '2.0.10';
>>>>>>> ed17c6eb

    // Traits
    // =========================================================================

    use CommerceServices;
    use Routes;

    // Constants
    // =========================================================================

    /**
     * @event \yii\base\Event The event that is triggered after the plugin has been initialized
     */
    const EVENT_AFTER_INIT = 'afterInit';

    // Public Methods
    // =========================================================================

    /**
     * @inheritdoc
     */
    public function init()
    {
        parent::init();

        $this->_setPluginComponents();
        $this->_registerCpRoutes();
        $this->_addTwigExtensions();
        $this->_registerFieldTypes();
        $this->_registerRedactorLinkOptions();
        $this->_registerPermissions();
        $this->_registerSessionEventListeners();
        $this->_registerCpAlerts();
        $this->_registerWidgets();
        $this->_registerElementEventListeners();
        $this->_registerVariable();

        // Fire an 'afterInit' event
        $this->trigger(Plugin::EVENT_AFTER_INIT);

        // TODO onBeforeDeleteUser cancel all subscriptions
    }

    /**
     * @inheritdoc
     */
    public function beforeInstall(): bool
    {
        if (version_compare(Craft::$app->getInfo()->version, '3.0', '<')) {
            throw new Exception('Craft Commerce 2 requires Craft CMS 3+ in order to run.');
        }

        if (!defined('PHP_VERSION_ID') || PHP_VERSION_ID < 70000) {
            Craft::error('Craft Commerce requires PHP 7.0+ in order to run.');

            return false;
        }

        return true;
    }

    /**
     * @inheritdoc
     */
    public function getSettingsResponse()
    {
        return Craft::$app->getResponse()->redirect(UrlHelper::cpUrl('commerce/settings'));
    }

    /**
     * @inheritdoc
     */
    public function getCpNavItem(): array
    {
        $ret = parent::getCpNavItem();

        $ret['label'] = Craft::t('commerce', 'Commerce');

        if (Craft::$app->getUser()->checkPermission('commerce-manageOrders')) {
            $ret['subnav']['orders'] = [
                'label' => Craft::t('commerce', 'Orders'),
                'url' => 'commerce/orders'
            ];
        }

        if (count($this->getProductTypes()->getEditableProductTypes()) > 0) {
            if (Craft::$app->getUser()->checkPermission('commerce-manageProducts')) {
                $ret['subnav']['products'] = [
                    'label' => Craft::t('commerce', 'Products'),
                    'url' => 'commerce/products'
                ];
            }
        }

        if (Craft::$app->getUser()->checkPermission('commerce-managePromotions')) {
            $ret['subnav']['promotions'] = [
                'label' => Craft::t('commerce', 'Promotions'),
                'url' => 'commerce/promotions'
            ];
        }

        if (Craft::$app->getUser()->checkPermission('commerce-manageSubscriptions')) {
            $ret['subnav']['subscriptions'] = [
                'label' => Craft::t('commerce', 'Subscriptions'),
                'url' => 'commerce/subscriptions'
            ];
        }

        if (Craft::$app->user->identity->admin) {
            $ret['subnav']['settings'] = [
                'label' => Craft::t('commerce', 'Settings'),
                'url' => 'commerce/settings'
            ];
        }

        return $ret;
    }

    // Protected Methods
    // =========================================================================

    /**
     * @inheritdoc
     */
    protected function createSettingsModel()
    {
        return new Settings();
    }

    // Private Methods
    // =========================================================================

    /**
     * Register Commerce’s twig extensions
     */
    private function _addTwigExtensions()
    {
        Craft::$app->view->twig->addExtension(new Extension);
    }

    /**
     * Register links to product in the redactor rich text field
     */
    private function _registerRedactorLinkOptions()
    {
        if (!class_exists('\craft\redactor\Field')) {
            return;
        }

        Event::on('\craft\redactor\Field', \craft\redactor\Field::EVENT_REGISTER_LINK_OPTIONS, function(\craft\redactor\events\RegisterLinkOptionsEvent $event) {
            // Include a Product link option if there are any product types that have URLs
            $productSources = [];

            foreach ($this->getProductTypes()->getAllProductTypes() as $productType) {
                if ($productType->hasUrls) {
                    $productSources[] = 'productType:'.$productType->id;
                }
            }

            if ($productSources) {
                $event->linkOptions[] = [
                    'optionTitle' => Craft::t('commerce', 'Link to a product'),
                    'elementType' => Product::class,
                    'sources' => $productSources
                ];
            }
        });
    }

    /**
     * Register Commerce’s permissions
     */
    private function _registerPermissions()
    {
        Event::on(UserPermissions::class, UserPermissions::EVENT_REGISTER_PERMISSIONS, function(RegisterUserPermissionsEvent $event) {
            $productTypes = Plugin::getInstance()->getProductTypes()->getAllProductTypes();

            $productTypePermissions = [];
            foreach ($productTypes as $id => $productType) {
                $suffix = ':'.$id;
                $productTypePermissions['commerce-manageProductType'.$suffix] = ['label' => Craft::t('commerce', 'Manage “{type}” products', ['type' => $productType->name])];
            }

            $event->permissions[] = [
                'commerce-manageProducts' => ['label' => Craft::t('commerce', 'Manage products'), 'nested' => $productTypePermissions],
                'commerce-manageOrders' => ['label' => Craft::t('commerce', 'Manage orders')],
                'commerce-managePromotions' => ['label' => Craft::t('commerce', 'Manage promotions')],
                'commerce-manageSubscriptions' => ['label' => Craft::t('commerce', 'Manage subscriptions')],
            ];
        });
    }

    /**
     * Register Commerce’s session event listeners
     */
    private function _registerSessionEventListeners()
    {
        Event::on(Sites::class, Sites::EVENT_AFTER_SAVE_SITE, [$this->getProductTypes(), 'addSiteHandler']);

        if (!Craft::$app->getRequest()->getIsConsoleRequest()) {
            Event::on(UserElement::class, UserElement::EVENT_AFTER_SAVE, [$this->getCustomers(), 'saveUserHandler']);
            Event::on(User::class, User::EVENT_AFTER_LOGIN, [$this->getCustomers(), 'loginHandler']);
            Event::on(User::class, User::EVENT_AFTER_LOGOUT, [$this->getCustomers(), 'logoutHandler']);
        }
    }

    /**
     * Register Commerce’s CP alerts
     */
    private function _registerCpAlerts()
    {
        Event::on(CpHelper::class, CpHelper::EVENT_REGISTER_ALERTS, function(RegisterCpAlertsEvent $event) {
            if (Craft::$app->getRequest()->getFullPath() != 'commerce/settings/registration') {
                $message = null;
                $licenseKeyStatus = Craft::$app->getPlugins()->getPluginLicenseKeyStatus('Commerce');

                if ($licenseKeyStatus == LicenseKeyStatus::Unknown) {
                    if (!Craft::$app->canTestEditions) {
                        $message = Craft::t('commerce', 'You haven’t entered your Commerce license key yet.');
                    }
                } else if ($licenseKeyStatus == LicenseKeyStatus::Invalid) {
                    $message = Craft::t('commerce', 'Your Commerce license key is invalid.');
                } else if ($licenseKeyStatus == LicenseKeyStatus::Mismatched) {
                    $message = Craft::t('commerce', 'Your Commerce license key is being used on another Craft install.');
                }

                if ($message !== null) {
                    $message .= ' ';

                    if (Craft::$app->getUser()->getIsAdmin()) {
                        $message .= '<a class="go" href="'.UrlHelper::cpUrl('commerce/settings/registration').'">'.Craft::t('commerce', 'Resolve').'</a>';
                    } else {
                        $message .= Craft::t('commerce', 'Please notify one of your site’s admins.');
                    }

                    $event->alerts[] = $message;
                }
            }
        });
    }

    /**
     * Register Commerce’s after element save handler
     */
    private function _registerElementEventListeners()
    {
        Event::on(Elements::class, Elements::EVENT_AFTER_SAVE_ELEMENT, [$this->getPurchasables(), 'saveElementHandler']);
    }

    /**
     * Register Commerce’s fields
     */
    private function _registerFieldTypes()
    {
        Event::on(Fields::className(), Fields::EVENT_REGISTER_FIELD_TYPES, function(RegisterComponentTypesEvent $event) {
            $event->types[] = Products::class;
            $event->types[] = Variants::class;
            $event->types[] = Customer::class;
        });
    }

    /**
     * Register Commerce’s widgets.
     */
    private function _registerWidgets()
    {
        Event::on(Dashboard::class, Dashboard::EVENT_REGISTER_WIDGET_TYPES, function(RegisterComponentTypesEvent $event) {
            $event->types[] = Orders::class;
            $event->types[] = Revenue::class;
        });
    }

    /**
     * Register Commerce’s template variable.
     */
    private function _registerVariable()
    {
        Event::on(CraftVariable::class, CraftVariable::EVENT_INIT, function(Event $event) {
            /** @var CraftVariable $variable */
            $variable = $event->sender;
            $variable->set('commerce', CommerceVariable::class);
        });
    }
}<|MERGE_RESOLUTION|>--- conflicted
+++ resolved
@@ -46,11 +46,7 @@
     /**
      * @inheritDoc
      */
-<<<<<<< HEAD
-    public $schemaVersion = '2.0.6';
-=======
-    public $schemaVersion = '2.0.10';
->>>>>>> ed17c6eb
+    public $schemaVersion = '2.0.11';
 
     // Traits
     // =========================================================================
