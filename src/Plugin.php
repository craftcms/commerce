<?php
/**
 * @link https://craftcms.com/
 * @copyright Copyright (c) Pixel & Tonic, Inc.
 * @license https://craftcms.github.io/license/
 */

namespace craft\commerce;

use Craft;
use craft\base\Plugin as BasePlugin;
use craft\commerce\elements\Order;
use craft\commerce\elements\Product;
use craft\commerce\elements\Variant;
use craft\commerce\fields\Customer;
use craft\commerce\fields\Products;
use craft\commerce\fields\Variants;
use craft\commerce\migrations\Install;
use craft\commerce\models\Settings;
use craft\commerce\plugin\DeprecatedVariables;
use craft\commerce\plugin\Routes;
use craft\commerce\plugin\Services as CommerceServices;
use craft\commerce\web\twig\CraftVariableBehavior;
use craft\commerce\web\twig\Extension;
use craft\commerce\widgets\Orders;
use craft\commerce\widgets\Revenue;
use craft\elements\User as UserElement;
use craft\events\RegisterComponentTypesEvent;
use craft\events\RegisterUserPermissionsEvent;
use craft\helpers\UrlHelper;
use craft\redactor\events\RegisterLinkOptionsEvent;
use craft\redactor\Field as RedactorField;
use craft\services\Dashboard;
use craft\services\Elements;
use craft\services\Fields;
use craft\services\Sites;
use craft\services\UserPermissions;
use craft\web\twig\variables\CraftVariable;
use yii\base\Event;
use yii\base\Exception;
use yii\web\User;

/**
 * @property array $cpNavItem the control panel navigation menu
 * @property Settings $settings
 * @property mixed $settingsResponse the settings page response
 * @method Settings getSettings()
 * @author Pixel & Tonic, Inc. <support@pixelandtonic.com>
 * @since 2.0
 */
class Plugin extends BasePlugin
{
    // Constants
    // =========================================================================

    // Edition constants
    const Edition_Lite = 0;
    const Edition_Standard = 1;

    // Public Properties
    // =========================================================================

    /**
     * @inheritDoc
     */
    public $schemaVersion = '2.0.48';

    /**
     * @inheritdoc
     */
    public $hasCpSettings = true;

    /**
     * @inheritdoc
     */
    public $hasCpSection = true;

    /**
     * @inheritdoc
     */
    public $minVersionRequired = '1.2.1360';

    // Traits
    // =========================================================================

    use CommerceServices;
    use DeprecatedVariables;
    use Routes;

    // Public Methods
    // =========================================================================

    /**
     * @inheritdoc
     */
    public function init()
    {
        parent::init();
        $this->_setPluginComponents();
        $this->_registerCpRoutes();
        $this->_addTwigExtensions();
        $this->_registerFieldTypes();
        $this->_registerRedactorLinkOptions();
        $this->_registerPermissions();
        $this->_registerCraftEventListeners();
        $this->_registerSessionEventListeners();
        $this->_registerWidgets();
        $this->_registerVariables();
        $this->_registerForeignKeysRestore();
        $this->_registerPoweredByHeader();
        $this->_registerElementTypes();
    }

    /**
     * Returns the Commerce edition.
     *
     * @return int
     */
    public function getEdition(): int
    {
        return static::Edition_Lite;
//        return static::Edition_Standard;
    }

    /**
     * @inheritdoc
     */
    public function beforeInstall(): bool
    {
        if (version_compare(Craft::$app->getInfo()->version, '3.0', '<')) {
            throw new Exception('Craft Commerce 2 requires Craft CMS 3+ in order to run.');
        }

        if (!defined('PHP_VERSION_ID') || PHP_VERSION_ID < 70000) {
            Craft::error('Craft Commerce requires PHP 7.0+ in order to run.');

            return false;
        }

        return true;
    }

    /**
     * @inheritdoc
     */
    public function getSettingsResponse()
    {
        return Craft::$app->getResponse()->redirect(UrlHelper::cpUrl('commerce/settings/general'));
    }

    /**
     * @inheritdoc
     */
    public function getCpNavItem(): array
    {
        $ret = parent::getCpNavItem();

        $ret['label'] = Craft::t('commerce', 'Commerce');

        if (Craft::$app->getUser()->checkPermission('commerce-manageOrders')) {
            $ret['subnav']['orders'] = [
                'label' => Craft::t('commerce', 'Orders'),
                'url' => 'commerce/orders'
            ];
        }

        if (count($this->getProductTypes()->getEditableProductTypes()) > 0) {
            if (Craft::$app->getUser()->checkPermission('commerce-manageProducts')) {
                $ret['subnav']['products'] = [
                    'label' => Craft::t('commerce', 'Products'),
                    'url' => 'commerce/products'
                ];
            }
        }

        if (Craft::$app->getUser()->checkPermission('commerce-managePromotions')) {
            $ret['subnav']['promotions'] = [
                'label' => Craft::t('commerce', 'Promotions'),
                'url' => 'commerce/promotions'
            ];
        }

        if (Craft::$app->getUser()->checkPermission('commerce-manageSubscriptions')) {
            $ret['subnav']['subscriptions'] = [
                'label' => Craft::t('commerce', 'Subscriptions'),
                'url' => 'commerce/subscriptions'
            ];
        }

        if (Craft::$app->getUser()->getIsAdmin()) {
            $ret['subnav']['settings'] = [
                'label' => Craft::t('commerce', 'Settings'),
                'url' => 'commerce/settings/general'
            ];
        }

        return $ret;
    }

    // Protected Methods
    // =========================================================================

    /**
     * @inheritdoc
     */
    protected function createSettingsModel()
    {
        return new Settings();
    }

    // Private Methods
    // =========================================================================

    /**
     * Register Commerce’s twig extensions
     */
    private function _addTwigExtensions()
    {
        Craft::$app->view->registerTwigExtension(new Extension);
    }

    /**
     * Register links to product in the redactor rich text field
     */
    private function _registerRedactorLinkOptions()
    {
        if (!class_exists(RedactorField::class)) {
            return;
        }

        Event::on(RedactorField::class, RedactorField::EVENT_REGISTER_LINK_OPTIONS, function(RegisterLinkOptionsEvent $event) {
            // Include a Product link option if there are any product types that have URLs
            $productSources = [];

            $currentSiteId = Craft::$app->getSites()->getCurrentSite()->id;
            foreach ($this->getProductTypes()->getAllProductTypes() as $productType) {
                if (isset($productType->getSiteSettings()[$currentSiteId]) && $productType->getSiteSettings()[$currentSiteId]->hasUrls) {
                    $productSources[] = 'productType:'.$productType->id;
                }
            }

            if ($productSources) {
                $event->linkOptions[] = [
                    'optionTitle' => Craft::t('commerce', 'Link to a product'),
                    'elementType' => Product::class,
                    'refHandle' => Product::refHandle(),
                    'sources' => $productSources
                ];

                $event->linkOptions[] = [
                    'optionTitle' => Craft::t('commerce', 'Link to a variant'),
                    'elementType' => Variant::class,
                    'refHandle' => Variant::refHandle(),
                    'sources' => $productSources
                ];
            }
        });
    }

    /**
     * Register Commerce’s permissions
     */
    private function _registerPermissions()
    {
        Event::on(UserPermissions::class, UserPermissions::EVENT_REGISTER_PERMISSIONS, function(RegisterUserPermissionsEvent $event) {
            $productTypes = Plugin::getInstance()->getProductTypes()->getAllProductTypes();

            $productTypePermissions = [];
            foreach ($productTypes as $id => $productType) {
                $suffix = ':' . $id;
                $productTypePermissions['commerce-manageProductType' . $suffix] = ['label' => Craft::t('commerce', 'Manage “{type}” products', ['type' => $productType->name])];
            }

            $event->permissions[Craft::t('commerce', 'Craft Commerce')] = [
                'commerce-manageProducts' => ['label' => Craft::t('commerce', 'Manage products'), 'nested' => $productTypePermissions],
                'commerce-manageOrders' => ['label' => Craft::t('commerce', 'Manage orders')],
                'commerce-managePromotions' => ['label' => Craft::t('commerce', 'Manage promotions')],
                'commerce-manageSubscriptions' => ['label' => Craft::t('commerce', 'Manage subscriptions')],
            ];
        });
    }

    /**
     * Register Commerce’s session event listeners
     */
    private function _registerSessionEventListeners()
    {
        if (!Craft::$app->getRequest()->getIsConsoleRequest()) {
            Event::on(UserElement::class, UserElement::EVENT_AFTER_SAVE, [$this->getCustomers(), 'saveUserHandler']);
            Event::on(User::class, User::EVENT_AFTER_LOGIN, [$this->getCustomers(), 'loginHandler']);
            Event::on(User::class, User::EVENT_AFTER_LOGOUT, [$this->getCustomers(), 'logoutHandler']);
        }
    }

    /**
     * Register general event listeners
     */
    private function _registerCraftEventListeners()
    {
        Event::on(Sites::class, Sites::EVENT_AFTER_SAVE_SITE, [$this->getProductTypes(), 'afterSaveSiteHandler']);
        Event::on(Sites::class, Sites::EVENT_AFTER_SAVE_SITE, [$this->getProducts(), 'afterSaveSiteHandler']);
        Event::on(UserElement::class, UserElement::EVENT_BEFORE_DELETE, [$this->getSubscriptions(), 'beforeDeleteUserHandler']);
    }

    /**
     * Register Commerce’s fields
     */
    private function _registerFieldTypes()
    {
        Event::on(Fields::className(), Fields::EVENT_REGISTER_FIELD_TYPES, function(RegisterComponentTypesEvent $event) {
            $event->types[] = Products::class;
            $event->types[] = Variants::class;
            $event->types[] = Customer::class;
        });
    }

    /**
     * Register Commerce’s widgets.
     */
    private function _registerWidgets()
    {
        Event::on(Dashboard::class, Dashboard::EVENT_REGISTER_WIDGET_TYPES, function(RegisterComponentTypesEvent $event) {
            $event->types[] = Orders::class;
            $event->types[] = Revenue::class;
        });
    }

    /**
     * Register Commerce’s template variable.
     */
    private function _registerVariables()
    {
        Event::on(CraftVariable::class, CraftVariable::EVENT_INIT, function(Event $event) {
            /** @var CraftVariable $variable */
            $variable = $event->sender;
            $variable->attachBehavior('commerce', CraftVariableBehavior::class);
        });
    }

    /**
     * Register for FK restore plugin
     */
    private function _registerForeignKeysRestore()
    {
        if (!class_exists(\craft\fixfks\controllers\RestoreController::class)) {
            return;
        }

        Event::on(\craft\fixfks\controllers\RestoreController::class, \craft\fixfks\controllers\RestoreController::EVENT_AFTER_RESTORE_FKS, function(Event $event) {
            // Add default FKs
            (new Install())->addForeignKeys();
        });
    }

    /**
     * Register the powered-by header
     */
    private function _registerPoweredByHeader()
    {
        if (!Craft::$app->request->isConsoleRequest) {
            $headers = Craft::$app->getResponse()->getHeaders();
            // Send the X-Powered-By header?
            if (Craft::$app->getConfig()->getGeneral()->sendPoweredByHeader) {
                $original = $headers->get('X-Powered-By');
                $headers->set('X-Powered-By', $original . ($original ? ',' : '') . 'Craft Commerce');
            } else {
                // In case PHP is already setting one
                header_remove('X-Powered-By');
            }
        }
    }

<<<<<<< HEAD
    public static final function edition()
    {
        return [''];
=======
    /**
     * Register the element types supplied by Craft Commerce
     */
    private function _registerElementTypes()
    {
        Event::on(Elements::class, Elements::EVENT_REGISTER_ELEMENT_TYPES, function(RegisterComponentTypesEvent $e) {
            $e->types[] = Variant::class;
            $e->types[] = Product::class;
            $e->types[] = Order::class;
        });
>>>>>>> a45cbbbd
    }
}<|MERGE_RESOLUTION|>--- conflicted
+++ resolved
@@ -370,11 +370,6 @@
         }
     }
 
-<<<<<<< HEAD
-    public static final function edition()
-    {
-        return [''];
-=======
     /**
      * Register the element types supplied by Craft Commerce
      */
@@ -385,6 +380,5 @@
             $e->types[] = Product::class;
             $e->types[] = Order::class;
         });
->>>>>>> a45cbbbd
     }
 }