--- conflicted
+++ resolved
@@ -253,11 +253,7 @@
     /**
      * @inheritDoc
      */
-<<<<<<< HEAD
-    public string $schemaVersion = '5.0.76';
-=======
     public string $schemaVersion = '5.0.79';
->>>>>>> 455f9a61
 
     /**
      * @inheritdoc
