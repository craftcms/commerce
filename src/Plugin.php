--- conflicted
+++ resolved
@@ -94,11 +94,7 @@
     /**
      * @inheritDoc
      */
-<<<<<<< HEAD
     public $schemaVersion = '2.2';
-=======
-    public $schemaVersion = '2.1.10';
->>>>>>> 4d6931e3
 
     /**
      * @inheritdoc
