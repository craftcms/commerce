<?php
/**
 * @link https://craftcms.com/
 * @copyright Copyright (c) Pixel & Tonic, Inc.
 * @license https://craftcms.github.io/license/
 */

namespace craft\commerce;

use Craft;
use craft\base\Model;
use craft\base\Plugin as BasePlugin;
use craft\commerce\base\Purchasable;
use craft\commerce\elements\Donation;
use craft\commerce\elements\Order;
use craft\commerce\elements\Product;
use craft\commerce\elements\Subscription;
use craft\commerce\elements\Variant;
use craft\commerce\exports\LineItemExport;
use craft\commerce\exports\OrderExport;
use craft\commerce\fieldlayoutelements\ProductTitleField;
use craft\commerce\fieldlayoutelements\VariantsField;
use craft\commerce\fieldlayoutelements\VariantTitleField;
use craft\commerce\fields\Products;
use craft\commerce\fields\Variants;
use craft\commerce\gql\interfaces\elements\Product as GqlProductInterface;
use craft\commerce\gql\interfaces\elements\Variant as GqlVariantInterface;
use craft\commerce\gql\queries\Product as GqlProductQueries;
use craft\commerce\gql\queries\Variant as GqlVariantQueries;
use craft\commerce\helpers\ProjectConfigData;
use craft\commerce\migrations\Install;
use craft\commerce\models\Settings;
use craft\commerce\plugin\Routes;
use craft\commerce\plugin\Services as CommerceServices;
use craft\commerce\plugin\Variables;
use craft\commerce\services\Emails;
use craft\commerce\services\Gateways;
use craft\commerce\services\LineItemStatuses;
use craft\commerce\services\Orders as OrdersService;
use craft\commerce\services\OrderStatuses;
use craft\commerce\services\Pdfs;
use craft\commerce\services\ProductTypes;
use craft\commerce\services\Subscriptions;
use craft\commerce\web\twig\CraftVariableBehavior;
use craft\commerce\web\twig\Extension;
use craft\commerce\widgets\AverageOrderTotal;
use craft\commerce\widgets\NewCustomers;
use craft\commerce\widgets\Orders;
use craft\commerce\widgets\RepeatCustomers;
use craft\commerce\widgets\TopCustomers;
use craft\commerce\widgets\TopProducts;
use craft\commerce\widgets\TopProductTypes;
use craft\commerce\widgets\TopPurchasables;
use craft\commerce\widgets\TotalOrders;
use craft\commerce\widgets\TotalOrdersByCountry;
use craft\commerce\widgets\TotalRevenue;
use craft\console\Controller as ConsoleController;
use craft\console\controllers\ResaveController;
use craft\elements\User as UserElement;
use craft\events\DefineConsoleActionsEvent;
use craft\events\DefineFieldLayoutFieldsEvent;
use craft\events\RebuildConfigEvent;
use craft\events\RegisterCacheOptionsEvent;
use craft\events\RegisterComponentTypesEvent;
use craft\events\RegisterElementExportersEvent;
use craft\events\RegisterGqlEagerLoadableFields;
use craft\events\RegisterGqlQueriesEvent;
use craft\events\RegisterGqlSchemaComponentsEvent;
use craft\events\RegisterGqlTypesEvent;
use craft\events\RegisterUserPermissionsEvent;
use craft\fixfks\controllers\RestoreController;
use craft\gql\ElementQueryConditionBuilder;
use craft\helpers\FileHelper;
use craft\helpers\UrlHelper;
use craft\models\FieldLayout;
use craft\redactor\events\RegisterLinkOptionsEvent;
use craft\redactor\Field as RedactorField;
use craft\services\Dashboard;
use craft\services\Elements;
use craft\services\Fields;
use craft\services\Gc;
use craft\services\Gql;
use craft\services\GraphQl;
use craft\services\ProjectConfig;
use craft\services\Sites;
use craft\services\UserPermissions;
use craft\utilities\ClearCaches;
use craft\web\twig\variables\CraftVariable;
use yii\base\Event;
use yii\base\Exception;
use yii\web\User;

/**
 * @property array $cpNavItem the control panel navigation menu
 * @property Settings $settings
 * @property mixed $settingsResponse the settings page response
 * @method Settings getSettings()
 * @author Pixel & Tonic, Inc. <support@pixelandtonic.com>
 * @since 2.0
 */
class Plugin extends BasePlugin
{
    // Edition constants
    const EDITION_LITE = 'lite';
    const EDITION_PRO = 'pro';

    public static function editions(): array
    {
        return [
            self::EDITION_LITE,
            self::EDITION_PRO,
        ];
    }

    /**
     * @inheritDoc
     */
<<<<<<< HEAD
    public ?string $schemaVersion = '4.0';
=======
    public string $schemaVersion = '3.4.12';
>>>>>>> cf14853a

    /**
     * @inheritdoc
     */
    public bool $hasCpSettings = true;

    /**
     * @inheritdoc
     */
    public bool $hasCpSection = true;

    /**
     * @inheritdoc
     */
    public string $minVersionRequired = '2.2.18';

    use CommerceServices;
    use Variables;
    use Routes;

    /**
     * @inheritdoc
     */
    public function init(): void
    {
        parent::init();
        $this->_setPluginComponents();
        $this->_addTwigExtensions();
        $this->_registerFieldTypes();
        $this->_registerPermissions();
        $this->_registerCraftEventListeners();
        $this->_registerProjectConfigEventListeners();
        $this->_registerVariables();
        $this->_registerForeignKeysRestore();
        $this->_registerPoweredByHeader();
        $this->_registerElementTypes();
        $this->_registerGqlInterfaces();
        $this->_registerGqlQueries();
        $this->_registerGqlComponents();
        $this->_registerGqlEagerLoadableFields();
        $this->_registerCacheTypes();
        $this->_registerGarbageCollection();

        $request = Craft::$app->getRequest();

        if ($request->getIsConsoleRequest()) {
            $this->_defineResaveCommand();
        } else if ($request->getIsCpRequest()) {
            $this->_registerCpRoutes();
            $this->_registerWidgets();
            $this->_registerElementExports();
            $this->_defineFieldLayoutElements();
            $this->_registerTemplateHooks();
            $this->_registerRedactorLinkOptions();
        } else {
            $this->_registerSiteRoutes();
        }

        Craft::setAlias('@commerceLib', Craft::getAlias('@craft/commerce/../lib'));
    }

    /**
     * @inheritdoc
     */
    public function beforeInstall(): void
    {
        // Check version before installing
        if (version_compare(Craft::$app->getInfo()->version, '4.0', '<')) {
            throw new Exception('Craft Commerce 4 requires Craft CMS 4+ in order to run.');
        }

        if (!defined('PHP_VERSION_ID') || PHP_VERSION_ID < 70400) {
            Craft::error('Craft Commerce requires PHP 7.4+ in order to run.');
        }
    }

    /**
     * @inheritdoc
     */
    public function getSettingsResponse()
    {
        return Craft::$app->getResponse()->redirect(UrlHelper::cpUrl('commerce/settings/general'));
    }

    /**
     * @inheritdoc
     */
    public function getCpNavItem(): array
    {
        $ret = parent::getCpNavItem();

        $ret['label'] = Craft::t('commerce', 'Commerce');

        if (Craft::$app->getUser()->checkPermission('commerce-manageOrders')) {
            $ret['subnav']['orders'] = [
                'label' => Craft::t('commerce', 'Orders'),
                'url' => 'commerce/orders',
            ];
        }

        $hasEditableProductTypes = !empty($this->getProductTypes()->getEditableProductTypes());
        if ($hasEditableProductTypes && Craft::$app->getUser()->checkPermission('commerce-manageProducts')) {
            $ret['subnav']['products'] = [
                'label' => Craft::t('commerce', 'Products'),
                'url' => 'commerce/products',
            ];
        }

        if (Craft::$app->getUser()->checkPermission('commerce-manageCustomers')) {
            $ret['subnav']['customers'] = [
                'label' => Craft::t('commerce', 'Customers'),
                'url' => 'commerce/customers',
            ];
        }

        if (Craft::$app->getUser()->checkPermission('commerce-manageSubscriptions') && Plugin::getInstance()->getPlans()->getAllPlans()) {
            $ret['subnav']['subscriptions'] = [
                'label' => Craft::t('commerce', 'Subscriptions'),
                'url' => 'commerce/subscriptions',
            ];
        }

        if (Craft::$app->getUser()->checkPermission('commerce-managePromotions')) {
            $ret['subnav']['promotions'] = [
                'label' => Craft::t('commerce', 'Promotions'),
                'url' => 'commerce/promotions',
            ];
        }

        if (self::getInstance()->is('pro', '>=')) {
            if (Craft::$app->getUser()->checkPermission('commerce-manageShipping')) {
                $ret['subnav']['shipping'] = [
                    'label' => Craft::t('commerce', 'Shipping'),
                    'url' => 'commerce/shipping',
                ];
            }

            if (Craft::$app->getUser()->checkPermission('commerce-manageTaxes')) {
                $ret['subnav']['tax'] = [
                    'label' => Craft::t('commerce', 'Tax'),
                    'url' => 'commerce/tax',
                ];
            }
        }

        if (Craft::$app->getUser()->checkPermission('commerce-manageStoreSettings')) {
            $ret['subnav']['store-settings'] = [
                'label' => Craft::t('commerce', 'Store Settings'),
                'url' => 'commerce/store-settings',
            ];
        }

        if (Craft::$app->getUser()->getIsAdmin() && Craft::$app->getConfig()->getGeneral()->allowAdminChanges) {
            $ret['subnav']['settings'] = [
                'label' => Craft::t('commerce', 'System Settings'),
                'url' => 'commerce/settings',
            ];
        }

        return $ret;
    }


    /**
     * @inheritdoc
     */
    protected function createSettingsModel(): ?Model
    {
        return new Settings();
    }


    /**
     * Register Commerce’s twig extensions
     */
    private function _addTwigExtensions(): void
    {
        Craft::$app->view->registerTwigExtension(new Extension);
    }

    /**
     * Register links to product in the redactor rich text field
     */
    private function _registerRedactorLinkOptions(): void
    {
        if (!class_exists(RedactorField::class)) {
            return;
        }

        /** @phpstan-ignore-next-line */
        Event::on(RedactorField::class, RedactorField::EVENT_REGISTER_LINK_OPTIONS, function(RegisterLinkOptionsEvent $event) {
            // Include a Product link option if there are any product types that have URLs
            $productSources = [];

            $currentSiteId = Craft::$app->getSites()->getCurrentSite()->id;
            foreach ($this->getProductTypes()->getAllProductTypes() as $productType) {
                if (isset($productType->getSiteSettings()[$currentSiteId]) && $productType->getSiteSettings()[$currentSiteId]->hasUrls) {
                    $productSources[] = 'productType:' . $productType->uid;
                }
            }

            if ($productSources) {
                $event->linkOptions[] = [
                    'optionTitle' => Craft::t('commerce', 'Link to a product'),
                    'elementType' => Product::class,
                    'refHandle' => Product::refHandle(),
                    'sources' => $productSources,
                ];

                $event->linkOptions[] = [
                    'optionTitle' => Craft::t('commerce', 'Link to a variant'),
                    'elementType' => Variant::class,
                    'refHandle' => Variant::refHandle(),
                    'sources' => $productSources,
                ];
            }
        });
    }

    /**
     * Register Commerce’s permissions
     */
    private function _registerPermissions(): void
    {
        Event::on(UserPermissions::class, UserPermissions::EVENT_REGISTER_PERMISSIONS, function(RegisterUserPermissionsEvent $event) {
            $productTypes = Plugin::getInstance()->getProductTypes()->getAllProductTypes();

            $productTypePermissions = [];
            foreach ($productTypes as $productType) {
                $suffix = ':' . $productType->uid;
                $productTypePermissions['commerce-manageProductType' . $suffix] = ['label' => Craft::t('commerce', 'Manage “{type}” products', ['type' => $productType->name])];
            }

            $event->permissions[] = [
                'heading' => Craft::t('commerce', 'Craft Commerce'),
                'permissions' => [
                    'commerce-manageProducts' => ['label' => Craft::t('commerce', 'Manage products'), 'nested' => $productTypePermissions],
                    'commerce-manageOrders' => [
                        'label' => Craft::t('commerce', 'Manage orders'), 'nested' => [
                            'commerce-editOrders' => [
                                'label' => Craft::t('commerce', 'Edit orders'),
                            ],
                            'commerce-deleteOrders' => [
                                'label' => Craft::t('commerce', 'Delete orders'),
                            ],
                            'commerce-capturePayment' => [
                                'label' => Craft::t('commerce', 'Capture payment'),
                            ],
                            'commerce-refundPayment' => [
                                'label' => Craft::t('commerce', 'Refund payment'),
                            ],
                        ],
                    ],
                    'commerce-manageCustomers' => ['label' => Craft::t('commerce', 'Manage customers')],
                    'commerce-managePromotions' => ['label' => Craft::t('commerce', 'Manage promotions')],
                    'commerce-manageSubscriptions' => ['label' => Craft::t('commerce', 'Manage subscriptions')],
                    'commerce-manageShipping' => ['label' => Craft::t('commerce', 'Manage shipping (Pro edition Only)')],
                    'commerce-manageTaxes' => ['label' => Craft::t('commerce', 'Manage taxes (Pro edition Only)')],
                    'commerce-manageStoreSettings' => ['label' => Craft::t('commerce', 'Manage store settings')],
                ],
            ];
        });
    }

    /**
     * Register Commerce’s project config event listeners
     */
    private function _registerProjectConfigEventListeners(): void
    {
        $projectConfigService = Craft::$app->getProjectConfig();

        $gatewayService = $this->getGateways();
        $projectConfigService->onAdd(Gateways::CONFIG_GATEWAY_KEY . '.{uid}', [$gatewayService, 'handleChangedGateway'])
            ->onUpdate(Gateways::CONFIG_GATEWAY_KEY . '.{uid}', [$gatewayService, 'handleChangedGateway'])
            ->onRemove(Gateways::CONFIG_GATEWAY_KEY . '.{uid}', [$gatewayService, 'handleArchivedGateway']);

        $productTypeService = $this->getProductTypes();
        $projectConfigService->onAdd(ProductTypes::CONFIG_PRODUCTTYPES_KEY . '.{uid}', [$productTypeService, 'handleChangedProductType'])
            ->onUpdate(ProductTypes::CONFIG_PRODUCTTYPES_KEY . '.{uid}', [$productTypeService, 'handleChangedProductType'])
            ->onRemove(ProductTypes::CONFIG_PRODUCTTYPES_KEY . '.{uid}', [$productTypeService, 'handleDeletedProductType']);
        Event::on(Fields::class, Fields::EVENT_AFTER_DELETE_FIELD, [$productTypeService, 'pruneDeletedField']);
        Event::on(Sites::class, Sites::EVENT_AFTER_DELETE_SITE, [$productTypeService, 'pruneDeletedSite']);

        $ordersService = $this->getOrders();
        $projectConfigService->onAdd(OrdersService::CONFIG_FIELDLAYOUT_KEY, [$ordersService, 'handleChangedFieldLayout'])
            ->onUpdate(OrdersService::CONFIG_FIELDLAYOUT_KEY, [$ordersService, 'handleChangedFieldLayout'])
            ->onRemove(OrdersService::CONFIG_FIELDLAYOUT_KEY, [$ordersService, 'handleDeletedFieldLayout']);
        Event::on(Fields::class, Fields::EVENT_AFTER_DELETE_FIELD, [$ordersService, 'pruneDeletedField']);

        $subscriptionsService = $this->getSubscriptions();
        $projectConfigService->onAdd(Subscriptions::CONFIG_FIELDLAYOUT_KEY, [$subscriptionsService, 'handleChangedFieldLayout'])
            ->onUpdate(Subscriptions::CONFIG_FIELDLAYOUT_KEY, [$subscriptionsService, 'handleChangedFieldLayout'])
            ->onRemove(Subscriptions::CONFIG_FIELDLAYOUT_KEY, [$subscriptionsService, 'handleDeletedFieldLayout']);
        Event::on(Fields::class, Fields::EVENT_AFTER_DELETE_FIELD, [$subscriptionsService, 'pruneDeletedField']);

        $orderStatusService = $this->getOrderStatuses();
        $projectConfigService->onAdd(OrderStatuses::CONFIG_STATUSES_KEY . '.{uid}', [$orderStatusService, 'handleChangedOrderStatus'])
            ->onUpdate(OrderStatuses::CONFIG_STATUSES_KEY . '.{uid}', [$orderStatusService, 'handleChangedOrderStatus'])
            ->onRemove(OrderStatuses::CONFIG_STATUSES_KEY . '.{uid}', [$orderStatusService, 'handleDeletedOrderStatus']);
        Event::on(Emails::class, Emails::EVENT_AFTER_DELETE_EMAIL, [$orderStatusService, 'pruneDeletedEmail']);

        $lineItemStatusService = $this->getLineItemStatuses();
        $projectConfigService->onAdd(LineItemStatuses::CONFIG_STATUSES_KEY . '.{uid}', [$lineItemStatusService, 'handleChangedLineItemStatus'])
            ->onUpdate(LineItemStatuses::CONFIG_STATUSES_KEY . '.{uid}', [$lineItemStatusService, 'handleChangedLineItemStatus'])
            ->onRemove(LineItemStatuses::CONFIG_STATUSES_KEY . '.{uid}', [$lineItemStatusService, 'handleArchivedLineItemStatus']);

        $emailService = $this->getEmails();
        $projectConfigService->onAdd(Emails::CONFIG_EMAILS_KEY . '.{uid}', [$emailService, 'handleChangedEmail'])
            ->onUpdate(Emails::CONFIG_EMAILS_KEY . '.{uid}', [$emailService, 'handleChangedEmail'])
            ->onRemove(Emails::CONFIG_EMAILS_KEY . '.{uid}', [$emailService, 'handleDeletedEmail']);

        $pdfService = $this->getPdfs();
        $projectConfigService->onAdd(Pdfs::CONFIG_PDFS_KEY . '.{uid}', [$pdfService, 'handleChangedPdf'])
            ->onUpdate(Pdfs::CONFIG_PDFS_KEY . '.{uid}', [$pdfService, 'handleChangedPdf'])
            ->onRemove(Pdfs::CONFIG_PDFS_KEY . '.{uid}', [$pdfService, 'handleDeletedPdf']);

        Event::on(ProjectConfig::class, ProjectConfig::EVENT_REBUILD, function(RebuildConfigEvent $event) {
            $event->config['commerce'] = ProjectConfigData::rebuildProjectConfig();
        });
    }

    /**
     * Register general event listeners
     */
    private function _registerCraftEventListeners(): void
    {
        if (!Craft::$app->getRequest()->isConsoleRequest) {
            Event::on(User::class, User::EVENT_AFTER_LOGIN, [$this->getCustomers(), 'loginHandler']);
            Event::on(User::class, User::EVENT_AFTER_LOGOUT, [$this->getCustomers(), 'logoutHandler']);
        }

        Event::on(Sites::class, Sites::EVENT_AFTER_SAVE_SITE, [$this->getProductTypes(), 'afterSaveSiteHandler']);
        Event::on(Sites::class, Sites::EVENT_AFTER_SAVE_SITE, [$this->getProducts(), 'afterSaveSiteHandler']);
        Event::on(UserElement::class, UserElement::EVENT_AFTER_SAVE, [$this->getCustomers(), 'afterSaveUserHandler'], null, false); // Lets run this before other plugins if we can
        Event::on(UserElement::class, UserElement::EVENT_BEFORE_DELETE, [$this->getSubscriptions(), 'beforeDeleteUserHandler']);
        Event::on(Purchasable::class, Elements::EVENT_BEFORE_RESTORE_ELEMENT, [$this->getPurchasables(), 'beforeRestorePurchasableHandler']);
    }

    /**
     * Register Commerce’s fields
     */
    private function _registerFieldTypes(): void
    {
        Event::on(Fields::class, Fields::EVENT_REGISTER_FIELD_TYPES, function(RegisterComponentTypesEvent $event) {
            $event->types[] = Products::class;
            $event->types[] = Variants::class;
        });
    }

    /**
     * Register Commerce’s widgets.
     */
    private function _registerWidgets(): void
    {
        Event::on(Dashboard::class, Dashboard::EVENT_REGISTER_WIDGET_TYPES, function(RegisterComponentTypesEvent $event) {
            $event->types[] = AverageOrderTotal::class;
            $event->types[] = NewCustomers::class;
            $event->types[] = Orders::class;
            $event->types[] = RepeatCustomers::class;
            $event->types[] = TotalOrders::class;
            $event->types[] = TotalOrdersByCountry::class;
            $event->types[] = TopCustomers::class;
            $event->types[] = TopProducts::class;
            $event->types[] = TopProductTypes::class;
            $event->types[] = TopPurchasables::class;
            $event->types[] = TotalRevenue::class;
        });
    }

    /**
     * Register Commerce’s template variable.
     */
    private function _registerVariables(): void
    {
        Event::on(CraftVariable::class, CraftVariable::EVENT_INIT, function(Event $event) {
            /** @var CraftVariable $variable */
            $variable = $event->sender;
            $variable->attachBehavior('commerce', CraftVariableBehavior::class);
        });
    }

    /**
     * Register for FK restore plugin
     */
    private function _registerForeignKeysRestore(): void
    {
        if (!class_exists(RestoreController::class)) {
            return;
        }

        Event::on(RestoreController::class, RestoreController::EVENT_AFTER_RESTORE_FKS, function(Event $event) {
            // Add default FKs
            (new Install())->addForeignKeys();
        });
    }

    /**
     * Register the powered-by header
     */
    private function _registerPoweredByHeader(): void
    {
        if (!Craft::$app->request->isConsoleRequest) {
            $headers = Craft::$app->getResponse()->getHeaders();
            // Send the X-Powered-By header?
            if (Craft::$app->getConfig()->getGeneral()->sendPoweredByHeader) {
                $original = $headers->get('X-Powered-By');
                $headers->set('X-Powered-By', $original . ($original ? ',' : '') . 'Craft Commerce');
            } else {
                // In case PHP is already setting one
                header_remove('X-Powered-By');
            }
        }
    }

    /**
     * Register the element types supplied by Craft Commerce
     */
    private function _registerElementTypes(): void
    {
        Event::on(Elements::class, Elements::EVENT_REGISTER_ELEMENT_TYPES, function(RegisterComponentTypesEvent $e) {
            $e->types[] = Variant::class;
            $e->types[] = Product::class;
            $e->types[] = Order::class;
            $e->types[] = Subscription::class;
            $e->types[] = Donation::class;
        });
    }

    /**
     * Register the Gql interfaces
     */
    private function _registerGqlInterfaces(): void
    {
        Event::on(Gql::class, Gql::EVENT_REGISTER_GQL_TYPES, function(RegisterGqlTypesEvent $event) {
            // Add my GraphQL types
            $types = $event->types;
            $types[] = GqlProductInterface::class;
            $types[] = GqlVariantInterface::class;
            $event->types = $types;
        });
    }

    /**
     * Register the Gql queries
     */
    private function _registerGqlQueries(): void
    {
        Event::on(Gql::class, Gql::EVENT_REGISTER_GQL_QUERIES, function(RegisterGqlQueriesEvent $event) {
            // Add my GraphQL queries
            $event->queries = array_merge(
                $event->queries,
                GqlProductQueries::getQueries(),
                GqlVariantQueries::getQueries()
            );
        });
    }

    /**
     * Register the Gql permissions
     */
    private function _registerGqlComponents(): void
    {
        Event::on(Gql::class, Gql::EVENT_REGISTER_GQL_SCHEMA_COMPONENTS, function(RegisterGqlSchemaComponentsEvent $event) {
            $queryComponents = [];

            $productTypes = Plugin::getInstance()->getProductTypes()->getAllProductTypes();

            if (!empty($productTypes)) {
                $label = Craft::t('commerce', 'Products');
                $productPermissions = [];

                foreach ($productTypes as $productType) {
                    $suffix = 'productTypes.' . $productType->uid;
                    $productPermissions[$suffix . ':read'] = ['label' => Craft::t('commerce', 'View product type - {productType}', ['productType' => Craft::t('site', $productType->name)])];
                }

                $queryComponents[$label] = $productPermissions;
            }

            $event->queries = array_merge($event->queries, $queryComponents);
        });
    }

    private function _registerGqlEagerLoadableFields(): void
    {
        Event::on(ElementQueryConditionBuilder::class, ElementQueryConditionBuilder::EVENT_REGISTER_GQL_EAGERLOADABLE_FIELDS, function(RegisterGqlEagerLoadableFields $event) {
            $event->fieldList['variants'] = [Products::class];
            $event->fieldList['product'] = [Variants::class];
        });
    }

    /**
     * Register the cache types
     */
    private function _registerCacheTypes(): void
    {
        // create the directory if it doesn't exist

        $path = Craft::$app->getPath()->getRuntimePath() . DIRECTORY_SEPARATOR . 'commerce-order-exports';

        try {
            FileHelper::createDirectory($path);
        } catch (\Exception $e) {
            Craft::error($e->getMessage());
        }

        Event::on(ClearCaches::class, ClearCaches::EVENT_REGISTER_CACHE_OPTIONS, function(RegisterCacheOptionsEvent $e) use ($path) {
            try {
                FileHelper::createDirectory($path);
            } catch (\Exception $e) {
                Craft::error($e->getMessage());
            }

            $e->options[] = [
                'key' => 'commerce-order-exports',
                'label' => Craft::t('commerce', 'Commerce order exports'),
                'action' => static function() use ($path) {
                    if (file_exists($path)) {
                        FileHelper::clearDirectory($path);
                    }
                },
            ];
        });
    }

    /**
     * Register the things that need to be garbage collected
     *
     * @since 2.2
     */
    private function _registerGarbageCollection(): void
    {
        Event::on(Gc::class, Gc::EVENT_RUN, function() {
            // Deletes carts that meet the purge settings
            Plugin::getInstance()->getCarts()->purgeIncompleteCarts();
            // Deletes customers that are not related to any cart/order or user
            Plugin::getInstance()->getCustomers()->purgeOrphanedCustomers();
            // Deletes addresses that are not related to customers, carts or orders
            Plugin::getInstance()->getAddresses()->purgeOrphanedAddresses();
        });
    }

    /**
     * Register the element exportables
     *
     * @since 2.2
     */
    private function _registerElementExports(): void
    {
        Event::on(Order::class, Order::EVENT_REGISTER_EXPORTERS, function(RegisterElementExportersEvent $e) {
            $e->exporters[] = OrderExport::class;
            $e->exporters[] = LineItemExport::class;
        });
    }

    /**
     * Registers additional standard fields for the product and variant field layout designers.
     *
     * @since 3.2.0
     */
    private function _defineFieldLayoutElements(): void
    {
        Event::on(FieldLayout::class, FieldLayout::EVENT_DEFINE_STANDARD_FIELDS, function(DefineFieldLayoutFieldsEvent $e) {
            /** @var FieldLayout $fieldLayout */
            $fieldLayout = $e->sender;

            switch ($fieldLayout->type) {
                case Product::class:
                    $e->fields[] = ProductTitleField::class;
                    $e->fields[] = VariantsField::class;
                    break;
                case Variant::class:
                    $e->fields[] = VariantTitleField::class;
            }
        });
    }

    /**
     * Defines the `resave/products` command.
     */
    private function _defineResaveCommand(): void
    {
        Event::on(ResaveController::class, ConsoleController::EVENT_DEFINE_ACTIONS, function(DefineConsoleActionsEvent $e) {
            $e->actions['products'] = [
                'action' => function(): int {
                    /** @var ResaveController $controller */
                    $controller = Craft::$app->controller;
                    $query = Product::find();
                    if ($controller->type !== null) {
                        $query->type(explode(',', $controller->type));
                    }
                    return $controller->saveElements($query);
                },
                'options' => ['type'],
                'helpSummary' => 'Re-saves Commerce products.',
                'optionsHelp' => [
                    'type' => 'The product type handle(s) of the products to resave.',
                ],
            ];

            $e->actions['orders'] = [
                'action' => function(): int {
                    /** @var ResaveController $controller */
                    $controller = Craft::$app->controller;
                    $query = Order::find();
                    $query->isCompleted(true);
                    return $controller->saveElements($query);
                },
                'options' => [],
                'helpSummary' => 'Re-saves completed Commerce orders.',
            ];

            $e->actions['carts'] = [
                'action' => function(): int {
                    /** @var ResaveController $controller */
                    $controller = Craft::$app->controller;
                    $query = Order::find();
                    $query->isCompleted(false);
                    return $controller->saveElements($query);
                },
                'options' => [],
                'helpSummary' => 'Re-saves Commerce carts.',
            ];
        });
    }

    /**
     * Registers templates hooks for inserting Commerce information in the control panel
     *
     * @since 2.2
     */
    private function _registerTemplateHooks(): void
    {
        if ($this->getSettings()->showCustomerInfoTab) {
            Craft::$app->getView()->hook('cp.users.edit', [$this->getCustomers(), 'addEditUserCustomerInfoTab']);
            Craft::$app->getView()->hook('cp.users.edit.content', [$this->getCustomers(), 'addEditUserCustomerInfoTabContent']);
        }
    }
}<|MERGE_RESOLUTION|>--- conflicted
+++ resolved
@@ -115,11 +115,7 @@
     /**
      * @inheritDoc
      */
-<<<<<<< HEAD
-    public ?string $schemaVersion = '4.0';
-=======
     public string $schemaVersion = '3.4.12';
->>>>>>> cf14853a
 
     /**
      * @inheritdoc
