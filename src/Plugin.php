--- conflicted
+++ resolved
@@ -94,11 +94,7 @@
     /**
      * @inheritDoc
      */
-<<<<<<< HEAD
-    public $schemaVersion = '2.1.09';
-=======
     public $schemaVersion = '2.1.10';
->>>>>>> 0773d212
 
     /**
      * @inheritdoc
