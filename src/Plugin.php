--- conflicted
+++ resolved
@@ -131,11 +131,7 @@
     /**
      * @inheritDoc
      */
-<<<<<<< HEAD
-    public $schemaVersion = '3.3.2';
-=======
     public $schemaVersion = '3.4';
->>>>>>> 3bd21e8b
 
     /**
      * @inheritdoc
