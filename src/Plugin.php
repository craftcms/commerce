<?php
/**
 * @link https://craftcms.com/
 * @copyright Copyright (c) Pixel & Tonic, Inc.
 * @license https://craftcms.github.io/license/
 */

namespace craft\commerce;

use Craft;
use craft\base\Model;
use craft\base\Plugin as BasePlugin;
use craft\ckeditor\events\DefineLinkOptionsEvent;
use craft\ckeditor\Field as CKEditorField;
use craft\commerce\base\Purchasable;
use craft\commerce\behaviors\CustomerAddressBehavior;
use craft\commerce\behaviors\CustomerBehavior;
use craft\commerce\behaviors\StoreBehavior;
use craft\commerce\controllers\UsersController as CommerceUsersController;
use craft\commerce\db\Table;
use craft\commerce\debug\CommercePanel;
use craft\commerce\elements\Donation;
use craft\commerce\elements\Order;
use craft\commerce\elements\Product;
use craft\commerce\elements\Subscription;
use craft\commerce\elements\Variant;
use craft\commerce\events\EmailEvent;
use craft\commerce\exports\LineItemExport;
use craft\commerce\exports\OrderExport;
use craft\commerce\fieldlayoutelements\ProductTitleField;
use craft\commerce\fieldlayoutelements\PurchasableAllowedQtyField;
use craft\commerce\fieldlayoutelements\PurchasableAvailableForPurchaseField;
use craft\commerce\fieldlayoutelements\PurchasableDimensionsField;
use craft\commerce\fieldlayoutelements\PurchasableFreeShippingField;
use craft\commerce\fieldlayoutelements\PurchasablePriceField;
use craft\commerce\fieldlayoutelements\PurchasablePromotableField;
use craft\commerce\fieldlayoutelements\PurchasableSkuField;
use craft\commerce\fieldlayoutelements\PurchasableStockField;
use craft\commerce\fieldlayoutelements\PurchasableWeightField;
use craft\commerce\fieldlayoutelements\UserAddressSettings;
use craft\commerce\fieldlayoutelements\UserCommerceField;
use craft\commerce\fieldlayoutelements\VariantsField as VariantsLayoutElement;
use craft\commerce\fieldlayoutelements\VariantTitleField;
use craft\commerce\fields\Products as ProductsField;
use craft\commerce\fields\Variants as VariantsField;
use craft\commerce\gql\interfaces\elements\Product as GqlProductInterface;
use craft\commerce\gql\interfaces\elements\Variant as GqlVariantInterface;
use craft\commerce\gql\queries\Product as GqlProductQueries;
use craft\commerce\gql\queries\Variant as GqlVariantQueries;
use craft\commerce\helpers\ProjectConfigData;
use craft\commerce\migrations\Install;
use craft\commerce\models\Settings;
use craft\commerce\plugin\Routes;
use craft\commerce\plugin\Services as CommerceServices;
use craft\commerce\plugin\Variables;
use craft\commerce\services\Carts;
use craft\commerce\services\CatalogPricing;
use craft\commerce\services\CatalogPricingRules;
use craft\commerce\services\Coupons;
use craft\commerce\services\Currencies;
use craft\commerce\services\Customers;
use craft\commerce\services\Discounts;
use craft\commerce\services\Emails;
use craft\commerce\services\Formulas;
use craft\commerce\services\Gateways;
use craft\commerce\services\Inventory;
use craft\commerce\services\InventoryLocations;
use craft\commerce\services\LineItems;
use craft\commerce\services\LineItemStatuses;
use craft\commerce\services\OrderAdjustments;
use craft\commerce\services\OrderHistories;
use craft\commerce\services\OrderNotices;
use craft\commerce\services\Orders as OrdersService;
use craft\commerce\services\OrderStatuses;
use craft\commerce\services\PaymentCurrencies;
use craft\commerce\services\Payments;
use craft\commerce\services\PaymentSources;
use craft\commerce\services\Pdfs;
use craft\commerce\services\Plans;
use craft\commerce\services\Products;
use craft\commerce\services\ProductTypes;
use craft\commerce\services\Purchasables;
use craft\commerce\services\Sales;
use craft\commerce\services\ShippingCategories;
use craft\commerce\services\ShippingMethods;
use craft\commerce\services\ShippingRuleCategories;
use craft\commerce\services\ShippingRules;
use craft\commerce\services\ShippingZones;
use craft\commerce\services\Store;
use craft\commerce\services\Stores;
use craft\commerce\services\StoreSettings;
use craft\commerce\services\Subscriptions;
use craft\commerce\services\TaxCategories;
use craft\commerce\services\Taxes;
use craft\commerce\services\TaxRates;
use craft\commerce\services\TaxZones;
use craft\commerce\services\Transactions;
use craft\commerce\services\Variants as VariantsService;
use craft\commerce\services\Vat;
use craft\commerce\services\Webhooks;
use craft\commerce\web\twig\CraftVariableBehavior;
use craft\commerce\web\twig\Extension;
use craft\commerce\widgets\AverageOrderTotal;
use craft\commerce\widgets\NewCustomers;
use craft\commerce\widgets\Orders;
use craft\commerce\widgets\RepeatCustomers;
use craft\commerce\widgets\TopCustomers;
use craft\commerce\widgets\TopProducts;
use craft\commerce\widgets\TopProductTypes;
use craft\commerce\widgets\TopPurchasables;
use craft\commerce\widgets\TotalOrders;
use craft\commerce\widgets\TotalOrdersByCountry;
use craft\commerce\widgets\TotalRevenue;
use craft\console\Application as ConsoleApplication;
use craft\console\Controller as ConsoleController;
use craft\console\controllers\ResaveController;
use craft\controllers\UsersController;
use craft\db\Query;
use craft\debug\Module;
use craft\elements\Address;
use craft\elements\db\UserQuery;
use craft\elements\User as UserElement;
use craft\enums\CmsEdition;
use craft\events\DefineBehaviorsEvent;
use craft\events\DefineConsoleActionsEvent;
use craft\events\DefineEditUserScreensEvent;
use craft\events\DefineFieldLayoutFieldsEvent;
use craft\events\DeleteSiteEvent;
use craft\events\PopulateElementsEvent;
use craft\events\RebuildConfigEvent;
use craft\events\RegisterCacheOptionsEvent;
use craft\events\RegisterComponentTypesEvent;
use craft\events\RegisterElementExportersEvent;
use craft\events\RegisterGqlEagerLoadableFields;
use craft\events\RegisterGqlQueriesEvent;
use craft\events\RegisterGqlSchemaComponentsEvent;
use craft\events\RegisterGqlTypesEvent;
use craft\events\RegisterUserPermissionsEvent;
use craft\fixfks\controllers\RestoreController;
use craft\gql\ElementQueryConditionBuilder;
use craft\helpers\ArrayHelper;
use craft\helpers\Console;
use craft\helpers\Db;
use craft\helpers\FileHelper;
use craft\helpers\UrlHelper;
use craft\models\FieldLayout;
use craft\models\Site;
use craft\redactor\events\RegisterLinkOptionsEvent;
use craft\redactor\Field as RedactorField;
use craft\services\Dashboard;
use craft\services\Elements;
use craft\services\Fields;
use craft\services\Gc;
use craft\services\Gql;
use craft\services\ProjectConfig;
use craft\services\Sites;
use craft\services\UserPermissions;
use craft\services\Users;
use craft\utilities\ClearCaches;
use craft\web\Application;
use craft\web\twig\variables\CraftVariable;
use Exception;
use yii\base\Event;
use yii\web\User;

/**
 * @property array $cpNavItem the control panel navigation menu
 * @property Settings $settings
 * @property mixed $settingsResponse the settings page response
 * @method Settings getSettings()
 * @author Pixel & Tonic, Inc. <support@pixelandtonic.com>
 * @since 2.0
 */
class Plugin extends BasePlugin
{
    public const EDITION_PRO = 'pro';
    public const EDITION_ENTERPRISE = 'enterprise';

    public const EDITION_PRO_STORE_LIMIT = 5;

    public static function config(): array
    {
        return [
            'components' => [
                'carts' => ['class' => Carts::class],
                'catalogPricing' => ['class' => CatalogPricing::class],
                'catalogPricingRules' => ['class' => CatalogPricingRules::class],
                'coupons' => ['class' => Coupons::class],
                'currencies' => ['class' => Currencies::class],
                'customers' => ['class' => Customers::class],
                'discounts' => ['class' => Discounts::class],
                'emails' => ['class' => Emails::class],
                'formulas' => ['class' => Formulas::class],
                'gateways' => ['class' => Gateways::class],
                'inventory' => ['class' => Inventory::class],
                'inventoryLocations' => ['class' => InventoryLocations::class],
                'lineItemStatuses' => ['class' => LineItemStatuses::class],
                'lineItems' => ['class' => LineItems::class],
                'orderAdjustments' => ['class' => OrderAdjustments::class],
                'orderHistories' => ['class' => OrderHistories::class],
                'orderNotices' => ['class' => OrderNotices::class],
                'orderStatuses' => ['class' => OrderStatuses::class],
                'orders' => ['class' => OrdersService::class],
                'paymentCurrencies' => ['class' => PaymentCurrencies::class],
                'paymentMethods' => ['class' => Gateways::class],
                'paymentSources' => ['class' => PaymentSources::class],
                'payments' => ['class' => Payments::class],
                'pdfs' => ['class' => Pdfs::class],
                'plans' => ['class' => Plans::class],
                'productTypes' => ['class' => ProductTypes::class],
                'products' => ['class' => Products::class],
                'purchasables' => ['class' => Purchasables::class],
                'sales' => ['class' => Sales::class],
                'shippingCategories' => ['class' => ShippingCategories::class],
                'shippingMethods' => ['class' => ShippingMethods::class],
                'shippingRuleCategories' => ['class' => ShippingRuleCategories::class],
                'shippingRules' => ['class' => ShippingRules::class],
                'shippingZones' => ['class' => ShippingZones::class],
                'store' => ['class' => Store::class],
                'storeSettings' => ['class' => StoreSettings::class],
                'stores' => ['class' => Stores::class],
                'subscriptions' => ['class' => Subscriptions::class],
                'taxCategories' => ['class' => TaxCategories::class],
                'taxRates' => ['class' => TaxRates::class],
                'taxZones' => ['class' => TaxZones::class],
                'taxes' => ['class' => Taxes::class],
                'transactions' => ['class' => Transactions::class],
                // TODO: Restore this when transfers are enabled
//                'transfers' => ['class' => Transfers::class],
                'variants' => ['class' => VariantsService::class],
                'vat' => ['class' => Vat::class],
                'webhooks' => ['class' => Webhooks::class],
            ],
        ];
    }

    /**
     * Returns the editions for Craft Commerce
     *
     * @inheritDoc
     */
    public static function editions(): array
    {
        return [
            self::EDITION_PRO,
            self::EDITION_ENTERPRISE,
        ];
    }

    /**
     * @inheritDoc
     */
<<<<<<< HEAD
    public string $schemaVersion = '5.0.77';
=======
    public string $schemaVersion = '5.1.0.0';
>>>>>>> 254ef322

    /**
     * @inheritdoc
     */
    public bool $hasCpSettings = true;

    /**
     * @inheritdoc
     */
    public bool $hasCpSection = true;

    /**
     * @inheritdoc
     */
    public string $minVersionRequired = '3.4.11';

    /**
     * @inheritdoc
     */
    public CmsEdition $minCmsEdition = CmsEdition::Pro;

    use CommerceServices;
    use Variables;
    use Routes;

    /**
     * @inheritdoc
     */
    public function init(): void
    {
        parent::init();
        $request = Craft::$app->getRequest();

        $this->_addTwigExtensions();
        $this->_registerFieldTypes();
        $this->_registerPermissions();
        $this->_registerCraftEventListeners();
        $this->_registerProjectConfigEventListeners();
        $this->_registerVariables();
        $this->_registerForeignKeysRestore();
        $this->_registerPoweredByHeader();
        $this->_registerElementTypes();
        $this->_registerGqlInterfaces();
        $this->_registerGqlQueries();
        $this->_registerGqlComponents();
        $this->_registerGqlEagerLoadableFields();
        $this->_registerCacheTypes();
        $this->_registerGarbageCollection();

        if ($request->getIsConsoleRequest()) {
            $this->_defineResaveCommand();
        } elseif ($request->getIsCpRequest()) {
            $this->_registerCpRoutes();
            $this->_registerWidgets();
            $this->_registerElementExports();
            $this->_defineFieldLayoutElements();
            $this->_registerRedactorLinkOptions();
            $this->_registerCKEditorLinkOptions();
        } else {
            $this->_registerSiteRoutes();
        }

        Craft::$app->onInit(function() {
            $this->_registerDebugPanels();
        });

        Craft::setAlias('@commerceLib', Craft::getAlias('@craft/commerce/../lib'));

        // TODO: Restore this when transfers are enabled
//        Event::on(Elements::class, Elements::EVENT_REGISTER_ELEMENT_TYPES, function(RegisterComponentTypesEvent $event) {
//            $event->types[] = Transfer::class;
//        });
    }

    /**
     * @inheritdoc
     */
    public function beforeInstall(): void
    {
        // Check version before installing
        if (version_compare(Craft::$app->getInfo()->version, '5.1.0', '<')) {
            throw new Exception('Craft Commerce 5 requires Craft CMS 5.1+ in order to run.');
        }

        if (!defined('PHP_VERSION_ID') || PHP_VERSION_ID < 82000) {
            Craft::error('Craft Commerce requires PHP 8.2.0+ in order to run.');
        }
    }

    /**
     * @inheritdoc
     */
    public function getSettingsResponse(): mixed
    {
        return Craft::$app->getResponse()->redirect(UrlHelper::cpUrl('commerce/settings/general'));
    }

    /**
     * @inheritdoc
     */
    public function getCpNavItem(): ?array
    {
        $ret = parent::getCpNavItem();

        if (Craft::$app->getUser()->checkPermission('accessPlugin-commerce')) {
            $ret['label'] = Craft::t('commerce', 'Commerce');
        }

        if (Craft::$app->getUser()->checkPermission('commerce-manageOrders')) {
            $ret['subnav']['orders'] = [
                'label' => Craft::t('commerce', 'Orders'),
                'url' => 'commerce/orders',
            ];
        }

        $hasEditableProductTypes = !empty($this->getProductTypes()->getEditableProductTypes());
        if ($hasEditableProductTypes) {
            $ret['subnav']['products'] = [
                'label' => Craft::t('commerce', 'Products'),
                'url' => 'commerce/products',
            ];
        }

        if (Craft::$app->getUser()->checkPermission('commerce-manageInventoryStockLevels')) {
            $ret['subnav']['inventory'] = [
                'label' => Craft::t('commerce', 'Inventory'),
                'url' => 'commerce/inventory',
            ];
        }

        if (Craft::$app->getUser()->checkPermission('commerce-manageInventoryLocations')) {
            $ret['subnav']['inventory-locations'] = [
                'label' => Craft::t('commerce', 'Inventory Locations'),
                'url' => 'commerce/inventory-locations',
            ];
        }

        if (Craft::$app->getUser()->checkPermission('commerce-manageSubscriptions') && Plugin::getInstance()->getPlans()->getAllPlans()) {
            $ret['subnav']['subscriptions'] = [
                'label' => Craft::t('commerce', 'Subscriptions'),
                'url' => 'commerce/subscriptions',
            ];
        }

        if (Craft::$app->getUser()->checkPermission('commerce-manageSubscriptionPlans')) {
            $ret['subnav']['subscription-plans'] = [
                'label' => Craft::t('commerce', 'Subscription Plans'),
                'url' => 'commerce/subscription-plans',
            ];
        }

        if (Craft::$app->getUser()->checkPermission('commerce-manageDonationSettings')) {
            $ret['subnav']['donations'] = [
                'label' => Craft::t('commerce', 'Donations'),
                'url' => 'commerce/donations',
            ];
        }

        if (Craft::$app->getUser()->checkPermission('commerce-manageStoreSettings')) {
            $ret['subnav']['store-management'] = [
                'label' => Craft::t('commerce', 'Store Management'),
                'url' => 'commerce/store-management',
            ];
        }

        if (Craft::$app->getUser()->getIsAdmin() && Craft::$app->getConfig()->getGeneral()->allowAdminChanges) {
            $ret['subnav']['settings'] = [
                'label' => Craft::t('commerce', 'System Settings'),
                'url' => 'commerce/settings/general',
            ];
        }

        return $ret;
    }


    /**
     * @inheritdoc
     */
    protected function createSettingsModel(): ?Model
    {
        return new Settings();
    }


    /**
     * Register Commerce’s twig extensions
     */
    private function _addTwigExtensions(): void
    {
        Craft::$app->view->registerTwigExtension(new Extension());
    }

    /**
     * Register links to product in the redactor rich text field
     */
    private function _registerRedactorLinkOptions(): void
    {
        if (!class_exists(RedactorField::class)) {
            return;
        }

        Event::on(RedactorField::class, RedactorField::EVENT_REGISTER_LINK_OPTIONS, function(RegisterLinkOptionsEvent $event) {
            // Include a Product link option if there are any product types that have URLs
            $productSources = [];

            $sites = Craft::$app->getSites()->getAllSites();

            foreach ($this->getProductTypes()->getAllProductTypes() as $productType) {
                foreach ($sites as $site) {
                    $productTypeSettings = $productType->getSiteSettings();
                    if (isset($productTypeSettings[$site->id]) && $productTypeSettings[$site->id]->hasUrls) {
                        $productSources[] = 'productType:' . $productType->uid;
                    }
                }
            }

            $productSources = array_unique($productSources);

            if ($productSources) {
                $event->linkOptions[] = [
                    'optionTitle' => Craft::t('commerce', 'Link to a product'),
                    'elementType' => Product::class,
                    'refHandle' => Product::refHandle(),
                    'sources' => $productSources,
                ];

                $event->linkOptions[] = [
                    'optionTitle' => Craft::t('commerce', 'Link to a variant'),
                    'elementType' => Variant::class,
                    'refHandle' => Variant::refHandle(),
                    'sources' => $productSources,
                ];
            }
        });
    }

    /**
     * Register links to product in the ckeditor rich text field
     */
    private function _registerCKEditorLinkOptions(): void
    {
        $ckEditorPlugin = Craft::$app->getPlugins()->getPlugin('ckeditor');
        if (!class_exists(CKEditorField::class) || !$ckEditorPlugin || version_compare($ckEditorPlugin->getVersion(), '3.0', '<')) {
            return;
        }

        Event::on(CKEditorField::class, CKEditorField::EVENT_DEFINE_LINK_OPTIONS, function(DefineLinkOptionsEvent $event) {
            // Include a Product link option if there are any product types that have URLs
            $productSources = [];

            $sites = Craft::$app->getSites()->getAllSites();

            foreach ($this->getProductTypes()->getAllProductTypes() as $productType) {
                foreach ($sites as $site) {
                    $productTypeSettings = $productType->getSiteSettings();
                    if (isset($productTypeSettings[$site->id]) && $productTypeSettings[$site->id]->hasUrls) {
                        $productSources[] = 'productType:' . $productType->uid;
                    }
                }
            }

            $productSources = array_unique($productSources);

            if ($productSources) {
                $event->linkOptions[] = [
                    'label' => Craft::t('commerce', 'Link to a product'),
                    'elementType' => Product::class,
                    'refHandle' => Product::refHandle(),
                    'sources' => $productSources,
                ];

                $event->linkOptions[] = [
                    'label' => Craft::t('commerce', 'Link to a variant'),
                    'elementType' => Variant::class,
                    'refHandle' => Variant::refHandle(),
                    'sources' => $productSources,
                ];
            }
        });
    }

    /**
     * Register Commerce’s permissions
     */
    private function _registerPermissions(): void
    {
        Event::on(UserPermissions::class, UserPermissions::EVENT_REGISTER_PERMISSIONS, function(RegisterUserPermissionsEvent $event) {
            $event->permissions[] = [
                'heading' => Craft::t('commerce', 'Craft Commerce'),
                'permissions' => $this->_registerProductTypePermission() + [
                        'commerce-manageOrders' => [
                            'label' => Craft::t('commerce', 'Manage orders'), 'nested' => [
                                'commerce-editOrders' => [
                                    'label' => Craft::t('commerce', 'Edit orders'),
                                ],
                                'commerce-deleteOrders' => [
                                    'label' => Craft::t('commerce', 'Delete orders'),
                                ],
                                'commerce-capturePayment' => [
                                    'label' => Craft::t('commerce', 'Capture payment'),
                                ],
                                'commerce-refundPayment' => [
                                    'label' => Craft::t('commerce', 'Refund payment'),
                                ],

                            ],
                        ],
                        'commerce-manageSubscriptions' => ['label' => Craft::t('commerce', 'Manage subscriptions')],
                        'commerce-manageSubscriptionPlans' => ['label' => Craft::t('commerce', 'Manage subscription plans')],
                        'commerce-manageInventoryStockLevels' => ['label' => Craft::t('commerce', 'Manage inventory stock levels')],
                        'commerce-manageInventoryLocations' => ['label' => Craft::t('commerce', 'Manage inventory locations')],
                        'commerce-manageTransfers' => ['label' => Craft::t('commerce', 'Manage transfers')],
                        'commerce-manageStoreSettings' => ['label' => Craft::t('commerce', 'Manage store settings'),
                            'nested' => [
                                'commerce-manageGeneralStoreSettings' => ['label' => Craft::t('commerce', 'Manage general store settings')],
                                'commerce-managePaymentCurrencies' => ['label' => Craft::t('commerce', 'Manage payment currencies')],
                                'commerce-manageShipping' => ['label' => Craft::t('commerce', 'Manage shipping')],
                                'commerce-manageTaxes' => ['label' => Craft::t('commerce', 'Manage taxes')],
                                'commerce-managePromotions' => $this->_registerPromotionPermission(),
                            ],
                        ],
                        'commerce-manageDonationSettings' => ['label' => Craft::t('commerce', 'Manage donation settings')],
                    ],
            ];
        });
    }

    /**
     * @return array
     */
    private function _registerProductTypePermission(): array
    {
        $productTypes = self::getInstance()->getProductTypes()->getAllProductTypes();

        $productTypePermissions = [];
        foreach ($productTypes as $productType) {
            $suffix = ':' . $productType->uid;

            $productTypePermissions['commerce-editProductType' . $suffix] = [
                'label' => Craft::t('commerce', 'Edit “{type}” products', ['type' => $productType->name]),
                'nested' => [
                    "commerce-createProducts$suffix" => [
                        'label' => Craft::t('commerce', 'Create products'),
                    ],
                    "commerce-deleteProducts$suffix" => [
                        'label' => Craft::t('commerce', 'Delete products'),
                    ],
                ],
            ];
        }

        return $productTypePermissions;
    }

    /**
     * @return array
     */
    private function _registerPromotionPermission(): array
    {
        return [
            'label' => Craft::t('commerce', 'Manage promotions'),
            'nested' => [
                'commerce-editSales' => ['label' => Craft::t('commerce', 'Edit sales')],
                'commerce-createSales' => ['label' => Craft::t('commerce', 'Create sales')],
                'commerce-deleteSales' => ['label' => Craft::t('commerce', 'Delete sales')],
                'commerce-editCatalogPricingRules' => ['label' => Craft::t('commerce', 'Edit catalog pricing rules')],
                'commerce-createCatalogPricingRules' => ['label' => Craft::t('commerce', 'Create catalog pricing rules')],
                'commerce-deleteCatalogPricingRules' => ['label' => Craft::t('commerce', 'Delete catalog pricing rules')],
                'commerce-editDiscounts' => ['label' => Craft::t('commerce', 'Edit discounts')],
                'commerce-createDiscounts' => ['label' => Craft::t('commerce', 'Create discounts')],
                'commerce-deleteDiscounts' => ['label' => Craft::t('commerce', 'Delete discounts')],
            ],
        ];
    }

    /**
     * Register Commerce’s project config event listeners
     */
    private function _registerProjectConfigEventListeners(): void
    {
        $projectConfigService = Craft::$app->getProjectConfig();

        $gatewayService = $this->getGateways();
        $projectConfigService->onAdd(Gateways::CONFIG_GATEWAY_KEY . '.{uid}', [$gatewayService, 'handleChangedGateway'])
            ->onUpdate(Gateways::CONFIG_GATEWAY_KEY . '.{uid}', [$gatewayService, 'handleChangedGateway'])
            ->onRemove(Gateways::CONFIG_GATEWAY_KEY . '.{uid}', [$gatewayService, 'handleArchivedGateway']);

        $productTypeService = $this->getProductTypes();
        $projectConfigService->onAdd(ProductTypes::CONFIG_PRODUCTTYPES_KEY . '.{uid}', [$productTypeService, 'handleChangedProductType'])
            ->onUpdate(ProductTypes::CONFIG_PRODUCTTYPES_KEY . '.{uid}', [$productTypeService, 'handleChangedProductType'])
            ->onRemove(ProductTypes::CONFIG_PRODUCTTYPES_KEY . '.{uid}', [$productTypeService, 'handleDeletedProductType']);

        Event::on(Sites::class, Sites::EVENT_AFTER_DELETE_SITE, function(DeleteSiteEvent $event) use ($productTypeService) {
            if (!Craft::$app->getProjectConfig()->getIsApplyingExternalChanges()) {
                $productTypeService->pruneDeletedSite($event);
            }
        });

        $ordersService = $this->getOrders();
        $projectConfigService->onAdd(OrdersService::CONFIG_FIELDLAYOUT_KEY, [$ordersService, 'handleChangedFieldLayout'])
            ->onUpdate(OrdersService::CONFIG_FIELDLAYOUT_KEY, [$ordersService, 'handleChangedFieldLayout'])
            ->onRemove(OrdersService::CONFIG_FIELDLAYOUT_KEY, [$ordersService, 'handleDeletedFieldLayout']);

        // TODO: Restore this when transfers are enabled
//        $transfersService = $this->getTransfers();
//        $projectConfigService->onAdd(TransfersService::CONFIG_FIELDLAYOUT_KEY, [$transfersService, 'handleChangedFieldLayout'])
//            ->onUpdate(TransfersService::CONFIG_FIELDLAYOUT_KEY, [$transfersService, 'handleChangedFieldLayout'])
//            ->onRemove(TransfersService::CONFIG_FIELDLAYOUT_KEY, [$transfersService, 'handleDeletedFieldLayout']);

        $subscriptionsService = $this->getSubscriptions();
        $projectConfigService->onAdd(Subscriptions::CONFIG_FIELDLAYOUT_KEY, [$subscriptionsService, 'handleChangedFieldLayout'])
            ->onUpdate(Subscriptions::CONFIG_FIELDLAYOUT_KEY, [$subscriptionsService, 'handleChangedFieldLayout'])
            ->onRemove(Subscriptions::CONFIG_FIELDLAYOUT_KEY, [$subscriptionsService, 'handleDeletedFieldLayout']);

        $orderStatusService = $this->getOrderStatuses();
        $projectConfigService->onAdd(OrderStatuses::CONFIG_STATUSES_KEY . '.{uid}', [$orderStatusService, 'handleChangedOrderStatus'])
            ->onUpdate(OrderStatuses::CONFIG_STATUSES_KEY . '.{uid}', [$orderStatusService, 'handleChangedOrderStatus'])
            ->onRemove(OrderStatuses::CONFIG_STATUSES_KEY . '.{uid}', [$orderStatusService, 'handleDeletedOrderStatus']);

        Event::on(Emails::class, Emails::EVENT_AFTER_DELETE_EMAIL, function(EmailEvent $event) use ($orderStatusService) {
            if (!Craft::$app->getProjectConfig()->getIsApplyingExternalChanges()) {
                $orderStatusService->pruneDeletedEmail($event);
            }
        });

        $lineItemStatusService = $this->getLineItemStatuses();
        $projectConfigService->onAdd(LineItemStatuses::CONFIG_STATUSES_KEY . '.{uid}', [$lineItemStatusService, 'handleChangedLineItemStatus'])
            ->onUpdate(LineItemStatuses::CONFIG_STATUSES_KEY . '.{uid}', [$lineItemStatusService, 'handleChangedLineItemStatus'])
            ->onRemove(LineItemStatuses::CONFIG_STATUSES_KEY . '.{uid}', [$lineItemStatusService, 'handleArchivedLineItemStatus']);

        $emailService = $this->getEmails();
        $projectConfigService->onAdd(Emails::CONFIG_EMAILS_KEY . '.{uid}', [$emailService, 'handleChangedEmail'])
            ->onUpdate(Emails::CONFIG_EMAILS_KEY . '.{uid}', [$emailService, 'handleChangedEmail'])
            ->onRemove(Emails::CONFIG_EMAILS_KEY . '.{uid}', [$emailService, 'handleDeletedEmail']);

        $storesService = $this->getStores();
        $projectConfigService->onAdd(Stores::CONFIG_STORES_KEY . '.{uid}', [$storesService, 'handleChangedStore'])
            ->onUpdate(Stores::CONFIG_STORES_KEY . '.{uid}', [$storesService, 'handleChangedStore'])
            ->onRemove(Stores::CONFIG_STORES_KEY . '.{uid}', [$storesService, 'handleDeletedStore']);

        $projectConfigService->onAdd(Stores::CONFIG_SITESTORES_KEY . '.{uid}', [$storesService, 'handleChangedSiteStore'])
            ->onUpdate(Stores::CONFIG_SITESTORES_KEY . '.{uid}', [$storesService, 'handleChangedSiteStore'])
            ->onRemove(Stores::CONFIG_SITESTORES_KEY . '.{uid}', [$storesService, 'handleDeletedSiteStore']);

        $pdfService = $this->getPdfs();
        $projectConfigService->onAdd(Pdfs::CONFIG_PDFS_KEY . '.{uid}', [$pdfService, 'handleChangedPdf'])
            ->onUpdate(Pdfs::CONFIG_PDFS_KEY . '.{uid}', [$pdfService, 'handleChangedPdf'])
            ->onRemove(Pdfs::CONFIG_PDFS_KEY . '.{uid}', [$pdfService, 'handleDeletedPdf']);

        Event::on(ProjectConfig::class, ProjectConfig::EVENT_REBUILD, static function(RebuildConfigEvent $event) {
            $event->config['commerce'] = ProjectConfigData::rebuildProjectConfig();
        });
    }

    /**
     * Register general event listeners
     */
    private function _registerCraftEventListeners(): void
    {
        // Guard against the case where the Plugin class is loaded during Craft installation due to a project config existing but commerce is not installed.
        // Also fixed in core but this is an extra guard: https://github.com/craftcms/cms/commit/369807d9b8da0ff0968e292591eee5f8924b57cc
        if (!$this->isInstalled) {
            return;
        }

        if (!Craft::$app->getRequest()->isConsoleRequest) {
            Event::on(User::class, User::EVENT_AFTER_LOGIN, [$this->getCustomers(), 'loginHandler']);
            Event::on(User::class, User::EVENT_AFTER_LOGOUT, [$this->getCarts(), 'forgetCart']);
        }

        Event::on(Sites::class, Sites::EVENT_AFTER_SAVE_SITE, [$this->getProductTypes(), 'afterSaveSiteHandler']);
        Event::on(Sites::class, Sites::EVENT_AFTER_SAVE_SITE, [$this->getProducts(), 'afterSaveSiteHandler']);
        Event::on(Sites::class, Sites::EVENT_AFTER_SAVE_SITE, [$this->getStores(), 'afterSaveCraftSiteHandler']);
        Event::on(Sites::class, Sites::EVENT_AFTER_DELETE_SITE, [$this->getStores(), 'afterDeleteCraftSiteHandler']);

        Event::on(UserElement::class, UserElement::EVENT_BEFORE_DELETE, [$this->getSubscriptions(), 'beforeDeleteUserHandler']);
        Event::on(UserElement::class, UserElement::EVENT_BEFORE_DELETE, [$this->getOrders(), 'beforeDeleteUserHandler']);

        Event::on(Address::class, Address::EVENT_AFTER_SAVE, [$this->getOrders(), 'afterSaveAddressHandler']);

        Event::on(
            UserElement::class,
            UserElement::EVENT_DEFINE_BEHAVIORS,
            function(DefineBehaviorsEvent $event) {
                $event->behaviors['commerce:customer'] = CustomerBehavior::class;
            }
        );

        Event::on(UserQuery::class, UserQuery::EVENT_AFTER_POPULATE_ELEMENTS, function(PopulateElementsEvent $event) {
            $users = $event->elements;
            $customerIds = ArrayHelper::getColumn($users, 'id');

            if (empty($customerIds)) {
                return;
            }

            $customers = (new Query())
                ->select(['customerId', 'primaryBillingAddressId', 'primaryShippingAddressId'])
                ->from([Table::CUSTOMERS])
                ->where(['customerId' => $customerIds])
                ->all();

            if (empty($customers)) {
                return;
            }

            foreach ($customers as $customer) {
                /** @var User|CustomerBehavior|null $user */
                $user = ArrayHelper::firstWhere($users, 'id', $customer['customerId']);
                if (!$user) {
                    continue;
                }

                $user->setPrimaryBillingAddressId($customer['primaryBillingAddressId']);
                $user->setPrimaryShippingAddressId($customer['primaryShippingAddressId']);
            }
        });

        // Add Commerce info to user edit screen
        Event::on(UsersController::class, UsersController::EVENT_DEFINE_EDIT_SCREENS, function(DefineEditUserScreensEvent $event) {
            $event->screens[CommerceUsersController::SCREEN_COMMERCE] = ['label' => Craft::t('commerce', 'Commerce')];
        });

        // Site models are instantiated early meaning we have to manually attach the behavior alongside using the event
        $sites = Craft::$app->getSites()->getAllSites(true);
        foreach ($sites as $site) {
            $site->attachBehavior('commerce:store', StoreBehavior::class);
        }
        Event::on(Site::class, Site::EVENT_DEFINE_BEHAVIORS, function(DefineBehaviorsEvent $event) {
            $event->behaviors['commerce:store'] = StoreBehavior::class;
        });

        Event::on(UserElement::class, UserElement::EVENT_AFTER_SAVE, [$this->getCatalogPricingRules(), 'afterSaveUserHandler']);
        Event::on(Users::class, Users::EVENT_AFTER_ASSIGN_USER_TO_GROUPS, [$this->getCatalogPricingRules(), 'afterSaveUserHandler']);

        Event::on(Address::class, Address::EVENT_DEFINE_BEHAVIORS, function(DefineBehaviorsEvent $event) {
            /** @var Address $address */
            $address = $event->sender;

            if ($address->ownerId) {
                $owner = $address->getOwner();
                if ($owner instanceof UserElement) {
                    $event->behaviors['commerce:address'] = CustomerAddressBehavior::class;
                }
            }
        });

        Event::on(Purchasable::class, Elements::EVENT_BEFORE_RESTORE_ELEMENT, [$this->getPurchasables(), 'beforeRestorePurchasableHandler']);
        Event::on(Purchasable::class, Purchasable::EVENT_AFTER_SAVE, [$this->getCatalogPricing(), 'afterSavePurchasableHandler']);

        Event::on(Elements::class, Elements::EVENT_AUTHORIZE_VIEW, [$this->getStoreSettings(), 'authorizeStoreLocationView']);
        Event::on(Elements::class, Elements::EVENT_AUTHORIZE_SAVE, [$this->getStoreSettings(), 'authorizeStoreLocationEdit']);
        Event::on(Elements::class, Elements::EVENT_AUTHORIZE_CREATE_DRAFTS, [$this->getStoreSettings(), 'authorizeStoreLocationEdit']);

        Event::on(Elements::class, Elements::EVENT_AUTHORIZE_VIEW, [$this->getInventoryLocations(), 'authorizeInventoryLocationAddressView']);
        Event::on(Elements::class, Elements::EVENT_AUTHORIZE_SAVE, [$this->getInventoryLocations(), 'authorizeInventoryLocationAddressEdit']);
        Event::on(Elements::class, Elements::EVENT_AUTHORIZE_CREATE_DRAFTS, [$this->getInventoryLocations(), 'authorizeInventoryLocationAddressEdit']);
    }

    /**
     * Register Commerce’s fields
     */
    private function _registerFieldTypes(): void
    {
        Event::on(Fields::class, Fields::EVENT_REGISTER_FIELD_TYPES, static function(RegisterComponentTypesEvent $event) {
            $event->types[] = ProductsField::class;
            $event->types[] = VariantsField::class;
        });
    }

    /**
     * Register Commerce’s widgets.
     */
    private function _registerWidgets(): void
    {
        Event::on(Dashboard::class, Dashboard::EVENT_REGISTER_WIDGET_TYPES, static function(RegisterComponentTypesEvent $event) {
            $event->types[] = AverageOrderTotal::class;
            $event->types[] = NewCustomers::class;
            $event->types[] = Orders::class;
            $event->types[] = RepeatCustomers::class;
            $event->types[] = TotalOrders::class;
            $event->types[] = TotalOrdersByCountry::class;
            $event->types[] = TopCustomers::class;
            $event->types[] = TopProducts::class;
            $event->types[] = TopProductTypes::class;
            $event->types[] = TopPurchasables::class;
            $event->types[] = TotalRevenue::class;
        });
    }

    /**
     * Register Commerce’s template variable.
     */
    private function _registerVariables(): void
    {
        Event::on(CraftVariable::class, CraftVariable::EVENT_INIT, static function(Event $event) {
            /** @var CraftVariable $variable */
            $variable = $event->sender;
            $variable->attachBehavior('commerce', CraftVariableBehavior::class);
        });
    }

    /**
     * Register for FK restore plugin
     */
    private function _registerForeignKeysRestore(): void
    {
        if (!class_exists(RestoreController::class)) {
            return;
        }

        Event::on(RestoreController::class, RestoreController::EVENT_AFTER_RESTORE_FKS, static function() {
            // Add default FKs
            (new Install())->addForeignKeys();
        });
    }

    /**
     * Register the powered-by header
     */
    private function _registerPoweredByHeader(): void
    {
        if (!Craft::$app->request->isConsoleRequest) {
            $headers = Craft::$app->getResponse()->getHeaders();
            // Send the X-Powered-By header?
            if (Craft::$app->getConfig()->getGeneral()->sendPoweredByHeader) {
                $original = $headers->get('X-Powered-By');
                $headers->set('X-Powered-By', $original . ($original ? ',' : '') . 'Craft Commerce');
            } else {
                // In case PHP is already setting one
                header_remove('X-Powered-By');
            }
        }
    }

    /**
     * Register the element types supplied by Craft Commerce
     */
    private function _registerElementTypes(): void
    {
        Event::on(Elements::class, Elements::EVENT_REGISTER_ELEMENT_TYPES, static function(RegisterComponentTypesEvent $e) {
            $e->types[] = Variant::class;
            $e->types[] = Product::class;
            $e->types[] = Order::class;
            $e->types[] = Subscription::class;
            $e->types[] = Donation::class;
        });
    }

    /**
     * Register the Gql interfaces
     */
    private function _registerGqlInterfaces(): void
    {
        Event::on(Gql::class, Gql::EVENT_REGISTER_GQL_TYPES, static function(RegisterGqlTypesEvent $event) {
            // Add my GraphQL types
            $types = $event->types;
            $types[] = GqlProductInterface::class;
            $types[] = GqlVariantInterface::class;
            $event->types = $types;
        });
    }

    /**
     * Register the Gql queries
     */
    private function _registerGqlQueries(): void
    {
        Event::on(Gql::class, Gql::EVENT_REGISTER_GQL_QUERIES, static function(RegisterGqlQueriesEvent $event) {
            // Add my GraphQL queries
            $event->queries = array_merge(
                $event->queries,
                GqlProductQueries::getQueries(),
                GqlVariantQueries::getQueries()
            );
        });
    }

    /**
     * Register the Gql permissions
     */
    private function _registerGqlComponents(): void
    {
        Event::on(Gql::class, Gql::EVENT_REGISTER_GQL_SCHEMA_COMPONENTS, static function(RegisterGqlSchemaComponentsEvent $event) {
            $queryComponents = [];

            $productTypes = Plugin::getInstance()->getProductTypes()->getAllProductTypes();

            if (!empty($productTypes)) {
                $label = Craft::t('commerce', 'Products');
                $productPermissions = [];

                foreach ($productTypes as $productType) {
                    $suffix = 'productTypes.' . $productType->uid;
                    $productPermissions[$suffix . ':read'] = ['label' => Craft::t('commerce', 'View product type - {productType}', ['productType' => Craft::t('site', $productType->name)])];
                }

                $queryComponents[$label] = $productPermissions;
            }

            $event->queries = array_merge($event->queries, $queryComponents);
        });
    }

    private function _registerGqlEagerLoadableFields(): void
    {
        Event::on(ElementQueryConditionBuilder::class, ElementQueryConditionBuilder::EVENT_REGISTER_GQL_EAGERLOADABLE_FIELDS, function(RegisterGqlEagerLoadableFields $event) {
            $event->fieldList['variants'] = [ProductsField::class];
            $event->fieldList['product'] = [VariantsField::class];
        });
    }

    /**
     * Register the cache types
     */
    private function _registerCacheTypes(): void
    {
        // create the directory if it doesn't exist

        $path = Craft::$app->getPath()->getRuntimePath() . DIRECTORY_SEPARATOR . 'commerce-order-exports';

        try {
            FileHelper::createDirectory($path);
        } catch (\Exception $e) {
            Craft::error($e->getMessage());
        }

        Event::on(ClearCaches::class, ClearCaches::EVENT_REGISTER_CACHE_OPTIONS, static function(RegisterCacheOptionsEvent $e) use ($path) {
            try {
                FileHelper::createDirectory($path);
            } catch (\Exception $e) {
                Craft::error($e->getMessage());
            }

            $e->options[] = [
                'key' => 'commerce-order-exports',
                'label' => Craft::t('commerce', 'Commerce order exports'),
                'action' => static function() use ($path) {
                    if (file_exists($path)) {
                        FileHelper::clearDirectory($path);
                    }
                },
            ];
        });
    }

    /**
     * Register the things that need to be garbage collected
     *
     * @since 2.2
     */
    private function _registerGarbageCollection(): void
    {
        Event::on(Gc::class, Gc::EVENT_RUN, function(Event $event) {
            // Deletes carts that meet the purge settings
            if (Craft::$app instanceof ConsoleApplication) {
                Console::stdout('    > purging inactive carts ... ');
            }
            Plugin::getInstance()->getCarts()->purgeIncompleteCarts();
            if (Craft::$app instanceof ConsoleApplication) {
                Console::stdout("done\n", Console::FG_GREEN);
            }

            // Delete orphaned variants
            Db::delete(Table::VARIANTS, ['primaryOwnerId' => null]);

            // Delete partial elements
            /** @var Gc $gc */
            $gc = $event->sender;
            $gc->deletePartialElements(Donation::class, Table::DONATIONS, 'id');
            $gc->deletePartialElements(Order::class, Table::ORDERS, 'id');
            $gc->deletePartialElements(Product::class, Table::PRODUCTS, 'id');
            $gc->deletePartialElements(Subscription::class, Table::SUBSCRIPTIONS, 'id');
            $gc->deletePartialElements(Variant::class, Table::VARIANTS, 'id');

            // TODO: Restore this when transfers are enabled
            // $gc->deletePartialElements(Transfer::class, Table::TRANSFERS, 'id');
        });
    }

    /**
     * Register the element exportables
     *
     * @since 2.2
     */
    private function _registerElementExports(): void
    {
        Event::on(Order::class, Order::EVENT_REGISTER_EXPORTERS, static function(RegisterElementExportersEvent $e) {
            $e->exporters[] = OrderExport::class;
            $e->exporters[] = LineItemExport::class;
        });
    }

    /**
     * Register Commerce related debug panels.
     *
     * @since 4.0
     */
    private function _registerDebugPanels(): void
    {
        Event::on(Application::class, Application::EVENT_BEFORE_REQUEST, static function() {
            /** @var Module|null $module */
            $module = Craft::$app->getModule('debug');
            $user = Craft::$app->getUser()->getIdentity();

            if (!$module || !$user || !Craft::$app->getConfig()->getGeneral()->devMode) {
                return;
            }

            $pref = Craft::$app->getRequest()->getIsCpRequest() ? 'enableDebugToolbarForCp' : 'enableDebugToolbarForSite';
            if (!$user->getPreference($pref)) {
                return;
            }

            $module->panels['commerce'] = new CommercePanel([
                'id' => 'commerce',
                'module' => $module,
                'cart' => !Craft::$app->getRequest()->getIsCpRequest() ? Plugin::getInstance()->getCarts()->getCart() : null,
            ]);
        });
    }

    /**
     * Registers additional standard fields for the product and variant field layout designers.
     *
     * @since 3.2.0
     */
    private function _defineFieldLayoutElements(): void
    {
        Event::on(FieldLayout::class, FieldLayout::EVENT_DEFINE_NATIVE_FIELDS, static function(DefineFieldLayoutFieldsEvent $e) {
            /** @var FieldLayout $fieldLayout */
            $fieldLayout = $e->sender;

            switch ($fieldLayout->type) {
                case Address::class:
                    $e->fields[] = UserAddressSettings::class;
                    break;
                case UserElement::class:
                    // todo: remove in favor of a dedicated user management screen
                    $currentUser = Craft::$app->getUser()->getIdentity();
                    if ($currentUser?->can('commerce-manageOrders') || $currentUser?->can('commerce-manageSubscriptions')) {
                        $e->fields[] = UserCommerceField::class;
                    }
                    break;
                case Product::class:
                    $e->fields[] = ProductTitleField::class;
                    $e->fields[] = VariantsLayoutElement::class;
                    break;
                // TODO: Restore this when transfers are enabled
//                case Transfer::class:
//                    $e->fields[] = TransferManagementField::class;
//                    break;
                case Variant::class:
                    $e->fields[] = VariantTitleField::class;
                    $e->fields[] = PurchasableSkuField::class;
                    $e->fields[] = PurchasablePriceField::class;
                    $e->fields[] = PurchasableStockField::class;
                    $e->fields[] = PurchasableAvailableForPurchaseField::class;
                    $e->fields[] = PurchasableAllowedQtyField::class;
                    $e->fields[] = PurchasableFreeShippingField::class;
                    $e->fields[] = PurchasablePromotableField::class;
                    $e->fields[] = PurchasableDimensionsField::class;
                    $e->fields[] = PurchasableWeightField::class;
            }
        });
    }

    /**
     * Defines the `resave/products` command.
     */
    private function _defineResaveCommand(): void
    {
        Event::on(ResaveController::class, ConsoleController::EVENT_DEFINE_ACTIONS, static function(DefineConsoleActionsEvent $e) {
            $e->actions['products'] = [
                'action' => function(): int {
                    /** @var ResaveController $controller */
                    $controller = Craft::$app->controller;
                    $criteria = [];
                    if ($controller->type !== null) {
                        $criteria['type'] = explode(',', $controller->type);
                    }
                    return $controller->resaveElements(Product::class, $criteria);
                },
                'options' => ['type'],
                'helpSummary' => 'Re-saves Commerce products.',
                'optionsHelp' => [
                    'type' => 'The product type handle(s) of the products to resave.',
                ],
            ];

            $e->actions['orders'] = [
                'action' => function(): int {
                    /** @var ResaveController $controller */
                    $controller = Craft::$app->controller;
                    return $controller->resaveElements(Order::class, [
                        'isCompleted' => true,
                    ]);
                },
                'options' => [],
                'helpSummary' => 'Re-saves completed Commerce orders.',
            ];

            $e->actions['carts'] = [
                'action' => function(): int {
                    /** @var ResaveController $controller */
                    $controller = Craft::$app->controller;
                    return $controller->resaveElements(Order::class, [
                        'isCompleted' => false,
                    ]);
                },
                'options' => [],
                'helpSummary' => 'Re-saves Commerce carts.',
            ];
        });
    }
}<|MERGE_RESOLUTION|>--- conflicted
+++ resolved
@@ -250,11 +250,7 @@
     /**
      * @inheritDoc
      */
-<<<<<<< HEAD
-    public string $schemaVersion = '5.0.77';
-=======
-    public string $schemaVersion = '5.1.0.0';
->>>>>>> 254ef322
+    public string $schemaVersion = '5.1.0.1';
 
     /**
      * @inheritdoc
