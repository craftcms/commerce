--- conflicted
+++ resolved
@@ -130,11 +130,7 @@
     /**
      * @inheritDoc
      */
-<<<<<<< HEAD
-    public $schemaVersion = '3.3.3';
-=======
     public $schemaVersion = '3.4.0';
->>>>>>> 66c390f0
 
     /**
      * @inheritdoc
