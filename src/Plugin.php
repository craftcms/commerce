--- conflicted
+++ resolved
@@ -61,11 +61,7 @@
     /**
      * @inheritDoc
      */
-<<<<<<< HEAD
-    public $schemaVersion = '2.0.53';
-=======
     public $schemaVersion = '2.0.54';
->>>>>>> fdf733a0
 
     /**
      * @inheritdoc
