--- conflicted
+++ resolved
@@ -90,11 +90,7 @@
 use craft\commerce\widgets\TotalOrders;
 use craft\commerce\widgets\TotalOrdersByCountry;
 use craft\commerce\widgets\TotalRevenue;
-<<<<<<< HEAD
-=======
-use craft\console\Application;
 use craft\console\Application as ConsoleApplication;
->>>>>>> 92029135
 use craft\console\Controller as ConsoleController;
 use craft\console\controllers\ResaveController;
 use craft\debug\Module;
@@ -116,11 +112,8 @@
 use craft\events\RegisterUserPermissionsEvent;
 use craft\fixfks\controllers\RestoreController;
 use craft\gql\ElementQueryConditionBuilder;
-<<<<<<< HEAD
+use craft\helpers\Console;
 use craft\helpers\Db;
-=======
-use craft\helpers\Console;
->>>>>>> 92029135
 use craft\helpers\FileHelper;
 use craft\helpers\UrlHelper;
 use craft\models\FieldLayout;
@@ -829,33 +822,12 @@
                 Console::stdout('    > purging incomplete carts ... ');
             }
             Plugin::getInstance()->getCarts()->purgeIncompleteCarts();
-<<<<<<< HEAD
+            if (Craft::$app instanceof ConsoleApplication) {
+                Console::stdout("done\n", Console::FG_GREEN);
+            }
 
             // Delete orphaned variants
             Db::delete(Table::VARIANTS, ['productId' => null]);
-=======
-            if (Craft::$app instanceof ConsoleApplication) {
-                Console::stdout("done\n", Console::FG_GREEN);
-            }
-
-            // Deletes customers that are not related to any cart/order or user
-            if (Craft::$app instanceof ConsoleApplication) {
-                Console::stdout('    > purging orphaned customers ... ');
-            }
-            Plugin::getInstance()->getCustomers()->purgeOrphanedCustomers();
-            if (Craft::$app instanceof ConsoleApplication) {
-                Console::stdout("done\n", Console::FG_GREEN);
-            }
-
-            // Deletes addresses that are not related to customers, carts or orders
-            if (Craft::$app instanceof ConsoleApplication) {
-                Console::stdout('    > purging orphaned addresses ... ');
-            }
-            Plugin::getInstance()->getAddresses()->purgeOrphanedAddresses();
-            if (Craft::$app instanceof ConsoleApplication) {
-                Console::stdout("done\n", Console::FG_GREEN);
-            }
->>>>>>> 92029135
 
             // Delete partial elements
             /** @var Gc $gc */
