<?php
/**
 * @link https://craftcms.com/
 * @copyright Copyright (c) Pixel & Tonic, Inc.
 * @license https://craftcms.github.io/license/
 */

namespace craft\commerce;

use Craft;
use craft\base\Element;
use craft\base\Plugin as BasePlugin;
use craft\commerce\base\Purchasable;
use craft\commerce\elements\Order;
use craft\commerce\elements\Product;
use craft\commerce\elements\Subscription;
use craft\commerce\elements\Variant;
use craft\commerce\exports\LineItemExport;
use craft\commerce\exports\OrderExport;
use craft\commerce\fields\Products;
use craft\commerce\fields\Variants;
use craft\commerce\gql\arguments\elements\Product as GqlProductArgument;
use craft\commerce\gql\arguments\elements\Variant as GqlVariantArgument;
use craft\commerce\gql\interfaces\elements\Variant as GqlVariantInterface;
use craft\commerce\gql\resolvers\elements\Product as GqlProductResolver;
use craft\commerce\gql\interfaces\elements\Product as GqlProductInterface;
use craft\commerce\gql\resolvers\elements\Variant as GqlVariantResolver;
use craft\commerce\helpers\ProjectConfigData;
use craft\commerce\migrations\Install;
use craft\commerce\models\Settings;
use craft\commerce\plugin\Routes;
use craft\commerce\plugin\Services as CommerceServices;
use craft\commerce\plugin\Variables;
use craft\commerce\services\Emails;
use craft\commerce\services\Gateways;
use craft\commerce\services\LineItemStatuses;
use craft\commerce\services\Orders as OrdersService;
use craft\commerce\services\OrderStatuses;
use craft\commerce\services\ProductTypes;
use craft\commerce\services\Subscriptions;
use craft\commerce\web\twig\CraftVariableBehavior;
use craft\commerce\web\twig\Extension;
use craft\commerce\widgets\AverageOrderTotal;
use craft\commerce\widgets\NewCustomers;
use craft\commerce\widgets\Orders;
use craft\commerce\widgets\RepeatCustomers;
use craft\commerce\widgets\TopCustomers;
use craft\commerce\widgets\TopProducts;
use craft\commerce\widgets\TopProductTypes;
use craft\commerce\widgets\TopPurchasables;
use craft\commerce\widgets\TotalOrders;
use craft\commerce\widgets\TotalOrdersByCountry;
use craft\commerce\widgets\TotalRevenue;
use craft\console\Application as ConsoleApplication;
use craft\console\Controller as ConsoleController;
use craft\console\controllers\ResaveController;
use craft\elements\User as UserElement;
use craft\events\DefineConsoleActionsEvent;
use craft\events\RebuildConfigEvent;
use craft\events\RegisterCacheOptionsEvent;
use craft\events\RegisterComponentTypesEvent;
use craft\events\RegisterElementExportersEvent;
use craft\events\RegisterGqlPermissionsEvent;
use craft\events\RegisterGqlQueriesEvent;
use craft\events\RegisterGqlTypesEvent;
use craft\events\RegisterUserPermissionsEvent;
use craft\fixfks\controllers\RestoreController;
use craft\helpers\FileHelper;
use craft\helpers\UrlHelper;
use craft\redactor\events\RegisterLinkOptionsEvent;
use craft\redactor\Field as RedactorField;
use craft\services\Dashboard;
use craft\services\Elements;
use craft\services\Fields;
use craft\services\Gc;
use craft\services\Gql;
use craft\services\GraphQl;
use craft\services\ProjectConfig;
use craft\services\Sites;
use craft\services\UserPermissions;
use craft\utilities\ClearCaches;
use craft\web\twig\variables\CraftVariable;
use yii\base\Event;
use yii\base\Exception;
use yii\web\User;
use GraphQL\Type\Definition\Type as GqlTypeDefinition;

/**
 * @property array $cpNavItem the control panel navigation menu
 * @property Settings $settings
 * @property mixed $settingsResponse the settings page response
 * @method Settings getSettings()
 * @author Pixel & Tonic, Inc. <support@pixelandtonic.com>
 * @since 2.0
 */
class Plugin extends BasePlugin
{
    // Edition constants
    const EDITION_LITE = 'lite';
    const EDITION_PRO = 'pro';

    public static function editions(): array
    {
        return [
            self::EDITION_LITE,
            self::EDITION_PRO,
        ];
    }

    /**
     * @param $message
     * @param array $params
     * @param null $language
     * @return string
     * @see Craft::t()
     *
     * @since 2.2.0
     */
    public static function t($message, $params = [], $language = null)
    {
        return Craft::t('commerce', $message, $params, $language);
    }

    /**
     * @inheritDoc
     */
<<<<<<< HEAD
    public $schemaVersion = '3.0.10';
=======

    public $schemaVersion = '3.1.8';
>>>>>>> bb34bb08

    /**
     * @inheritdoc
     */
    public $hasCpSettings = true;

    /**
     * @inheritdoc
     */
    public $hasCpSection = true;

    /**
     * @inheritdoc
     */
    public $minVersionRequired = '2.2.18';

    use CommerceServices;
    use Variables;
    use Routes;

    /**
     * @inheritdoc
     */
    public function init()
    {
        parent::init();
        $this->_setPluginComponents();
        $this->_registerCpRoutes();
        $this->_addTwigExtensions();
        $this->_registerFieldTypes();
        $this->_registerRedactorLinkOptions();
        $this->_registerPermissions();
        $this->_registerCraftEventListeners();
        $this->_registerSessionEventListeners();
        $this->_registerProjectConfigEventListeners();
        $this->_registerWidgets();
        $this->_registerVariables();
        $this->_registerForeignKeysRestore();
        $this->_registerPoweredByHeader();
        $this->_registerElementTypes();
        $this->_registerGqlInterfaces();
        $this->_registerGqlQueries();
        $this->_registerGqlPermissions();
        $this->_registerCacheTypes();
        $this->_registerTemplateHooks();
        $this->_registerGarbageCollection();
        $this->_registerElementExports();
        $this->_defineResaveCommand();

        Craft::setAlias('@commerceLib',  Craft::getAlias('@craft/commerce/../lib'));
    }

    /**
     * @inheritdoc
     */
    public function beforeInstall(): bool
    {
        // Check version before installing
        if (version_compare(Craft::$app->getInfo()->version, '3.0', '<')) {
            throw new Exception('Craft Commerce 2 requires Craft CMS 3+ in order to run.');
        }

        if (!defined('PHP_VERSION_ID') || PHP_VERSION_ID < 70000) {
            Craft::error('Craft Commerce requires PHP 7.0+ in order to run.');

            return false;
        }

        return true;
    }

    /**
     * @inheritdoc
     */
    public function getSettingsResponse()
    {
        return Craft::$app->getResponse()->redirect(UrlHelper::cpUrl('commerce/settings/general'));
    }

    /**
     * @inheritdoc
     */
    public function getCpNavItem(): array
    {
        $ret = parent::getCpNavItem();

        $ret['label'] = self::t('Commerce');

        if (Craft::$app->getUser()->checkPermission('commerce-manageOrders')) {
            $ret['subnav']['orders'] = [
                'label' => self::t('Orders'),
                'url' => 'commerce/orders'
            ];
        }

        $hasEditableProductTypes = !empty($this->getProductTypes()->getEditableProductTypes());
        if ($hasEditableProductTypes && Craft::$app->getUser()->checkPermission('commerce-manageProducts')) {
            $ret['subnav']['products'] = [
                'label' => self::t('Products'),
                'url' => 'commerce/products'
            ];
        }

        if (Craft::$app->getUser()->checkPermission('commerce-manageCustomers')) {
            $ret['subnav']['customers'] = [
                'label' => self::t('Customers'),
                'url' => 'commerce/customers',
            ];
        }

        if (Craft::$app->getUser()->checkPermission('commerce-manageSubscriptions')) {
            $ret['subnav']['subscriptions'] = [
                'label' => self::t('Subscriptions'),
                'url' => 'commerce/subscriptions'
            ];
        }

        if (Craft::$app->getUser()->checkPermission('commerce-managePromotions')) {
            $ret['subnav']['promotions'] = [
                'label' => self::t('Promotions'),
                'url' => 'commerce/promotions'
            ];
        }

        if (self::getInstance()->is('pro', '>=')) {
            if (Craft::$app->getUser()->checkPermission('commerce-manageShipping')) {
                $ret['subnav']['shipping'] = [
                    'label' => self::t('Shipping'),
                    'url' => 'commerce/shipping'
                ];
            }

            if (Craft::$app->getUser()->checkPermission('commerce-manageTaxes')) {
                $ret['subnav']['tax'] = [
                    'label' => self::t('Tax'),
                    'url' => 'commerce/tax'
                ];
            }
        }

        if (Craft::$app->getUser()->checkPermission('commerce-manageStoreSettings')) {
            $ret['subnav']['store-settings'] = [
                'label' => self::t('Store Settings'),
                'url' => 'commerce/store-settings'
            ];
        }

        if (Craft::$app->getUser()->getIsAdmin() && Craft::$app->getConfig()->getGeneral()->allowAdminChanges) {
            $ret['subnav']['settings'] = [
                'label' => self::t('System Settings'),
                'url' => 'commerce/settings'
            ];
        }

        return $ret;
    }


    /**
     * @inheritdoc
     */
    protected function createSettingsModel()
    {
        return new Settings();
    }


    /**
     * Register Commerce’s twig extensions
     */
    private function _addTwigExtensions()
    {
        Craft::$app->view->registerTwigExtension(new Extension);
    }

    /**
     * Register links to product in the redactor rich text field
     */
    private function _registerRedactorLinkOptions()
    {
        if (!class_exists(RedactorField::class)) {
            return;
        }

        Event::on(RedactorField::class, RedactorField::EVENT_REGISTER_LINK_OPTIONS, function(RegisterLinkOptionsEvent $event) {
            // Include a Product link option if there are any product types that have URLs
            $productSources = [];

            $currentSiteId = Craft::$app->getSites()->getCurrentSite()->id;
            foreach ($this->getProductTypes()->getAllProductTypes() as $productType) {
                if (isset($productType->getSiteSettings()[$currentSiteId]) && $productType->getSiteSettings()[$currentSiteId]->hasUrls) {
                    $productSources[] = 'productType:' . $productType->uid;
                }
            }

            if ($productSources) {
                $event->linkOptions[] = [
                    'optionTitle' => self::t('Link to a product'),
                    'elementType' => Product::class,
                    'refHandle' => Product::refHandle(),
                    'sources' => $productSources
                ];

                $event->linkOptions[] = [
                    'optionTitle' => self::t('Link to a variant'),
                    'elementType' => Variant::class,
                    'refHandle' => Variant::refHandle(),
                    'sources' => $productSources
                ];
            }
        });
    }

    /**
     * Register Commerce’s permissions
     */
    private function _registerPermissions()
    {
        Event::on(UserPermissions::class, UserPermissions::EVENT_REGISTER_PERMISSIONS, function(RegisterUserPermissionsEvent $event) {
            $productTypes = Plugin::getInstance()->getProductTypes()->getAllProductTypes();

            $productTypePermissions = [];
            foreach ($productTypes as $productType) {
                $suffix = ':' . $productType->uid;
                $productTypePermissions['commerce-manageProductType' . $suffix] = ['label' => self::t('Manage “{type}” products', ['type' => $productType->name])];
            }

            $event->permissions[self::t('Craft Commerce')] = [
                'commerce-manageProducts' => ['label' => self::t('Manage products'), 'nested' => $productTypePermissions],
                'commerce-manageOrders' => [
                    'label' => self::t('Manage orders'), 'nested' => [
                        'commerce-editOrders' => [
                            'label' => self::t('Edit orders')
                        ],
                        'commerce-deleteOrders' => [
                            'label' => self::t('Delete orders')
                        ],
                        'commerce-capturePayment' => [
                            'label' => self::t('Capture payment')
                        ],
                        'commerce-refundPayment' => [
                            'label' => self::t('Refund payment')
                        ],
                    ]
                ],
                'commerce-manageCustomers' => ['label' => self::t('Manage customers')],
                'commerce-managePromotions' => ['label' => self::t('Manage promotions')],
                'commerce-manageSubscriptions' => ['label' => self::t('Manage subscriptions')],
                'commerce-manageShipping' => ['label' => self::t('Manage shipping (Pro edition Only)')],
                'commerce-manageTaxes' => ['label' => self::t('Manage taxes (Pro edition Only)')],
                'commerce-manageStoreSettings' => ['label' => self::t('Manage store settings')],
            ];
        });
    }

    /**
     * Register Commerce’s session event listeners
     */
    private function _registerSessionEventListeners()
    {
        if (!Craft::$app->getRequest()->getIsConsoleRequest()) {
            Event::on(UserElement::class, UserElement::EVENT_AFTER_SAVE, [$this->getCustomers(), 'saveUserHandler']);
            Event::on(User::class, User::EVENT_AFTER_LOGIN, [$this->getCustomers(), 'loginHandler']);
            Event::on(User::class, User::EVENT_AFTER_LOGOUT, [$this->getCustomers(), 'logoutHandler']);
        }
    }

    /**
     * Register Commerce’s project config event listeners
     */
    private function _registerProjectConfigEventListeners()
    {
        $projectConfigService = Craft::$app->getProjectConfig();

        $gatewayService = $this->getGateways();
        $projectConfigService->onAdd(Gateways::CONFIG_GATEWAY_KEY . '.{uid}', [$gatewayService, 'handleChangedGateway'])
            ->onUpdate(Gateways::CONFIG_GATEWAY_KEY . '.{uid}', [$gatewayService, 'handleChangedGateway'])
            ->onRemove(Gateways::CONFIG_GATEWAY_KEY . '.{uid}', [$gatewayService, 'handleArchivedGateway']);

        $productTypeService = $this->getProductTypes();
        $projectConfigService->onAdd(ProductTypes::CONFIG_PRODUCTTYPES_KEY . '.{uid}', [$productTypeService, 'handleChangedProductType'])
            ->onUpdate(ProductTypes::CONFIG_PRODUCTTYPES_KEY . '.{uid}', [$productTypeService, 'handleChangedProductType'])
            ->onRemove(ProductTypes::CONFIG_PRODUCTTYPES_KEY . '.{uid}', [$productTypeService, 'handleDeletedProductType']);
        Event::on(Fields::class, Fields::EVENT_AFTER_DELETE_FIELD, [$productTypeService, 'pruneDeletedField']);
        Event::on(Sites::class, Sites::EVENT_AFTER_DELETE_SITE, [$productTypeService, 'pruneDeletedSite']);

        $ordersService = $this->getOrders();
        $projectConfigService->onAdd(OrdersService::CONFIG_FIELDLAYOUT_KEY, [$ordersService, 'handleChangedFieldLayout'])
            ->onUpdate(OrdersService::CONFIG_FIELDLAYOUT_KEY, [$ordersService, 'handleChangedFieldLayout'])
            ->onRemove(OrdersService::CONFIG_FIELDLAYOUT_KEY, [$ordersService, 'handleDeletedFieldLayout']);
        Event::on(Fields::class, Fields::EVENT_AFTER_DELETE_FIELD, [$ordersService, 'pruneDeletedField']);

        $subscriptionsService = $this->getSubscriptions();
        $projectConfigService->onAdd(Subscriptions::CONFIG_FIELDLAYOUT_KEY, [$subscriptionsService, 'handleChangedFieldLayout'])
            ->onUpdate(Subscriptions::CONFIG_FIELDLAYOUT_KEY, [$subscriptionsService, 'handleChangedFieldLayout'])
            ->onRemove(Subscriptions::CONFIG_FIELDLAYOUT_KEY, [$subscriptionsService, 'handleDeletedFieldLayout']);
        Event::on(Fields::class, Fields::EVENT_AFTER_DELETE_FIELD, [$subscriptionsService, 'pruneDeletedField']);

        $orderStatusService = $this->getOrderStatuses();
        $projectConfigService->onAdd(OrderStatuses::CONFIG_STATUSES_KEY . '.{uid}', [$orderStatusService, 'handleChangedOrderStatus'])
            ->onUpdate(OrderStatuses::CONFIG_STATUSES_KEY . '.{uid}', [$orderStatusService, 'handleChangedOrderStatus'])
            ->onRemove(OrderStatuses::CONFIG_STATUSES_KEY . '.{uid}', [$orderStatusService, 'handleDeletedOrderStatus']);
        Event::on(Emails::class, Emails::EVENT_AFTER_DELETE_EMAIL, [$orderStatusService, 'pruneDeletedEmail']);

        $lineItemStatusService = $this->getLineItemStatuses();
        $projectConfigService->onAdd(LineItemStatuses::CONFIG_STATUSES_KEY . '.{uid}', [$lineItemStatusService, 'handleChangedLineItemStatus'])
            ->onUpdate(LineItemStatuses::CONFIG_STATUSES_KEY . '.{uid}', [$lineItemStatusService, 'handleChangedLineItemStatus'])
            ->onRemove(LineItemStatuses::CONFIG_STATUSES_KEY . '.{uid}', [$lineItemStatusService, 'handleArchivedLineItemStatus']);

        $emailService = $this->getEmails();
        $projectConfigService->onAdd(Emails::CONFIG_EMAILS_KEY . '.{uid}', [$emailService, 'handleChangedEmail'])
            ->onUpdate(Emails::CONFIG_EMAILS_KEY . '.{uid}', [$emailService, 'handleChangedEmail'])
            ->onRemove(Emails::CONFIG_EMAILS_KEY . '.{uid}', [$emailService, 'handleDeletedEmail']);

        Event::on(ProjectConfig::class, ProjectConfig::EVENT_REBUILD, function(RebuildConfigEvent $event) {
            $event->config['commerce'] = ProjectConfigData::rebuildProjectConfig();
        });
    }

    /**
     * Register general event listeners
     */
    private function _registerCraftEventListeners()
    {
        Event::on(Sites::class, Sites::EVENT_AFTER_SAVE_SITE, [$this->getProductTypes(), 'afterSaveSiteHandler']);
        Event::on(Sites::class, Sites::EVENT_AFTER_SAVE_SITE, [$this->getProducts(), 'afterSaveSiteHandler']);
        Event::on(UserElement::class, UserElement::EVENT_AFTER_SAVE, [$this->getCustomers(), 'afterSaveUserHandler']);
        Event::on(UserElement::class, UserElement::EVENT_BEFORE_DELETE, [$this->getSubscriptions(), 'beforeDeleteUserHandler']);
        Event::on(Purchasable::class, Elements::EVENT_BEFORE_RESTORE_ELEMENT, [$this->getPurchasables(), 'beforeRestorePurchasableHandler']);
    }

    /**
     * Register Commerce’s fields
     */
    private function _registerFieldTypes()
    {
        Event::on(Fields::class, Fields::EVENT_REGISTER_FIELD_TYPES, function(RegisterComponentTypesEvent $event) {
            $event->types[] = Products::class;
            $event->types[] = Variants::class;
        });
    }

    /**
     * Register Commerce’s widgets.
     */
    private function _registerWidgets()
    {
        Event::on(Dashboard::class, Dashboard::EVENT_REGISTER_WIDGET_TYPES, function(RegisterComponentTypesEvent $event) {
            $event->types[] = AverageOrderTotal::class;
            $event->types[] = NewCustomers::class;
            $event->types[] = Orders::class;
            $event->types[] = RepeatCustomers::class;
            $event->types[] = TotalOrders::class;
            $event->types[] = TotalOrdersByCountry::class;
            $event->types[] = TopCustomers::class;
            $event->types[] = TopProducts::class;
            $event->types[] = TopProductTypes::class;
            $event->types[] = TopPurchasables::class;
            $event->types[] = TotalRevenue::class;
        });
    }

    /**
     * Register Commerce’s template variable.
     */
    private function _registerVariables()
    {
        Event::on(CraftVariable::class, CraftVariable::EVENT_INIT, function(Event $event) {
            /** @var CraftVariable $variable */
            $variable = $event->sender;
            $variable->attachBehavior('commerce', CraftVariableBehavior::class);
        });
    }

    /**
     * Register for FK restore plugin
     */
    private function _registerForeignKeysRestore()
    {
        if (!class_exists(RestoreController::class)) {
            return;
        }

        Event::on(RestoreController::class, RestoreController::EVENT_AFTER_RESTORE_FKS, function(Event $event) {
            // Add default FKs
            (new Install())->addForeignKeys();
        });
    }

    /**
     * Register the powered-by header
     */
    private function _registerPoweredByHeader()
    {
        if (!Craft::$app->request->isConsoleRequest) {
            $headers = Craft::$app->getResponse()->getHeaders();
            // Send the X-Powered-By header?
            if (Craft::$app->getConfig()->getGeneral()->sendPoweredByHeader) {
                $original = $headers->get('X-Powered-By');
                $headers->set('X-Powered-By', $original . ($original ? ',' : '') . 'Craft Commerce');
            } else {
                // In case PHP is already setting one
                header_remove('X-Powered-By');
            }
        }
    }

    /**
     * Register the element types supplied by Craft Commerce
     */
    private function _registerElementTypes()
    {
        Event::on(Elements::class, Elements::EVENT_REGISTER_ELEMENT_TYPES, function(RegisterComponentTypesEvent $e) {
            $e->types[] = Variant::class;
            $e->types[] = Product::class;
            $e->types[] = Order::class;
            $e->types[] = Subscription::class;
        });
    }

    /**
     * Register the Gql things
     */
    private function _registerGqlInterfaces()
    {
        Event::on(Gql::class, Gql::EVENT_REGISTER_GQL_TYPES, function(RegisterGqlTypesEvent $event) {
            // Add my GraphQL types
            $types = $event->types;
            $types[] = GqlProductInterface::class;
            $types[] = GqlVariantInterface::class;
            $event->types = $types;
        });
    }

    /**
     * Register the Gql things
     */
    private function _registerGqlQueries()
    {
        Event::on(Gql::class, Gql::EVENT_REGISTER_GQL_QUERIES, function(RegisterGqlQueriesEvent $event) {
            // Add my GraphQL queries
            $queries = $event->queries;
            $queries['products'] = [
                'type' => GqlTypeDefinition::listOf(GqlProductInterface::getType()),
                'args' => GqlProductArgument::getArguments(),
                'resolve' => GqlProductResolver::class . '::resolve',
            ];
            $queries['variants'] = [
                'type' => GqlTypeDefinition::listOf(GqlVariantInterface::getType()),
                'args' => GqlVariantArgument::getArguments(),
                'resolve' => GqlVariantResolver::class . '::resolve',
            ];

            $event->queries = $queries;
        });
    }

    /**
     * Register the Gql things
     */
    private function _registerGqlPermissions()
    {
        Event::on(Gql::class, Gql::EVENT_REGISTER_GQL_PERMISSIONS, function(RegisterGqlPermissionsEvent $event) {
            $permissions = [];

            $productTypes = Plugin::getInstance()->getProductTypes()->getAllProductTypes();

            if (!empty($productTypes)) {
                $label = Craft::t('commerce', 'Products');
                $productPermissions = [];

                foreach ($productTypes as $productType) {
                    $suffix = 'productTypes.' . $productType->uid;
                    $productPermissions[$suffix . ':read'] = ['label' => Craft::t('app', 'View product type - {productType}', ['productType' => Craft::t('site', $productType->name)])];
                }

                $permissions[$label] = $productPermissions;
            }

            $event->permissions = array_merge($event->permissions, $permissions);
        });
    }

    /**
     * Register the cache types
     */
    private function _registerCacheTypes()
    {
        // create the directory if it doesn't exist

        $path = Craft::$app->getPath()->getRuntimePath() . DIRECTORY_SEPARATOR . 'commerce-order-exports';

        try {
            FileHelper::createDirectory($path);
        } catch (\Exception $e) {
            Craft::error($e->getMessage());
        }

        Event::on(ClearCaches::class, ClearCaches::EVENT_REGISTER_CACHE_OPTIONS, function(RegisterCacheOptionsEvent $e) use ($path) {
            try {
                FileHelper::createDirectory($path);
            } catch (\Exception $e) {
                Craft::error($e->getMessage());
            }

            $e->options[] = [
                'key' => 'commerce-order-exports',
                'label' => self::t('Commerce order exports'),
                'action' => static function() use ($path) {
                    if (file_exists($path)) {
                        FileHelper::clearDirectory($path);
                    }
                }
            ];
        });
    }

    /**
     * Register the things that need to be garbage collected
     *
     * @since 2.2
     */
    private function _registerGarbageCollection()
    {
        Event::on(Gc::class, Gc::EVENT_RUN, function() {
            // Deletes carts that meet the purge settings
            Plugin::getInstance()->getCarts()->purgeIncompleteCarts();
            // Deletes customers that are not related to any cart/order or user
            Plugin::getInstance()->getCustomers()->purgeOrphanedCustomers();
            // Deletes addresses that are not related to customers, carts or orders
            Plugin::getInstance()->getAddresses()->purgeOrphanedAddresses();
        });
    }

    /**
     * Register the element exportables
     *
     * @since 2.2
     */
    public function _registerElementExports()
    {
        Event::on(Order::class, Order::EVENT_REGISTER_EXPORTERS, function(RegisterElementExportersEvent $e) {
            $e->exporters[] = OrderExport::class;
            $e->exporters[] = LineItemExport::class;
        });
    }

    /**
     * Defines the `resave/products` command.
     */
    private function _defineResaveCommand()
    {
        if (
            !Craft::$app instanceof ConsoleApplication ||
            version_compare(Craft::$app->version, '3.2.0-beta.3', '<')
        ) {
            return;
        }

        Event::on(ResaveController::class, ConsoleController::EVENT_DEFINE_ACTIONS, function(DefineConsoleActionsEvent $e) {
            $e->actions['products'] = [
                'action' => function(): int {
                    /** @var ResaveController $controller */
                    $controller = Craft::$app->controller;
                    $query = Product::find();
                    if ($controller->type !== null) {
                        $query->type(explode(',', $controller->type));
                    }
                    return $controller->saveElements($query);
                },
                'options' => ['type'],
                'helpSummary' => 'Re-saves Commerce products.',
                'optionsHelp' => [
                    'type' => 'The product type handle(s) of the products to resave.',
                ],
            ];

            $e->actions['orders'] = [
                'action' => function(): int {
                    /** @var ResaveController $controller */
                    $controller = Craft::$app->controller;
                    $query = Order::find();
                    $query->isCompleted(true);
                    return $controller->saveElements($query);
                },
                'options' => [],
                'helpSummary' => 'Re-saves completed Commerce orders.',
            ];

            $e->actions['carts'] = [
                'action' => function(): int {
                    /** @var ResaveController $controller */
                    $controller = Craft::$app->controller;
                    $query = Order::find();
                    $query->isCompleted(false);
                    return $controller->saveElements($query);
                },
                'options' => [],
                'helpSummary' => 'Re-saves Commerce carts.',
            ];
        });
    }

    /**
     * Registers templates hooks for inserting Commerce information in the control panel
     *
     * @since 2.2
     */
    private function _registerTemplateHooks()
    {
        if ($this->getSettings()->showCustomerInfoTab) {
            Craft::$app->getView()->hook('cp.users.edit', [$this->getCustomers(), 'addEditUserCustomerInfoTab']);
            Craft::$app->getView()->hook('cp.users.edit.content', [$this->getCustomers(), 'addEditUserCustomerInfoTabContent']);
        }
    }
}<|MERGE_RESOLUTION|>--- conflicted
+++ resolved
@@ -124,12 +124,8 @@
     /**
      * @inheritDoc
      */
-<<<<<<< HEAD
-    public $schemaVersion = '3.0.10';
-=======
 
     public $schemaVersion = '3.1.8';
->>>>>>> bb34bb08
 
     /**
      * @inheritdoc
