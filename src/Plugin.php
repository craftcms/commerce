--- conflicted
+++ resolved
@@ -211,11 +211,7 @@
     /**
      * @inheritDoc
      */
-<<<<<<< HEAD
-    public string $schemaVersion = '4.1.5';
-=======
     public string $schemaVersion = '5.0.1';
->>>>>>> 0b284dd6
 
     /**
      * @inheritdoc
@@ -276,6 +272,21 @@
         }
 
         Craft::setAlias('@commerceLib', Craft::getAlias('@craft/commerce/../lib'));
+    }
+
+    /**
+     * @inheritdoc
+     */
+    public function beforeInstall(): void
+    {
+        // Check version before installing
+        if (version_compare(Craft::$app->getInfo()->version, '4.0', '<')) {
+            throw new Exception('Craft Commerce 4 requires Craft CMS 4+ in order to run.');
+        }
+
+        if (!defined('PHP_VERSION_ID') || PHP_VERSION_ID < 80000) {
+            Craft::error('Craft Commerce requires PHP 8.0.2+ in order to run.');
+        }
     }
 
     /**
