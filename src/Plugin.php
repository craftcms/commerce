<?php
/**
 * @link https://craftcms.com/
 * @copyright Copyright (c) Pixel & Tonic, Inc.
 * @license https://craftcms.github.io/license/
 */

namespace craft\commerce;

use Craft;
use craft\base\Plugin as BasePlugin;
use craft\commerce\base\Purchasable;
use craft\commerce\elements\Donation;
use craft\commerce\elements\Order;
use craft\commerce\elements\Product;
use craft\commerce\elements\Subscription;
use craft\commerce\elements\Variant;
use craft\commerce\exports\LineItemExport;
use craft\commerce\exports\OrderExport;
use craft\commerce\fieldlayoutelements\ProductTitleField;
use craft\commerce\fieldlayoutelements\VariantsField;
use craft\commerce\fieldlayoutelements\VariantTitleField;
use craft\commerce\fields\Products;
use craft\commerce\fields\Variants;
use craft\commerce\gql\interfaces\elements\Product as GqlProductInterface;
use craft\commerce\gql\interfaces\elements\Variant as GqlVariantInterface;
use craft\commerce\gql\queries\Product as GqlProductQueries;
use craft\commerce\gql\queries\Variant as GqlVariantQueries;
use craft\commerce\helpers\ProjectConfigData;
use craft\commerce\migrations\Install;
use craft\commerce\models\Settings;
use craft\commerce\plugin\Routes;
use craft\commerce\plugin\Services as CommerceServices;
use craft\commerce\plugin\Variables;
use craft\commerce\services\Emails;
use craft\commerce\services\Gateways;
use craft\commerce\services\LineItemStatuses;
use craft\commerce\services\Orders as OrdersService;
use craft\commerce\services\OrderStatuses;
use craft\commerce\services\Pdfs;
use craft\commerce\services\ProductTypes;
use craft\commerce\services\Subscriptions;
use craft\commerce\web\twig\CraftVariableBehavior;
use craft\commerce\web\twig\Extension;
use craft\commerce\widgets\AverageOrderTotal;
use craft\commerce\widgets\NewCustomers;
use craft\commerce\widgets\Orders;
use craft\commerce\widgets\RepeatCustomers;
use craft\commerce\widgets\TopCustomers;
use craft\commerce\widgets\TopProducts;
use craft\commerce\widgets\TopProductTypes;
use craft\commerce\widgets\TopPurchasables;
use craft\commerce\widgets\TotalOrders;
use craft\commerce\widgets\TotalOrdersByCountry;
use craft\commerce\widgets\TotalRevenue;
use craft\console\Application as ConsoleApplication;
use craft\console\Controller as ConsoleController;
use craft\console\controllers\ResaveController;
use craft\elements\User as UserElement;
use craft\events\DefineConsoleActionsEvent;
use craft\events\DefineFieldLayoutFieldsEvent;
use craft\events\RebuildConfigEvent;
use craft\events\RegisterCacheOptionsEvent;
use craft\events\RegisterComponentTypesEvent;
use craft\events\RegisterElementExportersEvent;
use craft\events\RegisterGqlEagerLoadableFields;
use craft\events\RegisterGqlQueriesEvent;
use craft\events\RegisterGqlSchemaComponentsEvent;
use craft\events\RegisterGqlTypesEvent;
use craft\events\RegisterUserPermissionsEvent;
use craft\fixfks\controllers\RestoreController;
use craft\gql\ElementQueryConditionBuilder;
use craft\helpers\ArrayHelper;
use craft\helpers\FileHelper;
use craft\helpers\UrlHelper;
use craft\models\FieldLayout;
use craft\redactor\events\RegisterLinkOptionsEvent;
use craft\redactor\Field as RedactorField;
use craft\services\Dashboard;
use craft\services\Elements;
use craft\services\Fields;
use craft\services\Gc;
use craft\services\Gql;
use craft\services\GraphQl;
use craft\services\ProjectConfig;
use craft\services\Sites;
use craft\services\UserPermissions;
use craft\utilities\ClearCaches;
use craft\web\twig\variables\CraftVariable;
use yii\base\Event;
use yii\base\Exception;
use yii\web\User;

/**
 * @property array $cpNavItem the control panel navigation menu
 * @property Settings $settings
 * @property mixed $settingsResponse the settings page response
 * @method Settings getSettings()
 * @author Pixel & Tonic, Inc. <support@pixelandtonic.com>
 * @since 2.0
 */
class Plugin extends BasePlugin
{
    // Edition constants
    const EDITION_LITE = 'lite';
    const EDITION_PRO = 'pro';

    public static function editions(): array
    {
        return [
            self::EDITION_LITE,
            self::EDITION_PRO,
        ];
    }

    /**
     * @param $message
     * @param array $params
     * @param null $language
     * @return string
     * @see Craft::t()
     *
     * @since 2.2.0
     * @deprecated in 3.2.4
     */
    public static function t($message, $params = [], $language = null)
    {
        return Craft::t('commerce', $message, $params, $language);
    }

    /**
     * @inheritDoc
     */
<<<<<<< HEAD
    public $schemaVersion = '3.2.10';
=======
    public $schemaVersion = '3.2.13';
>>>>>>> 3db30916

    /**
     * @inheritdoc
     */
    public $hasCpSettings = true;

    /**
     * @inheritdoc
     */
    public $hasCpSection = true;

    /**
     * @inheritdoc
     */
    public $minVersionRequired = '2.2.18';

    use CommerceServices;
    use Variables;
    use Routes;

    /**
     * @inheritdoc
     */
    public function init()
    {
        parent::init();
        $this->_setPluginComponents();
        $this->_addTwigExtensions();
        $this->_registerFieldTypes();
        $this->_registerPermissions();
        $this->_registerCraftEventListeners();
        $this->_registerProjectConfigEventListeners();
        $this->_registerVariables();
        $this->_registerForeignKeysRestore();
        $this->_registerPoweredByHeader();
        $this->_registerElementTypes();
        $this->_registerGqlInterfaces();
        $this->_registerGqlQueries();
        $this->_registerGqlComponents();
        $this->_registerGqlEagerLoadableFields();
        $this->_registerCacheTypes();
        $this->_registerGarbageCollection();

        $request = Craft::$app->getRequest();

        if ($request->getIsConsoleRequest()) {
            $this->_defineResaveCommand();
        } else if ($request->getIsCpRequest()) {
            $this->_registerCpRoutes();
            $this->_registerWidgets();
            $this->_registerElementExports();
            $this->_defineFieldLayoutElements();
            $this->_registerTemplateHooks();
            $this->_registerRedactorLinkOptions();
        } else {
            $this->_registerSiteRoutes();
        }

        Craft::setAlias('@commerceLib', Craft::getAlias('@craft/commerce/../lib'));
    }

    /**
     * @inheritdoc
     */
    public function beforeInstall(): bool
    {
        // Check version before installing
        if (version_compare(Craft::$app->getInfo()->version, '3.0', '<')) {
            throw new Exception('Craft Commerce 2 requires Craft CMS 3+ in order to run.');
        }

        if (!defined('PHP_VERSION_ID') || PHP_VERSION_ID < 70000) {
            Craft::error('Craft Commerce requires PHP 7.0+ in order to run.');

            return false;
        }

        return true;
    }

    /**
     * @inheritdoc
     */
    public function getSettingsResponse()
    {
        return Craft::$app->getResponse()->redirect(UrlHelper::cpUrl('commerce/settings/general'));
    }

    /**
     * @inheritdoc
     */
    public function getCpNavItem(): array
    {
        $ret = parent::getCpNavItem();

        $ret['label'] = Craft::t('commerce', 'Commerce');

        if (Craft::$app->getUser()->checkPermission('commerce-manageOrders')) {
            $ret['subnav']['orders'] = [
                'label' => Craft::t('commerce', 'Orders'),
                'url' => 'commerce/orders'
            ];
        }

        $hasEditableProductTypes = !empty($this->getProductTypes()->getEditableProductTypes());
        if ($hasEditableProductTypes) {
            $ret['subnav']['products'] = [
                'label' => Craft::t('commerce', 'Products'),
                'url' => 'commerce/products'
            ];
        }

        if (Craft::$app->getUser()->checkPermission('commerce-manageCustomers')) {
            $ret['subnav']['customers'] = [
                'label' => Craft::t('commerce', 'Customers'),
                'url' => 'commerce/customers',
            ];
        }

        if (Craft::$app->getUser()->checkPermission('commerce-manageSubscriptions')) {
            $ret['subnav']['subscriptions'] = [
                'label' => Craft::t('commerce', 'Subscriptions'),
                'url' => 'commerce/subscriptions'
            ];
        }

        if (Craft::$app->getUser()->checkPermission('commerce-managePromotions')) {
            $ret['subnav']['promotions'] = [
                'label' => Craft::t('commerce', 'Promotions'),
                'url' => 'commerce/promotions'
            ];
        }

        if (self::getInstance()->is('pro', '>=')) {
            if (Craft::$app->getUser()->checkPermission('commerce-manageShipping')) {
                $ret['subnav']['shipping'] = [
                    'label' => Craft::t('commerce', 'Shipping'),
                    'url' => 'commerce/shipping'
                ];
            }

            if (Craft::$app->getUser()->checkPermission('commerce-manageTaxes')) {
                $ret['subnav']['tax'] = [
                    'label' => Craft::t('commerce', 'Tax'),
                    'url' => 'commerce/tax'
                ];
            }
        }

        if (Craft::$app->getUser()->checkPermission('commerce-manageStoreSettings')) {
            $ret['subnav']['store-settings'] = [
                'label' => Craft::t('commerce', 'Store Settings'),
                'url' => 'commerce/store-settings'
            ];
        }

        if (Craft::$app->getUser()->getIsAdmin() && Craft::$app->getConfig()->getGeneral()->allowAdminChanges) {
            $ret['subnav']['settings'] = [
                'label' => Craft::t('commerce', 'System Settings'),
                'url' => 'commerce/settings'
            ];
        }

        return $ret;
    }


    /**
     * @inheritdoc
     */
    protected function createSettingsModel()
    {
        return new Settings();
    }


    /**
     * Register Commerce’s twig extensions
     */
    private function _addTwigExtensions()
    {
        Craft::$app->view->registerTwigExtension(new Extension);
    }

    /**
     * Register links to product in the redactor rich text field
     */
    private function _registerRedactorLinkOptions()
    {
        if (!class_exists(RedactorField::class)) {
            return;
        }

        Event::on(RedactorField::class, RedactorField::EVENT_REGISTER_LINK_OPTIONS, function(RegisterLinkOptionsEvent $event) {
            // Include a Product link option if there are any product types that have URLs
            $productSources = [];

            $currentSiteId = Craft::$app->getSites()->getCurrentSite()->id;
            foreach ($this->getProductTypes()->getAllProductTypes() as $productType) {
                if (isset($productType->getSiteSettings()[$currentSiteId]) && $productType->getSiteSettings()[$currentSiteId]->hasUrls) {
                    $productSources[] = 'productType:' . $productType->uid;
                }
            }

            if ($productSources) {
                $event->linkOptions[] = [
                    'optionTitle' => Craft::t('commerce', 'Link to a product'),
                    'elementType' => Product::class,
                    'refHandle' => Product::refHandle(),
                    'sources' => $productSources
                ];

                $event->linkOptions[] = [
                    'optionTitle' => Craft::t('commerce', 'Link to a variant'),
                    'elementType' => Variant::class,
                    'refHandle' => Variant::refHandle(),
                    'sources' => $productSources
                ];
            }
        });
    }

    /**
     * Register Commerce’s permissions
     */
    private function _registerPermissions()
    {
        Event::on(UserPermissions::class, UserPermissions::EVENT_REGISTER_PERMISSIONS, function(RegisterUserPermissionsEvent $event) {

            $event->permissions[Craft::t('commerce', 'Craft Commerce')]  = [
                'commerce-manageOrders' => [
                    'label' => Craft::t('commerce', 'Manage orders'), 'nested' => [
                        'commerce-editOrders' => [
                            'label' => Craft::t('commerce', 'Edit orders')
                        ],
                        'commerce-deleteOrders' => [
                            'label' => Craft::t('commerce', 'Delete orders')
                        ],
                        'commerce-capturePayment' => [
                            'label' => Craft::t('commerce', 'Capture payment')
                        ],
                        'commerce-refundPayment' => [
                            'label' => Craft::t('commerce', 'Refund payment')
                        ],
                    ]
                ],
                'commerce-manageCustomers' => ['label' => Craft::t('commerce', 'Manage customers')],
                'commerce-managePromotions' => ['label' => Craft::t('commerce', 'Manage promotions')],
                'commerce-manageSubscriptions' => ['label' => Craft::t('commerce', 'Manage subscriptions')],
                'commerce-manageShipping' => ['label' => Craft::t('commerce', 'Manage shipping (Pro edition Only)')],
                'commerce-manageTaxes' => ['label' => Craft::t('commerce', 'Manage taxes (Pro edition Only)')],
                'commerce-manageStoreSettings' => ['label' => Craft::t('commerce', 'Manage store settings')],
            ];

            $productTypePermissions = $this->_registerProductTypePermission();

            $event->permissions = ArrayHelper::merge($event->permissions, $productTypePermissions);
        });
    }

    private function _registerProductTypePermission()
    {
        $productTypes = Plugin::getInstance()->getProductTypes()->getAllProductTypes();

        $permissions = [];
        foreach ($productTypes as $productType) {
            $suffix = ':' . $productType->uid;

            $productTypePermissions = [];
            $productTypePermissions['commerce-editProductType' . $suffix] = [
                'label' => Craft::t('commerce', 'Edit “{type}” products', ['type' => $productType->name]),
                'nested' => [
                    "commerce-createProducts{$suffix}" => [
                        'label' => Craft::t('app', 'Create products'),
                    ],
                    "commerce-deleteProducts{$suffix}" => [
                        'label' => Craft::t('app', 'Delete products'),
                    ],
                ]
            ];

            $label = Craft::t('commerce', 'Product Type - {type}',
                ['type' => Craft::t('commerce', $productType->name)]);

            $permissions[$label] = $productTypePermissions;
        }

        return $permissions;
    }

    /**
     * Register Commerce’s project config event listeners
     */
    private function _registerProjectConfigEventListeners()
    {
        $projectConfigService = Craft::$app->getProjectConfig();

        $gatewayService = $this->getGateways();
        $projectConfigService->onAdd(Gateways::CONFIG_GATEWAY_KEY . '.{uid}', [$gatewayService, 'handleChangedGateway'])
            ->onUpdate(Gateways::CONFIG_GATEWAY_KEY . '.{uid}', [$gatewayService, 'handleChangedGateway'])
            ->onRemove(Gateways::CONFIG_GATEWAY_KEY . '.{uid}', [$gatewayService, 'handleArchivedGateway']);

        $productTypeService = $this->getProductTypes();
        $projectConfigService->onAdd(ProductTypes::CONFIG_PRODUCTTYPES_KEY . '.{uid}', [$productTypeService, 'handleChangedProductType'])
            ->onUpdate(ProductTypes::CONFIG_PRODUCTTYPES_KEY . '.{uid}', [$productTypeService, 'handleChangedProductType'])
            ->onRemove(ProductTypes::CONFIG_PRODUCTTYPES_KEY . '.{uid}', [$productTypeService, 'handleDeletedProductType']);
        Event::on(Fields::class, Fields::EVENT_AFTER_DELETE_FIELD, [$productTypeService, 'pruneDeletedField']);
        Event::on(Sites::class, Sites::EVENT_AFTER_DELETE_SITE, [$productTypeService, 'pruneDeletedSite']);

        $ordersService = $this->getOrders();
        $projectConfigService->onAdd(OrdersService::CONFIG_FIELDLAYOUT_KEY, [$ordersService, 'handleChangedFieldLayout'])
            ->onUpdate(OrdersService::CONFIG_FIELDLAYOUT_KEY, [$ordersService, 'handleChangedFieldLayout'])
            ->onRemove(OrdersService::CONFIG_FIELDLAYOUT_KEY, [$ordersService, 'handleDeletedFieldLayout']);
        Event::on(Fields::class, Fields::EVENT_AFTER_DELETE_FIELD, [$ordersService, 'pruneDeletedField']);

        $subscriptionsService = $this->getSubscriptions();
        $projectConfigService->onAdd(Subscriptions::CONFIG_FIELDLAYOUT_KEY, [$subscriptionsService, 'handleChangedFieldLayout'])
            ->onUpdate(Subscriptions::CONFIG_FIELDLAYOUT_KEY, [$subscriptionsService, 'handleChangedFieldLayout'])
            ->onRemove(Subscriptions::CONFIG_FIELDLAYOUT_KEY, [$subscriptionsService, 'handleDeletedFieldLayout']);
        Event::on(Fields::class, Fields::EVENT_AFTER_DELETE_FIELD, [$subscriptionsService, 'pruneDeletedField']);

        $orderStatusService = $this->getOrderStatuses();
        $projectConfigService->onAdd(OrderStatuses::CONFIG_STATUSES_KEY . '.{uid}', [$orderStatusService, 'handleChangedOrderStatus'])
            ->onUpdate(OrderStatuses::CONFIG_STATUSES_KEY . '.{uid}', [$orderStatusService, 'handleChangedOrderStatus'])
            ->onRemove(OrderStatuses::CONFIG_STATUSES_KEY . '.{uid}', [$orderStatusService, 'handleDeletedOrderStatus']);
        Event::on(Emails::class, Emails::EVENT_AFTER_DELETE_EMAIL, [$orderStatusService, 'pruneDeletedEmail']);

        $lineItemStatusService = $this->getLineItemStatuses();
        $projectConfigService->onAdd(LineItemStatuses::CONFIG_STATUSES_KEY . '.{uid}', [$lineItemStatusService, 'handleChangedLineItemStatus'])
            ->onUpdate(LineItemStatuses::CONFIG_STATUSES_KEY . '.{uid}', [$lineItemStatusService, 'handleChangedLineItemStatus'])
            ->onRemove(LineItemStatuses::CONFIG_STATUSES_KEY . '.{uid}', [$lineItemStatusService, 'handleArchivedLineItemStatus']);

        $emailService = $this->getEmails();
        $projectConfigService->onAdd(Emails::CONFIG_EMAILS_KEY . '.{uid}', [$emailService, 'handleChangedEmail'])
            ->onUpdate(Emails::CONFIG_EMAILS_KEY . '.{uid}', [$emailService, 'handleChangedEmail'])
            ->onRemove(Emails::CONFIG_EMAILS_KEY . '.{uid}', [$emailService, 'handleDeletedEmail']);

        $pdfService = $this->getPdfs();
        $projectConfigService->onAdd(Pdfs::CONFIG_PDFS_KEY . '.{uid}', [$pdfService, 'handleChangedPdf'])
            ->onUpdate(Pdfs::CONFIG_PDFS_KEY . '.{uid}', [$pdfService, 'handleChangedPdf'])
            ->onRemove(Pdfs::CONFIG_PDFS_KEY . '.{uid}', [$pdfService, 'handleDeletedPdf']);

        Event::on(ProjectConfig::class, ProjectConfig::EVENT_REBUILD, function(RebuildConfigEvent $event) {
            $event->config['commerce'] = ProjectConfigData::rebuildProjectConfig();
        });
    }

    /**
     * Register general event listeners
     */
    private function _registerCraftEventListeners()
    {
        if (!Craft::$app->getRequest()->isConsoleRequest) {
            Event::on(User::class, User::EVENT_AFTER_LOGIN, [$this->getCustomers(), 'loginHandler']);
            Event::on(User::class, User::EVENT_AFTER_LOGOUT, [$this->getCustomers(), 'logoutHandler']);
        }

        Event::on(Sites::class, Sites::EVENT_AFTER_SAVE_SITE, [$this->getProductTypes(), 'afterSaveSiteHandler']);
        Event::on(Sites::class, Sites::EVENT_AFTER_SAVE_SITE, [$this->getProducts(), 'afterSaveSiteHandler']);
        Event::on(UserElement::class, UserElement::EVENT_AFTER_SAVE, [$this->getCustomers(), 'afterSaveUserHandler'], null, false); // Lets run this before other plugins if we can
        Event::on(UserElement::class, UserElement::EVENT_BEFORE_DELETE, [$this->getSubscriptions(), 'beforeDeleteUserHandler']);
        Event::on(Purchasable::class, Elements::EVENT_BEFORE_RESTORE_ELEMENT, [$this->getPurchasables(), 'beforeRestorePurchasableHandler']);
    }

    /**
     * Register Commerce’s fields
     */
    private function _registerFieldTypes()
    {
        Event::on(Fields::class, Fields::EVENT_REGISTER_FIELD_TYPES, function(RegisterComponentTypesEvent $event) {
            $event->types[] = Products::class;
            $event->types[] = Variants::class;
        });
    }

    /**
     * Register Commerce’s widgets.
     */
    private function _registerWidgets()
    {
        Event::on(Dashboard::class, Dashboard::EVENT_REGISTER_WIDGET_TYPES, function(RegisterComponentTypesEvent $event) {
            $event->types[] = AverageOrderTotal::class;
            $event->types[] = NewCustomers::class;
            $event->types[] = Orders::class;
            $event->types[] = RepeatCustomers::class;
            $event->types[] = TotalOrders::class;
            $event->types[] = TotalOrdersByCountry::class;
            $event->types[] = TopCustomers::class;
            $event->types[] = TopProducts::class;
            $event->types[] = TopProductTypes::class;
            $event->types[] = TopPurchasables::class;
            $event->types[] = TotalRevenue::class;
        });
    }

    /**
     * Register Commerce’s template variable.
     */
    private function _registerVariables()
    {
        Event::on(CraftVariable::class, CraftVariable::EVENT_INIT, function(Event $event) {
            /** @var CraftVariable $variable */
            $variable = $event->sender;
            $variable->attachBehavior('commerce', CraftVariableBehavior::class);
        });
    }

    /**
     * Register for FK restore plugin
     */
    private function _registerForeignKeysRestore()
    {
        if (!class_exists(RestoreController::class)) {
            return;
        }

        Event::on(RestoreController::class, RestoreController::EVENT_AFTER_RESTORE_FKS, function(Event $event) {
            // Add default FKs
            (new Install())->addForeignKeys();
        });
    }

    /**
     * Register the powered-by header
     */
    private function _registerPoweredByHeader()
    {
        if (!Craft::$app->request->isConsoleRequest) {
            $headers = Craft::$app->getResponse()->getHeaders();
            // Send the X-Powered-By header?
            if (Craft::$app->getConfig()->getGeneral()->sendPoweredByHeader) {
                $original = $headers->get('X-Powered-By');
                $headers->set('X-Powered-By', $original . ($original ? ',' : '') . 'Craft Commerce');
            } else {
                // In case PHP is already setting one
                header_remove('X-Powered-By');
            }
        }
    }

    /**
     * Register the element types supplied by Craft Commerce
     */
    private function _registerElementTypes()
    {
        Event::on(Elements::class, Elements::EVENT_REGISTER_ELEMENT_TYPES, function(RegisterComponentTypesEvent $e) {
            $e->types[] = Variant::class;
            $e->types[] = Product::class;
            $e->types[] = Order::class;
            $e->types[] = Subscription::class;
            $e->types[] = Donation::class;
        });
    }

    /**
     * Register the Gql interfaces
     */
    private function _registerGqlInterfaces()
    {
        Event::on(Gql::class, Gql::EVENT_REGISTER_GQL_TYPES, function(RegisterGqlTypesEvent $event) {
            // Add my GraphQL types
            $types = $event->types;
            $types[] = GqlProductInterface::class;
            $types[] = GqlVariantInterface::class;
            $event->types = $types;
        });
    }

    /**
     * Register the Gql queries
     */
    private function _registerGqlQueries()
    {
        Event::on(Gql::class, Gql::EVENT_REGISTER_GQL_QUERIES, function(RegisterGqlQueriesEvent $event) {
            // Add my GraphQL queries
            $event->queries = array_merge(
                $event->queries,
                GqlProductQueries::getQueries(),
                GqlVariantQueries::getQueries()
            );
        });
    }

    /**
     * Register the Gql permissions
     */
    private function _registerGqlComponents()
    {
        Event::on(Gql::class, Gql::EVENT_REGISTER_GQL_SCHEMA_COMPONENTS, function(RegisterGqlSchemaComponentsEvent $event) {
            $queryComponents = [];

            $productTypes = Plugin::getInstance()->getProductTypes()->getAllProductTypes();

            if (!empty($productTypes)) {
                $label = Craft::t('commerce', 'Products');
                $productPermissions = [];

                foreach ($productTypes as $productType) {
                    $suffix = 'productTypes.' . $productType->uid;
                    $productPermissions[$suffix . ':read'] = ['label' => Craft::t('commerce', 'View product type - {productType}', ['productType' => Craft::t('site', $productType->name)])];
                }

                $queryComponents[$label] = $productPermissions;
            }

            $event->queries = array_merge($event->queries, $queryComponents);
        });
    }

    private function _registerGqlEagerLoadableFields()
    {
        Event::on(ElementQueryConditionBuilder::class, ElementQueryConditionBuilder::EVENT_REGISTER_GQL_EAGERLOADABLE_FIELDS, function(RegisterGqlEagerLoadableFields $event) {
            $event->fieldList['variants'] = [Products::class];
            $event->fieldList['product'] = [Variants::class];
        });
    }

    /**
     * Register the cache types
     */
    private function _registerCacheTypes()
    {
        // create the directory if it doesn't exist

        $path = Craft::$app->getPath()->getRuntimePath() . DIRECTORY_SEPARATOR . 'commerce-order-exports';

        try {
            FileHelper::createDirectory($path);
        } catch (\Exception $e) {
            Craft::error($e->getMessage());
        }

        Event::on(ClearCaches::class, ClearCaches::EVENT_REGISTER_CACHE_OPTIONS, function(RegisterCacheOptionsEvent $e) use ($path) {
            try {
                FileHelper::createDirectory($path);
            } catch (\Exception $e) {
                Craft::error($e->getMessage());
            }

            $e->options[] = [
                'key' => 'commerce-order-exports',
                'label' => Craft::t('commerce', 'Commerce order exports'),
                'action' => static function() use ($path) {
                    if (file_exists($path)) {
                        FileHelper::clearDirectory($path);
                    }
                }
            ];
        });
    }

    /**
     * Register the things that need to be garbage collected
     *
     * @since 2.2
     */
    private function _registerGarbageCollection()
    {
        Event::on(Gc::class, Gc::EVENT_RUN, function() {
            // Deletes carts that meet the purge settings
            Plugin::getInstance()->getCarts()->purgeIncompleteCarts();
            // Deletes customers that are not related to any cart/order or user
            Plugin::getInstance()->getCustomers()->purgeOrphanedCustomers();
            // Deletes addresses that are not related to customers, carts or orders
            Plugin::getInstance()->getAddresses()->purgeOrphanedAddresses();
        });
    }

    /**
     * Register the element exportables
     *
     * @since 2.2
     */
    private function _registerElementExports()
    {
        Event::on(Order::class, Order::EVENT_REGISTER_EXPORTERS, function(RegisterElementExportersEvent $e) {
            $e->exporters[] = OrderExport::class;
            $e->exporters[] = LineItemExport::class;
        });
    }

    /**
     * Registers additional standard fields for the product and variant field layout designers.
     *
     * @since 3.2.0
     */
    private function _defineFieldLayoutElements()
    {
        Event::on(FieldLayout::class, FieldLayout::EVENT_DEFINE_STANDARD_FIELDS, function(DefineFieldLayoutFieldsEvent $e) {
            /** @var FieldLayout $fieldLayout */
            $fieldLayout = $e->sender;

            switch ($fieldLayout->type) {
                case Product::class:
                    $e->fields[] = ProductTitleField::class;
                    $e->fields[] = VariantsField::class;
                    break;
                case Variant::class:
                    $e->fields[] = VariantTitleField::class;
            }
        });
    }

    /**
     * Defines the `resave/products` command.
     */
    private function _defineResaveCommand()
    {
        if (
            !Craft::$app instanceof ConsoleApplication ||
            version_compare(Craft::$app->version, '3.2.0-beta.3', '<')
        ) {
            return;
        }

        Event::on(ResaveController::class, ConsoleController::EVENT_DEFINE_ACTIONS, function(DefineConsoleActionsEvent $e) {
            $e->actions['products'] = [
                'action' => function(): int {
                    /** @var ResaveController $controller */
                    $controller = Craft::$app->controller;
                    $query = Product::find();
                    if ($controller->type !== null) {
                        $query->type(explode(',', $controller->type));
                    }
                    return $controller->saveElements($query);
                },
                'options' => ['type'],
                'helpSummary' => 'Re-saves Commerce products.',
                'optionsHelp' => [
                    'type' => 'The product type handle(s) of the products to resave.',
                ],
            ];

            $e->actions['orders'] = [
                'action' => function(): int {
                    /** @var ResaveController $controller */
                    $controller = Craft::$app->controller;
                    $query = Order::find();
                    $query->isCompleted(true);
                    return $controller->saveElements($query);
                },
                'options' => [],
                'helpSummary' => 'Re-saves completed Commerce orders.',
            ];

            $e->actions['carts'] = [
                'action' => function(): int {
                    /** @var ResaveController $controller */
                    $controller = Craft::$app->controller;
                    $query = Order::find();
                    $query->isCompleted(false);
                    return $controller->saveElements($query);
                },
                'options' => [],
                'helpSummary' => 'Re-saves Commerce carts.',
            ];
        });
    }

    /**
     * Registers templates hooks for inserting Commerce information in the control panel
     *
     * @since 2.2
     */
    private function _registerTemplateHooks()
    {
        if ($this->getSettings()->showCustomerInfoTab) {
            Craft::$app->getView()->hook('cp.users.edit', [$this->getCustomers(), 'addEditUserCustomerInfoTab']);
            Craft::$app->getView()->hook('cp.users.edit.content', [$this->getCustomers(), 'addEditUserCustomerInfoTabContent']);
        }
    }
}<|MERGE_RESOLUTION|>--- conflicted
+++ resolved
@@ -131,11 +131,7 @@
     /**
      * @inheritDoc
      */
-<<<<<<< HEAD
-    public $schemaVersion = '3.2.10';
-=======
     public $schemaVersion = '3.2.13';
->>>>>>> 3db30916
 
     /**
      * @inheritdoc
