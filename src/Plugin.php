<?php
/**
 * @link https://craftcms.com/
 * @copyright Copyright (c) Pixel & Tonic, Inc.
 * @license https://craftcms.github.io/license/
 */

namespace craft\commerce;

use Craft;
use craft\base\Model;
use craft\base\Plugin as BasePlugin;
use craft\ckeditor\events\DefineLinkOptionsEvent;
use craft\ckeditor\Field as CKEditorField;
use craft\commerce\base\Purchasable;
use craft\commerce\behaviors\CustomerAddressBehavior;
use craft\commerce\behaviors\CustomerBehavior;
use craft\commerce\behaviors\StoreBehavior;
use craft\commerce\behaviors\ValidateOrganizationTaxIdBehavior;
use craft\commerce\db\Table;
use craft\commerce\debug\CommercePanel;
use craft\commerce\elements\Donation;
use craft\commerce\elements\Order;
use craft\commerce\elements\Product;
use craft\commerce\elements\Subscription;
use craft\commerce\elements\Variant;
use craft\commerce\events\EmailEvent;
use craft\commerce\exports\LineItemExport;
use craft\commerce\exports\OrderExport;
use craft\commerce\fieldlayoutelements\ProductTitleField;
use craft\commerce\fieldlayoutelements\PurchasableAllowedQtyField;
use craft\commerce\fieldlayoutelements\PurchasableAvailableForPurchaseField;
use craft\commerce\fieldlayoutelements\PurchasableDimensionsField;
use craft\commerce\fieldlayoutelements\PurchasableFreeShippingField;
use craft\commerce\fieldlayoutelements\PurchasablePriceField;
use craft\commerce\fieldlayoutelements\PurchasablePromotableField;
use craft\commerce\fieldlayoutelements\PurchasableSkuField;
use craft\commerce\fieldlayoutelements\PurchasableStockField;
use craft\commerce\fieldlayoutelements\PurchasableWeightField;
use craft\commerce\fieldlayoutelements\UserAddressSettings;
use craft\commerce\fieldlayoutelements\VariantsField as VariantsLayoutElement;
use craft\commerce\fieldlayoutelements\VariantTitleField;
use craft\commerce\fields\Products as ProductsField;
use craft\commerce\fields\Variants as VariantsField;
use craft\commerce\gql\interfaces\elements\Product as GqlProductInterface;
use craft\commerce\gql\interfaces\elements\Variant as GqlVariantInterface;
use craft\commerce\gql\queries\Product as GqlProductQueries;
use craft\commerce\gql\queries\Variant as GqlVariantQueries;
use craft\commerce\helpers\ProjectConfigData;
use craft\commerce\migrations\Install;
use craft\commerce\models\Settings;
use craft\commerce\plugin\Routes;
use craft\commerce\plugin\Services as CommerceServices;
use craft\commerce\plugin\Variables;
use craft\commerce\services\Carts;
use craft\commerce\services\CatalogPricing;
use craft\commerce\services\CatalogPricingRules;
use craft\commerce\services\Coupons;
use craft\commerce\services\Currencies;
use craft\commerce\services\Customers;
use craft\commerce\services\Discounts;
use craft\commerce\services\Emails;
use craft\commerce\services\Formulas;
use craft\commerce\services\Gateways;
use craft\commerce\services\LineItems;
use craft\commerce\services\LineItemStatuses;
use craft\commerce\services\OrderAdjustments;
use craft\commerce\services\OrderHistories;
use craft\commerce\services\OrderNotices;
use craft\commerce\services\Orders as OrdersService;
use craft\commerce\services\OrderStatuses;
use craft\commerce\services\PaymentCurrencies;
use craft\commerce\services\Payments;
use craft\commerce\services\PaymentSources;
use craft\commerce\services\Pdfs;
use craft\commerce\services\Plans;
use craft\commerce\services\Products;
use craft\commerce\services\ProductTypes;
use craft\commerce\services\Purchasables;
use craft\commerce\services\Sales;
use craft\commerce\services\ShippingCategories;
use craft\commerce\services\ShippingMethods;
use craft\commerce\services\ShippingRuleCategories;
use craft\commerce\services\ShippingRules;
use craft\commerce\services\ShippingZones;
use craft\commerce\services\Stores;
use craft\commerce\services\StoreSettings;
use craft\commerce\services\Subscriptions;
use craft\commerce\services\TaxCategories;
use craft\commerce\services\Taxes;
use craft\commerce\services\TaxRates;
use craft\commerce\services\TaxZones;
use craft\commerce\services\Transactions;
use craft\commerce\services\Variants as VariantsService;
use craft\commerce\services\Vat;
use craft\commerce\services\Webhooks;
use craft\commerce\web\twig\CraftVariableBehavior;
use craft\commerce\web\twig\Extension;
use craft\commerce\widgets\AverageOrderTotal;
use craft\commerce\widgets\NewCustomers;
use craft\commerce\widgets\Orders;
use craft\commerce\widgets\RepeatCustomers;
use craft\commerce\widgets\TopCustomers;
use craft\commerce\widgets\TopProducts;
use craft\commerce\widgets\TopProductTypes;
use craft\commerce\widgets\TopPurchasables;
use craft\commerce\widgets\TotalOrders;
use craft\commerce\widgets\TotalOrdersByCountry;
use craft\commerce\widgets\TotalRevenue;
use craft\console\Application as ConsoleApplication;
use craft\console\Controller as ConsoleController;
use craft\console\controllers\ResaveController;
use craft\debug\Module;
use craft\elements\Address;
use craft\elements\User as UserElement;
use craft\events\DefineBehaviorsEvent;
use craft\events\DefineConsoleActionsEvent;
use craft\events\DefineFieldLayoutFieldsEvent;
use craft\events\DeleteSiteEvent;
use craft\events\RebuildConfigEvent;
use craft\events\RegisterCacheOptionsEvent;
use craft\events\RegisterComponentTypesEvent;
use craft\events\RegisterElementExportersEvent;
use craft\events\RegisterGqlEagerLoadableFields;
use craft\events\RegisterGqlQueriesEvent;
use craft\events\RegisterGqlSchemaComponentsEvent;
use craft\events\RegisterGqlTypesEvent;
use craft\events\RegisterUserPermissionsEvent;
use craft\fixfks\controllers\RestoreController;
use craft\gql\ElementQueryConditionBuilder;
use craft\helpers\Console;
use craft\helpers\Db;
use craft\helpers\FileHelper;
use craft\helpers\UrlHelper;
use craft\models\FieldLayout;
use craft\models\Site;
use craft\redactor\events\RegisterLinkOptionsEvent;
use craft\redactor\Field as RedactorField;
use craft\services\Dashboard;
use craft\services\Elements;
use craft\services\Fields;
use craft\services\Gc;
use craft\services\Gql;
use craft\services\ProjectConfig;
use craft\services\Sites;
use craft\services\UserPermissions;
use craft\services\Users;
use craft\utilities\ClearCaches;
use craft\web\Application;
use craft\web\twig\variables\CraftVariable;
use Exception;
use yii\base\Event;
use yii\web\User;

/**
 * @property array $cpNavItem the control panel navigation menu
 * @property Settings $settings
 * @property mixed $settingsResponse the settings page response
 * @method Settings getSettings()
 * @author Pixel & Tonic, Inc. <support@pixelandtonic.com>
 * @since 2.0
 */
class Plugin extends BasePlugin
{
    public const EDITION_PRO = 'pro';

    public static function config(): array
    {
        return [
            'components' => [
                'carts' => ['class' => Carts::class],
                'coupons' => ['class' => Coupons::class],
                'currencies' => ['class' => Currencies::class],
                'discounts' => ['class' => Discounts::class],
                'emails' => ['class' => Emails::class],
                'formulas' => ['class' => Formulas::class],
                'gateways' => ['class' => Gateways::class],
                'lineItems' => ['class' => LineItems::class],
                'lineItemStatuses' => ['class' => LineItemStatuses::class],
                'orderAdjustments' => ['class' => OrderAdjustments::class],
                'orderHistories' => ['class' => OrderHistories::class],
                'orders' => ['class' => OrdersService::class],
                'orderNotices' => ['class' => OrderNotices::class],
                'orderStatuses' => ['class' => OrderStatuses::class],
                'paymentMethods' => ['class' => Gateways::class],
                'paymentCurrencies' => ['class' => PaymentCurrencies::class],
                'payments' => ['class' => Payments::class],
                'paymentSources' => ['class' => PaymentSources::class],
                'pdfs' => ['class' => Pdfs::class],
                'plans' => ['class' => Plans::class],
                'catalogPricing' => ['class' => CatalogPricing::class],
                'catalogPricingRules' => ['class' => CatalogPricingRules::class],
                'products' => ['class' => Products::class],
                'productTypes' => ['class' => ProductTypes::class],
                'purchasables' => ['class' => Purchasables::class],
                'sales' => ['class' => Sales::class],
                'shippingMethods' => ['class' => ShippingMethods::class],
                'shippingRules' => ['class' => ShippingRules::class],
                'shippingRuleCategories' => ['class' => ShippingRuleCategories::class],
                'shippingCategories' => ['class' => ShippingCategories::class],
                'shippingZones' => ['class' => ShippingZones::class],
                'storeSettings' => ['class' => StoreSettings::class],
                'stores' => ['class' => Stores::class],
                'subscriptions' => ['class' => Subscriptions::class],
                'taxCategories' => ['class' => TaxCategories::class],
                'taxes' => ['class' => Taxes::class],
                'taxRates' => ['class' => TaxRates::class],
                'taxZones' => ['class' => TaxZones::class],
                'transactions' => ['class' => Transactions::class],
                'customers' => ['class' => Customers::class],
                'variants' => ['class' => VariantsService::class],
                'vat' => ['class' => Vat::class],
                'webhooks' => ['class' => Webhooks::class],
            ],
        ];
    }

    public static function editions(): array
    {
        return [
            self::EDITION_PRO,
        ];
    }

    /**
     * @inheritDoc
     */
<<<<<<< HEAD
    public string $schemaVersion = '5.0.39';
=======
    public string $schemaVersion = '4.2.6';
>>>>>>> 65a6166c

    /**
     * @inheritdoc
     */
    public bool $hasCpSettings = true;

    /**
     * @inheritdoc
     */
    public bool $hasCpSection = true;

    /**
     * @inheritdoc
     */
    public string $minVersionRequired = '3.4.11';

    use CommerceServices;
    use Variables;
    use Routes;

    /**
     * @inheritdoc
     */
    public function init(): void
    {
        parent::init();
        $request = Craft::$app->getRequest();

        $this->_addTwigExtensions();
        $this->_registerFieldTypes();
        $this->_registerPermissions();
        $this->_registerCraftEventListeners();
        $this->_registerProjectConfigEventListeners();
        $this->_registerVariables();
        $this->_registerForeignKeysRestore();
        $this->_registerPoweredByHeader();
        $this->_registerElementTypes();
        $this->_registerGqlInterfaces();
        $this->_registerGqlQueries();
        $this->_registerGqlComponents();
        $this->_registerGqlEagerLoadableFields();
        $this->_registerCacheTypes();
        $this->_registerGarbageCollection();
        $this->_registerDebugPanels();

        if ($request->getIsConsoleRequest()) {
            $this->_defineResaveCommand();
        } elseif ($request->getIsCpRequest()) {
            $this->_registerCpRoutes();
            $this->_registerWidgets();
            $this->_registerElementExports();
            $this->_defineFieldLayoutElements();
            $this->_registerTemplateHooks();
            $this->_registerRedactorLinkOptions();
            $this->_registerCKEditorLinkOptions();
        } else {
            $this->_registerSiteRoutes();
        }

        Craft::setAlias('@commerceLib', Craft::getAlias('@craft/commerce/../lib'));
    }

    /**
     * @inheritdoc
     */
    public function beforeInstall(): void
    {
        // Check version before installing
        if (version_compare(Craft::$app->getInfo()->version, '4.0', '<')) {
            throw new Exception('Craft Commerce 4 requires Craft CMS 4+ in order to run.');
        }

        if (!defined('PHP_VERSION_ID') || PHP_VERSION_ID < 80000) {
            Craft::error('Craft Commerce requires PHP 8.0.2+ in order to run.');
        }
    }

    /**
     * @inheritdoc
     */
    public function getSettingsResponse(): mixed
    {
        return Craft::$app->getResponse()->redirect(UrlHelper::cpUrl('commerce/settings/general'));
    }

    /**
     * @inheritdoc
     */
    public function getCpNavItem(): ?array
    {
        $ret = parent::getCpNavItem();

        $ret['label'] = Craft::t('commerce', 'Commerce');

        if (Craft::$app->getUser()->checkPermission('commerce-manageOrders')) {
            $ret['subnav']['orders'] = [
                'label' => Craft::t('commerce', 'Orders'),
                'url' => 'commerce/orders',
            ];
        }

        $hasEditableProductTypes = !empty($this->getProductTypes()->getEditableProductTypes());
        if ($hasEditableProductTypes) {
            $ret['subnav']['products'] = [
                'label' => Craft::t('commerce', 'Products'),
                'url' => 'commerce/products',
            ];
        }

        // @TODO add permissions check for pricing
        $ret['subnav']['prices'] = [
            'label' => Craft::t('commerce', 'Prices'),
            'url' => 'commerce/prices',
        ];

        if (Craft::$app->getUser()->checkPermission('commerce-manageSubscriptions') && Plugin::getInstance()->getPlans()->getAllPlans()) {
            $ret['subnav']['subscriptions'] = [
                'label' => Craft::t('commerce', 'Subscriptions'),
                'url' => 'commerce/subscriptions',
            ];
        }

        $ret['subnav']['store-settings'] = [
            'label' => Craft::t('commerce', 'Store Management'),
            'url' => 'commerce/store-settings',
        ];

        if (Craft::$app->getUser()->getIsAdmin() && Craft::$app->getConfig()->getGeneral()->allowAdminChanges) {
            $ret['subnav']['settings'] = [
                'label' => Craft::t('commerce', 'System Settings'),
                'url' => 'commerce/settings',
            ];
        }

        return $ret;
    }


    /**
     * @inheritdoc
     */
    protected function createSettingsModel(): ?Model
    {
        return new Settings();
    }


    /**
     * Register Commerce’s twig extensions
     */
    private function _addTwigExtensions(): void
    {
        Craft::$app->view->registerTwigExtension(new Extension());
    }

    /**
     * Register links to product in the redactor rich text field
     */
    private function _registerRedactorLinkOptions(): void
    {
        if (!class_exists(RedactorField::class)) {
            return;
        }

        Event::on(RedactorField::class, RedactorField::EVENT_REGISTER_LINK_OPTIONS, function(RegisterLinkOptionsEvent $event) {
            // Include a Product link option if there are any product types that have URLs
            $productSources = [];

            $sites = Craft::$app->getSites()->getAllSites();

            foreach ($this->getProductTypes()->getAllProductTypes() as $productType) {
                foreach ($sites as $site) {
                    $productTypeSettings = $productType->getSiteSettings();
                    if (isset($productTypeSettings[$site->id]) && $productTypeSettings[$site->id]->hasUrls) {
                        $productSources[] = 'productType:' . $productType->uid;
                    }
                }
            }

            $productSources = array_unique($productSources);

            if ($productSources) {
                $event->linkOptions[] = [
                    'optionTitle' => Craft::t('commerce', 'Link to a product'),
                    'elementType' => Product::class,
                    'refHandle' => Product::refHandle(),
                    'sources' => $productSources,
                ];

                $event->linkOptions[] = [
                    'optionTitle' => Craft::t('commerce', 'Link to a variant'),
                    'elementType' => Variant::class,
                    'refHandle' => Variant::refHandle(),
                    'sources' => $productSources,
                ];
            }
        });
    }

    /**
     * Register links to product in the ckeditor rich text field
     */
    private function _registerCKEditorLinkOptions(): void
    {
        $ckEditorPlugin = Craft::$app->getPlugins()->getPlugin('ckeditor');
        if (!class_exists(CKEditorField::class) || !$ckEditorPlugin || version_compare($ckEditorPlugin->getVersion(), '3.0', '<')) {
            return;
        }

        Event::on(CKEditorField::class, CKEditorField::EVENT_DEFINE_LINK_OPTIONS, function(DefineLinkOptionsEvent $event) {
            // Include a Product link option if there are any product types that have URLs
            $productSources = [];

            $sites = Craft::$app->getSites()->getAllSites();

            foreach ($this->getProductTypes()->getAllProductTypes() as $productType) {
                foreach ($sites as $site) {
                    $productTypeSettings = $productType->getSiteSettings();
                    if (isset($productTypeSettings[$site->id]) && $productTypeSettings[$site->id]->hasUrls) {
                        $productSources[] = 'productType:' . $productType->uid;
                    }
                }
            }

            $productSources = array_unique($productSources);

            if ($productSources) {
                $event->linkOptions[] = [
                    'label' => Craft::t('commerce', 'Link to a product'),
                    'elementType' => Product::class,
                    'refHandle' => Product::refHandle(),
                    'sources' => $productSources,
                ];

                $event->linkOptions[] = [
                    'label' => Craft::t('commerce', 'Link to a variant'),
                    'elementType' => Variant::class,
                    'refHandle' => Variant::refHandle(),
                    'sources' => $productSources,
                ];
            }
        });
    }

    /**
     * Register Commerce’s permissions
     */
    private function _registerPermissions(): void
    {
        Event::on(UserPermissions::class, UserPermissions::EVENT_REGISTER_PERMISSIONS, function(RegisterUserPermissionsEvent $event) {
            $event->permissions[] = [
                'heading' => Craft::t('commerce', 'Craft Commerce'),
                'permissions' => $this->_registerProductTypePermission() + [
                        'commerce-manageOrders' => [
                            'label' => Craft::t('commerce', 'Manage orders'), 'nested' => [
                                'commerce-editOrders' => [
                                    'label' => Craft::t('commerce', 'Edit orders'),
                                ],
                                'commerce-deleteOrders' => [
                                    'label' => Craft::t('commerce', 'Delete orders'),
                                ],
                                'commerce-capturePayment' => [
                                    'label' => Craft::t('commerce', 'Capture payment'),
                                ],
                                'commerce-refundPayment' => [
                                    'label' => Craft::t('commerce', 'Refund payment'),
                                ],

                            ],
                        ],
                        'commerce-managePromotions' => $this->_registerPromotionPermission(),
                        'commerce-manageSubscriptions' => ['label' => Craft::t('commerce', 'Manage subscriptions')],
                        'commerce-manageShipping' => ['label' => Craft::t('commerce', 'Manage shipping (Pro edition only)')],
                        'commerce-manageTaxes' => ['label' => Craft::t('commerce', 'Manage taxes (Pro edition only)')],
                        'commerce-manageStoreSettings' => ['label' => Craft::t('commerce', 'Manage store settings')],
                    ],
            ];
        });
    }

    /**
     * @return array
     */
    private function _registerProductTypePermission(): array
    {
        $productTypes = self::getInstance()->getProductTypes()->getAllProductTypes();

        $productTypePermissions = [];
        foreach ($productTypes as $productType) {
            $suffix = ':' . $productType->uid;

            $productTypePermissions['commerce-editProductType' . $suffix] = [
                'label' => Craft::t('commerce', 'Edit “{type}” products', ['type' => $productType->name]),
                'nested' => [
                    "commerce-createProducts$suffix" => [
                        'label' => Craft::t('commerce', 'Create products'),
                    ],
                    "commerce-deleteProducts$suffix" => [
                        'label' => Craft::t('commerce', 'Delete products'),
                    ],
                ],
            ];
        }

        return $productTypePermissions;
    }

    /**
     * @return array
     */
    private function _registerPromotionPermission(): array
    {
        return [
            'label' => Craft::t('commerce', 'Manage promotions'),
            'nested' => [
                'commerce-editSales' => ['label' => Craft::t('commerce', 'Edit sales')],
                'commerce-createSales' => ['label' => Craft::t('commerce', 'Create sales')],
                'commerce-deleteSales' => ['label' => Craft::t('commerce', 'Delete sales')],
                'commerce-editCatalogPricingRules' => ['label' => Craft::t('commerce', 'Edit catalog pricing rules')],
                'commerce-createCatalogPricingRules' => ['label' => Craft::t('commerce', 'Create catalog pricing rules')],
                'commerce-deleteCatalogPricingRules' => ['label' => Craft::t('commerce', 'Delete catalog pricing rules')],
                'commerce-editDiscounts' => ['label' => Craft::t('commerce', 'Edit discounts')],
                'commerce-createDiscounts' => ['label' => Craft::t('commerce', 'Create discounts')],
                'commerce-deleteDiscounts' => ['label' => Craft::t('commerce', 'Delete discounts')],
            ],
        ];
    }

    /**
     * Register Commerce’s project config event listeners
     */
    private function _registerProjectConfigEventListeners(): void
    {
        $projectConfigService = Craft::$app->getProjectConfig();

        $gatewayService = $this->getGateways();
        $projectConfigService->onAdd(Gateways::CONFIG_GATEWAY_KEY . '.{uid}', [$gatewayService, 'handleChangedGateway'])
            ->onUpdate(Gateways::CONFIG_GATEWAY_KEY . '.{uid}', [$gatewayService, 'handleChangedGateway'])
            ->onRemove(Gateways::CONFIG_GATEWAY_KEY . '.{uid}', [$gatewayService, 'handleArchivedGateway']);

        $productTypeService = $this->getProductTypes();
        $projectConfigService->onAdd(ProductTypes::CONFIG_PRODUCTTYPES_KEY . '.{uid}', [$productTypeService, 'handleChangedProductType'])
            ->onUpdate(ProductTypes::CONFIG_PRODUCTTYPES_KEY . '.{uid}', [$productTypeService, 'handleChangedProductType'])
            ->onRemove(ProductTypes::CONFIG_PRODUCTTYPES_KEY . '.{uid}', [$productTypeService, 'handleDeletedProductType']);

        Event::on(Sites::class, Sites::EVENT_AFTER_DELETE_SITE, function(DeleteSiteEvent $event) use ($productTypeService) {
            if (!Craft::$app->getProjectConfig()->getIsApplyingExternalChanges()) {
                $productTypeService->pruneDeletedSite($event);
            }
        });

        $ordersService = $this->getOrders();
        $projectConfigService->onAdd(OrdersService::CONFIG_FIELDLAYOUT_KEY, [$ordersService, 'handleChangedFieldLayout'])
            ->onUpdate(OrdersService::CONFIG_FIELDLAYOUT_KEY, [$ordersService, 'handleChangedFieldLayout'])
            ->onRemove(OrdersService::CONFIG_FIELDLAYOUT_KEY, [$ordersService, 'handleDeletedFieldLayout']);

        $subscriptionsService = $this->getSubscriptions();
        $projectConfigService->onAdd(Subscriptions::CONFIG_FIELDLAYOUT_KEY, [$subscriptionsService, 'handleChangedFieldLayout'])
            ->onUpdate(Subscriptions::CONFIG_FIELDLAYOUT_KEY, [$subscriptionsService, 'handleChangedFieldLayout'])
            ->onRemove(Subscriptions::CONFIG_FIELDLAYOUT_KEY, [$subscriptionsService, 'handleDeletedFieldLayout']);

        $orderStatusService = $this->getOrderStatuses();
        $projectConfigService->onAdd(OrderStatuses::CONFIG_STATUSES_KEY . '.{uid}', [$orderStatusService, 'handleChangedOrderStatus'])
            ->onUpdate(OrderStatuses::CONFIG_STATUSES_KEY . '.{uid}', [$orderStatusService, 'handleChangedOrderStatus'])
            ->onRemove(OrderStatuses::CONFIG_STATUSES_KEY . '.{uid}', [$orderStatusService, 'handleDeletedOrderStatus']);

        Event::on(Emails::class, Emails::EVENT_AFTER_DELETE_EMAIL, function(EmailEvent $event) use ($orderStatusService) {
            if (!Craft::$app->getProjectConfig()->getIsApplyingExternalChanges()) {
                $orderStatusService->pruneDeletedEmail($event);
            }
        });

        $lineItemStatusService = $this->getLineItemStatuses();
        $projectConfigService->onAdd(LineItemStatuses::CONFIG_STATUSES_KEY . '.{uid}', [$lineItemStatusService, 'handleChangedLineItemStatus'])
            ->onUpdate(LineItemStatuses::CONFIG_STATUSES_KEY . '.{uid}', [$lineItemStatusService, 'handleChangedLineItemStatus'])
            ->onRemove(LineItemStatuses::CONFIG_STATUSES_KEY . '.{uid}', [$lineItemStatusService, 'handleArchivedLineItemStatus']);

        $emailService = $this->getEmails();
        $projectConfigService->onAdd(Emails::CONFIG_EMAILS_KEY . '.{uid}', [$emailService, 'handleChangedEmail'])
            ->onUpdate(Emails::CONFIG_EMAILS_KEY . '.{uid}', [$emailService, 'handleChangedEmail'])
            ->onRemove(Emails::CONFIG_EMAILS_KEY . '.{uid}', [$emailService, 'handleDeletedEmail']);

        $storesService = $this->getStores();
        $projectConfigService->onAdd(Stores::CONFIG_STORES_KEY . '.{uid}', [$storesService, 'handleChangedStore'])
            ->onUpdate(Stores::CONFIG_STORES_KEY . '.{uid}', [$storesService, 'handleChangedStore'])
            ->onRemove(Stores::CONFIG_STORES_KEY . '.{uid}', [$storesService, 'handleDeletedStore']);

        $projectConfigService->onAdd(Stores::CONFIG_SITESTORES_KEY . '.{uid}', [$storesService, 'handleChangedSiteStore'])
            ->onUpdate(Stores::CONFIG_SITESTORES_KEY . '.{uid}', [$storesService, 'handleChangedSiteStore'])
            ->onRemove(Stores::CONFIG_SITESTORES_KEY . '.{uid}', [$storesService, 'handleDeletedSiteStore']);

        $pdfService = $this->getPdfs();
        $projectConfigService->onAdd(Pdfs::CONFIG_PDFS_KEY . '.{uid}', [$pdfService, 'handleChangedPdf'])
            ->onUpdate(Pdfs::CONFIG_PDFS_KEY . '.{uid}', [$pdfService, 'handleChangedPdf'])
            ->onRemove(Pdfs::CONFIG_PDFS_KEY . '.{uid}', [$pdfService, 'handleDeletedPdf']);

        Event::on(ProjectConfig::class, ProjectConfig::EVENT_REBUILD, static function(RebuildConfigEvent $event) {
            $event->config['commerce'] = ProjectConfigData::rebuildProjectConfig();
        });
    }

    /**
     * Register general event listeners
     */
    private function _registerCraftEventListeners(): void
    {
        if (!Craft::$app->getRequest()->isConsoleRequest) {
            Event::on(User::class, User::EVENT_AFTER_LOGIN, [$this->getCustomers(), 'loginHandler']);
            Event::on(User::class, User::EVENT_AFTER_LOGOUT, [$this->getCarts(), 'forgetCart']);
        }

        Event::on(Sites::class, Sites::EVENT_AFTER_SAVE_SITE, [$this->getProductTypes(), 'afterSaveSiteHandler']);
        Event::on(Sites::class, Sites::EVENT_AFTER_SAVE_SITE, [$this->getProducts(), 'afterSaveSiteHandler']);
        Event::on(Sites::class, Sites::EVENT_AFTER_SAVE_SITE, [$this->getStores(), 'afterSaveCraftSiteHandler']);
        Event::on(Sites::class, Sites::EVENT_AFTER_DELETE_SITE, [$this->getStores(), 'afterDeleteCraftSiteHandler']);

        Event::on(UserElement::class, UserElement::EVENT_BEFORE_DELETE, [$this->getSubscriptions(), 'beforeDeleteUserHandler']);
        Event::on(UserElement::class, UserElement::EVENT_BEFORE_DELETE, [$this->getOrders(), 'beforeDeleteUserHandler']);

        Event::on(Address::class, Address::EVENT_AFTER_SAVE, [$this->getOrders(), 'afterSaveAddressHandler']);

        Event::on(
            UserElement::class,
            UserElement::EVENT_DEFINE_BEHAVIORS,
            function(DefineBehaviorsEvent $event) {
                $event->behaviors['commerce:customer'] = CustomerBehavior::class;
            }
        );

        // Site models are instantiated early meaning we have to manually attach the behavior alongside using the event
        $sites = Craft::$app->getSites()->getAllSites(true);
        foreach ($sites as $site) {
            $site->attachBehavior('commerce:store', StoreBehavior::class);
        }
        Event::on(Site::class, Site::EVENT_DEFINE_BEHAVIORS, function(DefineBehaviorsEvent $event) {
            $event->behaviors['commerce:store'] = StoreBehavior::class;
        });

        Event::on(UserElement::class, UserElement::EVENT_AFTER_SAVE, [$this->getCatalogPricingRules(), 'afterSaveUserHandler']);
        Event::on(Users::class, Users::EVENT_AFTER_ASSIGN_USER_TO_GROUPS, [$this->getCatalogPricingRules(), 'afterSaveUserHandler']);

        Event::on(Address::class, Address::EVENT_DEFINE_BEHAVIORS, function(DefineBehaviorsEvent $event) {
            /** @var Address $address */
            $address = $event->sender;
            $owner = $address->getOwner();
            if ($owner instanceof UserElement) {
                $event->behaviors['commerce:address'] = CustomerAddressBehavior::class;
            }
        });

        Event::on(Purchasable::class, Elements::EVENT_BEFORE_RESTORE_ELEMENT, [$this->getPurchasables(), 'beforeRestorePurchasableHandler']);
        Event::on(Purchasable::class, Purchasable::EVENT_AFTER_SAVE, [$this->getCatalogPricing(), 'afterSavePurchasableHandler']);
    }

    /**
     * Register Commerce’s fields
     */
    private function _registerFieldTypes(): void
    {
        Event::on(Fields::class, Fields::EVENT_REGISTER_FIELD_TYPES, static function(RegisterComponentTypesEvent $event) {
            $event->types[] = ProductsField::class;
            $event->types[] = VariantsField::class;
        });
    }

    /**
     * Register Commerce’s widgets.
     */
    private function _registerWidgets(): void
    {
        Event::on(Dashboard::class, Dashboard::EVENT_REGISTER_WIDGET_TYPES, static function(RegisterComponentTypesEvent $event) {
            $event->types[] = AverageOrderTotal::class;
            $event->types[] = NewCustomers::class;
            $event->types[] = Orders::class;
            $event->types[] = RepeatCustomers::class;
            $event->types[] = TotalOrders::class;
            $event->types[] = TotalOrdersByCountry::class;
            $event->types[] = TopCustomers::class;
            $event->types[] = TopProducts::class;
            $event->types[] = TopProductTypes::class;
            $event->types[] = TopPurchasables::class;
            $event->types[] = TotalRevenue::class;
        });
    }

    /**
     * Register Commerce’s template variable.
     */
    private function _registerVariables(): void
    {
        Event::on(CraftVariable::class, CraftVariable::EVENT_INIT, static function(Event $event) {
            /** @var CraftVariable $variable */
            $variable = $event->sender;
            $variable->attachBehavior('commerce', CraftVariableBehavior::class);
        });
    }

    /**
     * Register for FK restore plugin
     */
    private function _registerForeignKeysRestore(): void
    {
        if (!class_exists(RestoreController::class)) {
            return;
        }

        Event::on(RestoreController::class, RestoreController::EVENT_AFTER_RESTORE_FKS, static function() {
            // Add default FKs
            (new Install())->addForeignKeys();
        });
    }

    /**
     * Register the powered-by header
     */
    private function _registerPoweredByHeader(): void
    {
        if (!Craft::$app->request->isConsoleRequest) {
            $headers = Craft::$app->getResponse()->getHeaders();
            // Send the X-Powered-By header?
            if (Craft::$app->getConfig()->getGeneral()->sendPoweredByHeader) {
                $original = $headers->get('X-Powered-By');
                $headers->set('X-Powered-By', $original . ($original ? ',' : '') . 'Craft Commerce');
            } else {
                // In case PHP is already setting one
                header_remove('X-Powered-By');
            }
        }
    }

    /**
     * Register the element types supplied by Craft Commerce
     */
    private function _registerElementTypes(): void
    {
        Event::on(Elements::class, Elements::EVENT_REGISTER_ELEMENT_TYPES, static function(RegisterComponentTypesEvent $e) {
            $e->types[] = Variant::class;
            $e->types[] = Product::class;
            $e->types[] = Order::class;
            $e->types[] = Subscription::class;
            $e->types[] = Donation::class;
        });
    }

    /**
     * Register the Gql interfaces
     */
    private function _registerGqlInterfaces(): void
    {
        Event::on(Gql::class, Gql::EVENT_REGISTER_GQL_TYPES, static function(RegisterGqlTypesEvent $event) {
            // Add my GraphQL types
            $types = $event->types;
            $types[] = GqlProductInterface::class;
            $types[] = GqlVariantInterface::class;
            $event->types = $types;
        });
    }

    /**
     * Register the Gql queries
     */
    private function _registerGqlQueries(): void
    {
        Event::on(Gql::class, Gql::EVENT_REGISTER_GQL_QUERIES, static function(RegisterGqlQueriesEvent $event) {
            // Add my GraphQL queries
            $event->queries = array_merge(
                $event->queries,
                GqlProductQueries::getQueries(),
                GqlVariantQueries::getQueries()
            );
        });
    }

    /**
     * Register the Gql permissions
     */
    private function _registerGqlComponents(): void
    {
        Event::on(Gql::class, Gql::EVENT_REGISTER_GQL_SCHEMA_COMPONENTS, static function(RegisterGqlSchemaComponentsEvent $event) {
            $queryComponents = [];

            $productTypes = Plugin::getInstance()->getProductTypes()->getAllProductTypes();

            if (!empty($productTypes)) {
                $label = Craft::t('commerce', 'Products');
                $productPermissions = [];

                foreach ($productTypes as $productType) {
                    $suffix = 'productTypes.' . $productType->uid;
                    $productPermissions[$suffix . ':read'] = ['label' => Craft::t('commerce', 'View product type - {productType}', ['productType' => Craft::t('site', $productType->name)])];
                }

                $queryComponents[$label] = $productPermissions;
            }

            $event->queries = array_merge($event->queries, $queryComponents);
        });
    }

    private function _registerGqlEagerLoadableFields(): void
    {
        Event::on(ElementQueryConditionBuilder::class, ElementQueryConditionBuilder::EVENT_REGISTER_GQL_EAGERLOADABLE_FIELDS, function(RegisterGqlEagerLoadableFields $event) {
            $event->fieldList['variants'] = [ProductsField::class];
            $event->fieldList['product'] = [VariantsField::class];
        });
    }

    /**
     * Register the cache types
     */
    private function _registerCacheTypes(): void
    {
        // create the directory if it doesn't exist

        $path = Craft::$app->getPath()->getRuntimePath() . DIRECTORY_SEPARATOR . 'commerce-order-exports';

        try {
            FileHelper::createDirectory($path);
        } catch (\Exception $e) {
            Craft::error($e->getMessage());
        }

        Event::on(ClearCaches::class, ClearCaches::EVENT_REGISTER_CACHE_OPTIONS, static function(RegisterCacheOptionsEvent $e) use ($path) {
            try {
                FileHelper::createDirectory($path);
            } catch (\Exception $e) {
                Craft::error($e->getMessage());
            }

            $e->options[] = [
                'key' => 'commerce-order-exports',
                'label' => Craft::t('commerce', 'Commerce order exports'),
                'action' => static function() use ($path) {
                    if (file_exists($path)) {
                        FileHelper::clearDirectory($path);
                    }
                },
            ];
        });
    }

    /**
     * Register the things that need to be garbage collected
     *
     * @since 2.2
     */
    private function _registerGarbageCollection(): void
    {
        Event::on(Gc::class, Gc::EVENT_RUN, function(Event $event) {
            // Deletes carts that meet the purge settings
            if (Craft::$app instanceof ConsoleApplication) {
                Console::stdout('    > purging inactive carts ... ');
            }
            Plugin::getInstance()->getCarts()->purgeIncompleteCarts();
            if (Craft::$app instanceof ConsoleApplication) {
                Console::stdout("done\n", Console::FG_GREEN);
            }

            // Delete orphaned variants
            Db::delete(Table::VARIANTS, ['productId' => null]);

            // Delete partial elements
            /** @var Gc $gc */
            $gc = $event->sender;
            $gc->deletePartialElements(Donation::class, Table::DONATIONS, 'id');
            $gc->deletePartialElements(Order::class, Table::ORDERS, 'id');
            $gc->deletePartialElements(Product::class, Table::PRODUCTS, 'id');
            $gc->deletePartialElements(Subscription::class, Table::SUBSCRIPTIONS, 'id');
            $gc->deletePartialElements(Variant::class, Table::VARIANTS, 'id');
        });
    }

    /**
     * Register the element exportables
     *
     * @since 2.2
     */
    private function _registerElementExports(): void
    {
        Event::on(Order::class, Order::EVENT_REGISTER_EXPORTERS, static function(RegisterElementExportersEvent $e) {
            $e->exporters[] = OrderExport::class;
            $e->exporters[] = LineItemExport::class;
        });
    }

    /**
     * Register Commerce related debug panels.
     *
     * @since 4.0
     */
    private function _registerDebugPanels(): void
    {
        Event::on(Application::class, Application::EVENT_BEFORE_REQUEST, static function() {
            /** @var Module|null $module */
            $module = Craft::$app->getModule('debug');
            $user = Craft::$app->getUser()->getIdentity();

            if (!$module || !$user || !Craft::$app->getConfig()->getGeneral()->devMode) {
                return;
            }

            $pref = Craft::$app->getRequest()->getIsCpRequest() ? 'enableDebugToolbarForCp' : 'enableDebugToolbarForSite';
            if (!$user->getPreference($pref)) {
                return;
            }

            $module->panels['commerce'] = new CommercePanel([
                'id' => 'commerce',
                'module' => $module,
                'cart' => !Craft::$app->getRequest()->getIsCpRequest() ? Plugin::getInstance()->getCarts()->getCart() : null,
            ]);
        });
    }

    /**
     * Registers additional standard fields for the product and variant field layout designers.
     *
     * @since 3.2.0
     */
    private function _defineFieldLayoutElements(): void
    {
        Event::on(FieldLayout::class, FieldLayout::EVENT_DEFINE_NATIVE_FIELDS, static function(DefineFieldLayoutFieldsEvent $e) {
            /** @var FieldLayout $fieldLayout */
            $fieldLayout = $e->sender;

            switch ($fieldLayout->type) {
                case Address::class:
                    $e->fields[] = UserAddressSettings::class;
                    break;
                case Product::class:
                    $e->fields[] = ProductTitleField::class;
                    $e->fields[] = VariantsLayoutElement::class;
                    break;
                case Variant::class:
                    $e->fields[] = VariantTitleField::class;
                    $e->fields[] = PurchasableSkuField::class;
                    $e->fields[] = PurchasableFreeShippingField::class;
                    $e->fields[] = PurchasablePromotableField::class;
                    $e->fields[] = PurchasableAvailableForPurchaseField::class;
                    $e->fields[] = PurchasableAllowedQtyField::class;
                    $e->fields[] = PurchasableStockField::class;
                    $e->fields[] = PurchasablePriceField::class;
                    $e->fields[] = PurchasableDimensionsField::class;
                    $e->fields[] = PurchasableWeightField::class;
            }
        });
    }

    /**
     * Defines the `resave/products` command.
     */
    private function _defineResaveCommand(): void
    {
        Event::on(ResaveController::class, ConsoleController::EVENT_DEFINE_ACTIONS, static function(DefineConsoleActionsEvent $e) {
            $e->actions['products'] = [
                'action' => function(): int {
                    /** @var ResaveController $controller */
                    $controller = Craft::$app->controller;
                    $criteria = [];
                    if ($controller->type !== null) {
                        $criteria['type'] = explode(',', $controller->type);
                    }
                    return $controller->resaveElements(Product::class, $criteria);
                },
                'options' => ['type'],
                'helpSummary' => 'Re-saves Commerce products.',
                'optionsHelp' => [
                    'type' => 'The product type handle(s) of the products to resave.',
                ],
            ];

            $e->actions['orders'] = [
                'action' => function(): int {
                    /** @var ResaveController $controller */
                    $controller = Craft::$app->controller;
                    return $controller->resaveElements(Order::class, [
                        'isCompleted' => true,
                    ]);
                },
                'options' => [],
                'helpSummary' => 'Re-saves completed Commerce orders.',
            ];

            $e->actions['carts'] = [
                'action' => function(): int {
                    /** @var ResaveController $controller */
                    $controller = Craft::$app->controller;
                    return $controller->resaveElements(Order::class, [
                        'isCompleted' => false,
                    ]);
                },
                'options' => [],
                'helpSummary' => 'Re-saves Commerce carts.',
            ];
        });
    }

    /**
     * Registers templates hooks for inserting Commerce information in the control panel
     *
     * @since 2.2
     */
    private function _registerTemplateHooks(): void
    {
        if ($this->getSettings()->showEditUserCommerceTab) {
            Craft::$app->getView()->hook('cp.users.edit', [$this->getCustomers(), 'addEditUserCommerceTab']);
            Craft::$app->getView()->hook('cp.users.edit.content', [$this->getCustomers(), 'addEditUserCommerceTabContent']);
        }
    }
}<|MERGE_RESOLUTION|>--- conflicted
+++ resolved
@@ -16,7 +16,6 @@
 use craft\commerce\behaviors\CustomerAddressBehavior;
 use craft\commerce\behaviors\CustomerBehavior;
 use craft\commerce\behaviors\StoreBehavior;
-use craft\commerce\behaviors\ValidateOrganizationTaxIdBehavior;
 use craft\commerce\db\Table;
 use craft\commerce\debug\CommercePanel;
 use craft\commerce\elements\Donation;
@@ -225,11 +224,7 @@
     /**
      * @inheritDoc
      */
-<<<<<<< HEAD
     public string $schemaVersion = '5.0.39';
-=======
-    public string $schemaVersion = '4.2.6';
->>>>>>> 65a6166c
 
     /**
      * @inheritdoc
