<?php
/**
 * @link https://craftcms.com/
 * @copyright Copyright (c) Pixel & Tonic, Inc.
 * @license https://craftcms.github.io/license/
 */

namespace craft\commerce;

use Craft;
use craft\base\Plugin as BasePlugin;
use craft\commerce\base\Purchasable;
use craft\commerce\elements\Order;
use craft\commerce\elements\Product;
use craft\commerce\elements\Subscription;
use craft\commerce\elements\Variant;
use craft\commerce\exports\LineItemExport;
use craft\commerce\exports\OrderExport;
use craft\commerce\fieldlayoutelements\ProductTitleField;
use craft\commerce\fieldlayoutelements\VariantsField;
use craft\commerce\fieldlayoutelements\VariantTitleField;
use craft\commerce\fields\Products;
use craft\commerce\fields\Variants;
use craft\commerce\gql\interfaces\elements\Product as GqlProductInterface;
use craft\commerce\gql\interfaces\elements\Variant as GqlVariantInterface;
use craft\commerce\gql\queries\Product as GqlProductQueries;
use craft\commerce\gql\queries\Variant as GqlVariantQueries;
use craft\commerce\helpers\ProjectConfigData;
use craft\commerce\migrations\Install;
use craft\commerce\models\Settings;
use craft\commerce\plugin\Routes;
use craft\commerce\plugin\Services as CommerceServices;
use craft\commerce\plugin\Variables;
use craft\commerce\services\Emails;
use craft\commerce\services\Gateways;
use craft\commerce\services\LineItemStatuses;
use craft\commerce\services\Orders as OrdersService;
use craft\commerce\services\OrderStatuses;
use craft\commerce\services\Pdfs;
use craft\commerce\services\ProductTypes;
use craft\commerce\services\Subscriptions;
use craft\commerce\web\twig\CraftVariableBehavior;
use craft\commerce\web\twig\Extension;
use craft\commerce\widgets\AverageOrderTotal;
use craft\commerce\widgets\NewCustomers;
use craft\commerce\widgets\Orders;
use craft\commerce\widgets\RepeatCustomers;
use craft\commerce\widgets\TopCustomers;
use craft\commerce\widgets\TopProducts;
use craft\commerce\widgets\TopProductTypes;
use craft\commerce\widgets\TopPurchasables;
use craft\commerce\widgets\TotalOrders;
use craft\commerce\widgets\TotalOrdersByCountry;
use craft\commerce\widgets\TotalRevenue;
use craft\console\Application as ConsoleApplication;
use craft\console\Controller as ConsoleController;
use craft\console\controllers\ResaveController;
use craft\elements\User as UserElement;
use craft\events\DefineConsoleActionsEvent;
use craft\events\DefineFieldLayoutFieldsEvent;
use craft\events\RebuildConfigEvent;
use craft\events\RegisterCacheOptionsEvent;
use craft\events\RegisterComponentTypesEvent;
use craft\events\RegisterElementExportersEvent;
use craft\events\RegisterGqlEagerLoadableFields;
use craft\events\RegisterGqlQueriesEvent;
use craft\events\RegisterGqlSchemaComponentsEvent;
use craft\events\RegisterGqlTypesEvent;
use craft\events\RegisterUserPermissionsEvent;
use craft\fixfks\controllers\RestoreController;
use craft\gql\ElementQueryConditionBuilder;
use craft\helpers\FileHelper;
use craft\helpers\UrlHelper;
use craft\models\FieldLayout;
use craft\redactor\events\RegisterLinkOptionsEvent;
use craft\redactor\Field as RedactorField;
use craft\services\Dashboard;
use craft\services\Elements;
use craft\services\Fields;
use craft\services\Gc;
use craft\services\Gql;
use craft\services\GraphQl;
use craft\services\ProjectConfig;
use craft\services\Sites;
use craft\services\UserPermissions;
use craft\utilities\ClearCaches;
use craft\web\twig\variables\CraftVariable;
use yii\base\Event;
use yii\base\Exception;
use yii\web\User;

/**
 * @property array $cpNavItem the control panel navigation menu
 * @property Settings $settings
 * @property mixed $settingsResponse the settings page response
 * @method Settings getSettings()
 * @author Pixel & Tonic, Inc. <support@pixelandtonic.com>
 * @since 2.0
 */
class Plugin extends BasePlugin
{
    // Edition constants
    const EDITION_LITE = 'lite';
    const EDITION_PRO = 'pro';

    public static function editions(): array
    {
        return [
            self::EDITION_LITE,
            self::EDITION_PRO,
        ];
    }

    /**
     * @param $message
     * @param array $params
     * @param null $language
     * @return string
     * @see Craft::t()
     *
     * @since 2.2.0
     */
    public static function t($message, $params = [], $language = null)
    {
        return Craft::t('commerce', $message, $params, $language);
    }

    /**
     * @inheritDoc
     */
<<<<<<< HEAD
    public $schemaVersion = '3.2.2';
=======
    public $schemaVersion = '3.2.1';
>>>>>>> cb3d50ed

    /**
     * @inheritdoc
     */
    public $hasCpSettings = true;

    /**
     * @inheritdoc
     */
    public $hasCpSection = true;

    /**
     * @inheritdoc
     */
    public $minVersionRequired = '2.2.18';

    use CommerceServices;
    use Variables;
    use Routes;

    /**
     * @inheritdoc
     */
    public function init()
    {
        parent::init();
        $this->_setPluginComponents();
        $this->_addTwigExtensions();
        $this->_registerFieldTypes();
        $this->_registerPermissions();
        $this->_registerCraftEventListeners();
        $this->_registerProjectConfigEventListeners();
        $this->_registerVariables();
        $this->_registerForeignKeysRestore();
        $this->_registerPoweredByHeader();
        $this->_registerElementTypes();
        $this->_registerGqlInterfaces();
        $this->_registerGqlQueries();
        $this->_registerGqlComponents();
        $this->_registerGqlEagerLoadableFields();
        $this->_registerCacheTypes();
        $this->_registerGarbageCollection();

        $request = Craft::$app->getRequest();

        if ($request->getIsConsoleRequest()) {
            $this->_defineResaveCommand();
        } else if ($request->getIsCpRequest()) {
            $this->_registerCpRoutes();
            $this->_registerWidgets();
            $this->_registerElementExports();
            $this->_defineFieldLayoutElements();
            $this->_registerTemplateHooks();
            $this->_registerRedactorLinkOptions();
        } else {
            $this->_registerSiteRoutes();
        }

        Craft::setAlias('@commerceLib', Craft::getAlias('@craft/commerce/../lib'));
    }

    /**
     * @inheritdoc
     */
    public function beforeInstall(): bool
    {
        // Check version before installing
        if (version_compare(Craft::$app->getInfo()->version, '3.0', '<')) {
            throw new Exception('Craft Commerce 2 requires Craft CMS 3+ in order to run.');
        }

        if (!defined('PHP_VERSION_ID') || PHP_VERSION_ID < 70000) {
            Craft::error('Craft Commerce requires PHP 7.0+ in order to run.');

            return false;
        }

        return true;
    }

    /**
     * @inheritdoc
     */
    public function getSettingsResponse()
    {
        return Craft::$app->getResponse()->redirect(UrlHelper::cpUrl('commerce/settings/general'));
    }

    /**
     * @inheritdoc
     */
    public function getCpNavItem(): array
    {
        $ret = parent::getCpNavItem();

        $ret['label'] = self::t('Commerce');

        if (Craft::$app->getUser()->checkPermission('commerce-manageOrders')) {
            $ret['subnav']['orders'] = [
                'label' => self::t('Orders'),
                'url' => 'commerce/orders'
            ];
        }

        $hasEditableProductTypes = !empty($this->getProductTypes()->getEditableProductTypes());
        if ($hasEditableProductTypes && Craft::$app->getUser()->checkPermission('commerce-manageProducts')) {
            $ret['subnav']['products'] = [
                'label' => self::t('Products'),
                'url' => 'commerce/products'
            ];
        }

        if (Craft::$app->getUser()->checkPermission('commerce-manageCustomers')) {
            $ret['subnav']['customers'] = [
                'label' => self::t('Customers'),
                'url' => 'commerce/customers',
            ];
        }

        if (Craft::$app->getUser()->checkPermission('commerce-manageSubscriptions')) {
            $ret['subnav']['subscriptions'] = [
                'label' => self::t('Subscriptions'),
                'url' => 'commerce/subscriptions'
            ];
        }

        if (Craft::$app->getUser()->checkPermission('commerce-managePromotions')) {
            $ret['subnav']['promotions'] = [
                'label' => self::t('Promotions'),
                'url' => 'commerce/promotions'
            ];
        }

        if (self::getInstance()->is('pro', '>=')) {
            if (Craft::$app->getUser()->checkPermission('commerce-manageShipping')) {
                $ret['subnav']['shipping'] = [
                    'label' => self::t('Shipping'),
                    'url' => 'commerce/shipping'
                ];
            }

            if (Craft::$app->getUser()->checkPermission('commerce-manageTaxes')) {
                $ret['subnav']['tax'] = [
                    'label' => self::t('Tax'),
                    'url' => 'commerce/tax'
                ];
            }
        }

        if (Craft::$app->getUser()->checkPermission('commerce-manageStoreSettings')) {
            $ret['subnav']['store-settings'] = [
                'label' => self::t('Store Settings'),
                'url' => 'commerce/store-settings'
            ];
        }

        if (Craft::$app->getUser()->getIsAdmin() && Craft::$app->getConfig()->getGeneral()->allowAdminChanges) {
            $ret['subnav']['settings'] = [
                'label' => self::t('System Settings'),
                'url' => 'commerce/settings'
            ];
        }

        return $ret;
    }


    /**
     * @inheritdoc
     */
    protected function createSettingsModel()
    {
        return new Settings();
    }


    /**
     * Register Commerce’s twig extensions
     */
    private function _addTwigExtensions()
    {
        Craft::$app->view->registerTwigExtension(new Extension);
    }

    /**
     * Register links to product in the redactor rich text field
     */
    private function _registerRedactorLinkOptions()
    {
        if (!class_exists(RedactorField::class)) {
            return;
        }

        Event::on(RedactorField::class, RedactorField::EVENT_REGISTER_LINK_OPTIONS, function(RegisterLinkOptionsEvent $event) {
            // Include a Product link option if there are any product types that have URLs
            $productSources = [];

            $currentSiteId = Craft::$app->getSites()->getCurrentSite()->id;
            foreach ($this->getProductTypes()->getAllProductTypes() as $productType) {
                if (isset($productType->getSiteSettings()[$currentSiteId]) && $productType->getSiteSettings()[$currentSiteId]->hasUrls) {
                    $productSources[] = 'productType:' . $productType->uid;
                }
            }

            if ($productSources) {
                $event->linkOptions[] = [
                    'optionTitle' => self::t('Link to a product'),
                    'elementType' => Product::class,
                    'refHandle' => Product::refHandle(),
                    'sources' => $productSources
                ];

                $event->linkOptions[] = [
                    'optionTitle' => self::t('Link to a variant'),
                    'elementType' => Variant::class,
                    'refHandle' => Variant::refHandle(),
                    'sources' => $productSources
                ];
            }
        });
    }

    /**
     * Register Commerce’s permissions
     */
    private function _registerPermissions()
    {
        Event::on(UserPermissions::class, UserPermissions::EVENT_REGISTER_PERMISSIONS, function(RegisterUserPermissionsEvent $event) {
            $productTypes = Plugin::getInstance()->getProductTypes()->getAllProductTypes();

            $productTypePermissions = [];
            foreach ($productTypes as $productType) {
                $suffix = ':' . $productType->uid;
                $productTypePermissions['commerce-manageProductType' . $suffix] = ['label' => self::t('Manage “{type}” products', ['type' => $productType->name])];
            }

            $event->permissions[self::t('Craft Commerce')] = [
                'commerce-manageProducts' => ['label' => self::t('Manage products'), 'nested' => $productTypePermissions],
                'commerce-manageOrders' => [
                    'label' => self::t('Manage orders'), 'nested' => [
                        'commerce-editOrders' => [
                            'label' => self::t('Edit orders')
                        ],
                        'commerce-deleteOrders' => [
                            'label' => self::t('Delete orders')
                        ],
                        'commerce-capturePayment' => [
                            'label' => self::t('Capture payment')
                        ],
                        'commerce-refundPayment' => [
                            'label' => self::t('Refund payment')
                        ],
                    ]
                ],
                'commerce-manageCustomers' => ['label' => self::t('Manage customers')],
                'commerce-managePromotions' => ['label' => self::t('Manage promotions')],
                'commerce-manageSubscriptions' => ['label' => self::t('Manage subscriptions')],
                'commerce-manageShipping' => ['label' => self::t('Manage shipping (Pro edition Only)')],
                'commerce-manageTaxes' => ['label' => self::t('Manage taxes (Pro edition Only)')],
                'commerce-manageStoreSettings' => ['label' => self::t('Manage store settings')],
            ];
        });
    }

    /**
     * Register Commerce’s project config event listeners
     */
    private function _registerProjectConfigEventListeners()
    {
        $projectConfigService = Craft::$app->getProjectConfig();

        $gatewayService = $this->getGateways();
        $projectConfigService->onAdd(Gateways::CONFIG_GATEWAY_KEY . '.{uid}', [$gatewayService, 'handleChangedGateway'])
            ->onUpdate(Gateways::CONFIG_GATEWAY_KEY . '.{uid}', [$gatewayService, 'handleChangedGateway'])
            ->onRemove(Gateways::CONFIG_GATEWAY_KEY . '.{uid}', [$gatewayService, 'handleArchivedGateway']);

        $productTypeService = $this->getProductTypes();
        $projectConfigService->onAdd(ProductTypes::CONFIG_PRODUCTTYPES_KEY . '.{uid}', [$productTypeService, 'handleChangedProductType'])
            ->onUpdate(ProductTypes::CONFIG_PRODUCTTYPES_KEY . '.{uid}', [$productTypeService, 'handleChangedProductType'])
            ->onRemove(ProductTypes::CONFIG_PRODUCTTYPES_KEY . '.{uid}', [$productTypeService, 'handleDeletedProductType']);
        Event::on(Fields::class, Fields::EVENT_AFTER_DELETE_FIELD, [$productTypeService, 'pruneDeletedField']);
        Event::on(Sites::class, Sites::EVENT_AFTER_DELETE_SITE, [$productTypeService, 'pruneDeletedSite']);

        $ordersService = $this->getOrders();
        $projectConfigService->onAdd(OrdersService::CONFIG_FIELDLAYOUT_KEY, [$ordersService, 'handleChangedFieldLayout'])
            ->onUpdate(OrdersService::CONFIG_FIELDLAYOUT_KEY, [$ordersService, 'handleChangedFieldLayout'])
            ->onRemove(OrdersService::CONFIG_FIELDLAYOUT_KEY, [$ordersService, 'handleDeletedFieldLayout']);
        Event::on(Fields::class, Fields::EVENT_AFTER_DELETE_FIELD, [$ordersService, 'pruneDeletedField']);

        $subscriptionsService = $this->getSubscriptions();
        $projectConfigService->onAdd(Subscriptions::CONFIG_FIELDLAYOUT_KEY, [$subscriptionsService, 'handleChangedFieldLayout'])
            ->onUpdate(Subscriptions::CONFIG_FIELDLAYOUT_KEY, [$subscriptionsService, 'handleChangedFieldLayout'])
            ->onRemove(Subscriptions::CONFIG_FIELDLAYOUT_KEY, [$subscriptionsService, 'handleDeletedFieldLayout']);
        Event::on(Fields::class, Fields::EVENT_AFTER_DELETE_FIELD, [$subscriptionsService, 'pruneDeletedField']);

        $orderStatusService = $this->getOrderStatuses();
        $projectConfigService->onAdd(OrderStatuses::CONFIG_STATUSES_KEY . '.{uid}', [$orderStatusService, 'handleChangedOrderStatus'])
            ->onUpdate(OrderStatuses::CONFIG_STATUSES_KEY . '.{uid}', [$orderStatusService, 'handleChangedOrderStatus'])
            ->onRemove(OrderStatuses::CONFIG_STATUSES_KEY . '.{uid}', [$orderStatusService, 'handleDeletedOrderStatus']);
        Event::on(Emails::class, Emails::EVENT_AFTER_DELETE_EMAIL, [$orderStatusService, 'pruneDeletedEmail']);

        $lineItemStatusService = $this->getLineItemStatuses();
        $projectConfigService->onAdd(LineItemStatuses::CONFIG_STATUSES_KEY . '.{uid}', [$lineItemStatusService, 'handleChangedLineItemStatus'])
            ->onUpdate(LineItemStatuses::CONFIG_STATUSES_KEY . '.{uid}', [$lineItemStatusService, 'handleChangedLineItemStatus'])
            ->onRemove(LineItemStatuses::CONFIG_STATUSES_KEY . '.{uid}', [$lineItemStatusService, 'handleArchivedLineItemStatus']);

        $emailService = $this->getEmails();
        $projectConfigService->onAdd(Emails::CONFIG_EMAILS_KEY . '.{uid}', [$emailService, 'handleChangedEmail'])
            ->onUpdate(Emails::CONFIG_EMAILS_KEY . '.{uid}', [$emailService, 'handleChangedEmail'])
            ->onRemove(Emails::CONFIG_EMAILS_KEY . '.{uid}', [$emailService, 'handleDeletedEmail']);

        $pdfService = $this->getPdfs();
        $projectConfigService->onAdd(Pdfs::CONFIG_PDFS_KEY . '.{uid}', [$pdfService, 'handleChangedPdf'])
            ->onUpdate(Pdfs::CONFIG_PDFS_KEY . '.{uid}', [$pdfService, 'handleChangedPdf'])
            ->onRemove(Pdfs::CONFIG_PDFS_KEY . '.{uid}', [$pdfService, 'handleDeletedPdf']);

        Event::on(ProjectConfig::class, ProjectConfig::EVENT_REBUILD, function(RebuildConfigEvent $event) {
            $event->config['commerce'] = ProjectConfigData::rebuildProjectConfig();
        });
    }

    /**
     * Register general event listeners
     */
    private function _registerCraftEventListeners()
    {
        if (!Craft::$app->getRequest()->isConsoleRequest) {
            Event::on(User::class, User::EVENT_AFTER_LOGIN, [$this->getCustomers(), 'loginHandler']);
            Event::on(User::class, User::EVENT_AFTER_LOGOUT, [$this->getCustomers(), 'logoutHandler']);
        }

        Event::on(Sites::class, Sites::EVENT_AFTER_SAVE_SITE, [$this->getProductTypes(), 'afterSaveSiteHandler']);
        Event::on(Sites::class, Sites::EVENT_AFTER_SAVE_SITE, [$this->getProducts(), 'afterSaveSiteHandler']);
        Event::on(UserElement::class, UserElement::EVENT_AFTER_SAVE, [$this->getCustomers(), 'afterSaveUserHandler'], null, false); // Lets run this before other plugins if we can
        Event::on(UserElement::class, UserElement::EVENT_BEFORE_DELETE, [$this->getSubscriptions(), 'beforeDeleteUserHandler']);
        Event::on(Purchasable::class, Elements::EVENT_BEFORE_RESTORE_ELEMENT, [$this->getPurchasables(), 'beforeRestorePurchasableHandler']);
    }

    /**
     * Register Commerce’s fields
     */
    private function _registerFieldTypes()
    {
        Event::on(Fields::class, Fields::EVENT_REGISTER_FIELD_TYPES, function(RegisterComponentTypesEvent $event) {
            $event->types[] = Products::class;
            $event->types[] = Variants::class;
        });
    }

    /**
     * Register Commerce’s widgets.
     */
    private function _registerWidgets()
    {
        Event::on(Dashboard::class, Dashboard::EVENT_REGISTER_WIDGET_TYPES, function(RegisterComponentTypesEvent $event) {
            $event->types[] = AverageOrderTotal::class;
            $event->types[] = NewCustomers::class;
            $event->types[] = Orders::class;
            $event->types[] = RepeatCustomers::class;
            $event->types[] = TotalOrders::class;
            $event->types[] = TotalOrdersByCountry::class;
            $event->types[] = TopCustomers::class;
            $event->types[] = TopProducts::class;
            $event->types[] = TopProductTypes::class;
            $event->types[] = TopPurchasables::class;
            $event->types[] = TotalRevenue::class;
        });
    }

    /**
     * Register Commerce’s template variable.
     */
    private function _registerVariables()
    {
        Event::on(CraftVariable::class, CraftVariable::EVENT_INIT, function(Event $event) {
            /** @var CraftVariable $variable */
            $variable = $event->sender;
            $variable->attachBehavior('commerce', CraftVariableBehavior::class);
        });
    }

    /**
     * Register for FK restore plugin
     */
    private function _registerForeignKeysRestore()
    {
        if (!class_exists(RestoreController::class)) {
            return;
        }

        Event::on(RestoreController::class, RestoreController::EVENT_AFTER_RESTORE_FKS, function(Event $event) {
            // Add default FKs
            (new Install())->addForeignKeys();
        });
    }

    /**
     * Register the powered-by header
     */
    private function _registerPoweredByHeader()
    {
        if (!Craft::$app->request->isConsoleRequest) {
            $headers = Craft::$app->getResponse()->getHeaders();
            // Send the X-Powered-By header?
            if (Craft::$app->getConfig()->getGeneral()->sendPoweredByHeader) {
                $original = $headers->get('X-Powered-By');
                $headers->set('X-Powered-By', $original . ($original ? ',' : '') . 'Craft Commerce');
            } else {
                // In case PHP is already setting one
                header_remove('X-Powered-By');
            }
        }
    }

    /**
     * Register the element types supplied by Craft Commerce
     */
    private function _registerElementTypes()
    {
        Event::on(Elements::class, Elements::EVENT_REGISTER_ELEMENT_TYPES, function(RegisterComponentTypesEvent $e) {
            $e->types[] = Variant::class;
            $e->types[] = Product::class;
            $e->types[] = Order::class;
            $e->types[] = Subscription::class;
        });
    }

    /**
     * Register the Gql interfaces
     */
    private function _registerGqlInterfaces()
    {
        Event::on(Gql::class, Gql::EVENT_REGISTER_GQL_TYPES, function(RegisterGqlTypesEvent $event) {
            // Add my GraphQL types
            $types = $event->types;
            $types[] = GqlProductInterface::class;
            $types[] = GqlVariantInterface::class;
            $event->types = $types;
        });
    }

    /**
     * Register the Gql queries
     */
    private function _registerGqlQueries()
    {
        Event::on(Gql::class, Gql::EVENT_REGISTER_GQL_QUERIES, function(RegisterGqlQueriesEvent $event) {
            // Add my GraphQL queries
            $event->queries = array_merge(
                $event->queries,
                GqlProductQueries::getQueries(),
                GqlVariantQueries::getQueries()
            );
        });
    }

    /**
     * Register the Gql permissions
     */
    private function _registerGqlComponents()
    {
        Event::on(Gql::class, Gql::EVENT_REGISTER_GQL_SCHEMA_COMPONENTS, function(RegisterGqlSchemaComponentsEvent $event) {
            $queryComponents = [];

            $productTypes = Plugin::getInstance()->getProductTypes()->getAllProductTypes();

            if (!empty($productTypes)) {
                $label = Craft::t('commerce', 'Products');
                $productPermissions = [];

                foreach ($productTypes as $productType) {
                    $suffix = 'productTypes.' . $productType->uid;
                    $productPermissions[$suffix . ':read'] = ['label' => self::t('View product type - {productType}', ['productType' => Craft::t('site', $productType->name)])];
                }

                $queryComponents[$label] = $productPermissions;
            }

            $event->queries = array_merge($event->queries, $queryComponents);
        });
    }

    private function _registerGqlEagerLoadableFields()
    {
        Event::on(ElementQueryConditionBuilder::class, ElementQueryConditionBuilder::EVENT_REGISTER_GQL_EAGERLOADABLE_FIELDS, function(RegisterGqlEagerLoadableFields $event) {
            $event->fieldList['variants'] = [Products::class];
            $event->fieldList['product'] = [Variants::class];
        });
    }

    /**
     * Register the cache types
     */
    private function _registerCacheTypes()
    {
        // create the directory if it doesn't exist

        $path = Craft::$app->getPath()->getRuntimePath() . DIRECTORY_SEPARATOR . 'commerce-order-exports';

        try {
            FileHelper::createDirectory($path);
        } catch (\Exception $e) {
            Craft::error($e->getMessage());
        }

        Event::on(ClearCaches::class, ClearCaches::EVENT_REGISTER_CACHE_OPTIONS, function(RegisterCacheOptionsEvent $e) use ($path) {
            try {
                FileHelper::createDirectory($path);
            } catch (\Exception $e) {
                Craft::error($e->getMessage());
            }

            $e->options[] = [
                'key' => 'commerce-order-exports',
                'label' => self::t('Commerce order exports'),
                'action' => static function() use ($path) {
                    if (file_exists($path)) {
                        FileHelper::clearDirectory($path);
                    }
                }
            ];
        });
    }

    /**
     * Register the things that need to be garbage collected
     *
     * @since 2.2
     */
    private function _registerGarbageCollection()
    {
        Event::on(Gc::class, Gc::EVENT_RUN, function() {
            // Deletes carts that meet the purge settings
            Plugin::getInstance()->getCarts()->purgeIncompleteCarts();
            // Deletes customers that are not related to any cart/order or user
            Plugin::getInstance()->getCustomers()->purgeOrphanedCustomers();
            // Deletes addresses that are not related to customers, carts or orders
            Plugin::getInstance()->getAddresses()->purgeOrphanedAddresses();
        });
    }

    /**
     * Register the element exportables
     *
     * @since 2.2
     */
    private function _registerElementExports()
    {
        Event::on(Order::class, Order::EVENT_REGISTER_EXPORTERS, function(RegisterElementExportersEvent $e) {
            $e->exporters[] = OrderExport::class;
            $e->exporters[] = LineItemExport::class;
        });
    }

    /**
     * Registers additional standard fields for the product and variant field layout designers.
     *
     * @since 3.2.0
     */
    private function _defineFieldLayoutElements()
    {
        Event::on(FieldLayout::class, FieldLayout::EVENT_DEFINE_STANDARD_FIELDS, function(DefineFieldLayoutFieldsEvent $e) {
            /** @var FieldLayout $fieldLayout */
            $fieldLayout = $e->sender;

            switch ($fieldLayout->type) {
                case Product::class:
                    $e->fields[] = ProductTitleField::class;
                    $e->fields[] = VariantsField::class;
                    break;
                case Variant::class:
                    $e->fields[] = VariantTitleField::class;
            }
        });
    }

    /**
     * Defines the `resave/products` command.
     */
    private function _defineResaveCommand()
    {
        if (
            !Craft::$app instanceof ConsoleApplication ||
            version_compare(Craft::$app->version, '3.2.0-beta.3', '<')
        ) {
            return;
        }

        Event::on(ResaveController::class, ConsoleController::EVENT_DEFINE_ACTIONS, function(DefineConsoleActionsEvent $e) {
            $e->actions['products'] = [
                'action' => function(): int {
                    /** @var ResaveController $controller */
                    $controller = Craft::$app->controller;
                    $query = Product::find();
                    if ($controller->type !== null) {
                        $query->type(explode(',', $controller->type));
                    }
                    return $controller->saveElements($query);
                },
                'options' => ['type'],
                'helpSummary' => 'Re-saves Commerce products.',
                'optionsHelp' => [
                    'type' => 'The product type handle(s) of the products to resave.',
                ],
            ];

            $e->actions['orders'] = [
                'action' => function(): int {
                    /** @var ResaveController $controller */
                    $controller = Craft::$app->controller;
                    $query = Order::find();
                    $query->isCompleted(true);
                    return $controller->saveElements($query);
                },
                'options' => [],
                'helpSummary' => 'Re-saves completed Commerce orders.',
            ];

            $e->actions['carts'] = [
                'action' => function(): int {
                    /** @var ResaveController $controller */
                    $controller = Craft::$app->controller;
                    $query = Order::find();
                    $query->isCompleted(false);
                    return $controller->saveElements($query);
                },
                'options' => [],
                'helpSummary' => 'Re-saves Commerce carts.',
            ];
        });
    }

    /**
     * Registers templates hooks for inserting Commerce information in the control panel
     *
     * @since 2.2
     */
    private function _registerTemplateHooks()
    {
        if ($this->getSettings()->showCustomerInfoTab) {
            Craft::$app->getView()->hook('cp.users.edit', [$this->getCustomers(), 'addEditUserCustomerInfoTab']);
            Craft::$app->getView()->hook('cp.users.edit.content', [$this->getCustomers(), 'addEditUserCustomerInfoTabContent']);
        }
    }
}<|MERGE_RESOLUTION|>--- conflicted
+++ resolved
@@ -128,11 +128,7 @@
     /**
      * @inheritDoc
      */
-<<<<<<< HEAD
     public $schemaVersion = '3.2.2';
-=======
-    public $schemaVersion = '3.2.1';
->>>>>>> cb3d50ed
 
     /**
      * @inheritdoc
