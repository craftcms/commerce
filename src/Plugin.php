--- conflicted
+++ resolved
@@ -93,6 +93,7 @@
 
     /**
      * @see Craft::t()
+     *
      * @since 2.2.0
      */
     public static function t($message, $params = [], $language = null)
@@ -106,11 +107,7 @@
     /**
      * @inheritDoc
      */
-<<<<<<< HEAD
-    public $schemaVersion = '2.2.10';
-=======
-    public $schemaVersion = '2.2';
->>>>>>> c2789e26
+    public $schemaVersion = '3.0.0';
 
     /**
      * @inheritdoc
@@ -158,10 +155,7 @@
         $this->_registerPoweredByHeader();
         $this->_registerElementTypes();
         $this->_registerCacheTypes();
-<<<<<<< HEAD
-=======
         $this->_registerTemplateHooks();
->>>>>>> c2789e26
         $this->_registerGarbageCollection();
         $this->_defineResaveCommand();
     }
@@ -340,7 +334,6 @@
             $event->permissions[self::t('Craft Commerce')] = [
                 'commerce-manageProducts' => ['label' => self::t('Manage products'), 'nested' => $productTypePermissions],
                 'commerce-manageOrders' => [
-<<<<<<< HEAD
                     'label' => Craft::t('commerce', 'Manage orders'), 'nested' => [
                         'commerce-editOrders' => [
                             'label' => Craft::t('commerce', 'Edit orders')
@@ -353,14 +346,6 @@
                         ],
                         'commerce-refundPayment' => [
                             'label' => Craft::t('commerce', 'Refund payment')
-=======
-                    'label' => self::t('Manage orders'), 'nested' => [
-                        'commerce-capturePayment' => [
-                            'label' => self::t('Capture Payment')
-                        ],
-                        'commerce-refundPayment' => [
-                            'label' => self::t('Refund Payment')
->>>>>>> c2789e26
                         ],
                     ]
                 ],
@@ -566,10 +551,8 @@
 
     /**
      * Register the things that need to be garbage collected
-<<<<<<< HEAD
-=======
+     *
      * @since 2.2
->>>>>>> c2789e26
      */
     private function _registerGarbageCollection()
     {
@@ -615,6 +598,7 @@
 
     /**
      * Registers templates hooks for inserting Commerce information in the CP
+     *
      * @since 2.2
      */
     private function _registerTemplateHooks()
