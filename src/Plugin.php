<?php
/**
 * @link https://craftcms.com/
 * @copyright Copyright (c) Pixel & Tonic, Inc.
 * @license https://craftcms.github.io/license/
 */

namespace craft\commerce;

use Craft;
use craft\base\Model;
use craft\base\Plugin as BasePlugin;
use craft\ckeditor\events\DefineLinkOptionsEvent;
use craft\ckeditor\Field as CKEditorField;
use craft\commerce\base\Purchasable;
use craft\commerce\behaviors\CustomerAddressBehavior;
use craft\commerce\behaviors\CustomerBehavior;
use craft\commerce\behaviors\StoreBehavior;
use craft\commerce\db\Table;
use craft\commerce\debug\CommercePanel;
use craft\commerce\elements\Donation;
use craft\commerce\elements\Order;
use craft\commerce\elements\Product;
use craft\commerce\elements\Subscription;
use craft\commerce\elements\Transfer;
use craft\commerce\elements\Variant;
use craft\commerce\events\EmailEvent;
use craft\commerce\exports\LineItemExport;
use craft\commerce\exports\OrderExport;
use craft\commerce\fieldlayoutelements\ProductTitleField;
use craft\commerce\fieldlayoutelements\PurchasableAllowedQtyField;
use craft\commerce\fieldlayoutelements\PurchasableAvailableForPurchaseField;
use craft\commerce\fieldlayoutelements\PurchasableDimensionsField;
use craft\commerce\fieldlayoutelements\PurchasableFreeShippingField;
use craft\commerce\fieldlayoutelements\PurchasablePriceField;
use craft\commerce\fieldlayoutelements\PurchasablePromotableField;
use craft\commerce\fieldlayoutelements\PurchasableSkuField;
use craft\commerce\fieldlayoutelements\PurchasableStockField;
use craft\commerce\fieldlayoutelements\PurchasableWeightField;
use craft\commerce\fieldlayoutelements\TransferManagementField;
use craft\commerce\fieldlayoutelements\UserAddressSettings;
use craft\commerce\fieldlayoutelements\VariantsField as VariantsLayoutElement;
use craft\commerce\fieldlayoutelements\VariantTitleField;
use craft\commerce\fields\Products as ProductsField;
use craft\commerce\fields\Variants as VariantsField;
use craft\commerce\gql\interfaces\elements\Product as GqlProductInterface;
use craft\commerce\gql\interfaces\elements\Variant as GqlVariantInterface;
use craft\commerce\gql\queries\Product as GqlProductQueries;
use craft\commerce\gql\queries\Variant as GqlVariantQueries;
use craft\commerce\helpers\ProjectConfigData;
use craft\commerce\migrations\Install;
use craft\commerce\models\Settings;
use craft\commerce\plugin\Routes;
use craft\commerce\plugin\Services as CommerceServices;
use craft\commerce\plugin\Variables;
use craft\commerce\services\Carts;
use craft\commerce\services\CatalogPricing;
use craft\commerce\services\CatalogPricingRules;
use craft\commerce\services\Coupons;
use craft\commerce\services\Currencies;
use craft\commerce\services\Customers;
use craft\commerce\services\Discounts;
use craft\commerce\services\Emails;
use craft\commerce\services\Formulas;
use craft\commerce\services\Gateways;
use craft\commerce\services\Inventory;
use craft\commerce\services\InventoryLocations;
use craft\commerce\services\LineItems;
use craft\commerce\services\LineItemStatuses;
use craft\commerce\services\OrderAdjustments;
use craft\commerce\services\OrderHistories;
use craft\commerce\services\OrderNotices;
use craft\commerce\services\Orders as OrdersService;
use craft\commerce\services\OrderStatuses;
use craft\commerce\services\PaymentCurrencies;
use craft\commerce\services\Payments;
use craft\commerce\services\PaymentSources;
use craft\commerce\services\Pdfs;
use craft\commerce\services\Plans;
use craft\commerce\services\Products;
use craft\commerce\services\ProductTypes;
use craft\commerce\services\Purchasables;
use craft\commerce\services\Sales;
use craft\commerce\services\ShippingCategories;
use craft\commerce\services\ShippingMethods;
use craft\commerce\services\ShippingRuleCategories;
use craft\commerce\services\ShippingRules;
use craft\commerce\services\ShippingZones;
use craft\commerce\services\Store;
use craft\commerce\services\Stores;
use craft\commerce\services\StoreSettings;
use craft\commerce\services\Subscriptions;
use craft\commerce\services\TaxCategories;
use craft\commerce\services\Taxes;
use craft\commerce\services\TaxRates;
use craft\commerce\services\TaxZones;
use craft\commerce\services\Transactions;
use craft\commerce\services\Transfers;
use craft\commerce\services\Transfers as TransfersService;
use craft\commerce\services\Variants as VariantsService;
use craft\commerce\services\Vat;
use craft\commerce\services\Webhooks;
use craft\commerce\web\twig\CraftVariableBehavior;
use craft\commerce\web\twig\Extension;
use craft\commerce\widgets\AverageOrderTotal;
use craft\commerce\widgets\NewCustomers;
use craft\commerce\widgets\Orders;
use craft\commerce\widgets\RepeatCustomers;
use craft\commerce\widgets\TopCustomers;
use craft\commerce\widgets\TopProducts;
use craft\commerce\widgets\TopProductTypes;
use craft\commerce\widgets\TopPurchasables;
use craft\commerce\widgets\TotalOrders;
use craft\commerce\widgets\TotalOrdersByCountry;
use craft\commerce\widgets\TotalRevenue;
use craft\console\Application as ConsoleApplication;
use craft\console\Controller as ConsoleController;
use craft\console\controllers\ResaveController;
use craft\debug\Module;
use craft\elements\Address;
use craft\elements\User as UserElement;
use craft\events\DefineBehaviorsEvent;
use craft\events\DefineConsoleActionsEvent;
use craft\events\DefineFieldLayoutFieldsEvent;
use craft\events\DeleteSiteEvent;
use craft\events\RebuildConfigEvent;
use craft\events\RegisterCacheOptionsEvent;
use craft\events\RegisterComponentTypesEvent;
use craft\events\RegisterElementExportersEvent;
use craft\events\RegisterGqlEagerLoadableFields;
use craft\events\RegisterGqlQueriesEvent;
use craft\events\RegisterGqlSchemaComponentsEvent;
use craft\events\RegisterGqlTypesEvent;
use craft\events\RegisterUserPermissionsEvent;
use craft\fixfks\controllers\RestoreController;
use craft\gql\ElementQueryConditionBuilder;
use craft\helpers\Console;
use craft\helpers\Db;
use craft\helpers\FileHelper;
use craft\helpers\UrlHelper;
use craft\models\FieldLayout;
use craft\models\Site;
use craft\redactor\events\RegisterLinkOptionsEvent;
use craft\redactor\Field as RedactorField;
use craft\services\Dashboard;
use craft\services\Elements;
use craft\services\Fields;
use craft\services\Gc;
use craft\services\Gql;
use craft\services\ProjectConfig;
use craft\services\Sites;
use craft\services\UserPermissions;
use craft\services\Users;
use craft\utilities\ClearCaches;
use craft\web\Application;
use craft\web\twig\variables\CraftVariable;
use Exception;
use yii\base\Event;
use yii\web\User;

/**
 * @property array $cpNavItem the control panel navigation menu
 * @property Settings $settings
 * @property mixed $settingsResponse the settings page response
 * @method Settings getSettings()
 * @author Pixel & Tonic, Inc. <support@pixelandtonic.com>
 * @since 2.0
 */
class Plugin extends BasePlugin
{
<<<<<<< HEAD
    public const EDITION_LITE = 'lite';
=======
    // Edition constants
>>>>>>> dd9d124f
    public const EDITION_PRO = 'pro';
    public const EDITION_ENTERPRISE = 'enterprise';

    public const EDITION_LITE_STORE_LIMIT = 1;
    public const EDITION_PRO_STORE_LIMIT = 5;

    public static function config(): array
    {
        return [
            'components' => [
                'carts' => ['class' => Carts::class],
                'catalogPricing' => ['class' => CatalogPricing::class],
                'catalogPricingRules' => ['class' => CatalogPricingRules::class],
                'coupons' => ['class' => Coupons::class],
                'currencies' => ['class' => Currencies::class],
                'customers' => ['class' => Customers::class],
                'discounts' => ['class' => Discounts::class],
                'emails' => ['class' => Emails::class],
                'formulas' => ['class' => Formulas::class],
                'gateways' => ['class' => Gateways::class],
                'inventory' => ['class' => Inventory::class],
                'inventoryLocations' => ['class' => InventoryLocations::class],
                'lineItemStatuses' => ['class' => LineItemStatuses::class],
                'lineItems' => ['class' => LineItems::class],
                'orderAdjustments' => ['class' => OrderAdjustments::class],
                'orderHistories' => ['class' => OrderHistories::class],
                'orderNotices' => ['class' => OrderNotices::class],
                'orderStatuses' => ['class' => OrderStatuses::class],
                'orders' => ['class' => OrdersService::class],
                'paymentCurrencies' => ['class' => PaymentCurrencies::class],
                'paymentMethods' => ['class' => Gateways::class],
                'paymentSources' => ['class' => PaymentSources::class],
                'payments' => ['class' => Payments::class],
                'pdfs' => ['class' => Pdfs::class],
                'plans' => ['class' => Plans::class],
                'productTypes' => ['class' => ProductTypes::class],
                'products' => ['class' => Products::class],
                'purchasables' => ['class' => Purchasables::class],
                'sales' => ['class' => Sales::class],
                'shippingCategories' => ['class' => ShippingCategories::class],
                'shippingMethods' => ['class' => ShippingMethods::class],
                'shippingRuleCategories' => ['class' => ShippingRuleCategories::class],
                'shippingRules' => ['class' => ShippingRules::class],
                'shippingZones' => ['class' => ShippingZones::class],
                'store' => ['class' => Store::class],
                'storeSettings' => ['class' => StoreSettings::class],
                'stores' => ['class' => Stores::class],
                'subscriptions' => ['class' => Subscriptions::class],
                'taxCategories' => ['class' => TaxCategories::class],
                'taxRates' => ['class' => TaxRates::class],
                'taxZones' => ['class' => TaxZones::class],
                'taxes' => ['class' => Taxes::class],
                'transactions' => ['class' => Transactions::class],
                'transfers' => ['class' => Transfers::class],
                'variants' => ['class' => VariantsService::class],
                'vat' => ['class' => Vat::class],
                'webhooks' => ['class' => Webhooks::class],
            ],
        ];
    }

    /**
     * Returns the editions for Craft Commerce
     *
     * @inheritDoc
     */
    public static function editions(): array
    {
        return [
            self::EDITION_PRO,
            self::EDITION_ENTERPRISE,
        ];
    }

    /**
     * @inheritDoc
     */
<<<<<<< HEAD
    public string $schemaVersion = '5.0.65';
=======
    public string $schemaVersion = '4.5.0';
>>>>>>> dd9d124f

    /**
     * @inheritdoc
     */
    public bool $hasCpSettings = true;

    /**
     * @inheritdoc
     */
    public bool $hasCpSection = true;

    /**
     * @inheritdoc
     */
    public string $minVersionRequired = '3.4.11';

    use CommerceServices;
    use Variables;
    use Routes;

    /**
     * @inheritdoc
     */
    public function init(): void
    {
        parent::init();
        $request = Craft::$app->getRequest();

        $this->_addTwigExtensions();
        $this->_registerFieldTypes();
        $this->_registerPermissions();
        $this->_registerCraftEventListeners();
        $this->_registerProjectConfigEventListeners();
        $this->_registerVariables();
        $this->_registerForeignKeysRestore();
        $this->_registerPoweredByHeader();
        $this->_registerElementTypes();
        $this->_registerGqlInterfaces();
        $this->_registerGqlQueries();
        $this->_registerGqlComponents();
        $this->_registerGqlEagerLoadableFields();
        $this->_registerCacheTypes();
        $this->_registerGarbageCollection();
        $this->_registerDebugPanels();

        if ($request->getIsConsoleRequest()) {
            $this->_defineResaveCommand();
        } elseif ($request->getIsCpRequest()) {
            $this->_registerCpRoutes();
            $this->_registerWidgets();
            $this->_registerElementExports();
            $this->_defineFieldLayoutElements();
            $this->_registerTemplateHooks();
            $this->_registerRedactorLinkOptions();
            $this->_registerCKEditorLinkOptions();
        } else {
            $this->_registerSiteRoutes();
        }

        Craft::setAlias('@commerceLib', Craft::getAlias('@craft/commerce/../lib'));
        Event::on(Elements::class, Elements::EVENT_REGISTER_ELEMENT_TYPES, function(RegisterComponentTypesEvent $event) {
            $event->types[] = Transfer::class;
        });
    }

    /**
     * @inheritdoc
     */
    public function beforeInstall(): void
    {
        // Check version before installing
        if (version_compare(Craft::$app->getInfo()->version, '4.0', '<')) {
            throw new Exception('Craft Commerce 4 requires Craft CMS 4+ in order to run.');
        }

        if (!defined('PHP_VERSION_ID') || PHP_VERSION_ID < 80000) {
            Craft::error('Craft Commerce requires PHP 8.0.2+ in order to run.');
        }
    }

    /**
     * @inheritdoc
     */
    public function getSettingsResponse(): mixed
    {
        return Craft::$app->getResponse()->redirect(UrlHelper::cpUrl('commerce/settings/general'));
    }

    /**
     * @inheritdoc
     */
    public function getCpNavItem(): ?array
    {
        $ret = parent::getCpNavItem();

        $ret['label'] = Craft::t('commerce', 'Commerce');

        if (Craft::$app->getUser()->checkPermission('commerce-manageOrders')) {
            $ret['subnav']['orders'] = [
                'label' => Craft::t('commerce', 'Orders'),
                'url' => 'commerce/orders',
            ];
        }

        $hasEditableProductTypes = !empty($this->getProductTypes()->getEditableProductTypes());
        if ($hasEditableProductTypes) {
            $ret['subnav']['products'] = [
                'label' => Craft::t('commerce', 'Products'),
                'url' => 'commerce/products',
            ];
        }


        $ret['subnav']['inventory'] = [
            'label' => Craft::t('commerce', 'Inventory'),
            'url' => 'commerce/inventory',
        ];

        // @TODO add permissions check for pricing
        // $ret['subnav']['prices'] = [
        //     'label' => Craft::t('commerce', 'Prices'),
        //     'url' => 'commerce/prices',
        // ];

        if (Craft::$app->getUser()->checkPermission('commerce-manageSubscriptions') && Plugin::getInstance()->getPlans()->getAllPlans()) {
            $ret['subnav']['subscriptions'] = [
                'label' => Craft::t('commerce', 'Subscriptions'),
                'url' => 'commerce/subscriptions',
            ];
        }

<<<<<<< HEAD
        $ret['subnav']['store-management'] = [
            'label' => Craft::t('commerce', 'Store Management'),
            'url' => 'commerce/store-management',
        ];
=======
        if (Craft::$app->getUser()->checkPermission('commerce-managePromotions')) {
            $ret['subnav']['promotions'] = [
                'label' => Craft::t('commerce', 'Promotions'),
                'url' => 'commerce/promotions',
            ];
        }


        if (Craft::$app->getUser()->checkPermission('commerce-manageShipping')) {
            $ret['subnav']['shipping'] = [
                'label' => Craft::t('commerce', 'Shipping'),
                'url' => 'commerce/shipping',
            ];
        }

        if (Craft::$app->getUser()->checkPermission('commerce-manageTaxes')) {
            $ret['subnav']['tax'] = [
                'label' => Craft::t('commerce', 'Tax'),
                'url' => 'commerce/tax',
            ];
        }


        if (Craft::$app->getUser()->checkPermission('commerce-manageStoreSettings')) {
            $ret['subnav']['store-settings'] = [
                'label' => Craft::t('commerce', 'Store Settings'),
                'url' => 'commerce/store-settings',
            ];
        }
>>>>>>> dd9d124f

        if (Craft::$app->getUser()->getIsAdmin() && Craft::$app->getConfig()->getGeneral()->allowAdminChanges) {
            $ret['subnav']['settings'] = [
                'label' => Craft::t('commerce', 'System Settings'),
                'url' => 'commerce/settings/general',
            ];
        }

        return $ret;
    }


    /**
     * @inheritdoc
     */
    protected function createSettingsModel(): ?Model
    {
        return new Settings();
    }


    /**
     * Register Commerce’s twig extensions
     */
    private function _addTwigExtensions(): void
    {
        Craft::$app->view->registerTwigExtension(new Extension());
    }

    /**
     * Register links to product in the redactor rich text field
     */
    private function _registerRedactorLinkOptions(): void
    {
        if (!class_exists(RedactorField::class)) {
            return;
        }

        Event::on(RedactorField::class, RedactorField::EVENT_REGISTER_LINK_OPTIONS, function(RegisterLinkOptionsEvent $event) {
            // Include a Product link option if there are any product types that have URLs
            $productSources = [];

            $sites = Craft::$app->getSites()->getAllSites();

            foreach ($this->getProductTypes()->getAllProductTypes() as $productType) {
                foreach ($sites as $site) {
                    $productTypeSettings = $productType->getSiteSettings();
                    if (isset($productTypeSettings[$site->id]) && $productTypeSettings[$site->id]->hasUrls) {
                        $productSources[] = 'productType:' . $productType->uid;
                    }
                }
            }

            $productSources = array_unique($productSources);

            if ($productSources) {
                $event->linkOptions[] = [
                    'optionTitle' => Craft::t('commerce', 'Link to a product'),
                    'elementType' => Product::class,
                    'refHandle' => Product::refHandle(),
                    'sources' => $productSources,
                ];

                $event->linkOptions[] = [
                    'optionTitle' => Craft::t('commerce', 'Link to a variant'),
                    'elementType' => Variant::class,
                    'refHandle' => Variant::refHandle(),
                    'sources' => $productSources,
                ];
            }
        });
    }

    /**
     * Register links to product in the ckeditor rich text field
     */
    private function _registerCKEditorLinkOptions(): void
    {
        $ckEditorPlugin = Craft::$app->getPlugins()->getPlugin('ckeditor');
        if (!class_exists(CKEditorField::class) || !$ckEditorPlugin || version_compare($ckEditorPlugin->getVersion(), '3.0', '<')) {
            return;
        }

        Event::on(CKEditorField::class, CKEditorField::EVENT_DEFINE_LINK_OPTIONS, function(DefineLinkOptionsEvent $event) {
            // Include a Product link option if there are any product types that have URLs
            $productSources = [];

            $sites = Craft::$app->getSites()->getAllSites();

            foreach ($this->getProductTypes()->getAllProductTypes() as $productType) {
                foreach ($sites as $site) {
                    $productTypeSettings = $productType->getSiteSettings();
                    if (isset($productTypeSettings[$site->id]) && $productTypeSettings[$site->id]->hasUrls) {
                        $productSources[] = 'productType:' . $productType->uid;
                    }
                }
            }

            $productSources = array_unique($productSources);

            if ($productSources) {
                $event->linkOptions[] = [
                    'label' => Craft::t('commerce', 'Link to a product'),
                    'elementType' => Product::class,
                    'refHandle' => Product::refHandle(),
                    'sources' => $productSources,
                ];

                $event->linkOptions[] = [
                    'label' => Craft::t('commerce', 'Link to a variant'),
                    'elementType' => Variant::class,
                    'refHandle' => Variant::refHandle(),
                    'sources' => $productSources,
                ];
            }
        });
    }

    /**
     * Register Commerce’s permissions
     */
    private function _registerPermissions(): void
    {
        Event::on(UserPermissions::class, UserPermissions::EVENT_REGISTER_PERMISSIONS, function(RegisterUserPermissionsEvent $event) {
            $event->permissions[] = [
                'heading' => Craft::t('commerce', 'Craft Commerce'),
                'permissions' => $this->_registerProductTypePermission() + [
                        'commerce-manageOrders' => [
                            'label' => Craft::t('commerce', 'Manage orders'), 'nested' => [
                                'commerce-editOrders' => [
                                    'label' => Craft::t('commerce', 'Edit orders'),
                                ],
                                'commerce-deleteOrders' => [
                                    'label' => Craft::t('commerce', 'Delete orders'),
                                ],
                                'commerce-capturePayment' => [
                                    'label' => Craft::t('commerce', 'Capture payment'),
                                ],
                                'commerce-refundPayment' => [
                                    'label' => Craft::t('commerce', 'Refund payment'),
                                ],

                            ],
                        ],
                        'commerce-managePromotions' => $this->_registerPromotionPermission(),
                        'commerce-manageSubscriptions' => ['label' => Craft::t('commerce', 'Manage subscriptions')],
                        'commerce-manageShipping' => ['label' => Craft::t('commerce', 'Manage shipping')],
                        'commerce-manageTaxes' => ['label' => Craft::t('commerce', 'Manage taxes')],
                        'commerce-manageTransfers' => ['label' => Craft::t('commerce', 'Manage transfers')],
                        'commerce-manageStoreSettings' => ['label' => Craft::t('commerce', 'Manage store settings')],
                    ],
            ];
        });
    }

    /**
     * @return array
     */
    private function _registerProductTypePermission(): array
    {
        $productTypes = self::getInstance()->getProductTypes()->getAllProductTypes();

        $productTypePermissions = [];
        foreach ($productTypes as $productType) {
            $suffix = ':' . $productType->uid;

            $productTypePermissions['commerce-editProductType' . $suffix] = [
                'label' => Craft::t('commerce', 'Edit “{type}” products', ['type' => $productType->name]),
                'nested' => [
                    "commerce-createProducts$suffix" => [
                        'label' => Craft::t('commerce', 'Create products'),
                    ],
                    "commerce-deleteProducts$suffix" => [
                        'label' => Craft::t('commerce', 'Delete products'),
                    ],
                ],
            ];
        }

        return $productTypePermissions;
    }

    /**
     * @return array
     */
    private function _registerPromotionPermission(): array
    {
        return [
            'label' => Craft::t('commerce', 'Manage promotions'),
            'nested' => [
                'commerce-editSales' => ['label' => Craft::t('commerce', 'Edit sales')],
                'commerce-createSales' => ['label' => Craft::t('commerce', 'Create sales')],
                'commerce-deleteSales' => ['label' => Craft::t('commerce', 'Delete sales')],
                'commerce-editCatalogPricingRules' => ['label' => Craft::t('commerce', 'Edit catalog pricing rules')],
                'commerce-createCatalogPricingRules' => ['label' => Craft::t('commerce', 'Create catalog pricing rules')],
                'commerce-deleteCatalogPricingRules' => ['label' => Craft::t('commerce', 'Delete catalog pricing rules')],
                'commerce-editDiscounts' => ['label' => Craft::t('commerce', 'Edit discounts')],
                'commerce-createDiscounts' => ['label' => Craft::t('commerce', 'Create discounts')],
                'commerce-deleteDiscounts' => ['label' => Craft::t('commerce', 'Delete discounts')],
            ],
        ];
    }

    /**
     * Register Commerce’s project config event listeners
     */
    private function _registerProjectConfigEventListeners(): void
    {
        $projectConfigService = Craft::$app->getProjectConfig();

        $gatewayService = $this->getGateways();
        $projectConfigService->onAdd(Gateways::CONFIG_GATEWAY_KEY . '.{uid}', [$gatewayService, 'handleChangedGateway'])
            ->onUpdate(Gateways::CONFIG_GATEWAY_KEY . '.{uid}', [$gatewayService, 'handleChangedGateway'])
            ->onRemove(Gateways::CONFIG_GATEWAY_KEY . '.{uid}', [$gatewayService, 'handleArchivedGateway']);

        $productTypeService = $this->getProductTypes();
        $projectConfigService->onAdd(ProductTypes::CONFIG_PRODUCTTYPES_KEY . '.{uid}', [$productTypeService, 'handleChangedProductType'])
            ->onUpdate(ProductTypes::CONFIG_PRODUCTTYPES_KEY . '.{uid}', [$productTypeService, 'handleChangedProductType'])
            ->onRemove(ProductTypes::CONFIG_PRODUCTTYPES_KEY . '.{uid}', [$productTypeService, 'handleDeletedProductType']);

        Event::on(Sites::class, Sites::EVENT_AFTER_DELETE_SITE, function(DeleteSiteEvent $event) use ($productTypeService) {
            if (!Craft::$app->getProjectConfig()->getIsApplyingExternalChanges()) {
                $productTypeService->pruneDeletedSite($event);
            }
        });

        $ordersService = $this->getOrders();
        $projectConfigService->onAdd(OrdersService::CONFIG_FIELDLAYOUT_KEY, [$ordersService, 'handleChangedFieldLayout'])
            ->onUpdate(OrdersService::CONFIG_FIELDLAYOUT_KEY, [$ordersService, 'handleChangedFieldLayout'])
            ->onRemove(OrdersService::CONFIG_FIELDLAYOUT_KEY, [$ordersService, 'handleDeletedFieldLayout']);

        $transfersService = $this->getTransfers();
        $projectConfigService->onAdd(TransfersService::CONFIG_FIELDLAYOUT_KEY, [$transfersService, 'handleChangedFieldLayout'])
            ->onUpdate(TransfersService::CONFIG_FIELDLAYOUT_KEY, [$transfersService, 'handleChangedFieldLayout'])
            ->onRemove(TransfersService::CONFIG_FIELDLAYOUT_KEY, [$transfersService, 'handleDeletedFieldLayout']);

        $subscriptionsService = $this->getSubscriptions();
        $projectConfigService->onAdd(Subscriptions::CONFIG_FIELDLAYOUT_KEY, [$subscriptionsService, 'handleChangedFieldLayout'])
            ->onUpdate(Subscriptions::CONFIG_FIELDLAYOUT_KEY, [$subscriptionsService, 'handleChangedFieldLayout'])
            ->onRemove(Subscriptions::CONFIG_FIELDLAYOUT_KEY, [$subscriptionsService, 'handleDeletedFieldLayout']);

        $orderStatusService = $this->getOrderStatuses();
        $projectConfigService->onAdd(OrderStatuses::CONFIG_STATUSES_KEY . '.{uid}', [$orderStatusService, 'handleChangedOrderStatus'])
            ->onUpdate(OrderStatuses::CONFIG_STATUSES_KEY . '.{uid}', [$orderStatusService, 'handleChangedOrderStatus'])
            ->onRemove(OrderStatuses::CONFIG_STATUSES_KEY . '.{uid}', [$orderStatusService, 'handleDeletedOrderStatus']);

        Event::on(Emails::class, Emails::EVENT_AFTER_DELETE_EMAIL, function(EmailEvent $event) use ($orderStatusService) {
            if (!Craft::$app->getProjectConfig()->getIsApplyingExternalChanges()) {
                $orderStatusService->pruneDeletedEmail($event);
            }
        });

        $lineItemStatusService = $this->getLineItemStatuses();
        $projectConfigService->onAdd(LineItemStatuses::CONFIG_STATUSES_KEY . '.{uid}', [$lineItemStatusService, 'handleChangedLineItemStatus'])
            ->onUpdate(LineItemStatuses::CONFIG_STATUSES_KEY . '.{uid}', [$lineItemStatusService, 'handleChangedLineItemStatus'])
            ->onRemove(LineItemStatuses::CONFIG_STATUSES_KEY . '.{uid}', [$lineItemStatusService, 'handleArchivedLineItemStatus']);

        $emailService = $this->getEmails();
        $projectConfigService->onAdd(Emails::CONFIG_EMAILS_KEY . '.{uid}', [$emailService, 'handleChangedEmail'])
            ->onUpdate(Emails::CONFIG_EMAILS_KEY . '.{uid}', [$emailService, 'handleChangedEmail'])
            ->onRemove(Emails::CONFIG_EMAILS_KEY . '.{uid}', [$emailService, 'handleDeletedEmail']);

        $storesService = $this->getStores();
        $projectConfigService->onAdd(Stores::CONFIG_STORES_KEY . '.{uid}', [$storesService, 'handleChangedStore'])
            ->onUpdate(Stores::CONFIG_STORES_KEY . '.{uid}', [$storesService, 'handleChangedStore'])
            ->onRemove(Stores::CONFIG_STORES_KEY . '.{uid}', [$storesService, 'handleDeletedStore']);

        $projectConfigService->onAdd(Stores::CONFIG_SITESTORES_KEY . '.{uid}', [$storesService, 'handleChangedSiteStore'])
            ->onUpdate(Stores::CONFIG_SITESTORES_KEY . '.{uid}', [$storesService, 'handleChangedSiteStore'])
            ->onRemove(Stores::CONFIG_SITESTORES_KEY . '.{uid}', [$storesService, 'handleDeletedSiteStore']);

        $pdfService = $this->getPdfs();
        $projectConfigService->onAdd(Pdfs::CONFIG_PDFS_KEY . '.{uid}', [$pdfService, 'handleChangedPdf'])
            ->onUpdate(Pdfs::CONFIG_PDFS_KEY . '.{uid}', [$pdfService, 'handleChangedPdf'])
            ->onRemove(Pdfs::CONFIG_PDFS_KEY . '.{uid}', [$pdfService, 'handleDeletedPdf']);

        Event::on(ProjectConfig::class, ProjectConfig::EVENT_REBUILD, static function(RebuildConfigEvent $event) {
            $event->config['commerce'] = ProjectConfigData::rebuildProjectConfig();
        });
    }

    /**
     * Register general event listeners
     */
    private function _registerCraftEventListeners(): void
    {
        if (!Craft::$app->getRequest()->isConsoleRequest) {
            Event::on(User::class, User::EVENT_AFTER_LOGIN, [$this->getCustomers(), 'loginHandler']);
            Event::on(User::class, User::EVENT_AFTER_LOGOUT, [$this->getCarts(), 'forgetCart']);
        }

        Event::on(Sites::class, Sites::EVENT_AFTER_SAVE_SITE, [$this->getProductTypes(), 'afterSaveSiteHandler']);
        Event::on(Sites::class, Sites::EVENT_AFTER_SAVE_SITE, [$this->getProducts(), 'afterSaveSiteHandler']);
        Event::on(Sites::class, Sites::EVENT_AFTER_SAVE_SITE, [$this->getStores(), 'afterSaveCraftSiteHandler']);
        Event::on(Sites::class, Sites::EVENT_AFTER_DELETE_SITE, [$this->getStores(), 'afterDeleteCraftSiteHandler']);

        Event::on(UserElement::class, UserElement::EVENT_BEFORE_DELETE, [$this->getSubscriptions(), 'beforeDeleteUserHandler']);
        Event::on(UserElement::class, UserElement::EVENT_BEFORE_DELETE, [$this->getOrders(), 'beforeDeleteUserHandler']);

        Event::on(Address::class, Address::EVENT_AFTER_SAVE, [$this->getOrders(), 'afterSaveAddressHandler']);

        Event::on(
            UserElement::class,
            UserElement::EVENT_DEFINE_BEHAVIORS,
            function(DefineBehaviorsEvent $event) {
                $event->behaviors['commerce:customer'] = CustomerBehavior::class;
            }
        );

        // Site models are instantiated early meaning we have to manually attach the behavior alongside using the event
        $sites = Craft::$app->getSites()->getAllSites(true);
        foreach ($sites as $site) {
            $site->attachBehavior('commerce:store', StoreBehavior::class);
        }
        Event::on(Site::class, Site::EVENT_DEFINE_BEHAVIORS, function(DefineBehaviorsEvent $event) {
            $event->behaviors['commerce:store'] = StoreBehavior::class;
        });

        Event::on(UserElement::class, UserElement::EVENT_AFTER_SAVE, [$this->getCatalogPricingRules(), 'afterSaveUserHandler']);
        Event::on(Users::class, Users::EVENT_AFTER_ASSIGN_USER_TO_GROUPS, [$this->getCatalogPricingRules(), 'afterSaveUserHandler']);

        Event::on(Address::class, Address::EVENT_DEFINE_BEHAVIORS, function(DefineBehaviorsEvent $event) {
            /** @var Address $address */
            $address = $event->sender;
            $owner = $address->getOwner();
            if ($owner instanceof UserElement) {
                $event->behaviors['commerce:address'] = CustomerAddressBehavior::class;
            }
        });

        Event::on(Purchasable::class, Elements::EVENT_BEFORE_RESTORE_ELEMENT, [$this->getPurchasables(), 'beforeRestorePurchasableHandler']);
        Event::on(Purchasable::class, Purchasable::EVENT_AFTER_SAVE, [$this->getCatalogPricing(), 'afterSavePurchasableHandler']);

        Event::on(Elements::class, Elements::EVENT_AUTHORIZE_VIEW, [$this->getStoreSettings(), 'authorizeStoreLocationView']);
        Event::on(Elements::class, Elements::EVENT_AUTHORIZE_SAVE, [$this->getStoreSettings(), 'authorizeStoreLocationEdit']);
        Event::on(Elements::class, Elements::EVENT_AUTHORIZE_CREATE_DRAFTS, [$this->getStoreSettings(), 'authorizeStoreLocationEdit']);

        Event::on(Elements::class, Elements::EVENT_AUTHORIZE_VIEW, [$this->getInventoryLocations(), 'authorizeInventoryLocationAddressView']);
        Event::on(Elements::class, Elements::EVENT_AUTHORIZE_SAVE, [$this->getInventoryLocations(), 'authorizeInventoryLocationAddressEdit']);
        Event::on(Elements::class, Elements::EVENT_AUTHORIZE_CREATE_DRAFTS, [$this->getInventoryLocations(), 'authorizeInventoryLocationAddressEdit']);
    }

    /**
     * Register Commerce’s fields
     */
    private function _registerFieldTypes(): void
    {
        Event::on(Fields::class, Fields::EVENT_REGISTER_FIELD_TYPES, static function(RegisterComponentTypesEvent $event) {
            $event->types[] = ProductsField::class;
            $event->types[] = VariantsField::class;
        });
    }

    /**
     * Register Commerce’s widgets.
     */
    private function _registerWidgets(): void
    {
        Event::on(Dashboard::class, Dashboard::EVENT_REGISTER_WIDGET_TYPES, static function(RegisterComponentTypesEvent $event) {
            $event->types[] = AverageOrderTotal::class;
            $event->types[] = NewCustomers::class;
            $event->types[] = Orders::class;
            $event->types[] = RepeatCustomers::class;
            $event->types[] = TotalOrders::class;
            $event->types[] = TotalOrdersByCountry::class;
            $event->types[] = TopCustomers::class;
            $event->types[] = TopProducts::class;
            $event->types[] = TopProductTypes::class;
            $event->types[] = TopPurchasables::class;
            $event->types[] = TotalRevenue::class;
        });
    }

    /**
     * Register Commerce’s template variable.
     */
    private function _registerVariables(): void
    {
        Event::on(CraftVariable::class, CraftVariable::EVENT_INIT, static function(Event $event) {
            /** @var CraftVariable $variable */
            $variable = $event->sender;
            $variable->attachBehavior('commerce', CraftVariableBehavior::class);
        });
    }

    /**
     * Register for FK restore plugin
     */
    private function _registerForeignKeysRestore(): void
    {
        if (!class_exists(RestoreController::class)) {
            return;
        }

        Event::on(RestoreController::class, RestoreController::EVENT_AFTER_RESTORE_FKS, static function() {
            // Add default FKs
            (new Install())->addForeignKeys();
        });
    }

    /**
     * Register the powered-by header
     */
    private function _registerPoweredByHeader(): void
    {
        if (!Craft::$app->request->isConsoleRequest) {
            $headers = Craft::$app->getResponse()->getHeaders();
            // Send the X-Powered-By header?
            if (Craft::$app->getConfig()->getGeneral()->sendPoweredByHeader) {
                $original = $headers->get('X-Powered-By');
                $headers->set('X-Powered-By', $original . ($original ? ',' : '') . 'Craft Commerce');
            } else {
                // In case PHP is already setting one
                header_remove('X-Powered-By');
            }
        }
    }

    /**
     * Register the element types supplied by Craft Commerce
     */
    private function _registerElementTypes(): void
    {
        Event::on(Elements::class, Elements::EVENT_REGISTER_ELEMENT_TYPES, static function(RegisterComponentTypesEvent $e) {
            $e->types[] = Variant::class;
            $e->types[] = Product::class;
            $e->types[] = Order::class;
            // $e->types[] = Subscription::class;
            // $e->types[] = Donation::class;
        });
    }

    /**
     * Register the Gql interfaces
     */
    private function _registerGqlInterfaces(): void
    {
        Event::on(Gql::class, Gql::EVENT_REGISTER_GQL_TYPES, static function(RegisterGqlTypesEvent $event) {
            // Add my GraphQL types
            $types = $event->types;
            $types[] = GqlProductInterface::class;
            $types[] = GqlVariantInterface::class;
            $event->types = $types;
        });
    }

    /**
     * Register the Gql queries
     */
    private function _registerGqlQueries(): void
    {
        Event::on(Gql::class, Gql::EVENT_REGISTER_GQL_QUERIES, static function(RegisterGqlQueriesEvent $event) {
            // Add my GraphQL queries
            $event->queries = array_merge(
                $event->queries,
                GqlProductQueries::getQueries(),
                GqlVariantQueries::getQueries()
            );
        });
    }

    /**
     * Register the Gql permissions
     */
    private function _registerGqlComponents(): void
    {
        Event::on(Gql::class, Gql::EVENT_REGISTER_GQL_SCHEMA_COMPONENTS, static function(RegisterGqlSchemaComponentsEvent $event) {
            $queryComponents = [];

            $productTypes = Plugin::getInstance()->getProductTypes()->getAllProductTypes();

            if (!empty($productTypes)) {
                $label = Craft::t('commerce', 'Products');
                $productPermissions = [];

                foreach ($productTypes as $productType) {
                    $suffix = 'productTypes.' . $productType->uid;
                    $productPermissions[$suffix . ':read'] = ['label' => Craft::t('commerce', 'View product type - {productType}', ['productType' => Craft::t('site', $productType->name)])];
                }

                $queryComponents[$label] = $productPermissions;
            }

            $event->queries = array_merge($event->queries, $queryComponents);
        });
    }

    private function _registerGqlEagerLoadableFields(): void
    {
        Event::on(ElementQueryConditionBuilder::class, ElementQueryConditionBuilder::EVENT_REGISTER_GQL_EAGERLOADABLE_FIELDS, function(RegisterGqlEagerLoadableFields $event) {
            $event->fieldList['variants'] = [ProductsField::class];
            $event->fieldList['product'] = [VariantsField::class];
        });
    }

    /**
     * Register the cache types
     */
    private function _registerCacheTypes(): void
    {
        // create the directory if it doesn't exist

        $path = Craft::$app->getPath()->getRuntimePath() . DIRECTORY_SEPARATOR . 'commerce-order-exports';

        try {
            FileHelper::createDirectory($path);
        } catch (\Exception $e) {
            Craft::error($e->getMessage());
        }

        Event::on(ClearCaches::class, ClearCaches::EVENT_REGISTER_CACHE_OPTIONS, static function(RegisterCacheOptionsEvent $e) use ($path) {
            try {
                FileHelper::createDirectory($path);
            } catch (\Exception $e) {
                Craft::error($e->getMessage());
            }

            $e->options[] = [
                'key' => 'commerce-order-exports',
                'label' => Craft::t('commerce', 'Commerce order exports'),
                'action' => static function() use ($path) {
                    if (file_exists($path)) {
                        FileHelper::clearDirectory($path);
                    }
                },
            ];
        });
    }

    /**
     * Register the things that need to be garbage collected
     *
     * @since 2.2
     */
    private function _registerGarbageCollection(): void
    {
        Event::on(Gc::class, Gc::EVENT_RUN, function(Event $event) {
            // Deletes carts that meet the purge settings
            if (Craft::$app instanceof ConsoleApplication) {
                Console::stdout('    > purging inactive carts ... ');
            }
            Plugin::getInstance()->getCarts()->purgeIncompleteCarts();
            if (Craft::$app instanceof ConsoleApplication) {
                Console::stdout("done\n", Console::FG_GREEN);
            }

            // Delete orphaned variants
            Db::delete(Table::VARIANTS, ['primaryOwnerId' => null]);

            // Delete partial elements
            /** @var Gc $gc */
            $gc = $event->sender;
            $gc->deletePartialElements(Donation::class, Table::DONATIONS, 'id');
            $gc->deletePartialElements(Order::class, Table::ORDERS, 'id');
            $gc->deletePartialElements(Product::class, Table::PRODUCTS, 'id');
            $gc->deletePartialElements(Subscription::class, Table::SUBSCRIPTIONS, 'id');
            $gc->deletePartialElements(Variant::class, Table::VARIANTS, 'id');
            $gc->deletePartialElements(Transfer::class, Table::TRANSFERS, 'id');
        });
    }

    /**
     * Register the element exportables
     *
     * @since 2.2
     */
    private function _registerElementExports(): void
    {
        Event::on(Order::class, Order::EVENT_REGISTER_EXPORTERS, static function(RegisterElementExportersEvent $e) {
            $e->exporters[] = OrderExport::class;
            $e->exporters[] = LineItemExport::class;
        });
    }

    /**
     * Register Commerce related debug panels.
     *
     * @since 4.0
     */
    private function _registerDebugPanels(): void
    {
        Event::on(Application::class, Application::EVENT_BEFORE_REQUEST, static function() {
            /** @var Module|null $module */
            $module = Craft::$app->getModule('debug');
            $user = Craft::$app->getUser()->getIdentity();

            if (!$module || !$user || !Craft::$app->getConfig()->getGeneral()->devMode) {
                return;
            }

            $pref = Craft::$app->getRequest()->getIsCpRequest() ? 'enableDebugToolbarForCp' : 'enableDebugToolbarForSite';
            if (!$user->getPreference($pref)) {
                return;
            }

            $module->panels['commerce'] = new CommercePanel([
                'id' => 'commerce',
                'module' => $module,
                'cart' => !Craft::$app->getRequest()->getIsCpRequest() ? Plugin::getInstance()->getCarts()->getCart() : null,
            ]);
        });
    }

    /**
     * Registers additional standard fields for the product and variant field layout designers.
     *
     * @since 3.2.0
     */
    private function _defineFieldLayoutElements(): void
    {
        Event::on(FieldLayout::class, FieldLayout::EVENT_DEFINE_NATIVE_FIELDS, static function(DefineFieldLayoutFieldsEvent $e) {
            /** @var FieldLayout $fieldLayout */
            $fieldLayout = $e->sender;

            switch ($fieldLayout->type) {
                case Address::class:
                    $e->fields[] = UserAddressSettings::class;
                    break;
                case Product::class:
                    $e->fields[] = ProductTitleField::class;
                    $e->fields[] = VariantsLayoutElement::class;
                    break;
                case Transfer::class:
                    $e->fields[] = TransferManagementField::class;
                    break;
                case Variant::class:
                    $e->fields[] = VariantTitleField::class;
                    $e->fields[] = PurchasableSkuField::class;
                    $e->fields[] = PurchasablePriceField::class;
                    $e->fields[] = PurchasableStockField::class;
                    $e->fields[] = PurchasableAvailableForPurchaseField::class;
                    $e->fields[] = PurchasableAllowedQtyField::class;
                    $e->fields[] = PurchasableFreeShippingField::class;
                    $e->fields[] = PurchasablePromotableField::class;
                    $e->fields[] = PurchasableDimensionsField::class;
                    $e->fields[] = PurchasableWeightField::class;
            }
        });
    }

    /**
     * Defines the `resave/products` command.
     */
    private function _defineResaveCommand(): void
    {
        Event::on(ResaveController::class, ConsoleController::EVENT_DEFINE_ACTIONS, static function(DefineConsoleActionsEvent $e) {
            $e->actions['products'] = [
                'action' => function(): int {
                    /** @var ResaveController $controller */
                    $controller = Craft::$app->controller;
                    $criteria = [];
                    if ($controller->type !== null) {
                        $criteria['type'] = explode(',', $controller->type);
                    }
                    return $controller->resaveElements(Product::class, $criteria);
                },
                'options' => ['type'],
                'helpSummary' => 'Re-saves Commerce products.',
                'optionsHelp' => [
                    'type' => 'The product type handle(s) of the products to resave.',
                ],
            ];

            $e->actions['orders'] = [
                'action' => function(): int {
                    /** @var ResaveController $controller */
                    $controller = Craft::$app->controller;
                    return $controller->resaveElements(Order::class, [
                        'isCompleted' => true,
                    ]);
                },
                'options' => [],
                'helpSummary' => 'Re-saves completed Commerce orders.',
            ];

            $e->actions['carts'] = [
                'action' => function(): int {
                    /** @var ResaveController $controller */
                    $controller = Craft::$app->controller;
                    return $controller->resaveElements(Order::class, [
                        'isCompleted' => false,
                    ]);
                },
                'options' => [],
                'helpSummary' => 'Re-saves Commerce carts.',
            ];
        });
    }

    /**
     * Registers templates hooks for inserting Commerce information in the control panel
     *
     * @since 2.2
     */
    private function _registerTemplateHooks(): void
    {
        if ($this->getSettings()->showEditUserCommerceTab) {
            Craft::$app->getView()->hook('cp.users.edit', [$this->getCustomers(), 'addEditUserCommerceTab']);
            Craft::$app->getView()->hook('cp.users.edit.content', [$this->getCustomers(), 'addEditUserCommerceTabContent']);
        }
    }
}<|MERGE_RESOLUTION|>--- conflicted
+++ resolved
@@ -168,11 +168,7 @@
  */
 class Plugin extends BasePlugin
 {
-<<<<<<< HEAD
     public const EDITION_LITE = 'lite';
-=======
-    // Edition constants
->>>>>>> dd9d124f
     public const EDITION_PRO = 'pro';
     public const EDITION_ENTERPRISE = 'enterprise';
 
@@ -250,11 +246,7 @@
     /**
      * @inheritDoc
      */
-<<<<<<< HEAD
     public string $schemaVersion = '5.0.65';
-=======
-    public string $schemaVersion = '4.5.0';
->>>>>>> dd9d124f
 
     /**
      * @inheritdoc
@@ -386,12 +378,6 @@
             ];
         }
 
-<<<<<<< HEAD
-        $ret['subnav']['store-management'] = [
-            'label' => Craft::t('commerce', 'Store Management'),
-            'url' => 'commerce/store-management',
-        ];
-=======
         if (Craft::$app->getUser()->checkPermission('commerce-managePromotions')) {
             $ret['subnav']['promotions'] = [
                 'label' => Craft::t('commerce', 'Promotions'),
@@ -416,12 +402,11 @@
 
 
         if (Craft::$app->getUser()->checkPermission('commerce-manageStoreSettings')) {
-            $ret['subnav']['store-settings'] = [
-                'label' => Craft::t('commerce', 'Store Settings'),
-                'url' => 'commerce/store-settings',
-            ];
-        }
->>>>>>> dd9d124f
+            $ret['subnav']['store-management'] = [
+                'label' => Craft::t('commerce', 'Store Management'),
+                'url' => 'commerce/store-management',
+            ];
+        }
 
         if (Craft::$app->getUser()->getIsAdmin() && Craft::$app->getConfig()->getGeneral()->allowAdminChanges) {
             $ret['subnav']['settings'] = [
