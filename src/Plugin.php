<?php
/**
 * @link https://craftcms.com/
 * @copyright Copyright (c) Pixel & Tonic, Inc.
 * @license https://craftcms.github.io/license/
 */

namespace craft\commerce;

use Craft;
use craft\base\Model;
use craft\base\Plugin as BasePlugin;
use craft\ckeditor\events\DefineLinkOptionsEvent;
use craft\ckeditor\Field as CKEditorField;
use craft\commerce\base\Purchasable;
use craft\commerce\behaviors\CustomerAddressBehavior;
use craft\commerce\behaviors\CustomerBehavior;
use craft\commerce\behaviors\StoreBehavior;
use craft\commerce\controllers\UsersController as CommerceUsersController;
use craft\commerce\db\Table;
use craft\commerce\debug\CommercePanel;
use craft\commerce\elements\Donation;
use craft\commerce\elements\Order;
use craft\commerce\elements\Product;
use craft\commerce\elements\Subscription;
use craft\commerce\elements\Variant;
use craft\commerce\events\EmailEvent;
use craft\commerce\exports\LineItemExport;
use craft\commerce\exports\OrderExport;
use craft\commerce\fieldlayoutelements\ProductTitleField;
use craft\commerce\fieldlayoutelements\PurchasableAllowedQtyField;
use craft\commerce\fieldlayoutelements\PurchasableAvailableForPurchaseField;
use craft\commerce\fieldlayoutelements\PurchasableDimensionsField;
use craft\commerce\fieldlayoutelements\PurchasableFreeShippingField;
use craft\commerce\fieldlayoutelements\PurchasablePriceField;
use craft\commerce\fieldlayoutelements\PurchasablePromotableField;
use craft\commerce\fieldlayoutelements\PurchasableSkuField;
use craft\commerce\fieldlayoutelements\PurchasableStockField;
use craft\commerce\fieldlayoutelements\PurchasableWeightField;
use craft\commerce\fieldlayoutelements\UserAddressSettings;
use craft\commerce\fieldlayoutelements\UserCommerceField;
use craft\commerce\fieldlayoutelements\VariantsField as VariantsLayoutElement;
use craft\commerce\fieldlayoutelements\VariantTitleField;
use craft\commerce\fields\Products as ProductsField;
use craft\commerce\fields\Variants as VariantsField;
use craft\commerce\gql\interfaces\elements\Product as GqlProductInterface;
use craft\commerce\gql\interfaces\elements\Variant as GqlVariantInterface;
use craft\commerce\gql\queries\Product as GqlProductQueries;
use craft\commerce\gql\queries\Variant as GqlVariantQueries;
use craft\commerce\helpers\ProjectConfigData;
use craft\commerce\migrations\Install;
use craft\commerce\models\Settings;
use craft\commerce\plugin\Routes;
use craft\commerce\plugin\Services as CommerceServices;
use craft\commerce\plugin\Variables;
use craft\commerce\services\Carts;
use craft\commerce\services\CatalogPricing;
use craft\commerce\services\CatalogPricingRules;
use craft\commerce\services\Coupons;
use craft\commerce\services\Currencies;
use craft\commerce\services\Customers;
use craft\commerce\services\Discounts;
use craft\commerce\services\Emails;
use craft\commerce\services\Formulas;
use craft\commerce\services\Gateways;
use craft\commerce\services\Inventory;
use craft\commerce\services\InventoryLocations;
use craft\commerce\services\LineItems;
use craft\commerce\services\LineItemStatuses;
use craft\commerce\services\OrderAdjustments;
use craft\commerce\services\OrderHistories;
use craft\commerce\services\OrderNotices;
use craft\commerce\services\Orders as OrdersService;
use craft\commerce\services\OrderStatuses;
use craft\commerce\services\PaymentCurrencies;
use craft\commerce\services\Payments;
use craft\commerce\services\PaymentSources;
use craft\commerce\services\Pdfs;
use craft\commerce\services\Plans;
use craft\commerce\services\Products;
use craft\commerce\services\ProductTypes;
use craft\commerce\services\Purchasables;
use craft\commerce\services\Sales;
use craft\commerce\services\ShippingCategories;
use craft\commerce\services\ShippingMethods;
use craft\commerce\services\ShippingRuleCategories;
use craft\commerce\services\ShippingRules;
use craft\commerce\services\ShippingZones;
use craft\commerce\services\Store;
use craft\commerce\services\Stores;
use craft\commerce\services\StoreSettings;
use craft\commerce\services\Subscriptions;
use craft\commerce\services\TaxCategories;
use craft\commerce\services\Taxes;
use craft\commerce\services\TaxRates;
use craft\commerce\services\TaxZones;
use craft\commerce\services\Transactions;
use craft\commerce\services\Variants as VariantsService;
use craft\commerce\services\Vat;
use craft\commerce\services\Webhooks;
use craft\commerce\web\twig\CraftVariableBehavior;
use craft\commerce\web\twig\Extension;
use craft\commerce\widgets\AverageOrderTotal;
use craft\commerce\widgets\NewCustomers;
use craft\commerce\widgets\Orders;
use craft\commerce\widgets\RepeatCustomers;
use craft\commerce\widgets\TopCustomers;
use craft\commerce\widgets\TopProducts;
use craft\commerce\widgets\TopProductTypes;
use craft\commerce\widgets\TopPurchasables;
use craft\commerce\widgets\TotalOrders;
use craft\commerce\widgets\TotalOrdersByCountry;
use craft\commerce\widgets\TotalRevenue;
use craft\console\Application as ConsoleApplication;
use craft\console\Controller as ConsoleController;
use craft\console\controllers\ResaveController;
use craft\controllers\UsersController;
use craft\db\Query;
use craft\debug\Module;
use craft\elements\Address;
use craft\elements\db\UserQuery;
use craft\elements\User as UserElement;
use craft\enums\CmsEdition;
use craft\events\DefineBehaviorsEvent;
use craft\events\DefineConsoleActionsEvent;
use craft\events\DefineEditUserScreensEvent;
use craft\events\DefineFieldLayoutFieldsEvent;
use craft\events\DeleteSiteEvent;
use craft\events\PopulateElementsEvent;
use craft\events\RebuildConfigEvent;
use craft\events\RegisterCacheOptionsEvent;
use craft\events\RegisterComponentTypesEvent;
use craft\events\RegisterElementExportersEvent;
use craft\events\RegisterGqlEagerLoadableFields;
use craft\events\RegisterGqlQueriesEvent;
use craft\events\RegisterGqlSchemaComponentsEvent;
use craft\events\RegisterGqlTypesEvent;
use craft\events\RegisterUserPermissionsEvent;
use craft\fixfks\controllers\RestoreController;
use craft\gql\ElementQueryConditionBuilder;
use craft\helpers\ArrayHelper;
use craft\helpers\Console;
use craft\helpers\Db;
use craft\helpers\FileHelper;
use craft\helpers\UrlHelper;
use craft\models\FieldLayout;
use craft\models\Site;
use craft\redactor\events\RegisterLinkOptionsEvent;
use craft\redactor\Field as RedactorField;
use craft\services\Dashboard;
use craft\services\Elements;
use craft\services\Fields;
use craft\services\Gc;
use craft\services\Gql;
use craft\services\ProjectConfig;
use craft\services\Sites;
use craft\services\UserPermissions;
use craft\services\Users;
use craft\utilities\ClearCaches;
use craft\web\Application;
use craft\web\twig\variables\CraftVariable;
use Exception;
use yii\base\Event;
use yii\web\User;

/**
 * @property array $cpNavItem the control panel navigation menu
 * @property Settings $settings
 * @property mixed $settingsResponse the settings page response
 * @method Settings getSettings()
 * @author Pixel & Tonic, Inc. <support@pixelandtonic.com>
 * @since 2.0
 */
class Plugin extends BasePlugin
{
    public const EDITION_PRO = 'pro';
    public const EDITION_ENTERPRISE = 'enterprise';

    public const EDITION_PRO_STORE_LIMIT = 5;

    public static function config(): array
    {
        return [
            'components' => [
                'carts' => ['class' => Carts::class],
                'catalogPricing' => ['class' => CatalogPricing::class],
                'catalogPricingRules' => ['class' => CatalogPricingRules::class],
                'coupons' => ['class' => Coupons::class],
                'currencies' => ['class' => Currencies::class],
                'customers' => ['class' => Customers::class],
                'discounts' => ['class' => Discounts::class],
                'emails' => ['class' => Emails::class],
                'formulas' => ['class' => Formulas::class],
                'gateways' => ['class' => Gateways::class],
                'inventory' => ['class' => Inventory::class],
                'inventoryLocations' => ['class' => InventoryLocations::class],
                'lineItemStatuses' => ['class' => LineItemStatuses::class],
                'lineItems' => ['class' => LineItems::class],
                'orderAdjustments' => ['class' => OrderAdjustments::class],
                'orderHistories' => ['class' => OrderHistories::class],
                'orderNotices' => ['class' => OrderNotices::class],
                'orderStatuses' => ['class' => OrderStatuses::class],
                'orders' => ['class' => OrdersService::class],
                'paymentCurrencies' => ['class' => PaymentCurrencies::class],
                'paymentMethods' => ['class' => Gateways::class],
                'paymentSources' => ['class' => PaymentSources::class],
                'payments' => ['class' => Payments::class],
                'pdfs' => ['class' => Pdfs::class],
                'plans' => ['class' => Plans::class],
                'productTypes' => ['class' => ProductTypes::class],
                'products' => ['class' => Products::class],
                'purchasables' => ['class' => Purchasables::class],
                'sales' => ['class' => Sales::class],
                'shippingCategories' => ['class' => ShippingCategories::class],
                'shippingMethods' => ['class' => ShippingMethods::class],
                'shippingRuleCategories' => ['class' => ShippingRuleCategories::class],
                'shippingRules' => ['class' => ShippingRules::class],
                'shippingZones' => ['class' => ShippingZones::class],
                'store' => ['class' => Store::class],
                'storeSettings' => ['class' => StoreSettings::class],
                'stores' => ['class' => Stores::class],
                'subscriptions' => ['class' => Subscriptions::class],
                'taxCategories' => ['class' => TaxCategories::class],
                'taxRates' => ['class' => TaxRates::class],
                'taxZones' => ['class' => TaxZones::class],
                'taxes' => ['class' => Taxes::class],
                'transactions' => ['class' => Transactions::class],
                // TODO: Restore this when transfers are enabled
//                'transfers' => ['class' => Transfers::class],
                'variants' => ['class' => VariantsService::class],
                'vat' => ['class' => Vat::class],
                'webhooks' => ['class' => Webhooks::class],
            ],
        ];
    }

    /**
     * Returns the editions for Craft Commerce
     *
     * @inheritDoc
     */
    public static function editions(): array
    {
        return [
            self::EDITION_PRO,
            self::EDITION_ENTERPRISE,
        ];
    }

    /**
     * @inheritDoc
     */
<<<<<<< HEAD
    public string $schemaVersion = '5.0.76';
=======
    public string $schemaVersion = '5.0.79';
>>>>>>> 60cbfb77

    /**
     * @inheritdoc
     */
    public bool $hasCpSettings = true;

    /**
     * @inheritdoc
     */
    public bool $hasCpSection = true;

    /**
     * @inheritdoc
     */
    public string $minVersionRequired = '3.4.11';

    /**
     * @inheritdoc
     */
    public CmsEdition $minCmsEdition = CmsEdition::Pro;

    use CommerceServices;
    use Variables;
    use Routes;

    /**
     * @inheritdoc
     */
    public function init(): void
    {
        parent::init();
        $request = Craft::$app->getRequest();

        $this->_addTwigExtensions();
        $this->_registerFieldTypes();
        $this->_registerPermissions();
        $this->_registerCraftEventListeners();
        $this->_registerProjectConfigEventListeners();
        $this->_registerVariables();
        $this->_registerForeignKeysRestore();
        $this->_registerPoweredByHeader();
        $this->_registerElementTypes();
        $this->_registerGqlInterfaces();
        $this->_registerGqlQueries();
        $this->_registerGqlComponents();
        $this->_registerGqlEagerLoadableFields();
        $this->_registerCacheTypes();
        $this->_registerGarbageCollection();

        if ($request->getIsConsoleRequest()) {
            $this->_defineResaveCommand();
        } elseif ($request->getIsCpRequest()) {
            $this->_registerCpRoutes();
            $this->_registerWidgets();
            $this->_registerElementExports();
            $this->_defineFieldLayoutElements();
            $this->_registerRedactorLinkOptions();
            $this->_registerCKEditorLinkOptions();
        } else {
            $this->_registerSiteRoutes();
        }

        Craft::$app->onInit(function() {
            $this->_registerDebugPanels();
        });

        Craft::setAlias('@commerceLib', Craft::getAlias('@craft/commerce/../lib'));

        // TODO: Restore this when transfers are enabled
//        Event::on(Elements::class, Elements::EVENT_REGISTER_ELEMENT_TYPES, function(RegisterComponentTypesEvent $event) {
//            $event->types[] = Transfer::class;
//        });
    }

    /**
     * @inheritdoc
     */
    public function beforeInstall(): void
    {
        // Check version before installing
        if (version_compare(Craft::$app->getInfo()->version, '5.1.0', '<')) {
            throw new Exception('Craft Commerce 5 requires Craft CMS 5.1+ in order to run.');
        }

        if (!defined('PHP_VERSION_ID') || PHP_VERSION_ID < 82000) {
            Craft::error('Craft Commerce requires PHP 8.2.0+ in order to run.');
        }
    }

    /**
     * @inheritdoc
     */
    public function getSettingsResponse(): mixed
    {
        return Craft::$app->getResponse()->redirect(UrlHelper::cpUrl('commerce/settings/general'));
    }

    /**
     * @inheritdoc
     */
    public function getCpNavItem(): ?array
    {
        $ret = parent::getCpNavItem();

        if (Craft::$app->getUser()->checkPermission('accessPlugin-commerce')) {
            $ret['label'] = Craft::t('commerce', 'Commerce');
        }

        if (Craft::$app->getUser()->checkPermission('commerce-manageOrders')) {
            $ret['subnav']['orders'] = [
                'label' => Craft::t('commerce', 'Orders'),
                'url' => 'commerce/orders',
            ];
        }

        $hasEditableProductTypes = !empty($this->getProductTypes()->getEditableProductTypes());
        if ($hasEditableProductTypes) {
            $ret['subnav']['products'] = [
                'label' => Craft::t('commerce', 'Products'),
                'url' => 'commerce/products',
            ];
        }

        if (Craft::$app->getUser()->checkPermission('commerce-manageInventoryStockLevels')) {
            $ret['subnav']['inventory'] = [
                'label' => Craft::t('commerce', 'Inventory'),
                'url' => 'commerce/inventory',
            ];
        }

        if (Craft::$app->getUser()->checkPermission('commerce-manageInventoryLocations')) {
            $ret['subnav']['inventory-locations'] = [
                'label' => Craft::t('commerce', 'Inventory Locations'),
                'url' => 'commerce/inventory-locations',
            ];
        }

        if (Craft::$app->getUser()->checkPermission('commerce-manageSubscriptions') && Plugin::getInstance()->getPlans()->getAllPlans()) {
            $ret['subnav']['subscriptions'] = [
                'label' => Craft::t('commerce', 'Subscriptions'),
                'url' => 'commerce/subscriptions',
            ];
        }

        if (Craft::$app->getUser()->checkPermission('commerce-manageSubscriptionPlans')) {
            $ret['subnav']['subscription-plans'] = [
                'label' => Craft::t('commerce', 'Subscription Plans'),
                'url' => 'commerce/subscription-plans',
            ];
        }

        if (Craft::$app->getUser()->checkPermission('commerce-manageDonationSettings')) {
            $ret['subnav']['donations'] = [
                'label' => Craft::t('commerce', 'Donations'),
                'url' => 'commerce/donations',
            ];
        }

        if (Craft::$app->getUser()->checkPermission('commerce-manageStoreSettings')) {
            $ret['subnav']['store-management'] = [
                'label' => Craft::t('commerce', 'Store Management'),
                'url' => 'commerce/store-management',
            ];
        }

        if (Craft::$app->getUser()->getIsAdmin() && Craft::$app->getConfig()->getGeneral()->allowAdminChanges) {
            $ret['subnav']['settings'] = [
                'label' => Craft::t('commerce', 'System Settings'),
                'url' => 'commerce/settings/general',
            ];
        }

        return $ret;
    }


    /**
     * @inheritdoc
     */
    protected function createSettingsModel(): ?Model
    {
        return new Settings();
    }


    /**
     * Register Commerce’s twig extensions
     */
    private function _addTwigExtensions(): void
    {
        Craft::$app->view->registerTwigExtension(new Extension());
    }

    /**
     * Register links to product in the redactor rich text field
     */
    private function _registerRedactorLinkOptions(): void
    {
        if (!class_exists(RedactorField::class)) {
            return;
        }

        Event::on(RedactorField::class, RedactorField::EVENT_REGISTER_LINK_OPTIONS, function(RegisterLinkOptionsEvent $event) {
            // Include a Product link option if there are any product types that have URLs
            $productSources = [];

            $sites = Craft::$app->getSites()->getAllSites();

            foreach ($this->getProductTypes()->getAllProductTypes() as $productType) {
                foreach ($sites as $site) {
                    $productTypeSettings = $productType->getSiteSettings();
                    if (isset($productTypeSettings[$site->id]) && $productTypeSettings[$site->id]->hasUrls) {
                        $productSources[] = 'productType:' . $productType->uid;
                    }
                }
            }

            $productSources = array_unique($productSources);

            if ($productSources) {
                $event->linkOptions[] = [
                    'optionTitle' => Craft::t('commerce', 'Link to a product'),
                    'elementType' => Product::class,
                    'refHandle' => Product::refHandle(),
                    'sources' => $productSources,
                ];

                $event->linkOptions[] = [
                    'optionTitle' => Craft::t('commerce', 'Link to a variant'),
                    'elementType' => Variant::class,
                    'refHandle' => Variant::refHandle(),
                    'sources' => $productSources,
                ];
            }
        });
    }

    /**
     * Register links to product in the ckeditor rich text field
     */
    private function _registerCKEditorLinkOptions(): void
    {
        $ckEditorPlugin = Craft::$app->getPlugins()->getPlugin('ckeditor');
        if (!class_exists(CKEditorField::class) || !$ckEditorPlugin || version_compare($ckEditorPlugin->getVersion(), '3.0', '<')) {
            return;
        }

        Event::on(CKEditorField::class, CKEditorField::EVENT_DEFINE_LINK_OPTIONS, function(DefineLinkOptionsEvent $event) {
            // Include a Product link option if there are any product types that have URLs
            $productSources = [];

            $sites = Craft::$app->getSites()->getAllSites();

            foreach ($this->getProductTypes()->getAllProductTypes() as $productType) {
                foreach ($sites as $site) {
                    $productTypeSettings = $productType->getSiteSettings();
                    if (isset($productTypeSettings[$site->id]) && $productTypeSettings[$site->id]->hasUrls) {
                        $productSources[] = 'productType:' . $productType->uid;
                    }
                }
            }

            $productSources = array_unique($productSources);

            if ($productSources) {
                $event->linkOptions[] = [
                    'label' => Craft::t('commerce', 'Link to a product'),
                    'elementType' => Product::class,
                    'refHandle' => Product::refHandle(),
                    'sources' => $productSources,
                ];

                $event->linkOptions[] = [
                    'label' => Craft::t('commerce', 'Link to a variant'),
                    'elementType' => Variant::class,
                    'refHandle' => Variant::refHandle(),
                    'sources' => $productSources,
                ];
            }
        });
    }

    /**
     * Register Commerce’s permissions
     */
    private function _registerPermissions(): void
    {
        Event::on(UserPermissions::class, UserPermissions::EVENT_REGISTER_PERMISSIONS, function(RegisterUserPermissionsEvent $event) {
            $event->permissions[] = [
                'heading' => Craft::t('commerce', 'Craft Commerce'),
                'permissions' => $this->_registerProductTypePermission() + [
                        'commerce-manageOrders' => [
                            'label' => Craft::t('commerce', 'Manage orders'), 'nested' => [
                                'commerce-editOrders' => [
                                    'label' => Craft::t('commerce', 'Edit orders'),
                                ],
                                'commerce-deleteOrders' => [
                                    'label' => Craft::t('commerce', 'Delete orders'),
                                ],
                                'commerce-capturePayment' => [
                                    'label' => Craft::t('commerce', 'Capture payment'),
                                ],
                                'commerce-refundPayment' => [
                                    'label' => Craft::t('commerce', 'Refund payment'),
                                ],

                            ],
                        ],
                        'commerce-manageSubscriptions' => ['label' => Craft::t('commerce', 'Manage subscriptions')],
                        'commerce-manageSubscriptionPlans' => ['label' => Craft::t('commerce', 'Manage subscription plans')],
                        'commerce-manageInventoryStockLevels' => ['label' => Craft::t('commerce', 'Manage inventory stock levels')],
                        'commerce-manageInventoryLocations' => ['label' => Craft::t('commerce', 'Manage inventory locations')],
                        'commerce-manageTransfers' => ['label' => Craft::t('commerce', 'Manage transfers')],
                        'commerce-manageStoreSettings' => ['label' => Craft::t('commerce', 'Manage store settings'),
                            'nested' => [
                                'commerce-manageGeneralStoreSettings' => ['label' => Craft::t('commerce', 'Manage general store settings')],
                                'commerce-managePaymentCurrencies' => ['label' => Craft::t('commerce', 'Manage payment currencies')],
                                'commerce-manageShipping' => ['label' => Craft::t('commerce', 'Manage shipping')],
                                'commerce-manageTaxes' => ['label' => Craft::t('commerce', 'Manage taxes')],
                                'commerce-managePromotions' => $this->_registerPromotionPermission(),
                            ],
                        ],
                        'commerce-manageDonationSettings' => ['label' => Craft::t('commerce', 'Manage donation settings')],
                    ],
            ];
        });
    }

    /**
     * @return array
     */
    private function _registerProductTypePermission(): array
    {
        $productTypes = self::getInstance()->getProductTypes()->getAllProductTypes();

        $productTypePermissions = [];
        foreach ($productTypes as $productType) {
            $suffix = ':' . $productType->uid;

            $productTypePermissions['commerce-editProductType' . $suffix] = [
                'label' => Craft::t('commerce', 'Edit “{type}” products', ['type' => $productType->name]),
                'nested' => [
                    "commerce-createProducts$suffix" => [
                        'label' => Craft::t('commerce', 'Create products'),
                    ],
                    "commerce-deleteProducts$suffix" => [
                        'label' => Craft::t('commerce', 'Delete products'),
                    ],
                ],
            ];
        }

        return $productTypePermissions;
    }

    /**
     * @return array
     */
    private function _registerPromotionPermission(): array
    {
        return [
            'label' => Craft::t('commerce', 'Manage promotions'),
            'nested' => [
                'commerce-editSales' => ['label' => Craft::t('commerce', 'Edit sales')],
                'commerce-createSales' => ['label' => Craft::t('commerce', 'Create sales')],
                'commerce-deleteSales' => ['label' => Craft::t('commerce', 'Delete sales')],
                'commerce-editCatalogPricingRules' => ['label' => Craft::t('commerce', 'Edit catalog pricing rules')],
                'commerce-createCatalogPricingRules' => ['label' => Craft::t('commerce', 'Create catalog pricing rules')],
                'commerce-deleteCatalogPricingRules' => ['label' => Craft::t('commerce', 'Delete catalog pricing rules')],
                'commerce-editDiscounts' => ['label' => Craft::t('commerce', 'Edit discounts')],
                'commerce-createDiscounts' => ['label' => Craft::t('commerce', 'Create discounts')],
                'commerce-deleteDiscounts' => ['label' => Craft::t('commerce', 'Delete discounts')],
            ],
        ];
    }

    /**
     * Register Commerce’s project config event listeners
     */
    private function _registerProjectConfigEventListeners(): void
    {
        $projectConfigService = Craft::$app->getProjectConfig();

        $gatewayService = $this->getGateways();
        $projectConfigService->onAdd(Gateways::CONFIG_GATEWAY_KEY . '.{uid}', [$gatewayService, 'handleChangedGateway'])
            ->onUpdate(Gateways::CONFIG_GATEWAY_KEY . '.{uid}', [$gatewayService, 'handleChangedGateway'])
            ->onRemove(Gateways::CONFIG_GATEWAY_KEY . '.{uid}', [$gatewayService, 'handleArchivedGateway']);

        $productTypeService = $this->getProductTypes();
        $projectConfigService->onAdd(ProductTypes::CONFIG_PRODUCTTYPES_KEY . '.{uid}', [$productTypeService, 'handleChangedProductType'])
            ->onUpdate(ProductTypes::CONFIG_PRODUCTTYPES_KEY . '.{uid}', [$productTypeService, 'handleChangedProductType'])
            ->onRemove(ProductTypes::CONFIG_PRODUCTTYPES_KEY . '.{uid}', [$productTypeService, 'handleDeletedProductType']);

        Event::on(Sites::class, Sites::EVENT_AFTER_DELETE_SITE, function(DeleteSiteEvent $event) use ($productTypeService) {
            if (!Craft::$app->getProjectConfig()->getIsApplyingExternalChanges()) {
                $productTypeService->pruneDeletedSite($event);
            }
        });

        $ordersService = $this->getOrders();
        $projectConfigService->onAdd(OrdersService::CONFIG_FIELDLAYOUT_KEY, [$ordersService, 'handleChangedFieldLayout'])
            ->onUpdate(OrdersService::CONFIG_FIELDLAYOUT_KEY, [$ordersService, 'handleChangedFieldLayout'])
            ->onRemove(OrdersService::CONFIG_FIELDLAYOUT_KEY, [$ordersService, 'handleDeletedFieldLayout']);

        // TODO: Restore this when transfers are enabled
//        $transfersService = $this->getTransfers();
//        $projectConfigService->onAdd(TransfersService::CONFIG_FIELDLAYOUT_KEY, [$transfersService, 'handleChangedFieldLayout'])
//            ->onUpdate(TransfersService::CONFIG_FIELDLAYOUT_KEY, [$transfersService, 'handleChangedFieldLayout'])
//            ->onRemove(TransfersService::CONFIG_FIELDLAYOUT_KEY, [$transfersService, 'handleDeletedFieldLayout']);

        $subscriptionsService = $this->getSubscriptions();
        $projectConfigService->onAdd(Subscriptions::CONFIG_FIELDLAYOUT_KEY, [$subscriptionsService, 'handleChangedFieldLayout'])
            ->onUpdate(Subscriptions::CONFIG_FIELDLAYOUT_KEY, [$subscriptionsService, 'handleChangedFieldLayout'])
            ->onRemove(Subscriptions::CONFIG_FIELDLAYOUT_KEY, [$subscriptionsService, 'handleDeletedFieldLayout']);

        $orderStatusService = $this->getOrderStatuses();
        $projectConfigService->onAdd(OrderStatuses::CONFIG_STATUSES_KEY . '.{uid}', [$orderStatusService, 'handleChangedOrderStatus'])
            ->onUpdate(OrderStatuses::CONFIG_STATUSES_KEY . '.{uid}', [$orderStatusService, 'handleChangedOrderStatus'])
            ->onRemove(OrderStatuses::CONFIG_STATUSES_KEY . '.{uid}', [$orderStatusService, 'handleDeletedOrderStatus']);

        Event::on(Emails::class, Emails::EVENT_AFTER_DELETE_EMAIL, function(EmailEvent $event) use ($orderStatusService) {
            if (!Craft::$app->getProjectConfig()->getIsApplyingExternalChanges()) {
                $orderStatusService->pruneDeletedEmail($event);
            }
        });

        $lineItemStatusService = $this->getLineItemStatuses();
        $projectConfigService->onAdd(LineItemStatuses::CONFIG_STATUSES_KEY . '.{uid}', [$lineItemStatusService, 'handleChangedLineItemStatus'])
            ->onUpdate(LineItemStatuses::CONFIG_STATUSES_KEY . '.{uid}', [$lineItemStatusService, 'handleChangedLineItemStatus'])
            ->onRemove(LineItemStatuses::CONFIG_STATUSES_KEY . '.{uid}', [$lineItemStatusService, 'handleArchivedLineItemStatus']);

        $emailService = $this->getEmails();
        $projectConfigService->onAdd(Emails::CONFIG_EMAILS_KEY . '.{uid}', [$emailService, 'handleChangedEmail'])
            ->onUpdate(Emails::CONFIG_EMAILS_KEY . '.{uid}', [$emailService, 'handleChangedEmail'])
            ->onRemove(Emails::CONFIG_EMAILS_KEY . '.{uid}', [$emailService, 'handleDeletedEmail']);

        $storesService = $this->getStores();
        $projectConfigService->onAdd(Stores::CONFIG_STORES_KEY . '.{uid}', [$storesService, 'handleChangedStore'])
            ->onUpdate(Stores::CONFIG_STORES_KEY . '.{uid}', [$storesService, 'handleChangedStore'])
            ->onRemove(Stores::CONFIG_STORES_KEY . '.{uid}', [$storesService, 'handleDeletedStore']);

        $projectConfigService->onAdd(Stores::CONFIG_SITESTORES_KEY . '.{uid}', [$storesService, 'handleChangedSiteStore'])
            ->onUpdate(Stores::CONFIG_SITESTORES_KEY . '.{uid}', [$storesService, 'handleChangedSiteStore'])
            ->onRemove(Stores::CONFIG_SITESTORES_KEY . '.{uid}', [$storesService, 'handleDeletedSiteStore']);

        $pdfService = $this->getPdfs();
        $projectConfigService->onAdd(Pdfs::CONFIG_PDFS_KEY . '.{uid}', [$pdfService, 'handleChangedPdf'])
            ->onUpdate(Pdfs::CONFIG_PDFS_KEY . '.{uid}', [$pdfService, 'handleChangedPdf'])
            ->onRemove(Pdfs::CONFIG_PDFS_KEY . '.{uid}', [$pdfService, 'handleDeletedPdf']);

        Event::on(ProjectConfig::class, ProjectConfig::EVENT_REBUILD, static function(RebuildConfigEvent $event) {
            $event->config['commerce'] = ProjectConfigData::rebuildProjectConfig();
        });
    }

    /**
     * Register general event listeners
     */
    private function _registerCraftEventListeners(): void
    {
        // Guard against the case where the Plugin class is loaded during Craft installation due to a project config existing but commerce is not installed.
        // Also fixed in core but this is an extra guard: https://github.com/craftcms/cms/commit/369807d9b8da0ff0968e292591eee5f8924b57cc
        if (!$this->isInstalled) {
            return;
        }

        if (!Craft::$app->getRequest()->isConsoleRequest) {
            Event::on(User::class, User::EVENT_AFTER_LOGIN, [$this->getCustomers(), 'loginHandler']);
            Event::on(User::class, User::EVENT_AFTER_LOGOUT, [$this->getCarts(), 'forgetCart']);
        }

        Event::on(Sites::class, Sites::EVENT_AFTER_SAVE_SITE, [$this->getProductTypes(), 'afterSaveSiteHandler']);
        Event::on(Sites::class, Sites::EVENT_AFTER_SAVE_SITE, [$this->getProducts(), 'afterSaveSiteHandler']);
        Event::on(Sites::class, Sites::EVENT_AFTER_SAVE_SITE, [$this->getStores(), 'afterSaveCraftSiteHandler']);
        Event::on(Sites::class, Sites::EVENT_AFTER_DELETE_SITE, [$this->getStores(), 'afterDeleteCraftSiteHandler']);

        Event::on(UserElement::class, UserElement::EVENT_BEFORE_DELETE, [$this->getSubscriptions(), 'beforeDeleteUserHandler']);
        Event::on(UserElement::class, UserElement::EVENT_BEFORE_DELETE, [$this->getOrders(), 'beforeDeleteUserHandler']);

        Event::on(Address::class, Address::EVENT_AFTER_SAVE, [$this->getOrders(), 'afterSaveAddressHandler']);

        Event::on(
            UserElement::class,
            UserElement::EVENT_DEFINE_BEHAVIORS,
            function(DefineBehaviorsEvent $event) {
                $event->behaviors['commerce:customer'] = CustomerBehavior::class;
            }
        );

        Event::on(UserQuery::class, UserQuery::EVENT_AFTER_POPULATE_ELEMENTS, function(PopulateElementsEvent $event) {
            $users = $event->elements;
            $customerIds = ArrayHelper::getColumn($users, 'id');

            if (empty($customerIds)) {
                return;
            }

            $customers = (new Query())
                ->select(['customerId', 'primaryBillingAddressId', 'primaryShippingAddressId'])
                ->from([Table::CUSTOMERS])
                ->where(['customerId' => $customerIds])
                ->all();

            if (empty($customers)) {
                return;
            }

            foreach ($customers as $customer) {
                /** @var User|CustomerBehavior|null $user */
                $user = ArrayHelper::firstWhere($users, 'id', $customer['customerId']);
                if (!$user) {
                    continue;
                }

                $user->setPrimaryBillingAddressId($customer['primaryBillingAddressId']);
                $user->setPrimaryShippingAddressId($customer['primaryShippingAddressId']);
            }
        });

        // Add Commerce info to user edit screen
        Event::on(UsersController::class, UsersController::EVENT_DEFINE_EDIT_SCREENS, function(DefineEditUserScreensEvent $event) {
            $event->screens[CommerceUsersController::SCREEN_COMMERCE] = ['label' => Craft::t('commerce', 'Commerce')];
        });

        // Site models are instantiated early meaning we have to manually attach the behavior alongside using the event
        $sites = Craft::$app->getSites()->getAllSites(true);
        foreach ($sites as $site) {
            $site->attachBehavior('commerce:store', StoreBehavior::class);
        }
        Event::on(Site::class, Site::EVENT_DEFINE_BEHAVIORS, function(DefineBehaviorsEvent $event) {
            $event->behaviors['commerce:store'] = StoreBehavior::class;
        });

        Event::on(UserElement::class, UserElement::EVENT_AFTER_SAVE, [$this->getCatalogPricingRules(), 'afterSaveUserHandler']);
        Event::on(Users::class, Users::EVENT_AFTER_ASSIGN_USER_TO_GROUPS, [$this->getCatalogPricingRules(), 'afterSaveUserHandler']);

        Event::on(Address::class, Address::EVENT_DEFINE_BEHAVIORS, function(DefineBehaviorsEvent $event) {
            /** @var Address $address */
            $address = $event->sender;

            if ($address->ownerId) {
                $owner = $address->getOwner();
                if ($owner instanceof UserElement) {
                    $event->behaviors['commerce:address'] = CustomerAddressBehavior::class;
                }
            }
        });

        Event::on(Purchasable::class, Elements::EVENT_BEFORE_RESTORE_ELEMENT, [$this->getPurchasables(), 'beforeRestorePurchasableHandler']);
        Event::on(Purchasable::class, Purchasable::EVENT_AFTER_SAVE, [$this->getCatalogPricing(), 'afterSavePurchasableHandler']);

        Event::on(Elements::class, Elements::EVENT_AUTHORIZE_VIEW, [$this->getStoreSettings(), 'authorizeStoreLocationView']);
        Event::on(Elements::class, Elements::EVENT_AUTHORIZE_SAVE, [$this->getStoreSettings(), 'authorizeStoreLocationEdit']);
        Event::on(Elements::class, Elements::EVENT_AUTHORIZE_CREATE_DRAFTS, [$this->getStoreSettings(), 'authorizeStoreLocationEdit']);

        Event::on(Elements::class, Elements::EVENT_AUTHORIZE_VIEW, [$this->getInventoryLocations(), 'authorizeInventoryLocationAddressView']);
        Event::on(Elements::class, Elements::EVENT_AUTHORIZE_SAVE, [$this->getInventoryLocations(), 'authorizeInventoryLocationAddressEdit']);
        Event::on(Elements::class, Elements::EVENT_AUTHORIZE_CREATE_DRAFTS, [$this->getInventoryLocations(), 'authorizeInventoryLocationAddressEdit']);
    }

    /**
     * Register Commerce’s fields
     */
    private function _registerFieldTypes(): void
    {
        Event::on(Fields::class, Fields::EVENT_REGISTER_FIELD_TYPES, static function(RegisterComponentTypesEvent $event) {
            $event->types[] = ProductsField::class;
            $event->types[] = VariantsField::class;
        });
    }

    /**
     * Register Commerce’s widgets.
     */
    private function _registerWidgets(): void
    {
        Event::on(Dashboard::class, Dashboard::EVENT_REGISTER_WIDGET_TYPES, static function(RegisterComponentTypesEvent $event) {
            $event->types[] = AverageOrderTotal::class;
            $event->types[] = NewCustomers::class;
            $event->types[] = Orders::class;
            $event->types[] = RepeatCustomers::class;
            $event->types[] = TotalOrders::class;
            $event->types[] = TotalOrdersByCountry::class;
            $event->types[] = TopCustomers::class;
            $event->types[] = TopProducts::class;
            $event->types[] = TopProductTypes::class;
            $event->types[] = TopPurchasables::class;
            $event->types[] = TotalRevenue::class;
        });
    }

    /**
     * Register Commerce’s template variable.
     */
    private function _registerVariables(): void
    {
        Event::on(CraftVariable::class, CraftVariable::EVENT_INIT, static function(Event $event) {
            /** @var CraftVariable $variable */
            $variable = $event->sender;
            $variable->attachBehavior('commerce', CraftVariableBehavior::class);
        });
    }

    /**
     * Register for FK restore plugin
     */
    private function _registerForeignKeysRestore(): void
    {
        if (!class_exists(RestoreController::class)) {
            return;
        }

        Event::on(RestoreController::class, RestoreController::EVENT_AFTER_RESTORE_FKS, static function() {
            // Add default FKs
            (new Install())->addForeignKeys();
        });
    }

    /**
     * Register the powered-by header
     */
    private function _registerPoweredByHeader(): void
    {
        if (!Craft::$app->request->isConsoleRequest) {
            $headers = Craft::$app->getResponse()->getHeaders();
            // Send the X-Powered-By header?
            if (Craft::$app->getConfig()->getGeneral()->sendPoweredByHeader) {
                $original = $headers->get('X-Powered-By');
                $headers->set('X-Powered-By', $original . ($original ? ',' : '') . 'Craft Commerce');
            } else {
                // In case PHP is already setting one
                header_remove('X-Powered-By');
            }
        }
    }

    /**
     * Register the element types supplied by Craft Commerce
     */
    private function _registerElementTypes(): void
    {
        Event::on(Elements::class, Elements::EVENT_REGISTER_ELEMENT_TYPES, static function(RegisterComponentTypesEvent $e) {
            $e->types[] = Variant::class;
            $e->types[] = Product::class;
            $e->types[] = Order::class;
            $e->types[] = Subscription::class;
            $e->types[] = Donation::class;
        });
    }

    /**
     * Register the Gql interfaces
     */
    private function _registerGqlInterfaces(): void
    {
        Event::on(Gql::class, Gql::EVENT_REGISTER_GQL_TYPES, static function(RegisterGqlTypesEvent $event) {
            // Add my GraphQL types
            $types = $event->types;
            $types[] = GqlProductInterface::class;
            $types[] = GqlVariantInterface::class;
            $event->types = $types;
        });
    }

    /**
     * Register the Gql queries
     */
    private function _registerGqlQueries(): void
    {
        Event::on(Gql::class, Gql::EVENT_REGISTER_GQL_QUERIES, static function(RegisterGqlQueriesEvent $event) {
            // Add my GraphQL queries
            $event->queries = array_merge(
                $event->queries,
                GqlProductQueries::getQueries(),
                GqlVariantQueries::getQueries()
            );
        });
    }

    /**
     * Register the Gql permissions
     */
    private function _registerGqlComponents(): void
    {
        Event::on(Gql::class, Gql::EVENT_REGISTER_GQL_SCHEMA_COMPONENTS, static function(RegisterGqlSchemaComponentsEvent $event) {
            $queryComponents = [];

            $productTypes = Plugin::getInstance()->getProductTypes()->getAllProductTypes();

            if (!empty($productTypes)) {
                $label = Craft::t('commerce', 'Products');
                $productPermissions = [];

                foreach ($productTypes as $productType) {
                    $suffix = 'productTypes.' . $productType->uid;
                    $productPermissions[$suffix . ':read'] = ['label' => Craft::t('commerce', 'View product type - {productType}', ['productType' => Craft::t('site', $productType->name)])];
                }

                $queryComponents[$label] = $productPermissions;
            }

            $event->queries = array_merge($event->queries, $queryComponents);
        });
    }

    private function _registerGqlEagerLoadableFields(): void
    {
        Event::on(ElementQueryConditionBuilder::class, ElementQueryConditionBuilder::EVENT_REGISTER_GQL_EAGERLOADABLE_FIELDS, function(RegisterGqlEagerLoadableFields $event) {
            $event->fieldList['variants'] = [ProductsField::class];
            $event->fieldList['product'] = [VariantsField::class];
        });
    }

    /**
     * Register the cache types
     */
    private function _registerCacheTypes(): void
    {
        // create the directory if it doesn't exist

        $path = Craft::$app->getPath()->getRuntimePath() . DIRECTORY_SEPARATOR . 'commerce-order-exports';

        try {
            FileHelper::createDirectory($path);
        } catch (\Exception $e) {
            Craft::error($e->getMessage());
        }

        Event::on(ClearCaches::class, ClearCaches::EVENT_REGISTER_CACHE_OPTIONS, static function(RegisterCacheOptionsEvent $e) use ($path) {
            try {
                FileHelper::createDirectory($path);
            } catch (\Exception $e) {
                Craft::error($e->getMessage());
            }

            $e->options[] = [
                'key' => 'commerce-order-exports',
                'label' => Craft::t('commerce', 'Commerce order exports'),
                'action' => static function() use ($path) {
                    if (file_exists($path)) {
                        FileHelper::clearDirectory($path);
                    }
                },
            ];
        });
    }

    /**
     * Register the things that need to be garbage collected
     *
     * @since 2.2
     */
    private function _registerGarbageCollection(): void
    {
        Event::on(Gc::class, Gc::EVENT_RUN, function(Event $event) {
            // Deletes carts that meet the purge settings
            if (Craft::$app instanceof ConsoleApplication) {
                Console::stdout('    > purging inactive carts ... ');
            }
            Plugin::getInstance()->getCarts()->purgeIncompleteCarts();
            if (Craft::$app instanceof ConsoleApplication) {
                Console::stdout("done\n", Console::FG_GREEN);
            }

            // Delete orphaned variants
            Db::delete(Table::VARIANTS, ['primaryOwnerId' => null]);

            // Delete partial elements
            /** @var Gc $gc */
            $gc = $event->sender;
            $gc->deletePartialElements(Donation::class, Table::DONATIONS, 'id');
            $gc->deletePartialElements(Order::class, Table::ORDERS, 'id');
            $gc->deletePartialElements(Product::class, Table::PRODUCTS, 'id');
            $gc->deletePartialElements(Subscription::class, Table::SUBSCRIPTIONS, 'id');
            $gc->deletePartialElements(Variant::class, Table::VARIANTS, 'id');

            // TODO: Restore this when transfers are enabled
            // $gc->deletePartialElements(Transfer::class, Table::TRANSFERS, 'id');
        });
    }

    /**
     * Register the element exportables
     *
     * @since 2.2
     */
    private function _registerElementExports(): void
    {
        Event::on(Order::class, Order::EVENT_REGISTER_EXPORTERS, static function(RegisterElementExportersEvent $e) {
            $e->exporters[] = OrderExport::class;
            $e->exporters[] = LineItemExport::class;
        });
    }

    /**
     * Register Commerce related debug panels.
     *
     * @since 4.0
     */
    private function _registerDebugPanels(): void
    {
        Event::on(Application::class, Application::EVENT_BEFORE_REQUEST, static function() {
            /** @var Module|null $module */
            $module = Craft::$app->getModule('debug');
            $user = Craft::$app->getUser()->getIdentity();

            if (!$module || !$user || !Craft::$app->getConfig()->getGeneral()->devMode) {
                return;
            }

            $pref = Craft::$app->getRequest()->getIsCpRequest() ? 'enableDebugToolbarForCp' : 'enableDebugToolbarForSite';
            if (!$user->getPreference($pref)) {
                return;
            }

            $module->panels['commerce'] = new CommercePanel([
                'id' => 'commerce',
                'module' => $module,
                'cart' => !Craft::$app->getRequest()->getIsCpRequest() ? Plugin::getInstance()->getCarts()->getCart() : null,
            ]);
        });
    }

    /**
     * Registers additional standard fields for the product and variant field layout designers.
     *
     * @since 3.2.0
     */
    private function _defineFieldLayoutElements(): void
    {
        Event::on(FieldLayout::class, FieldLayout::EVENT_DEFINE_NATIVE_FIELDS, static function(DefineFieldLayoutFieldsEvent $e) {
            /** @var FieldLayout $fieldLayout */
            $fieldLayout = $e->sender;

            switch ($fieldLayout->type) {
                case Address::class:
                    $e->fields[] = UserAddressSettings::class;
                    break;
                case UserElement::class:
                    // todo: remove in favor of a dedicated user management screen
                    $currentUser = Craft::$app->getUser()->getIdentity();
                    if ($currentUser?->can('commerce-manageOrders') || $currentUser?->can('commerce-manageSubscriptions')) {
                        $e->fields[] = UserCommerceField::class;
                    }
                    break;
                case Product::class:
                    $e->fields[] = ProductTitleField::class;
                    $e->fields[] = VariantsLayoutElement::class;
                    break;
                // TODO: Restore this when transfers are enabled
//                case Transfer::class:
//                    $e->fields[] = TransferManagementField::class;
//                    break;
                case Variant::class:
                    $e->fields[] = VariantTitleField::class;
                    $e->fields[] = PurchasableSkuField::class;
                    $e->fields[] = PurchasablePriceField::class;
                    $e->fields[] = PurchasableStockField::class;
                    $e->fields[] = PurchasableAvailableForPurchaseField::class;
                    $e->fields[] = PurchasableAllowedQtyField::class;
                    $e->fields[] = PurchasableFreeShippingField::class;
                    $e->fields[] = PurchasablePromotableField::class;
                    $e->fields[] = PurchasableDimensionsField::class;
                    $e->fields[] = PurchasableWeightField::class;
            }
        });
    }

    /**
     * Defines the `resave/products` command.
     */
    private function _defineResaveCommand(): void
    {
        Event::on(ResaveController::class, ConsoleController::EVENT_DEFINE_ACTIONS, static function(DefineConsoleActionsEvent $e) {
            $e->actions['products'] = [
                'action' => function(): int {
                    /** @var ResaveController $controller */
                    $controller = Craft::$app->controller;
                    $criteria = [];
                    if ($controller->type !== null) {
                        $criteria['type'] = explode(',', $controller->type);
                    }
                    return $controller->resaveElements(Product::class, $criteria);
                },
                'options' => ['type'],
                'helpSummary' => 'Re-saves Commerce products.',
                'optionsHelp' => [
                    'type' => 'The product type handle(s) of the products to resave.',
                ],
            ];

            $e->actions['orders'] = [
                'action' => function(): int {
                    /** @var ResaveController $controller */
                    $controller = Craft::$app->controller;
                    return $controller->resaveElements(Order::class, [
                        'isCompleted' => true,
                    ]);
                },
                'options' => [],
                'helpSummary' => 'Re-saves completed Commerce orders.',
            ];

            $e->actions['carts'] = [
                'action' => function(): int {
                    /** @var ResaveController $controller */
                    $controller = Craft::$app->controller;
                    return $controller->resaveElements(Order::class, [
                        'isCompleted' => false,
                    ]);
                },
                'options' => [],
                'helpSummary' => 'Re-saves Commerce carts.',
            ];
        });
    }
}<|MERGE_RESOLUTION|>--- conflicted
+++ resolved
@@ -250,11 +250,7 @@
     /**
      * @inheritDoc
      */
-<<<<<<< HEAD
-    public string $schemaVersion = '5.0.76';
-=======
-    public string $schemaVersion = '5.0.79';
->>>>>>> 60cbfb77
+    public string $schemaVersion = '5.0.80';
 
     /**
      * @inheritdoc
