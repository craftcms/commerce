<?php
/**
 * @link https://craftcms.com/
 * @copyright Copyright (c) Pixel & Tonic, Inc.
 * @license https://craftcms.github.io/license/
 */

namespace craft\commerce;

use Craft;
use craft\base\Model;
use craft\base\Plugin as BasePlugin;
use craft\commerce\base\Purchasable;
use craft\commerce\elements\Donation;
use craft\commerce\elements\Order;
use craft\commerce\elements\Product;
use craft\commerce\elements\Subscription;
use craft\commerce\elements\Variant;
use craft\commerce\exports\LineItemExport;
use craft\commerce\exports\OrderExport;
use craft\commerce\fieldlayoutelements\ProductTitleField;
use craft\commerce\fieldlayoutelements\VariantsField;
use craft\commerce\fieldlayoutelements\VariantTitleField;
use craft\commerce\fields\Products;
use craft\commerce\fields\Variants;
use craft\commerce\gql\interfaces\elements\Product as GqlProductInterface;
use craft\commerce\gql\interfaces\elements\Variant as GqlVariantInterface;
use craft\commerce\gql\queries\Product as GqlProductQueries;
use craft\commerce\gql\queries\Variant as GqlVariantQueries;
use craft\commerce\helpers\ProjectConfigData;
use craft\commerce\migrations\Install;
use craft\commerce\models\Settings;
use craft\commerce\plugin\Routes;
use craft\commerce\plugin\Services as CommerceServices;
use craft\commerce\plugin\Variables;
use craft\commerce\services\Emails;
use craft\commerce\services\Gateways;
use craft\commerce\services\LineItemStatuses;
use craft\commerce\services\Orders as OrdersService;
use craft\commerce\services\OrderStatuses;
use craft\commerce\services\Pdfs;
use craft\commerce\services\ProductTypes;
use craft\commerce\services\Subscriptions;
use craft\commerce\web\twig\CraftVariableBehavior;
use craft\commerce\web\twig\Extension;
use craft\commerce\widgets\AverageOrderTotal;
use craft\commerce\widgets\NewCustomers;
use craft\commerce\widgets\Orders;
use craft\commerce\widgets\RepeatCustomers;
use craft\commerce\widgets\TopCustomers;
use craft\commerce\widgets\TopProducts;
use craft\commerce\widgets\TopProductTypes;
use craft\commerce\widgets\TopPurchasables;
use craft\commerce\widgets\TotalOrders;
use craft\commerce\widgets\TotalOrdersByCountry;
use craft\commerce\widgets\TotalRevenue;
use craft\console\Controller as ConsoleController;
use craft\console\controllers\ResaveController;
use craft\elements\User as UserElement;
use craft\events\DefineConsoleActionsEvent;
use craft\events\DefineFieldLayoutFieldsEvent;
use craft\events\RebuildConfigEvent;
use craft\events\RegisterCacheOptionsEvent;
use craft\events\RegisterComponentTypesEvent;
use craft\events\RegisterElementExportersEvent;
use craft\events\RegisterGqlEagerLoadableFields;
use craft\events\RegisterGqlQueriesEvent;
use craft\events\RegisterGqlSchemaComponentsEvent;
use craft\events\RegisterGqlTypesEvent;
use craft\events\RegisterUserPermissionsEvent;
use craft\fixfks\controllers\RestoreController;
use craft\gql\ElementQueryConditionBuilder;
use craft\helpers\ArrayHelper;
use craft\helpers\FileHelper;
use craft\helpers\UrlHelper;
use craft\models\FieldLayout;
use craft\redactor\events\RegisterLinkOptionsEvent;
use craft\redactor\Field as RedactorField;
use craft\services\Dashboard;
use craft\services\Elements;
use craft\services\Fields;
use craft\services\Gc;
use craft\services\Gql;
use craft\services\GraphQl;
use craft\services\ProjectConfig;
use craft\services\Sites;
use craft\services\UserPermissions;
use craft\utilities\ClearCaches;
use craft\web\twig\variables\CraftVariable;
use yii\base\Event;
use yii\base\Exception;
use yii\web\User;

/**
 * @property array $cpNavItem the control panel navigation menu
 * @property Settings $settings
 * @property mixed $settingsResponse the settings page response
 * @method Settings getSettings()
 * @author Pixel & Tonic, Inc. <support@pixelandtonic.com>
 * @since 2.0
 */
class Plugin extends BasePlugin
{
    // Edition constants
    const EDITION_LITE = 'lite';
    const EDITION_PRO = 'pro';

    public static function editions(): array
    {
        return [
            self::EDITION_LITE,
            self::EDITION_PRO,
        ];
    }

    /**
     * @inheritDoc
     */
<<<<<<< HEAD
    public $schemaVersion = '3.4';
=======
    public string $schemaVersion = '3.4.13';
>>>>>>> 634dcfe9

    /**
     * @inheritdoc
     */
    public bool $hasCpSettings = true;

    /**
     * @inheritdoc
     */
    public bool $hasCpSection = true;

    /**
     * @inheritdoc
     */
    public string $minVersionRequired = '2.2.18';

    use CommerceServices;
    use Variables;
    use Routes;

    /**
     * @inheritdoc
     */
    public function init(): void
    {
        parent::init();
        $this->_setPluginComponents();
        $this->_addTwigExtensions();
        $this->_registerFieldTypes();
        $this->_registerPermissions();
        $this->_registerCraftEventListeners();
        $this->_registerProjectConfigEventListeners();
        $this->_registerVariables();
        $this->_registerForeignKeysRestore();
        $this->_registerPoweredByHeader();
        $this->_registerElementTypes();
        $this->_registerGqlInterfaces();
        $this->_registerGqlQueries();
        $this->_registerGqlComponents();
        $this->_registerGqlEagerLoadableFields();
        $this->_registerCacheTypes();
        $this->_registerGarbageCollection();

        $request = Craft::$app->getRequest();

        if ($request->getIsConsoleRequest()) {
            $this->_defineResaveCommand();
        } else if ($request->getIsCpRequest()) {
            $this->_registerCpRoutes();
            $this->_registerWidgets();
            $this->_registerElementExports();
            $this->_defineFieldLayoutElements();
            $this->_registerTemplateHooks();
            $this->_registerRedactorLinkOptions();
        } else {
            $this->_registerSiteRoutes();
        }

        Craft::setAlias('@commerceLib', Craft::getAlias('@craft/commerce/../lib'));
    }

    /**
     * @inheritdoc
     */
    public function beforeInstall(): void
    {
        // Check version before installing
        if (version_compare(Craft::$app->getInfo()->version, '4.0', '<')) {
            throw new Exception('Craft Commerce 4 requires Craft CMS 4+ in order to run.');
        }

        if (!defined('PHP_VERSION_ID') || PHP_VERSION_ID < 70400) {
            Craft::error('Craft Commerce requires PHP 7.4+ in order to run.');
        }
    }

    /**
     * @inheritdoc
     */
    public function getSettingsResponse()
    {
        return Craft::$app->getResponse()->redirect(UrlHelper::cpUrl('commerce/settings/general'));
    }

    /**
     * @inheritdoc
     */
    public function getCpNavItem(): array
    {
        $ret = parent::getCpNavItem();

        $ret['label'] = Craft::t('commerce', 'Commerce');

        if (Craft::$app->getUser()->checkPermission('commerce-manageOrders')) {
            $ret['subnav']['orders'] = [
                'label' => Craft::t('commerce', 'Orders'),
                'url' => 'commerce/orders',
            ];
        }

        $hasEditableProductTypes = !empty($this->getProductTypes()->getEditableProductTypes());
        if ($hasEditableProductTypes) {
            $ret['subnav']['products'] = [
                'label' => Craft::t('commerce', 'Products'),
                'url' => 'commerce/products',
            ];
        }

        if (Craft::$app->getUser()->checkPermission('commerce-manageCustomers')) {
            $ret['subnav']['customers'] = [
                'label' => Craft::t('commerce', 'Customers'),
                'url' => 'commerce/customers',
            ];
        }

        if (Craft::$app->getUser()->checkPermission('commerce-manageSubscriptions') && Plugin::getInstance()->getPlans()->getAllPlans()) {
            $ret['subnav']['subscriptions'] = [
                'label' => Craft::t('commerce', 'Subscriptions'),
                'url' => 'commerce/subscriptions',
            ];
        }

        if (Craft::$app->getUser()->checkPermission('commerce-managePromotions')) {
            $ret['subnav']['promotions'] = [
                'label' => Craft::t('commerce', 'Promotions'),
                'url' => 'commerce/promotions',
            ];
        }

        if (self::getInstance()->is('pro', '>=')) {
            if (Craft::$app->getUser()->checkPermission('commerce-manageShipping')) {
                $ret['subnav']['shipping'] = [
                    'label' => Craft::t('commerce', 'Shipping'),
                    'url' => 'commerce/shipping',
                ];
            }

            if (Craft::$app->getUser()->checkPermission('commerce-manageTaxes')) {
                $ret['subnav']['tax'] = [
                    'label' => Craft::t('commerce', 'Tax'),
                    'url' => 'commerce/tax',
                ];
            }
        }

        if (Craft::$app->getUser()->checkPermission('commerce-manageStoreSettings')) {
            $ret['subnav']['store-settings'] = [
                'label' => Craft::t('commerce', 'Store Settings'),
                'url' => 'commerce/store-settings',
            ];
        }

        if (Craft::$app->getUser()->getIsAdmin() && Craft::$app->getConfig()->getGeneral()->allowAdminChanges) {
            $ret['subnav']['settings'] = [
                'label' => Craft::t('commerce', 'System Settings'),
                'url' => 'commerce/settings',
            ];
        }

        return $ret;
    }


    /**
     * @inheritdoc
     */
    protected function createSettingsModel(): ?Model
    {
        return new Settings();
    }


    /**
     * Register Commerce’s twig extensions
     */
    private function _addTwigExtensions(): void
    {
        Craft::$app->view->registerTwigExtension(new Extension);
    }

    /**
     * Register links to product in the redactor rich text field
     */
    private function _registerRedactorLinkOptions(): void
    {
        if (!class_exists(RedactorField::class)) {
            return;
        }

<<<<<<< HEAD
        Event::on(RedactorField::class, RedactorField::EVENT_REGISTER_LINK_OPTIONS, function (RegisterLinkOptionsEvent $event) {
=======
        /** @phpstan-ignore-next-line */
        Event::on(RedactorField::class, RedactorField::EVENT_REGISTER_LINK_OPTIONS, function(RegisterLinkOptionsEvent $event) {
>>>>>>> 634dcfe9
            // Include a Product link option if there are any product types that have URLs
            $productSources = [];

            $currentSiteId = Craft::$app->getSites()->getCurrentSite()->id;
            foreach ($this->getProductTypes()->getAllProductTypes() as $productType) {
                if (isset($productType->getSiteSettings()[$currentSiteId]) && $productType->getSiteSettings()[$currentSiteId]->hasUrls) {
                    $productSources[] = 'productType:' . $productType->uid;
                }
            }

            if ($productSources) {
                $event->linkOptions[] = [
                    'optionTitle' => Craft::t('commerce', 'Link to a product'),
                    'elementType' => Product::class,
                    'refHandle' => Product::refHandle(),
                    'sources' => $productSources,
                ];

                $event->linkOptions[] = [
                    'optionTitle' => Craft::t('commerce', 'Link to a variant'),
                    'elementType' => Variant::class,
                    'refHandle' => Variant::refHandle(),
                    'sources' => $productSources,
                ];
            }
        });
    }

    /**
     * Register Commerce’s permissions
     */
    private function _registerPermissions(): void
    {
        Event::on(UserPermissions::class, UserPermissions::EVENT_REGISTER_PERMISSIONS, function (RegisterUserPermissionsEvent $event) {

<<<<<<< HEAD
            $event->permissions[Craft::t('commerce', 'Craft Commerce')] = [
                'commerce-manageOrders' => [
                    'label' => Craft::t('commerce', 'Manage orders'), 'nested' => [
                        'commerce-editOrders' => [
                            'label' => Craft::t('commerce', 'Edit orders')
=======
            $event->permissions[] = [
                'heading' => Craft::t('commerce', 'Craft Commerce'),
                'permissions' => [
                    'commerce-manageProducts' => ['label' => Craft::t('commerce', 'Manage products'), 'nested' => $productTypePermissions],
                    'commerce-manageOrders' => [
                        'label' => Craft::t('commerce', 'Manage orders'), 'nested' => [
                            'commerce-editOrders' => [
                                'label' => Craft::t('commerce', 'Edit orders'),
                            ],
                            'commerce-deleteOrders' => [
                                'label' => Craft::t('commerce', 'Delete orders'),
                            ],
                            'commerce-capturePayment' => [
                                'label' => Craft::t('commerce', 'Capture payment'),
                            ],
                            'commerce-refundPayment' => [
                                'label' => Craft::t('commerce', 'Refund payment'),
                            ],
>>>>>>> 634dcfe9
                        ],
                    ],
                    'commerce-manageCustomers' => ['label' => Craft::t('commerce', 'Manage customers')],
                    'commerce-managePromotions' => ['label' => Craft::t('commerce', 'Manage promotions')],
                    'commerce-manageSubscriptions' => ['label' => Craft::t('commerce', 'Manage subscriptions')],
                    'commerce-manageShipping' => ['label' => Craft::t('commerce', 'Manage shipping (Pro edition Only)')],
                    'commerce-manageTaxes' => ['label' => Craft::t('commerce', 'Manage taxes (Pro edition Only)')],
                    'commerce-manageStoreSettings' => ['label' => Craft::t('commerce', 'Manage store settings')],
                ],
<<<<<<< HEAD
                'commerce-manageShipping' => ['label' => Craft::t('commerce', 'Manage shipping (Pro edition Only)')],
                'commerce-manageTaxes' => ['label' => Craft::t('commerce', 'Manage taxes (Pro edition Only)')],
                'commerce-manageStoreSettings' => ['label' => Craft::t('commerce', 'Manage store settings')],
=======
>>>>>>> 634dcfe9
            ];

            $event->permissions[Craft::t('commerce', 'Craft Commerce')]['commerce-manageCustomers'] = $this->_registerCustomerPermission();
            
            $event->permissions[Craft::t('commerce', 'Craft Commerce')]['commerce-managePromotions'] = $this->_registerPromotionPermission();

            $event->permissions[Craft::t('commerce', 'Craft Commerce')]['commerce-manageSubscriptions'] = $this->_registerSubscriptionPermission();

            $productTypePermissions = $this->_registerProductTypePermission();

            $event->permissions = ArrayHelper::merge($event->permissions, $productTypePermissions);
        });
    }

    /**
     * @return array
     */
    private function _registerProductTypePermission()
    {
        $productTypes = Plugin::getInstance()->getProductTypes()->getAllProductTypes();

        $permissions = [];
        foreach ($productTypes as $productType) {
            $suffix = ':' . $productType->uid;

            $productTypePermissions = [];
            $productTypePermissions['commerce-editProductType' . $suffix] = [
                'label' => Craft::t('commerce', 'Edit “{type}” products', ['type' => $productType->name]),
                'nested' => [
                    "commerce-createProducts{$suffix}" => [
                        'label' => Craft::t('commerce', 'Create products'),
                    ],
                    "commerce-deleteProducts{$suffix}" => [
                        'label' => Craft::t('commerce', 'Delete products'),
                    ],
                ]
            ];

            $label = Craft::t('commerce', 'Product Type - {type}',
                ['type' => Craft::t('commerce', $productType->name)]);

            $permissions[$label] = $productTypePermissions;
        }

        return $permissions;
    }
    
    private function _registerCustomerPermission()
    {
        return ['label' => Craft::t('commerce', 'Manage customers'),
            'nested' => [
                'commerce-editCustomers' => ['label' => 'Edit Customers'],
                'commerce-createCustomers' => ['label' => 'Create Customers']
            ]
        ];
    }

    private function _registerSubscriptionPermission()
    {
        return ['label' => Craft::t('commerce', 'Manage subscriptions'),
            'nested' => [
                'commerce-editSubscriptions' => ['label' => 'Edit Subscriptions'],
                'commerce-createSubscriptionPlan' => ['label' => 'Create Subscription Plan'],
                'commerce-editSubscriptionPlan' => ['label' => 'Edit Subscription Plan'],
                'commerce-deleteSubscriptionPlan' => ['label' => 'Delete Subscription Plan']
            ]
        ];
    }

    private function _registerPromotionPermission()
    {
        return ['label' => Craft::t('commerce', 'Manage promotions'),
            'nested' => [
                'commerce-editSales' => ['label' => Craft::t('commerce', 'Edit Sales')],
                'commerce-createSales' => ['label' => Craft::t('commerce', 'Create Sales')],
                'commerce-deleteSales' => ['label' => Craft::t('commerce', 'Delete Sales')],
                'commerce-editDiscounts' => ['label' => Craft::t('commerce', 'Edit Discounts')],
                'commerce-createDiscounts' => ['label' => Craft::t('commerce', 'Create Discounts')],
                'commerce-deleteDiscounts' => ['label' => Craft::t('commerce', 'Delete Discounts')]
            ]
        ];
    }

    /**
     * Register Commerce’s project config event listeners
     */
    private function _registerProjectConfigEventListeners(): void
    {
        $projectConfigService = Craft::$app->getProjectConfig();

        $gatewayService = $this->getGateways();
        $projectConfigService->onAdd(Gateways::CONFIG_GATEWAY_KEY . '.{uid}', [$gatewayService, 'handleChangedGateway'])
            ->onUpdate(Gateways::CONFIG_GATEWAY_KEY . '.{uid}', [$gatewayService, 'handleChangedGateway'])
            ->onRemove(Gateways::CONFIG_GATEWAY_KEY . '.{uid}', [$gatewayService, 'handleArchivedGateway']);

        $productTypeService = $this->getProductTypes();
        $projectConfigService->onAdd(ProductTypes::CONFIG_PRODUCTTYPES_KEY . '.{uid}', [$productTypeService, 'handleChangedProductType'])
            ->onUpdate(ProductTypes::CONFIG_PRODUCTTYPES_KEY . '.{uid}', [$productTypeService, 'handleChangedProductType'])
            ->onRemove(ProductTypes::CONFIG_PRODUCTTYPES_KEY . '.{uid}', [$productTypeService, 'handleDeletedProductType']);
        Event::on(Fields::class, Fields::EVENT_AFTER_DELETE_FIELD, [$productTypeService, 'pruneDeletedField']);
        Event::on(Sites::class, Sites::EVENT_AFTER_DELETE_SITE, [$productTypeService, 'pruneDeletedSite']);

        $ordersService = $this->getOrders();
        $projectConfigService->onAdd(OrdersService::CONFIG_FIELDLAYOUT_KEY, [$ordersService, 'handleChangedFieldLayout'])
            ->onUpdate(OrdersService::CONFIG_FIELDLAYOUT_KEY, [$ordersService, 'handleChangedFieldLayout'])
            ->onRemove(OrdersService::CONFIG_FIELDLAYOUT_KEY, [$ordersService, 'handleDeletedFieldLayout']);
        Event::on(Fields::class, Fields::EVENT_AFTER_DELETE_FIELD, [$ordersService, 'pruneDeletedField']);

        $subscriptionsService = $this->getSubscriptions();
        $projectConfigService->onAdd(Subscriptions::CONFIG_FIELDLAYOUT_KEY, [$subscriptionsService, 'handleChangedFieldLayout'])
            ->onUpdate(Subscriptions::CONFIG_FIELDLAYOUT_KEY, [$subscriptionsService, 'handleChangedFieldLayout'])
            ->onRemove(Subscriptions::CONFIG_FIELDLAYOUT_KEY, [$subscriptionsService, 'handleDeletedFieldLayout']);
        Event::on(Fields::class, Fields::EVENT_AFTER_DELETE_FIELD, [$subscriptionsService, 'pruneDeletedField']);

        $orderStatusService = $this->getOrderStatuses();
        $projectConfigService->onAdd(OrderStatuses::CONFIG_STATUSES_KEY . '.{uid}', [$orderStatusService, 'handleChangedOrderStatus'])
            ->onUpdate(OrderStatuses::CONFIG_STATUSES_KEY . '.{uid}', [$orderStatusService, 'handleChangedOrderStatus'])
            ->onRemove(OrderStatuses::CONFIG_STATUSES_KEY . '.{uid}', [$orderStatusService, 'handleDeletedOrderStatus']);
        Event::on(Emails::class, Emails::EVENT_AFTER_DELETE_EMAIL, [$orderStatusService, 'pruneDeletedEmail']);

        $lineItemStatusService = $this->getLineItemStatuses();
        $projectConfigService->onAdd(LineItemStatuses::CONFIG_STATUSES_KEY . '.{uid}', [$lineItemStatusService, 'handleChangedLineItemStatus'])
            ->onUpdate(LineItemStatuses::CONFIG_STATUSES_KEY . '.{uid}', [$lineItemStatusService, 'handleChangedLineItemStatus'])
            ->onRemove(LineItemStatuses::CONFIG_STATUSES_KEY . '.{uid}', [$lineItemStatusService, 'handleArchivedLineItemStatus']);

        $emailService = $this->getEmails();
        $projectConfigService->onAdd(Emails::CONFIG_EMAILS_KEY . '.{uid}', [$emailService, 'handleChangedEmail'])
            ->onUpdate(Emails::CONFIG_EMAILS_KEY . '.{uid}', [$emailService, 'handleChangedEmail'])
            ->onRemove(Emails::CONFIG_EMAILS_KEY . '.{uid}', [$emailService, 'handleDeletedEmail']);

        $pdfService = $this->getPdfs();
        $projectConfigService->onAdd(Pdfs::CONFIG_PDFS_KEY . '.{uid}', [$pdfService, 'handleChangedPdf'])
            ->onUpdate(Pdfs::CONFIG_PDFS_KEY . '.{uid}', [$pdfService, 'handleChangedPdf'])
            ->onRemove(Pdfs::CONFIG_PDFS_KEY . '.{uid}', [$pdfService, 'handleDeletedPdf']);

        Event::on(ProjectConfig::class, ProjectConfig::EVENT_REBUILD, function (RebuildConfigEvent $event) {
            $event->config['commerce'] = ProjectConfigData::rebuildProjectConfig();
        });
    }

    /**
     * Register general event listeners
     */
    private function _registerCraftEventListeners(): void
    {
        if (!Craft::$app->getRequest()->isConsoleRequest) {
            Event::on(User::class, User::EVENT_AFTER_LOGIN, [$this->getCustomers(), 'loginHandler']);
            Event::on(User::class, User::EVENT_AFTER_LOGOUT, [$this->getCustomers(), 'logoutHandler']);
        }

        Event::on(Sites::class, Sites::EVENT_AFTER_SAVE_SITE, [$this->getProductTypes(), 'afterSaveSiteHandler']);
        Event::on(Sites::class, Sites::EVENT_AFTER_SAVE_SITE, [$this->getProducts(), 'afterSaveSiteHandler']);
        Event::on(UserElement::class, UserElement::EVENT_AFTER_SAVE, [$this->getCustomers(), 'afterSaveUserHandler'], null, false); // Lets run this before other plugins if we can
        Event::on(UserElement::class, UserElement::EVENT_BEFORE_DELETE, [$this->getSubscriptions(), 'beforeDeleteUserHandler']);
        Event::on(Purchasable::class, Elements::EVENT_BEFORE_RESTORE_ELEMENT, [$this->getPurchasables(), 'beforeRestorePurchasableHandler']);
    }

    /**
     * Register Commerce’s fields
     */
    private function _registerFieldTypes(): void
    {
        Event::on(Fields::class, Fields::EVENT_REGISTER_FIELD_TYPES, function (RegisterComponentTypesEvent $event) {
            $event->types[] = Products::class;
            $event->types[] = Variants::class;
        });
    }

    /**
     * Register Commerce’s widgets.
     */
    private function _registerWidgets(): void
    {
        Event::on(Dashboard::class, Dashboard::EVENT_REGISTER_WIDGET_TYPES, function (RegisterComponentTypesEvent $event) {
            $event->types[] = AverageOrderTotal::class;
            $event->types[] = NewCustomers::class;
            $event->types[] = Orders::class;
            $event->types[] = RepeatCustomers::class;
            $event->types[] = TotalOrders::class;
            $event->types[] = TotalOrdersByCountry::class;
            $event->types[] = TopCustomers::class;
            $event->types[] = TopProducts::class;
            $event->types[] = TopProductTypes::class;
            $event->types[] = TopPurchasables::class;
            $event->types[] = TotalRevenue::class;
        });
    }

    /**
     * Register Commerce’s template variable.
     */
    private function _registerVariables(): void
    {
        Event::on(CraftVariable::class, CraftVariable::EVENT_INIT, function (Event $event) {
            /** @var CraftVariable $variable */
            $variable = $event->sender;
            $variable->attachBehavior('commerce', CraftVariableBehavior::class);
        });
    }

    /**
     * Register for FK restore plugin
     */
    private function _registerForeignKeysRestore(): void
    {
        if (!class_exists(RestoreController::class)) {
            return;
        }

        Event::on(RestoreController::class, RestoreController::EVENT_AFTER_RESTORE_FKS, function (Event $event) {
            // Add default FKs
            (new Install())->addForeignKeys();
        });
    }

    /**
     * Register the powered-by header
     */
    private function _registerPoweredByHeader(): void
    {
        if (!Craft::$app->request->isConsoleRequest) {
            $headers = Craft::$app->getResponse()->getHeaders();
            // Send the X-Powered-By header?
            if (Craft::$app->getConfig()->getGeneral()->sendPoweredByHeader) {
                $original = $headers->get('X-Powered-By');
                $headers->set('X-Powered-By', $original . ($original ? ',' : '') . 'Craft Commerce');
            } else {
                // In case PHP is already setting one
                header_remove('X-Powered-By');
            }
        }
    }

    /**
     * Register the element types supplied by Craft Commerce
     */
    private function _registerElementTypes(): void
    {
        Event::on(Elements::class, Elements::EVENT_REGISTER_ELEMENT_TYPES, function (RegisterComponentTypesEvent $e) {
            $e->types[] = Variant::class;
            $e->types[] = Product::class;
            $e->types[] = Order::class;
            $e->types[] = Subscription::class;
            $e->types[] = Donation::class;
        });
    }

    /**
     * Register the Gql interfaces
     */
    private function _registerGqlInterfaces(): void
    {
        Event::on(Gql::class, Gql::EVENT_REGISTER_GQL_TYPES, function (RegisterGqlTypesEvent $event) {
            // Add my GraphQL types
            $types = $event->types;
            $types[] = GqlProductInterface::class;
            $types[] = GqlVariantInterface::class;
            $event->types = $types;
        });
    }

    /**
     * Register the Gql queries
     */
    private function _registerGqlQueries(): void
    {
        Event::on(Gql::class, Gql::EVENT_REGISTER_GQL_QUERIES, function (RegisterGqlQueriesEvent $event) {
            // Add my GraphQL queries
            $event->queries = array_merge(
                $event->queries,
                GqlProductQueries::getQueries(),
                GqlVariantQueries::getQueries()
            );
        });
    }

    /**
     * Register the Gql permissions
     */
    private function _registerGqlComponents(): void
    {
        Event::on(Gql::class, Gql::EVENT_REGISTER_GQL_SCHEMA_COMPONENTS, function (RegisterGqlSchemaComponentsEvent $event) {
            $queryComponents = [];

            $productTypes = Plugin::getInstance()->getProductTypes()->getAllProductTypes();

            if (!empty($productTypes)) {
                $label = Craft::t('commerce', 'Products');
                $productPermissions = [];

                foreach ($productTypes as $productType) {
                    $suffix = 'productTypes.' . $productType->uid;
                    $productPermissions[$suffix . ':read'] = ['label' => Craft::t('commerce', 'View product type - {productType}', ['productType' => Craft::t('site', $productType->name)])];
                }

                $queryComponents[$label] = $productPermissions;
            }

            $event->queries = array_merge($event->queries, $queryComponents);
        });
    }

    private function _registerGqlEagerLoadableFields(): void
    {
        Event::on(ElementQueryConditionBuilder::class, ElementQueryConditionBuilder::EVENT_REGISTER_GQL_EAGERLOADABLE_FIELDS, function (RegisterGqlEagerLoadableFields $event) {
            $event->fieldList['variants'] = [Products::class];
            $event->fieldList['product'] = [Variants::class];
        });
    }

    /**
     * Register the cache types
     */
    private function _registerCacheTypes(): void
    {
        // create the directory if it doesn't exist

        $path = Craft::$app->getPath()->getRuntimePath() . DIRECTORY_SEPARATOR . 'commerce-order-exports';

        try {
            FileHelper::createDirectory($path);
        } catch (\Exception $e) {
            Craft::error($e->getMessage());
        }

        Event::on(ClearCaches::class, ClearCaches::EVENT_REGISTER_CACHE_OPTIONS, function (RegisterCacheOptionsEvent $e) use ($path) {
            try {
                FileHelper::createDirectory($path);
            } catch (\Exception $e) {
                Craft::error($e->getMessage());
            }

            $e->options[] = [
                'key' => 'commerce-order-exports',
                'label' => Craft::t('commerce', 'Commerce order exports'),
                'action' => static function () use ($path) {
                    if (file_exists($path)) {
                        FileHelper::clearDirectory($path);
                    }
                },
            ];
        });
    }

    /**
     * Register the things that need to be garbage collected
     *
     * @since 2.2
     */
    private function _registerGarbageCollection(): void
    {
        Event::on(Gc::class, Gc::EVENT_RUN, function () {
            // Deletes carts that meet the purge settings
            Plugin::getInstance()->getCarts()->purgeIncompleteCarts();
            // Deletes customers that are not related to any cart/order or user
            Plugin::getInstance()->getCustomers()->purgeOrphanedCustomers();
            // Deletes addresses that are not related to customers, carts or orders
            Plugin::getInstance()->getAddresses()->purgeOrphanedAddresses();
        });
    }

    /**
     * Register the element exportables
     *
     * @since 2.2
     */
    private function _registerElementExports(): void
    {
        Event::on(Order::class, Order::EVENT_REGISTER_EXPORTERS, function (RegisterElementExportersEvent $e) {
            $e->exporters[] = OrderExport::class;
            $e->exporters[] = LineItemExport::class;
        });
    }

    /**
     * Registers additional standard fields for the product and variant field layout designers.
     *
     * @since 3.2.0
     */
    private function _defineFieldLayoutElements(): void
    {
        Event::on(FieldLayout::class, FieldLayout::EVENT_DEFINE_STANDARD_FIELDS, function (DefineFieldLayoutFieldsEvent $e) {
            /** @var FieldLayout $fieldLayout */
            $fieldLayout = $e->sender;

            switch ($fieldLayout->type) {
                case Product::class:
                    $e->fields[] = ProductTitleField::class;
                    $e->fields[] = VariantsField::class;
                    break;
                case Variant::class:
                    $e->fields[] = VariantTitleField::class;
            }
        });
    }

    /**
     * Defines the `resave/products` command.
     */
    private function _defineResaveCommand(): void
    {
<<<<<<< HEAD
        if (
            !Craft::$app instanceof ConsoleApplication ||
            version_compare(Craft::$app->version, '3.2.0-beta.3', '<')
        ) {
            return;
        }

        Event::on(ResaveController::class, ConsoleController::EVENT_DEFINE_ACTIONS, function (DefineConsoleActionsEvent $e) {
=======
        Event::on(ResaveController::class, ConsoleController::EVENT_DEFINE_ACTIONS, function(DefineConsoleActionsEvent $e) {
>>>>>>> 634dcfe9
            $e->actions['products'] = [
                'action' => function (): int {
                    /** @var ResaveController $controller */
                    $controller = Craft::$app->controller;
                    $query = Product::find();
                    if ($controller->type !== null) {
                        $query->type(explode(',', $controller->type));
                    }
                    return $controller->saveElements($query);
                },
                'options' => ['type'],
                'helpSummary' => 'Re-saves Commerce products.',
                'optionsHelp' => [
                    'type' => 'The product type handle(s) of the products to resave.',
                ],
            ];

            $e->actions['orders'] = [
                'action' => function (): int {
                    /** @var ResaveController $controller */
                    $controller = Craft::$app->controller;
                    $query = Order::find();
                    $query->isCompleted(true);
                    return $controller->saveElements($query);
                },
                'options' => [],
                'helpSummary' => 'Re-saves completed Commerce orders.',
            ];

            $e->actions['carts'] = [
                'action' => function (): int {
                    /** @var ResaveController $controller */
                    $controller = Craft::$app->controller;
                    $query = Order::find();
                    $query->isCompleted(false);
                    return $controller->saveElements($query);
                },
                'options' => [],
                'helpSummary' => 'Re-saves Commerce carts.',
            ];
        });
    }

    /**
     * Registers templates hooks for inserting Commerce information in the control panel
     *
     * @since 2.2
     */
    private function _registerTemplateHooks(): void
    {
        if ($this->getSettings()->showCustomerInfoTab) {
            Craft::$app->getView()->hook('cp.users.edit', [$this->getCustomers(), 'addEditUserCustomerInfoTab']);
            Craft::$app->getView()->hook('cp.users.edit.content', [$this->getCustomers(), 'addEditUserCustomerInfoTabContent']);
        }
    }
}<|MERGE_RESOLUTION|>--- conflicted
+++ resolved
@@ -116,11 +116,7 @@
     /**
      * @inheritDoc
      */
-<<<<<<< HEAD
-    public $schemaVersion = '3.4';
-=======
     public string $schemaVersion = '3.4.13';
->>>>>>> 634dcfe9
 
     /**
      * @inheritdoc
@@ -310,12 +306,8 @@
             return;
         }
 
-<<<<<<< HEAD
-        Event::on(RedactorField::class, RedactorField::EVENT_REGISTER_LINK_OPTIONS, function (RegisterLinkOptionsEvent $event) {
-=======
         /** @phpstan-ignore-next-line */
         Event::on(RedactorField::class, RedactorField::EVENT_REGISTER_LINK_OPTIONS, function(RegisterLinkOptionsEvent $event) {
->>>>>>> 634dcfe9
             // Include a Product link option if there are any product types that have URLs
             $productSources = [];
 
@@ -349,19 +341,15 @@
      */
     private function _registerPermissions(): void
     {
-        Event::on(UserPermissions::class, UserPermissions::EVENT_REGISTER_PERMISSIONS, function (RegisterUserPermissionsEvent $event) {
-
-<<<<<<< HEAD
-            $event->permissions[Craft::t('commerce', 'Craft Commerce')] = [
-                'commerce-manageOrders' => [
-                    'label' => Craft::t('commerce', 'Manage orders'), 'nested' => [
-                        'commerce-editOrders' => [
-                            'label' => Craft::t('commerce', 'Edit orders')
-=======
+        Event::on(UserPermissions::class, UserPermissions::EVENT_REGISTER_PERMISSIONS, function(RegisterUserPermissionsEvent $event) {
+
+            $productTypePermissions = $this->_registerProductTypePermission();
+
             $event->permissions[] = [
                 'heading' => Craft::t('commerce', 'Craft Commerce'),
                 'permissions' => [
-                    'commerce-manageProducts' => ['label' => Craft::t('commerce', 'Manage products'), 'nested' => $productTypePermissions],
+                    'commerce-manageProducts' =>
+                        ['label' => Craft::t('commerce', 'Manage products'), 'nested' => $productTypePermissions],
                     'commerce-manageOrders' => [
                         'label' => Craft::t('commerce', 'Manage orders'), 'nested' => [
                             'commerce-editOrders' => [
@@ -376,7 +364,7 @@
                             'commerce-refundPayment' => [
                                 'label' => Craft::t('commerce', 'Refund payment'),
                             ],
->>>>>>> 634dcfe9
+
                         ],
                     ],
                     'commerce-manageCustomers' => ['label' => Craft::t('commerce', 'Manage customers')],
@@ -386,21 +374,14 @@
                     'commerce-manageTaxes' => ['label' => Craft::t('commerce', 'Manage taxes (Pro edition Only)')],
                     'commerce-manageStoreSettings' => ['label' => Craft::t('commerce', 'Manage store settings')],
                 ],
-<<<<<<< HEAD
                 'commerce-manageShipping' => ['label' => Craft::t('commerce', 'Manage shipping (Pro edition Only)')],
                 'commerce-manageTaxes' => ['label' => Craft::t('commerce', 'Manage taxes (Pro edition Only)')],
                 'commerce-manageStoreSettings' => ['label' => Craft::t('commerce', 'Manage store settings')],
-=======
->>>>>>> 634dcfe9
             ];
 
             $event->permissions[Craft::t('commerce', 'Craft Commerce')]['commerce-manageCustomers'] = $this->_registerCustomerPermission();
-            
             $event->permissions[Craft::t('commerce', 'Craft Commerce')]['commerce-managePromotions'] = $this->_registerPromotionPermission();
-
             $event->permissions[Craft::t('commerce', 'Craft Commerce')]['commerce-manageSubscriptions'] = $this->_registerSubscriptionPermission();
-
-            $productTypePermissions = $this->_registerProductTypePermission();
 
             $event->permissions = ArrayHelper::merge($event->permissions, $productTypePermissions);
         });
@@ -438,10 +419,11 @@
 
         return $permissions;
     }
-    
+
     private function _registerCustomerPermission()
     {
-        return ['label' => Craft::t('commerce', 'Manage customers'),
+        return [
+            'label' => Craft::t('commerce', 'Manage customers'),
             'nested' => [
                 'commerce-editCustomers' => ['label' => 'Edit Customers'],
                 'commerce-createCustomers' => ['label' => 'Create Customers']
@@ -451,7 +433,8 @@
 
     private function _registerSubscriptionPermission()
     {
-        return ['label' => Craft::t('commerce', 'Manage subscriptions'),
+        return [
+            'label' => Craft::t('commerce', 'Manage subscriptions'),
             'nested' => [
                 'commerce-editSubscriptions' => ['label' => 'Edit Subscriptions'],
                 'commerce-createSubscriptionPlan' => ['label' => 'Create Subscription Plan'],
@@ -463,7 +446,8 @@
 
     private function _registerPromotionPermission()
     {
-        return ['label' => Craft::t('commerce', 'Manage promotions'),
+        return [
+            'label' => Craft::t('commerce', 'Manage promotions'),
             'nested' => [
                 'commerce-editSales' => ['label' => Craft::t('commerce', 'Edit Sales')],
                 'commerce-createSales' => ['label' => Craft::t('commerce', 'Create Sales')],
@@ -527,7 +511,7 @@
             ->onUpdate(Pdfs::CONFIG_PDFS_KEY . '.{uid}', [$pdfService, 'handleChangedPdf'])
             ->onRemove(Pdfs::CONFIG_PDFS_KEY . '.{uid}', [$pdfService, 'handleDeletedPdf']);
 
-        Event::on(ProjectConfig::class, ProjectConfig::EVENT_REBUILD, function (RebuildConfigEvent $event) {
+        Event::on(ProjectConfig::class, ProjectConfig::EVENT_REBUILD, function(RebuildConfigEvent $event) {
             $event->config['commerce'] = ProjectConfigData::rebuildProjectConfig();
         });
     }
@@ -554,7 +538,7 @@
      */
     private function _registerFieldTypes(): void
     {
-        Event::on(Fields::class, Fields::EVENT_REGISTER_FIELD_TYPES, function (RegisterComponentTypesEvent $event) {
+        Event::on(Fields::class, Fields::EVENT_REGISTER_FIELD_TYPES, function(RegisterComponentTypesEvent $event) {
             $event->types[] = Products::class;
             $event->types[] = Variants::class;
         });
@@ -565,7 +549,7 @@
      */
     private function _registerWidgets(): void
     {
-        Event::on(Dashboard::class, Dashboard::EVENT_REGISTER_WIDGET_TYPES, function (RegisterComponentTypesEvent $event) {
+        Event::on(Dashboard::class, Dashboard::EVENT_REGISTER_WIDGET_TYPES, function(RegisterComponentTypesEvent $event) {
             $event->types[] = AverageOrderTotal::class;
             $event->types[] = NewCustomers::class;
             $event->types[] = Orders::class;
@@ -585,7 +569,7 @@
      */
     private function _registerVariables(): void
     {
-        Event::on(CraftVariable::class, CraftVariable::EVENT_INIT, function (Event $event) {
+        Event::on(CraftVariable::class, CraftVariable::EVENT_INIT, function(Event $event) {
             /** @var CraftVariable $variable */
             $variable = $event->sender;
             $variable->attachBehavior('commerce', CraftVariableBehavior::class);
@@ -601,7 +585,7 @@
             return;
         }
 
-        Event::on(RestoreController::class, RestoreController::EVENT_AFTER_RESTORE_FKS, function (Event $event) {
+        Event::on(RestoreController::class, RestoreController::EVENT_AFTER_RESTORE_FKS, function(Event $event) {
             // Add default FKs
             (new Install())->addForeignKeys();
         });
@@ -630,7 +614,7 @@
      */
     private function _registerElementTypes(): void
     {
-        Event::on(Elements::class, Elements::EVENT_REGISTER_ELEMENT_TYPES, function (RegisterComponentTypesEvent $e) {
+        Event::on(Elements::class, Elements::EVENT_REGISTER_ELEMENT_TYPES, function(RegisterComponentTypesEvent $e) {
             $e->types[] = Variant::class;
             $e->types[] = Product::class;
             $e->types[] = Order::class;
@@ -644,7 +628,7 @@
      */
     private function _registerGqlInterfaces(): void
     {
-        Event::on(Gql::class, Gql::EVENT_REGISTER_GQL_TYPES, function (RegisterGqlTypesEvent $event) {
+        Event::on(Gql::class, Gql::EVENT_REGISTER_GQL_TYPES, function(RegisterGqlTypesEvent $event) {
             // Add my GraphQL types
             $types = $event->types;
             $types[] = GqlProductInterface::class;
@@ -658,7 +642,7 @@
      */
     private function _registerGqlQueries(): void
     {
-        Event::on(Gql::class, Gql::EVENT_REGISTER_GQL_QUERIES, function (RegisterGqlQueriesEvent $event) {
+        Event::on(Gql::class, Gql::EVENT_REGISTER_GQL_QUERIES, function(RegisterGqlQueriesEvent $event) {
             // Add my GraphQL queries
             $event->queries = array_merge(
                 $event->queries,
@@ -673,7 +657,7 @@
      */
     private function _registerGqlComponents(): void
     {
-        Event::on(Gql::class, Gql::EVENT_REGISTER_GQL_SCHEMA_COMPONENTS, function (RegisterGqlSchemaComponentsEvent $event) {
+        Event::on(Gql::class, Gql::EVENT_REGISTER_GQL_SCHEMA_COMPONENTS, function(RegisterGqlSchemaComponentsEvent $event) {
             $queryComponents = [];
 
             $productTypes = Plugin::getInstance()->getProductTypes()->getAllProductTypes();
@@ -696,7 +680,7 @@
 
     private function _registerGqlEagerLoadableFields(): void
     {
-        Event::on(ElementQueryConditionBuilder::class, ElementQueryConditionBuilder::EVENT_REGISTER_GQL_EAGERLOADABLE_FIELDS, function (RegisterGqlEagerLoadableFields $event) {
+        Event::on(ElementQueryConditionBuilder::class, ElementQueryConditionBuilder::EVENT_REGISTER_GQL_EAGERLOADABLE_FIELDS, function(RegisterGqlEagerLoadableFields $event) {
             $event->fieldList['variants'] = [Products::class];
             $event->fieldList['product'] = [Variants::class];
         });
@@ -717,7 +701,7 @@
             Craft::error($e->getMessage());
         }
 
-        Event::on(ClearCaches::class, ClearCaches::EVENT_REGISTER_CACHE_OPTIONS, function (RegisterCacheOptionsEvent $e) use ($path) {
+        Event::on(ClearCaches::class, ClearCaches::EVENT_REGISTER_CACHE_OPTIONS, function(RegisterCacheOptionsEvent $e) use ($path) {
             try {
                 FileHelper::createDirectory($path);
             } catch (\Exception $e) {
@@ -727,7 +711,7 @@
             $e->options[] = [
                 'key' => 'commerce-order-exports',
                 'label' => Craft::t('commerce', 'Commerce order exports'),
-                'action' => static function () use ($path) {
+                'action' => static function() use ($path) {
                     if (file_exists($path)) {
                         FileHelper::clearDirectory($path);
                     }
@@ -743,7 +727,7 @@
      */
     private function _registerGarbageCollection(): void
     {
-        Event::on(Gc::class, Gc::EVENT_RUN, function () {
+        Event::on(Gc::class, Gc::EVENT_RUN, function() {
             // Deletes carts that meet the purge settings
             Plugin::getInstance()->getCarts()->purgeIncompleteCarts();
             // Deletes customers that are not related to any cart/order or user
@@ -760,7 +744,7 @@
      */
     private function _registerElementExports(): void
     {
-        Event::on(Order::class, Order::EVENT_REGISTER_EXPORTERS, function (RegisterElementExportersEvent $e) {
+        Event::on(Order::class, Order::EVENT_REGISTER_EXPORTERS, function(RegisterElementExportersEvent $e) {
             $e->exporters[] = OrderExport::class;
             $e->exporters[] = LineItemExport::class;
         });
@@ -773,7 +757,7 @@
      */
     private function _defineFieldLayoutElements(): void
     {
-        Event::on(FieldLayout::class, FieldLayout::EVENT_DEFINE_STANDARD_FIELDS, function (DefineFieldLayoutFieldsEvent $e) {
+        Event::on(FieldLayout::class, FieldLayout::EVENT_DEFINE_STANDARD_FIELDS, function(DefineFieldLayoutFieldsEvent $e) {
             /** @var FieldLayout $fieldLayout */
             $fieldLayout = $e->sender;
 
@@ -793,7 +777,7 @@
      */
     private function _defineResaveCommand(): void
     {
-<<<<<<< HEAD
+
         if (
             !Craft::$app instanceof ConsoleApplication ||
             version_compare(Craft::$app->version, '3.2.0-beta.3', '<')
@@ -801,12 +785,9 @@
             return;
         }
 
-        Event::on(ResaveController::class, ConsoleController::EVENT_DEFINE_ACTIONS, function (DefineConsoleActionsEvent $e) {
-=======
         Event::on(ResaveController::class, ConsoleController::EVENT_DEFINE_ACTIONS, function(DefineConsoleActionsEvent $e) {
->>>>>>> 634dcfe9
             $e->actions['products'] = [
-                'action' => function (): int {
+                'action' => function(): int {
                     /** @var ResaveController $controller */
                     $controller = Craft::$app->controller;
                     $query = Product::find();
@@ -823,7 +804,7 @@
             ];
 
             $e->actions['orders'] = [
-                'action' => function (): int {
+                'action' => function(): int {
                     /** @var ResaveController $controller */
                     $controller = Craft::$app->controller;
                     $query = Order::find();
@@ -835,7 +816,7 @@
             ];
 
             $e->actions['carts'] = [
-                'action' => function (): int {
+                'action' => function(): int {
                     /** @var ResaveController $controller */
                     $controller = Craft::$app->controller;
                     $query = Order::find();
