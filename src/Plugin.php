<?php
/**
 * @link https://craftcms.com/
 * @copyright Copyright (c) Pixel & Tonic, Inc.
 * @license https://craftcms.github.io/license/
 */

namespace craft\commerce;

use Craft;
use craft\base\Plugin as BasePlugin;
use craft\commerce\base\Purchasable;
use craft\commerce\elements\Order;
use craft\commerce\elements\Product;
use craft\commerce\elements\Subscription;
use craft\commerce\elements\Variant;
use craft\commerce\exports\LineItemExport;
use craft\commerce\exports\OrderExport;
use craft\commerce\fields\Products;
use craft\commerce\fields\Variants;
use craft\commerce\gql\interfaces\elements\Product as GqlProductInterface;
use craft\commerce\gql\interfaces\elements\Variant as GqlVariantInterface;
use craft\commerce\gql\queries\Product as GqlProductQueries;
use craft\commerce\gql\queries\Variant as GqlVariantQueries;
use craft\commerce\helpers\ProjectConfigData;
use craft\commerce\migrations\Install;
use craft\commerce\models\Settings;
use craft\commerce\plugin\Routes;
use craft\commerce\plugin\Services as CommerceServices;
use craft\commerce\plugin\Variables;
use craft\commerce\services\Emails;
use craft\commerce\services\Gateways;
use craft\commerce\services\LineItemStatuses;
use craft\commerce\services\Orders as OrdersService;
use craft\commerce\services\OrderStatuses;
use craft\commerce\services\ProductTypes;
use craft\commerce\services\Subscriptions;
use craft\commerce\web\twig\CraftVariableBehavior;
use craft\commerce\web\twig\Extension;
use craft\commerce\widgets\AverageOrderTotal;
use craft\commerce\widgets\NewCustomers;
use craft\commerce\widgets\Orders;
use craft\commerce\widgets\RepeatCustomers;
use craft\commerce\widgets\TopCustomers;
use craft\commerce\widgets\TopProducts;
use craft\commerce\widgets\TopProductTypes;
use craft\commerce\widgets\TopPurchasables;
use craft\commerce\widgets\TotalOrders;
use craft\commerce\widgets\TotalOrdersByCountry;
use craft\commerce\widgets\TotalRevenue;
use craft\console\Application as ConsoleApplication;
use craft\console\Controller as ConsoleController;
use craft\console\controllers\ResaveController;
use craft\elements\User as UserElement;
use craft\events\DefineConsoleActionsEvent;
use craft\events\RebuildConfigEvent;
use craft\events\RegisterCacheOptionsEvent;
use craft\events\RegisterComponentTypesEvent;
use craft\events\RegisterElementExportersEvent;
use craft\events\RegisterGqlPermissionsEvent;
use craft\events\RegisterGqlQueriesEvent;
use craft\events\RegisterGqlTypesEvent;
use craft\events\RegisterUserPermissionsEvent;
use craft\fixfks\controllers\RestoreController;
use craft\helpers\FileHelper;
use craft\helpers\UrlHelper;
use craft\redactor\events\RegisterLinkOptionsEvent;
use craft\redactor\Field as RedactorField;
use craft\services\Dashboard;
use craft\services\Elements;
use craft\services\Fields;
use craft\services\Gc;
use craft\services\Gql;
use craft\services\GraphQl;
use craft\services\ProjectConfig;
use craft\services\Sites;
use craft\services\UserPermissions;
use craft\utilities\ClearCaches;
use craft\web\twig\variables\CraftVariable;
use yii\base\Event;
use yii\base\Exception;
use yii\web\User;

/**
 * @property array $cpNavItem the control panel navigation menu
 * @property Settings $settings
 * @property mixed $settingsResponse the settings page response
 * @method Settings getSettings()
 * @author Pixel & Tonic, Inc. <support@pixelandtonic.com>
 * @since 2.0
 */
class Plugin extends BasePlugin
{
    // Edition constants
    const EDITION_LITE = 'lite';
    const EDITION_PRO = 'pro';

    public static function editions(): array
    {
        return [
            self::EDITION_LITE,
            self::EDITION_PRO,
        ];
    }

    /**
     * @param $message
     * @param array $params
     * @param null $language
     * @return string
     * @see Craft::t()
     *
     * @since 2.2.0
     */
    public static function t($message, $params = [], $language = null)
    {
        return Craft::t('commerce', $message, $params, $language);
    }

    /**
     * @inheritDoc
     */

<<<<<<< HEAD
    public $schemaVersion = '3.1.12';
=======
    public $schemaVersion = '3.1.13';
>>>>>>> b5f9c608

    /**
     * @inheritdoc
     */
    public $hasCpSettings = true;

    /**
     * @inheritdoc
     */
    public $hasCpSection = true;

    /**
     * @inheritdoc
     */
    public $minVersionRequired = '2.2.18';

    use CommerceServices;
    use Variables;
    use Routes;

    /**
     * @inheritdoc
     */
    public function init()
    {
        parent::init();
        $this->_setPluginComponents();
        $this->_registerCpRoutes();
        $this->_registerSiteRoutes();
        $this->_addTwigExtensions();
        $this->_registerFieldTypes();
        $this->_registerRedactorLinkOptions();
        $this->_registerPermissions();
        $this->_registerCraftEventListeners();
        $this->_registerProjectConfigEventListeners();
        $this->_registerWidgets();
        $this->_registerVariables();
        $this->_registerForeignKeysRestore();
        $this->_registerPoweredByHeader();
        $this->_registerElementTypes();
        $this->_registerGqlInterfaces();
        $this->_registerGqlQueries();
        $this->_registerGqlPermissions();
        $this->_registerCacheTypes();
        $this->_registerTemplateHooks();
        $this->_registerGarbageCollection();
        $this->_registerElementExports();
        $this->_defineResaveCommand();

        Craft::setAlias('@commerceLib', Craft::getAlias('@craft/commerce/../lib'));
    }

    /**
     * @inheritdoc
     */
    public function beforeInstall(): bool
    {
        // Check version before installing
        if (version_compare(Craft::$app->getInfo()->version, '3.0', '<')) {
            throw new Exception('Craft Commerce 2 requires Craft CMS 3+ in order to run.');
        }

        if (!defined('PHP_VERSION_ID') || PHP_VERSION_ID < 70000) {
            Craft::error('Craft Commerce requires PHP 7.0+ in order to run.');

            return false;
        }

        return true;
    }

    /**
     * @inheritdoc
     */
    public function getSettingsResponse()
    {
        return Craft::$app->getResponse()->redirect(UrlHelper::cpUrl('commerce/settings/general'));
    }

    /**
     * @inheritdoc
     */
    public function getCpNavItem(): array
    {
        $ret = parent::getCpNavItem();

        $ret['label'] = self::t('Commerce');

        if (Craft::$app->getUser()->checkPermission('commerce-manageOrders')) {
            $ret['subnav']['orders'] = [
                'label' => self::t('Orders'),
                'url' => 'commerce/orders'
            ];
        }

        $hasEditableProductTypes = !empty($this->getProductTypes()->getEditableProductTypes());
        if ($hasEditableProductTypes && Craft::$app->getUser()->checkPermission('commerce-manageProducts')) {
            $ret['subnav']['products'] = [
                'label' => self::t('Products'),
                'url' => 'commerce/products'
            ];
        }

        if (Craft::$app->getUser()->checkPermission('commerce-manageCustomers')) {
            $ret['subnav']['customers'] = [
                'label' => self::t('Customers'),
                'url' => 'commerce/customers',
            ];
        }

        if (Craft::$app->getUser()->checkPermission('commerce-manageSubscriptions')) {
            $ret['subnav']['subscriptions'] = [
                'label' => self::t('Subscriptions'),
                'url' => 'commerce/subscriptions'
            ];
        }

        if (Craft::$app->getUser()->checkPermission('commerce-managePromotions')) {
            $ret['subnav']['promotions'] = [
                'label' => self::t('Promotions'),
                'url' => 'commerce/promotions'
            ];
        }

        if (self::getInstance()->is('pro', '>=')) {
            if (Craft::$app->getUser()->checkPermission('commerce-manageShipping')) {
                $ret['subnav']['shipping'] = [
                    'label' => self::t('Shipping'),
                    'url' => 'commerce/shipping'
                ];
            }

            if (Craft::$app->getUser()->checkPermission('commerce-manageTaxes')) {
                $ret['subnav']['tax'] = [
                    'label' => self::t('Tax'),
                    'url' => 'commerce/tax'
                ];
            }
        }

        if (Craft::$app->getUser()->checkPermission('commerce-manageStoreSettings')) {
            $ret['subnav']['store-settings'] = [
                'label' => self::t('Store Settings'),
                'url' => 'commerce/store-settings'
            ];
        }

        if (Craft::$app->getUser()->getIsAdmin() && Craft::$app->getConfig()->getGeneral()->allowAdminChanges) {
            $ret['subnav']['settings'] = [
                'label' => self::t('System Settings'),
                'url' => 'commerce/settings'
            ];
        }

        return $ret;
    }


    /**
     * @inheritdoc
     */
    protected function createSettingsModel()
    {
        return new Settings();
    }


    /**
     * Register Commerce’s twig extensions
     */
    private function _addTwigExtensions()
    {
        Craft::$app->view->registerTwigExtension(new Extension);
    }

    /**
     * Register links to product in the redactor rich text field
     */
    private function _registerRedactorLinkOptions()
    {
        if (!class_exists(RedactorField::class)) {
            return;
        }

        Event::on(RedactorField::class, RedactorField::EVENT_REGISTER_LINK_OPTIONS, function(RegisterLinkOptionsEvent $event) {
            // Include a Product link option if there are any product types that have URLs
            $productSources = [];

            $currentSiteId = Craft::$app->getSites()->getCurrentSite()->id;
            foreach ($this->getProductTypes()->getAllProductTypes() as $productType) {
                if (isset($productType->getSiteSettings()[$currentSiteId]) && $productType->getSiteSettings()[$currentSiteId]->hasUrls) {
                    $productSources[] = 'productType:' . $productType->uid;
                }
            }

            if ($productSources) {
                $event->linkOptions[] = [
                    'optionTitle' => self::t('Link to a product'),
                    'elementType' => Product::class,
                    'refHandle' => Product::refHandle(),
                    'sources' => $productSources
                ];

                $event->linkOptions[] = [
                    'optionTitle' => self::t('Link to a variant'),
                    'elementType' => Variant::class,
                    'refHandle' => Variant::refHandle(),
                    'sources' => $productSources
                ];
            }
        });
    }

    /**
     * Register Commerce’s permissions
     */
    private function _registerPermissions()
    {
        Event::on(UserPermissions::class, UserPermissions::EVENT_REGISTER_PERMISSIONS, function(RegisterUserPermissionsEvent $event) {
            $productTypes = Plugin::getInstance()->getProductTypes()->getAllProductTypes();

            $productTypePermissions = [];
            foreach ($productTypes as $productType) {
                $suffix = ':' . $productType->uid;
                $productTypePermissions['commerce-manageProductType' . $suffix] = ['label' => self::t('Manage “{type}” products', ['type' => $productType->name])];
            }

            $event->permissions[self::t('Craft Commerce')] = [
                'commerce-manageProducts' => ['label' => self::t('Manage products'), 'nested' => $productTypePermissions],
                'commerce-manageOrders' => [
                    'label' => self::t('Manage orders'), 'nested' => [
                        'commerce-editOrders' => [
                            'label' => self::t('Edit orders')
                        ],
                        'commerce-deleteOrders' => [
                            'label' => self::t('Delete orders')
                        ],
                        'commerce-capturePayment' => [
                            'label' => self::t('Capture payment')
                        ],
                        'commerce-voidPayment' => [
                            'label' => self::t('Void payment')
                        ],
                        'commerce-refundPayment' => [
                            'label' => self::t('Refund payment')
                        ],
                    ]
                ],
                'commerce-manageCustomers' => ['label' => self::t('Manage customers')],
                'commerce-managePromotions' => ['label' => self::t('Manage promotions')],
                'commerce-manageSubscriptions' => ['label' => self::t('Manage subscriptions')],
                'commerce-manageShipping' => ['label' => self::t('Manage shipping (Pro edition Only)')],
                'commerce-manageTaxes' => ['label' => self::t('Manage taxes (Pro edition Only)')],
                'commerce-manageStoreSettings' => ['label' => self::t('Manage store settings')],
            ];
        });
    }

    /**
     * Register Commerce’s project config event listeners
     */
    private function _registerProjectConfigEventListeners()
    {
        $projectConfigService = Craft::$app->getProjectConfig();

        $gatewayService = $this->getGateways();
        $projectConfigService->onAdd(Gateways::CONFIG_GATEWAY_KEY . '.{uid}', [$gatewayService, 'handleChangedGateway'])
            ->onUpdate(Gateways::CONFIG_GATEWAY_KEY . '.{uid}', [$gatewayService, 'handleChangedGateway'])
            ->onRemove(Gateways::CONFIG_GATEWAY_KEY . '.{uid}', [$gatewayService, 'handleArchivedGateway']);

        $productTypeService = $this->getProductTypes();
        $projectConfigService->onAdd(ProductTypes::CONFIG_PRODUCTTYPES_KEY . '.{uid}', [$productTypeService, 'handleChangedProductType'])
            ->onUpdate(ProductTypes::CONFIG_PRODUCTTYPES_KEY . '.{uid}', [$productTypeService, 'handleChangedProductType'])
            ->onRemove(ProductTypes::CONFIG_PRODUCTTYPES_KEY . '.{uid}', [$productTypeService, 'handleDeletedProductType']);
        Event::on(Fields::class, Fields::EVENT_AFTER_DELETE_FIELD, [$productTypeService, 'pruneDeletedField']);
        Event::on(Sites::class, Sites::EVENT_AFTER_DELETE_SITE, [$productTypeService, 'pruneDeletedSite']);

        $ordersService = $this->getOrders();
        $projectConfigService->onAdd(OrdersService::CONFIG_FIELDLAYOUT_KEY, [$ordersService, 'handleChangedFieldLayout'])
            ->onUpdate(OrdersService::CONFIG_FIELDLAYOUT_KEY, [$ordersService, 'handleChangedFieldLayout'])
            ->onRemove(OrdersService::CONFIG_FIELDLAYOUT_KEY, [$ordersService, 'handleDeletedFieldLayout']);
        Event::on(Fields::class, Fields::EVENT_AFTER_DELETE_FIELD, [$ordersService, 'pruneDeletedField']);

        $subscriptionsService = $this->getSubscriptions();
        $projectConfigService->onAdd(Subscriptions::CONFIG_FIELDLAYOUT_KEY, [$subscriptionsService, 'handleChangedFieldLayout'])
            ->onUpdate(Subscriptions::CONFIG_FIELDLAYOUT_KEY, [$subscriptionsService, 'handleChangedFieldLayout'])
            ->onRemove(Subscriptions::CONFIG_FIELDLAYOUT_KEY, [$subscriptionsService, 'handleDeletedFieldLayout']);
        Event::on(Fields::class, Fields::EVENT_AFTER_DELETE_FIELD, [$subscriptionsService, 'pruneDeletedField']);

        $orderStatusService = $this->getOrderStatuses();
        $projectConfigService->onAdd(OrderStatuses::CONFIG_STATUSES_KEY . '.{uid}', [$orderStatusService, 'handleChangedOrderStatus'])
            ->onUpdate(OrderStatuses::CONFIG_STATUSES_KEY . '.{uid}', [$orderStatusService, 'handleChangedOrderStatus'])
            ->onRemove(OrderStatuses::CONFIG_STATUSES_KEY . '.{uid}', [$orderStatusService, 'handleDeletedOrderStatus']);
        Event::on(Emails::class, Emails::EVENT_AFTER_DELETE_EMAIL, [$orderStatusService, 'pruneDeletedEmail']);

        $lineItemStatusService = $this->getLineItemStatuses();
        $projectConfigService->onAdd(LineItemStatuses::CONFIG_STATUSES_KEY . '.{uid}', [$lineItemStatusService, 'handleChangedLineItemStatus'])
            ->onUpdate(LineItemStatuses::CONFIG_STATUSES_KEY . '.{uid}', [$lineItemStatusService, 'handleChangedLineItemStatus'])
            ->onRemove(LineItemStatuses::CONFIG_STATUSES_KEY . '.{uid}', [$lineItemStatusService, 'handleArchivedLineItemStatus']);

        $emailService = $this->getEmails();
        $projectConfigService->onAdd(Emails::CONFIG_EMAILS_KEY . '.{uid}', [$emailService, 'handleChangedEmail'])
            ->onUpdate(Emails::CONFIG_EMAILS_KEY . '.{uid}', [$emailService, 'handleChangedEmail'])
            ->onRemove(Emails::CONFIG_EMAILS_KEY . '.{uid}', [$emailService, 'handleDeletedEmail']);

        Event::on(ProjectConfig::class, ProjectConfig::EVENT_REBUILD, function(RebuildConfigEvent $event) {
            $event->config['commerce'] = ProjectConfigData::rebuildProjectConfig();
        });
    }

    /**
     * Register general event listeners
     */
    private function _registerCraftEventListeners()
    {
        if (!Craft::$app->getRequest()->isConsoleRequest) {
            Event::on(User::class, User::EVENT_AFTER_LOGIN, [$this->getCustomers(), 'loginHandler']);
            Event::on(User::class, User::EVENT_AFTER_LOGOUT, [$this->getCustomers(), 'logoutHandler']);
        }

        Event::on(Sites::class, Sites::EVENT_AFTER_SAVE_SITE, [$this->getProductTypes(), 'afterSaveSiteHandler']);
        Event::on(Sites::class, Sites::EVENT_AFTER_SAVE_SITE, [$this->getProducts(), 'afterSaveSiteHandler']);
        Event::on(UserElement::class, UserElement::EVENT_AFTER_SAVE, [$this->getCustomers(), 'afterSaveUserHandler'], null, false); // Lets run this before other plugins if we can
        Event::on(UserElement::class, UserElement::EVENT_BEFORE_DELETE, [$this->getSubscriptions(), 'beforeDeleteUserHandler']);
        Event::on(Purchasable::class, Elements::EVENT_BEFORE_RESTORE_ELEMENT, [$this->getPurchasables(), 'beforeRestorePurchasableHandler']);
    }

    /**
     * Register Commerce’s fields
     */
    private function _registerFieldTypes()
    {
        Event::on(Fields::class, Fields::EVENT_REGISTER_FIELD_TYPES, function(RegisterComponentTypesEvent $event) {
            $event->types[] = Products::class;
            $event->types[] = Variants::class;
        });
    }

    /**
     * Register Commerce’s widgets.
     */
    private function _registerWidgets()
    {
        Event::on(Dashboard::class, Dashboard::EVENT_REGISTER_WIDGET_TYPES, function(RegisterComponentTypesEvent $event) {
            $event->types[] = AverageOrderTotal::class;
            $event->types[] = NewCustomers::class;
            $event->types[] = Orders::class;
            $event->types[] = RepeatCustomers::class;
            $event->types[] = TotalOrders::class;
            $event->types[] = TotalOrdersByCountry::class;
            $event->types[] = TopCustomers::class;
            $event->types[] = TopProducts::class;
            $event->types[] = TopProductTypes::class;
            $event->types[] = TopPurchasables::class;
            $event->types[] = TotalRevenue::class;
        });
    }

    /**
     * Register Commerce’s template variable.
     */
    private function _registerVariables()
    {
        Event::on(CraftVariable::class, CraftVariable::EVENT_INIT, function(Event $event) {
            /** @var CraftVariable $variable */
            $variable = $event->sender;
            $variable->attachBehavior('commerce', CraftVariableBehavior::class);
        });
    }

    /**
     * Register for FK restore plugin
     */
    private function _registerForeignKeysRestore()
    {
        if (!class_exists(RestoreController::class)) {
            return;
        }

        Event::on(RestoreController::class, RestoreController::EVENT_AFTER_RESTORE_FKS, function(Event $event) {
            // Add default FKs
            (new Install())->addForeignKeys();
        });
    }

    /**
     * Register the powered-by header
     */
    private function _registerPoweredByHeader()
    {
        if (!Craft::$app->request->isConsoleRequest) {
            $headers = Craft::$app->getResponse()->getHeaders();
            // Send the X-Powered-By header?
            if (Craft::$app->getConfig()->getGeneral()->sendPoweredByHeader) {
                $original = $headers->get('X-Powered-By');
                $headers->set('X-Powered-By', $original . ($original ? ',' : '') . 'Craft Commerce');
            } else {
                // In case PHP is already setting one
                header_remove('X-Powered-By');
            }
        }
    }

    /**
     * Register the element types supplied by Craft Commerce
     */
    private function _registerElementTypes()
    {
        Event::on(Elements::class, Elements::EVENT_REGISTER_ELEMENT_TYPES, function(RegisterComponentTypesEvent $e) {
            $e->types[] = Variant::class;
            $e->types[] = Product::class;
            $e->types[] = Order::class;
            $e->types[] = Subscription::class;
        });
    }

    /**
     * Register the Gql interfaces
     */
    private function _registerGqlInterfaces()
    {
        Event::on(Gql::class, Gql::EVENT_REGISTER_GQL_TYPES, function(RegisterGqlTypesEvent $event) {
            // Add my GraphQL types
            $types = $event->types;
            $types[] = GqlProductInterface::class;
            $types[] = GqlVariantInterface::class;
            $event->types = $types;
        });
    }

    /**
     * Register the Gql queries
     */
    private function _registerGqlQueries()
    {
        Event::on(Gql::class, Gql::EVENT_REGISTER_GQL_QUERIES, function(RegisterGqlQueriesEvent $event) {
            // Add my GraphQL queries
            $event->queries = array_merge(
                $event->queries,
                GqlProductQueries::getQueries(),
                GqlVariantQueries::getQueries()
            );
        });
    }

    /**
     * Register the Gql permissions
     */
    private function _registerGqlPermissions()
    {
        Event::on(Gql::class, Gql::EVENT_REGISTER_GQL_PERMISSIONS, function(RegisterGqlPermissionsEvent $event) {
            $permissions = [];

            $productTypes = Plugin::getInstance()->getProductTypes()->getAllProductTypes();

            if (!empty($productTypes)) {
                $label = Craft::t('commerce', 'Products');
                $productPermissions = [];

                foreach ($productTypes as $productType) {
                    $suffix = 'productTypes.' . $productType->uid;
                    $productPermissions[$suffix . ':read'] = ['label' => self::t('View product type - {productType}', ['productType' => Craft::t('site', $productType->name)])];
                }

                $permissions[$label] = $productPermissions;
            }

            $event->permissions = array_merge($event->permissions, $permissions);
        });
    }

    /**
     * Register the cache types
     */
    private function _registerCacheTypes()
    {
        // create the directory if it doesn't exist

        $path = Craft::$app->getPath()->getRuntimePath() . DIRECTORY_SEPARATOR . 'commerce-order-exports';

        try {
            FileHelper::createDirectory($path);
        } catch (\Exception $e) {
            Craft::error($e->getMessage());
        }

        Event::on(ClearCaches::class, ClearCaches::EVENT_REGISTER_CACHE_OPTIONS, function(RegisterCacheOptionsEvent $e) use ($path) {
            try {
                FileHelper::createDirectory($path);
            } catch (\Exception $e) {
                Craft::error($e->getMessage());
            }

            $e->options[] = [
                'key' => 'commerce-order-exports',
                'label' => self::t('Commerce order exports'),
                'action' => static function() use ($path) {
                    if (file_exists($path)) {
                        FileHelper::clearDirectory($path);
                    }
                }
            ];
        });
    }

    /**
     * Register the things that need to be garbage collected
     *
     * @since 2.2
     */
    private function _registerGarbageCollection()
    {
        Event::on(Gc::class, Gc::EVENT_RUN, function() {
            // Deletes carts that meet the purge settings
            Plugin::getInstance()->getCarts()->purgeIncompleteCarts();
            // Deletes customers that are not related to any cart/order or user
            Plugin::getInstance()->getCustomers()->purgeOrphanedCustomers();
            // Deletes addresses that are not related to customers, carts or orders
            Plugin::getInstance()->getAddresses()->purgeOrphanedAddresses();
        });
    }

    /**
     * Register the element exportables
     *
     * @since 2.2
     */
    public function _registerElementExports()
    {
        Event::on(Order::class, Order::EVENT_REGISTER_EXPORTERS, function(RegisterElementExportersEvent $e) {
            $e->exporters[] = OrderExport::class;
            $e->exporters[] = LineItemExport::class;
        });
    }

    /**
     * Defines the `resave/products` command.
     */
    private function _defineResaveCommand()
    {
        if (
            !Craft::$app instanceof ConsoleApplication ||
            version_compare(Craft::$app->version, '3.2.0-beta.3', '<')
        ) {
            return;
        }

        Event::on(ResaveController::class, ConsoleController::EVENT_DEFINE_ACTIONS, function(DefineConsoleActionsEvent $e) {
            $e->actions['products'] = [
                'action' => function(): int {
                    /** @var ResaveController $controller */
                    $controller = Craft::$app->controller;
                    $query = Product::find();
                    if ($controller->type !== null) {
                        $query->type(explode(',', $controller->type));
                    }
                    return $controller->saveElements($query);
                },
                'options' => ['type'],
                'helpSummary' => 'Re-saves Commerce products.',
                'optionsHelp' => [
                    'type' => 'The product type handle(s) of the products to resave.',
                ],
            ];

            $e->actions['orders'] = [
                'action' => function(): int {
                    /** @var ResaveController $controller */
                    $controller = Craft::$app->controller;
                    $query = Order::find();
                    $query->isCompleted(true);
                    return $controller->saveElements($query);
                },
                'options' => [],
                'helpSummary' => 'Re-saves completed Commerce orders.',
            ];

            $e->actions['carts'] = [
                'action' => function(): int {
                    /** @var ResaveController $controller */
                    $controller = Craft::$app->controller;
                    $query = Order::find();
                    $query->isCompleted(false);
                    return $controller->saveElements($query);
                },
                'options' => [],
                'helpSummary' => 'Re-saves Commerce carts.',
            ];
        });
    }

    /**
     * Registers templates hooks for inserting Commerce information in the control panel
     *
     * @since 2.2
     */
    private function _registerTemplateHooks()
    {
        if ($this->getSettings()->showCustomerInfoTab) {
            Craft::$app->getView()->hook('cp.users.edit', [$this->getCustomers(), 'addEditUserCustomerInfoTab']);
            Craft::$app->getView()->hook('cp.users.edit.content', [$this->getCustomers(), 'addEditUserCustomerInfoTabContent']);
        }
    }
}<|MERGE_RESOLUTION|>--- conflicted
+++ resolved
@@ -121,11 +121,7 @@
      * @inheritDoc
      */
 
-<<<<<<< HEAD
-    public $schemaVersion = '3.1.12';
-=======
     public $schemaVersion = '3.1.13';
->>>>>>> b5f9c608
 
     /**
      * @inheritdoc
