<?php
/**
 * @link https://craftcms.com/
 * @copyright Copyright (c) Pixel & Tonic, Inc.
 * @license https://craftcms.github.io/license/
 */

namespace craft\commerce;

use Craft;
use craft\base\Element;
use craft\base\Plugin as BasePlugin;
use craft\commerce\base\Purchasable;
use craft\commerce\elements\Order;
use craft\commerce\elements\Product;
use craft\commerce\elements\Subscription;
use craft\commerce\elements\Variant;
use craft\commerce\exports\LineItemExport;
use craft\commerce\exports\OrderExport;
use craft\commerce\fields\Products;
use craft\commerce\fields\Variants;
use craft\commerce\gql\arguments\elements\Product as GqlProductArgument;
use craft\commerce\gql\resolvers\elements\Product as GqlProductResolver;
use craft\commerce\gql\interfaces\elements\Product as GqlProductInterface;
use craft\commerce\helpers\ProjectConfigData;
use craft\commerce\migrations\Install;
use craft\commerce\models\Settings;
use craft\commerce\plugin\Routes;
use craft\commerce\plugin\Services as CommerceServices;
use craft\commerce\plugin\Variables;
use craft\commerce\services\Emails;
use craft\commerce\services\Gateways;
use craft\commerce\services\LineItemStatuses;
use craft\commerce\services\Orders as OrdersService;
use craft\commerce\services\OrderStatuses;
use craft\commerce\services\ProductTypes;
use craft\commerce\services\Subscriptions;
use craft\commerce\web\twig\CraftVariableBehavior;
use craft\commerce\web\twig\Extension;
use craft\commerce\widgets\AverageOrderTotal;
use craft\commerce\widgets\NewCustomers;
use craft\commerce\widgets\Orders;
use craft\commerce\widgets\RepeatCustomers;
use craft\commerce\widgets\TopCustomers;
use craft\commerce\widgets\TopProducts;
use craft\commerce\widgets\TopProductTypes;
use craft\commerce\widgets\TopPurchasables;
use craft\commerce\widgets\TotalOrders;
use craft\commerce\widgets\TotalOrdersByCountry;
use craft\commerce\widgets\TotalRevenue;
use craft\console\Application as ConsoleApplication;
use craft\console\Controller as ConsoleController;
use craft\console\controllers\ResaveController;
use craft\elements\User as UserElement;
use craft\events\DefineConsoleActionsEvent;
use craft\events\RebuildConfigEvent;
use craft\events\RegisterCacheOptionsEvent;
use craft\events\RegisterComponentTypesEvent;
use craft\events\RegisterElementExportersEvent;
use craft\events\RegisterGqlPermissionsEvent;
use craft\events\RegisterGqlQueriesEvent;
use craft\events\RegisterGqlTypesEvent;
use craft\events\RegisterUserPermissionsEvent;
use craft\fixfks\controllers\RestoreController;
use craft\helpers\FileHelper;
use craft\helpers\UrlHelper;
use craft\redactor\events\RegisterLinkOptionsEvent;
use craft\redactor\Field as RedactorField;
use craft\services\Dashboard;
use craft\services\Elements;
use craft\services\Fields;
use craft\services\Gc;
use craft\services\Gql;
use craft\services\GraphQl;
use craft\services\ProjectConfig;
use craft\services\Sites;
use craft\services\UserPermissions;
use craft\utilities\ClearCaches;
use craft\web\twig\variables\CraftVariable;
use yii\base\Event;
use yii\base\Exception;
use yii\web\User;
use GraphQL\Type\Definition\Type as GqlTypeDefinition;

/**
 * @property array $cpNavItem the control panel navigation menu
 * @property Settings $settings
 * @property mixed $settingsResponse the settings page response
 * @method Settings getSettings()
 * @author Pixel & Tonic, Inc. <support@pixelandtonic.com>
 * @since 2.0
 */
class Plugin extends BasePlugin
{
    // Edition constants
    const EDITION_LITE = 'lite';
    const EDITION_PRO = 'pro';

    public static function editions(): array
    {
        return [
            self::EDITION_LITE,
            self::EDITION_PRO,
        ];
    }

    /**
     * @param $message
     * @param array $params
     * @param null $language
     * @return string
     * @see Craft::t()
     *
     * @since 2.2.0
     */
    public static function t($message, $params = [], $language = null)
    {
        return Craft::t('commerce', $message, $params, $language);
    }

    /**
     * @inheritDoc
     */
<<<<<<< HEAD

    public $schemaVersion = '3.1.5';
=======
    public $schemaVersion = '3.0.10';
>>>>>>> d8340138

    /**
     * @inheritdoc
     */
    public $hasCpSettings = true;

    /**
     * @inheritdoc
     */
    public $hasCpSection = true;

    /**
     * @inheritdoc
     */
    public $minVersionRequired = '2.2.18';

    use CommerceServices;
    use Variables;
    use Routes;

    /**
     * @inheritdoc
     */
    public function init()
    {
        parent::init();
        $this->_setPluginComponents();
        $this->_registerCpRoutes();
        $this->_addTwigExtensions();
        $this->_registerFieldTypes();
        $this->_registerRedactorLinkOptions();
        $this->_registerPermissions();
        $this->_registerCraftEventListeners();
        $this->_registerSessionEventListeners();
        $this->_registerProjectConfigEventListeners();
        $this->_registerWidgets();
        $this->_registerVariables();
        $this->_registerForeignKeysRestore();
        $this->_registerPoweredByHeader();
        $this->_registerElementTypes();
        $this->_registerGqlInterfaces();
        $this->_registerGqlQueries();
        $this->_registerGqlPermissions();
        $this->_registerCacheTypes();
        $this->_registerTemplateHooks();
        $this->_registerGarbageCollection();
        $this->_registerElementExports();
        $this->_defineResaveCommand();

        Craft::setAlias('@commerceLib',  Craft::getAlias('@craft/commerce/../lib'));
    }

    /**
     * @inheritdoc
     */
    public function beforeInstall(): bool
    {
        // Check version before installing
        if (version_compare(Craft::$app->getInfo()->version, '3.0', '<')) {
            throw new Exception('Craft Commerce 2 requires Craft CMS 3+ in order to run.');
        }

        if (!defined('PHP_VERSION_ID') || PHP_VERSION_ID < 70000) {
            Craft::error('Craft Commerce requires PHP 7.0+ in order to run.');

            return false;
        }

        return true;
    }

    /**
     * @inheritdoc
     */
    public function getSettingsResponse()
    {
        return Craft::$app->getResponse()->redirect(UrlHelper::cpUrl('commerce/settings/general'));
    }

    /**
     * @inheritdoc
     */
    public function getCpNavItem(): array
    {
        $ret = parent::getCpNavItem();

        $ret['label'] = self::t('Commerce');

        if (Craft::$app->getUser()->checkPermission('commerce-manageOrders')) {
            $ret['subnav']['orders'] = [
                'label' => self::t('Orders'),
                'url' => 'commerce/orders'
            ];
        }

        $hasEditableProductTypes = !empty($this->getProductTypes()->getEditableProductTypes());
        if ($hasEditableProductTypes && Craft::$app->getUser()->checkPermission('commerce-manageProducts')) {
            $ret['subnav']['products'] = [
                'label' => self::t('Products'),
                'url' => 'commerce/products'
            ];
        }

        if (Craft::$app->getUser()->checkPermission('commerce-manageCustomers')) {
            $ret['subnav']['customers'] = [
                'label' => self::t('Customers'),
                'url' => 'commerce/customers',
            ];
        }

        if (Craft::$app->getUser()->checkPermission('commerce-manageSubscriptions')) {
            $ret['subnav']['subscriptions'] = [
                'label' => self::t('Subscriptions'),
                'url' => 'commerce/subscriptions'
            ];
        }

        if (Craft::$app->getUser()->checkPermission('commerce-managePromotions')) {
            $ret['subnav']['promotions'] = [
                'label' => self::t('Promotions'),
                'url' => 'commerce/promotions'
            ];
        }

        if (self::getInstance()->is('pro', '>=')) {
            if (Craft::$app->getUser()->checkPermission('commerce-manageShipping')) {
                $ret['subnav']['shipping'] = [
                    'label' => self::t('Shipping'),
                    'url' => 'commerce/shipping'
                ];
            }

            if (Craft::$app->getUser()->checkPermission('commerce-manageTaxes')) {
                $ret['subnav']['tax'] = [
                    'label' => self::t('Tax'),
                    'url' => 'commerce/tax'
                ];
            }
        }

        if (Craft::$app->getUser()->checkPermission('commerce-manageStoreSettings')) {
            $ret['subnav']['store-settings'] = [
                'label' => self::t('Store Settings'),
                'url' => 'commerce/store-settings'
            ];
        }

        if (Craft::$app->getUser()->getIsAdmin() && Craft::$app->getConfig()->getGeneral()->allowAdminChanges) {
            $ret['subnav']['settings'] = [
                'label' => self::t('System Settings'),
                'url' => 'commerce/settings'
            ];
        }

        return $ret;
    }


    /**
     * @inheritdoc
     */
    protected function createSettingsModel()
    {
        return new Settings();
    }


    /**
     * Register Commerce’s twig extensions
     */
    private function _addTwigExtensions()
    {
        Craft::$app->view->registerTwigExtension(new Extension);
    }

    /**
     * Register links to product in the redactor rich text field
     */
    private function _registerRedactorLinkOptions()
    {
        if (!class_exists(RedactorField::class)) {
            return;
        }

        Event::on(RedactorField::class, RedactorField::EVENT_REGISTER_LINK_OPTIONS, function(RegisterLinkOptionsEvent $event) {
            // Include a Product link option if there are any product types that have URLs
            $productSources = [];

            $currentSiteId = Craft::$app->getSites()->getCurrentSite()->id;
            foreach ($this->getProductTypes()->getAllProductTypes() as $productType) {
                if (isset($productType->getSiteSettings()[$currentSiteId]) && $productType->getSiteSettings()[$currentSiteId]->hasUrls) {
                    $productSources[] = 'productType:' . $productType->uid;
                }
            }

            if ($productSources) {
                $event->linkOptions[] = [
                    'optionTitle' => self::t('Link to a product'),
                    'elementType' => Product::class,
                    'refHandle' => Product::refHandle(),
                    'sources' => $productSources
                ];

                $event->linkOptions[] = [
                    'optionTitle' => self::t('Link to a variant'),
                    'elementType' => Variant::class,
                    'refHandle' => Variant::refHandle(),
                    'sources' => $productSources
                ];
            }
        });
    }

    /**
     * Register Commerce’s permissions
     */
    private function _registerPermissions()
    {
        Event::on(UserPermissions::class, UserPermissions::EVENT_REGISTER_PERMISSIONS, function(RegisterUserPermissionsEvent $event) {
            $productTypes = Plugin::getInstance()->getProductTypes()->getAllProductTypes();

            $productTypePermissions = [];
            foreach ($productTypes as $productType) {
                $suffix = ':' . $productType->uid;
                $productTypePermissions['commerce-manageProductType' . $suffix] = ['label' => self::t('Manage “{type}” products', ['type' => $productType->name])];
            }

            $event->permissions[self::t('Craft Commerce')] = [
                'commerce-manageProducts' => ['label' => self::t('Manage products'), 'nested' => $productTypePermissions],
                'commerce-manageOrders' => [
                    'label' => self::t('Manage orders'), 'nested' => [
                        'commerce-editOrders' => [
                            'label' => self::t('Edit orders')
                        ],
                        'commerce-deleteOrders' => [
                            'label' => self::t('Delete orders')
                        ],
                        'commerce-capturePayment' => [
                            'label' => self::t('Capture payment')
                        ],
                        'commerce-refundPayment' => [
                            'label' => self::t('Refund payment')
                        ],
                    ]
                ],
                'commerce-manageCustomers' => ['label' => self::t('Manage customers')],
                'commerce-managePromotions' => ['label' => self::t('Manage promotions')],
                'commerce-manageSubscriptions' => ['label' => self::t('Manage subscriptions')],
                'commerce-manageShipping' => ['label' => self::t('Manage shipping (Pro edition Only)')],
                'commerce-manageTaxes' => ['label' => self::t('Manage taxes (Pro edition Only)')],
                'commerce-manageStoreSettings' => ['label' => self::t('Manage store settings')],
            ];
        });
    }

    /**
     * Register Commerce’s session event listeners
     */
    private function _registerSessionEventListeners()
    {
        if (!Craft::$app->getRequest()->getIsConsoleRequest()) {
            Event::on(UserElement::class, UserElement::EVENT_AFTER_SAVE, [$this->getCustomers(), 'saveUserHandler']);
            Event::on(User::class, User::EVENT_AFTER_LOGIN, [$this->getCustomers(), 'loginHandler']);
            Event::on(User::class, User::EVENT_AFTER_LOGOUT, [$this->getCustomers(), 'logoutHandler']);
        }
    }

    /**
     * Register Commerce’s project config event listeners
     */
    private function _registerProjectConfigEventListeners()
    {
        $projectConfigService = Craft::$app->getProjectConfig();

        $gatewayService = $this->getGateways();
        $projectConfigService->onAdd(Gateways::CONFIG_GATEWAY_KEY . '.{uid}', [$gatewayService, 'handleChangedGateway'])
            ->onUpdate(Gateways::CONFIG_GATEWAY_KEY . '.{uid}', [$gatewayService, 'handleChangedGateway'])
            ->onRemove(Gateways::CONFIG_GATEWAY_KEY . '.{uid}', [$gatewayService, 'handleArchivedGateway']);

        $productTypeService = $this->getProductTypes();
        $projectConfigService->onAdd(ProductTypes::CONFIG_PRODUCTTYPES_KEY . '.{uid}', [$productTypeService, 'handleChangedProductType'])
            ->onUpdate(ProductTypes::CONFIG_PRODUCTTYPES_KEY . '.{uid}', [$productTypeService, 'handleChangedProductType'])
            ->onRemove(ProductTypes::CONFIG_PRODUCTTYPES_KEY . '.{uid}', [$productTypeService, 'handleDeletedProductType']);
        Event::on(Fields::class, Fields::EVENT_AFTER_DELETE_FIELD, [$productTypeService, 'pruneDeletedField']);
        Event::on(Sites::class, Sites::EVENT_AFTER_DELETE_SITE, [$productTypeService, 'pruneDeletedSite']);

        $ordersService = $this->getOrders();
        $projectConfigService->onAdd(OrdersService::CONFIG_FIELDLAYOUT_KEY, [$ordersService, 'handleChangedFieldLayout'])
            ->onUpdate(OrdersService::CONFIG_FIELDLAYOUT_KEY, [$ordersService, 'handleChangedFieldLayout'])
            ->onRemove(OrdersService::CONFIG_FIELDLAYOUT_KEY, [$ordersService, 'handleDeletedFieldLayout']);
        Event::on(Fields::class, Fields::EVENT_AFTER_DELETE_FIELD, [$ordersService, 'pruneDeletedField']);

        $subscriptionsService = $this->getSubscriptions();
        $projectConfigService->onAdd(Subscriptions::CONFIG_FIELDLAYOUT_KEY, [$subscriptionsService, 'handleChangedFieldLayout'])
            ->onUpdate(Subscriptions::CONFIG_FIELDLAYOUT_KEY, [$subscriptionsService, 'handleChangedFieldLayout'])
            ->onRemove(Subscriptions::CONFIG_FIELDLAYOUT_KEY, [$subscriptionsService, 'handleDeletedFieldLayout']);
        Event::on(Fields::class, Fields::EVENT_AFTER_DELETE_FIELD, [$subscriptionsService, 'pruneDeletedField']);

        $orderStatusService = $this->getOrderStatuses();
        $projectConfigService->onAdd(OrderStatuses::CONFIG_STATUSES_KEY . '.{uid}', [$orderStatusService, 'handleChangedOrderStatus'])
            ->onUpdate(OrderStatuses::CONFIG_STATUSES_KEY . '.{uid}', [$orderStatusService, 'handleChangedOrderStatus'])
            ->onRemove(OrderStatuses::CONFIG_STATUSES_KEY . '.{uid}', [$orderStatusService, 'handleDeletedOrderStatus']);
        Event::on(Emails::class, Emails::EVENT_AFTER_DELETE_EMAIL, [$orderStatusService, 'pruneDeletedEmail']);

        $lineItemStatusService = $this->getLineItemStatuses();
        $projectConfigService->onAdd(LineItemStatuses::CONFIG_STATUSES_KEY . '.{uid}', [$lineItemStatusService, 'handleChangedLineItemStatus'])
            ->onUpdate(LineItemStatuses::CONFIG_STATUSES_KEY . '.{uid}', [$lineItemStatusService, 'handleChangedLineItemStatus'])
            ->onRemove(LineItemStatuses::CONFIG_STATUSES_KEY . '.{uid}', [$lineItemStatusService, 'handleArchivedLineItemStatus']);

        $emailService = $this->getEmails();
        $projectConfigService->onAdd(Emails::CONFIG_EMAILS_KEY . '.{uid}', [$emailService, 'handleChangedEmail'])
            ->onUpdate(Emails::CONFIG_EMAILS_KEY . '.{uid}', [$emailService, 'handleChangedEmail'])
            ->onRemove(Emails::CONFIG_EMAILS_KEY . '.{uid}', [$emailService, 'handleDeletedEmail']);

        Event::on(ProjectConfig::class, ProjectConfig::EVENT_REBUILD, function(RebuildConfigEvent $event) {
            $event->config['commerce'] = ProjectConfigData::rebuildProjectConfig();
        });
    }

    /**
     * Register general event listeners
     */
    private function _registerCraftEventListeners()
    {
        Event::on(Sites::class, Sites::EVENT_AFTER_SAVE_SITE, [$this->getProductTypes(), 'afterSaveSiteHandler']);
        Event::on(Sites::class, Sites::EVENT_AFTER_SAVE_SITE, [$this->getProducts(), 'afterSaveSiteHandler']);
        Event::on(UserElement::class, UserElement::EVENT_AFTER_SAVE, [$this->getCustomers(), 'afterSaveUserHandler']);
        Event::on(UserElement::class, UserElement::EVENT_BEFORE_DELETE, [$this->getSubscriptions(), 'beforeDeleteUserHandler']);
        Event::on(Purchasable::class, Elements::EVENT_BEFORE_RESTORE_ELEMENT, [$this->getPurchasables(), 'beforeRestorePurchasableHandler']);
    }

    /**
     * Register Commerce’s fields
     */
    private function _registerFieldTypes()
    {
        Event::on(Fields::class, Fields::EVENT_REGISTER_FIELD_TYPES, function(RegisterComponentTypesEvent $event) {
            $event->types[] = Products::class;
            $event->types[] = Variants::class;
        });
    }

    /**
     * Register Commerce’s widgets.
     */
    private function _registerWidgets()
    {
        Event::on(Dashboard::class, Dashboard::EVENT_REGISTER_WIDGET_TYPES, function(RegisterComponentTypesEvent $event) {
            $event->types[] = AverageOrderTotal::class;
            $event->types[] = NewCustomers::class;
            $event->types[] = Orders::class;
            $event->types[] = RepeatCustomers::class;
            $event->types[] = TotalOrders::class;
            $event->types[] = TotalOrdersByCountry::class;
            $event->types[] = TopCustomers::class;
            $event->types[] = TopProducts::class;
            $event->types[] = TopProductTypes::class;
            $event->types[] = TopPurchasables::class;
            $event->types[] = TotalRevenue::class;
        });
    }

    /**
     * Register Commerce’s template variable.
     */
    private function _registerVariables()
    {
        Event::on(CraftVariable::class, CraftVariable::EVENT_INIT, function(Event $event) {
            /** @var CraftVariable $variable */
            $variable = $event->sender;
            $variable->attachBehavior('commerce', CraftVariableBehavior::class);
        });
    }

    /**
     * Register for FK restore plugin
     */
    private function _registerForeignKeysRestore()
    {
        if (!class_exists(RestoreController::class)) {
            return;
        }

        Event::on(RestoreController::class, RestoreController::EVENT_AFTER_RESTORE_FKS, function(Event $event) {
            // Add default FKs
            (new Install())->addForeignKeys();
        });
    }

    /**
     * Register the powered-by header
     */
    private function _registerPoweredByHeader()
    {
        if (!Craft::$app->request->isConsoleRequest) {
            $headers = Craft::$app->getResponse()->getHeaders();
            // Send the X-Powered-By header?
            if (Craft::$app->getConfig()->getGeneral()->sendPoweredByHeader) {
                $original = $headers->get('X-Powered-By');
                $headers->set('X-Powered-By', $original . ($original ? ',' : '') . 'Craft Commerce');
            } else {
                // In case PHP is already setting one
                header_remove('X-Powered-By');
            }
        }
    }

    /**
     * Register the element types supplied by Craft Commerce
     */
    private function _registerElementTypes()
    {
        Event::on(Elements::class, Elements::EVENT_REGISTER_ELEMENT_TYPES, function(RegisterComponentTypesEvent $e) {
            $e->types[] = Variant::class;
            $e->types[] = Product::class;
            $e->types[] = Order::class;
            $e->types[] = Subscription::class;
        });
    }

    /**
     * Register the Gql things
     */
    private function _registerGqlInterfaces()
    {
        Event::on(Gql::class, Gql::EVENT_REGISTER_GQL_TYPES, function(RegisterGqlTypesEvent $event) {
            // Add my GraphQL types
            $types = $event->types;
            $types[] = GqlProductInterface::class;
            $event->types = $types;
        });
    }

    /**
     * Register the Gql things
     */
    private function _registerGqlQueries()
    {
        Event::on(Gql::class, Gql::EVENT_REGISTER_GQL_QUERIES, function(RegisterGqlQueriesEvent $event) {
            // Add my GraphQL queries
            $queries = $event->queries;
            $queries['products'] = [
                'type' => GqlTypeDefinition::listOf(GqlProductInterface::getType()),
                'args' => GqlProductArgument::getArguments(),
                'resolve' => GqlProductResolver::class . '::resolve'
            ];

            $event->queries = $queries;
        });
    }

    /**
     * Register the Gql things
     */
    private function _registerGqlPermissions()
    {
        Event::on(Gql::class, Gql::EVENT_REGISTER_GQL_PERMISSIONS, function(RegisterGqlPermissionsEvent $event) {
            $permissions = [];

            $productTypes = Plugin::getInstance()->getProductTypes()->getAllProductTypes();

            if (!empty($productTypes)) {
                $label = Craft::t('commerce', 'Products');
                $productPermissions = [];

                foreach ($productTypes as $productType) {
                    $suffix = 'productTypes.' . $productType->uid;
                    $productPermissions[$suffix . ':read'] = ['label' => Craft::t('app', 'View product type - {productType}', ['productType' => Craft::t('site', $productType->name)])];
                }

                $permissions[$label] = $productPermissions;
            }

            $event->permissions = array_merge($event->permissions, $permissions);
        });
    }

    /**
     * Register the cache types
     */
    private function _registerCacheTypes()
    {
        // create the directory if it doesn't exist

        $path = Craft::$app->getPath()->getRuntimePath() . DIRECTORY_SEPARATOR . 'commerce-order-exports';

        try {
            FileHelper::createDirectory($path);
        } catch (\Exception $e) {
            Craft::error($e->getMessage());
        }

        Event::on(ClearCaches::class, ClearCaches::EVENT_REGISTER_CACHE_OPTIONS, function(RegisterCacheOptionsEvent $e) use ($path) {
            try {
                FileHelper::createDirectory($path);
            } catch (\Exception $e) {
                Craft::error($e->getMessage());
            }

            $e->options[] = [
                'key' => 'commerce-order-exports',
                'label' => self::t('Commerce order exports'),
                'action' => static function() use ($path) {
                    if (file_exists($path)) {
                        FileHelper::clearDirectory($path);
                    }
                }
            ];
        });
    }

    /**
     * Register the things that need to be garbage collected
     *
     * @since 2.2
     */
    private function _registerGarbageCollection()
    {
        Event::on(Gc::class, Gc::EVENT_RUN, function() {
            // Deletes carts that meet the purge settings
            Plugin::getInstance()->getCarts()->purgeIncompleteCarts();
            // Deletes customers that are not related to any cart/order or user
            Plugin::getInstance()->getCustomers()->purgeOrphanedCustomers();
            // Deletes addresses that are not related to customers, carts or orders
            Plugin::getInstance()->getAddresses()->purgeOrphanedAddresses();
        });
    }

    /**
     * Register the element exportables
     *
     * @since 2.2
     */
    public function _registerElementExports()
    {
        Event::on(Order::class, Order::EVENT_REGISTER_EXPORTERS, function(RegisterElementExportersEvent $e) {
            $e->exporters[] = OrderExport::class;
            $e->exporters[] = LineItemExport::class;
        });
    }

    /**
     * Defines the `resave/products` command.
     */
    private function _defineResaveCommand()
    {
        if (
            !Craft::$app instanceof ConsoleApplication ||
            version_compare(Craft::$app->version, '3.2.0-beta.3', '<')
        ) {
            return;
        }

        Event::on(ResaveController::class, ConsoleController::EVENT_DEFINE_ACTIONS, function(DefineConsoleActionsEvent $e) {
            $e->actions['products'] = [
                'action' => function(): int {
                    /** @var ResaveController $controller */
                    $controller = Craft::$app->controller;
                    $query = Product::find();
                    if ($controller->type !== null) {
                        $query->type(explode(',', $controller->type));
                    }
                    return $controller->saveElements($query);
                },
                'options' => ['type'],
                'helpSummary' => 'Re-saves Commerce products.',
                'optionsHelp' => [
                    'type' => 'The product type handle(s) of the products to resave.',
                ],
            ];

            $e->actions['orders'] = [
                'action' => function(): int {
                    /** @var ResaveController $controller */
                    $controller = Craft::$app->controller;
                    $query = Order::find();
                    $query->isCompleted(true);
                    return $controller->saveElements($query);
                },
                'options' => [],
                'helpSummary' => 'Re-saves completed Commerce orders.',
            ];

            $e->actions['carts'] = [
                'action' => function(): int {
                    /** @var ResaveController $controller */
                    $controller = Craft::$app->controller;
                    $query = Order::find();
                    $query->isCompleted(false);
                    return $controller->saveElements($query);
                },
                'options' => [],
                'helpSummary' => 'Re-saves Commerce carts.',
            ];
        });
    }

    /**
     * Registers templates hooks for inserting Commerce information in the control panel
     *
     * @since 2.2
     */
    private function _registerTemplateHooks()
    {
        if ($this->getSettings()->showCustomerInfoTab) {
            Craft::$app->getView()->hook('cp.users.edit', [$this->getCustomers(), 'addEditUserCustomerInfoTab']);
            Craft::$app->getView()->hook('cp.users.edit.content', [$this->getCustomers(), 'addEditUserCustomerInfoTabContent']);
        }
    }
}<|MERGE_RESOLUTION|>--- conflicted
+++ resolved
@@ -121,12 +121,8 @@
     /**
      * @inheritDoc
      */
-<<<<<<< HEAD
-
-    public $schemaVersion = '3.1.5';
-=======
-    public $schemaVersion = '3.0.10';
->>>>>>> d8340138
+
+    public $schemaVersion = '3.1.6';
 
     /**
      * @inheritdoc
