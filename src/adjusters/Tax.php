--- conflicted
+++ resolved
@@ -48,11 +48,7 @@
     /**
      * @var Address|null
      */
-<<<<<<< HEAD
-    private Address $_address;
-=======
     private ?Address $_address = null;
->>>>>>> 3ca9bfc3
 
     /**
      * @var TaxRate[]
