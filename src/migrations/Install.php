<?php

namespace craft\commerce\migrations;

use craft\commerce\elements\Order;
use craft\commerce\elements\Product;
use craft\commerce\elements\Variant;
use craft\commerce\gateways\Dummy;
use craft\commerce\Plugin;
use craft\commerce\records\Country;
use craft\commerce\records\Gateway;
use craft\commerce\records\OrderSettings;
use craft\commerce\records\OrderStatus;
use craft\commerce\records\PaymentCurrency;
use craft\commerce\records\Product as ProductRecord;
use craft\commerce\records\ProductType;
use craft\commerce\records\ProductTypeSite;
use craft\commerce\records\ShippingCategory;
use craft\commerce\records\ShippingMethod;
use craft\commerce\records\ShippingRule;
use craft\commerce\records\State;
use craft\commerce\records\TaxCategory;
use craft\commerce\records\Variant as VariantRecord;
use craft\db\ActiveRecord;
use craft\db\Migration;
use craft\db\Query;
use craft\helpers\DateTimeHelper;
use craft\helpers\ElementHelper;
use craft\helpers\Json;
use craft\helpers\MigrationHelper;
use craft\helpers\StringHelper;
use craft\records\Element;
use craft\records\Element_SiteSettings;
use craft\records\FieldLayout;
use craft\records\Plugin as PluginRecord;
use craft\records\Site;

/**
 * Installation Migration
 *
 * @author Pixel & Tonic, Inc. <support@pixelandtonic.com>
 * @since  2.0
 */
class Install extends Migration
{
    // Public Methods
    // =========================================================================

    /**
     * @inheritdoc
     */
    public function safeUp()
    {
        $this->createTables();
        $this->createIndexes();
        $this->addForeignKeys();
        $this->insertDefaultData();

        return true;
    }

    /**
     * @inheritdoc
     */
    public function safeDown()
    {
        $this->dropForeignKeys();
        $this->dropTables();

        $this->delete('{{%elementindexsettings}}', ['type' => [Order::class, Product::class]]);

        return true;
    }

    // Protected Methods
    // =========================================================================

    /**
     * Creates the tables for Craft Commerce
     */
    protected function createTables()
    {
        $this->createTable('{{%commerce_addresses}}', [
            'id' => $this->primaryKey(),
            'stockLocation' => $this->boolean()->notNull()->defaultValue(false),
            'attention' => $this->string(),
            'title' => $this->string(),
            'firstName' => $this->string()->notNull(),
            'lastName' => $this->string()->notNull(),
            'countryId' => $this->integer(),
            'stateId' => $this->integer(),
            'address1' => $this->string(),
            'address2' => $this->string(),
            'city' => $this->string(),
            'zipCode' => $this->string(),
            'phone' => $this->string(),
            'alternativePhone' => $this->string(),
            'businessName' => $this->string(),
            'businessTaxId' => $this->string(),
            'businessId' => $this->string(),
            'stateName' => $this->string(),
            'dateCreated' => $this->dateTime()->notNull(),
            'dateUpdated' => $this->dateTime()->notNull(),
            'uid' => $this->uid(),
        ]);

        $this->createTable('{{%commerce_countries}}', [
            'id' => $this->primaryKey(),
            'name' => $this->string()->notNull(),
            'iso' => $this->string(2)->notNull(),
            'stateRequired' => $this->boolean(),
            'dateCreated' => $this->dateTime()->notNull(),
            'dateUpdated' => $this->dateTime()->notNull(),
            'uid' => $this->uid(),
        ]);

        $this->createTable('{{%commerce_customer_discountuses}}', [
            'id' => $this->primaryKey(),
            'discountId' => $this->integer()->notNull(),
            'customerId' => $this->integer()->notNull(),
            'uses' => $this->integer()->notNull()->unsigned(),
            'dateCreated' => $this->dateTime()->notNull(),
            'dateUpdated' => $this->dateTime()->notNull(),
            'uid' => $this->uid(),
        ]);

        $this->createTable('{{%commerce_customers}}', [
            'id' => $this->primaryKey(),
            'userId' => $this->integer(),
            'lastUsedBillingAddressId' => $this->integer(),
            'lastUsedShippingAddressId' => $this->integer(),
            'dateCreated' => $this->dateTime()->notNull(),
            'dateUpdated' => $this->dateTime()->notNull(),
            'uid' => $this->uid(),
        ]);

        $this->createTable('{{%commerce_customers_addresses}}', [
            'id' => $this->primaryKey(),
            'customerId' => $this->integer()->notNull(),
            'addressId' => $this->integer()->notNull(),
            'dateCreated' => $this->dateTime()->notNull(),
            'dateUpdated' => $this->dateTime()->notNull(),
            'uid' => $this->uid(),
        ]);

        $this->createTable('{{%commerce_discount_purchasables}}', [
            'id' => $this->primaryKey(),
            'discountId' => $this->integer()->notNull(),
            'purchasableId' => $this->integer()->notNull(),
            'dateCreated' => $this->dateTime()->notNull(),
            'dateUpdated' => $this->dateTime()->notNull(),
            'uid' => $this->uid(),
        ]);

        $this->createTable('{{%commerce_discount_categories}}', [
            'id' => $this->primaryKey(),
            'discountId' => $this->integer()->notNull(),
            'categoryId' => $this->integer()->notNull(),
            'dateCreated' => $this->dateTime()->notNull(),
            'dateUpdated' => $this->dateTime()->notNull(),
            'uid' => $this->uid(),
        ]);

        $this->createTable('{{%commerce_discount_usergroups}}', [
            'id' => $this->primaryKey(),
            'discountId' => $this->integer()->notNull(),
            'userGroupId' => $this->integer()->notNull(),
            'dateCreated' => $this->dateTime()->notNull(),
            'dateUpdated' => $this->dateTime()->notNull(),
            'uid' => $this->uid(),
        ]);

        $this->createTable('{{%commerce_discounts}}', [
            'id' => $this->primaryKey(),
            'name' => $this->string()->notNull(),
            'description' => $this->text(),
            'code' => $this->string(),
            'perUserLimit' => $this->integer()->notNull()->defaultValue(0)->unsigned(),
            'perEmailLimit' => $this->integer()->notNull()->defaultValue(0)->unsigned(),
            'totalUseLimit' => $this->integer()->notNull()->defaultValue(0)->unsigned(),
            'totalUses' => $this->integer()->notNull()->defaultValue(0)->unsigned(),
            'dateFrom' => $this->dateTime(),
            'dateTo' => $this->dateTime(),
            'purchaseTotal' => $this->integer()->notNull()->defaultValue(0),
            'purchaseQty' => $this->integer()->notNull()->defaultValue(0),
            'maxPurchaseQty' => $this->integer()->notNull()->defaultValue(0),
            'baseDiscount' => $this->decimal(14, 4)->notNull()->defaultValue(0),
            'perItemDiscount' => $this->decimal(14, 4)->notNull()->defaultValue(0),
            'percentDiscount' => $this->decimal(14, 4)->notNull()->defaultValue(0),
            'percentageOffSubject' => $this->enum('percentageOffSubject', ['original', 'discounted'])->notNull(),
            'excludeOnSale' => $this->boolean(),
            'freeShipping' => $this->boolean(),
            'allGroups' => $this->boolean(),
            'allPurchasables' => $this->boolean(),
            'allCategories' => $this->boolean(),
            'enabled' => $this->boolean(),
            'stopProcessing' => $this->boolean(),
            'sortOrder' => $this->integer(),
            'dateCreated' => $this->dateTime()->notNull(),
            'dateUpdated' => $this->dateTime()->notNull(),
            'uid' => $this->uid(),
        ]);

        $this->createTable('{{%commerce_emails}}', [
            'id' => $this->primaryKey(),
            'name' => $this->string()->notNull(),
            'subject' => $this->string()->notNull(),
            'recipientType' => $this->enum('recipientType', ['customer', 'custom'])->defaultValue('custom'),
            'to' => $this->string(),
            'bcc' => $this->string(),
            'enabled' => $this->boolean(),
            'templatePath' => $this->string()->notNull(),
            'dateCreated' => $this->dateTime()->notNull(),
            'dateUpdated' => $this->dateTime()->notNull(),
            'uid' => $this->uid(),
        ]);

        $this->createTable('{{%commerce_gateways}}', [
            'id' => $this->primaryKey(),
            'type' => $this->string()->notNull(),
            'name' => $this->string()->notNull(),
            'handle' => $this->string()->notNull(),
            'settings' => $this->text(),
            'paymentType' => $this->enum('paymentType', ['authorize', 'purchase'])->notNull()->defaultValue('purchase'),
            'frontendEnabled' => $this->boolean(),
            'sendCartInfo' => $this->boolean(),
            'isArchived' => $this->boolean(),
            'dateArchived' => $this->dateTime(),
            'sortOrder' => $this->integer(),
            'dateCreated' => $this->dateTime()->notNull(),
            'dateUpdated' => $this->dateTime()->notNull(),
            'uid' => $this->uid(),
        ]);

        $this->createTable('{{%commerce_lineitems}}', [
            'id' => $this->primaryKey(),
            'orderId' => $this->integer()->notNull(),
            'purchasableId' => $this->integer(),
            'options' => $this->text(),
            'optionsSignature' => $this->string()->notNull(),
            'price' => $this->decimal(14, 4)->notNull()->unsigned(),
            'saleAmount' => $this->decimal(14, 4)->notNull()->defaultValue(0),
            'salePrice' => $this->decimal(14, 4)->notNull()->defaultValue(0),
            'weight' => $this->decimal(14, 4)->notNull()->defaultValue(0)->unsigned(),
            'height' => $this->decimal(14, 4)->notNull()->defaultValue(0)->unsigned(),
            'length' => $this->decimal(14, 4)->notNull()->defaultValue(0)->unsigned(),
            'width' => $this->decimal(14, 4)->notNull()->defaultValue(0)->unsigned(),
            'total' => $this->decimal(14, 4)->notNull()->defaultValue(0)->unsigned(),
            'qty' => $this->integer()->notNull()->unsigned(),
            'note' => $this->text(),
            'snapshot' => $this->text()->notNull(),
            'taxCategoryId' => $this->integer()->notNull(),
            'shippingCategoryId' => $this->integer()->notNull(),
            'dateCreated' => $this->dateTime()->notNull(),
            'dateUpdated' => $this->dateTime()->notNull(),
            'uid' => $this->uid(),
        ]);

        $this->createTable('{{%commerce_orderadjustments}}', [
            'id' => $this->primaryKey(),
            'type' => $this->string()->notNull(),
            'name' => $this->string(),
            'description' => $this->string(),
            'amount' => $this->decimal(14, 4)->notNull(),
            'included' => $this->boolean(),
            'lineItemId' => $this->integer(),
            'sourceSnapshot' => $this->text()->notNull(),
            'orderId' => $this->integer()->notNull(),
            'dateCreated' => $this->dateTime()->notNull(),
            'dateUpdated' => $this->dateTime()->notNull(),
            'uid' => $this->uid(),
        ]);

        $this->createTable('{{%commerce_orderhistories}}', [
            'id' => $this->primaryKey(),
            'prevStatusId' => $this->integer(),
            'newStatusId' => $this->integer(),
            'orderId' => $this->integer()->notNull(),
            'customerId' => $this->integer()->notNull(),
            'message' => $this->text(),
            'dateCreated' => $this->dateTime()->notNull(),
            'dateUpdated' => $this->dateTime()->notNull(),
            'uid' => $this->uid(),
        ]);

        $this->createTable('{{%commerce_orders}}', [
            'billingAddressId' => $this->integer(),
            'shippingAddressId' => $this->integer(),
            'gatewayId' => $this->integer(),
            'paymentSourceId' => $this->integer(),
            'customerId' => $this->integer(),
            'id' => $this->integer()->notNull(),
            'orderStatusId' => $this->integer(),
            'number' => $this->string(32),
            'couponCode' => $this->string(),
            'itemTotal' => $this->decimal(14, 4)->defaultValue(0),
            'totalPrice' => $this->decimal(14, 4)->defaultValue(0),
            'totalPaid' => $this->decimal(14, 4)->defaultValue(0),
            'email' => $this->string(),
            'isCompleted' => $this->boolean(),
            'dateOrdered' => $this->dateTime(),
            'datePaid' => $this->dateTime(),
            'currency' => $this->string(),
            'paymentCurrency' => $this->string(),
            'lastIp' => $this->string(),
            'orderLocale' => $this->char(12),
            'message' => $this->string(),
            'returnUrl' => $this->string(),
            'cancelUrl' => $this->string(),
            'shippingMethodHandle' => $this->string(),
            'dateCreated' => $this->dateTime()->notNull(),
            'dateUpdated' => $this->dateTime()->notNull(),
            'uid' => $this->uid(),
            'PRIMARY KEY(id)',
        ]);

        $this->createTable('{{%commerce_ordersettings}}', [
            'id' => $this->primaryKey(),
            'fieldLayoutId' => $this->integer(),
            'name' => $this->string()->notNull(),
            'handle' => $this->string()->notNull(),
            'dateCreated' => $this->dateTime()->notNull(),
            'dateUpdated' => $this->dateTime()->notNull(),
            'uid' => $this->uid(),
        ]);

        $this->createTable('{{%commerce_orderstatus_emails}}', [
            'id' => $this->primaryKey(),
            'orderStatusId' => $this->integer()->notNull(),
            'emailId' => $this->integer()->notNull(),
            'dateCreated' => $this->dateTime()->notNull(),
            'dateUpdated' => $this->dateTime()->notNull(),
            'uid' => $this->uid(),
        ]);

        $this->createTable('{{%commerce_orderstatuses}}', [
            'id' => $this->primaryKey(),
            'name' => $this->string()->notNull(),
            'handle' => $this->string()->notNull(),
            'color' => $this->enum('color', ['green', 'orange', 'red', 'blue', 'yellow', 'pink', 'purple', 'turquoise', 'light', 'grey', 'black'])->notNull()->defaultValue('green'),
            'sortOrder' => $this->integer(),
            'default' => $this->boolean(),
            'dateCreated' => $this->dateTime()->notNull(),
            'dateUpdated' => $this->dateTime()->notNull(),
            'uid' => $this->uid(),
        ]);

        $this->createTable('{{%commerce_paymentcurrencies}}', [
            'id' => $this->primaryKey(),
            'iso' => $this->string(3)->notNull(),
            'primary' => $this->boolean()->notNull()->defaultValue(false),
            'rate' => $this->decimal(14, 4)->notNull()->defaultValue(0),
            'dateCreated' => $this->dateTime()->notNull(),
            'dateUpdated' => $this->dateTime()->notNull(),
            'uid' => $this->uid(),
        ]);

        $this->createTable('{{%commerce_paymentsources}}', [
            'id' => $this->primaryKey(),
            'userId' => $this->integer()->notNull(),
            'gatewayId' => $this->integer()->notNull(),
            'token' => $this->string()->notNull(),
            'description' => $this->string(),
            'response' => $this->text(),
            'dateCreated' => $this->dateTime()->notNull(),
            'dateUpdated' => $this->dateTime()->notNull(),
            'uid' => $this->uid(),
        ]);

        $this->createTable('{{%commerce_plans}}', [
            'id' => $this->primaryKey(),
            'gatewayId' => $this->integer(),
            'name' => $this->string()->notNull(),
            'handle' => $this->string()->notNull(),
            'reference' => $this->string()->notNull(),
            'enabled' => $this->boolean()->notNull(),
            'planData' => $this->text(),
            'isArchived' => $this->boolean()->notNull(),
            'dateArchived' => $this->dateTime(),
            'dateCreated' => $this->dateTime()->notNull(),
            'dateUpdated' => $this->dateTime()->notNull(),
            'uid' => $this->uid(),
        ]);

        $this->createTable('{{%commerce_products}}', [
            'id' => $this->integer()->notNull(),
            'typeId' => $this->integer(),
            'taxCategoryId' => $this->integer()->notNull(),
            'shippingCategoryId' => $this->integer()->notNull(),
            'postDate' => $this->dateTime(),
            'expiryDate' => $this->dateTime(),
            'promotable' => $this->boolean(),
            'freeShipping' => $this->boolean(),
            'defaultVariantId' => $this->integer(),
            'defaultSku' => $this->string(),
            'defaultPrice' => $this->decimal(14, 4),
            'defaultHeight' => $this->decimal(14, 4),
            'defaultLength' => $this->decimal(14, 4),
            'defaultWidth' => $this->decimal(14, 4),
            'defaultWeight' => $this->decimal(14, 4),
            'dateCreated' => $this->dateTime()->notNull(),
            'dateUpdated' => $this->dateTime()->notNull(),
            'uid' => $this->uid(),
            'PRIMARY KEY(id)',
        ]);

        $this->createTable('{{%commerce_producttypes}}', [
            'id' => $this->primaryKey(),
            'fieldLayoutId' => $this->integer(),
            'variantFieldLayoutId' => $this->integer(),
            'name' => $this->string()->notNull(),
            'handle' => $this->string()->notNull(),
            'hasDimensions' => $this->boolean(),
            'hasVariants' => $this->boolean(),
            'hasVariantTitleField' => $this->boolean(),
            'titleFormat' => $this->string()->notNull(),
            'skuFormat' => $this->string(),
            'descriptionFormat' => $this->string(),
            'dateCreated' => $this->dateTime()->notNull(),
            'dateUpdated' => $this->dateTime()->notNull(),
            'uid' => $this->uid(),
        ]);

        $this->createTable('{{%commerce_producttypes_sites}}', [
            'id' => $this->primaryKey(),
            'productTypeId' => $this->integer()->notNull(),
            'siteId' => $this->integer()->notNull(),
            'uriFormat' => $this->text(),
            'template' => $this->string(500),
            'hasUrls' => $this->boolean(),
            'dateCreated' => $this->dateTime()->notNull(),
            'dateUpdated' => $this->dateTime()->notNull(),
            'uid' => $this->uid(),
        ]);

        $this->createTable('{{%commerce_producttypes_shippingcategories}}', [
            'id' => $this->primaryKey(),
            'productTypeId' => $this->integer()->notNull(),
            'shippingCategoryId' => $this->integer()->notNull(),
            'dateCreated' => $this->dateTime()->notNull(),
            'dateUpdated' => $this->dateTime()->notNull(),
            'uid' => $this->uid(),
        ]);

        $this->createTable('{{%commerce_producttypes_taxcategories}}', [
            'id' => $this->primaryKey(),
            'productTypeId' => $this->integer()->notNull(),
            'taxCategoryId' => $this->integer()->notNull(),
            'dateCreated' => $this->dateTime()->notNull(),
            'dateUpdated' => $this->dateTime()->notNull(),
            'uid' => $this->uid(),
        ]);

        $this->createTable('{{%commerce_purchasables}}', [
            'id' => $this->integer()->notNull(),
            'sku' => $this->string()->notNull(),
            'price' => $this->decimal(14, 4)->notNull(),
            'dateCreated' => $this->dateTime()->notNull(),
            'dateUpdated' => $this->dateTime()->notNull(),
            'uid' => $this->uid(),
            'PRIMARY KEY(id)',
        ]);

        $this->createTable('{{%commerce_sale_purchasables}}', [
            'id' => $this->primaryKey(),
            'saleId' => $this->integer()->notNull(),
            'purchasableId' => $this->integer()->notNull(),
            'purchasableType' => $this->string()->notNull(),
            'dateCreated' => $this->dateTime()->notNull(),
            'dateUpdated' => $this->dateTime()->notNull(),
            'uid' => $this->uid(),
        ]);

        $this->createTable('{{%commerce_sale_categories}}', [
            'id' => $this->primaryKey(),
            'saleId' => $this->integer()->notNull(),
            'categoryId' => $this->integer()->notNull(),
            'dateCreated' => $this->dateTime()->notNull(),
            'dateUpdated' => $this->dateTime()->notNull(),
            'uid' => $this->uid(),
        ]);

        $this->createTable('{{%commerce_sale_usergroups}}', [
            'id' => $this->primaryKey(),
            'saleId' => $this->integer()->notNull(),
            'userGroupId' => $this->integer()->notNull(),
            'dateCreated' => $this->dateTime()->notNull(),
            'dateUpdated' => $this->dateTime()->notNull(),
            'uid' => $this->uid(),
        ]);

        $this->createTable('{{%commerce_sales}}', [
            'id' => $this->primaryKey(),
            'name' => $this->string()->notNull(),
            'description' => $this->text(),
            'dateFrom' => $this->dateTime(),
            'dateTo' => $this->dateTime(),
            'discountType' => $this->enum('discountType', ['percent', 'flat'])->notNull(),
            'discountAmount' => $this->decimal(14, 4)->notNull(),
            'allGroups' => $this->boolean(),
            'allPurchasables' => $this->boolean(),
            'allCategories' => $this->boolean(),
            'enabled' => $this->boolean(),
            'dateCreated' => $this->dateTime()->notNull(),
            'dateUpdated' => $this->dateTime()->notNull(),
            'uid' => $this->uid(),
        ]);

        $this->createTable('{{%commerce_shippingcategories}}', [
            'id' => $this->primaryKey(),
            'name' => $this->string()->notNull(),
            'handle' => $this->string()->notNull(),
            'description' => $this->string(),
            'default' => $this->boolean(),
            'dateCreated' => $this->dateTime()->notNull(),
            'dateUpdated' => $this->dateTime()->notNull(),
            'uid' => $this->uid(),
        ]);

        $this->createTable('{{%commerce_shippingmethods}}', [
            'id' => $this->primaryKey(),
            'name' => $this->string()->notNull(),
            'handle' => $this->string()->notNull(),
            'enabled' => $this->boolean(),
            'dateCreated' => $this->dateTime()->notNull(),
            'dateUpdated' => $this->dateTime()->notNull(),
            'uid' => $this->uid(),
        ]);

        $this->createTable('{{%commerce_shippingrule_categories}}', [
            'id' => $this->primaryKey(),
            'shippingRuleId' => $this->integer(),
            'shippingCategoryId' => $this->integer(),
            'condition' => $this->enum('condition', ['allow', 'disallow', 'require'])->notNull(),
            'perItemRate' => $this->decimal(14, 4),
            'weightRate' => $this->decimal(14, 4),
            'percentageRate' => $this->decimal(14, 4),
            'dateCreated' => $this->dateTime()->notNull(),
            'dateUpdated' => $this->dateTime()->notNull(),
            'uid' => $this->uid(),
        ]);

        $this->createTable('{{%commerce_shippingrules}}', [
            'id' => $this->primaryKey(),
            'shippingZoneId' => $this->integer(),
            'name' => $this->string()->notNull(),
            'description' => $this->string(),
            'methodId' => $this->integer()->notNull(),
            'priority' => $this->integer()->notNull()->defaultValue(0),
            'enabled' => $this->boolean(),
            'minQty' => $this->integer()->notNull()->defaultValue(0),
            'maxQty' => $this->integer()->notNull()->defaultValue(0),
            'minTotal' => $this->decimal(14, 4)->notNull()->defaultValue(0),
            'maxTotal' => $this->decimal(14, 4)->notNull()->defaultValue(0),
            'minWeight' => $this->decimal(14, 4)->notNull()->defaultValue(0),
            'maxWeight' => $this->decimal(14, 4)->notNull()->defaultValue(0),
            'baseRate' => $this->decimal(14, 4)->notNull()->defaultValue(0),
            'perItemRate' => $this->decimal(14, 4)->notNull()->defaultValue(0),
            'weightRate' => $this->decimal(14, 4)->notNull()->defaultValue(0),
            'percentageRate' => $this->decimal(14, 4)->notNull()->defaultValue(0),
            'minRate' => $this->decimal(14, 4)->notNull()->defaultValue(0),
            'maxRate' => $this->decimal(14, 4)->notNull()->defaultValue(0),
            'dateCreated' => $this->dateTime()->notNull(),
            'dateUpdated' => $this->dateTime()->notNull(),
            'uid' => $this->uid(),
        ]);

        $this->createTable('{{%commerce_shippingzone_countries}}', [
            'id' => $this->primaryKey(),
            'shippingZoneId' => $this->integer()->notNull(),
            'countryId' => $this->integer()->notNull(),
            'dateCreated' => $this->dateTime()->notNull(),
            'dateUpdated' => $this->dateTime()->notNull(),
            'uid' => $this->uid(),
        ]);

        $this->createTable('{{%commerce_shippingzone_states}}', [
            'id' => $this->primaryKey(),
            'shippingZoneId' => $this->integer()->notNull(),
            'stateId' => $this->integer()->notNull(),
            'dateCreated' => $this->dateTime()->notNull(),
            'dateUpdated' => $this->dateTime()->notNull(),
            'uid' => $this->uid(),
        ]);

        $this->createTable('{{%commerce_shippingzones}}', [
            'id' => $this->primaryKey(),
            'name' => $this->string()->notNull(),
            'description' => $this->string(),
            'countryBased' => $this->boolean(),
            'dateCreated' => $this->dateTime()->notNull(),
            'dateUpdated' => $this->dateTime()->notNull(),
            'uid' => $this->uid(),
        ]);

        $this->createTable('{{%commerce_states}}', [
            'id' => $this->primaryKey(),
            'name' => $this->string()->notNull(),
            'abbreviation' => $this->string(),
            'countryId' => $this->integer()->notNull(),
            'dateCreated' => $this->dateTime()->notNull(),
            'dateUpdated' => $this->dateTime()->notNull(),
            'uid' => $this->uid(),
        ]);

        $this->createTable('{{%commerce_subscriptions}}', [
            'id' => $this->primaryKey(),
            'userId' => $this->integer()->notNull(),
            'planId' => $this->integer(),
            'gatewayId' => $this->integer(),
            'orderId' => $this->integer(),
            'reference' => $this->string()->notNull(),
            'subscriptionData' => $this->text(),
            'trialDays' => $this->integer()->notNull(),
            'nextPaymentDate' => $this->dateTime(),
            'isCanceled' => $this->boolean()->notNull(),
            'dateCanceled' => $this->dateTime(),
            'isExpired' => $this->boolean()->notNull(),
            'dateExpired' => $this->dateTime(),
            'dateCreated' => $this->dateTime()->notNull(),
            'dateUpdated' => $this->dateTime()->notNull(),
            'uid' => $this->uid(),
        ]);

        $this->createTable('{{%commerce_taxcategories}}', [
            'id' => $this->primaryKey(),
            'name' => $this->string()->notNull(),
            'handle' => $this->string()->notNull(),
            'description' => $this->string(),
            'default' => $this->boolean(),
            'dateCreated' => $this->dateTime()->notNull(),
            'dateUpdated' => $this->dateTime()->notNull(),
            'uid' => $this->uid(),
        ]);

        $this->createTable('{{%commerce_taxrates}}', [
            'id' => $this->primaryKey(),
            'taxZoneId' => $this->integer()->notNull(),
            'taxCategoryId' => $this->integer()->notNull(),
            'name' => $this->string()->notNull(),
            'rate' => $this->decimal(14, 10)->notNull(),
            'include' => $this->boolean(),
            'isVat' => $this->boolean(),
            'taxable' => $this->enum('taxable', ['price', 'shipping', 'price_shipping', 'order_total_shipping', 'order_total_price'])->notNull(),
            'dateCreated' => $this->dateTime()->notNull(),
            'dateUpdated' => $this->dateTime()->notNull(),
            'uid' => $this->uid(),
        ]);

        $this->createTable('{{%commerce_taxzone_countries}}', [
            'id' => $this->primaryKey(),
            'taxZoneId' => $this->integer()->notNull(),
            'countryId' => $this->integer()->notNull(),
            'dateCreated' => $this->dateTime()->notNull(),
            'dateUpdated' => $this->dateTime()->notNull(),
            'uid' => $this->uid(),
        ]);

        $this->createTable('{{%commerce_taxzone_states}}', [
            'id' => $this->primaryKey(),
            'taxZoneId' => $this->integer()->notNull(),
            'stateId' => $this->integer()->notNull(),
            'dateCreated' => $this->dateTime()->notNull(),
            'dateUpdated' => $this->dateTime()->notNull(),
            'uid' => $this->uid(),
        ]);

        $this->createTable('{{%commerce_taxzones}}', [
            'id' => $this->primaryKey(),
            'name' => $this->string()->notNull(),
            'description' => $this->string(),
            'countryBased' => $this->boolean(),
            'default' => $this->boolean(),
            'dateCreated' => $this->dateTime()->notNull(),
            'dateUpdated' => $this->dateTime()->notNull(),
            'uid' => $this->uid(),
        ]);

        $this->createTable('{{%commerce_transactions}}', [
            'id' => $this->primaryKey(),
            'parentId' => $this->integer(),
            'gatewayId' => $this->integer(),
            'userId' => $this->integer(),
            'hash' => $this->string(32),
            'type' => $this->enum('type', ['authorize', 'capture', 'purchase', 'refund'])->notNull(),
            'amount' => $this->decimal(14, 4),
            'paymentAmount' => $this->decimal(14, 4),
            'currency' => $this->string(),
            'paymentCurrency' => $this->string(),
            'paymentRate' => $this->decimal(14, 4),
            'status' => $this->enum('status', ['pending', 'redirect', 'success', 'failed', 'processing'])->notNull(),
            'reference' => $this->string(),
            'code' => $this->string(),
            'message' => $this->text(),
            'response' => $this->text(),
            'orderId' => $this->integer()->notNull(),
            'dateCreated' => $this->dateTime()->notNull(),
            'dateUpdated' => $this->dateTime()->notNull(),
            'uid' => $this->uid(),
        ]);

        $this->createTable('{{%commerce_variants}}', [
            'productId' => $this->integer(),
            'id' => $this->integer()->notNull(),
            'sku' => $this->string()->notNull(),
            'isDefault' => $this->boolean(),
            'price' => $this->decimal(14, 4)->notNull(),
            'sortOrder' => $this->integer(),
            'width' => $this->decimal(14, 4),
            'height' => $this->decimal(14, 4),
            'length' => $this->decimal(14, 4),
            'weight' => $this->decimal(14, 4),
            'stock' => $this->integer()->notNull()->defaultValue(0),
            'unlimitedStock' => $this->boolean(),
            'minQty' => $this->integer(),
            'maxQty' => $this->integer(),
            'dateCreated' => $this->dateTime()->notNull(),
            'dateUpdated' => $this->dateTime()->notNull(),
            'uid' => $this->uid(),
            'PRIMARY KEY(id)',
        ]);
    }

    /**
     * Drop the tables
     */
    protected function dropTables()
    {
        $this->dropTable('{{%commerce_addresses}}');
        $this->dropTable('{{%commerce_countries}}');
        $this->dropTable('{{%commerce_customer_discountuses}}');
        $this->dropTable('{{%commerce_customers}}');
        $this->dropTable('{{%commerce_customers_addresses}}');
        $this->dropTable('{{%commerce_discount_purchasables}}');
        $this->dropTable('{{%commerce_discount_categories}}');
        $this->dropTable('{{%commerce_discount_usergroups}}');
        $this->dropTable('{{%commerce_discounts}}');
        $this->dropTable('{{%commerce_emails}}');
        $this->dropTable('{{%commerce_gateways}}');
        $this->dropTable('{{%commerce_lineitems}}');
        $this->dropTable('{{%commerce_orderadjustments}}');
        $this->dropTable('{{%commerce_orderhistories}}');
        $this->dropTable('{{%commerce_orders}}');
        $this->dropTable('{{%commerce_ordersettings}}');
        $this->dropTable('{{%commerce_orderstatus_emails}}');
        $this->dropTable('{{%commerce_orderstatuses}}');
        $this->dropTable('{{%commerce_paymentcurrencies}}');
<<<<<<< HEAD
        $this->dropTable('{{%commerce_paymentsourcees}}');
        $this->dropTable('{{%commerce_plans}}');
=======
        $this->dropTable('{{%commerce_paymentsources}}');
>>>>>>> ed17c6eb
        $this->dropTable('{{%commerce_products}}');
        $this->dropTable('{{%commerce_producttypes}}');
        $this->dropTable('{{%commerce_producttypes_sites}}');
        $this->dropTable('{{%commerce_producttypes_shippingcategories}}');
        $this->dropTable('{{%commerce_producttypes_taxcategories}}');
        $this->dropTable('{{%commerce_purchasables}}');
        $this->dropTable('{{%commerce_sale_purchasables}}');
        $this->dropTable('{{%commerce_sale_categories}}');
        $this->dropTable('{{%commerce_sale_usergroups}}');
        $this->dropTable('{{%commerce_sales}}');
        $this->dropTable('{{%commerce_shippingcategories}}');
        $this->dropTable('{{%commerce_shippingmethods}}');
        $this->dropTable('{{%commerce_shippingrule_categories}}');
        $this->dropTable('{{%commerce_shippingrules}}');
        $this->dropTable('{{%commerce_shippingzone_countries}}');
        $this->dropTable('{{%commerce_shippingzone_states}}');
        $this->dropTable('{{%commerce_shippingzones}}');
        $this->dropTable('{{%commerce_states}}');
        $this->dropTable('{{%commerce_subscriptions}}');
        $this->dropTable('{{%commerce_taxcategories}}');
        $this->dropTable('{{%commerce_taxrates}}');
        $this->dropTable('{{%commerce_taxzone_countries}}');
        $this->dropTable('{{%commerce_taxzone_states}}');
        $this->dropTable('{{%commerce_taxzones}}');
        $this->dropTable('{{%commerce_transactions}}');
        $this->dropTable('{{%commerce_variants}}');

        return null;
    }

    /**
     * Creates the indexes.
     */
    protected function createIndexes()
    {
        $this->createIndex($this->db->getIndexName('{{%commerce_addresses}}', 'countryId', false), '{{%commerce_addresses}}', 'countryId', false);
        $this->createIndex($this->db->getIndexName('{{%commerce_addresses}}', 'stateId', false), '{{%commerce_addresses}}', 'stateId', false);
        $this->createIndex($this->db->getIndexName('{{%commerce_countries}}', 'name', true), '{{%commerce_countries}}', 'name', true);
        $this->createIndex($this->db->getIndexName('{{%commerce_countries}}', 'iso', true), '{{%commerce_countries}}', 'iso', true);
        $this->createIndex($this->db->getIndexName('{{%commerce_customer_discountuses}}', 'customerId,discountId', true), '{{%commerce_customer_discountuses}}', 'customerId,discountId', true);
        $this->createIndex($this->db->getIndexName('{{%commerce_customer_discountuses}}', 'discountId', false), '{{%commerce_customer_discountuses}}', 'discountId', false);
        $this->createIndex($this->db->getIndexName('{{%commerce_customers}}', 'userId', false), '{{%commerce_customers}}', 'userId', false);
        $this->createIndex($this->db->getIndexName('{{%commerce_customers_addresses}}', 'customerId,addressId', true), '{{%commerce_customers_addresses}}', 'customerId,addressId', true);
        $this->createIndex($this->db->getIndexName('{{%commerce_customers_addresses}}', 'customerId', false), '{{%commerce_customers_addresses}}', 'customerId', false);
        $this->createIndex($this->db->getIndexName('{{%commerce_customers_addresses}}', 'addressId', false), '{{%commerce_customers_addresses}}', 'addressId', false);
        $this->createIndex($this->db->getIndexName('{{%commerce_discount_purchasables}}', 'discountId,purchasableId', true), '{{%commerce_discount_purchasables}}', 'discountId,purchasableId', true);
        $this->createIndex($this->db->getIndexName('{{%commerce_discount_purchasables}}', 'purchasableId', false), '{{%commerce_discount_purchasables}}', 'purchasableId', false);
        $this->createIndex($this->db->getIndexName('{{%commerce_discount_categories}}', 'discountId,categoryId', true), '{{%commerce_discount_categories}}', 'discountId,categoryId', true);
        $this->createIndex($this->db->getIndexName('{{%commerce_discount_categories}}', 'categoryId', false), '{{%commerce_discount_categories}}', 'categoryId', false);
        $this->createIndex($this->db->getIndexName('{{%commerce_discount_usergroups}}', 'discountId,userGroupId', true), '{{%commerce_discount_usergroups}}', 'discountId,userGroupId', true);
        $this->createIndex($this->db->getIndexName('{{%commerce_discount_usergroups}}', 'userGroupId', false), '{{%commerce_discount_usergroups}}', 'userGroupId', false);
        $this->createIndex($this->db->getIndexName('{{%commerce_discounts}}', 'code', true), '{{%commerce_discounts}}', 'code', true);
        $this->createIndex($this->db->getIndexName('{{%commerce_discounts}}', 'dateFrom', false), '{{%commerce_discounts}}', 'dateFrom', false);
        $this->createIndex($this->db->getIndexName('{{%commerce_discounts}}', 'dateTo', false), '{{%commerce_discounts}}', 'dateTo', false);
        $this->createIndex($this->db->getIndexName('{{%commerce_gateways}}', 'name', true), '{{%commerce_gateways}}', 'name', true);
        $this->createIndex($this->db->getIndexName('{{%commerce_gateways}}', 'handle', true), '{{%commerce_gateways}}', 'handle', true);
        $this->createIndex($this->db->getIndexName('{{%commerce_lineitems}}', 'orderId,purchasableId,optionsSignature', true), '{{%commerce_lineitems}}', 'orderId,purchasableId,optionsSignature', true);
        $this->createIndex($this->db->getIndexName('{{%commerce_lineitems}}', 'purchasableId', false), '{{%commerce_lineitems}}', 'purchasableId', false);
        $this->createIndex($this->db->getIndexName('{{%commerce_lineitems}}', 'taxCategoryId', false), '{{%commerce_lineitems}}', 'taxCategoryId', false);
        $this->createIndex($this->db->getIndexName('{{%commerce_lineitems}}', 'shippingCategoryId', false), '{{%commerce_lineitems}}', 'shippingCategoryId', false);
        $this->createIndex($this->db->getIndexName('{{%commerce_orderadjustments}}', 'orderId', false), '{{%commerce_orderadjustments}}', 'orderId', false);
        $this->createIndex($this->db->getIndexName('{{%commerce_orderhistories}}', 'orderId', false), '{{%commerce_orderhistories}}', 'orderId', false);
        $this->createIndex($this->db->getIndexName('{{%commerce_orderhistories}}', 'prevStatusId', false), '{{%commerce_orderhistories}}', 'prevStatusId', false);
        $this->createIndex($this->db->getIndexName('{{%commerce_orderhistories}}', 'newStatusId', false), '{{%commerce_orderhistories}}', 'newStatusId', false);
        $this->createIndex($this->db->getIndexName('{{%commerce_orderhistories}}', 'customerId', false), '{{%commerce_orderhistories}}', 'customerId', false);
        $this->createIndex($this->db->getIndexName('{{%commerce_orders}}', 'number', false), '{{%commerce_orders}}', 'number', true);
        $this->createIndex($this->db->getIndexName('{{%commerce_orders}}', 'billingAddressId', false), '{{%commerce_orders}}', 'billingAddressId', false);
        $this->createIndex($this->db->getIndexName('{{%commerce_orders}}', 'shippingAddressId', false), '{{%commerce_orders}}', 'shippingAddressId', false);
        $this->createIndex($this->db->getIndexName('{{%commerce_orders}}', 'gatewayId', false), '{{%commerce_orders}}', 'gatewayId', false);
        $this->createIndex($this->db->getIndexName('{{%commerce_orders}}', 'customerId', false), '{{%commerce_orders}}', 'customerId', false);
        $this->createIndex($this->db->getIndexName('{{%commerce_orders}}', 'orderStatusId', false), '{{%commerce_orders}}', 'orderStatusId', false);
        $this->createIndex($this->db->getIndexName('{{%commerce_ordersettings}}', 'handle', true), '{{%commerce_ordersettings}}', 'handle', true);
        $this->createIndex($this->db->getIndexName('{{%commerce_ordersettings}}', 'fieldLayoutId', false), '{{%commerce_ordersettings}}', 'fieldLayoutId', false);
        $this->createIndex($this->db->getIndexName('{{%commerce_orderstatus_emails}}', 'orderStatusId', false), '{{%commerce_orderstatus_emails}}', 'orderStatusId', false);
        $this->createIndex($this->db->getIndexName('{{%commerce_orderstatus_emails}}', 'emailId', false), '{{%commerce_orderstatus_emails}}', 'emailId', false);
        $this->createIndex($this->db->getIndexName('{{%commerce_paymentcurrencies}}', 'iso', true), '{{%commerce_paymentcurrencies}}', 'iso', true);
        $this->createIndex($this->db->getIndexName('{{%commerce_plans}}', 'gatewayId', false), '{{%commerce_plans}}', 'gatewayId', false);
        $this->createIndex($this->db->getIndexName('{{%commerce_plans}}', 'handle', true), '{{%commerce_plans}}', 'handle', true);
        $this->createIndex($this->db->getIndexName('{{%commerce_plans}}', 'reference', false), '{{%commerce_plans}}', 'reference', false);
        $this->createIndex($this->db->getIndexName('{{%commerce_products}}', 'typeId', false), '{{%commerce_products}}', 'typeId', false);
        $this->createIndex($this->db->getIndexName('{{%commerce_products}}', 'postDate', false), '{{%commerce_products}}', 'postDate', false);
        $this->createIndex($this->db->getIndexName('{{%commerce_products}}', 'expiryDate', false), '{{%commerce_products}}', 'expiryDate', false);
        $this->createIndex($this->db->getIndexName('{{%commerce_products}}', 'taxCategoryId', false), '{{%commerce_products}}', 'taxCategoryId', false);
        $this->createIndex($this->db->getIndexName('{{%commerce_products}}', 'shippingCategoryId', false), '{{%commerce_products}}', 'shippingCategoryId', false);
        $this->createIndex($this->db->getIndexName('{{%commerce_producttypes}}', 'handle', true), '{{%commerce_producttypes}}', 'handle', true);
        $this->createIndex($this->db->getIndexName('{{%commerce_producttypes}}', 'fieldLayoutId', false), '{{%commerce_producttypes}}', 'fieldLayoutId', false);
        $this->createIndex($this->db->getIndexName('{{%commerce_producttypes}}', 'variantFieldLayoutId', false), '{{%commerce_producttypes}}', 'variantFieldLayoutId', false);
        $this->createIndex($this->db->getIndexName('{{%commerce_producttypes_sites}}', 'productTypeId,siteId', true), '{{%commerce_producttypes_sites}}', 'productTypeId,siteId', true);
        $this->createIndex($this->db->getIndexName('{{%commerce_producttypes_sites}}', 'siteId', false), '{{%commerce_producttypes_sites}}', 'siteId', false);
        $this->createIndex($this->db->getIndexName('{{%commerce_producttypes_shippingcategories}}', 'productTypeId,shippingCategoryId', true), '{{%commerce_producttypes_shippingcategories}}', 'productTypeId,shippingCategoryId', true);
        $this->createIndex($this->db->getIndexName('{{%commerce_producttypes_shippingcategories}}', 'shippingCategoryId', false), '{{%commerce_producttypes_shippingcategories}}', 'shippingCategoryId', false);
        $this->createIndex($this->db->getIndexName('{{%commerce_producttypes_taxcategories}}', 'productTypeId,taxCategoryId', true), '{{%commerce_producttypes_taxcategories}}', 'productTypeId,taxCategoryId', true);
        $this->createIndex($this->db->getIndexName('{{%commerce_producttypes_taxcategories}}', 'taxCategoryId', false), '{{%commerce_producttypes_taxcategories}}', 'taxCategoryId', false);
        $this->createIndex($this->db->getIndexName('{{%commerce_purchasables}}', 'sku', true), '{{%commerce_purchasables}}', 'sku', true);
        $this->createIndex($this->db->getIndexName('{{%commerce_sale_purchasables}}', 'saleId,purchasableId', true), '{{%commerce_sale_purchasables}}', 'saleId,purchasableId', true);
        $this->createIndex($this->db->getIndexName('{{%commerce_sale_purchasables}}', 'purchasableId', false), '{{%commerce_sale_purchasables}}', 'purchasableId', false);
        $this->createIndex($this->db->getIndexName('{{%commerce_sale_categories}}', 'saleId,categoryId', true), '{{%commerce_sale_categories}}', 'saleId,categoryId', true);
        $this->createIndex($this->db->getIndexName('{{%commerce_sale_categories}}', 'categoryId', false), '{{%commerce_sale_categories}}', 'categoryId', false);
        $this->createIndex($this->db->getIndexName('{{%commerce_sale_usergroups}}', 'saleId,userGroupId', true), '{{%commerce_sale_usergroups}}', 'saleId,userGroupId', true);
        $this->createIndex($this->db->getIndexName('{{%commerce_sale_usergroups}}', 'userGroupId', false), '{{%commerce_sale_usergroups}}', 'userGroupId', false);
        $this->createIndex($this->db->getIndexName('{{%commerce_shippingcategories}}', 'handle', true), '{{%commerce_shippingcategories}}', 'handle', true);
        $this->createIndex($this->db->getIndexName('{{%commerce_shippingmethods}}', 'name', true), '{{%commerce_shippingmethods}}', 'name', true);
        $this->createIndex($this->db->getIndexName('{{%commerce_shippingrule_categories}}', 'shippingRuleId', false), '{{%commerce_shippingrule_categories}}', 'shippingRuleId', false);
        $this->createIndex($this->db->getIndexName('{{%commerce_shippingrule_categories}}', 'shippingCategoryId', false), '{{%commerce_shippingrule_categories}}', 'shippingCategoryId', false);
        $this->createIndex($this->db->getIndexName('{{%commerce_shippingrules}}', 'name', false), '{{%commerce_shippingrules}}', 'name', false);
        $this->createIndex($this->db->getIndexName('{{%commerce_shippingrules}}', 'methodId', false), '{{%commerce_shippingrules}}', 'methodId', false);
        $this->createIndex($this->db->getIndexName('{{%commerce_shippingrules}}', 'shippingZoneId', false), '{{%commerce_shippingrules}}', 'shippingZoneId', false);
        $this->createIndex($this->db->getIndexName('{{%commerce_shippingzone_countries}}', 'shippingZoneId,countryId', true), '{{%commerce_shippingzone_countries}}', 'shippingZoneId,countryId', true);
        $this->createIndex($this->db->getIndexName('{{%commerce_shippingzone_countries}}', 'shippingZoneId', false), '{{%commerce_shippingzone_countries}}', 'shippingZoneId', false);
        $this->createIndex($this->db->getIndexName('{{%commerce_shippingzone_countries}}', 'countryId', false), '{{%commerce_shippingzone_countries}}', 'countryId', false);
        $this->createIndex($this->db->getIndexName('{{%commerce_shippingzone_states}}', 'shippingZoneId,stateId', true), '{{%commerce_shippingzone_states}}', 'shippingZoneId,stateId', true);
        $this->createIndex($this->db->getIndexName('{{%commerce_shippingzone_states}}', 'shippingZoneId', false), '{{%commerce_shippingzone_states}}', 'shippingZoneId', false);
        $this->createIndex($this->db->getIndexName('{{%commerce_shippingzone_states}}', 'stateId', false), '{{%commerce_shippingzone_states}}', 'stateId', false);
        $this->createIndex($this->db->getIndexName('{{%commerce_shippingzones}}', 'name', true), '{{%commerce_shippingzones}}', 'name', true);
        $this->createIndex($this->db->getIndexName('{{%commerce_states}}', 'name,countryId', true), '{{%commerce_states}}', 'name,countryId', true);
        $this->createIndex($this->db->getIndexName('{{%commerce_states}}', 'countryId', false), '{{%commerce_states}}', 'countryId', false);
        $this->createIndex($this->db->getIndexName('{{%commerce_subscriptions}}', 'userId', false), '{{%commerce_subscriptions}}', 'userId', false);
        $this->createIndex($this->db->getIndexName('{{%commerce_subscriptions}}', 'planId', false), '{{%commerce_subscriptions}}', 'planId', false);
        $this->createIndex($this->db->getIndexName('{{%commerce_subscriptions}}', 'gatewayId', false), '{{%commerce_subscriptions}}', 'gatewayId', false);
        $this->createIndex($this->db->getIndexName('{{%commerce_subscriptions}}', 'reference', true), '{{%commerce_subscriptions}}', 'reference', true);
        $this->createIndex($this->db->getIndexName('{{%commerce_subscriptions}}', 'nextPaymentDate', false), '{{%commerce_subscriptions}}', 'nextPaymentDate', false);
        $this->createIndex($this->db->getIndexName('{{%commerce_subscriptions}}', 'dateCreated', false), '{{%commerce_subscriptions}}', 'dateCreated', false);
        $this->createIndex($this->db->getIndexName('{{%commerce_subscriptions}}', 'dateExpired', false), '{{%commerce_subscriptions}}', 'dateExpired', false);
        $this->createIndex($this->db->getIndexName('{{%commerce_taxcategories}}', 'handle', true), '{{%commerce_taxcategories}}', 'handle', true);
        $this->createIndex($this->db->getIndexName('{{%commerce_taxrates}}', 'taxZoneId', false), '{{%commerce_taxrates}}', 'taxZoneId', false);
        $this->createIndex($this->db->getIndexName('{{%commerce_taxrates}}', 'taxCategoryId', false), '{{%commerce_taxrates}}', 'taxCategoryId', false);
        $this->createIndex($this->db->getIndexName('{{%commerce_taxzone_countries}}', 'taxZoneId,countryId', true), '{{%commerce_taxzone_countries}}', 'taxZoneId,countryId', true);
        $this->createIndex($this->db->getIndexName('{{%commerce_taxzone_countries}}', 'taxZoneId', false), '{{%commerce_taxzone_countries}}', 'taxZoneId', false);
        $this->createIndex($this->db->getIndexName('{{%commerce_taxzone_countries}}', 'countryId', false), '{{%commerce_taxzone_countries}}', 'countryId', false);
        $this->createIndex($this->db->getIndexName('{{%commerce_taxzone_states}}', 'taxZoneId,stateId', true), '{{%commerce_taxzone_states}}', 'taxZoneId,stateId', true);
        $this->createIndex($this->db->getIndexName('{{%commerce_taxzone_states}}', 'taxZoneId', false), '{{%commerce_taxzone_states}}', 'taxZoneId', false);
        $this->createIndex($this->db->getIndexName('{{%commerce_taxzone_states}}', 'stateId', false), '{{%commerce_taxzone_states}}', 'stateId', false);
        $this->createIndex($this->db->getIndexName('{{%commerce_taxzones}}', 'name', true), '{{%commerce_taxzones}}', 'name', true);
        $this->createIndex($this->db->getIndexName('{{%commerce_transactions}}', 'parentId', false), '{{%commerce_transactions}}', 'parentId', false);
        $this->createIndex($this->db->getIndexName('{{%commerce_transactions}}', 'gatewayId', false), '{{%commerce_transactions}}', 'gatewayId', false);
        $this->createIndex($this->db->getIndexName('{{%commerce_transactions}}', 'orderId', false), '{{%commerce_transactions}}', 'orderId', false);
        $this->createIndex($this->db->getIndexName('{{%commerce_transactions}}', 'userId', false), '{{%commerce_transactions}}', 'userId', false);
        $this->createIndex($this->db->getIndexName('{{%commerce_variants}}', 'sku', true), '{{%commerce_variants}}', 'sku', true);
        $this->createIndex($this->db->getIndexName('{{%commerce_variants}}', 'productId', false), '{{%commerce_variants}}', 'productId', false);
    }

    /**
     * Adds the foreign keys.
     */
    protected function addForeignKeys()
    {
        $this->addForeignKey($this->db->getForeignKeyName('{{%commerce_addresses}}', 'countryId'), '{{%commerce_addresses}}', 'countryId', '{{%commerce_countries}}', 'id', 'SET NULL', null);
        $this->addForeignKey($this->db->getForeignKeyName('{{%commerce_addresses}}', 'stateId'), '{{%commerce_addresses}}', 'stateId', '{{%commerce_states}}', 'id', 'SET NULL', null);
        $this->addForeignKey($this->db->getForeignKeyName('{{%commerce_customer_discountuses}}', 'customerId'), '{{%commerce_customer_discountuses}}', 'customerId', '{{%commerce_customers}}', 'id', 'CASCADE', 'CASCADE');
        $this->addForeignKey($this->db->getForeignKeyName('{{%commerce_customer_discountuses}}', 'discountId'), '{{%commerce_customer_discountuses}}', 'discountId', '{{%commerce_discounts}}', 'id', 'CASCADE', 'CASCADE');
        $this->addForeignKey($this->db->getForeignKeyName('{{%commerce_customers}}', 'userId'), '{{%commerce_customers}}', 'userId', '{{%users}}', 'id', 'SET NULL', null);
        $this->addForeignKey($this->db->getForeignKeyName('{{%commerce_customers_addresses}}', 'addressId'), '{{%commerce_customers_addresses}}', 'addressId', '{{%commerce_addresses}}', 'id', 'CASCADE', 'CASCADE');
        $this->addForeignKey($this->db->getForeignKeyName('{{%commerce_customers_addresses}}', 'customerId'), '{{%commerce_customers_addresses}}', 'customerId', '{{%commerce_customers}}', 'id', 'CASCADE', 'CASCADE');
        $this->addForeignKey($this->db->getForeignKeyName('{{%commerce_discount_purchasables}}', 'discountId'), '{{%commerce_discount_purchasables}}', 'discountId', '{{%commerce_discounts}}', 'id', 'CASCADE', 'CASCADE');
        $this->addForeignKey($this->db->getForeignKeyName('{{%commerce_discount_purchasables}}', 'purchasableId'), '{{%commerce_discount_purchasables}}', 'purchasableId', '{{%commerce_purchasables}}', 'id', 'CASCADE', 'CASCADE');
        $this->addForeignKey($this->db->getForeignKeyName('{{%commerce_discount_categories}}', 'discountId'), '{{%commerce_discount_categories}}', 'discountId', '{{%commerce_discounts}}', 'id', 'CASCADE', 'CASCADE');
        $this->addForeignKey($this->db->getForeignKeyName('{{%commerce_discount_categories}}', 'categoryId'), '{{%commerce_discount_categories}}', 'categoryId', '{{%categories}}', 'id', 'CASCADE', 'CASCADE');
        $this->addForeignKey($this->db->getForeignKeyName('{{%commerce_discount_usergroups}}', 'discountId'), '{{%commerce_discount_usergroups}}', 'discountId', '{{%commerce_discounts}}', 'id', 'CASCADE', 'CASCADE');
        $this->addForeignKey($this->db->getForeignKeyName('{{%commerce_discount_usergroups}}', 'userGroupId'), '{{%commerce_discount_usergroups}}', 'userGroupId', '{{%usergroups}}', 'id', 'CASCADE', 'CASCADE');
        $this->addForeignKey($this->db->getForeignKeyName('{{%commerce_lineitems}}', 'orderId'), '{{%commerce_lineitems}}', 'orderId', '{{%commerce_orders}}', 'id', 'CASCADE', null);
        $this->addForeignKey($this->db->getForeignKeyName('{{%commerce_lineitems}}', 'purchasableId'), '{{%commerce_lineitems}}', 'purchasableId', '{{%elements}}', 'id', 'SET NULL', 'CASCADE');
        $this->addForeignKey($this->db->getForeignKeyName('{{%commerce_lineitems}}', 'shippingCategoryId'), '{{%commerce_lineitems}}', 'shippingCategoryId', '{{%commerce_shippingcategories}}', 'id', null, 'CASCADE');
        $this->addForeignKey($this->db->getForeignKeyName('{{%commerce_lineitems}}', 'taxCategoryId'), '{{%commerce_lineitems}}', 'taxCategoryId', '{{%commerce_taxcategories}}', 'id', null, 'CASCADE');
        $this->addForeignKey($this->db->getForeignKeyName('{{%commerce_orderadjustments}}', 'orderId'), '{{%commerce_orderadjustments}}', 'orderId', '{{%commerce_orders}}', 'id', 'CASCADE', null);
        $this->addForeignKey($this->db->getForeignKeyName('{{%commerce_orderhistories}}', 'customerId'), '{{%commerce_orderhistories}}', 'customerId', '{{%commerce_customers}}', 'id', 'CASCADE', 'CASCADE');
        $this->addForeignKey($this->db->getForeignKeyName('{{%commerce_orderhistories}}', 'newStatusId'), '{{%commerce_orderhistories}}', 'newStatusId', '{{%commerce_orderstatuses}}', 'id', null, 'CASCADE');
        $this->addForeignKey($this->db->getForeignKeyName('{{%commerce_orderhistories}}', 'orderId'), '{{%commerce_orderhistories}}', 'orderId', '{{%commerce_orders}}', 'id', 'CASCADE', 'CASCADE');
        $this->addForeignKey($this->db->getForeignKeyName('{{%commerce_orderhistories}}', 'prevStatusId'), '{{%commerce_orderhistories}}', 'prevStatusId', '{{%commerce_orderstatuses}}', 'id', null, 'CASCADE');
        $this->addForeignKey($this->db->getForeignKeyName('{{%commerce_orders}}', 'billingAddressId'), '{{%commerce_orders}}', 'billingAddressId', '{{%commerce_addresses}}', 'id', 'SET NULL', null);
        $this->addForeignKey($this->db->getForeignKeyName('{{%commerce_orders}}', 'customerId'), '{{%commerce_orders}}', 'customerId', '{{%commerce_customers}}', 'id', 'SET NULL', null);
        $this->addForeignKey($this->db->getForeignKeyName('{{%commerce_orders}}', 'id'), '{{%commerce_orders}}', 'id', '{{%elements}}', 'id', 'CASCADE', null);
        $this->addForeignKey($this->db->getForeignKeyName('{{%commerce_orders}}', 'orderStatusId'), '{{%commerce_orders}}', 'orderStatusId', '{{%commerce_orderstatuses}}', 'id', null, 'CASCADE');
        $this->addForeignKey($this->db->getForeignKeyName('{{%commerce_orders}}', 'gatewayId'), '{{%commerce_orders}}', 'gatewayId', '{{%commerce_gateways}}', 'id', 'SET NULL', null);
        $this->addForeignKey($this->db->getForeignKeyName('{{%commerce_orders}}', 'paymentSourceId'), '{{%commerce_orders}}', 'paymentSourceId', '{{%commerce_paymentsources}}', 'id', 'SET NULL', null);
        $this->addForeignKey($this->db->getForeignKeyName('{{%commerce_orders}}', 'shippingAddressId'), '{{%commerce_orders}}', 'shippingAddressId', '{{%commerce_addresses}}', 'id', 'SET NULL', null);
        $this->addForeignKey($this->db->getForeignKeyName('{{%commerce_ordersettings}}', 'fieldLayoutId'), '{{%commerce_ordersettings}}', 'fieldLayoutId', '{{%fieldlayouts}}', 'id', 'SET NULL', null);
        $this->addForeignKey($this->db->getForeignKeyName('{{%commerce_orderstatus_emails}}', 'emailId'), '{{%commerce_orderstatus_emails}}', 'emailId', '{{%commerce_emails}}', 'id', 'CASCADE', 'CASCADE');
        $this->addForeignKey($this->db->getForeignKeyName('{{%commerce_orderstatus_emails}}', 'orderStatusId'), '{{%commerce_orderstatus_emails}}', 'orderStatusId', '{{%commerce_orderstatuses}}', 'id', 'CASCADE', 'CASCADE');
        $this->addForeignKey($this->db->getForeignKeyName('{{%commerce_paymentsources}}', 'gatewayId'), '{{%commerce_paymentsources}}', 'gatewayId', '{{%commerce_gateways}}', 'id', 'CASCADE', null);
        $this->addForeignKey($this->db->getForeignKeyName('{{%commerce_paymentsources}}', 'userId'), '{{%commerce_paymentsources}}', 'userId', '{{%users}}', 'id', 'CASCADE', null);
        $this->addForeignKey($this->db->getForeignKeyName('{{%commerce_plans}}', 'gatewayId'), '{{%commerce_plans}}', 'gatewayId', '{{%commerce_gateways}}', 'id', 'CASCADE', null);
        $this->addForeignKey($this->db->getForeignKeyName('{{%commerce_products}}', 'id'), '{{%commerce_products}}', 'id', '{{%elements}}', 'id', 'CASCADE', null);
        $this->addForeignKey($this->db->getForeignKeyName('{{%commerce_products}}', 'shippingCategoryId'), '{{%commerce_products}}', 'shippingCategoryId', '{{%commerce_shippingcategories}}', 'id', null, null);
        $this->addForeignKey($this->db->getForeignKeyName('{{%commerce_products}}', 'taxCategoryId'), '{{%commerce_products}}', 'taxCategoryId', '{{%commerce_taxcategories}}', 'id', null, null);
        $this->addForeignKey($this->db->getForeignKeyName('{{%commerce_products}}', 'typeId'), '{{%commerce_products}}', 'typeId', '{{%commerce_producttypes}}', 'id', 'CASCADE', null);
        $this->addForeignKey($this->db->getForeignKeyName('{{%commerce_producttypes}}', 'fieldLayoutId'), '{{%commerce_producttypes}}', 'fieldLayoutId', '{{%fieldlayouts}}', 'id', 'SET NULL', null);
        $this->addForeignKey($this->db->getForeignKeyName('{{%commerce_producttypes}}', 'variantFieldLayoutId'), '{{%commerce_producttypes}}', 'variantFieldLayoutId', '{{%fieldlayouts}}', 'id', 'SET NULL', null);
        $this->addForeignKey($this->db->getForeignKeyName('{{%commerce_producttypes_sites}}', 'siteId'), '{{%commerce_producttypes_sites}}', 'siteId', '{{%sites}}', 'id', 'CASCADE', 'CASCADE');
        $this->addForeignKey($this->db->getForeignKeyName('{{%commerce_producttypes_sites}}', 'productTypeId'), '{{%commerce_producttypes_sites}}', 'productTypeId', '{{%commerce_producttypes}}', 'id', 'CASCADE', null);
        $this->addForeignKey($this->db->getForeignKeyName('{{%commerce_producttypes_shippingcategories}}', 'shippingCategoryId'), '{{%commerce_producttypes_shippingcategories}}', 'shippingCategoryId', '{{%commerce_shippingcategories}}', 'id', 'CASCADE', 'CASCADE');
        $this->addForeignKey($this->db->getForeignKeyName('{{%commerce_producttypes_shippingcategories}}', 'productTypeId'), '{{%commerce_producttypes_shippingcategories}}', 'productTypeId', '{{%commerce_producttypes}}', 'id', 'CASCADE', 'CASCADE');
        $this->addForeignKey($this->db->getForeignKeyName('{{%commerce_producttypes_taxcategories}}', 'productTypeId'), '{{%commerce_producttypes_taxcategories}}', 'productTypeId', '{{%commerce_producttypes}}', 'id', 'CASCADE', null);
        $this->addForeignKey($this->db->getForeignKeyName('{{%commerce_producttypes_taxcategories}}', 'taxCategoryId'), '{{%commerce_producttypes_taxcategories}}', 'taxCategoryId', '{{%commerce_taxcategories}}', 'id', 'CASCADE', null);
        $this->addForeignKey($this->db->getForeignKeyName('{{%commerce_purchasables}}', 'id'), '{{%commerce_purchasables}}', 'id', '{{%elements}}', 'id', 'CASCADE', null);
        $this->addForeignKey($this->db->getForeignKeyName('{{%commerce_sale_purchasables}}', 'purchasableId'), '{{%commerce_sale_purchasables}}', 'purchasableId', '{{%commerce_purchasables}}', 'id', 'CASCADE', 'CASCADE');
        $this->addForeignKey($this->db->getForeignKeyName('{{%commerce_sale_purchasables}}', 'saleId'), '{{%commerce_sale_purchasables}}', 'saleId', '{{%commerce_sales}}', 'id', 'CASCADE', 'CASCADE');
        $this->addForeignKey($this->db->getForeignKeyName('{{%commerce_sale_categories}}', 'categoryId'), '{{%commerce_sale_categories}}', 'categoryId', '{{%categories}}', 'id', 'CASCADE', 'CASCADE');
        $this->addForeignKey($this->db->getForeignKeyName('{{%commerce_sale_categories}}', 'saleId'), '{{%commerce_sale_categories}}', 'saleId', '{{%commerce_sales}}', 'id', 'CASCADE', 'CASCADE');
        $this->addForeignKey($this->db->getForeignKeyName('{{%commerce_sale_usergroups}}', 'saleId'), '{{%commerce_sale_usergroups}}', 'saleId', '{{%commerce_sales}}', 'id', 'CASCADE', 'CASCADE');
        $this->addForeignKey($this->db->getForeignKeyName('{{%commerce_sale_usergroups}}', 'userGroupId'), '{{%commerce_sale_usergroups}}', 'userGroupId', '{{%usergroups}}', 'id', 'CASCADE', 'CASCADE');
        $this->addForeignKey($this->db->getForeignKeyName('{{%commerce_shippingrule_categories}}', 'shippingCategoryId'), '{{%commerce_shippingrule_categories}}', 'shippingCategoryId', '{{%commerce_shippingcategories}}', 'id', 'CASCADE', null);
        $this->addForeignKey($this->db->getForeignKeyName('{{%commerce_shippingrule_categories}}', 'shippingRuleId'), '{{%commerce_shippingrule_categories}}', 'shippingRuleId', '{{%commerce_shippingrules}}', 'id', 'CASCADE', null);
        $this->addForeignKey($this->db->getForeignKeyName('{{%commerce_shippingrules}}', 'methodId'), '{{%commerce_shippingrules}}', 'methodId', '{{%commerce_shippingmethods}}', 'id', null, null);
        $this->addForeignKey($this->db->getForeignKeyName('{{%commerce_shippingrules}}', 'shippingZoneId'), '{{%commerce_shippingrules}}', 'shippingZoneId', '{{%commerce_shippingzones}}', 'id', 'SET NULL', null);
        $this->addForeignKey($this->db->getForeignKeyName('{{%commerce_shippingzone_countries}}', 'countryId'), '{{%commerce_shippingzone_countries}}', 'countryId', '{{%commerce_countries}}', 'id', 'CASCADE', 'CASCADE');
        $this->addForeignKey($this->db->getForeignKeyName('{{%commerce_shippingzone_countries}}', 'shippingZoneId'), '{{%commerce_shippingzone_countries}}', 'shippingZoneId', '{{%commerce_shippingzones}}', 'id', 'CASCADE', 'CASCADE');
        $this->addForeignKey($this->db->getForeignKeyName('{{%commerce_shippingzone_states}}', 'shippingZoneId'), '{{%commerce_shippingzone_states}}', 'shippingZoneId', '{{%commerce_shippingzones}}', 'id', 'CASCADE', 'CASCADE');
        $this->addForeignKey($this->db->getForeignKeyName('{{%commerce_shippingzone_states}}', 'stateId'), '{{%commerce_shippingzone_states}}', 'stateId', '{{%commerce_states}}', 'id', 'CASCADE', 'CASCADE');
        $this->addForeignKey($this->db->getForeignKeyName('{{%commerce_states}}', 'countryId'), '{{%commerce_states}}', 'countryId', '{{%commerce_countries}}', 'id', 'CASCADE', 'CASCADE');
        $this->addForeignKey($this->db->getForeignKeyName('{{%commerce_subscriptions}}', 'userId'), '{{%commerce_subscriptions}}', 'userId', '{{%users}}', 'id', 'RESTRICT', null);
        $this->addForeignKey($this->db->getForeignKeyName('{{%commerce_subscriptions}}', 'planId'), '{{%commerce_subscriptions}}', 'planId', '{{%commerce_plans}}', 'id', 'RESTRICT', null);
        $this->addForeignKey($this->db->getForeignKeyName('{{%commerce_subscriptions}}', 'gatewayId'), '{{%commerce_subscriptions}}', 'gatewayId', '{{%commerce_gateways}}', 'id', 'RESTRICT', null);
        $this->addForeignKey($this->db->getForeignKeyName('{{%commerce_subscriptions}}', 'orderId'), '{{%commerce_subscriptions}}', 'orderId', '{{%commerce_orders}}', 'id', 'SET NULL');
        $this->addForeignKey($this->db->getForeignKeyName('{{%commerce_taxrates}}', 'taxCategoryId'), '{{%commerce_taxrates}}', 'taxCategoryId', '{{%commerce_taxcategories}}', 'id', null, 'CASCADE');
        $this->addForeignKey($this->db->getForeignKeyName('{{%commerce_taxrates}}', 'taxZoneId'), '{{%commerce_taxrates}}', 'taxZoneId', '{{%commerce_taxzones}}', 'id', null, 'CASCADE');
        $this->addForeignKey($this->db->getForeignKeyName('{{%commerce_taxzone_countries}}', 'countryId'), '{{%commerce_taxzone_countries}}', 'countryId', '{{%commerce_countries}}', 'id', 'CASCADE', 'CASCADE');
        $this->addForeignKey($this->db->getForeignKeyName('{{%commerce_taxzone_countries}}', 'taxZoneId'), '{{%commerce_taxzone_countries}}', 'taxZoneId', '{{%commerce_taxzones}}', 'id', 'CASCADE', 'CASCADE');
        $this->addForeignKey($this->db->getForeignKeyName('{{%commerce_taxzone_states}}', 'stateId'), '{{%commerce_taxzone_states}}', 'stateId', '{{%commerce_states}}', 'id', 'CASCADE', 'CASCADE');
        $this->addForeignKey($this->db->getForeignKeyName('{{%commerce_taxzone_states}}', 'taxZoneId'), '{{%commerce_taxzone_states}}', 'taxZoneId', '{{%commerce_taxzones}}', 'id', 'CASCADE', 'CASCADE');
        $this->addForeignKey($this->db->getForeignKeyName('{{%commerce_transactions}}', 'orderId'), '{{%commerce_transactions}}', 'orderId', '{{%commerce_orders}}', 'id', 'CASCADE', null);
        $this->addForeignKey($this->db->getForeignKeyName('{{%commerce_transactions}}', 'parentId'), '{{%commerce_transactions}}', 'parentId', '{{%commerce_transactions}}', 'id', 'CASCADE', 'CASCADE');
        $this->addForeignKey($this->db->getForeignKeyName('{{%commerce_transactions}}', 'gatewayId'), '{{%commerce_transactions}}', 'gatewayId', '{{%commerce_gateways}}', 'id', null, 'CASCADE');
        $this->addForeignKey($this->db->getForeignKeyName('{{%commerce_transactions}}', 'userId'), '{{%commerce_transactions}}', 'userId', '{{%users}}', 'id', 'SET NULL', null);
        $this->addForeignKey($this->db->getForeignKeyName('{{%commerce_variants}}', 'id'), '{{%commerce_variants}}', 'id', '{{%elements}}', 'id', 'CASCADE', null);
        $this->addForeignKey($this->db->getForeignKeyName('{{%commerce_variants}}', 'productId'), '{{%commerce_variants}}', 'productId', '{{%commerce_products}}', 'id', 'SET NULL', 'CASCADE');
    }

    /**
     * Adds the foreign keys.
     */
    protected function dropForeignKeys()
    {
        MigrationHelper::dropAllForeignKeysOnTable('{{%commerce_addresses}}', $this);
        MigrationHelper::dropAllForeignKeysOnTable('{{%commerce_customer_discountuses}}', $this);
        MigrationHelper::dropAllForeignKeysOnTable('{{%commerce_customers}}', $this);
        MigrationHelper::dropAllForeignKeysOnTable('{{%commerce_customers_addresses}}', $this);
        MigrationHelper::dropAllForeignKeysOnTable('{{%commerce_discount_purchasables}}', $this);
        MigrationHelper::dropAllForeignKeysOnTable('{{%commerce_discount_categories}}', $this);
        MigrationHelper::dropAllForeignKeysOnTable('{{%commerce_discount_usergroups}}', $this);
        MigrationHelper::dropAllForeignKeysOnTable('{{%commerce_lineitems}}', $this);
        MigrationHelper::dropAllForeignKeysOnTable('{{%commerce_orderadjustments}}', $this);
        MigrationHelper::dropAllForeignKeysOnTable('{{%commerce_orderhistories}}', $this);
        MigrationHelper::dropAllForeignKeysOnTable('{{%commerce_orders}}', $this);
        MigrationHelper::dropAllForeignKeysOnTable('{{%commerce_ordersettings}}', $this);
        MigrationHelper::dropAllForeignKeysOnTable('{{%commerce_orderstatus_emails}}', $this);
        MigrationHelper::dropAllForeignKeysOnTable('{{%commerce_paymentsources}}', $this);
        MigrationHelper::dropAllForeignKeysOnTable('{{%commerce_plans}}', $this);
        MigrationHelper::dropAllForeignKeysOnTable('{{%commerce_products}}', $this);
        MigrationHelper::dropAllForeignKeysOnTable('{{%commerce_producttypes}}', $this);
        MigrationHelper::dropAllForeignKeysOnTable('{{%commerce_producttypes_sites}}', $this);
        MigrationHelper::dropAllForeignKeysOnTable('{{%commerce_producttypes_shippingcategories}}', $this);
        MigrationHelper::dropAllForeignKeysOnTable('{{%commerce_producttypes_taxcategories}}', $this);
        MigrationHelper::dropAllForeignKeysOnTable('{{%commerce_purchasables}}', $this);
        MigrationHelper::dropAllForeignKeysOnTable('{{%commerce_sale_purchasables}}', $this);
        MigrationHelper::dropAllForeignKeysOnTable('{{%commerce_sale_categories}}', $this);
        MigrationHelper::dropAllForeignKeysOnTable('{{%commerce_sale_usergroups}}', $this);
        MigrationHelper::dropAllForeignKeysOnTable('{{%commerce_shippingrule_categories}}', $this);
        MigrationHelper::dropAllForeignKeysOnTable('{{%commerce_shippingrules}}', $this);
        MigrationHelper::dropAllForeignKeysOnTable('{{%commerce_shippingzone_countries}}', $this);
        MigrationHelper::dropAllForeignKeysOnTable('{{%commerce_shippingzone_states}}', $this);
        MigrationHelper::dropAllForeignKeysOnTable('{{%commerce_states}}', $this);
        MigrationHelper::dropAllForeignKeysOnTable('{{%commerce_subscriptions}}', $this);
        MigrationHelper::dropAllForeignKeysOnTable('{{%commerce_taxrates}}', $this);
        MigrationHelper::dropAllForeignKeysOnTable('{{%commerce_taxzone_countries}}', $this);
        MigrationHelper::dropAllForeignKeysOnTable('{{%commerce_taxzone_states}}', $this);
        MigrationHelper::dropAllForeignKeysOnTable('{{%commerce_transactions}}', $this);
        MigrationHelper::dropAllForeignKeysOnTable('{{%commerce_variants}}', $this);
    }

    /**
     * Insert the default data.
     */
    protected function insertDefaultData()
    {
        $this->_defaultCountries();
        $this->_defaultStates();
        $this->_defaultCurrency();
        $this->_defaultShippingMethod();
        $this->_defaultTaxCategories();
        $this->_defaultShippingCategories();
        $this->_defaultOrderSettings();
        $this->_defaultProductTypes();
        $this->_defaultProducts();
        $this->_defaultGateways();
        $this->_defaultSettings();
    }

    // Private Methods
    // =========================================================================

    /**
     * Insert default countries data.
     */
    private function _defaultCountries()
    {
        $countries = [
            ['AD', 'Andorra'],
            ['AE', 'United Arab Emirates'],
            ['AF', 'Afghanistan'],
            ['AG', 'Antigua and Barbuda'],
            ['AI', 'Anguilla'],
            ['AL', 'Albania'],
            ['AM', 'Armenia'],
            ['AO', 'Angola'],
            ['AQ', 'Antarctica'],
            ['AR', 'Argentina'],
            ['AS', 'American Samoa'],
            ['AT', 'Austria'],
            ['AU', 'Australia'],
            ['AW', 'Aruba'],
            ['AX', 'Aland Islands'],
            ['AZ', 'Azerbaijan'],
            ['BA', 'Bosnia and Herzegovina'],
            ['BB', 'Barbados'],
            ['BD', 'Bangladesh'],
            ['BE', 'Belgium'],
            ['BF', 'Burkina Faso'],
            ['BG', 'Bulgaria'],
            ['BH', 'Bahrain'],
            ['BI', 'Burundi'],
            ['BJ', 'Benin'],
            ['BL', 'Saint Barthelemy'],
            ['BM', 'Bermuda'],
            ['BN', 'Brunei Darussalam'],
            ['BO', 'Bolivia'],
            ['BQ', 'Bonaire, Sint Eustatius and Saba'],
            ['BR', 'Brazil'],
            ['BS', 'Bahamas'],
            ['BT', 'Bhutan'],
            ['BV', 'Bouvet Island'],
            ['BW', 'Botswana'],
            ['BY', 'Belarus'],
            ['BZ', 'Belize'],
            ['CA', 'Canada'],
            ['CC', 'Cocos (Keeling) Islands'],
            ['CD', 'Democratic Republic of Congo'],
            ['CF', 'Central African Republic'],
            ['CG', 'Congo'],
            ['CH', 'Switzerland'],
            ['CI', 'Ivory Coast'],
            ['CK', 'Cook Islands'],
            ['CL', 'Chile'],
            ['CM', 'Cameroon'],
            ['CN', 'China'],
            ['CO', 'Colombia'],
            ['CR', 'Costa Rica'],
            ['CU', 'Cuba'],
            ['CV', 'Cape Verde'],
            ['CW', 'Curacao'],
            ['CX', 'Christmas Island'],
            ['CY', 'Cyprus'],
            ['CZ', 'Czech Republic'],
            ['DE', 'Germany'],
            ['DJ', 'Djibouti'],
            ['DK', 'Denmark'],
            ['DM', 'Dominica'],
            ['DO', 'Dominican Republic'],
            ['DZ', 'Algeria'],
            ['EC', 'Ecuador'],
            ['EE', 'Estonia'],
            ['EG', 'Egypt'],
            ['EH', 'Western Sahara'],
            ['ER', 'Eritrea'],
            ['ES', 'Spain'],
            ['ET', 'Ethiopia'],
            ['FI', 'Finland'],
            ['FJ', 'Fiji'],
            ['FK', 'Falkland Islands (Malvinas)'],
            ['FM', 'Micronesia'],
            ['FO', 'Faroe Islands'],
            ['FR', 'France'],
            ['GA', 'Gabon'],
            ['GB', 'United Kingdom'],
            ['GD', 'Grenada'],
            ['GE', 'Georgia'],
            ['GF', 'French Guiana'],
            ['GG', 'Guernsey'],
            ['GH', 'Ghana'],
            ['GI', 'Gibraltar'],
            ['GL', 'Greenland'],
            ['GM', 'Gambia'],
            ['GN', 'Guinea'],
            ['GP', 'Guadeloupe'],
            ['GQ', 'Equatorial Guinea'],
            ['GR', 'Greece'],
            ['GS', 'S. Georgia and S. Sandwich Isls.'],
            ['GT', 'Guatemala'],
            ['GU', 'Guam'],
            ['GW', 'Guinea-Bissau'],
            ['GY', 'Guyana'],
            ['HK', 'Hong Kong'],
            ['HM', 'Heard and McDonald Islands'],
            ['HN', 'Honduras'],
            ['HR', 'Croatia (Hrvatska)'],
            ['HT', 'Haiti'],
            ['HU', 'Hungary'],
            ['ID', 'Indonesia'],
            ['IE', 'Ireland'],
            ['IL', 'Israel'],
            ['IM', 'Isle Of Man'],
            ['IN', 'India'],
            ['IO', 'British Indian Ocean Territory'],
            ['IQ', 'Iraq'],
            ['IR', 'Iran'],
            ['IS', 'Iceland'],
            ['IT', 'Italy'],
            ['JE', 'Jersey'],
            ['JM', 'Jamaica'],
            ['JO', 'Jordan'],
            ['JP', 'Japan'],
            ['KE', 'Kenya'],
            ['KG', 'Kyrgyzstan'],
            ['KH', 'Cambodia'],
            ['KI', 'Kiribati'],
            ['KM', 'Comoros'],
            ['KN', 'Saint Kitts and Nevis'],
            ['KP', 'Korea (North)'],
            ['KR', 'Korea (South)'],
            ['KW', 'Kuwait'],
            ['KY', 'Cayman Islands'],
            ['KZ', 'Kazakhstan'],
            ['LA', 'Laos'],
            ['LB', 'Lebanon'],
            ['LC', 'Saint Lucia'],
            ['LI', 'Liechtenstein'],
            ['LK', 'Sri Lanka'],
            ['LR', 'Liberia'],
            ['LS', 'Lesotho'],
            ['LT', 'Lithuania'],
            ['LU', 'Luxembourg'],
            ['LV', 'Latvia'],
            ['LY', 'Libya'],
            ['MA', 'Morocco'],
            ['MC', 'Monaco'],
            ['MD', 'Moldova'],
            ['ME', 'Montenegro'],
            ['MF', 'Saint Martin (French part)'],
            ['MG', 'Madagascar'],
            ['MH', 'Marshall Islands'],
            ['MK', 'Macedonia'],
            ['ML', 'Mali'],
            ['MM', 'Burma (Myanmar)'],
            ['MN', 'Mongolia'],
            ['MO', 'Macau'],
            ['MP', 'Northern Mariana Islands'],
            ['MQ', 'Martinique'],
            ['MR', 'Mauritania'],
            ['MS', 'Montserrat'],
            ['MT', 'Malta'],
            ['MU', 'Mauritius'],
            ['MV', 'Maldives'],
            ['MW', 'Malawi'],
            ['MX', 'Mexico'],
            ['MY', 'Malaysia'],
            ['MZ', 'Mozambique'],
            ['NA', 'Namibia'],
            ['NC', 'New Caledonia'],
            ['NE', 'Niger'],
            ['NF', 'Norfolk Island'],
            ['NG', 'Nigeria'],
            ['NI', 'Nicaragua'],
            ['NL', 'Netherlands'],
            ['NO', 'Norway'],
            ['NP', 'Nepal'],
            ['NR', 'Nauru'],
            ['NU', 'Niue'],
            ['NZ', 'New Zealand'],
            ['OM', 'Oman'],
            ['PA', 'Panama'],
            ['PE', 'Peru'],
            ['PF', 'French Polynesia'],
            ['PG', 'Papua New Guinea'],
            ['PH', 'Philippines'],
            ['PK', 'Pakistan'],
            ['PL', 'Poland'],
            ['PM', 'St. Pierre and Miquelon'],
            ['PN', 'Pitcairn'],
            ['PR', 'Puerto Rico'],
            ['PS', 'Palestinian Territory, Occupied'],
            ['PT', 'Portugal'],
            ['PW', 'Palau'],
            ['PY', 'Paraguay'],
            ['QA', 'Qatar'],
            ['RE', 'Reunion'],
            ['RO', 'Romania'],
            ['RS', 'Republic of Serbia'],
            ['RU', 'Russia'],
            ['RW', 'Rwanda'],
            ['SA', 'Saudi Arabia'],
            ['SB', 'Solomon Islands'],
            ['SC', 'Seychelles'],
            ['SD', 'Sudan'],
            ['SE', 'Sweden'],
            ['SG', 'Singapore'],
            ['SH', 'St. Helena'],
            ['SI', 'Slovenia'],
            ['SJ', 'Svalbard and Jan Mayen Islands'],
            ['SK', 'Slovak Republic'],
            ['SL', 'Sierra Leone'],
            ['SM', 'San Marino'],
            ['SN', 'Senegal'],
            ['SO', 'Somalia'],
            ['SR', 'Suriname'],
            ['SS', 'South Sudan'],
            ['ST', 'Sao Tome and Principe'],
            ['SV', 'El Salvador'],
            ['SX', 'Sint Maarten (Dutch part)'],
            ['SY', 'Syria'],
            ['SZ', 'Swaziland'],
            ['TC', 'Turks and Caicos Islands'],
            ['TD', 'Chad'],
            ['TF', 'French Southern Territories'],
            ['TG', 'Togo'],
            ['TH', 'Thailand'],
            ['TJ', 'Tajikistan'],
            ['TK', 'Tokelau'],
            ['TL', 'Timor-Leste'],
            ['TM', 'Turkmenistan'],
            ['TN', 'Tunisia'],
            ['TO', 'Tonga'],
            ['TR', 'Turkey'],
            ['TT', 'Trinidad and Tobago'],
            ['TV', 'Tuvalu'],
            ['TW', 'Taiwan'],
            ['TZ', 'Tanzania'],
            ['UA', 'Ukraine'],
            ['UG', 'Uganda'],
            ['UM', 'United States Minor Outlying Islands'],
            ['US', 'United States'],
            ['UY', 'Uruguay'],
            ['UZ', 'Uzbekistan'],
            ['VA', 'Vatican City State (Holy See)'],
            ['VC', 'Saint Vincent and the Grenadines'],
            ['VE', 'Venezuela'],
            ['VG', 'Virgin Islands (British)'],
            ['VI', 'Virgin Islands (U.S.)'],
            ['VN', 'Viet Nam'],
            ['VU', 'Vanuatu'],
            ['WF', 'Wallis and Futuna Islands'],
            ['WS', 'Samoa'],
            ['YE', 'Yemen'],
            ['YT', 'Mayotte'],
            ['ZA', 'South Africa'],
            ['ZM', 'Zambia'],
            ['ZW', 'Zimbabwe'],
        ];

        $this->batchInsert('{{%commerce_countries}}', ['iso', 'name'], $countries);
    }

    /**
     * Add default States.
     */
    private function _defaultStates()
    {
        $states = [
            'AU' => [
                'ACT' => 'Australian Capital Territory',
                'NSW' => 'New South Wales',
                'NT' => 'Northern Territory',
                'QLD' => 'Queensland',
                'SA' => 'South Australia',
                'TAS' => 'Tasmania',
                'VIC' => 'Victoria',
                'WA' => 'Western Australia',
            ],
            'CA' => [
                'AB' => 'Alberta',
                'BC' => 'British Columbia',
                'MB' => 'Manitoba',
                'NB' => 'New Brunswick',
                'NL' => 'Newfoundland and Labrador',
                'NT' => 'Northwest Territories',
                'NS' => 'Nova Scotia',
                'NU' => 'Nunavut',
                'ON' => 'Ontario',
                'PE' => 'Prince Edward Island',
                'QC' => 'Quebec',
                'SK' => 'Saskatchewan',
                'YT' => 'Yukon',
            ],
            'US' => [
                'AL' => 'Alabama',
                'AK' => 'Alaska',
                'AZ' => 'Arizona',
                'AR' => 'Arkansas',
                'CA' => 'California',
                'CO' => 'Colorado',
                'CT' => 'Connecticut',
                'DE' => 'Delaware',
                'DC' => 'District of Columbia',
                'FL' => 'Florida',
                'GA' => 'Georgia',
                'HI' => 'Hawaii',
                'ID' => 'Idaho',
                'IL' => 'Illinois',
                'IN' => 'Indiana',
                'IA' => 'Iowa',
                'KS' => 'Kansas',
                'KY' => 'Kentucky',
                'LA' => 'Louisiana',
                'ME' => 'Maine',
                'MD' => 'Maryland',
                'MA' => 'Massachusetts',
                'MI' => 'Michigan',
                'MN' => 'Minnesota',
                'MS' => 'Mississippi',
                'MO' => 'Missouri',
                'MT' => 'Montana',
                'NE' => 'Nebraska',
                'NV' => 'Nevada',
                'NH' => 'New Hampshire',
                'NJ' => 'New Jersey',
                'NM' => 'New Mexico',
                'NY' => 'New York',
                'NC' => 'North Carolina',
                'ND' => 'North Dakota',
                'OH' => 'Ohio',
                'OK' => 'Oklahoma',
                'OR' => 'Oregon',
                'PA' => 'Pennsylvania',
                'RI' => 'Rhode Island',
                'SC' => 'South Carolina',
                'SD' => 'South Dakota',
                'TN' => 'Tennessee',
                'TX' => 'Texas',
                'UT' => 'Utah',
                'VT' => 'Vermont',
                'VA' => 'Virginia',
                'WA' => 'Washington',
                'WV' => 'West Virginia',
                'WI' => 'Wisconsin',
                'WY' => 'Wyoming',
            ],
        ];

        /** @var ActiveRecord $countries */
        $countries = Country::find()->where(['in', 'iso', array_keys($states)])->all();
        $code2id = [];
        foreach ($countries as $record) {
            $code2id[$record->iso] = $record->id;
        }

        $rows = [];
        foreach ($states as $iso => $list) {
            foreach ($list as $abbr => $name) {
                $rows[] = [$code2id[$iso], $abbr, $name];
            }
        }

        $this->batchInsert(State::tableName(), ['countryId', 'abbreviation', 'name'], $rows);
    }

    /**
     * Make USD the default currency.
     */
    private function _defaultCurrency()
    {
        $data = [
            'iso' => 'USD',
            'rate' => 1,
            'primary' => true
        ];
        $this->insert(PaymentCurrency::tableName(), $data);
    }

    /**
     * Add a default shipping method and rule.
     */
    private function _defaultShippingMethod()
    {
        $data = [
            'name' => 'Free Shipping',
            'handle' => 'freeShipping',
            'enabled' => true
        ];
        $this->insert(ShippingMethod::tableName(), $data);

        $data = [
            'methodId' => $this->db->getLastInsertID(ShippingMethod::tableName()),
            'description' => 'All Countries, free shipping.',
            'name' => 'Free Everywhere',
            'enabled' => true
        ];
        $this->insert(ShippingRule::tableName(), $data);
    }

    /**
     * Add a default Tax category.
     */
    private function _defaultTaxCategories()
    {
        $data = [
            'name' => 'General',
            'handle' => 'general',
            'default' => true
        ];
        $this->insert(TaxCategory::tableName(), $data);
    }

    /**
     * Add a default shipping category.
     */
    private function _defaultShippingCategories()
    {
        $data = [
            'name' => 'General',
            'handle' => 'general',
            'default' => true
        ];
        $this->insert(ShippingCategory::tableName(), $data);
    }

    /**
     * Add the default order settings.
     *
     * @throws \Exception
     */
    private function _defaultOrderSettings()
    {
        $this->insert(FieldLayout::tableName(), ['type' => Order::class]);

        $data = [
            'name' => 'Order',
            'handle' => 'order',
            'fieldLayoutId' => $this->db->getLastInsertID(FieldLayout::tableName())
        ];
        $this->insert(OrderSettings::tableName(), $data);

        $data = [
            'name' => 'New',
            'handle' => 'new',
            'color' => 'green',
            'default' => true
        ];
        $this->insert(OrderStatus::tableName(), $data);

        $data = [
            'name' => 'Shipped',
            'handle' => 'shipped',
            'color' => 'blue',
            'default' => false
        ];
        $this->insert(OrderStatus::tableName(), $data);
    }

    /**
     * Set the default product types.
     *
     * @throws \Exception
     */
    private function _defaultProductTypes()
    {
        $this->insert(FieldLayout::tableName(), ['type' => Product::class]);
        $productFieldLayoutId = $this->db->getLastInsertID(FieldLayout::tableName());
        $this->insert(FieldLayout::tableName(), ['type' => Variant::class]);
        $variantFieldLayoutId = $this->db->getLastInsertID(FieldLayout::tableName());

        $data = [
            'name' => 'Clothing',
            'handle' => 'clothing',
            'hasDimensions' => true,
            'hasVariants' => false,
            'hasVariantTitleField' => false,
            'titleFormat' => '{product.title}',
            'fieldLayoutId' => $productFieldLayoutId,
            'variantFieldLayoutId' => $variantFieldLayoutId
        ];
        $this->insert(ProductType::tableName(), $data);
        $productTypeId = $this->db->getLastInsertID(ProductType::tableName());

        $siteIds = (new Query())
            ->select('id')
            ->from(Site::tableName())
            ->column();

        foreach ($siteIds as $siteId) {
            $data = [
                'productTypeId' => $productTypeId,
                'siteId' => $siteId,
                'uriFormat' => 'shop/products/{slug}',
                'template' => 'shop/products/_product',
                'hasUrls' => true
            ];
            $this->insert(ProductTypeSite::tableName(), $data);
        }
    }

    /**
     * Add some default products.
     *
     * @throws \Exception
     */
    private function _defaultProducts()
    {
        $productTypeId = (new Query())
            ->select('id')
            ->from(ProductType::tableName())
            ->scalar();

        $taxCategoryId = (new Query())
            ->select('id')
            ->from(TaxCategory::tableName())
            ->scalar();

        $shippingCategoryId = (new Query())
            ->select('id')
            ->from(ShippingCategory::tableName())
            ->scalar();

        if (!$productTypeId || !$taxCategoryId || !$shippingCategoryId) {
            throw new \RuntimeException('Cannot create the default products.');
        }

        $products = [
            'A New Toga',
            'Parka with Stripes on Back',
            'Romper for a Red Eye',
            'The Fleece Awakens'
        ];

        $count = 1;

        foreach ($products as $productName) {
            // Create an element for product
            $productElementData = [
                'type' => Product::class,
                'enabled' => 1,
                'archived' => 0
            ];
            $this->insert(Element::tableName(), $productElementData);
            $productId = $this->db->getLastInsertID(Element::tableName());

            // Create an element for variant
            $variantElementData = [
                'type' => Variant::class,
                'enabled' => 1,
                'archived' => 0
            ];
            $this->insert(Element::tableName(), $variantElementData);
            $variantId = $this->db->getLastInsertID(Element::tableName());

            // Populate the i18n data for each site
            $siteIds = (new Query())
                ->select('id')
                ->from(Site::tableName())
                ->column();

            foreach ($siteIds as $siteId) {
                // Product content data
                $productI18nData = [
                    'elementId' => $productId,
                    'siteId' => $siteId,
                    'slug' => ElementHelper::createSlug($productName),
                    'uri' => null,
                    'enabled' => true
                ];
                $this->insert(Element_SiteSettings::tableName(), $productI18nData);

                $contentData = [
                    'elementId' => $productId,
                    'siteId' => $siteId,
                    'title' => StringHelper::toTitleCase($productName)
                ];
                $this->insert('{{%content}}', $contentData);

                // Variant content data
                $variantI18nData = [
                    'elementId' => $variantId,
                    'siteId' => $siteId,
                    'slug' => ElementHelper::createSlug($productName),
                    'uri' => null,
                    'enabled' => true
                ];
                $this->insert(Element_SiteSettings::tableName(), $variantI18nData);

                $contentData = [
                    'elementId' => $variantId,
                    'siteId' => $siteId,
                    'title' => StringHelper::toTitleCase($productName)
                ];
                $this->insert('{{%content}}', $contentData);
            }

            $count++;

            // Prep data for variant and product
            $variantData = [
                'productId' => $productId,
                'id' => $variantId,
                'sku' => $productName,
                'price' => 10 * $count,
                'unlimitedStock' => true,
                'isDefault' => true
            ];

            $productData = [
                'id' => $productId,
                'typeId' => $productTypeId,
                'postDate' => DateTimeHelper::currentUTCDateTime()->format('Y-m-d H:i:s'),
                'expiryDate' => null,
                'promotable' => true,
                'defaultPrice' => 10 * $count,
                'defaultSku' => $productName,
                'taxCategoryId' => $taxCategoryId,
                'shippingCategoryId' => $shippingCategoryId,
            ];

            // Insert the actual product and variant
            $this->insert(ProductRecord::tableName(), $productData);
            $this->insert(VariantRecord::tableName(), $variantData);
        }
    }

    /**
     * Add a payment method.
     */
    private function _defaultGateways()
    {
        $data = [
            'type' => Dummy::class,
            'name' => 'Dummy',
            'handle' => 'dummy',
            'settings' => Json::encode([]),
            'frontendEnabled' => true,
            'isArchived' => false,
        ];
        $this->insert(Gateway::tableName(), $data);
    }

    /**
     * Set default plugin settings.
     */
    private function _defaultSettings()
    {
        $data = [
            'settings' => Json::encode([
                'orderPdfPath' => 'shop/_pdf/order',
                'orderPdfFilenameFormat' => 'Order-{number}'
            ])
        ];
        $this->update(PluginRecord::tableName(), $data, ['handle' => Plugin::getInstance()->handle]);
    }
}<|MERGE_RESOLUTION|>--- conflicted
+++ resolved
@@ -745,12 +745,8 @@
         $this->dropTable('{{%commerce_orderstatus_emails}}');
         $this->dropTable('{{%commerce_orderstatuses}}');
         $this->dropTable('{{%commerce_paymentcurrencies}}');
-<<<<<<< HEAD
-        $this->dropTable('{{%commerce_paymentsourcees}}');
+        $this->dropTable('{{%commerce_paymentsources}}');
         $this->dropTable('{{%commerce_plans}}');
-=======
-        $this->dropTable('{{%commerce_paymentsources}}');
->>>>>>> ed17c6eb
         $this->dropTable('{{%commerce_products}}');
         $this->dropTable('{{%commerce_producttypes}}');
         $this->dropTable('{{%commerce_producttypes_sites}}');
