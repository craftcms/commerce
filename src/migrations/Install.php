<?php
/**
 * @link https://craftcms.com/
 * @copyright Copyright (c) Pixel & Tonic, Inc.
 * @license https://craftcms.github.io/license/
 */

namespace craft\commerce\migrations;

use Craft;
use craft\commerce\db\Table;
use craft\commerce\elements\Donation;
use craft\commerce\elements\Order;
use craft\commerce\elements\Product;
use craft\commerce\elements\Subscription;
use craft\commerce\elements\Variant;
use craft\commerce\gateways\Dummy;
use craft\commerce\models\OrderStatus as OrderStatusModel;
use craft\commerce\Plugin;
use craft\commerce\records\Country;
use craft\commerce\records\PaymentCurrency;
use craft\commerce\records\ShippingCategory;
use craft\commerce\records\ShippingMethod;
use craft\commerce\records\ShippingRule;
use craft\commerce\records\State;
use craft\commerce\records\TaxCategory;
use craft\db\ActiveRecord;
use craft\db\Migration;
use craft\helpers\MigrationHelper;
use craft\records\FieldLayout;
use Exception;
use yii\base\NotSupportedException;

/**
 * Installation Migration
 *
 * @author Pixel & Tonic, Inc. <support@pixelandtonic.com>
 * @since 2.0
 */
class Install extends Migration
{
    /**
     * @var int
     */
    private int $_variantFieldLayoutId;
    /**
     * @var int
     */
    private int $_productFieldLayoutId;

    /**
     * @inheritdoc
     */
    public function safeUp(): bool
    {
        $this->createTables();
        $this->createIndexes();
        $this->addForeignKeys();
        $this->insertDefaultData();

        return true;
    }

    /**
     * @inheritdoc
     */
    public function safeDown(): bool
    {
        $this->dropForeignKeys();
        $this->dropTables();
        $this->dropProjectConfig();

        $this->delete(\craft\db\Table::ELEMENTINDEXSETTINGS, ['type' => [Order::class, Product::class, Subscription::class]]);
        $this->delete(\craft\db\Table::FIELDLAYOUTS, ['type' => [Order::class, Product::class, Variant::class]]);

        return true;
    }


    /**
     * Creates the tables for Craft Commerce
     */
    public function createTables(): void
    {
        $this->createTable(Table::ADDRESSES, [
            'id' => $this->primaryKey(),
            'countryId' => $this->integer(),
            'stateId' => $this->integer(),
            'isStoreLocation' => $this->boolean()->notNull()->defaultValue(false),
            'attention' => $this->string(),
            'title' => $this->string(),
            'firstName' => $this->string(),
            'lastName' => $this->string(),
            'fullName' => $this->string(),
            'address1' => $this->string(),
            'address2' => $this->string(),
            'address3' => $this->string(),
            'city' => $this->string(),
            'zipCode' => $this->string(),
            'phone' => $this->string(),
            'alternativePhone' => $this->string(),
            'label' => $this->string(),
            'notes' => $this->text(),
            'businessName' => $this->string(),
            'businessTaxId' => $this->string(),
            'businessId' => $this->string(),
            'stateName' => $this->string(),
            'custom1' => $this->string(),
            'custom2' => $this->string(),
            'custom3' => $this->string(),
            'custom4' => $this->string(),
            'isEstimated' => $this->boolean()->notNull()->defaultValue(false),
            'dateCreated' => $this->dateTime()->notNull(),
            'dateUpdated' => $this->dateTime()->notNull(),
            'uid' => $this->uid(),
        ]);

        $this->createTable(Table::COUNTRIES, [
            'id' => $this->primaryKey(),
            'name' => $this->string()->notNull(),
            'iso' => $this->string(2)->notNull(),
            'isStateRequired' => $this->boolean()->notNull()->defaultValue(false),
            'sortOrder' => $this->integer(),
            'enabled' => $this->boolean()->notNull()->defaultValue(true),
            'dateCreated' => $this->dateTime()->notNull(),
            'dateUpdated' => $this->dateTime()->notNull(),
            'uid' => $this->uid(),
        ]);

        $this->createTable(Table::CUSTOMER_DISCOUNTUSES, [
            'id' => $this->primaryKey(),
            'discountId' => $this->integer()->notNull(),
            'customerId' => $this->integer()->notNull(),
            'uses' => $this->integer()->notNull()->unsigned(),
            'dateCreated' => $this->dateTime()->notNull(),
            'dateUpdated' => $this->dateTime()->notNull(),
            'uid' => $this->uid(),
        ]);

        $this->createTable(Table::EMAIL_DISCOUNTUSES, [
            'id' => $this->primaryKey(),
            'discountId' => $this->integer()->notNull(),
            'email' => $this->string()->notNull(),
            'uses' => $this->integer()->notNull()->unsigned(),
            'dateCreated' => $this->dateTime()->notNull(),
            'dateUpdated' => $this->dateTime()->notNull(),
            'uid' => $this->uid(),
        ]);

        $this->createTable(Table::CUSTOMERS, [
            'id' => $this->primaryKey(),
            'userId' => $this->integer(),
            'primaryBillingAddressId' => $this->integer(),
            'primaryShippingAddressId' => $this->integer(),
            'dateCreated' => $this->dateTime()->notNull(),
            'dateUpdated' => $this->dateTime()->notNull(),
            'uid' => $this->uid(),
        ]);

        $this->createTable(Table::CUSTOMERS_ADDRESSES, [
            'id' => $this->primaryKey(),
            'customerId' => $this->integer()->notNull(),
            'addressId' => $this->integer()->notNull(),
            'dateCreated' => $this->dateTime()->notNull(),
            'dateUpdated' => $this->dateTime()->notNull(),
            'uid' => $this->uid(),
        ]);

        $this->createTable(Table::DISCOUNT_PURCHASABLES, [
            'id' => $this->primaryKey(),
            'discountId' => $this->integer()->notNull(),
            'purchasableId' => $this->integer()->notNull(),
            'purchasableType' => $this->string()->notNull(),
            'dateCreated' => $this->dateTime()->notNull(),
            'dateUpdated' => $this->dateTime()->notNull(),
            'uid' => $this->uid(),
        ]);

        $this->createTable(Table::DISCOUNT_CATEGORIES, [
            'id' => $this->primaryKey(),
            'discountId' => $this->integer()->notNull(),
            'categoryId' => $this->integer()->notNull(),
            'dateCreated' => $this->dateTime()->notNull(),
            'dateUpdated' => $this->dateTime()->notNull(),
            'uid' => $this->uid(),
        ]);

        $this->createTable(Table::DISCOUNT_USERGROUPS, [
            'id' => $this->primaryKey(),
            'discountId' => $this->integer()->notNull(),
            'userGroupId' => $this->integer()->notNull(),
            'dateCreated' => $this->dateTime()->notNull(),
            'dateUpdated' => $this->dateTime()->notNull(),
            'uid' => $this->uid(),
        ]);

        $this->createTable(Table::DISCOUNTS, [
            'id' => $this->primaryKey(),
            'name' => $this->string()->notNull(),
            'description' => $this->text(),
            'code' => $this->string(),
            'perUserLimit' => $this->integer()->notNull()->defaultValue(0)->unsigned(),
            'perEmailLimit' => $this->integer()->notNull()->defaultValue(0)->unsigned(),
            'totalDiscountUses' => $this->integer()->notNull()->defaultValue(0)->unsigned(),
            'totalDiscountUseLimit' => $this->integer()->notNull()->defaultValue(0)->unsigned(),
            'dateFrom' => $this->dateTime(),
            'dateTo' => $this->dateTime(),
            'purchaseTotal' => $this->decimal(14, 4)->notNull()->defaultValue(0),
            'purchaseQty' => $this->integer()->notNull()->defaultValue(0),
            'maxPurchaseQty' => $this->integer()->notNull()->defaultValue(0),
            'baseDiscount' => $this->decimal(14, 4)->notNull()->defaultValue(0),
            'baseDiscountType' => $this->enum('baseDiscountType', ['value', 'percentTotal', 'percentTotalDiscounted', 'percentItems', 'percentItemsDiscounted'])->notNull()->defaultValue('value'),
            'perItemDiscount' => $this->decimal(14, 4)->notNull()->defaultValue(0),
            'percentDiscount' => $this->decimal(14, 4)->notNull()->defaultValue(0),
            'percentageOffSubject' => $this->enum('percentageOffSubject', ['original', 'discounted'])->notNull(),
            'excludeOnSale' => $this->boolean()->notNull()->defaultValue(false),
            'hasFreeShippingForMatchingItems' => $this->boolean()->notNull()->defaultValue(false),
            'hasFreeShippingForOrder' => $this->boolean()->notNull()->defaultValue(false),
            'userGroupsCondition' => $this->string()->defaultValue('userGroupsAnyOrNone'),
            'allPurchasables' => $this->boolean()->notNull()->defaultValue(false),
            'allCategories' => $this->boolean()->notNull()->defaultValue(false),
            'appliedTo' => $this->enum('appliedTo', ['matchingLineItems', 'allLineItems'])->notNull()->defaultValue('matchingLineItems'),
            'categoryRelationshipType' => $this->enum('categoryRelationshipType', ['element', 'sourceElement', 'targetElement'])->notNull()->defaultValue('element'),
            'orderConditionFormula' => $this->text(),
            'enabled' => $this->boolean()->notNull()->defaultValue(true),
            'stopProcessing' => $this->boolean()->notNull()->defaultValue(false),
            'ignoreSales' => $this->boolean()->notNull()->defaultValue(false),
            'sortOrder' => $this->integer(),
            'dateCreated' => $this->dateTime()->notNull(),
            'dateUpdated' => $this->dateTime()->notNull(),
            'uid' => $this->uid(),
        ]);

        $this->createTable(Table::DONATIONS, [
            'id' => $this->primaryKey(),
            'sku' => $this->string()->notNull(),
            'availableForPurchase' => $this->boolean()->notNull()->defaultValue(false),
            'dateCreated' => $this->dateTime()->notNull(),
            'dateUpdated' => $this->dateTime()->notNull(),
            'uid' => $this->uid(),
        ]);

        $this->createTable(Table::EMAILS, [
            'id' => $this->primaryKey(),
            'name' => $this->string()->notNull(),
            'subject' => $this->string()->notNull(),
            'recipientType' => $this->enum('recipientType', ['customer', 'custom'])->defaultValue('custom'),
            'to' => $this->string(),
            'bcc' => $this->string(),
            'cc' => $this->string(),
            'replyTo' => $this->string(),
            'enabled' => $this->boolean()->notNull()->defaultValue(true),
            'templatePath' => $this->string()->notNull(),
            'plainTextTemplatePath' => $this->string(),
            'pdfId' => $this->integer(),
            'language' => $this->string(),
            'dateCreated' => $this->dateTime()->notNull(),
            'dateUpdated' => $this->dateTime()->notNull(),
            'uid' => $this->uid(),
        ]);

        $this->createTable(Table::PDFS, [
            'id' => $this->primaryKey(),
            'name' => $this->string()->notNull(),
            'handle' => $this->string()->notNull(),
            'description' => $this->string(),
            'templatePath' => $this->string()->notNull(),
            'fileNameFormat' => $this->string(),
            'enabled' => $this->boolean()->notNull()->defaultValue(true),
            'isDefault' => $this->boolean()->notNull()->defaultValue(false),
            'sortOrder' => $this->integer(),
            'language' => $this->string(),
            'dateCreated' => $this->dateTime()->notNull(),
            'dateUpdated' => $this->dateTime()->notNull(),
            'uid' => $this->uid(),
        ]);

        $this->createTable(Table::GATEWAYS, [
            'id' => $this->primaryKey(),
            'type' => $this->string()->notNull(),
            'name' => $this->string()->notNull(),
            'handle' => $this->string()->notNull(),
            'settings' => $this->text(),
            'paymentType' => $this->enum('paymentType', ['authorize', 'purchase'])->notNull()->defaultValue('purchase'),
            'isFrontendEnabled' => $this->boolean()->notNull()->defaultValue(true),
            'isArchived' => $this->boolean()->notNull()->defaultValue(false),
            'dateArchived' => $this->dateTime(),
            'sortOrder' => $this->integer(),
            'dateCreated' => $this->dateTime()->notNull(),
            'dateUpdated' => $this->dateTime()->notNull(),
            'uid' => $this->uid(),
        ]);

        $this->createTable(Table::LINEITEMS, [
            'id' => $this->primaryKey(),
            'orderId' => $this->integer()->notNull(),
            'purchasableId' => $this->integer(),
            'taxCategoryId' => $this->integer()->notNull(),
            'shippingCategoryId' => $this->integer()->notNull(),
            'description' => $this->text(),
            'options' => $this->text(),
            'optionsSignature' => $this->string()->notNull(),
            'price' => $this->decimal(14, 4)->notNull()->unsigned(),
            'saleAmount' => $this->decimal(14, 4)->notNull()->defaultValue(0),
            'salePrice' => $this->decimal(14, 4)->notNull()->defaultValue(0),
            'sku' => $this->string(),
            'weight' => $this->decimal(14, 4)->notNull()->defaultValue(0)->unsigned(),
            'height' => $this->decimal(14, 4)->notNull()->defaultValue(0)->unsigned(),
            'length' => $this->decimal(14, 4)->notNull()->defaultValue(0)->unsigned(),
            'width' => $this->decimal(14, 4)->notNull()->defaultValue(0)->unsigned(),
            'subtotal' => $this->decimal(14, 4)->notNull()->defaultValue(0)->unsigned(),
            'total' => $this->decimal(14, 4)->notNull()->defaultValue(0),
            'qty' => $this->integer()->notNull()->unsigned(),
            'note' => $this->text(),
            'privateNote' => $this->text(),
            'snapshot' => $this->longText(),
            'lineItemStatusId' => $this->integer(),
            'dateCreated' => $this->dateTime()->notNull(),
            'dateUpdated' => $this->dateTime()->notNull(),
            'uid' => $this->uid(),
        ]);

        $this->createTable(Table::LINEITEMSTATUSES, [
            'id' => $this->primaryKey(),
            'name' => $this->string()->notNull(),
            'handle' => $this->string()->notNull(),
            'color' => $this->enum('color', ['green', 'orange', 'red', 'blue', 'yellow', 'pink', 'purple', 'turquoise', 'light', 'grey', 'black'])->notNull()->defaultValue('green'),
            'isArchived' => $this->boolean()->notNull()->defaultValue(false),
            'dateArchived' => $this->dateTime(),
            'sortOrder' => $this->integer(),
            'default' => $this->boolean()->notNull()->defaultValue(false),
            'dateCreated' => $this->dateTime()->notNull(),
            'dateUpdated' => $this->dateTime()->notNull(),
            'uid' => $this->uid(),
        ]);

        $this->createTable(Table::ORDERADJUSTMENTS, [
            'id' => $this->primaryKey(),
            'orderId' => $this->integer()->notNull(),
            'lineItemId' => $this->integer(),
            'type' => $this->string()->notNull(),
            'name' => $this->string(),
            'description' => $this->string(),
            'amount' => $this->decimal(14, 4)->notNull(),
            'included' => $this->boolean()->notNull()->defaultValue(false),
            'isEstimated' => $this->boolean()->notNull()->defaultValue(false),
            'sourceSnapshot' => $this->longText(),
            'dateCreated' => $this->dateTime()->notNull(),
            'dateUpdated' => $this->dateTime()->notNull(),
            'uid' => $this->uid(),
        ]);

        $this->createTable(Table::ORDERNOTICES, [
            'id' => $this->primaryKey(),
            'orderId' => $this->integer()->notNull(),
            'type' => $this->string(),
            'attribute' => $this->string(),
            'message' => $this->text(),
            'dateCreated' => $this->dateTime()->notNull(),
            'dateUpdated' => $this->dateTime()->notNull(),
            'uid' => $this->uid(),
        ]);

        $this->createTable(Table::ORDERHISTORIES, [
            'id' => $this->primaryKey(),
            'orderId' => $this->integer()->notNull(),
            'customerId' => $this->integer()->notNull(),
            'prevStatusId' => $this->integer(),
            'newStatusId' => $this->integer(),
            'message' => $this->text(),
            'dateCreated' => $this->dateTime()->notNull(),
            'dateUpdated' => $this->dateTime()->notNull(),
            'uid' => $this->uid(),
        ]);

        $this->createTable(Table::ORDERS, [
            'id' => $this->integer()->notNull(),
            'billingAddressId' => $this->integer(),
            'shippingAddressId' => $this->integer(),
            'estimatedBillingAddressId' => $this->integer(),
            'estimatedShippingAddressId' => $this->integer(),
            'gatewayId' => $this->integer(),
            'paymentSourceId' => $this->integer(),
            'customerId' => $this->integer(),
            'orderStatusId' => $this->integer(),
            'number' => $this->string(32),
            'reference' => $this->string(),
            'couponCode' => $this->string(),
            'itemTotal' => $this->decimal(14, 4)->defaultValue(0),
            'itemSubtotal' => $this->decimal(14, 4)->defaultValue(0),
            'total' => $this->decimal(14, 4)->defaultValue(0),
            'totalPrice' => $this->decimal(14, 4)->defaultValue(0),
            'totalPaid' => $this->decimal(14, 4)->defaultValue(0),
            'totalDiscount' => $this->decimal(14, 4)->defaultValue(0),
            'totalTax' => $this->decimal(14, 4)->defaultValue(0),
            'totalTaxIncluded' => $this->decimal(14, 4)->defaultValue(0),
            'totalShippingCost' => $this->decimal(14, 4)->defaultValue(0),
            'paidStatus' => $this->enum('paidStatus', ['paid', 'partial', 'unpaid', 'overPaid']),
            'email' => $this->string(),
            'isCompleted' => $this->boolean()->notNull()->defaultValue(false),
            'dateOrdered' => $this->dateTime(),
            'datePaid' => $this->dateTime(),
            'dateAuthorized' => $this->dateTime(),
            'currency' => $this->string(),
            'paymentCurrency' => $this->string(),
            'lastIp' => $this->string(),
            'orderLanguage' => $this->string(12)->notNull(),
            'origin' => $this->enum('origin', ['web', 'cp', 'remote'])->notNull()->defaultValue('web'),
            'message' => $this->text(),
            'registerUserOnOrderComplete' => $this->boolean()->notNull()->defaultValue(false),
            'recalculationMode' => $this->enum('recalculationMode', ['all', 'none', 'adjustmentsOnly'])->notNull()->defaultValue('all'),
            'returnUrl' => $this->text(),
            'cancelUrl' => $this->text(),
            'shippingMethodHandle' => $this->string(),
            'shippingMethodName' => $this->string(),
            'orderSiteId' => $this->integer(),
            'dateCreated' => $this->dateTime()->notNull(),
            'dateUpdated' => $this->dateTime()->notNull(),
            'uid' => $this->uid(),
            'PRIMARY KEY(id)',
        ]);

        $this->createTable(Table::ORDERSTATUS_EMAILS, [
            'id' => $this->primaryKey(),
            'orderStatusId' => $this->integer()->notNull(),
            'emailId' => $this->integer()->notNull(),
            'dateCreated' => $this->dateTime()->notNull(),
            'dateUpdated' => $this->dateTime()->notNull(),
            'uid' => $this->uid(),
        ]);

        $this->createTable(Table::ORDERSTATUSES, [
            'id' => $this->primaryKey(),
            'name' => $this->string()->notNull(),
            'handle' => $this->string()->notNull(),
            'color' => $this->enum('color', ['green', 'orange', 'red', 'blue', 'yellow', 'pink', 'purple', 'turquoise', 'light', 'grey', 'black'])->notNull()->defaultValue('green'),
            'description' => $this->string(),
            'dateDeleted' => $this->dateTime(),
            'sortOrder' => $this->integer(),
            'default' => $this->boolean()->notNull()->defaultValue(false),
            'dateCreated' => $this->dateTime()->notNull(),
            'dateUpdated' => $this->dateTime()->notNull(),
            'uid' => $this->uid(),
        ]);

        $this->createTable(Table::PAYMENTCURRENCIES, [
            'id' => $this->primaryKey(),
            'iso' => $this->string(3)->notNull(),
            'primary' => $this->boolean()->notNull()->defaultValue(false),
            'rate' => $this->decimal(14, 4)->notNull()->defaultValue(0),
            'dateCreated' => $this->dateTime()->notNull(),
            'dateUpdated' => $this->dateTime()->notNull(),
            'uid' => $this->uid(),
        ]);

        $this->createTable(Table::PAYMENTSOURCES, [
            'id' => $this->primaryKey(),
            'userId' => $this->integer()->notNull(),
            'gatewayId' => $this->integer()->notNull(),
            'token' => $this->string()->notNull(),
            'description' => $this->string(),
            'response' => $this->text(),
            'dateCreated' => $this->dateTime()->notNull(),
            'dateUpdated' => $this->dateTime()->notNull(),
            'uid' => $this->uid(),
        ]);

        $this->createTable(Table::PLANS, [
            'id' => $this->primaryKey(),
            'gatewayId' => $this->integer(),
            'planInformationId' => $this->integer()->null(),
            'name' => $this->string()->notNull(),
            'handle' => $this->string()->notNull(),
            'reference' => $this->string()->notNull(),
            'enabled' => $this->boolean()->notNull()->defaultValue(false),
            'planData' => $this->text(),
            'isArchived' => $this->boolean()->notNull()->defaultValue(false),
            'dateArchived' => $this->dateTime(),
            'dateCreated' => $this->dateTime()->notNull(),
            'dateUpdated' => $this->dateTime()->notNull(),
            'sortOrder' => $this->integer(),
            'uid' => $this->uid(),
        ]);

        $this->createTable(Table::PRODUCTS, [
            'id' => $this->integer()->notNull(),
            'typeId' => $this->integer(),
            'taxCategoryId' => $this->integer()->notNull(),
            'shippingCategoryId' => $this->integer()->notNull(),
            'defaultVariantId' => $this->integer(),
            'postDate' => $this->dateTime(),
            'expiryDate' => $this->dateTime(),
            'promotable' => $this->boolean()->notNull()->defaultValue(false),
            'availableForPurchase' => $this->boolean()->notNull()->defaultValue(true),
            'freeShipping' => $this->boolean()->notNull()->defaultValue(true),
            'defaultSku' => $this->string(),
            'defaultPrice' => $this->decimal(14, 4),
            'defaultHeight' => $this->decimal(14, 4),
            'defaultLength' => $this->decimal(14, 4),
            'defaultWidth' => $this->decimal(14, 4),
            'defaultWeight' => $this->decimal(14, 4),
            'dateCreated' => $this->dateTime()->notNull(),
            'dateUpdated' => $this->dateTime()->notNull(),
            'uid' => $this->uid(),
            'PRIMARY KEY(id)',
        ]);

        $this->createTable(Table::PRODUCTTYPES, [
            'id' => $this->primaryKey(),
            'fieldLayoutId' => $this->integer(),
            'variantFieldLayoutId' => $this->integer(),
            'name' => $this->string()->notNull(),
            'handle' => $this->string()->notNull(),
            'hasDimensions' => $this->boolean()->notNull()->defaultValue(false),
            'hasVariants' => $this->boolean()->notNull()->defaultValue(false),

            // Variant title stuff
<<<<<<< HEAD
            'hasVariantTitleField' => $this->boolean(),
            'variantTitleFormat' => $this->string()->notNull(),
=======
            'hasVariantTitleField' => $this->boolean()->notNull()->defaultValue(true),
            'titleFormat' => $this->string()->notNull(), // TODO: rename to variantTitleFormat in 4.0 #COM-44
>>>>>>> 14b407d9

            // Product title stuff
            'hasProductTitleField' => $this->boolean()->notNull()->defaultValue(true),
            'productTitleFormat' => $this->string(),

            'skuFormat' => $this->string(),
            'descriptionFormat' => $this->string(),
            'dateCreated' => $this->dateTime()->notNull(),
            'dateUpdated' => $this->dateTime()->notNull(),
            'uid' => $this->uid(),
        ]);

        $this->createTable(Table::PRODUCTTYPES_SITES, [
            'id' => $this->primaryKey(),
            'productTypeId' => $this->integer()->notNull(),
            'siteId' => $this->integer()->notNull(),
            'uriFormat' => $this->text(),
            'template' => $this->string(500),
            'hasUrls' => $this->boolean()->notNull()->defaultValue(false),
            'dateCreated' => $this->dateTime()->notNull(),
            'dateUpdated' => $this->dateTime()->notNull(),
            'uid' => $this->uid(),
        ]);

        $this->createTable(Table::PRODUCTTYPES_SHIPPINGCATEGORIES, [
            'id' => $this->primaryKey(),
            'productTypeId' => $this->integer()->notNull(),
            'shippingCategoryId' => $this->integer()->notNull(),
            'dateCreated' => $this->dateTime()->notNull(),
            'dateUpdated' => $this->dateTime()->notNull(),
            'uid' => $this->uid(),
        ]);

        $this->createTable(Table::PRODUCTTYPES_TAXCATEGORIES, [
            'id' => $this->primaryKey(),
            'productTypeId' => $this->integer()->notNull(),
            'taxCategoryId' => $this->integer()->notNull(),
            'dateCreated' => $this->dateTime()->notNull(),
            'dateUpdated' => $this->dateTime()->notNull(),
            'uid' => $this->uid(),
        ]);

        $this->createTable(Table::PURCHASABLES, [
            'id' => $this->primaryKey(),
            'sku' => $this->string()->notNull(),
            'price' => $this->decimal(14, 4)->notNull(),
            'description' => $this->text(),
            'dateCreated' => $this->dateTime()->notNull(),
            'dateUpdated' => $this->dateTime()->notNull(),
            'uid' => $this->uid(),
        ]);

        $this->createTable(Table::SALE_PURCHASABLES, [
            'id' => $this->primaryKey(),
            'saleId' => $this->integer()->notNull(),
            'purchasableId' => $this->integer()->notNull(),
            'purchasableType' => $this->string()->notNull(),
            'dateCreated' => $this->dateTime()->notNull(),
            'dateUpdated' => $this->dateTime()->notNull(),
            'uid' => $this->uid(),
        ]);

        $this->createTable(Table::SALE_CATEGORIES, [
            'id' => $this->primaryKey(),
            'saleId' => $this->integer()->notNull(),
            'categoryId' => $this->integer()->notNull(),
            'dateCreated' => $this->dateTime()->notNull(),
            'dateUpdated' => $this->dateTime()->notNull(),
            'uid' => $this->uid(),
        ]);

        $this->createTable(Table::SALE_USERGROUPS, [
            'id' => $this->primaryKey(),
            'saleId' => $this->integer()->notNull(),
            'userGroupId' => $this->integer()->notNull(),
            'dateCreated' => $this->dateTime()->notNull(),
            'dateUpdated' => $this->dateTime()->notNull(),
            'uid' => $this->uid(),
        ]);

        $this->createTable(Table::SALES, [
            'id' => $this->primaryKey(),
            'name' => $this->string()->notNull(),
            'description' => $this->text(),
            'dateFrom' => $this->dateTime(),
            'dateTo' => $this->dateTime(),
            'apply' => $this->enum('apply', ['toPercent', 'toFlat', 'byPercent', 'byFlat'])->notNull(),
            'applyAmount' => $this->decimal(14, 4)->notNull(),
            'allGroups' => $this->boolean()->notNull()->defaultValue(false),
            'allPurchasables' => $this->boolean()->notNull()->defaultValue(false),
            'allCategories' => $this->boolean()->notNull()->defaultValue(false),
            'categoryRelationshipType' => $this->enum('categoryRelationshipType', ['element', 'sourceElement', 'targetElement'])->notNull()->defaultValue('element'),
            'enabled' => $this->boolean()->notNull()->defaultValue(true),
            'ignorePrevious' => $this->boolean()->notNull()->defaultValue(false),
            'stopProcessing' => $this->boolean()->notNull()->defaultValue(false),
            'sortOrder' => $this->integer(),
            'dateCreated' => $this->dateTime()->notNull(),
            'dateUpdated' => $this->dateTime()->notNull(),
            'uid' => $this->uid(),
        ]);

        $this->createTable(Table::SHIPPINGCATEGORIES, [
            'id' => $this->primaryKey(),
            'name' => $this->string()->notNull(),
            'handle' => $this->string()->notNull(),
            'description' => $this->string(),
            'default' => $this->boolean()->notNull()->defaultValue(false),
            'dateCreated' => $this->dateTime()->notNull(),
            'dateUpdated' => $this->dateTime()->notNull(),
            'uid' => $this->uid(),
        ]);

        $this->createTable(Table::SHIPPINGMETHODS, [
            'id' => $this->primaryKey(),
            'name' => $this->string()->notNull(),
            'handle' => $this->string()->notNull(),
            'enabled' => $this->boolean()->notNull()->defaultValue(true),
            'isLite' => $this->boolean()->notNull()->defaultValue(false),
            'dateCreated' => $this->dateTime()->notNull(),
            'dateUpdated' => $this->dateTime()->notNull(),
            'uid' => $this->uid(),
        ]);

        $this->createTable(Table::SHIPPINGRULE_CATEGORIES, [
            'id' => $this->primaryKey(),
            'shippingRuleId' => $this->integer(),
            'shippingCategoryId' => $this->integer(),
            'condition' => $this->enum('condition', ['allow', 'disallow', 'require'])->notNull(),
            'perItemRate' => $this->decimal(14, 4),
            'weightRate' => $this->decimal(14, 4),
            'percentageRate' => $this->decimal(14, 4),
            'dateCreated' => $this->dateTime()->notNull(),
            'dateUpdated' => $this->dateTime()->notNull(),
            'uid' => $this->uid(),
        ]);

        $this->createTable(Table::SHIPPINGRULES, [
            'id' => $this->primaryKey(),
            'shippingZoneId' => $this->integer(),
            'methodId' => $this->integer()->notNull(),
            'name' => $this->string()->notNull(),
            'description' => $this->string(),
            'priority' => $this->integer()->notNull()->defaultValue(0),
            'enabled' => $this->boolean()->notNull()->defaultValue(true),
            'orderConditionFormula' => $this->text(),
            'minQty' => $this->integer()->notNull()->defaultValue(0),
            'maxQty' => $this->integer()->notNull()->defaultValue(0),
            'minTotal' => $this->decimal(14, 4)->notNull()->defaultValue(0),
            'maxTotal' => $this->decimal(14, 4)->notNull()->defaultValue(0),
            'minMaxTotalType' => $this->enum('minMaxTotalType', ['salePrice', 'salePriceWithDiscounts'])->notNull()->defaultValue('salePrice'),
            'minWeight' => $this->decimal(14, 4)->notNull()->defaultValue(0),
            'maxWeight' => $this->decimal(14, 4)->notNull()->defaultValue(0),
            'baseRate' => $this->decimal(14, 4)->notNull()->defaultValue(0),
            'perItemRate' => $this->decimal(14, 4)->notNull()->defaultValue(0),
            'weightRate' => $this->decimal(14, 4)->notNull()->defaultValue(0),
            'percentageRate' => $this->decimal(14, 4)->notNull()->defaultValue(0),
            'minRate' => $this->decimal(14, 4)->notNull()->defaultValue(0),
            'maxRate' => $this->decimal(14, 4)->notNull()->defaultValue(0),
            'isLite' => $this->boolean()->notNull()->defaultValue(false),
            'dateCreated' => $this->dateTime()->notNull(),
            'dateUpdated' => $this->dateTime()->notNull(),
            'uid' => $this->uid(),
        ]);

        $this->createTable(Table::SHIPPINGZONE_COUNTRIES, [
            'id' => $this->primaryKey(),
            'shippingZoneId' => $this->integer()->notNull(),
            'countryId' => $this->integer()->notNull(),
            'dateCreated' => $this->dateTime()->notNull(),
            'dateUpdated' => $this->dateTime()->notNull(),
            'uid' => $this->uid(),
        ]);

        $this->createTable(Table::SHIPPINGZONE_STATES, [
            'id' => $this->primaryKey(),
            'shippingZoneId' => $this->integer()->notNull(),
            'stateId' => $this->integer()->notNull(),
            'dateCreated' => $this->dateTime()->notNull(),
            'dateUpdated' => $this->dateTime()->notNull(),
            'uid' => $this->uid(),
        ]);

        $this->createTable(Table::SHIPPINGZONES, [
            'id' => $this->primaryKey(),
            'name' => $this->string()->notNull(),
            'description' => $this->string(),
            'isCountryBased' => $this->boolean()->notNull()->defaultValue(true),
            'zipCodeConditionFormula' => $this->text(),
            'dateCreated' => $this->dateTime()->notNull(),
            'dateUpdated' => $this->dateTime()->notNull(),
            'uid' => $this->uid(),
        ]);

        $this->createTable(Table::STATES, [
            'id' => $this->primaryKey(),
            'countryId' => $this->integer()->notNull(),
            'name' => $this->string()->notNull(),
            'abbreviation' => $this->string(),
            'sortOrder' => $this->integer(),
            'enabled' => $this->boolean()->notNull()->defaultValue(true),
            'dateCreated' => $this->dateTime()->notNull(),
            'dateUpdated' => $this->dateTime()->notNull(),
            'uid' => $this->uid(),
        ]);

        $this->createTable(Table::SUBSCRIPTIONS, [
            'id' => $this->primaryKey(),
            'userId' => $this->integer()->notNull(),
            'planId' => $this->integer(),
            'gatewayId' => $this->integer(),
            'orderId' => $this->integer(),
            'reference' => $this->string()->notNull(),
            'subscriptionData' => $this->text(),
            'trialDays' => $this->integer()->notNull(),
            'nextPaymentDate' => $this->dateTime(),
            'hasStarted' => $this->boolean()->notNull()->defaultValue(true),
            'isSuspended' => $this->boolean()->notNull()->defaultValue(false),
            'dateSuspended' => $this->dateTime(),
            'isCanceled' => $this->boolean()->notNull()->defaultValue(false),
            'dateCanceled' => $this->dateTime(),
            'isExpired' => $this->boolean()->notNull()->defaultValue(false),
            'dateExpired' => $this->dateTime(),
            'dateCreated' => $this->dateTime()->notNull(),
            'dateUpdated' => $this->dateTime()->notNull(),
            'uid' => $this->uid(),
        ]);

        $this->createTable(Table::TAXCATEGORIES, [
            'id' => $this->primaryKey(),
            'name' => $this->string()->notNull(),
            'handle' => $this->string()->notNull(),
            'description' => $this->string(),
            'default' => $this->boolean()->notNull()->defaultValue(false),
            'dateCreated' => $this->dateTime()->notNull(),
            'dateUpdated' => $this->dateTime()->notNull(),
            'uid' => $this->uid(),
        ]);

        $this->createTable(Table::TAXRATES, [
            'id' => $this->primaryKey(),
            'taxZoneId' => $this->integer(),
            'isEverywhere' => $this->boolean()->notNull()->defaultValue(true),
            'taxCategoryId' => $this->integer()->null(),
            'name' => $this->string()->notNull(),
            'code' => $this->string(),
            'rate' => $this->decimal(14, 10)->notNull(),
            'include' => $this->boolean()->notNull()->defaultValue(false),
            'isVat' => $this->boolean()->notNull()->defaultValue(false), // @TODO rename to isEuVat #COM-45
            'removeIncluded' => $this->boolean()->notNull()->defaultValue(false),
            'removeVatIncluded' => $this->boolean()->notNull()->defaultValue(false),
            'taxable' => $this->enum('taxable', ['price', 'shipping', 'price_shipping', 'order_total_shipping', 'order_total_price'])->notNull(),
            'isLite' => $this->boolean()->notNull()->defaultValue(false),
            'dateCreated' => $this->dateTime()->notNull(),
            'dateUpdated' => $this->dateTime()->notNull(),
            'uid' => $this->uid(),
        ]);

        $this->createTable(Table::TAXZONE_COUNTRIES, [
            'id' => $this->primaryKey(),
            'taxZoneId' => $this->integer()->notNull(),
            'countryId' => $this->integer()->notNull(),
            'dateCreated' => $this->dateTime()->notNull(),
            'dateUpdated' => $this->dateTime()->notNull(),
            'uid' => $this->uid(),
        ]);

        $this->createTable(Table::TAXZONE_STATES, [
            'id' => $this->primaryKey(),
            'taxZoneId' => $this->integer()->notNull(),
            'stateId' => $this->integer()->notNull(),
            'dateCreated' => $this->dateTime()->notNull(),
            'dateUpdated' => $this->dateTime()->notNull(),
            'uid' => $this->uid(),
        ]);

        $this->createTable(Table::TAXZONES, [
            'id' => $this->primaryKey(),
            'name' => $this->string()->notNull(),
            'description' => $this->string(),
            'isCountryBased' => $this->boolean()->notNull()->defaultValue(true),
            'zipCodeConditionFormula' => $this->text(),
            'default' => $this->boolean()->notNull()->defaultValue(false),
            'dateCreated' => $this->dateTime()->notNull(),
            'dateUpdated' => $this->dateTime()->notNull(),
            'uid' => $this->uid(),
        ]);

        $this->createTable(Table::TRANSACTIONS, [
            'id' => $this->primaryKey(),
            'orderId' => $this->integer()->notNull(),
            'parentId' => $this->integer(),
            'gatewayId' => $this->integer(),
            'userId' => $this->integer(),
            'hash' => $this->string(32),
            'type' => $this->enum('type', ['authorize', 'capture', 'purchase', 'refund'])->notNull(),
            'amount' => $this->decimal(14, 4),
            'paymentAmount' => $this->decimal(14, 4),
            'currency' => $this->string(),
            'paymentCurrency' => $this->string(),
            'paymentRate' => $this->decimal(14, 4),
            'status' => $this->enum('status', ['pending', 'redirect', 'success', 'failed', 'processing'])->notNull(),
            'reference' => $this->string(),
            'code' => $this->string(),
            'message' => $this->text(),
            'note' => $this->mediumText(),
            'response' => $this->text(),
            'dateCreated' => $this->dateTime()->notNull(),
            'dateUpdated' => $this->dateTime()->notNull(),
            'uid' => $this->uid(),
        ]);

        $this->createTable(Table::VARIANTS, [
            'id' => $this->integer()->notNull(),
            'productId' => $this->integer(), // Allow null so we can delete a product THEN the variants.
            'sku' => $this->string()->notNull(),
            'isDefault' => $this->boolean()->notNull()->defaultValue(false),
            'price' => $this->decimal(14, 4)->notNull(),
            'sortOrder' => $this->integer(),
            'width' => $this->decimal(14, 4),
            'height' => $this->decimal(14, 4),
            'length' => $this->decimal(14, 4),
            'weight' => $this->decimal(14, 4),
            'stock' => $this->integer()->notNull()->defaultValue(0),
            'hasUnlimitedStock' => $this->boolean()->notNull()->defaultValue(false),
            'minQty' => $this->integer(),
            'maxQty' => $this->integer(),
            'deletedWithProduct' => $this->boolean()->notNull()->defaultValue(false),
            'dateCreated' => $this->dateTime()->notNull(),
            'dateUpdated' => $this->dateTime()->notNull(),
            'uid' => $this->uid(),
            'PRIMARY KEY(id)',
        ]);
    }

    /**
     * Drop the tables
     */
    public function dropTables(): void
    {
        $this->dropTableIfExists(Table::ADDRESSES);
        $this->dropTableIfExists(Table::COUNTRIES);
        $this->dropTableIfExists(Table::CUSTOMER_DISCOUNTUSES);
        $this->dropTableIfExists(Table::EMAIL_DISCOUNTUSES);
        $this->dropTableIfExists(Table::CUSTOMERS);
        $this->dropTableIfExists(Table::CUSTOMERS_ADDRESSES);
        $this->dropTableIfExists(Table::DISCOUNT_PURCHASABLES);
        $this->dropTableIfExists(Table::DISCOUNT_CATEGORIES);
        $this->dropTableIfExists(Table::DISCOUNT_USERGROUPS);
        $this->dropTableIfExists(Table::DISCOUNTS);
        $this->dropTableIfExists(Table::DONATIONS);
        $this->dropTableIfExists(Table::EMAILS);
        $this->dropTableIfExists(Table::PDFS);
        $this->dropTableIfExists(Table::GATEWAYS);
        $this->dropTableIfExists(Table::LINEITEMS);
        $this->dropTableIfExists(Table::LINEITEMSTATUSES);
        $this->dropTableIfExists(Table::ORDERADJUSTMENTS);
        $this->dropTableIfExists(Table::ORDERHISTORIES);
        $this->dropTableIfExists(Table::ORDERS);
        $this->dropTableIfExists(Table::ORDERNOTICES);
        $this->dropTableIfExists(Table::ORDERSTATUS_EMAILS);
        $this->dropTableIfExists(Table::ORDERSTATUSES);
        $this->dropTableIfExists(Table::PAYMENTCURRENCIES);
        $this->dropTableIfExists(Table::PAYMENTSOURCES);
        $this->dropTableIfExists(Table::PLANS);
        $this->dropTableIfExists(Table::PRODUCTS);
        $this->dropTableIfExists(Table::PRODUCTTYPES);
        $this->dropTableIfExists(Table::PRODUCTTYPES_SITES);
        $this->dropTableIfExists(Table::PRODUCTTYPES_SHIPPINGCATEGORIES);
        $this->dropTableIfExists(Table::PRODUCTTYPES_TAXCATEGORIES);
        $this->dropTableIfExists(Table::PURCHASABLES);
        $this->dropTableIfExists(Table::SALE_PURCHASABLES);
        $this->dropTableIfExists(Table::SALE_CATEGORIES);
        $this->dropTableIfExists(Table::SALE_USERGROUPS);
        $this->dropTableIfExists(Table::SALES);
        $this->dropTableIfExists(Table::SHIPPINGCATEGORIES);
        $this->dropTableIfExists(Table::SHIPPINGMETHODS);
        $this->dropTableIfExists(Table::SHIPPINGRULE_CATEGORIES);
        $this->dropTableIfExists(Table::SHIPPINGRULES);
        $this->dropTableIfExists(Table::SHIPPINGZONE_COUNTRIES);
        $this->dropTableIfExists(Table::SHIPPINGZONE_STATES);
        $this->dropTableIfExists(Table::SHIPPINGZONES);
        $this->dropTableIfExists(Table::STATES);
        $this->dropTableIfExists(Table::SUBSCRIPTIONS);
        $this->dropTableIfExists(Table::TAXCATEGORIES);
        $this->dropTableIfExists(Table::TAXRATES);
        $this->dropTableIfExists(Table::TAXZONE_COUNTRIES);
        $this->dropTableIfExists(Table::TAXZONE_STATES);
        $this->dropTableIfExists(Table::TAXZONES);
        $this->dropTableIfExists(Table::TRANSACTIONS);
        $this->dropTableIfExists(Table::VARIANTS);
    }

    /**
     * Deletes the project config entry.
     */
    public function dropProjectConfig(): void
    {
        Craft::$app->projectConfig->remove('commerce');
    }

    /**
     * Creates the indexes.
     */
    public function createIndexes(): void
    {
        $this->createIndex(null, Table::ADDRESSES, 'countryId', false);
        $this->createIndex(null, Table::ADDRESSES, 'stateId', false);
        $this->createIndex(null, Table::ADDRESSES, 'isStoreLocation', false);
        $this->createIndex(null, Table::COUNTRIES, 'name', true);
        $this->createIndex(null, Table::COUNTRIES, 'iso', true);
        $this->createIndex(null, Table::EMAIL_DISCOUNTUSES, ['email', 'discountId'], true);
        $this->createIndex(null, Table::EMAIL_DISCOUNTUSES, ['discountId'], false);
        $this->createIndex(null, Table::CUSTOMER_DISCOUNTUSES, ['customerId', 'discountId'], true);
        $this->createIndex(null, Table::CUSTOMER_DISCOUNTUSES, 'discountId', false);
        $this->createIndex(null, Table::CUSTOMERS, 'userId', false);
        $this->createIndex(null, Table::CUSTOMERS, 'primaryBillingAddressId', false);
        $this->createIndex(null, Table::CUSTOMERS, 'primaryShippingAddressId', false);
        $this->createIndex(null, Table::CUSTOMERS_ADDRESSES, ['customerId', 'addressId'], true);
        $this->createIndex(null, Table::DISCOUNT_PURCHASABLES, ['discountId', 'purchasableId'], true);
        $this->createIndex(null, Table::DISCOUNT_PURCHASABLES, 'purchasableId', false);
        $this->createIndex(null, Table::DISCOUNT_CATEGORIES, ['discountId', 'categoryId'], true);
        $this->createIndex(null, Table::DISCOUNT_CATEGORIES, 'categoryId', false);
        $this->createIndex(null, Table::DISCOUNT_USERGROUPS, ['discountId', 'userGroupId'], true);
        $this->createIndex(null, Table::DISCOUNT_USERGROUPS, 'userGroupId', false);
        $this->createIndex(null, Table::DISCOUNTS, 'code', true);
        $this->createIndex(null, Table::DISCOUNTS, 'dateFrom', false);
        $this->createIndex(null, Table::DISCOUNTS, 'dateTo', false);
        $this->createIndex(null, Table::GATEWAYS, 'handle', false);
        $this->createIndex(null, Table::GATEWAYS, 'isArchived', false);
        $this->createIndex(null, Table::LINEITEMS, ['orderId', 'purchasableId', 'optionsSignature'], true);
        $this->createIndex(null, Table::LINEITEMS, 'purchasableId', false);
        $this->createIndex(null, Table::LINEITEMS, 'taxCategoryId', false);
        $this->createIndex(null, Table::LINEITEMS, 'shippingCategoryId', false);
        $this->createIndex(null, Table::ORDERADJUSTMENTS, 'orderId', false);
        $this->createIndex(null, Table::ORDERNOTICES, 'orderId', false);
        $this->createIndex(null, Table::ORDERHISTORIES, 'orderId', false);
        $this->createIndex(null, Table::ORDERHISTORIES, 'prevStatusId', false);
        $this->createIndex(null, Table::ORDERHISTORIES, 'newStatusId', false);
        $this->createIndex(null, Table::ORDERHISTORIES, 'customerId', false);
        $this->createIndex(null, Table::ORDERS, 'number', true);
        $this->createIndex(null, Table::ORDERS, 'reference', false);
        $this->createIndex(null, Table::ORDERS, 'billingAddressId', false);
        $this->createIndex(null, Table::ORDERS, 'shippingAddressId', false);
        $this->createIndex(null, Table::ORDERS, 'gatewayId', false);
        $this->createIndex(null, Table::ORDERS, 'customerId', false);
        $this->createIndex(null, Table::ORDERS, 'orderStatusId', false);
        $this->createIndex(null, Table::ORDERS, 'email', false);
        $this->createIndex(null, Table::ORDERSTATUS_EMAILS, 'orderStatusId', false);
        $this->createIndex(null, Table::ORDERSTATUS_EMAILS, 'emailId', false);
        $this->createIndex(null, Table::PAYMENTCURRENCIES, 'iso', true);
        $this->createIndex(null, Table::PDFS, 'handle', false);
        $this->createIndex(null, Table::PLANS, 'gatewayId', false);
        $this->createIndex(null, Table::PLANS, 'handle', true);
        $this->createIndex(null, Table::PLANS, 'reference', false);
        $this->createIndex(null, Table::PRODUCTS, 'typeId', false);
        $this->createIndex(null, Table::PRODUCTS, 'postDate', false);
        $this->createIndex(null, Table::PRODUCTS, 'expiryDate', false);
        $this->createIndex(null, Table::PRODUCTS, 'taxCategoryId', false);
        $this->createIndex(null, Table::PRODUCTS, 'shippingCategoryId', false);
        $this->createIndex(null, Table::PRODUCTTYPES, 'handle', true);
        $this->createIndex(null, Table::PRODUCTTYPES, 'fieldLayoutId', false);
        $this->createIndex(null, Table::PRODUCTTYPES, 'variantFieldLayoutId', false);
        $this->createIndex(null, Table::PRODUCTTYPES_SITES, ['productTypeId', 'siteId'], true);
        $this->createIndex(null, Table::PRODUCTTYPES_SITES, 'siteId', false);
        $this->createIndex(null, Table::PRODUCTTYPES_SHIPPINGCATEGORIES, ['productTypeId', 'shippingCategoryId'], true);
        $this->createIndex(null, Table::PRODUCTTYPES_SHIPPINGCATEGORIES, 'shippingCategoryId', false);
        $this->createIndex(null, Table::PRODUCTTYPES_TAXCATEGORIES, ['productTypeId', 'taxCategoryId'], true);
        $this->createIndex(null, Table::PRODUCTTYPES_TAXCATEGORIES, 'taxCategoryId', false);
        $this->createIndex(null, Table::PURCHASABLES, 'sku', false); // Application layer enforces unique
        $this->createIndex(null, Table::SALE_PURCHASABLES, ['saleId', 'purchasableId'], true);
        $this->createIndex(null, Table::SALE_PURCHASABLES, 'purchasableId', false);
        $this->createIndex(null, Table::SALE_CATEGORIES, ['saleId', 'categoryId'], true);
        $this->createIndex(null, Table::SALE_CATEGORIES, 'categoryId', false);
        $this->createIndex(null, Table::SALE_USERGROUPS, ['saleId', 'userGroupId'], true);
        $this->createIndex(null, Table::SALE_USERGROUPS, 'userGroupId', false);
        $this->createIndex(null, Table::SHIPPINGCATEGORIES, 'handle', true);
        $this->createIndex(null, Table::SHIPPINGMETHODS, 'name', true);
        $this->createIndex(null, Table::SHIPPINGRULE_CATEGORIES, 'shippingRuleId', false);
        $this->createIndex(null, Table::SHIPPINGRULE_CATEGORIES, 'shippingCategoryId', false);
        $this->createIndex(null, Table::SHIPPINGRULES, 'name', false);
        $this->createIndex(null, Table::SHIPPINGRULES, 'methodId', false);
        $this->createIndex(null, Table::SHIPPINGRULES, 'shippingZoneId', false);
        $this->createIndex(null, Table::SHIPPINGZONE_COUNTRIES, ['shippingZoneId', 'countryId'], true);
        $this->createIndex(null, Table::SHIPPINGZONE_COUNTRIES, 'shippingZoneId', false);
        $this->createIndex(null, Table::SHIPPINGZONE_COUNTRIES, 'countryId', false);
        $this->createIndex(null, Table::SHIPPINGZONE_STATES, ['shippingZoneId', 'stateId'], true);
        $this->createIndex(null, Table::SHIPPINGZONE_STATES, 'shippingZoneId', false);
        $this->createIndex(null, Table::SHIPPINGZONE_STATES, 'stateId', false);
        $this->createIndex(null, Table::SHIPPINGZONES, 'name', true);
        $this->createIndex(null, Table::STATES, 'countryId', false);
        $this->createIndex(null, Table::STATES, ['countryId', 'abbreviation'], true);
        $this->createIndex(null, Table::STATES, ['countryId', 'name'], true);
        $this->createIndex(null, Table::SUBSCRIPTIONS, 'userId', false);
        $this->createIndex(null, Table::SUBSCRIPTIONS, 'planId', false);
        $this->createIndex(null, Table::SUBSCRIPTIONS, 'gatewayId', false);
        $this->createIndex(null, Table::SUBSCRIPTIONS, 'reference', true);
        $this->createIndex(null, Table::SUBSCRIPTIONS, 'nextPaymentDate', false);
        $this->createIndex(null, Table::SUBSCRIPTIONS, 'dateCreated', false);
        $this->createIndex(null, Table::SUBSCRIPTIONS, 'dateExpired', false);
        $this->createIndex(null, Table::TAXCATEGORIES, 'handle', true);
        $this->createIndex(null, Table::TAXRATES, 'taxZoneId', false);
        $this->createIndex(null, Table::TAXRATES, 'taxCategoryId', false);
        $this->createIndex(null, Table::TAXZONE_COUNTRIES, ['taxZoneId', 'countryId'], true);
        $this->createIndex(null, Table::TAXZONE_COUNTRIES, 'taxZoneId', false);
        $this->createIndex(null, Table::TAXZONE_COUNTRIES, 'countryId', false);
        $this->createIndex(null, Table::TAXZONE_STATES, ['taxZoneId', 'stateId'], true);
        $this->createIndex(null, Table::TAXZONE_STATES, 'taxZoneId', false);
        $this->createIndex(null, Table::TAXZONE_STATES, 'stateId', false);
        $this->createIndex(null, Table::TAXZONES, 'name', true);
        $this->createIndex(null, Table::TRANSACTIONS, 'parentId', false);
        $this->createIndex(null, Table::TRANSACTIONS, 'gatewayId', false);
        $this->createIndex(null, Table::TRANSACTIONS, 'orderId', false);
        $this->createIndex(null, Table::TRANSACTIONS, 'userId', false);
        $this->createIndex(null, Table::VARIANTS, 'sku', false);
        $this->createIndex(null, Table::VARIANTS, 'productId', false);
    }

    /**
     * Adds the foreign keys.
     */
    public function addForeignKeys(): void
    {
        $this->addForeignKey(null, Table::ADDRESSES, ['countryId'], Table::COUNTRIES, ['id'], 'SET NULL');
        $this->addForeignKey(null, Table::ADDRESSES, ['stateId'], Table::STATES, ['id'], 'SET NULL');
        $this->addForeignKey(null, Table::CUSTOMER_DISCOUNTUSES, ['customerId'], Table::CUSTOMERS, ['id'], 'CASCADE', 'CASCADE');
        $this->addForeignKey(null, Table::CUSTOMER_DISCOUNTUSES, ['discountId'], Table::DISCOUNTS, ['id'], 'CASCADE', 'CASCADE');
        $this->addForeignKey(null, Table::EMAIL_DISCOUNTUSES, ['discountId'], Table::DISCOUNTS, ['id'], 'CASCADE', 'CASCADE');
        $this->addForeignKey(null, Table::CUSTOMERS, ['userId'], '{{%users}}', ['id'], 'SET NULL');
        $this->addForeignKey(null, Table::CUSTOMERS, ['primaryBillingAddressId'], Table::ADDRESSES, ['id'], 'SET NULL');
        $this->addForeignKey(null, Table::CUSTOMERS, ['primaryShippingAddressId'], Table::ADDRESSES, ['id'], 'SET NULL');
        $this->addForeignKey(null, Table::CUSTOMERS_ADDRESSES, ['addressId'], Table::ADDRESSES, ['id'], 'CASCADE', 'CASCADE');
        $this->addForeignKey(null, Table::CUSTOMERS_ADDRESSES, ['customerId'], Table::CUSTOMERS, ['id'], 'CASCADE', 'CASCADE');
        $this->addForeignKey(null, Table::DISCOUNT_PURCHASABLES, ['discountId'], Table::DISCOUNTS, ['id'], 'CASCADE', 'CASCADE');
        $this->addForeignKey(null, Table::DISCOUNT_PURCHASABLES, ['purchasableId'], Table::PURCHASABLES, ['id'], 'CASCADE', 'CASCADE');
        $this->addForeignKey(null, Table::DISCOUNT_CATEGORIES, ['discountId'], Table::DISCOUNTS, ['id'], 'CASCADE', 'CASCADE');
        $this->addForeignKey(null, Table::DISCOUNT_CATEGORIES, ['categoryId'], '{{%categories}}', ['id'], 'CASCADE', 'CASCADE');
        $this->addForeignKey(null, Table::DISCOUNT_USERGROUPS, ['discountId'], Table::DISCOUNTS, ['id'], 'CASCADE', 'CASCADE');
        $this->addForeignKey(null, Table::DISCOUNT_USERGROUPS, ['userGroupId'], '{{%usergroups}}', ['id'], 'CASCADE', 'CASCADE');
        $this->addForeignKey(null, Table::DONATIONS, ['id'], '{{%elements}}', ['id'], 'CASCADE');
        $this->addForeignKey(null, Table::EMAILS, ['pdfId'], Table::PDFS, ['id'], 'SET NULL');
        $this->addForeignKey(null, Table::LINEITEMS, ['orderId'], Table::ORDERS, ['id'], 'CASCADE');
        $this->addForeignKey(null, Table::LINEITEMS, ['purchasableId'], '{{%elements}}', ['id'], 'SET NULL', 'CASCADE');
        $this->addForeignKey(null, Table::LINEITEMS, ['shippingCategoryId'], Table::SHIPPINGCATEGORIES, ['id'], null, 'CASCADE');
        $this->addForeignKey(null, Table::LINEITEMS, ['taxCategoryId'], Table::TAXCATEGORIES, ['id'], null, 'CASCADE');
        $this->addForeignKey(null, Table::ORDERADJUSTMENTS, ['orderId'], Table::ORDERS, ['id'], 'CASCADE');
        $this->addForeignKey(null, Table::ORDERNOTICES, ['orderId'], Table::ORDERS, ['id'], 'CASCADE');
        $this->addForeignKey(null, Table::ORDERHISTORIES, ['customerId'], Table::CUSTOMERS, ['id'], 'CASCADE', 'CASCADE');
        $this->addForeignKey(null, Table::ORDERHISTORIES, ['newStatusId'], Table::ORDERSTATUSES, ['id'], 'RESTRICT', 'CASCADE');
        $this->addForeignKey(null, Table::ORDERHISTORIES, ['orderId'], Table::ORDERS, ['id'], 'CASCADE', 'CASCADE');
        $this->addForeignKey(null, Table::ORDERHISTORIES, ['prevStatusId'], Table::ORDERSTATUSES, ['id'], 'RESTRICT', 'CASCADE');
        $this->addForeignKey(null, Table::ORDERS, ['billingAddressId'], Table::ADDRESSES, ['id'], 'SET NULL');
        $this->addForeignKey(null, Table::ORDERS, ['customerId'], Table::CUSTOMERS, ['id'], 'SET NULL');
        $this->addForeignKey(null, Table::ORDERS, ['id'], '{{%elements}}', ['id'], 'CASCADE');
        $this->addForeignKey(null, Table::ORDERS, ['orderStatusId'], Table::ORDERSTATUSES, ['id'], 'RESTRICT', 'CASCADE');
        $this->addForeignKey(null, Table::ORDERS, ['gatewayId'], Table::GATEWAYS, ['id'], 'SET NULL');
        $this->addForeignKey(null, Table::ORDERS, ['paymentSourceId'], Table::PAYMENTSOURCES, ['id'], 'SET NULL');
        $this->addForeignKey(null, Table::ORDERS, ['shippingAddressId'], Table::ADDRESSES, ['id'], 'SET NULL');
        $this->addForeignKey(null, Table::ORDERS, ['estimatedShippingAddressId'], Table::ADDRESSES, ['id'], 'SET NULL');
        $this->addForeignKey(null, Table::ORDERS, ['estimatedBillingAddressId'], Table::ADDRESSES, ['id'], 'SET NULL');
        $this->addForeignKey(null, Table::ORDERSTATUS_EMAILS, ['emailId'], Table::EMAILS, ['id'], 'CASCADE', 'CASCADE');
        $this->addForeignKey(null, Table::ORDERSTATUS_EMAILS, ['orderStatusId'], Table::ORDERSTATUSES, ['id'], 'RESTRICT', 'CASCADE');
        $this->addForeignKey(null, Table::PAYMENTSOURCES, ['gatewayId'], Table::GATEWAYS, ['id'], 'CASCADE');
        $this->addForeignKey(null, Table::PAYMENTSOURCES, ['userId'], '{{%users}}', ['id'], 'CASCADE');
        $this->addForeignKey(null, Table::PLANS, ['gatewayId'], Table::GATEWAYS, ['id'], 'CASCADE');
        $this->addForeignKey(null, Table::PLANS, ['planInformationId'], '{{%elements}}', 'id', 'SET NULL');
        $this->addForeignKey(null, Table::PRODUCTS, ['id'], '{{%elements}}', ['id'], 'CASCADE');
        $this->addForeignKey(null, Table::PRODUCTS, ['shippingCategoryId'], Table::SHIPPINGCATEGORIES, ['id']);
        $this->addForeignKey(null, Table::PRODUCTS, ['taxCategoryId'], Table::TAXCATEGORIES, ['id']);
        $this->addForeignKey(null, Table::PRODUCTS, ['typeId'], Table::PRODUCTTYPES, ['id'], 'CASCADE');
        $this->addForeignKey(null, Table::PRODUCTTYPES, ['fieldLayoutId'], '{{%fieldlayouts}}', ['id'], 'SET NULL');
        $this->addForeignKey(null, Table::PRODUCTTYPES, ['variantFieldLayoutId'], '{{%fieldlayouts}}', ['id'], 'SET NULL');
        $this->addForeignKey(null, Table::PRODUCTTYPES_SITES, ['siteId'], '{{%sites}}', ['id'], 'CASCADE', 'CASCADE');
        $this->addForeignKey(null, Table::PRODUCTTYPES_SITES, ['productTypeId'], Table::PRODUCTTYPES, ['id'], 'CASCADE');
        $this->addForeignKey(null, Table::PRODUCTTYPES_SHIPPINGCATEGORIES, ['shippingCategoryId'], Table::SHIPPINGCATEGORIES, ['id'], 'CASCADE', 'CASCADE');
        $this->addForeignKey(null, Table::PRODUCTTYPES_SHIPPINGCATEGORIES, ['productTypeId'], Table::PRODUCTTYPES, ['id'], 'CASCADE', 'CASCADE');
        $this->addForeignKey(null, Table::PRODUCTTYPES_TAXCATEGORIES, ['productTypeId'], Table::PRODUCTTYPES, ['id'], 'CASCADE');
        $this->addForeignKey(null, Table::PRODUCTTYPES_TAXCATEGORIES, ['taxCategoryId'], Table::TAXCATEGORIES, ['id'], 'CASCADE');
        $this->addForeignKey(null, Table::PURCHASABLES, ['id'], '{{%elements}}', ['id'], 'CASCADE');
        $this->addForeignKey(null, Table::SALE_PURCHASABLES, ['purchasableId'], Table::PURCHASABLES, ['id'], 'CASCADE', 'CASCADE');
        $this->addForeignKey(null, Table::SALE_PURCHASABLES, ['saleId'], Table::SALES, ['id'], 'CASCADE', 'CASCADE');
        $this->addForeignKey(null, Table::SALE_CATEGORIES, ['categoryId'], '{{%categories}}', ['id'], 'CASCADE', 'CASCADE');
        $this->addForeignKey(null, Table::SALE_CATEGORIES, ['saleId'], Table::SALES, ['id'], 'CASCADE', 'CASCADE');
        $this->addForeignKey(null, Table::SALE_USERGROUPS, ['saleId'], Table::SALES, ['id'], 'CASCADE', 'CASCADE');
        $this->addForeignKey(null, Table::SALE_USERGROUPS, ['userGroupId'], '{{%usergroups}}', ['id'], 'CASCADE', 'CASCADE');
        $this->addForeignKey(null, Table::SHIPPINGRULE_CATEGORIES, ['shippingCategoryId'], Table::SHIPPINGCATEGORIES, ['id'], 'CASCADE');
        $this->addForeignKey(null, Table::SHIPPINGRULE_CATEGORIES, ['shippingRuleId'], Table::SHIPPINGRULES, ['id'], 'CASCADE');
        $this->addForeignKey(null, Table::SHIPPINGRULES, ['methodId'], Table::SHIPPINGMETHODS, ['id']);
        $this->addForeignKey(null, Table::SHIPPINGRULES, ['shippingZoneId'], Table::SHIPPINGZONES, ['id'], 'SET NULL');
        $this->addForeignKey(null, Table::SHIPPINGZONE_COUNTRIES, ['countryId'], Table::COUNTRIES, ['id'], 'CASCADE', 'CASCADE');
        $this->addForeignKey(null, Table::SHIPPINGZONE_COUNTRIES, ['shippingZoneId'], Table::SHIPPINGZONES, ['id'], 'CASCADE', 'CASCADE');
        $this->addForeignKey(null, Table::SHIPPINGZONE_STATES, ['shippingZoneId'], Table::SHIPPINGZONES, ['id'], 'CASCADE', 'CASCADE');
        $this->addForeignKey(null, Table::SHIPPINGZONE_STATES, ['stateId'], Table::STATES, ['id'], 'CASCADE', 'CASCADE');
        $this->addForeignKey(null, Table::STATES, ['countryId'], Table::COUNTRIES, ['id'], 'CASCADE', 'CASCADE');
        $this->addForeignKey(null, Table::SUBSCRIPTIONS, ['id'], '{{%elements}}', ['id'], 'CASCADE');
        $this->addForeignKey(null, Table::SUBSCRIPTIONS, ['userId'], '{{%users}}', ['id'], 'RESTRICT');
        $this->addForeignKey(null, Table::SUBSCRIPTIONS, ['planId'], Table::PLANS, ['id'], 'RESTRICT');
        $this->addForeignKey(null, Table::SUBSCRIPTIONS, ['gatewayId'], Table::GATEWAYS, ['id'], 'RESTRICT');
        $this->addForeignKey(null, Table::SUBSCRIPTIONS, ['orderId'], Table::ORDERS, ['id'], 'SET NULL');
        $this->addForeignKey(null, Table::TAXRATES, ['taxCategoryId'], Table::TAXCATEGORIES, ['id'], null, 'CASCADE');
        $this->addForeignKey(null, Table::TAXRATES, ['taxZoneId'], Table::TAXZONES, ['id'], null, 'CASCADE');
        $this->addForeignKey(null, Table::TAXZONE_COUNTRIES, ['countryId'], Table::COUNTRIES, ['id'], 'CASCADE', 'CASCADE');
        $this->addForeignKey(null, Table::TAXZONE_COUNTRIES, ['taxZoneId'], Table::TAXZONES, ['id'], 'CASCADE', 'CASCADE');
        $this->addForeignKey(null, Table::TAXZONE_STATES, ['stateId'], Table::STATES, ['id'], 'CASCADE', 'CASCADE');
        $this->addForeignKey(null, Table::TAXZONE_STATES, ['taxZoneId'], Table::TAXZONES, ['id'], 'CASCADE', 'CASCADE');
        $this->addForeignKey(null, Table::TRANSACTIONS, ['orderId'], Table::ORDERS, ['id'], 'CASCADE');
        $this->addForeignKey(null, Table::TRANSACTIONS, ['parentId'], Table::TRANSACTIONS, ['id'], 'CASCADE', 'CASCADE');
        $this->addForeignKey(null, Table::TRANSACTIONS, ['gatewayId'], Table::GATEWAYS, ['id'], null, 'CASCADE');
        $this->addForeignKey(null, Table::TRANSACTIONS, ['userId'], '{{%users}}', ['id'], 'SET NULL');
        $this->addForeignKey(null, Table::VARIANTS, ['id'], '{{%elements}}', ['id'], 'CASCADE');
        $this->addForeignKey(null, Table::VARIANTS, ['productId'], Table::PRODUCTS, ['id'], 'SET NULL'); // Allow null so we can delete a product THEN the variants.
    }

    /**
     * Removes the foreign keys.
     */
    public function dropForeignKeys(): void
    {
        $tables = [
            Table::ADDRESSES,
            Table::CUSTOMER_DISCOUNTUSES,
            Table::EMAIL_DISCOUNTUSES,
            Table::CUSTOMERS,
            Table::CUSTOMERS_ADDRESSES,
            Table::DISCOUNT_PURCHASABLES,
            Table::DISCOUNT_CATEGORIES,
            Table::DISCOUNT_USERGROUPS,
            Table::DONATIONS,
            Table::EMAILS,
            Table::LINEITEMS,
            Table::ORDERADJUSTMENTS,
            Table::ORDERNOTICES,
            Table::ORDERHISTORIES,
            Table::ORDERS,
            Table::ORDERSTATUS_EMAILS,
            Table::PAYMENTSOURCES,
            Table::PLANS,
            Table::PRODUCTS,
            Table::PRODUCTTYPES,
            Table::PRODUCTTYPES_SITES,
            Table::PRODUCTTYPES_SHIPPINGCATEGORIES,
            Table::PRODUCTTYPES_TAXCATEGORIES,
            Table::PURCHASABLES,
            Table::SALE_PURCHASABLES,
            Table::SALE_CATEGORIES,
            Table::SALE_USERGROUPS,
            Table::SHIPPINGRULE_CATEGORIES,
            Table::SHIPPINGRULES,
            Table::SHIPPINGZONE_COUNTRIES,
            Table::SHIPPINGZONE_STATES,
            Table::STATES,
            Table::SUBSCRIPTIONS,
            Table::TAXRATES,
            Table::TAXZONE_COUNTRIES,
            Table::TAXZONE_STATES,
            Table::TRANSACTIONS,
            Table::VARIANTS,
        ];

        foreach ($tables as $table) {
            $this->_dropForeignKeyToAndFromTable($table);
        }
    }

    /**
     * Insert the default data.
     */
    public function insertDefaultData(): void
    {
        // The following defaults are not stored in the project config.
        $this->_defaultCountries();
        $this->_defaultStates();
        $this->_defaultCurrency();
        $this->_defaultShippingMethod();
        $this->_defaultTaxCategories();
        $this->_defaultShippingCategories();
        $this->_defaultDonationPurchasable();

        // Don't make the same config changes twice
        $installed = (Craft::$app->projectConfig->get('plugins.commerce', true) !== null);
        $configExists = (Craft::$app->projectConfig->get('commerce', true) !== null);

        if (!$installed && !$configExists) {
            $this->_defaultOrderSettings();
            $this->_defaultGateways();
        }
    }


    /**
     * Insert default countries data.
     */
    private function _defaultCountries(): void
    {
        $countries = [
            ['AF', 'Afghanistan'],
            ['AX', 'Aland Islands'],
            ['AL', 'Albania'],
            ['DZ', 'Algeria'],
            ['AS', 'American Samoa'],
            ['AD', 'Andorra'],
            ['AO', 'Angola'],
            ['AI', 'Anguilla'],
            ['AQ', 'Antarctica'],
            ['AG', 'Antigua and Barbuda'],
            ['AR', 'Argentina'],
            ['AM', 'Armenia'],
            ['AW', 'Aruba'],
            ['AU', 'Australia'],
            ['AT', 'Austria'],
            ['AZ', 'Azerbaijan'],
            ['BS', 'Bahamas'],
            ['BH', 'Bahrain'],
            ['BD', 'Bangladesh'],
            ['BB', 'Barbados'],
            ['BY', 'Belarus'],
            ['BE', 'Belgium'],
            ['BZ', 'Belize'],
            ['BJ', 'Benin'],
            ['BM', 'Bermuda'],
            ['BT', 'Bhutan'],
            ['BO', 'Bolivia'],
            ['BQ', 'Bonaire, Sint Eustatius and Saba'],
            ['BA', 'Bosnia and Herzegovina'],
            ['BW', 'Botswana'],
            ['BV', 'Bouvet Island'],
            ['BR', 'Brazil'],
            ['IO', 'British Indian Ocean Territory'],
            ['BN', 'Brunei Darussalam'],
            ['BG', 'Bulgaria'],
            ['BF', 'Burkina Faso'],
            ['MM', 'Burma (Myanmar)'],
            ['BI', 'Burundi'],
            ['KH', 'Cambodia'],
            ['CM', 'Cameroon'],
            ['CA', 'Canada'],
            ['CV', 'Cape Verde'],
            ['KY', 'Cayman Islands'],
            ['CF', 'Central African Republic'],
            ['TD', 'Chad'],
            ['CL', 'Chile'],
            ['CN', 'China'],
            ['CX', 'Christmas Island'],
            ['CC', 'Cocos (Keeling) Islands'],
            ['CO', 'Colombia'],
            ['KM', 'Comoros'],
            ['CG', 'Congo'],
            ['CK', 'Cook Islands'],
            ['CR', 'Costa Rica'],
            ['HR', 'Croatia (Hrvatska)'],
            ['CU', 'Cuba'],
            ['CW', 'Curacao'],
            ['CY', 'Cyprus'],
            ['CZ', 'Czech Republic'],
            ['CD', 'Democratic Republic of Congo'],
            ['DK', 'Denmark'],
            ['DJ', 'Djibouti'],
            ['DM', 'Dominica'],
            ['DO', 'Dominican Republic'],
            ['EC', 'Ecuador'],
            ['EG', 'Egypt'],
            ['SV', 'El Salvador'],
            ['GQ', 'Equatorial Guinea'],
            ['ER', 'Eritrea'],
            ['EE', 'Estonia'],
            ['ET', 'Ethiopia'],
            ['FK', 'Falkland Islands (Malvinas)'],
            ['FO', 'Faroe Islands'],
            ['FJ', 'Fiji'],
            ['FI', 'Finland'],
            ['FR', 'France'],
            ['GF', 'French Guiana'],
            ['PF', 'French Polynesia'],
            ['TF', 'French Southern Territories'],
            ['GA', 'Gabon'],
            ['GM', 'Gambia'],
            ['GE', 'Georgia'],
            ['DE', 'Germany'],
            ['GH', 'Ghana'],
            ['GI', 'Gibraltar'],
            ['GR', 'Greece'],
            ['GL', 'Greenland'],
            ['GD', 'Grenada'],
            ['GP', 'Guadeloupe'],
            ['GU', 'Guam'],
            ['GT', 'Guatemala'],
            ['GG', 'Guernsey'],
            ['GN', 'Guinea'],
            ['GW', 'Guinea-Bissau'],
            ['GY', 'Guyana'],
            ['HT', 'Haiti'],
            ['HM', 'Heard and McDonald Islands'],
            ['HN', 'Honduras'],
            ['HK', 'Hong Kong'],
            ['HU', 'Hungary'],
            ['IS', 'Iceland'],
            ['IN', 'India'],
            ['ID', 'Indonesia'],
            ['IR', 'Iran'],
            ['IQ', 'Iraq'],
            ['IE', 'Ireland'],
            ['IM', 'Isle Of Man'],
            ['IL', 'Israel'],
            ['IT', 'Italy'],
            ['CI', 'Ivory Coast'],
            ['JM', 'Jamaica'],
            ['JP', 'Japan'],
            ['JE', 'Jersey'],
            ['JO', 'Jordan'],
            ['KZ', 'Kazakhstan'],
            ['KE', 'Kenya'],
            ['KI', 'Kiribati'],
            ['KP', 'Korea (North)'],
            ['KR', 'Korea (South)'],
            ['KW', 'Kuwait'],
            ['KG', 'Kyrgyzstan'],
            ['LA', 'Laos'],
            ['LV', 'Latvia'],
            ['LB', 'Lebanon'],
            ['LS', 'Lesotho'],
            ['LR', 'Liberia'],
            ['LY', 'Libya'],
            ['LI', 'Liechtenstein'],
            ['LT', 'Lithuania'],
            ['LU', 'Luxembourg'],
            ['MO', 'Macau'],
            ['MK', 'Macedonia'],
            ['MG', 'Madagascar'],
            ['MW', 'Malawi'],
            ['MY', 'Malaysia'],
            ['MV', 'Maldives'],
            ['ML', 'Mali'],
            ['MT', 'Malta'],
            ['MH', 'Marshall Islands'],
            ['MQ', 'Martinique'],
            ['MR', 'Mauritania'],
            ['MU', 'Mauritius'],
            ['YT', 'Mayotte'],
            ['MX', 'Mexico'],
            ['FM', 'Micronesia'],
            ['MD', 'Moldova'],
            ['MC', 'Monaco'],
            ['MN', 'Mongolia'],
            ['ME', 'Montenegro'],
            ['MS', 'Montserrat'],
            ['MA', 'Morocco'],
            ['MZ', 'Mozambique'],
            ['NA', 'Namibia'],
            ['NR', 'Nauru'],
            ['NP', 'Nepal'],
            ['NL', 'Netherlands'],
            ['NC', 'New Caledonia'],
            ['NZ', 'New Zealand'],
            ['NI', 'Nicaragua'],
            ['NE', 'Niger'],
            ['NG', 'Nigeria'],
            ['NU', 'Niue'],
            ['NF', 'Norfolk Island'],
            ['MP', 'Northern Mariana Islands'],
            ['NO', 'Norway'],
            ['OM', 'Oman'],
            ['PK', 'Pakistan'],
            ['PW', 'Palau'],
            ['PS', 'Palestinian Territory, Occupied'],
            ['PA', 'Panama'],
            ['PG', 'Papua New Guinea'],
            ['PY', 'Paraguay'],
            ['PE', 'Peru'],
            ['PH', 'Philippines'],
            ['PN', 'Pitcairn'],
            ['PL', 'Poland'],
            ['PT', 'Portugal'],
            ['PR', 'Puerto Rico'],
            ['QA', 'Qatar'],
            ['RS', 'Republic of Serbia'],
            ['RE', 'Reunion'],
            ['RO', 'Romania'],
            ['RU', 'Russia'],
            ['RW', 'Rwanda'],
            ['GS', 'S. Georgia and S. Sandwich Isls.'],
            ['BL', 'Saint Barthelemy'],
            ['KN', 'Saint Kitts and Nevis'],
            ['LC', 'Saint Lucia'],
            ['MF', 'Saint Martin (French part)'],
            ['VC', 'Saint Vincent and the Grenadines'],
            ['WS', 'Samoa'],
            ['SM', 'San Marino'],
            ['ST', 'Sao Tome and Principe'],
            ['SA', 'Saudi Arabia'],
            ['SN', 'Senegal'],
            ['SC', 'Seychelles'],
            ['SL', 'Sierra Leone'],
            ['SG', 'Singapore'],
            ['SX', 'Sint Maarten (Dutch part)'],
            ['SK', 'Slovak Republic'],
            ['SI', 'Slovenia'],
            ['SB', 'Solomon Islands'],
            ['SO', 'Somalia'],
            ['ZA', 'South Africa'],
            ['SS', 'South Sudan'],
            ['ES', 'Spain'],
            ['LK', 'Sri Lanka'],
            ['SH', 'St. Helena'],
            ['PM', 'St. Pierre and Miquelon'],
            ['SD', 'Sudan'],
            ['SR', 'Suriname'],
            ['SJ', 'Svalbard and Jan Mayen Islands'],
            ['SZ', 'Swaziland'],
            ['SE', 'Sweden'],
            ['CH', 'Switzerland'],
            ['SY', 'Syria'],
            ['TW', 'Taiwan'],
            ['TJ', 'Tajikistan'],
            ['TZ', 'Tanzania'],
            ['TH', 'Thailand'],
            ['TL', 'Timor-Leste'],
            ['TG', 'Togo'],
            ['TK', 'Tokelau'],
            ['TO', 'Tonga'],
            ['TT', 'Trinidad and Tobago'],
            ['TN', 'Tunisia'],
            ['TR', 'Turkey'],
            ['TM', 'Turkmenistan'],
            ['TC', 'Turks and Caicos Islands'],
            ['TV', 'Tuvalu'],
            ['UG', 'Uganda'],
            ['UA', 'Ukraine'],
            ['AE', 'United Arab Emirates'],
            ['GB', 'United Kingdom'],
            ['UM', 'United States Minor Outlying Islands'],
            ['US', 'United States'],
            ['UY', 'Uruguay'],
            ['UZ', 'Uzbekistan'],
            ['VU', 'Vanuatu'],
            ['VA', 'Vatican City State (Holy See)'],
            ['VE', 'Venezuela'],
            ['VN', 'Viet Nam'],
            ['VG', 'Virgin Islands (British)'],
            ['VI', 'Virgin Islands (U.S.)'],
            ['WF', 'Wallis and Futuna Islands'],
            ['EH', 'Western Sahara'],
            ['YE', 'Yemen'],
            ['ZM', 'Zambia'],
            ['ZW', 'Zimbabwe'],
        ];

        $orderNumber = 1;
        foreach ($countries as $key => $country) {
            $country[] = $orderNumber;
            $countries[$key] = $country;
            $orderNumber++;
        }

        $this->batchInsert(Table::COUNTRIES, ['iso', 'name', 'sortOrder'], $countries);
    }

    /**
     * Add default States.
     */
    private function _defaultStates(): void
    {
        $states = [
            'AU' => [
                'ACT' => 'Australian Capital Territory',
                'NSW' => 'New South Wales',
                'NT' => 'Northern Territory',
                'QLD' => 'Queensland',
                'SA' => 'South Australia',
                'TAS' => 'Tasmania',
                'VIC' => 'Victoria',
                'WA' => 'Western Australia',
            ],
            'CA' => [
                'AB' => 'Alberta',
                'BC' => 'British Columbia',
                'MB' => 'Manitoba',
                'NB' => 'New Brunswick',
                'NL' => 'Newfoundland and Labrador',
                'NT' => 'Northwest Territories',
                'NS' => 'Nova Scotia',
                'NU' => 'Nunavut',
                'ON' => 'Ontario',
                'PE' => 'Prince Edward Island',
                'QC' => 'Quebec',
                'SK' => 'Saskatchewan',
                'YT' => 'Yukon',
            ],
            'US' => [
                'AL' => 'Alabama',
                'AK' => 'Alaska',
                'AZ' => 'Arizona',
                'AR' => 'Arkansas',
                'CA' => 'California',
                'CO' => 'Colorado',
                'CT' => 'Connecticut',
                'DE' => 'Delaware',
                'DC' => 'District of Columbia',
                'FL' => 'Florida',
                'GA' => 'Georgia',
                'HI' => 'Hawaii',
                'ID' => 'Idaho',
                'IL' => 'Illinois',
                'IN' => 'Indiana',
                'IA' => 'Iowa',
                'KS' => 'Kansas',
                'KY' => 'Kentucky',
                'LA' => 'Louisiana',
                'ME' => 'Maine',
                'MD' => 'Maryland',
                'MA' => 'Massachusetts',
                'MI' => 'Michigan',
                'MN' => 'Minnesota',
                'MS' => 'Mississippi',
                'MO' => 'Missouri',
                'MT' => 'Montana',
                'NE' => 'Nebraska',
                'NV' => 'Nevada',
                'NH' => 'New Hampshire',
                'NJ' => 'New Jersey',
                'NM' => 'New Mexico',
                'NY' => 'New York',
                'NC' => 'North Carolina',
                'ND' => 'North Dakota',
                'OH' => 'Ohio',
                'OK' => 'Oklahoma',
                'OR' => 'Oregon',
                'PA' => 'Pennsylvania',
                'RI' => 'Rhode Island',
                'SC' => 'South Carolina',
                'SD' => 'South Dakota',
                'TN' => 'Tennessee',
                'TX' => 'Texas',
                'UT' => 'Utah',
                'VT' => 'Vermont',
                'VA' => 'Virginia',
                'WA' => 'Washington',
                'WV' => 'West Virginia',
                'WI' => 'Wisconsin',
                'WY' => 'Wyoming',
            ],
        ];

        /** @var ActiveRecord $countries */
        $countries = Country::find()->where(['in', 'iso', array_keys($states)])->all();
        $code2id = [];
        foreach ($countries as $record) {
            $code2id[$record->iso] = $record->id;
        }

        $rows = [];
        foreach ($states as $iso => $list) {
            $sortNumber = 1;
            foreach ($list as $abbr => $name) {
                $rows[] = [$code2id[$iso], $abbr, $name, $sortNumber];
                $sortNumber++;
            }
        }

        $this->batchInsert(State::tableName(), ['countryId', 'abbreviation', 'name', 'sortOrder'], $rows);
    }

    /**
     * Make USD the default currency.
     */
    private function _defaultCurrency(): void
    {
        $data = [
            'iso' => 'USD',
            'rate' => 1,
            'primary' => true,
        ];
        $this->insert(PaymentCurrency::tableName(), $data);
    }

    /**
     * Add a default shipping method and rule.
     */
    private function _defaultShippingMethod(): void
    {
        $data = [
            'name' => 'Free Shipping',
            'handle' => 'freeShipping',
            'enabled' => true,
        ];
        $this->insert(ShippingMethod::tableName(), $data);

        $data = [
            'methodId' => $this->db->getLastInsertID(ShippingMethod::tableName()),
            'description' => 'All countries, free shipping',
            'name' => 'Free Everywhere',
            'enabled' => true,
        ];
        $this->insert(ShippingRule::tableName(), $data);
    }

    /**
     * Add a default Tax category.
     */
    private function _defaultTaxCategories(): void
    {
        $data = [
            'name' => 'General',
            'handle' => 'general',
            'default' => true,
        ];
        $this->insert(TaxCategory::tableName(), $data);
    }

    /**
     * Add a default shipping category.
     */
    private function _defaultShippingCategories(): void
    {
        $data = [
            'name' => 'General',
            'handle' => 'general',
            'default' => true,
        ];
        $this->insert(ShippingCategory::tableName(), $data);
    }

    /**
     * Add the donation purchasable
     */
    public function _defaultDonationPurchasable(): void
    {
        $donation = new Donation();
        $donation->sku = 'DONATION-CC4';
        $donation->availableForPurchase = false;
        Craft::$app->getElements()->saveElement($donation);
    }

    /**
     * Add the default order settings.
     *
     * @throws Exception
     */
    private function _defaultOrderSettings(): void
    {
        $this->insert(FieldLayout::tableName(), ['type' => Order::class]);

        $data = [
            'name' => 'New',
            'handle' => 'new',
            'color' => 'green',
            'default' => true,
        ];
        $orderStatus = new OrderStatusModel($data);
        Plugin::getInstance()->getOrderStatuses()->saveOrderStatus($orderStatus, []);
    }

    /**
     * Add a payment method.
     */
    private function _defaultGateways(): void
    {
        $data = [
            'name' => 'Dummy',
            'handle' => 'dummy',
            'isFrontendEnabled' => true,
            'isArchived' => false,
        ];
        $gateway = new Dummy($data);
        Plugin::getInstance()->getGateways()->saveGateway($gateway);
    }

    /**
     * Returns if the table exists.
     *
     * @param string $tableName
     * @param Migration|null $migration
     * @return bool If the table exists.
     * @throws NotSupportedException
     */
    private function _tableExists(string $tableName): bool
    {
        $schema = $this->db->getSchema();
        $schema->refresh();

        $rawTableName = $schema->getRawTableName($tableName);
        $table = $schema->getTableSchema($rawTableName);

        return (bool)$table;
    }

    /**
     * @param $tableName
     * @throws NotSupportedException
     */
    private function _dropForeignKeyToAndFromTable($tableName): void
    {
        if ($this->_tableExists($tableName)) {
            MigrationHelper::dropAllForeignKeysToTable($tableName, $this);
            MigrationHelper::dropAllForeignKeysOnTable($tableName, $this);
        }
    }
}<|MERGE_RESOLUTION|>--- conflicted
+++ resolved
@@ -515,13 +515,8 @@
             'hasVariants' => $this->boolean()->notNull()->defaultValue(false),
 
             // Variant title stuff
-<<<<<<< HEAD
-            'hasVariantTitleField' => $this->boolean(),
+            'hasVariantTitleField' => $this->boolean()->notNull()->defaultValue(true),
             'variantTitleFormat' => $this->string()->notNull(),
-=======
-            'hasVariantTitleField' => $this->boolean()->notNull()->defaultValue(true),
-            'titleFormat' => $this->string()->notNull(), // TODO: rename to variantTitleFormat in 4.0 #COM-44
->>>>>>> 14b407d9
 
             // Product title stuff
             'hasProductTitleField' => $this->boolean()->notNull()->defaultValue(true),
