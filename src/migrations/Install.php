--- conflicted
+++ resolved
@@ -686,11 +686,7 @@
             'countryId' => $this->integer()->notNull(),
             'name' => $this->string()->notNull(),
             'abbreviation' => $this->string(),
-<<<<<<< HEAD
-            'countryId' => $this->integer(),
-=======
             'sortOrder' => $this->integer(),
->>>>>>> 3bbce735
             'enabled' => $this->boolean()->notNull()->defaultValue(true),
             'dateCreated' => $this->dateTime()->notNull(),
             'dateUpdated' => $this->dateTime()->notNull(),
