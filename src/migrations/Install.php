--- conflicted
+++ resolved
@@ -1063,12 +1063,8 @@
         $this->addForeignKey(null, Table::CUSTOMERS, ['primaryPaymentSourceId'], Table::PAYMENTSOURCES, ['id'], 'SET NULL');
         $this->addForeignKey(null, Table::CUSTOMER_DISCOUNTUSES, ['customerId'], CraftTable::ELEMENTS, ['id'], 'CASCADE', 'CASCADE');
         $this->addForeignKey(null, Table::CUSTOMER_DISCOUNTUSES, ['discountId'], Table::DISCOUNTS, ['id'], 'CASCADE', 'CASCADE');
-<<<<<<< HEAD
         $this->addForeignKey(null, Table::DISCOUNTS, 'storeId', Table::STORES, ['id'], 'CASCADE', 'CASCADE');
-        $this->addForeignKey(null, Table::DISCOUNT_CATEGORIES, ['categoryId'], '{{%categories}}', ['id'], 'CASCADE', 'CASCADE');
-=======
         $this->addForeignKey(null, Table::DISCOUNT_CATEGORIES, ['categoryId'], CraftTable::ELEMENTS, ['id'], 'CASCADE', 'CASCADE');
->>>>>>> 65a6166c
         $this->addForeignKey(null, Table::DISCOUNT_CATEGORIES, ['discountId'], Table::DISCOUNTS, ['id'], 'CASCADE', 'CASCADE');
         $this->addForeignKey(null, Table::DISCOUNT_PURCHASABLES, ['discountId'], Table::DISCOUNTS, ['id'], 'CASCADE', 'CASCADE');
         $this->addForeignKey(null, Table::DISCOUNT_PURCHASABLES, ['purchasableId'], Table::PURCHASABLES, ['id'], 'CASCADE', 'CASCADE');
@@ -1117,13 +1113,9 @@
         $this->addForeignKey(null, Table::PRODUCTTYPES_TAXCATEGORIES, ['productTypeId'], Table::PRODUCTTYPES, ['id'], 'CASCADE');
         $this->addForeignKey(null, Table::PRODUCTTYPES_TAXCATEGORIES, ['taxCategoryId'], Table::TAXCATEGORIES, ['id'], 'CASCADE');
         $this->addForeignKey(null, Table::PURCHASABLES, ['id'], '{{%elements}}', ['id'], 'CASCADE');
-<<<<<<< HEAD
         $this->addForeignKey(null, Table::PURCHASABLES, ['shippingCategoryId'], Table::SHIPPINGCATEGORIES, ['id']);
         $this->addForeignKey(null, Table::PURCHASABLES, ['taxCategoryId'], Table::TAXCATEGORIES, ['id']);
-        $this->addForeignKey(null, Table::SALE_CATEGORIES, ['categoryId'], '{{%categories}}', ['id'], 'CASCADE', 'CASCADE');
-=======
         $this->addForeignKey(null, Table::SALE_CATEGORIES, ['categoryId'], CraftTable::ELEMENTS, ['id'], 'CASCADE', 'CASCADE');
->>>>>>> 65a6166c
         $this->addForeignKey(null, Table::SALE_CATEGORIES, ['saleId'], Table::SALES, ['id'], 'CASCADE', 'CASCADE');
         $this->addForeignKey(null, Table::SALE_PURCHASABLES, ['purchasableId'], Table::PURCHASABLES, ['id'], 'CASCADE', 'CASCADE');
         $this->addForeignKey(null, Table::SALE_PURCHASABLES, ['saleId'], Table::SALES, ['id'], 'CASCADE', 'CASCADE');
