--- conflicted
+++ resolved
@@ -879,11 +879,6 @@
         $this->addForeignKey(null, Table::DISCOUNT_CATEGORIES, ['discountId'], Table::DISCOUNTS, ['id'], 'CASCADE', 'CASCADE');
         $this->addForeignKey(null, Table::DISCOUNT_PURCHASABLES, ['discountId'], Table::DISCOUNTS, ['id'], 'CASCADE', 'CASCADE');
         $this->addForeignKey(null, Table::DISCOUNT_PURCHASABLES, ['purchasableId'], Table::PURCHASABLES, ['id'], 'CASCADE', 'CASCADE');
-<<<<<<< HEAD
-=======
-        $this->addForeignKey(null, Table::DISCOUNT_USERGROUPS, ['discountId'], Table::DISCOUNTS, ['id'], 'CASCADE', 'CASCADE');
-        $this->addForeignKey(null, Table::DISCOUNT_USERGROUPS, ['userGroupId'], '{{%usergroups}}', ['id'], 'CASCADE', 'CASCADE');
->>>>>>> 5d9ba751
         $this->addForeignKey(null, Table::DONATIONS, ['id'], '{{%elements}}', ['id'], 'CASCADE');
         $this->addForeignKey(null, Table::EMAILS, ['pdfId'], Table::PDFS, ['id'], 'SET NULL');
         $this->addForeignKey(null, Table::EMAIL_DISCOUNTUSES, ['discountId'], Table::DISCOUNTS, ['id'], 'CASCADE', 'CASCADE');
