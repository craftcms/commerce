--- conflicted
+++ resolved
@@ -21,11 +21,7 @@
 use craft\commerce\records\ShippingCategory;
 use craft\commerce\records\ShippingMethod;
 use craft\commerce\records\ShippingRule;
-<<<<<<< HEAD
 use craft\commerce\models\Store;
-=======
-use craft\commerce\records\Store;
->>>>>>> d963ca21
 use craft\commerce\records\TaxCategory;
 use craft\commerce\services\Coupons;
 use craft\db\Migration;
@@ -1124,17 +1120,6 @@
      */
     public function insertDefaultData(): void
     {
-<<<<<<< HEAD
-=======
-        // The following defaults are not stored in the project config.
-        $this->_defaultStore();
-        $this->_defaultCurrency();
-        $this->_defaultShippingMethod();
-        $this->_defaultTaxCategories();
-        $this->_defaultShippingCategories();
-        $this->_defaultDonationPurchasable();
-
->>>>>>> d963ca21
         // Don't make the same config changes twice
         $installed = (Craft::$app->projectConfig->get('plugins.commerce', true) !== null);
         $configExists = (Craft::$app->projectConfig->get('commerce', true) !== null);
@@ -1146,6 +1131,7 @@
         }
 
         // The following defaults are not stored in the project config.
+        $this->_defaultStore();
         $this->_defaultCurrency();
         $this->_defaultShippingMethod();
         $this->_defaultTaxCategories();
