<?php
/**
 * @link https://craftcms.com/
 * @copyright Copyright (c) Pixel & Tonic, Inc.
 * @license https://craftcms.github.io/license/
 */

namespace craft\commerce\services;

use Craft;
use craft\commerce\db\Table;
use craft\commerce\elements\Order;
use craft\commerce\events\OrderStatusEvent;
use craft\commerce\models\OrderHistory;
use craft\commerce\Plugin;
use craft\commerce\records\OrderHistory as OrderHistoryRecord;
use craft\db\Query;
use craft\errors\MissingComponentException;
use craft\helpers\DateTimeHelper;
use yii\base\Component;
use yii\base\Exception;
use yii\base\InvalidConfigException;
use yii\db\StaleObjectException;

/**
 * Order history service.
 *
 * @author Pixel & Tonic, Inc. <support@pixelandtonic.com>
 * @since 2.0
 */
class OrderHistories extends Component
{
    /**
     * @event OrderStatusEvent The event that is triggered when an order status is changed.
     *
     * Plugins can get notified when an order status is changed
     *
     * ```php
     * use craft\commerce\events\OrderStatusEvent;
     * use craft\commerce\services\OrderHistories;
     * use craft\commerce\models\OrderHistory;
     * use craft\commerce\elements\Order;
     * use yii\base\Event;
     *
     * Event::on(
     *     OrderHistories::class,
     *     OrderHistories::EVENT_ORDER_STATUS_CHANGE,
     *     function(OrderStatusEvent $event) {
     *         // @var OrderHistory $orderHistory
     *         $orderHistory = $event->orderHistory;
     *         // @var Order $order
     *         $order = $event->order;
     *
     *         // Let the delivery department know the order’s ready to be delivered
     *         // ...
     *     }
     * );
     * ```
     */
    const EVENT_ORDER_STATUS_CHANGE = 'orderStatusChange';

    /**
     * Get order history by its ID.
     *
     * @param int $id
     * @return OrderHistory|null
     */
    public function getOrderHistoryById(int $id): ?OrderHistory
    {
        $result = $this->_createOrderHistoryQuery()
            ->where(['id' => $id])
            ->one();

        return $result ? new OrderHistory($result) : null;
    }

    /**
     * Get all order histories by an order ID.
     *
     * @param int $id orderId
     * @return OrderHistory[]
     */
    public function getAllOrderHistoriesByOrderId(int $id): array
    {
        $rows = $this->_createOrderHistoryQuery()
            ->where(['orderId' => $id])
            ->orderBy('dateCreated desc, id desc')
            ->all();

        $histories = [];

        foreach ($rows as $row) {
            $histories[] = new OrderHistory($row);
        }

        return $histories;
    }

    /**
     * Create an order history from an order.
     *
     * @param Order $order
     * @param int|null $oldStatusId
     * @return bool
     * @throws Exception
     * @throws InvalidConfigException
     * @throws MissingComponentException
     */
<<<<<<< HEAD
    public function createOrderHistoryFromOrder(Order $order, int $oldStatusId = null): bool
=======
    public function createOrderHistoryFromOrder(Order $order, ?int $oldStatusId): bool
>>>>>>> 9a614da0
    {
        $orderHistoryModel = new OrderHistory();
        $orderHistoryModel->orderId = $order->id;
        $orderHistoryModel->prevStatusId = $oldStatusId;
        $orderHistoryModel->newStatusId = $order->orderStatusId;

        // TODO refactor the method by which we store and work out who changed the order history #COM-51
        $customerId = $order->customerId;

        // Use to current customer's ID only if we aren't in a console request
        // and we currently have an active session
        if (!Craft::$app->request->isConsoleRequest && !Craft::$app->getResponse()->isSent && (Craft::$app->getSession()->getHasSessionId() || Craft::$app->getSession()->getIsActive())) {
            $customerId = Plugin::getInstance()->getCustomers()->getCustomer()->id;
        }

        $orderHistoryModel->customerId = $customerId;

        $orderHistoryModel->message = $order->message;

        if (!$this->saveOrderHistory($orderHistoryModel)) {
            return false;
        }

        Plugin::getInstance()->getOrderStatuses()->statusChangeHandler($order, $orderHistoryModel);

        // Raising 'orderStatusChange' event
        if ($this->hasEventHandlers(self::EVENT_ORDER_STATUS_CHANGE)) {
            $this->trigger(self::EVENT_ORDER_STATUS_CHANGE, new OrderStatusEvent([
                'orderHistory' => $orderHistoryModel,
                'order' => $order,
            ]));
        }

        return true;
    }

    /**
     * Save an order history.
     *
     * @param OrderHistory $model
     * @param bool $runValidation Whether the Order Adjustment should be validated
     * @return bool
     * @throws Exception
     */
    public function saveOrderHistory(OrderHistory $model, bool $runValidation = true): bool
    {
        if ($model->id) {
            $record = OrderHistoryRecord::findOne($model->id);

            if (!$record) {
                throw new Exception(Craft::t('commerce', 'No order history exists with the ID “{id}”',
                    ['id' => $model->id]));
            }
        } else {
            $record = new OrderHistoryRecord();
        }

        if ($runValidation && !$model->validate()) {
            Craft::info('Order history not saved due to validation error.', __METHOD__);

            return false;
        }

        $record->message = $model->message;
        $record->newStatusId = $model->newStatusId;
        $record->prevStatusId = $model->prevStatusId;
        $record->customerId = $model->customerId;
        $record->orderId = $model->orderId;

        // Save it!
        $record->save(false);

        // Now that we have a record ID, save it on the model
        $model->id = $record->id;
        $model->dateCreated = DateTimeHelper::toDateTime($record->dateCreated);

        return true;
    }

    /**
     * Delete an order history by its ID.
     *
     * @param int $id
     * @return bool
     * @throws \Throwable
     * @throws StaleObjectException
     * @noinspection PhpUnused
     */
    public function deleteOrderHistoryById(int $id): bool
    {
        $orderHistory = OrderHistoryRecord::findOne($id);

        if ($orderHistory) {
            return (bool)$orderHistory->delete();
        }

        return false;
    }


    /**
     * Returns a Query object prepped for retrieving Order History.
     *
     * @return Query The query object.
     */
    private function _createOrderHistoryQuery(): Query
    {
        return (new Query())
            ->select([
                'customerId',
                'dateCreated',
                'id',
                'message',
                'newStatusId',
                'orderId',
                'prevStatusId',
            ])
            ->from([Table::ORDERHISTORIES]);
    }
}<|MERGE_RESOLUTION|>--- conflicted
+++ resolved
@@ -106,11 +106,7 @@
      * @throws InvalidConfigException
      * @throws MissingComponentException
      */
-<<<<<<< HEAD
-    public function createOrderHistoryFromOrder(Order $order, int $oldStatusId = null): bool
-=======
     public function createOrderHistoryFromOrder(Order $order, ?int $oldStatusId): bool
->>>>>>> 9a614da0
     {
         $orderHistoryModel = new OrderHistory();
         $orderHistoryModel->orderId = $order->id;
