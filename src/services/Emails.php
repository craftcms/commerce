--- conflicted
+++ resolved
@@ -321,14 +321,9 @@
      * @return bool $result
      * @throws Exception
      * @throws Throwable
-<<<<<<< HEAD
      * @throws \yii\base\InvalidConfigException
      */
-    public function sendEmail($email, $order, $orderHistory, $orderData): bool
-=======
-     */
-    public function sendEmail($email, $order, $orderHistory = null): bool
->>>>>>> 3b3fea20
+    public function sendEmail($email, $order, $orderHistory = null, $orderData = null): bool
     {
         if (!$email->enabled) {
             return false;
