--- conflicted
+++ resolved
@@ -19,146 +19,5 @@
 {
     // Public Methods
     // =========================================================================
-
-<<<<<<< HEAD
-=======
-    /**
-     * Get a order summary CSV or XLS file for date range and an optional status.
-     *
-     * @param string $format The format, supports csv, xls
-     * @param string $startDate
-     * @param string $endDate
-     * @param int|null $orderStatusId Status ID, or null for all statuses
-     * @return string|null
-     * @throws Exception
-     * @throws \PhpOffice\PhpSpreadsheet\Exception
-     * @throws \PhpOffice\PhpSpreadsheet\Writer\Exception
-     */
-    public function getOrdersExportFile($format, $startDate, $endDate, $orderStatusId = null)
-    {
-        $columns = [
-            'id',
-            'number',
-            'email',
-            'gatewayId',
-            'paymentSourceId',
-            'customerId',
-            'orderStatusId',
-            'couponCode',
-            'itemTotal',
-            'totalTax' => (new CraftQuery())
-                ->select('SUM([[amount]])')
-                ->from(Table::ORDERADJUSTMENTS)
-                ->where('[[orderId]] = ' . Table::ORDERS . '.[[id]]')
-                ->andWhere(['type' => Tax::ADJUSTMENT_TYPE])
-                ->andWhere(['included' => 0]),
-            'totalTaxIncluded' => (new CraftQuery())
-                ->select('SUM([[amount]])')
-                ->from(Table::ORDERADJUSTMENTS)
-                ->where('[[orderId]] = ' . Table::ORDERS . '.[[id]]')
-                ->andWhere(['type' => Tax::ADJUSTMENT_TYPE])
-                ->andWhere(['included' => 1]),
-            'totalShipping' => (new CraftQuery())
-                ->select('SUM([[amount]])')
-                ->from(Table::ORDERADJUSTMENTS)
-                ->where('[[orderId]] = ' . Table::ORDERS . '.[[id]]')
-                ->andWhere(['type' => Shipping::ADJUSTMENT_TYPE]),
-            'totalDiscount' => (new CraftQuery())
-                ->select('SUM([[amount]])')
-                ->from(Table::ORDERADJUSTMENTS)
-                ->where('[[orderId]] = ' . Table::ORDERS . '.[[id]]')
-                ->andWhere(['type' => Discount::ADJUSTMENT_TYPE]),
-            'totalPrice',
-            'totalPaid',
-            'paidStatus',
-            'isCompleted',
-            'dateOrdered',
-            'datePaid',
-            'currency',
-            'paymentCurrency',
-            'lastIp',
-            'orderLanguage',
-            'message',
-            'shippingMethodHandle',
-        ];
-
-        // Dont use `date(dateOrdered)` in sql to force comparison to whole day, instead just remove timestamp and shift end date.
-        $startDate = new DateTime($startDate);
-        $startDate->setTime(0, 0);
-        $endDate = new DateTime($endDate);
-        $endDate->modify('+1 day'); //so that we capture whole day of endDate
-
-        $orderQuery = (new CraftQuery())
-            ->select($columns)
-            ->from(Table::ORDERS)
-            ->andWhere('[[isCompleted]] = true')
-            ->andWhere(['>=', 'dateOrdered', Db::prepareDateForDb($startDate)])
-            ->andWhere(['<=', 'dateOrdered', Db::prepareDateForDb($endDate)]);
-
-        $status = Plugin::getInstance()->getOrderStatuses()->getOrderStatusById($orderStatusId);
-        if ($status) {
-            $orderQuery->andWhere('orderStatusId = :id', [':id' => $status->id]);
-        }
-
-        $orders = $orderQuery->all();
-
-        // Re-key the columns array
-        foreach ($columns as $key => &$column) {
-            if (!is_numeric($key)) {
-                $column = $key;
-            }
-        }
-        unset($column);
-
-        // Raise the beforeGenerateExport event
-        $event = new ReportEvent([
-            'startDate' => $startDate,
-            'endDate' => $endDate,
-            'status' => $status,
-            'orderQuery' => $orderQuery,
-            'columns' => $columns,
-            'orders' => $orders,
-            'format' => $format,
-        ]);
-        $this->trigger(self::EVENT_BEFORE_GENERATE_EXPORT, $event);
-
-        // Populate the spreadsheet
-        $spreadsheet = new Spreadsheet();
-        $spreadsheet->setActiveSheetIndex(0);
-        $spreadsheet->getActiveSheet()->fromArray($event->columns, null, 'A1');
-        $spreadsheet->getActiveSheet()->fromArray($event->orders, null, 'A2');
-
-        // Could use the writer factory with a $format <-> phpspreadsheet string map, but this is more simple for now.
-        switch ($format) {
-            case 'csv':
-                $writer = new Csv($spreadsheet);
-                break;
-            case 'xls':
-                $writer = new Xls($spreadsheet);
-                break;
-            case 'xlsx':
-                $writer = new Xlsx($spreadsheet);
-                break;
-            case 'ods':
-                $writer = new Ods($spreadsheet);
-                break;
-            default:
-                throw new BadRequestHttpException('Invalid export format: ' . $format);
-        }
-
-        // Prepare and write temp file to disk
-        $path = Craft::$app->getPath()->getRuntimePath() . DIRECTORY_SEPARATOR . 'commerce-order-exports';
-        FileHelper::createDirectory($path);
-        $filename = uniqid('orderexport', true) . '.' . $format;
-        $tempFile = Craft::$app->getPath()->getRuntimePath() . DIRECTORY_SEPARATOR . 'commerce-order-exports' . DIRECTORY_SEPARATOR . $filename;
-        if (($handle = fopen($tempFile, 'wb')) === false) {
-            throw new Exception('Could not create temp file: ' . $tempFile);
-        }
-        fclose($handle);
-
-        $writer->save($tempFile);
-
-        return $tempFile;
-    }
->>>>>>> a387c608
+    
 }