<?php
/**
 * @link https://craftcms.com/
 * @copyright Copyright (c) Pixel & Tonic, Inc.
 * @license https://craftcms.github.io/license/
 */

namespace craft\commerce\services;

<<<<<<< HEAD
use Illuminate\Support\Collection;
use Money\Currencies\ISOCurrencies;
use Money\Currency;
=======
use craft\commerce\models\Currency;
use Money\Currencies\ISOCurrencies;
>>>>>>> 91cf9a37
use Money\Formatter\DecimalMoneyFormatter;
use Money\Money;
use Money\Parser\DecimalMoneyParser;
use Money\Teller;
use yii\base\Component;

/**
 * Currency service.
 *
 * @property array|Currency[] $allCurrencies
 * @author Pixel & Tonic, Inc. <support@pixelandtonic.com>
 * @since 2.0
 */
class Currencies extends Component
{
    private ?ISOCurrencies $_isoCurrencies = null;

    public function init()
    {
        $this->_isoCurrencies = new ISOCurrencies();
    }

    /**
     * @param Currency|string $currency
     * @return Teller
     */
<<<<<<< HEAD
    public function getTeller(\Money\Currency|string $currency): Teller
    {
        if (is_string($currency)) {
            $currency = new \Money\Currency($currency);
        }

        $parser = new DecimalMoneyParser($this->_isoCurrencies);
        $formatter = new DecimalMoneyFormatter($this->_isoCurrencies);
        $roundingMode = Money::ROUND_HALF_UP;
        return new \Money\Teller(
=======
    private array $_tellersByIso = [];

    /**
     * @var array
     */
    private array $_allCurrencies;

    /**
     * @param \Money\Currency|string $currency
     * @return Teller
     * @since 4.7.0
     */
    public function getTeller(\Money\Currency|string $currency): Teller
    {
        if (is_string($currency)) {
            $currency = new \Money\Currency($currency);
        }

        $iso = $currency->getCode();
        if (isset($this->_tellersByIso[$iso])) {
            return $this->_tellersByIso[$iso];
        }

        $isoCurrencies = new ISOCurrencies(); // remove in 5.0 and use $this->_isoCurrencies
        $parser = new DecimalMoneyParser($isoCurrencies); // in 5.0 use $this->_isoCurrencies
        $formatter = new DecimalMoneyFormatter($isoCurrencies); // in 5.0 use $this->_isoCurrencies
        $roundingMode = Money::ROUND_HALF_UP;
        $this->_tellersByIso[$iso] = new \Money\Teller(
>>>>>>> 91cf9a37
            $currency,
            $parser,
            $formatter,
            $roundingMode
        );
<<<<<<< HEAD
=======

        return $this->_tellersByIso[$iso];
>>>>>>> 91cf9a37
    }

    /**
     * Get a currency by it's ISO code.
     *
     * @param string $iso
     * @return \Money\Currency|null
     */
    public function getCurrencyByIso(string $iso): ?\Money\Currency
    {
        return $this->getAllCurrencies()->first(function(\Money\Currency $currency) use ($iso) {
            return $currency->getCode() == $iso;
        });
    }


    /**
     * Get a list of all available currencies.
     *
     * @return Collection<\Money\Currency>
     */
    public function getAllCurrencies(): Collection
    {
        return collect($this->_isoCurrencies);
    }

    /**
     * @return array
     */
    public function getAllCurrenciesList(): array
    {
        return $this->getAllCurrencies()->map(function($currency) {
            return [
                'label' => $currency->getCode(), // TODO get name somehow
                'value' => $currency->getCode(),
            ];
        })->toArray();
    }

    /**
     * @param Currency|string $currency
     * @return int
     */
    public function getSubunitFor(Currency|string $currency)
    {
        if (is_string($currency)) {
            $currency = $this->getCurrencyByIso($currency);
        }

        return $this->_isoCurrencies->subunitFor($currency);
    }

    /**
     * @param Currency|string $currency
     * @return int
     */
    public function numericCodeFor(Currency|string $currency)
    {
        if (is_string($currency)) {
            $currency = $this->getCurrencyByIso($currency);
        }

        return $this->_isoCurrencies->subunitFor($currency);
    }
}<|MERGE_RESOLUTION|>--- conflicted
+++ resolved
@@ -7,14 +7,9 @@
 
 namespace craft\commerce\services;
 
-<<<<<<< HEAD
 use Illuminate\Support\Collection;
 use Money\Currencies\ISOCurrencies;
 use Money\Currency;
-=======
-use craft\commerce\models\Currency;
-use Money\Currencies\ISOCurrencies;
->>>>>>> 91cf9a37
 use Money\Formatter\DecimalMoneyFormatter;
 use Money\Money;
 use Money\Parser\DecimalMoneyParser;
@@ -38,10 +33,14 @@
     }
 
     /**
-     * @param Currency|string $currency
+     * @var array
+     */
+    private array $_tellersByIso = [];
+
+    /**
+     * @param \Money\Currency|string $currency
      * @return Teller
      */
-<<<<<<< HEAD
     public function getTeller(\Money\Currency|string $currency): Teller
     {
         if (is_string($currency)) {
@@ -51,47 +50,20 @@
         $parser = new DecimalMoneyParser($this->_isoCurrencies);
         $formatter = new DecimalMoneyFormatter($this->_isoCurrencies);
         $roundingMode = Money::ROUND_HALF_UP;
-        return new \Money\Teller(
-=======
-    private array $_tellersByIso = [];
-
-    /**
-     * @var array
-     */
-    private array $_allCurrencies;
-
-    /**
-     * @param \Money\Currency|string $currency
-     * @return Teller
-     * @since 4.7.0
-     */
-    public function getTeller(\Money\Currency|string $currency): Teller
-    {
-        if (is_string($currency)) {
-            $currency = new \Money\Currency($currency);
-        }
 
         $iso = $currency->getCode();
         if (isset($this->_tellersByIso[$iso])) {
             return $this->_tellersByIso[$iso];
         }
 
-        $isoCurrencies = new ISOCurrencies(); // remove in 5.0 and use $this->_isoCurrencies
-        $parser = new DecimalMoneyParser($isoCurrencies); // in 5.0 use $this->_isoCurrencies
-        $formatter = new DecimalMoneyFormatter($isoCurrencies); // in 5.0 use $this->_isoCurrencies
-        $roundingMode = Money::ROUND_HALF_UP;
         $this->_tellersByIso[$iso] = new \Money\Teller(
->>>>>>> 91cf9a37
             $currency,
             $parser,
             $formatter,
             $roundingMode
         );
-<<<<<<< HEAD
-=======
 
         return $this->_tellersByIso[$iso];
->>>>>>> 91cf9a37
     }
 
     /**
