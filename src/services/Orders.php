<?php
/**
 * @link https://craftcms.com/
 * @copyright Copyright (c) Pixel & Tonic, Inc.
 * @license https://craftcms.github.io/license/
 */

namespace craft\commerce\services;

use Craft;
use craft\commerce\db\Table;
use craft\commerce\elements\Order;
use craft\db\Query;
use craft\elements\Address;
use craft\elements\User;
use craft\errors\ElementNotFoundException;
use craft\errors\InvalidElementException;
use craft\errors\UnsupportedSiteException;
use craft\events\ConfigEvent;
use craft\events\ModelEvent;
use craft\helpers\ArrayHelper;
use craft\helpers\ProjectConfig as ProjectConfigHelper;
use craft\models\FieldLayout;
use yii\base\Component;
use yii\base\Exception;
use yii\base\UserException;

/**
 * Orders service.
 *
 * @author Pixel & Tonic, Inc. <support@pixelandtonic.com>
 * @since 2.0
 */
class Orders extends Component
{
    public const CONFIG_FIELDLAYOUT_KEY = 'commerce.orders.fieldLayouts';

    /**
     * Handle field layout change
     *
     * @throws Exception
     */
    public function handleChangedFieldLayout(ConfigEvent $event): void
    {
        $data = $event->newValue;

        ProjectConfigHelper::ensureAllFieldsProcessed();
        $fieldsService = Craft::$app->getFields();

        if (empty($data) || empty(reset($data))) {
            // Delete the field layout
            $fieldsService->deleteLayoutsByType(Order::class);
            return;
        }

        // Save the field layout
        $layout = FieldLayout::createFromConfig(reset($data));
        $layout->id = $fieldsService->getLayoutByType(Order::class)->id;
        $layout->type = Order::class;
        $layout->uid = key($data);
        $fieldsService->saveLayout($layout, false);
    }

    /**
     * Handle field layout being deleted
     */
    public function handleDeletedFieldLayout(): void
    {
        Craft::$app->getFields()->deleteLayoutsByType(Order::class);
    }

    /**
     * Get an order by its ID.
     *
     * @param int $id
     * @return ?Order
     */
    public function getOrderById(int $id): ?Order
    {
        if (!$id) {
            return null;
        }

        return Order::find()->id($id)->status(null)->one();
    }

    /**
     * Get an order by its number.
     */
    public function getOrderByNumber(string $number): ?Order
    {
        return Order::find()->number($number)->one();
    }

    /**
     * Get all orders by their customer.
     *
     * @param int|User $customer
     * @return Order[]|null
     */
    public function getOrdersByCustomer(User|int $customer): ?array
    {
        if (!$customer) {
            return null;
        }

        $query = Order::find();
        if ($customer instanceof User) {
            $query->customer($customer);
        } else {
            $query->customerId($customer);
        }
        $query->isCompleted();
        $query->limit(null);

        return $query->all();
    }

    /**
     * Get all orders by their email.
     *
     * @return Order[]|null
     */
    public function getOrdersByEmail(string $email): ?array
    {
        return Order::find()->email($email)->isCompleted()->limit(null)->all();
    }

    /**
     * @param array|Order[] $orders
     * @return Order[]
     * @since 4.0.0
     */
    public function eagerLoadAddressesForOrders(array $orders): array
    {
        $shippingAddressIds = array_filter(ArrayHelper::getColumn($orders, 'shippingAddressId'));
        $billingAddressIds = array_filter(ArrayHelper::getColumn($orders, 'billingAddressId'));
        $ids = array_unique(array_merge($shippingAddressIds, $billingAddressIds));

        // Query addresses as array to avoid instantiating elements immediately
        $query = Address::find()
            ->id($ids)
            ->indexBy('id')
            ->asArray();
        /** @var array $addresses */
        $addresses = $query->all();

        foreach ($orders as $key => $order) {
            if (isset($order['shippingAddressId'], $addresses[$order['shippingAddressId']])) {
                $data = $addresses[$order['shippingAddressId']];
                $data['owner'] = $order;
                /** @var Address $address */
                $address = $query->createElement($data);

                $order->setShippingAddress($address);
            }

            if (isset($order['billingAddressId'], $addresses[$order['billingAddressId']])) {
                $data = $addresses[$order['billingAddressId']];
                $data['owner'] = $order;

                /** @var Address $address */
                $address = $query->createElement($data);

                $order->setBillingAddress($address);
            }

            $orders[$key] = $order;
        }

        return $orders;
    }

    /**
     * Prevent deleting a user if they have any orders.
     *
     * @param ModelEvent $event the event.
     */
    public function beforeDeleteUserHandler(ModelEvent $event): void
    {
        /** @var User $user */
        $user = $event->sender;

        // If there are any orders, make sure that this is not allowed.
        if (Order::find()->customerId($user->id)->status(null)->exists()) {
            // TODO revise this stop-gap measure when Craft CMS gets a way to hook into the user delete process.
            throw new UserException(Craft::t('commerce', 'Unable to delete user {user}: the user has a Craft Commerce order.', [
                'user' => $user->id,
            ]));
        }
    }

    /**
     * @param ModelEvent $event
     * @return void
     * @throws Exception
     * @throws \Throwable
     * @throws ElementNotFoundException
     * @throws InvalidElementException
     * @throws UnsupportedSiteException
     * @since 4.2.11
     */
    public function afterSaveAddressHandler(ModelEvent $event): void
    {

        /** @var Address $address */
        $address = $event->sender;
        if ($address->getIsDraft()) {
            return;
        }

        // Find all orders using this address as a source
        $idQuery = (new Query())
            ->select(['id'])
            ->from(Table::ORDERS)
            ->where(['sourceBillingAddressId' => $address->id])
            ->orWhere(['sourceShippingAddressId' => $address->id]);

        /** @var Order[] $carts */
        $carts = Order::find()
            ->where(['commerce_orders.id' => $idQuery])
            ->isCompleted(false)
            ->all();

        if (empty($carts)) {
            return;
        }

        foreach ($carts as $cart) {
            // Update the billing address
            if ($cart->sourceBillingAddressId === $address->id) {
<<<<<<< HEAD
                $newBillingAddress = Craft::$app->getElements()->duplicateElement($address, ['primaryOwner' => $cart, 'title' => Craft::t('commerce', 'Billing Address')]);
=======
                $newBillingAddress = Craft::$app->getElements()->duplicateElement($address, ['owner' => $cart, 'title' => Craft::t('commerce', 'Billing Address')]);
>>>>>>> 1e6a64a5
                $cart->billingAddressId = $newBillingAddress->id;
            }

            // Update the shipping address
            if ($cart->sourceShippingAddressId === $address->id) {
<<<<<<< HEAD
                $newShippingAddress = Craft::$app->getElements()->duplicateElement($address, ['primaryOwner' => $cart, 'title' => Craft::t('commerce', 'Shipping Address')]);
=======
                $newShippingAddress = Craft::$app->getElements()->duplicateElement($address, ['owner' => $cart, 'title' => Craft::t('commerce', 'Shipping Address')]);
>>>>>>> 1e6a64a5
                $cart->shippingAddressId = $newShippingAddress->id;
            }

            // Save the cart to trigger events and recalculations.
            Craft::$app->getElements()->saveElement($cart, false);
        }
    }
}<|MERGE_RESOLUTION|>--- conflicted
+++ resolved
@@ -229,21 +229,21 @@
         foreach ($carts as $cart) {
             // Update the billing address
             if ($cart->sourceBillingAddressId === $address->id) {
-<<<<<<< HEAD
-                $newBillingAddress = Craft::$app->getElements()->duplicateElement($address, ['primaryOwner' => $cart, 'title' => Craft::t('commerce', 'Billing Address')]);
-=======
-                $newBillingAddress = Craft::$app->getElements()->duplicateElement($address, ['owner' => $cart, 'title' => Craft::t('commerce', 'Billing Address')]);
->>>>>>> 1e6a64a5
+                $newBillingAddress = Craft::$app->getElements()->duplicateElement($address, [
+                    'primaryOwner' => $cart,
+                    'owner' => $cart,
+                    'title' => Craft::t('commerce', 'Billing Address')
+                ]);
                 $cart->billingAddressId = $newBillingAddress->id;
             }
 
             // Update the shipping address
             if ($cart->sourceShippingAddressId === $address->id) {
-<<<<<<< HEAD
-                $newShippingAddress = Craft::$app->getElements()->duplicateElement($address, ['primaryOwner' => $cart, 'title' => Craft::t('commerce', 'Shipping Address')]);
-=======
-                $newShippingAddress = Craft::$app->getElements()->duplicateElement($address, ['owner' => $cart, 'title' => Craft::t('commerce', 'Shipping Address')]);
->>>>>>> 1e6a64a5
+                $newShippingAddress = Craft::$app->getElements()->duplicateElement($address, [
+                    'primaryOwner' => $cart,
+                    'owner' => $cart,
+                    'title' => Craft::t('commerce', 'Shipping Address')
+                ]);
                 $cart->shippingAddressId = $newShippingAddress->id;
             }
 
