--- conflicted
+++ resolved
@@ -139,17 +139,10 @@
             spt.productTypeId,
             sug.userGroupId')
             ->from('{{%commerce_sales}} sales')
-<<<<<<< HEAD
-            ->leftJoin('{{%commerce_sale_products}} sp', 'sp.saleId=sales.id')
-            ->leftJoin('{{%commerce_sale_producttypes}} spt', 'spt.saleId=sales.id')
-            ->leftJoin('{{%commerce_sale_usergroups}} sug', 'sug.saleId=sales.id')
-            ->where(['sales.id' => $sale->id])
-=======
             ->leftJoin('{{%commerce_sale_products}} sp', '[[sp.saleId]]=[[sales.id]]')
             ->leftJoin('{{%commerce_sale_producttypes}} spt', '[[spt.saleId]]=[[sales.id]]')
             ->leftJoin('{{%commerce_sale_usergroups}} sug', '[[sug.saleId]]=[[sales.id]]')
             ->where(['[[sales.id]]' => $sale->id])
->>>>>>> 2448aadc
             ->all();
 
         $productIds = [];
