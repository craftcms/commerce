<?php
/**
 * @link https://craftcms.com/
 * @copyright Copyright (c) Pixel & Tonic, Inc.
 * @license https://craftcms.github.io/license/
 */

namespace craft\commerce\services;

use Craft;
use craft\commerce\base\Purchasable;
use craft\commerce\base\PurchasableInterface;
use craft\commerce\db\Table;
use craft\commerce\elements\Order;
use craft\commerce\events\SaleEvent;
use craft\commerce\events\SaleMatchEvent;
use craft\commerce\helpers\Currency as CurrencyHelper;
use craft\commerce\models\Sale;
use craft\commerce\Plugin;
use craft\commerce\records\Sale as SaleRecord;
use craft\commerce\records\SaleCategory as SaleCategoryRecord;
use craft\commerce\records\SalePurchasable as SalePurchasableRecord;
use craft\commerce\records\SaleUserGroup as SaleUserGroupRecord;
use craft\db\Query;
use craft\elements\Category;
use DateTime;
use Throwable;
use yii\base\Component;
use yii\base\Exception;
use yii\base\InvalidConfigException;
use yii\db\StaleObjectException;
use function get_class;
use function in_array;

/**
 * Sale service.
 *
 * @property Sale[] $allSales
 * @author Pixel & Tonic, Inc. <support@pixelandtonic.com>
 * @since 2.0
 */
class Sales extends Component
{
    /**
     * @event SaleMatchEvent The event that is triggered before Commerce attempts to match a sale to a purchasable.
     *
     * The `isValid` event property can be set to `false` to prevent the application of the matched sale.
     *
     * ```php
     * use craft\commerce\events\SaleMatchEvent;
     * use craft\commerce\services\Sales;
     * use craft\commerce\base\PurchasableInterface;
     * use craft\commerce\models\Sale;
     * use yii\base\Event;
     *
     * Event::on(
     *     Sales::class,
     *     Sales::EVENT_BEFORE_MATCH_PURCHASABLE_SALE,
     *     function(SaleMatchEvent $event) {
     *         // @var Sale $sale
     *         $sale = $event->sale;
     *         // @var PurchasableInterface $purchasable
     *         $purchasable = $event->purchasable;
     *         // @var bool $isNew
     *         $isNew = $event->isNew;
     *
     *         // Use custom business logic to exclude purchasable from sale
     *         // with `$event->isValid = false`
     *         // ...
     *     }
     * );
     * ```
     */
    const EVENT_BEFORE_MATCH_PURCHASABLE_SALE = 'beforeMatchPurchasableSale';

    /**
     * @event SaleEvent The event that is triggered before a sale is saved.
     * @since 2.2
     *
     * ```php
     * use craft\commerce\events\SaleEvent;
     * use craft\commerce\services\Sales;
     * use craft\commerce\models\Sale;
     * use yii\base\Event;
     *
     * Event::on(
     *     Sales::class,
     *     Sales::EVENT_BEFORE_SAVE_SALE,
     *     function(SaleEvent $event) {
     *         // @var Sale $sale
     *         $sale = $event->sale;
     *         // @var bool $isNew
     *         $isNew = $event->isNew;
     *         // ...
     *     }
     * );
     * ```
     */
    const EVENT_BEFORE_SAVE_SALE = 'beforeSaveSale';

    /**
     * @event SaleEvent The event that is triggered after a sale is saved.
     * @since 2.2
     *
     * ```php
     * use craft\commerce\events\SaleEvent;
     * use craft\commerce\services\Sales;
     * use craft\commerce\models\Sale;
     * use yii\base\Event;
     *
     * Event::on(
     *     Sales::class,
     *     Sales::EVENT_BEFORE_SAVE_SALE,
     *     function(SaleEvent $event) {
     *         // @var Sale $sale
     *         $sale = $event->sale;
     *         // @var bool $isNew
     *         $isNew = $event->isNew;
     *         // ...
     *     }
     * );
     * ```
     */
    const EVENT_AFTER_SAVE_SALE = 'afterSaveSale';

    /**
     * @event SaleEvent The event that is triggered after a sale is deleted.
     *
     * ```php
     * use craft\commerce\events\SaleEvent;
     * use craft\commerce\services\Sales;
     * use craft\commerce\models\Sale;
     * use yii\base\Event;
     *
     * Event::on(
     *     Sales::class,
     *     Sales::EVENT_AFTER_DELETE_SALE,
     *     function(SaleEvent $event) {
     *         // @var Sale $sale
     *         $sale = $event->sale;
     *
     *         // do something
     *         // ...
     *     }
     * );
     * ```
     */
    const EVENT_AFTER_DELETE_SALE = 'afterDeleteSale';

    /**
     * @var Sale[]|null
     */
    private ?array $_allSales = null;

    /**
     * @var Sale[]|null
     */
    private ?array $_allActiveSales = null;

    /**
     * @var array
     */
    private array $_purchasableSaleMatch = [];

    /**
     * Get a sale by its ID.
     *
     * @param int $id
     * @return Sale|null
     */
    public function getSaleById(int $id): ?Sale
    {
        foreach ($this->getAllSales() as $sale) {
            if ($sale->id == $id) {
                return $sale;
            }
        }

        return null;
    }

    /**
     * Get all sales.
     *
     * @return Sale[]
     */
    public function getAllSales(): array
    {
        if (!isset($this->_allSales)) {
            $sales = (new Query())->select([
                'sales.id',
                'sales.name',
                'sales.description',
                'sales.dateFrom',
                'sales.dateTo',
                'sales.apply',
                'sales.applyAmount',
                'sales.stopProcessing',
                'sales.ignorePrevious',
                'sales.allGroups',
                'sales.allPurchasables',
                'sales.allCategories',
                'sales.sortOrder',
                'sales.categoryRelationshipType',
                'sales.enabled',
                'sales.dateCreated',
                'sales.dateUpdated',
                'sp.purchasableId',
                'spt.categoryId',
                'sug.userGroupId',
            ])
                ->from(Table::SALES . ' sales')
                ->leftJoin(Table::SALE_PURCHASABLES . ' sp', '[[sp.saleId]] = [[sales.id]]')
                ->leftJoin(Table::SALE_CATEGORIES . ' spt', '[[spt.saleId]] = [[sales.id]]')
                ->leftJoin(Table::SALE_USERGROUPS . ' sug', '[[sug.saleId]] = [[sales.id]]')
                ->orderBy(['sales.sortOrder' => 'ASC'])
                ->all();

            $allSalesById = [];
            $purchasables = [];
            $categories = [];
            $groups = [];

            foreach ($sales as $sale) {
                $id = $sale['id'];
                if ($sale['purchasableId']) {
                    $purchasables[$id][] = $sale['purchasableId'];
                }

                if ($sale['categoryId']) {
                    $categories[$id][] = $sale['categoryId'];
                }

                if ($sale['userGroupId']) {
                    $groups[$id][] = $sale['userGroupId'];
                }

                unset($sale['purchasableId'], $sale['userGroupId'], $sale['categoryId']);

                if (!isset($allSalesById[$id])) {
                    $allSalesById[$id] = new Sale($sale);
                }
            }

            foreach ($allSalesById as $id => $sale) {
                $sale->setPurchasableIds($purchasables[$id] ?? []);
                $sale->setCategoryIds($categories[$id] ?? []);
                $sale->setUserGroupIds($groups[$id] ?? []);
            }

            $this->_allSales = $allSalesById;
        }

        return $this->_allSales;
    }

    /**
     * Returns the sales that match the purchasable.
     *
     * @param PurchasableInterface $purchasable
     * @param Order|null $order
     * @return Sales[]
     * @throws InvalidConfigException
     */
    public function getSalesForPurchasable(PurchasableInterface $purchasable, Order $order = null): array
    {
        $matchedSales = [];

        foreach ($this->_getAllEnabledSales() as $sale) {
            if ($this->matchPurchasableAndSale($purchasable, $sale, $order)) {
                $matchedSales[] = $sale;

                if ($sale->stopProcessing) {
                    break;
                }
            }
        }

        return $matchedSales;
    }


    /**
     * @param PurchasableInterface $purchasable
     * @return array
     */
    public function getSalesRelatedToPurchasable(PurchasableInterface $purchasable): array
    {
        $sales = [];
        $id = $purchasable->getId();

        if ($id) {
            foreach ($this->getAllSales() as $sale) {
                // Get related by product specifically
                $purchasableIds = $sale->getPurchasableIds();

                // Get related via category
                $relatedTo = [$sale->categoryRelationshipType => $purchasable->getPromotionRelationSource()];
                $saleCategories = $sale->getCategoryIds();
                $relatedCategories = Category::find()->id($saleCategories)->relatedTo($relatedTo)->ids();

                if (in_array($id, $purchasableIds, false) || !empty($relatedCategories)) {
                    $sales[] = $sale;
                }
            }
        }

        return $sales;
    }

    /**
     * Returns the salePrice of the purchasable based on all the sales.
     *
     * @param PurchasableInterface $purchasable
     * @param Order|null $order
     * @return float
     */
    public function getSalePriceForPurchasable(PurchasableInterface $purchasable, Order $order = null): float
    {
        $sales = $this->getSalesForPurchasable($purchasable, $order);
        $originalPrice = $purchasable->getPrice();

        $takeOffAmount = 0;
        $newPrice = null;

        /** @var Sale $sale */
        foreach ($sales as $sale) {
            switch ($sale->apply) {
                case SaleRecord::APPLY_BY_PERCENT:
                    // applyAmount is stored as a negative already
                    $takeOffAmount += ($sale->applyAmount * $originalPrice);
                    if ($sale->ignorePrevious) {
                        $newPrice = $originalPrice + ($sale->applyAmount * $originalPrice);
                    }
                    break;
                case SaleRecord::APPLY_TO_PERCENT:
                    // applyAmount needs to be reversed since it is stored as negative
                    $newPrice = (-$sale->applyAmount * $originalPrice);
                    break;
                case SaleRecord::APPLY_BY_FLAT:
                    // applyAmount is stored as a negative already
                    $takeOffAmount += $sale->applyAmount;
                    if ($sale->ignorePrevious) {
                        // applyAmount is always negative so add the negative amount to the original price for the new price.
                        $newPrice = $originalPrice + $sale->applyAmount;
                    }
                    break;
                case SaleRecord::APPLY_TO_FLAT:
                    // applyAmount needs to be reversed since it is stored as negative
                    $newPrice = -$sale->applyAmount;
                    break;
            }

            // If the stop processing flag is true, it must been the last
            // since the sales for this purchasable would have returned it last.
            if ($sale->stopProcessing) {
                break;
            }
        }

        $salePrice = ($originalPrice + $takeOffAmount);

        // A newPrice has been set so use it.
        if ($newPrice !== null) {
            $salePrice = $newPrice;
        }

        if ($salePrice < 0) {
            $salePrice = 0;
        }

        return CurrencyHelper::round($salePrice);
    }

    /**
     * Match a product and a sale and return the result.
     *
     * @param PurchasableInterface $purchasable
     * @param Sale $sale
     * @param Order|null $order
     * @return bool
     * @throws InvalidConfigException
     */
    public function matchPurchasableAndSale(PurchasableInterface $purchasable, Sale $sale, Order $order = null): bool
    {
        /** @var Purchasable $purchasable */
        $purchasableId = $purchasable->id;
        $saleId = $sale->id;

        if (!isset($this->_purchasableSaleMatch[$purchasableId])) {
            $this->_purchasableSaleMatch[$purchasableId] = [];
        }

        if (!isset($this->_purchasableSaleMatch[$purchasableId][$saleId])) {
            $this->_purchasableSaleMatch[$purchasableId][$saleId] = null;
        }

        // Only use memoized data if we are matching outside of the context of an order
        if (!$order && $this->_purchasableSaleMatch[$purchasableId][$saleId] !== null) {
            return $this->_purchasableSaleMatch[$purchasableId][$saleId];
        }

        // default response is no match
        $this->_purchasableSaleMatch[$purchasableId][$saleId] = false;

        // can't match something not promotable
        if (!$purchasable->getIsPromotable()) {
            return false;
        }

        // Purchasable ID match
        if (!$sale->allPurchasables && !in_array($purchasable->getId(), $sale->getPurchasableIds(), false)) {
            return false;
        }

        $date = new DateTime();

        if ($order) {
            // Date we care about in the context of an order is the date the order was placed.
            // If the order is still a cart, use the current date time.
            $date = $order->isCompleted ? $order->dateOrdered : $date;
        }

        if ($sale->dateFrom && $sale->dateFrom >= $date) {
            return false;
        }

        if ($sale->dateTo && $sale->dateTo <= $date) {
            return false;
        }

        if ($order) {
            $user = $order->getUser();

            if (!$sale->allGroups) {
<<<<<<< HEAD
                // We must pass a real user to getCurrentUserGroupIds, otherwise the current user is used.
                if ($user === null) {
=======
                // User group condition means we have to have a real user
                if (null === $user) {
>>>>>>> 7b698ab5
                    return false;
                }
                // User groups of the order's user
                $userGroups = Plugin::getInstance()->getCustomers()->getUserGroupIdsForUser($user);
                if (!$userGroups || !array_intersect($userGroups, $sale->getUserGroupIds())) {
                    return false;
                }
            }
        }

        // Are we dealing with the current session outside of any cart/order context
        if (!$order && !$sale->allGroups) {
            // User groups of the currently logged in user
            $userGroups = Plugin::getInstance()->getCustomers()->getUserGroupIdsForUser();
            if (!$userGroups || !array_intersect($userGroups, $sale->getUserGroupIds())) {
                return false;
            }
        }

        // Category match
        if (!$sale->allCategories) {
            $relatedTo = [$sale->categoryRelationshipType => $purchasable->getPromotionRelationSource()];
            $saleCategories = $sale->getCategoryIds();
            $relatedCategories = Category::find()->id($saleCategories)->relatedTo($relatedTo)->ids();

            if (empty($relatedCategories)) {
                return false;
            }
        }

        $saleMatchEvent = new SaleMatchEvent(compact('sale', 'purchasable'));

        // Raising the 'beforeMatchPurchasableSale' event
        if ($this->hasEventHandlers(self::EVENT_BEFORE_MATCH_PURCHASABLE_SALE)) {
            $this->trigger(self::EVENT_BEFORE_MATCH_PURCHASABLE_SALE, $saleMatchEvent);
        }

        // If an order has been supplied we do not want to memoize the match
        if ($order) {
            unset($this->_purchasableSaleMatch[$purchasableId][$saleId]);
            return $saleMatchEvent->isValid;
        }

        $this->_purchasableSaleMatch[$purchasableId][$saleId] = $saleMatchEvent->isValid;
        return $this->_purchasableSaleMatch[$purchasableId][$saleId];
    }

    /**
     * Save a Sale.
     *
     * @param Sale $model
     * @param bool $runValidation should we validate this before saving.
     * @return bool
     * @throws Exception
     * @throws \Exception
     */
    public function saveSale(Sale $model, bool $runValidation = true): bool
    {
        $isNewSale = !$model->id;

        if ($isNewSale) {
            $record = new SaleRecord();
        } else {
            $record = SaleRecord::findOne($model->id);

            if (!$record) {
                throw new Exception(Craft::t('commerce', 'No sale exists with the ID “{id}”',
                    ['id' => $model->id]));
            }
        }

        if ($runValidation && !$model->validate()) {
            Craft::info('Sale not saved due to validation error.', __METHOD__);

            return false;
        }

        $fields = [
            'name',
            'description',
            'dateFrom',
            'dateTo',
            'apply',
            'applyAmount',
            'stopProcessing',
            'ignorePrevious',
            'categoryRelationshipType',
            'enabled',
        ];
        foreach ($fields as $field) {
            $record->$field = $model->$field;
        }

        if($record->allGroups = $model->allGroups){
            $model->setUserGroupIds([]);
        }
        if($record->allCategories = $model->allCategories){
            $model->setCategoryIds([]);
        }
        if($record->allPurchasables = $model->allPurchasables){
            $model->setPurchasableIds([]);
        }

        // Fire an 'beforeSaveSection' event
        if ($this->hasEventHandlers(self::EVENT_BEFORE_SAVE_SALE)) {
            $this->trigger(self::EVENT_BEFORE_SAVE_SALE, new SaleEvent([
                'sale' => $model,
                'isNew' => $isNewSale,
            ]));
        }

        $db = Craft::$app->getDb();
        $transaction = $db->beginTransaction();

        try {
            $record->save(false);
            $model->id = $record->id;

            SaleUserGroupRecord::deleteAll(['saleId' => $model->id]);
            SalePurchasableRecord::deleteAll(['saleId' => $model->id]);
            SaleCategoryRecord::deleteAll(['saleId' => $model->id]);

            foreach ($model->getUserGroupIds() as $groupId) {
                $relation = new SaleUserGroupRecord();
                $relation->userGroupId = $groupId;
                $relation->saleId = $model->id;
                $relation->save();
            }

            foreach ($model->getCategoryIds() as $categoryId) {
                $relation = new SaleCategoryRecord;
                $relation->categoryId = $categoryId;
                $relation->saleId = $model->id;
                $relation->save();
            }

            foreach ($model->getPurchasableIds() as $purchasableId) {
                $relation = new SalePurchasableRecord();
                $relation->purchasableId = $purchasableId;
                $purchasable = Craft::$app->getElements()->getElementById($purchasableId, null, null, ['trashed' => null]);
                $relation->purchasableType = get_class($purchasable);
                $relation->saleId = $model->id;
                $relation->save();

                Craft::$app->getElements()->invalidateCachesForElement($purchasable);
            }

            $transaction->commit();

            $this->_clearCaches();

            // Fire an 'beforeSaveSection' event
            if ($this->hasEventHandlers(self::EVENT_AFTER_SAVE_SALE)) {
                $this->trigger(self::EVENT_AFTER_SAVE_SALE, new SaleEvent([
                    'sale' => $model,
                    'isNew' => $isNewSale,
                ]));
            }

            return true;
        } catch (\Exception $e) {
            $transaction->rollBack();
            throw $e;
        }
    }

    /**
     * Reorder Sales based on a list of ids.
     *
     * @param $ids
     * @return bool
     * @throws \yii\db\Exception
     */
    public function reorderSales($ids): bool
    {
        foreach ($ids as $sortOrder => $id) {
            Craft::$app->getDb()->createCommand()
                ->update(Table::SALES, ['sortOrder' => $sortOrder + 1], ['id' => $id])
                ->execute();
        }

        $this->_clearCaches();

        return true;
    }

    /**
     * Delete a sale by its id.
     *
     * @param $id
     * @return bool
     * @throws \Exception
     * @throws Throwable
     * @throws StaleObjectException
     */
    public function deleteSaleById($id): bool
    {
        $saleRecord = SaleRecord::findOne($id);

        if (!$saleRecord) {
            return false;
        }

        $sale = $this->getSaleById($saleRecord->id);

        $this->_clearCaches();
        $result = (bool)$saleRecord->delete();

        //Raise the afterDeleteSale event
        if ($result && $this->hasEventHandlers(self::EVENT_AFTER_DELETE_SALE)) {
            $this->trigger(self::EVENT_AFTER_DELETE_SALE, new SaleEvent([
                'sale' => $sale,
                'isNew' => false,
            ]));
        }


        return $result;
    }


    /**
     * Get all enabled sales.
     *
     * @return array|Sale[]
     */
    private function _getAllEnabledSales(): array
    {
        if (!isset($this->_allActiveSales)) {
            $sales = $this->getAllSales();
            $activeSales = [];
            foreach ($sales as $sale) {
                if ($sale->enabled) {
                    $activeSales[] = $sale;
                }
            }

            $this->_allActiveSales = $activeSales;
        }

        return $this->_allActiveSales;
    }

    /**
     * Clear memoization caches
     *
     * @since 3.1.4
     */
    private function _clearCaches(): void
    {
        $this->_allActiveSales = null;
        $this->_allSales = null;
        $this->_purchasableSaleMatch = [];
    }
}<|MERGE_RESOLUTION|>--- conflicted
+++ resolved
@@ -433,13 +433,8 @@
             $user = $order->getUser();
 
             if (!$sale->allGroups) {
-<<<<<<< HEAD
-                // We must pass a real user to getCurrentUserGroupIds, otherwise the current user is used.
-                if ($user === null) {
-=======
                 // User group condition means we have to have a real user
                 if (null === $user) {
->>>>>>> 7b698ab5
                     return false;
                 }
                 // User groups of the order's user
