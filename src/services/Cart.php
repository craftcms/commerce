--- conflicted
+++ resolved
@@ -82,16 +82,6 @@
      */
     public function addToCart(Order $order, int $purchasableId, int $qty = 1, string $note = '', array $options = [], &$error): bool
     {
-<<<<<<< HEAD
-        $db = Craft::$app->getDb();
-        $transaction = $db->beginTransaction();
-
-        if(!$order->id && !Craft::$app->getElements()->saveElement($order, false)) {
-            throw new Exception(Craft::t('commerce', 'Error creating new cart'));
-        }
-
-        //filling item model
-=======
         $isNewLineItem = false;
 
         // saving current cart if it's new and empty
@@ -102,8 +92,11 @@
         $db = Craft::$app->getDb();
         $transaction = $db->beginTransaction();
 
+        if(!$order->id && !Craft::$app->getElements()->saveElement($order, false)) {
+            throw new Exception(Craft::t('commerce', 'Error creating new cart'));
+        }
+
         // filling item model
->>>>>>> b9b2e40b
         $plugin = Plugin::getInstance();
         $lineItem = $plugin->getLineItems()->getLineItemByOrderPurchasableOptions($order->id, $purchasableId, $options);
 
