--- conflicted
+++ resolved
@@ -154,21 +154,6 @@
      */
     public function getAllLineItemsByOrderId(int $orderId): array
     {
-<<<<<<< HEAD
-        if (!isset($this->_lineItemsByOrderId[$orderId])) {
-            $results = $this->_createLineItemQuery()
-                ->where(['orderId' => $orderId])
-                ->orderBy('dateCreated DESC')
-                ->all();
-
-            $this->_lineItemsByOrderId[$orderId] = [];
-
-            foreach ($results as $result) {
-                $result['snapshot'] = Json::decodeIfJson($result['snapshot']);
-                $lineItem = new LineItem($result);
-                $this->_lineItemsByOrderId[$orderId][] = $lineItem;
-            }
-=======
         if (isset($this->_lineItemsByOrderId[$orderId])) {
             return $this->_lineItemsByOrderId[$orderId];
         }
@@ -193,7 +178,6 @@
             $lineItem = new LineItem($result);
             $lineItem->typecastAttributes();
             $this->_lineItemsByOrderId[$orderId][] = $lineItem;
->>>>>>> 932ec524
         }
 
         return $this->_lineItemsByOrderId[$orderId];
