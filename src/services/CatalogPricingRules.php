--- conflicted
+++ resolved
@@ -18,7 +18,6 @@
 use craft\errors\SiteNotFoundException;
 use craft\events\ModelEvent;
 use craft\events\UserGroupsAssignEvent;
-use craft\helpers\Queue;
 use Illuminate\Support\Collection;
 use yii\base\Component;
 use yii\base\Exception;
@@ -103,7 +102,6 @@
         $storeId = $storeId ?? Plugin::getInstance()->getStores()->getCurrentStore()->id;
         // @TODO figure out if memoization is needed here
         $catalogPricingRules = $this->_createCatalogPricingRuleQuery()
-<<<<<<< HEAD
             ->andWhere([
                 'or',
                 ['purchasableId' => $purchasableId],
@@ -112,12 +110,6 @@
                     ->from([Table::CATALOG_PRICING])
                     ->where(['purchasableId' => $purchasableId]),
                 ],
-=======
-            ->andWhere(['id' => (new Query())
-                ->select(['catalogPricingRuleId'])
-                ->from([Table::CATALOG_PRICING])
-                ->where(['purchasableId' => $purchasableId])
->>>>>>> d130344b
             ])
             ->andWhere(['storeId' => $storeId])
             ->all();
