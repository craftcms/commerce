--- conflicted
+++ resolved
@@ -70,8 +70,7 @@
                 $customer = Plugin::getInstance()->getCustomers()->getCustomerByUserId($user->id);
 
                 // If the current cart in the session doesn't belong to the logged in user, assign it to the logged in user.
-                if($cart && $customer && $customer->id && ($cart->customerId != $customer->id))
-                {
+                if ($cart && $customer && $customer->id && ($cart->customerId != $customer->id)) {
                     $cart->customerId = $customer->id;
                     Craft::$app->getElements()->saveElement($cart, false);
                 }
@@ -91,8 +90,7 @@
                     }
                 }
 
-                if(count($allCustomerCarts) == 1)
-                {
+                if (count($allCustomerCarts) == 1) {
                     $cart = array_values($allCustomerCarts)[0];
                     $this->setSessionCartNumber($cart->number);
                 }
@@ -244,8 +242,6 @@
 
         return $cartNumber;
     }
-<<<<<<< HEAD
-=======
 
     /**
      * Set the session cart number.
@@ -258,27 +254,4 @@
         $session = Craft::$app->getSession();
         $session->set($this->cartName, $cartNumber);
     }
-
-    /**
-     * Return cart IDs to be deleted
-     *
-     * @return int[]
-     * @throws \Exception
-     */
-    private function _getCartsIdsToPurge(): array
-    {
-        $configInterval = Plugin::getInstance()->getSettings()->purgeInactiveCartsDuration;
-        $edge = new DateTime();
-        $interval = new DateInterval($configInterval);
-        $interval->invert = 1;
-        $edge->add($interval);
-
-        return (new Query())
-            ->select(['orders.id'])
-            ->where(['not', ['isCompleted' => 1]])
-            ->andWhere('[[orders.dateUpdated]] <= :edge', ['edge' => $edge->format('Y-m-d H:i:s')])
-            ->from(['orders' => '{{%commerce_orders}}'])
-            ->column();
-    }
->>>>>>> 4fb7e6a6
 }