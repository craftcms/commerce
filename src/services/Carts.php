--- conflicted
+++ resolved
@@ -14,11 +14,8 @@
 use craft\commerce\Plugin;
 use craft\db\Query;
 use craft\errors\ElementNotFoundException;
-<<<<<<< HEAD
 use craft\errors\MissingComponentException;
-=======
 use craft\helpers\ArrayHelper;
->>>>>>> c2789e26
 use DateInterval;
 use DateTime;
 use Throwable;
@@ -242,7 +239,7 @@
                 ->select(['orders.id'])
                 ->where(['not', ['isCompleted' => 1]])
                 ->andWhere('[[orders.dateUpdated]] <= :edge', ['edge' => $edge->format('Y-m-d H:i:s')])
-                ->from(['orders' => '{{%commerce_orders}}'])
+                ->from(['orders' => Table::ORDERS])
                 ->column();
 
             // Taken from craft\services\Elements::deleteElement(); Using the method directly
@@ -334,29 +331,4 @@
         $session = Craft::$app->getSession();
         $session->set($this->cartName, $cartNumber);
     }
-<<<<<<< HEAD
-=======
-
-    /**
-     * Return cart IDs to be deleted
-     *
-     * @return int[]
-     * @throws \Exception
-     */
-    private function _getCartsIdsToPurge(): array
-    {
-        $configInterval = Plugin::getInstance()->getSettings()->purgeInactiveCartsDuration;
-        $edge = new DateTime();
-        $interval = new DateInterval($configInterval);
-        $interval->invert = 1;
-        $edge->add($interval);
-
-        return (new Query())
-            ->select(['orders.id'])
-            ->where(['not', ['isCompleted' => 1]])
-            ->andWhere('[[orders.dateUpdated]] <= :edge', ['edge' => $edge->format('Y-m-d H:i:s')])
-            ->from(['orders' => Table::ORDERS])
-            ->column();
-    }
->>>>>>> c2789e26
 }