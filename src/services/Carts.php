--- conflicted
+++ resolved
@@ -123,12 +123,7 @@
         $hasSomethingChangedOnCart = ($hasIpChanged || $hasOrderLanguageChanged || $hasUserChanged || $hasPaymentCurrencyChanged || $hasOrderSiteIdChanged);
 
         // If the cart has already been saved (has an ID), then only save if something else changed.
-<<<<<<< HEAD
-        // Manual force save only works when the order has not ID
-        if (($this->_cart->id && $hasSomethingChangedOnCart) || ($forceSave && !$this->_cart->id)) {
-=======
-        if (($this->_cart->id && $somethingChangedOnTheCart) || $forceSave) {
->>>>>>> 9a614da0
+        if (($this->_cart->id && $hasSomethingChangedOnCart) || $forceSave) {
             Craft::$app->getElements()->saveElement($this->_cart, false);
         }
 
