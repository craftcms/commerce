--- conflicted
+++ resolved
@@ -319,40 +319,8 @@
      */
     public function purgeIncompleteCarts(): int
     {
-<<<<<<< HEAD
         if (!Plugin::getInstance()->getSettings()->purgeInactiveCarts) {
             return 0;
-=======
-        $doPurge = Plugin::getInstance()->getSettings()->purgeInactiveCarts;
-        $configInterval = ConfigHelper::durationInSeconds(Plugin::getInstance()->getSettings()->purgeInactiveCartsDuration);
-
-        if ($doPurge) {
-            $edge = new DateTime();
-            $interval = DateTimeHelper::secondsToInterval($configInterval);
-            $edge->sub($interval);
-
-            $cartIdsQuery = (new Query())
-                ->select(['orders.id'])
-                ->where(['not', ['isCompleted' => true]])
-                ->andWhere('[[orders.dateUpdated]] <= :edge', ['edge' => Db::prepareDateForDb($edge)])
-                ->from(['orders' => Table::ORDERS]);
-
-            // Taken from craft\services\Elements::deleteElement(); Using the method directly
-            // takes too much resources since it retrieves the order before deleting it.
-
-            // Delete the elements table rows, which will cascade across all other InnoDB tables
-            // Batch delete to avoid any errors with too many IDs
-            Craft::$app->getDb()->createCommand()
-                ->delete('{{%elements}}', ['id' => $cartIdsQuery])
-                ->execute();
-
-            // The searchindex table is probably MyISAM, though
-            Craft::$app->getDb()->createCommand()
-                ->delete('{{%searchindex}}', ['elementId' => $cartIdsQuery])
-                ->execute();
-
-            return $cartIdsQuery->count();
->>>>>>> 92029135
         }
 
         $configInterval = ConfigHelper::durationInSeconds(Plugin::getInstance()->getSettings()->purgeInactiveCartsDuration);
@@ -360,26 +328,25 @@
         $interval = DateTimeHelper::secondsToInterval($configInterval);
         $edge->sub($interval);
 
-        $cartIds = (new Query())
+        $cartIdsQuery = (new Query())
             ->select(['orders.id'])
             ->where(['not', ['isCompleted' => true]])
             ->andWhere('[[orders.dateUpdated]] <= :edge', ['edge' => Db::prepareDateForDb($edge)])
-            ->from(['orders' => Table::ORDERS])
-            ->column();
+            ->from(['orders' => Table::ORDERS]);
 
         // Taken from craft\services\Elements::deleteElement(); Using the method directly
         // takes too many resources since it retrieves the order before deleting it.
         // Delete the elements table rows, which will cascade across all other InnoDB tables
         Craft::$app->getDb()->createCommand()
-            ->delete('{{%elements}}', ['id' => $cartIds])
+            ->delete('{{%elements}}', ['id' => $cartIdsQuery])
             ->execute();
 
         // The searchindex table is probably MyISAM, though
         Craft::$app->getDb()->createCommand()
-            ->delete('{{%searchindex}}', ['elementId' => $cartIds])
+            ->delete('{{%searchindex}}', ['elementId' => $cartIdsQuery])
             ->execute();
 
-        return count($cartIds);
+        return $cartIdsQuery->count();
     }
 
     /**
