--- conflicted
+++ resolved
@@ -88,11 +88,8 @@
             if ($user && $cart) {
                 $customer = Plugin::getInstance()->getCustomers()->getCustomerByUserId($user->id);
                 // If the current cart in the session doesn't belong to the logged in user, assign it to the logged in user.
-<<<<<<< HEAD
-                if ($cart && $customer && $customer->id && ($cart->customerId != $customer->id)) {
-=======
                 if ($customer && $customer->id && ($cart->customerId != $customer->id)) {
->>>>>>> 78169d76
+
                     $cart->customerId = $customer->id;
                     Craft::$app->getElements()->saveElement($cart, false);
                 }
@@ -118,14 +115,6 @@
                         }
                     }
                 }
-<<<<<<< HEAD
-
-                if (count($allCustomerCarts) == 1) {
-                    $cart = array_values($allCustomerCarts)[0];
-                    $this->setSessionCartNumber($cart->number);
-                }
-=======
->>>>>>> 78169d76
             }
 
 
