<?php

namespace craft\commerce\services;

use Craft;
use craft\commerce\models\PaymentCurrency;
use craft\commerce\Plugin;
use craft\commerce\records\PaymentCurrency as PaymentCurrencyRecord;
use craft\helpers\ArrayHelper;
use yii\base\Component;
use yii\base\Exception;
use yii\db\Expression;

/**
 * Payment currency service.
 *
 * @property \craft\commerce\models\PaymentCurrency[]|array $allPaymentCurrencies
 * @property \craft\commerce\models\PaymentCurrency|null    $primaryPaymentCurrency
 * @property string                                         $primaryPaymentCurrencyIso
 *
 * @author    Pixel & Tonic, Inc. <support@pixelandtonic.com>
 * @copyright Copyright (c) 2015, Pixel & Tonic, Inc.
 * @license   https://craftcommerce.com/license Craft Commerce License Agreement
 * @see       https://craftcommerce.com
 * @package   craft.plugins.commerce.services
 * @since     1.2
 */
class PaymentCurrencies extends Component
{

    private $_allCurrencies;

    /**
     * @param int $id
     *
     * @return PaymentCurrency|null
     */
    public function getPaymentCurrencyById($id)
    {
        foreach ($this->getAllPaymentCurrencies() as $currency) {
            if ($currency->id == $id) {
                return $currency;
            }
        }

        return null;
    }

    /**
     * @return PaymentCurrency[]
     */
    public function getAllPaymentCurrencies(): array
    {
        if (null === $this->_allCurrencies) {
<<<<<<< HEAD
            $orderBy = [];
            $orderBy[] =  new Expression('`primary` = 1 desc');
            $orderBy[] =  new Expression('iso desc');
            $records = PaymentCurrencyRecord::find()->orderBy($orderBy)->all();
=======
            $records = PaymentCurrencyRecord::find()->orderBy(['[[primary]] = 1' => SORT_DESC, 'iso' => SORT_ASC])->all();
>>>>>>> 8356d3ee
            $this->_allCurrencies = ArrayHelper::map($records, 'id', function($record) {
                /** @var PaymentCurrencyRecord $record */
                return new PaymentCurrency($record->toArray([
                    'id',
                    'iso',
                    'primary',
                    'rate',
                    'alphabeticCode',
                    'currency',
                    'entity',
                    'minorUnit',
                    'numericCode'
                ]));
            });
        }

        return $this->_allCurrencies;
    }

    /**
     * @param string $iso
     *
     * @return PaymentCurrency|null
     */
    public function getPaymentCurrencyByIso($iso)
    {
        foreach ($this->getAllPaymentCurrencies() as $currency) {
            if ($currency->iso == $iso) {
                return $currency;
            }
        }

        return null;
    }

    /**
     * Return the primary currencies ISO code as a string.
     *
     * @return string
     */
    public function getPrimaryPaymentCurrencyIso(): string
    {
        return $this->getPrimaryPaymentCurrency()->iso;
    }

    /**
     * Returns the primary currency all prices are entered as.
     *
     * @return PaymentCurrency|null
     */
    public function getPrimaryPaymentCurrency()
    {
        foreach ($this->getAllPaymentCurrencies() as $currency) {
            if ($currency->primary) {
                return $currency;
            }
        }

        return null;
    }

    /**
     * @param float  $amount This is the unit of price in the primary store currency
     * @param string $currency
     *
     * @return float
     */
    public function convert($amount, $currency): float
    {
        $destinationCurrency = Plugin::getInstance()->getPaymentCurrencies()->getPaymentCurrencyByIso($currency);

        return $amount * $destinationCurrency->rate;
    }

    /**
     * @param PaymentCurrency $model
     *
     * @return bool
     * @throws Exception
     */
    public function savePaymentCurrency(PaymentCurrency $model): bool
    {
        if ($model->id) {
            $record = PaymentCurrencyRecord::findOne($model->id);

            if (!$record) {
                throw new Exception(Craft::t('commerce', 'commerce', 'No currency exists with the ID “{id}”',
                    ['id' => $model->id]));
            }
        } else {
            $record = new PaymentCurrencyRecord();
        }

        $record->iso = strtoupper($model->iso);
        $record->primary = $model->primary;
        // If this rate is primary, the rate must be 1 since it is now the rate all prices are enter in as.
        $record->rate = $model->primary ? 1 : $model->rate;

        $record->validate();
        $model->addErrors($record->getErrors());

        if (!$model->hasErrors()) {

            if ($record->primary) {
                PaymentCurrencyRecord::updateAll(['primary' => 0]);
            }

            $record->save(false);

            // Now that we have a record ID, save it on the model
            $model->id = $record->id;

            return true;
        }

        return false;
    }


    /**
     * @param $id
     *
     * @return bool
     */
    public function deletePaymentCurrencyById($id): bool
    {
        $paymentCurrency = PaymentCurrencyRecord::findOne($id);

        if ($paymentCurrency) {
            return $paymentCurrency->delete();
        }
    }
}<|MERGE_RESOLUTION|>--- conflicted
+++ resolved
@@ -9,7 +9,6 @@
 use craft\helpers\ArrayHelper;
 use yii\base\Component;
 use yii\base\Exception;
-use yii\db\Expression;
 
 /**
  * Payment currency service.
@@ -52,14 +51,7 @@
     public function getAllPaymentCurrencies(): array
     {
         if (null === $this->_allCurrencies) {
-<<<<<<< HEAD
-            $orderBy = [];
-            $orderBy[] =  new Expression('`primary` = 1 desc');
-            $orderBy[] =  new Expression('iso desc');
-            $records = PaymentCurrencyRecord::find()->orderBy($orderBy)->all();
-=======
             $records = PaymentCurrencyRecord::find()->orderBy(['[[primary]] = 1' => SORT_DESC, 'iso' => SORT_ASC])->all();
->>>>>>> 8356d3ee
             $this->_allCurrencies = ArrayHelper::map($records, 'id', function($record) {
                 /** @var PaymentCurrencyRecord $record */
                 return new PaymentCurrency($record->toArray([
