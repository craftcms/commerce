--- conflicted
+++ resolved
@@ -83,13 +83,7 @@
     {
         $storeId = $storeId ?? Plugin::getInstance()->getStores()->getCurrentStore()->id;
 
-<<<<<<< HEAD
         return $this->getAllPaymentCurrencies($storeId)->firstWhere('iso', $iso);
-=======
-        return $this->getAllPaymentCurrencies($storeId)->firstWhere(function(PaymentCurrency $currency) use ($iso) {
-            return $currency->iso == $iso;
-        });
->>>>>>> a5b94f6b
     }
 
     /**
@@ -258,7 +252,7 @@
             $storeCurrency => $nonPrimaryCurrencies
         ]);
     }
-    
+
     public function convertAmount(Money $amount, Currency|string $currency, ?int $storeId = null)
     {
         if (is_string($currency)) {
