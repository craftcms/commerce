--- conflicted
+++ resolved
@@ -367,18 +367,6 @@
     }
 
     /**
-<<<<<<< HEAD
-=======
-     * @param string $handle
-     * @return Store|null
-     */
-    public function getStoreByHandle(string $handle): ?Store
-    {
-        return $this->getAllStores()->firstWhere('handle', $handle);
-    }
-
-    /**
->>>>>>> e40c687a
      * Returns the current store for the active request.
      *
      * @return Store
