<?php
/**
 * @link https://craftcms.com/
 * @copyright Copyright (c) Pixel & Tonic, Inc.
 * @license https://craftcms.github.io/license/
 */

namespace craft\commerce\services;

use Craft;
use craft\base\Component;
<<<<<<< HEAD
use Twig\Environment;
use Twig\Error\LoaderError;
=======
use craft\helpers\ArrayHelper;
use craft\helpers\Json;
use craft\web\twig\Environment;
>>>>>>> 05802784
use Twig\Error\SyntaxError;

/**
 * Formulas service.
 *
 * @author Pixel & Tonic, Inc. <support@pixelandtonic.com>
 * @since 2.2
 */
class Formulas extends Component
{
    /**
     * @var array
     */
    private $_formulaConditionMatches = [];

    /**
     * @var Environment
     */
    private Environment $_twigEnv;

    /**
     * Initialize formulas
     */
    public function init(): void
    {
        $tags = $this->_getTags();
        $filters = $this->_getFilters();
        $functions = $this->_getFunctions();
        $methods = $this->_getMethods();
        $properties = $this->_getProperties();

        $policy = new \Twig\Sandbox\SecurityPolicy($tags, $filters, $methods, $properties, $functions);
        $loader = new \Twig\Loader\FilesystemLoader();
        $sandbox = new \Twig\Extension\SandboxExtension($policy, true);

        $this->_twigEnv = new \Twig\Environment($loader);
        $this->_twigEnv->addExtension($sandbox);
    }

    /**
     * @param string $condition The condition which will be tested for correct syntax
     * @param array $params data passed into the formula
     * @return bool
     */
    public function validateConditionSyntax(string $condition, array $params): bool
    {
        try {
            $this->evaluateCondition($condition, $params, Craft::t('commerce', 'Validating condition syntax'));
        } catch (\Exception $exception) {
            return false;
        }

        return true;
    }

    /**
     * @param string $formula The formula which will be tested for correct syntax
     * @param array $params data passed into the formula
     * @return bool
     */
    public function validateFormulaSyntax(string $formula, array $params): bool
    {
        try {
            $this->evaluateFormula($formula, $params, Craft::t('commerce', 'Validating formula syntax'));
        } catch (\Exception $exception) {
            return false;
        }

        return true;
    }

    /**
     * @param string $formula
     * @param array $params data passed into the condition
     * @param string $name The name of the formula, useful for locating template errors in logs and exceptions
     * @return mixed
     * @throws SyntaxError
     * @throws LoaderError
     */
    public function evaluateCondition(string $formula, array $params, string $name = 'Evaluate Condition'): bool
    {
        if ($this->_hasDisallowedStrings($formula, ['{%', '%}', '{{', '}}'])) {
            throw new SyntaxError('Tags are not allowed in a condition formula.');
        }

        $cacheKey = 'formula:' . md5($formula) . '|params:' . md5(Json::encode($params));

        if (Craft::$app->getCache()->exists($cacheKey)) {
            return (bool)Craft::$app->getCache()->get($cacheKey);
        }

        $twigCode = '{% if ';
        $twigCode .= $formula;
        $twigCode .= ' %}TRUE{% else %}FALSE{% endif %}';

        $template = $this->_twigEnv->createTemplate($twigCode, $name);
        $output = $template->render($params);
        $result = ($output == 'TRUE');
        Craft::$app->getCache()->set($cacheKey, $result);

        return $result;
    }

    /**
     * @oaram string $formula
     * @oaram array $params data passed into the condition
     * @oaram string|null $setType the type of the response data, passing nothing will leave as a string. Uses \settype().
     * @oaram string|null $name The name of the formula, useful for locating template errors in logs and exceptions
     * @return mixed
     * @throws SyntaxError
     * @throws LoaderError
     */
    public function evaluateFormula(string $formula, $params, $setType = null, $name = 'Inline formula'): bool
    {
        $formula = trim($formula);

        $template = $this->_twigEnv->createTemplate((string)$formula, $name);
        $result = $template->render($params);

        if ($setType === null) {
            return $result;
        }

        if (settype($result, $setType)) {
            return $result;
        }

        return $result;
    }

    /**
     * @param string $code
     * @param array $disallowedStrings
     * @return bool
     */
    private function _hasDisallowedStrings(string $code, array $disallowedStrings = []): bool
    {
        foreach ($disallowedStrings as $disallowedString) {
            if (stripos($code, $disallowedString) !== false) {
                return true;
            }
        }
        return false;
    }

    /**
     * @return array
     */
    private function _getTags(): array
    {
        return [
            //'apply',
            //'autoescape',
            //'block',
            //'deprecated',
            //'do',
            //'embed',
            //'extends',
            //'flush',
            'for',
            //'from',
            'if',
            //'import',
            //'include',
            //'macro',
            //'sandbox',
            'set',
            //'use',
            //'verbatim',
            //'with',
        ];
    }

    /**
     * @return array
     */
    private function _getFilters(): array
    {
        return [
            //'abs',
            //'batch',
            'capitalize',
            //'column',
            //'convert_encoding',
            //'country_name',
            //'country_timezones',
            //'currency_name',
            //'currency_symbol',
            //'data_uri',
            'date',
            //'date_modify',
            //'default',
            //'escape',
            //'filter',
            //'first',
            //'format',
            //'format_currency',
            //'format_date',
            //'format_datetime',
            //'format_number',
            //'format_time',
            //'inky',
            //'inline_css',
            'join',
            //'json_encode',
            'keys',
            //'language_name',
            'last',
            'length',
            //'locale_name',
            //'lower',
            //'map',
            //'markdown',
            //'merge',
            //'nl2br',
            //'number_format',
            //'raw',
            'reduce',
            'replace',
            'reverse',
            'round',
            'slice',
            //'sort',
            //'spaceless',
            'split',
            //'striptags',
            //'timezone_name',
            //'title',
            'trim',
            'upper',
            //'url_encode',
        ];
    }

    /**
     * @return array
     */
    private function _getFunctions(): array
    {
        return [
            //'attribute',
            //'block',
            //'constant',
            //'cycle',
            'date',
            //'dump',
            //'html_classes',
            //'include',
            'max',
            'min',
            //'parent',
            'random',
            'range',
            //'source',
            //'template_from_string',
        ];
    }

    /**
     * @return array
     */
    private function _getMethods(): array
    {
        return [];
    }

    /**
     * @return array
     */
    private function _getProperties(): array
    {
        return [];
    }
}<|MERGE_RESOLUTION|>--- conflicted
+++ resolved
@@ -9,14 +9,9 @@
 
 use Craft;
 use craft\base\Component;
-<<<<<<< HEAD
-use Twig\Environment;
 use Twig\Error\LoaderError;
-=======
-use craft\helpers\ArrayHelper;
 use craft\helpers\Json;
 use craft\web\twig\Environment;
->>>>>>> 05802784
 use Twig\Error\SyntaxError;
 
 /**
@@ -52,7 +47,7 @@
         $loader = new \Twig\Loader\FilesystemLoader();
         $sandbox = new \Twig\Extension\SandboxExtension($policy, true);
 
-        $this->_twigEnv = new \Twig\Environment($loader);
+        $this->_twigEnv = new Environment($loader);
         $this->_twigEnv->addExtension($sandbox);
     }
 
