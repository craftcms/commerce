--- conflicted
+++ resolved
@@ -406,7 +406,6 @@
                 'type' => [TransactionRecord::TYPE_PURCHASE, TransactionRecord::TYPE_CAPTURE]
             ])
             ->sum('amount');
-<<<<<<< HEAD
 
         $refunded = (float)(new Query())
             ->from(['{{%commerce_transactions}}'])
@@ -418,8 +417,6 @@
             ->sum('amount');
 
         return $paid - $refunded;
-=======
->>>>>>> 1e4f2443
     }
 
     /**
