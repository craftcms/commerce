--- conflicted
+++ resolved
@@ -169,47 +169,6 @@
     }
 
     /**
-<<<<<<< HEAD
-     * @param Transaction $child
-     *
-     * @throws Exception
-     */
-    private function saveTransaction($child)
-    {
-        if (!Plugin::getInstance()->getTransactions()->saveTransaction($child)) {
-            throw new Exception('Error saving transaction: '.implode(', ', $child->errors));
-        }
-    }
-
-    /**
-     * Updates a transaction.
-     * 
-     * @param Transaction       $transaction
-     * @param RequestResponseInterface $response
-     * 
-     * @return void
-     */
-    private function updateTransaction(Transaction $transaction, RequestResponseInterface $response) {
-
-        if ($response->isSuccessful()) {
-            $transaction->status = TransactionRecord::STATUS_SUCCESS;
-        } elseif ($response->isRedirect()) {
-            $transaction->status = TransactionRecord::STATUS_REDIRECT;
-        } else {
-            $transaction->status = TransactionRecord::STATUS_FAILED;
-        }
-
-        $transaction->response = $response->getData();
-        $transaction->code = $response->getCode();
-        $transaction->reference = $response->getTransactionReference();
-        $transaction->message = $response->getMessage();
-
-        $this->saveTransaction($transaction);
-    }
-
-    /**
-=======
->>>>>>> a29718fc
      * @param Transaction $transaction
      *
      * @return Transaction
@@ -279,7 +238,6 @@
         // ignore already processed transactions
         if ($transaction->status != TransactionRecord::STATUS_REDIRECT) {
             if ($transaction->status == TransactionRecord::STATUS_SUCCESS) {
-                $transaction->order->updateOrderPaidTotal();
                 return true;
             } else {
                 $customError = $transaction->message;
