<?php
/**
 * @link https://craftcms.com/
 * @copyright Copyright (c) Pixel & Tonic, Inc.
 * @license https://craftcms.github.io/license/
 */

namespace craft\commerce\services;

use Craft;
use craft\base\Field;
use craft\commerce\db\Table;
use craft\commerce\elements\Product;
use craft\commerce\elements\Variant;
use craft\commerce\errors\ProductTypeNotFoundException;
use craft\commerce\events\ProductTypeEvent;
use craft\commerce\models\ProductType;
use craft\commerce\models\ProductTypeSite;
use craft\commerce\Plugin;
use craft\commerce\records\ProductType as ProductTypeRecord;
use craft\commerce\records\ProductTypeSite as ProductTypeSiteRecord;
use craft\db\Query;
use craft\db\Table as CraftTable;
use craft\elements\User;
use craft\events\ConfigEvent;
use craft\events\DeleteSiteEvent;
use craft\events\SiteEvent;
use craft\helpers\App;
use craft\helpers\ArrayHelper;
use craft\helpers\Db;
use craft\helpers\ProjectConfig as ProjectConfigHelper;
use craft\helpers\StringHelper;
use craft\models\FieldLayout;
use craft\queue\jobs\ResaveElements;
use Throwable;
use yii\base\Component;
use yii\base\ErrorException;
use yii\base\Exception;
use yii\base\InvalidConfigException;
use yii\base\NotSupportedException;
use yii\web\ServerErrorHttpException;

/**
 * Product type service.
 *
 * @property array|ProductType[] $allProductTypes all product types
 * @property array $allProductTypeIds all of the product type IDs
 * @property array|ProductType[] $editableProductTypes all editable product types
 * @property array $editableProductTypeIds all of the product type IDs that are editable by the current user
 * @author Pixel & Tonic, Inc. <support@pixelandtonic.com>
 * @since 2.0
 */
class ProductTypes extends Component
{
    /**
     * @event ProductTypeEvent The event that is triggered before a product type is saved.
     *
     * ```php
     * use craft\commerce\events\ProductTypeEvent;
     * use craft\commerce\services\ProductTypes;
     * use craft\commerce\models\ProductType;
     * use yii\base\Event;
     *
     * Event::on(
     *     ProductTypes::class,
     *     ProductTypes::EVENT_BEFORE_SAVE_PRODUCTTYPE,
     *     function(ProductTypeEvent $event) {
     *         // @var ProductType|null $productType
     *         $productType = $event->productType;
     *
     *         // Create an audit trail of this action
     *         // ...
     *     }
     * );
     * ```
     */
    public const EVENT_BEFORE_SAVE_PRODUCTTYPE = 'beforeSaveProductType';

    /**
     * @event ProductTypeEvent The event that is triggered after a product type has been saved.
     *
     * ```php
     * use craft\commerce\events\ProductTypeEvent;
     * use craft\commerce\services\ProductTypes;
     * use craft\commerce\models\ProductType;
     * use yii\base\Event;
     *
     * Event::on(
     *     ProductTypes::class,
     *     ProductTypes::EVENT_AFTER_SAVE_PRODUCTTYPE,
     *     function(ProductTypeEvent $event) {
     *         // @var ProductType|null $productType
     *         $productType = $event->productType;
     *
     *         // Prepare some third party system for a new product type
     *         // ...
     *     }
     * );
     * ```
     */
    public const EVENT_AFTER_SAVE_PRODUCTTYPE = 'afterSaveProductType';

    public const CONFIG_PRODUCTTYPES_KEY = 'commerce.productTypes';

    /**
     * @var bool
     */
    private bool $_fetchedAllProductTypes = false;

    /**
     * @var ProductType[]|null
     */
    private ?array $_productTypesById = null;

    /**
     * @var ProductType[]|null
     */
    private ?array $_productTypesByHandle = null;

    /**
     * @var int[]|null
     */
    private ?array $_allProductTypeIds = null;

    /**
     * @var int[]|null
     */
    private ?array $_editableProductTypeIds = null;

    /**
     * @var int[]|null
     */
    private ?array $_creatableProductTypeIds = null;

    /**
     * @var ProductTypeSite[][]
     */
    private array $_siteSettingsByProductId = [];

    /**
     * @var array interim storage for product types being saved via control panel
     */
    private array $_savingProductTypes = [];


    /**
     * Returns all editable product types.
     *
     * @return ProductType[] An array of all the editable product types.
     */
    public function getEditableProductTypes(): array
    {
        $editableProductTypeIds = $this->getEditableProductTypeIds();
        $editableProductTypes = [];

        foreach ($this->getAllProductTypes() as $productTypes) {
            if (in_array($productTypes->id, $editableProductTypeIds, false)) {
                $editableProductTypes[] = $productTypes;
            }
        }

        return $editableProductTypes;
    }

    /**
     * Returns all product type IDs that are editable by the current user.
     *
     * @return array An array of all the editable product types’ IDs.
     */
    public function getEditableProductTypeIds(): array
    {
        if (!isset($this->_editableProductTypeIds)) {
            $this->_editableProductTypeIds = [];
            $allProductTypes = $this->getAllProductTypes();

            $user = Craft::$app->getUser()->getIdentity();
            foreach ($allProductTypes as $productType) {
                if (Plugin::getInstance()->getProductTypes()->hasPermission($user, $productType, 'commerce-editProductType')) {
                    $this->_editableProductTypeIds[] = $productType->id;
                }
            }
        }

        return $this->_editableProductTypeIds;
    }

    /**
     * Returns all product type IDs that are creatable by the current user.
     *
     * @return array
     * @throws InvalidConfigException
     */
    public function getCreatableProductTypeIds(): array
    {
        if (null === $this->_creatableProductTypeIds) {
            $this->_creatableProductTypeIds = [];
            $allProductTypes = $this->getAllProductTypes();

            $user = Craft::$app->getUser()->getIdentity();

            foreach ($allProductTypes as $productType) {
                if (Plugin::getInstance()->getProductTypes()->hasPermission($user, $productType, 'commerce-createProducts')) {
                    $this->_creatableProductTypeIds[] = $productType->id;
                }
            }
        }

        return $this->_creatableProductTypeIds;
    }

    /**
     * Returns all creatable product types.
     * @return array
     * @throws InvalidConfigException
     */
    public function getCreatableProductTypes(): array
    {
        $creatableProductTypeIds = $this->getCreatableProductTypeIds();
        $creatableProductTypes = [];

        foreach ($this->getAllProductTypes() as $productTypes) {
            if (in_array($productTypes->id, $creatableProductTypeIds, false)) {
                $creatableProductTypes[] = $productTypes;
            }
        }

        return $creatableProductTypes;
    }

    /**
     * Returns all the product type IDs.
     *
     * @return array An array of all the product types’ IDs.
     */
    public function getAllProductTypeIds(): array
    {
        if (!isset($this->_allProductTypeIds)) {
            $this->_allProductTypeIds = [];
            $productTypes = $this->getAllProductTypes();

            foreach ($productTypes as $productType) {
                $this->_allProductTypeIds[] = $productType->id;
            }
        }

        return $this->_allProductTypeIds;
    }

    /**
     * Returns all product types.
     *
     * @return ProductType[] An array of all product types.
     */
    public function getAllProductTypes(): array
    {
        if (!$this->_fetchedAllProductTypes) {
            $results = $this->_createProductTypeQuery()->all();

            foreach ($results as $result) {
                $this->_memoizeProductType(new ProductType($result));
            }

            $this->_fetchedAllProductTypes = true;
        }

        return $this->_productTypesById ?: [];
    }

    /**
     * Returns a product type by its handle.
     *
     * @param string $handle The product type's handle.
     * @return ProductType|null The product type or `null`.
     */
    public function getProductTypeByHandle(string $handle): ?ProductType
    {
        if (isset($this->_productTypesByHandle[$handle])) {
            return $this->_productTypesByHandle[$handle];
        }

        if ($this->_fetchedAllProductTypes) {
            return null;
        }

        $result = $this->_createProductTypeQuery()
            ->where(['handle' => $handle])
            ->one();

        if (!$result) {
            return null;
        }

        $this->_memoizeProductType(new ProductType($result));

        return $this->_productTypesByHandle[$handle];
    }

    /**
     * Returns an array of product type site settings for a product type by its ID.
     *
     * @param int $productTypeId the product type ID
     * @return array The product type settings.
     */
    public function getProductTypeSites(int $productTypeId): array
    {
        if (!isset($this->_siteSettingsByProductId[$productTypeId])) {
            $rows = (new Query())
                ->select([
                    'hasUrls',
                    'id',
                    'productTypeId',
                    'siteId',
                    'template',
                    'uriFormat',
                ])
                ->from(Table::PRODUCTTYPES_SITES)
                ->where(['productTypeId' => $productTypeId])
                ->all();

            $this->_siteSettingsByProductId[$productTypeId] = [];

            foreach ($rows as $row) {
                $this->_siteSettingsByProductId[$productTypeId][] = new ProductTypeSite($row);
            }
        }

        return $this->_siteSettingsByProductId[$productTypeId];
    }

    /**
     * Saves a product type.
     *
     * @param ProductType $productType The product type model.
     * @param bool $runValidation If validation should be ran.
     * @return bool Whether the product type was saved successfully.
     * @throws Throwable if reasons
     */
    public function saveProductType(ProductType $productType, bool $runValidation = true): bool
    {
        $isNewProductType = !$productType->id;

        // Fire a 'beforeSaveProductType' event
        if ($this->hasEventHandlers(self::EVENT_BEFORE_SAVE_PRODUCTTYPE)) {
            $this->trigger(self::EVENT_BEFORE_SAVE_PRODUCTTYPE, new ProductTypeEvent([
                'productType' => $productType,
                'isNew' => $isNewProductType,
            ]));
        }

        if ($runValidation && !$productType->validate()) {
            Craft::info('Product type not saved due to validation error.', __METHOD__);

            return false;
        }

        if ($isNewProductType) {
            $productType->uid = StringHelper::UUID();
        } else {
            /** @var ProductTypeRecord|null $existingProductTypeRecord */
            $existingProductTypeRecord = ProductTypeRecord::find()
                ->where(['id' => $productType->id])
                ->one();

            if (!$existingProductTypeRecord) {
                throw new ProductTypeNotFoundException("No product type exists with the ID '$productType->id'");
            }

            $productType->uid = $existingProductTypeRecord->uid;
        }

        $this->_savingProductTypes[$productType->uid] = $productType;

        // If the product type does not have variants, default the title format.
        if (!$isNewProductType && !$productType->hasVariants) {
            $productType->hasVariantTitleField = false;
            $productType->variantTitleFormat = '{product.title}';
        }

        $projectConfig = Craft::$app->getProjectConfig();
        $configData = [
            'name' => $productType->name,
            'handle' => $productType->handle,
            'hasDimensions' => $productType->hasDimensions,
            'hasVariants' => $productType->hasVariants,

            // Variant title field
            'hasVariantTitleField' => $productType->hasVariantTitleField,
            'variantTitleFormat' => $productType->variantTitleFormat,

            // Prouduct title field
            'hasProductTitleField' => $productType->hasProductTitleField,
            'productTitleFormat' => $productType->productTitleFormat,

            'skuFormat' => $productType->skuFormat,
            'descriptionFormat' => $productType->descriptionFormat,
            'siteSettings' => [],
        ];

        $generateLayoutConfig = function(FieldLayout $fieldLayout): array {
            $fieldLayoutConfig = $fieldLayout->getConfig();

            if ($fieldLayoutConfig) {
                if (empty($fieldLayout->id)) {
                    $layoutUid = StringHelper::UUID();
                    $fieldLayout->uid = $layoutUid;
                } else {
                    $layoutUid = Db::uidById('{{%fieldlayouts}}', $fieldLayout->id);
                }

                return [$layoutUid => $fieldLayoutConfig];
            }

            return [];
        };

        $configData['productFieldLayouts'] = $generateLayoutConfig($productType->getFieldLayout());
        $configData['variantFieldLayouts'] = [];
        if ($productType->hasVariants) {
            $configData['variantFieldLayouts'] = $generateLayoutConfig($productType->getVariantFieldLayout());
        }


        // Get the site settings
        $allSiteSettings = $productType->getSiteSettings();

        // Make sure they're all there
        foreach (Craft::$app->getSites()->getAllSiteIds() as $siteId) {
            if (!isset($allSiteSettings[$siteId])) {
                throw new Exception('Tried to save a product type that is missing site settings');
            }
        }

        foreach ($allSiteSettings as $siteId => $settings) {
            $siteUid = Db::uidById(CraftTable::SITES, $siteId);
            $configData['siteSettings'][$siteUid] = [
                'hasUrls' => $settings['hasUrls'],
                'uriFormat' => $settings['uriFormat'],
                'template' => $settings['template'],
            ];
        }

        $configPath = self::CONFIG_PRODUCTTYPES_KEY . '.' . $productType->uid;
        $projectConfig->set($configPath, $configData);

        if ($isNewProductType) {
            $productType->id = Db::idByUid(Table::PRODUCTTYPES, $productType->uid);
        }

        return true;
    }

    /**
     * Handle a product type change.
     *
     * @throws Throwable if reasons
     */
    public function handleChangedProductType(ConfigEvent $event): void
    {
        $productTypeUid = $event->tokenMatches[0];
        $data = $event->newValue;
        $shouldResaveProducts = false;

        // Make sure fields and sites are processed
        ProjectConfigHelper::ensureAllSitesProcessed();
        ProjectConfigHelper::ensureAllFieldsProcessed();

        $db = Craft::$app->getDb();
        $transaction = $db->beginTransaction();

        try {
            $siteData = $data['siteSettings'];

            // Basic data
            $productTypeRecord = $this->_getProductTypeRecord($productTypeUid);
            $isNewProductType = $productTypeRecord->getIsNewRecord();
            $fieldsService = Craft::$app->getFields();

            $productTypeRecord->uid = $productTypeUid;
            $productTypeRecord->name = $data['name'];
            $productTypeRecord->handle = $data['handle'];
            $productTypeRecord->hasDimensions = $data['hasDimensions'];

            // Variant title fields
            $hasVariantTitleField = $data['hasVariantTitleField'];
            $variantTitleFormat = $data['variantTitleFormat'] ?? '{product.title}';
            if ($productTypeRecord->variantTitleFormat != $variantTitleFormat || $productTypeRecord->hasVariantTitleField != $hasVariantTitleField) {
                $shouldResaveProducts = true;
            }
            $productTypeRecord->variantTitleFormat = $variantTitleFormat;
            $productTypeRecord->hasVariantTitleField = $hasVariantTitleField;

            // Product title fields
            $hasProductTitleField = $data['hasProductTitleField'];
            $productTitleFormat = $data['productTitleFormat'] ?? 'Title';
            if ($productTypeRecord->productTitleFormat != $productTitleFormat || $productTypeRecord->hasProductTitleField != $hasProductTitleField) {
                $shouldResaveProducts = true;
            }
            $productTypeRecord->productTitleFormat = $productTitleFormat;
            $productTypeRecord->hasProductTitleField = $hasProductTitleField;

            if ($productTypeRecord->hasVariants != $data['hasVariants']) {
                $shouldResaveProducts = true;
            }
            $productTypeRecord->hasVariants = $data['hasVariants'];

            $skuFormat = $data['skuFormat'] ?? '';
            if ($productTypeRecord->skuFormat != $skuFormat) {
                $shouldResaveProducts = true;
            }
            $productTypeRecord->skuFormat = $skuFormat;

            $descriptionFormat = $data['descriptionFormat'] ?? '';
            if ($productTypeRecord->descriptionFormat != $descriptionFormat) {
                $shouldResaveProducts = true;
            }
            $productTypeRecord->descriptionFormat = $descriptionFormat;

            if (!empty($data['productFieldLayouts']) && !empty($config = reset($data['productFieldLayouts']))) {
                // Save the main field layout
                $layout = FieldLayout::createFromConfig($config);
                $layout->id = $productTypeRecord->fieldLayoutId;
                $layout->type = Product::class;
                $layout->uid = key($data['productFieldLayouts']);
                $fieldsService->saveLayout($layout, false);
                $productTypeRecord->fieldLayoutId = $layout->id;
            } elseif ($productTypeRecord->fieldLayoutId) {
                // Delete the main field layout
                $fieldsService->deleteLayoutById($productTypeRecord->fieldLayoutId);
                $productTypeRecord->fieldLayoutId = null;
            }

            if (!empty($data['variantFieldLayouts']) && !empty($config = reset($data['variantFieldLayouts']))) {
                // Save the variant field layout
                $layout = FieldLayout::createFromConfig($config);
                $layout->id = $productTypeRecord->variantFieldLayoutId;
                $layout->type = Variant::class;
                $layout->uid = key($data['variantFieldLayouts']);
                $fieldsService->saveLayout($layout, false);
                $productTypeRecord->variantFieldLayoutId = $layout->id;
            } elseif ($productTypeRecord->variantFieldLayoutId) {
                // Delete the variant field layout
                $fieldsService->deleteLayoutById($productTypeRecord->variantFieldLayoutId);
                $productTypeRecord->variantFieldLayoutId = null;
            }

            $productTypeRecord->save(false);

            // Update the site settings
            // -----------------------------------------------------------------

            $sitesNowWithoutUrls = [];
            $sitesWithNewUriFormats = [];
            /** @var array<int, ProductTypeSiteRecord> $allOldSiteSettingsRecords */
            $allOldSiteSettingsRecords = [];

            if (!$isNewProductType) {
                /** @var array<int, ProductTypeSiteRecord> $allOldSiteSettingsRecords */
                $allOldSiteSettingsRecords = ProductTypeSiteRecord::find()
                    ->where(['productTypeId' => $productTypeRecord->id])
                    ->indexBy('siteId')
                    ->all();
            }

            $siteIdMap = Db::idsByUids('{{%sites}}', array_keys($siteData));

            /** @var array $siteSettings */
            foreach ($siteData as $siteUid => $siteSettings) {
                $siteId = $siteIdMap[$siteUid];

                // Was this already selected?
                if (!$isNewProductType && isset($allOldSiteSettingsRecords[$siteId])) {
                    $siteSettingsRecord = $allOldSiteSettingsRecords[$siteId];
                } else {
                    $siteSettingsRecord = new ProductTypeSiteRecord();
                    $siteSettingsRecord->productTypeId = $productTypeRecord->id;
                    $siteSettingsRecord->siteId = $siteId;
                }

                if ($siteSettingsRecord->hasUrls = $siteSettings['hasUrls']) {
                    $siteSettingsRecord->uriFormat = $siteSettings['uriFormat'];
                    $siteSettingsRecord->template = $siteSettings['template'];
                } else {
                    $siteSettingsRecord->uriFormat = null;
                    $siteSettingsRecord->template = null;
                }

                if (!$siteSettingsRecord->getIsNewRecord()) {
                    // Did it used to have URLs, but not anymore?
                    if ($siteSettingsRecord->isAttributeChanged('hasUrls', false) && !$siteSettings['hasUrls']) {
                        $sitesNowWithoutUrls[] = $siteId;
                    }

                    // Does it have URLs, and has its URI format changed?
                    if ($siteSettings['hasUrls'] && $siteSettingsRecord->isAttributeChanged('uriFormat', false)) {
                        $sitesWithNewUriFormats[] = $siteId;
                    }
                }

                $siteSettingsRecord->save(false);
            }

            if (!$isNewProductType) {
                // Drop any site settings that are no longer being used, as well as the associated product/element
                // site rows
                $affectedSiteUids = array_keys($siteData);

                foreach ($allOldSiteSettingsRecords as $siteId => $siteSettingsRecord) {
                    $siteUid = array_search($siteId, $siteIdMap, false);
                    if (!in_array($siteUid, $affectedSiteUids, false)) {
                        $siteSettingsRecord->delete();
                    }
                }
            }

            // Finally, deal with the existing products...
            // -----------------------------------------------------------------

            if (!$isNewProductType) {
                // Get all of the product IDs in this group
                $productIds = Product::find()
                    ->typeId($productTypeRecord->id)
                    ->status(null)
                    ->limit(null)
                    ->ids();

                // Are there any sites left?
                if (!empty($siteData)) {
                    // Drop the old product URIs for any site settings that don't have URLs
                    if (!empty($sitesNowWithoutUrls)) {
                        $db->createCommand()
                            ->update(
                                '{{%elements_sites}}',
                                ['uri' => null],
                                [
                                    'elementId' => $productIds,
                                    'siteId' => $sitesNowWithoutUrls,
                                ])
                            ->execute();
                    } elseif (!empty($sitesWithNewUriFormats)) {
                        foreach ($productIds as $productId) {
                            App::maxPowerCaptain();

                            // Loop through each of the changed sites and update all of the products’ slugs and
                            // URIs
                            foreach ($sitesWithNewUriFormats as $siteId) {
                                $product = Product::find()
                                    ->id($productId)
                                    ->siteId($siteId)
                                    ->status(null)
                                    ->one();

                                if ($product) {
                                    Craft::$app->getElements()->updateElementSlugAndUri($product, false, false);
                                }
                            }
                        }
                    }
                }
            }

            $transaction->commit();

            if ($shouldResaveProducts) {
                Craft::$app->getQueue()->push(new ResaveElements([
                    'elementType' => Product::class,
                    'criteria' => [
                        'siteId' => '*',
                        'status' => null,
                        'typeId' => $productTypeRecord->id,
                    ],
                ]));
            }
        } catch (Throwable $e) {
            $transaction->rollBack();
            throw $e;
        }

        // Clear caches
        $this->_allProductTypeIds = null;
        $this->_editableProductTypeIds = null;
        $this->_fetchedAllProductTypes = false;
        unset(
            $this->_productTypesById[$productTypeRecord->id],
            $this->_productTypesByHandle[$productTypeRecord->handle],
            $this->_siteSettingsByProductId[$productTypeRecord->id]
        );

        // Fire an 'afterSaveProductType' event
        if ($this->hasEventHandlers(self::EVENT_AFTER_SAVE_PRODUCTTYPE)) {
            $this->trigger(self::EVENT_AFTER_SAVE_PRODUCTTYPE, new ProductTypeEvent([
                'productType' => $this->getProductTypeById($productTypeRecord->id),
                'isNew' => empty($this->_savingProductTypes[$productTypeUid]),
            ]));
        }
    }

    /**
     * Returns all product types by a tax category id.
     */
    public function getProductTypesByTaxCategoryId(int $taxCategoryId): array
    {
        $rows = $this->_createProductTypeQuery()
            ->innerJoin(Table::PRODUCTTYPES_TAXCATEGORIES . ' productTypeTaxCategories', '[[productTypes.id]] = [[productTypeTaxCategories.productTypeId]]')
            ->where(['productTypeTaxCategories.taxCategoryId' => $taxCategoryId])
            ->all();

        $productTypes = [];

        foreach ($rows as $row) {
            $productTypes[$row['id']] = new ProductType($row);
        }

        return $productTypes;
    }

    /**
     * Returns all product types by a shipping category id.
     */
    public function getProductTypesByShippingCategoryId(int $shippingCategoryId): array
    {
        $rows = $this->_createProductTypeQuery()
            ->innerJoin(Table::PRODUCTTYPES_SHIPPINGCATEGORIES . ' productTypeShippingCategories', '[[productTypes.id]] = [[productTypeShippingCategories.productTypeId]]')
            ->where(['productTypeShippingCategories.shippingCategoryId' => $shippingCategoryId])
            ->all();

        $productTypes = [];

        foreach ($rows as $row) {
            $productTypes[$row['id']] = new ProductType($row);
        }

        return $productTypes;
    }

    /**
     * Deletes a product type by its ID.
     *
     * @param int $id the product type's ID
     * @return bool Whether the product type was deleted successfully.
     * @throws Throwable if reasons
     */
    public function deleteProductTypeById(int $id): bool
    {
        $productType = $this->getProductTypeById($id);
        Craft::$app->getProjectConfig()->remove(self::CONFIG_PRODUCTTYPES_KEY . '.' . $productType->uid);
        return true;
    }

    /**
     * Handle a product type getting deleted.
     *
     * @throws Throwable if reasons
     */
    public function handleDeletedProductType(ConfigEvent $event): void
    {
        $uid = $event->tokenMatches[0];
        $productTypeRecord = $this->_getProductTypeRecord($uid);

        if (!$productTypeRecord->id) {
            return;
        }

        $db = Craft::$app->getDb();
        $transaction = $db->beginTransaction();

        try {
            $products = Product::find()
                ->typeId($productTypeRecord->id)
                ->status(null)
                ->limit(null)
                ->all();

            foreach ($products as $product) {
                Craft::$app->getElements()->deleteElement($product);
            }

            $fieldLayoutId = $productTypeRecord->fieldLayoutId;
            $variantFieldLayoutId = $productTypeRecord->variantFieldLayoutId;
            Craft::$app->getFields()->deleteLayoutById($fieldLayoutId);

            if ($variantFieldLayoutId) {
                Craft::$app->getFields()->deleteLayoutById($variantFieldLayoutId);
            }

            $productTypeRecord->delete();
            $transaction->commit();
        } catch (Throwable $e) {
            $transaction->rollBack();

            throw $e;
        }

        // Clear caches
        $this->_allProductTypeIds = null;
        $this->_editableProductTypeIds = null;
        $this->_fetchedAllProductTypes = false;
        unset(
            $this->_productTypesById[$productTypeRecord->id],
            $this->_productTypesByHandle[$productTypeRecord->handle],
            $this->_siteSettingsByProductId[$productTypeRecord->id]
        );
    }

    /**
     * Prune a deleted site from category group site settings.
     */
    public function pruneDeletedSite(DeleteSiteEvent $event): void
    {
        $siteUid = $event->site->uid;

        $projectConfig = Craft::$app->getProjectConfig();
        $productTypes = $projectConfig->get(self::CONFIG_PRODUCTTYPES_KEY);

        // Loop through the product types and prune the UID from field layouts.
        if (is_array($productTypes)) {
            foreach ($productTypes as $productTypeUid => $productType) {
                $projectConfig->remove(self::CONFIG_PRODUCTTYPES_KEY . '.' . $productTypeUid . '.siteSettings.' . $siteUid);
            }
        }
    }

    /**
<<<<<<< HEAD
     * @deprecated in 4.0.3. Unused fields will be pruned automatically as field layouts are resaved.
=======
     * @deprecated in 3.4.17. Unused fields will be pruned automatically as field layouts are resaved.
>>>>>>> ec867d3a
     */
    public function pruneDeletedField(): void
    {
    }

    /**
     * Returns a product type by its ID.
     *
     * @param int $productTypeId the product type's ID
     * @return ProductType|null either the product type or `null`
     */
    public function getProductTypeById(int $productTypeId): ?ProductType
    {
        if (isset($this->_productTypesById[$productTypeId])) {
            return $this->_productTypesById[$productTypeId];
        }

        if ($this->_fetchedAllProductTypes) {
            return null;
        }

        $result = $this->_createProductTypeQuery()
            ->where(['id' => $productTypeId])
            ->one();

        if (!$result) {
            return null;
        }

        $this->_memoizeProductType(new ProductType($result));

        return $this->_productTypesById[$productTypeId];
    }

    /**
     * Returns a product type by its UID.
     *
     * @param string $uid the product type's UID
     * @return ProductType|null either the product type or `null`
     */
    public function getProductTypeByUid(string $uid): ?ProductType
    {
        return ArrayHelper::firstWhere($this->getAllProductTypes(), 'uid', $uid, true);
    }

    /**
     * Returns whether a product type’s products have URLs, and if the template path is valid.
     *
     * @param ProductType $productType The product for which to validate the template.
     * @param int $siteId The site for which to valid for
     * @return bool Whether the template is valid.
     * @throws Exception
     */
    public function isProductTypeTemplateValid(ProductType $productType, int $siteId): bool
    {
        $productTypeSiteSettings = $productType->getSiteSettings();

        if (isset($productTypeSiteSettings[$siteId]) && $productTypeSiteSettings[$siteId]->hasUrls && $productTypeSiteSettings[$siteId]->template) {
            // Set Craft to the site template mode
            $view = Craft::$app->getView();
            $oldTemplateMode = $view->getTemplateMode();
            $view->setTemplateMode($view::TEMPLATE_MODE_SITE);

            // Does the template exist?
            $templateExists = Craft::$app->getView()->doesTemplateExist($productTypeSiteSettings[$siteId]->template);

            // Restore the original template mode
            $view->setTemplateMode($oldTemplateMode);

            if ($templateExists) {
                return true;
            }
        }

        return false;
    }

    /**
     * Adds a new product type setting row when a Site is added to Craft.
     *
     * @param SiteEvent $event The event that triggered this.
     * @throws Exception
     * @throws ErrorException
     * @throws InvalidConfigException
     * @throws NotSupportedException
     * @throws ServerErrorHttpException
     */
    public function afterSaveSiteHandler(SiteEvent $event): void
    {
        $projectConfig = Craft::$app->getProjectConfig();

        if ($event->isNew) {
            $oldPrimarySiteUid = Db::uidById(CraftTable::SITES, $event->oldPrimarySiteId);
            $existingProductTypeSettings = $projectConfig->get(self::CONFIG_PRODUCTTYPES_KEY);

            if (!$projectConfig->getIsApplyingExternalChanges() && is_array($existingProductTypeSettings)) {
                foreach ($existingProductTypeSettings as $productTypeUid => $settings) {
                    $primarySiteSettings = $settings['siteSettings'][$oldPrimarySiteUid];
                    $configPath = self::CONFIG_PRODUCTTYPES_KEY . '.' . $productTypeUid . '.siteSettings.' . $event->site->uid;
                    $projectConfig->set($configPath, $primarySiteSettings);
                }
            }
        }
    }


    /**
     * Memoize a product type
     *
     * @param ProductType $productType The product type to memoize.
     */
    private function _memoizeProductType(ProductType $productType): void
    {
        $this->_productTypesById[$productType->id] = $productType;
        $this->_productTypesByHandle[$productType->handle] = $productType;
    }

    /**
     * Returns a Query object prepped for retrieving purchasables.
     *
     * @return Query The query object.
     */
    private function _createProductTypeQuery(): Query
    {
        $query = (new Query())
            ->select([
                'productTypes.descriptionFormat',
                'productTypes.fieldLayoutId',
                'productTypes.handle',
                'productTypes.hasDimensions',
                'productTypes.hasProductTitleField',
                'productTypes.hasVariants',
                'productTypes.hasVariantTitleField',
                'productTypes.id',
                'productTypes.name',
                'productTypes.productTitleFormat',
                'productTypes.skuFormat',
                'productTypes.uid',
                'productTypes.variantFieldLayoutId',
            ])
            ->from([Table::PRODUCTTYPES . ' productTypes']);

        // in 4.0 `craft\commerce\model\ProductType::$titleFormat` was renamed to `$variantTitleFormat`.
        $projectConfig = Craft::$app->getProjectConfig();
        $schemaVersion = $projectConfig->get('plugins.commerce.schemaVersion', true);
        if (version_compare($schemaVersion, '4.0.0', '>=')) {
            $query->addSelect('productTypes.variantTitleFormat');
        } else {
            $query->addSelect('productTypes.titleFormat');
        }

        return $query;
    }

    /**
     * Gets a product type's record by uid.
     */
    private function _getProductTypeRecord(string $uid): ProductTypeRecord
    {
        if ($productType = ProductTypeRecord::findOne(['uid' => $uid])) {
            return $productType;
        }

        return new ProductTypeRecord();
    }

    /**
     * Check if user has product type permission.
     *
     * @param User $user
     * @param ProductType $productType
     * @param string|null $checkPermissionName detailed product type permission.
     * @return bool
     */
    public function hasPermission(User $user, ProductType $productType, ?string $checkPermissionName = null): bool
    {
        if ($user->admin == true) {
            return true;
        }

        $permissions = Craft::$app->getUserPermissions()->getPermissionsByUserId($user->id);

        $suffix = ':' . $productType->uid;

        // Required for create and delete permission.
        $editProductType = strtolower('commerce-editProductType' . $suffix);

        if ($checkPermissionName !== null) {
            $checkPermissionName = strtolower($checkPermissionName . $suffix);
        }

        if (!in_array($editProductType, $permissions) || ($checkPermissionName !== null && !in_array(strtolower($checkPermissionName), $permissions))) {
            return false;
        }

        return true;
    }
}<|MERGE_RESOLUTION|>--- conflicted
+++ resolved
@@ -820,11 +820,7 @@
     }
 
     /**
-<<<<<<< HEAD
-     * @deprecated in 4.0.3. Unused fields will be pruned automatically as field layouts are resaved.
-=======
      * @deprecated in 3.4.17. Unused fields will be pruned automatically as field layouts are resaved.
->>>>>>> ec867d3a
      */
     public function pruneDeletedField(): void
     {
