<?php
/**
 * @link https://craftcms.com/
 * @copyright Copyright (c) Pixel & Tonic, Inc.
 * @license https://craftcms.github.io/license/
 */

namespace craft\commerce\services;

use Craft;
use craft\base\Field;
use craft\commerce\db\Table;
use craft\commerce\elements\Product;
use craft\commerce\elements\Variant;
use craft\commerce\events\ProductTypeEvent;
use craft\commerce\models\ProductType;
use craft\commerce\models\ProductTypeSite;
use craft\commerce\Plugin;
use craft\commerce\records\ProductType as ProductTypeRecord;
use craft\commerce\records\ProductTypeSite as ProductTypeSiteRecord;
use craft\db\Query;
use craft\db\Table as CraftTable;
use craft\elements\User;
use craft\errors\ProductTypeNotFoundException;
use craft\events\ConfigEvent;
use craft\events\DeleteSiteEvent;
use craft\events\FieldEvent;
use craft\events\SiteEvent;
use craft\helpers\App;
use craft\helpers\ArrayHelper;
use craft\helpers\Db;
use craft\helpers\ProjectConfig as ProjectConfigHelper;
use craft\helpers\StringHelper;
use craft\models\FieldLayout;
use craft\queue\jobs\ResaveElements;
use Throwable;
use yii\base\Component;
use yii\base\ErrorException;
use yii\base\Exception;
use yii\base\InvalidConfigException;
use yii\base\NotSupportedException;
use yii\web\ServerErrorHttpException;

/**
 * Product type service.
 *
 * @property array|ProductType[] $allProductTypes all product types
 * @property array $allProductTypeIds all of the product type IDs
 * @property array|ProductType[] $editableProductTypes all editable product types
 * @property array $editableProductTypeIds all of the product type IDs that are editable by the current user
 * @author Pixel & Tonic, Inc. <support@pixelandtonic.com>
 * @since 2.0
 */
class ProductTypes extends Component
{
    /**
     * @event ProductTypeEvent The event that is triggered before a product type is saved.
     *
     * ```php
     * use craft\commerce\events\ProductTypeEvent;
     * use craft\commerce\services\ProductTypes;
     * use craft\commerce\models\ProductType;
     * use yii\base\Event;
     *
     * Event::on(
     *     ProductTypes::class,
     *     ProductTypes::EVENT_BEFORE_SAVE_PRODUCTTYPE,
     *     function(ProductTypeEvent $event) {
     *         // @var ProductType|null $productType
     *         $productType = $event->productType;
     *
     *         // Create an audit trail of this action
     *         // ...
     *     }
     * );
     * ```
     */
    const EVENT_BEFORE_SAVE_PRODUCTTYPE = 'beforeSaveProductType';

    /**
     * @event ProductTypeEvent The event that is triggered after a product type has been saved.
     *
     * ```php
     * use craft\commerce\events\ProductTypeEvent;
     * use craft\commerce\services\ProductTypes;
     * use craft\commerce\models\ProductType;
     * use yii\base\Event;
     *
     * Event::on(
     *     ProductTypes::class,
     *     ProductTypes::EVENT_AFTER_SAVE_PRODUCTTYPE,
     *     function(ProductTypeEvent $event) {
     *         // @var ProductType|null $productType
     *         $productType = $event->productType;
     *
     *         // Prepare some third party system for a new product type
     *         // ...
     *     }
     * );
     * ```
     */
    const EVENT_AFTER_SAVE_PRODUCTTYPE = 'afterSaveProductType';

    const CONFIG_PRODUCTTYPES_KEY = 'commerce.productTypes';

    /**
     * @var bool
     */
    private bool $_fetchedAllProductTypes = false;

    /**
     * @var ProductType[]|null
     */
    private ?array $_productTypesById = null;

    /**
     * @var ProductType[]|null
     */
    private ?array $_productTypesByHandle = null;

    /**
     * @var int[]|null
     */
    private ?array $_allProductTypeIds = null;

    /**
     * @var int[]|null
     */
<<<<<<< HEAD
    private $_editableProductTypeIds;    
    
    /**
     * @var int[]
     */
    private $_creatableProductTypeIds;
=======
    private ?array $_editableProductTypeIds = null;
>>>>>>> 634dcfe9

    /**
     * @var ProductTypeSite[][]
     */
    private array $_siteSettingsByProductId = [];

    /**
     * @var array interim storage for product types being saved via CP
     */
    private array $_savingProductTypes = [];


    /**
     * Returns all editable product types.
     *
     * @return ProductType[] An array of all the editable product types.
     */
    public function getEditableProductTypes(): array
    {
        $editableProductTypeIds = $this->getEditableProductTypeIds();
        $editableProductTypes = [];

        foreach ($this->getAllProductTypes() as $productTypes) {
            if (in_array($productTypes->id, $editableProductTypeIds, false)) {
                $editableProductTypes[] = $productTypes;
            }
        }

        return $editableProductTypes;
    }   
    
    public function getCreatableProductTypes(): array
    {
        $creatableProductTypeIds = $this->getCreatableProductTypeIds();
        $creatableProductTypes = [];

        foreach ($this->getAllProductTypes() as $productTypes) {
            if (in_array($productTypes->id, $creatableProductTypeIds, false)) {
                $creatableProductTypes[] = $productTypes;
            }
        }

        return $creatableProductTypes;
    }

    /**
     * Returns all of the product type IDs that are editable by the current user.
     *
     * @return array An array of all the editable product types’ IDs.
     */
    public function getEditableProductTypeIds(): array
    {
        if (null === $this->_editableProductTypeIds) {
            $this->_editableProductTypeIds = [];
            $allProductTypes = $this->getAllProductTypes();

            foreach ($allProductTypes as $productType) {
                if (Craft::$app->getUser()->checkPermission('commerce-editProductType:' . $productType->uid)) {
                    $this->_editableProductTypeIds[] = $productType->id;
                }
            }
        }

        return $this->_editableProductTypeIds;
    }
    
    
    public function getCreatableProductTypeIds(): array
    {
        if (null === $this->_creatableProductTypeIds) {
            $this->_creatableProductTypeIds = [];
            $allProductTypes = $this->getAllProductTypes();
            
            $user = Craft::$app->getUser()->getIdentity();
            
            foreach ($allProductTypes as $productType) {
                if (Plugin::getInstance()->getProductTypes()->hasPermission($user, $productType, 'commerce-createProducts')) {
                    $this->_creatableProductTypeIds[] = $productType->id;
                }
            }
        }
 
        return $this->_creatableProductTypeIds;
    }

    /**
     * Returns all the product type IDs.
     *
     * @return array An array of all the product types’ IDs.
     */
    public function getAllProductTypeIds(): array
    {
        if (null === $this->_allProductTypeIds) {
            $this->_allProductTypeIds = [];
            $productTypes = $this->getAllProductTypes();

            foreach ($productTypes as $productType) {
                $this->_allProductTypeIds[] = $productType->id;
            }
        }

        return $this->_allProductTypeIds;
    }

    /**
     * Returns all product types.
     *
     * @return ProductType[] An array of all product types.
     */
    public function getAllProductTypes(): array
    {
        if (!$this->_fetchedAllProductTypes) {
            $results = $this->_createProductTypeQuery()->all();

            foreach ($results as $result) {
                $this->_memoizeProductType(new ProductType($result));
            }

            $this->_fetchedAllProductTypes = true;
        }

        return $this->_productTypesById ?: [];
    }

    /**
     * Returns a product type by its handle.
     *
     * @param string $handle The product type's handle.
     * @return ProductType|null The product type or `null`.
     */
    public function getProductTypeByHandle(string $handle): ?ProductType
    {
        if (isset($this->_productTypesByHandle[$handle])) {
            return $this->_productTypesByHandle[$handle];
        }

        if ($this->_fetchedAllProductTypes) {
            return null;
        }

        $result = $this->_createProductTypeQuery()
            ->where(['handle' => $handle])
            ->one();

        if (!$result) {
            return null;
        }

        $this->_memoizeProductType(new ProductType($result));

        return $this->_productTypesByHandle[$handle];
    }

    /**
     * Returns an array of product type site settings for a product type by its ID.
     *
     * @param int $productTypeId the product type ID
     * @return array The product type settings.
     */
    public function getProductTypeSites(int $productTypeId): array
    {
        if (!isset($this->_siteSettingsByProductId[$productTypeId])) {
            $rows = (new Query())
                ->select([
                    'hasUrls',
                    'id',
                    'productTypeId',
                    'siteId',
                    'template',
                    'uriFormat',
                ])
                ->from(Table::PRODUCTTYPES_SITES)
                ->where(['productTypeId' => $productTypeId])
                ->all();

            $this->_siteSettingsByProductId[$productTypeId] = [];

            foreach ($rows as $row) {
                $this->_siteSettingsByProductId[$productTypeId][] = new ProductTypeSite($row);
            }
        }

        return $this->_siteSettingsByProductId[$productTypeId];
    }

    /**
     * Saves a product type.
     *
     * @param ProductType $productType The product type model.
     * @param bool $runValidation If validation should be ran.
     * @return bool Whether the product type was saved successfully.
     * @throws Throwable if reasons
     */
    public function saveProductType(ProductType $productType, bool $runValidation = true): bool
    {
        $isNewProductType = !$productType->id;

        // Fire a 'beforeSaveProductType' event
        if ($this->hasEventHandlers(self::EVENT_BEFORE_SAVE_PRODUCTTYPE)) {
            $this->trigger(self::EVENT_BEFORE_SAVE_PRODUCTTYPE, new ProductTypeEvent([
                'productType' => $productType,
                'isNew' => $isNewProductType,
            ]));
        }

        if ($runValidation && !$productType->validate()) {
            Craft::info('Product type not saved due to validation error.', __METHOD__);

            return false;
        }

        if ($isNewProductType) {
            $productType->uid = StringHelper::UUID();
        } else {
            /** @var ProductTypeRecord|null $existingProductTypeRecord */
            $existingProductTypeRecord = ProductTypeRecord::find()
                ->where(['id' => $productType->id])
                ->one();

            if (!$existingProductTypeRecord) {
                throw new ProductTypeNotFoundException("No product type exists with the ID '{$productType->id}'");
            }

            $productType->uid = $existingProductTypeRecord->uid;
        }

        $this->_savingProductTypes[$productType->uid] = $productType;

        // If the product type does not have variants, default the title format.
        if (!$isNewProductType && !$productType->hasVariants) {
            $productType->hasVariantTitleField = false;
            $productType->variantTitleFormat = '{product.title}';
        }

        $projectConfig = Craft::$app->getProjectConfig();
        $configData = [
            'name' => $productType->name,
            'handle' => $productType->handle,
            'hasDimensions' => $productType->hasDimensions,
            'hasVariants' => $productType->hasVariants,

            // Variant title field
            'hasVariantTitleField' => $productType->hasVariantTitleField,
            'variantTitleFormat' => $productType->variantTitleFormat,

            // Prouduct title field
            'hasProductTitleField' => $productType->hasProductTitleField,
            'productTitleFormat' => $productType->productTitleFormat,

            'skuFormat' => $productType->skuFormat,
            'descriptionFormat' => $productType->descriptionFormat,
            'siteSettings' => [],
        ];

        $generateLayoutConfig = function(FieldLayout $fieldLayout): array {
            $fieldLayoutConfig = $fieldLayout->getConfig();

            if ($fieldLayoutConfig) {
                if (empty($fieldLayout->id)) {
                    $layoutUid = StringHelper::UUID();
                    $fieldLayout->uid = $layoutUid;
                } else {
                    $layoutUid = Db::uidById('{{%fieldlayouts}}', $fieldLayout->id);
                }

                return [$layoutUid => $fieldLayoutConfig];
            }

            return [];
        };

        $configData['productFieldLayouts'] = $generateLayoutConfig($productType->getFieldLayout());
        $configData['variantFieldLayouts'] = [];
        if ($productType->hasVariants) {
            $configData['variantFieldLayouts'] = $generateLayoutConfig($productType->getVariantFieldLayout());
        }


        // Get the site settings
        $allSiteSettings = $productType->getSiteSettings();

        // Make sure they're all there
        foreach (Craft::$app->getSites()->getAllSiteIds() as $siteId) {
            if (!isset($allSiteSettings[$siteId])) {
                throw new Exception('Tried to save a product type that is missing site settings');
            }
        }

        foreach ($allSiteSettings as $siteId => $settings) {
            $siteUid = Db::uidById(CraftTable::SITES, $siteId);
            $configData['siteSettings'][$siteUid] = [
                'hasUrls' => $settings['hasUrls'],
                'uriFormat' => $settings['uriFormat'],
                'template' => $settings['template'],
            ];
        }

        $configPath = self::CONFIG_PRODUCTTYPES_KEY . '.' . $productType->uid;
        $projectConfig->set($configPath, $configData);

        if ($isNewProductType) {
            $productType->id = Db::idByUid(Table::PRODUCTTYPES, $productType->uid);
        }

        return true;
    }

    /**
     * Handle a product type change.
     *
     * @param ConfigEvent $event
     * @return void
     * @throws Throwable if reasons
     */
    public function handleChangedProductType(ConfigEvent $event): void
    {
        $productTypeUid = $event->tokenMatches[0];
        $data = $event->newValue;
        $shouldResaveProducts = false;

        // Make sure fields and sites are processed
        ProjectConfigHelper::ensureAllSitesProcessed();
        ProjectConfigHelper::ensureAllFieldsProcessed();

        $db = Craft::$app->getDb();
        $transaction = $db->beginTransaction();

        try {
            $siteData = $data['siteSettings'];

            // Basic data
            $productTypeRecord = $this->_getProductTypeRecord($productTypeUid);
            $isNewProductType = $productTypeRecord->getIsNewRecord();
            $fieldsService = Craft::$app->getFields();

            $productTypeRecord->uid = $productTypeUid;
            $productTypeRecord->name = $data['name'];
            $productTypeRecord->handle = $data['handle'];
            $productTypeRecord->hasDimensions = $data['hasDimensions'];

            // Variant title fields
            $hasVariantTitleField = $data['hasVariantTitleField'];
            $variantTitleFormat = $data['variantTitleFormat'] ?? '{product.title}';
            if ($productTypeRecord->variantTitleFormat != $variantTitleFormat || $productTypeRecord->hasVariantTitleField != $hasVariantTitleField) {
                $shouldResaveProducts = true;
            }
            $productTypeRecord->variantTitleFormat = $variantTitleFormat;
            $productTypeRecord->hasVariantTitleField = $hasVariantTitleField;

            // Product title fields
            $hasProductTitleField = $data['hasProductTitleField'];
            $productTitleFormat = $data['productTitleFormat'] ?? 'Title';
            if ($productTypeRecord->productTitleFormat != $productTitleFormat || $productTypeRecord->hasProductTitleField != $hasProductTitleField) {
                $shouldResaveProducts = true;
            }
            $productTypeRecord->productTitleFormat = $productTitleFormat;
            $productTypeRecord->hasProductTitleField = $hasProductTitleField;

            if ($productTypeRecord->hasVariants != $data['hasVariants']) {
                $shouldResaveProducts = true;
            }
            $productTypeRecord->hasVariants = $data['hasVariants'];

            $skuFormat = $data['skuFormat'] ?? '';
            if ($productTypeRecord->skuFormat != $skuFormat) {
                $shouldResaveProducts = true;
            }
            $productTypeRecord->skuFormat = $skuFormat;

            $descriptionFormat = $data['descriptionFormat'] ?? '';
            if ($productTypeRecord->descriptionFormat != $descriptionFormat) {
                $shouldResaveProducts = true;
            }
            $productTypeRecord->descriptionFormat = $descriptionFormat;

            if (!empty($data['productFieldLayouts']) && !empty($config = reset($data['productFieldLayouts']))) {
                // Save the main field layout
                $layout = FieldLayout::createFromConfig($config);
                $layout->id = $productTypeRecord->fieldLayoutId;
                $layout->type = Product::class;
                $layout->uid = key($data['productFieldLayouts']);
                $fieldsService->saveLayout($layout);
                $productTypeRecord->fieldLayoutId = $layout->id;
            } else if ($productTypeRecord->fieldLayoutId) {
                // Delete the main field layout
                $fieldsService->deleteLayoutById($productTypeRecord->fieldLayoutId);
                $productTypeRecord->fieldLayoutId = null;
            }

            if (!empty($data['variantFieldLayouts']) && !empty($config = reset($data['variantFieldLayouts']))) {
                // Save the variant field layout
                $layout = FieldLayout::createFromConfig($config);
                $layout->id = $productTypeRecord->variantFieldLayoutId;
                $layout->type = Variant::class;
                $layout->uid = key($data['variantFieldLayouts']);
                $fieldsService->saveLayout($layout);
                $productTypeRecord->variantFieldLayoutId = $layout->id;
            } else if ($productTypeRecord->variantFieldLayoutId) {
                // Delete the variant field layout
                $fieldsService->deleteLayoutById($productTypeRecord->variantFieldLayoutId);
                $productTypeRecord->variantFieldLayoutId = null;
            }

            $productTypeRecord->save(false);

            // Update the site settings
            // -----------------------------------------------------------------

            $sitesNowWithoutUrls = [];
            $sitesWithNewUriFormats = [];
            $allOldSiteSettingsRecords = [];

            if (!$isNewProductType) {
                // Get the old product type site settings
                $allOldSiteSettingsRecords = ProductTypeSiteRecord::find()
                    ->where(['productTypeId' => $productTypeRecord->id])
                    ->indexBy('siteId')
                    ->all();
            }

            $siteIdMap = Db::idsByUids('{{%sites}}', array_keys($siteData));

            /** @var ProductTypeSiteRecord $siteSettings */
            foreach ($siteData as $siteUid => $siteSettings) {
                $siteId = $siteIdMap[$siteUid];

                // Was this already selected?
                if (!$isNewProductType && isset($allOldSiteSettingsRecords[$siteId])) {
                    $siteSettingsRecord = $allOldSiteSettingsRecords[$siteId];
                } else {
                    $siteSettingsRecord = new ProductTypeSiteRecord();
                    $siteSettingsRecord->productTypeId = $productTypeRecord->id;
                    $siteSettingsRecord->siteId = $siteId;
                }

                if ($siteSettingsRecord->hasUrls = $siteSettings['hasUrls']) {
                    $siteSettingsRecord->uriFormat = $siteSettings['uriFormat'];
                    $siteSettingsRecord->template = $siteSettings['template'];
                } else {
                    $siteSettingsRecord->uriFormat = null;
                    $siteSettingsRecord->template = null;
                }

                if (!$siteSettingsRecord->getIsNewRecord()) {
                    // Did it used to have URLs, but not anymore?
                    if ($siteSettingsRecord->isAttributeChanged('hasUrls', false) && !$siteSettings['hasUrls']) {
                        $sitesNowWithoutUrls[] = $siteId;
                    }

                    // Does it have URLs, and has its URI format changed?
                    if ($siteSettings['hasUrls'] && $siteSettingsRecord->isAttributeChanged('uriFormat', false)) {
                        $sitesWithNewUriFormats[] = $siteId;
                    }
                }

                $siteSettingsRecord->save(false);
            }

            if (!$isNewProductType) {
                // Drop any site settings that are no longer being used, as well as the associated product/element
                // site rows
                $affectedSiteUids = array_keys($siteData);

                /** @noinspection PhpUndefinedVariableInspection */
                foreach ($allOldSiteSettingsRecords as $siteId => $siteSettingsRecord) {
                    $siteUid = array_search($siteId, $siteIdMap, false);
                    if (!in_array($siteUid, $affectedSiteUids, false)) {
                        $siteSettingsRecord->delete();
                    }
                }
            }

            // Finally, deal with the existing products...
            // -----------------------------------------------------------------

            if (!$isNewProductType) {
                // Get all of the product IDs in this group
                $productIds = Product::find()
                    ->typeId($productTypeRecord->id)
                    ->anyStatus()
                    ->limit(null)
                    ->ids();

                // Are there any sites left?
                if (!empty($siteData)) {
                    // Drop the old product URIs for any site settings that don't have URLs
                    if (!empty($sitesNowWithoutUrls)) {
                        $db->createCommand()
                            ->update(
                                '{{%elements_sites}}',
                                ['uri' => null],
                                [
                                    'elementId' => $productIds,
                                    'siteId' => $sitesNowWithoutUrls,
                                ])
                            ->execute();
                    } else if (!empty($sitesWithNewUriFormats)) {
                        foreach ($productIds as $productId) {
                            App::maxPowerCaptain();

                            // Loop through each of the changed sites and update all of the products’ slugs and
                            // URIs
                            foreach ($sitesWithNewUriFormats as $siteId) {
                                $product = Product::find()
                                    ->id($productId)
                                    ->siteId($siteId)
                                    ->anyStatus()
                                    ->one();

                                if ($product) {
                                    Craft::$app->getElements()->updateElementSlugAndUri($product, false, false);
                                }
                            }
                        }
                    }
                }
            }

            $transaction->commit();

            if ($shouldResaveProducts) {
                Craft::$app->getQueue()->push(new ResaveElements([
                    'elementType' => Product::class,
                    'criteria' => [
                        'siteId' => '*',
                        'status' => null,
                        'typeId' => $productTypeRecord->id,
                    ],
                ]));
            }
        } catch (Throwable $e) {
            $transaction->rollBack();
            throw $e;
        }

        // Clear caches
        $this->_allProductTypeIds = null;
        $this->_editableProductTypeIds = null;
        $this->_fetchedAllProductTypes = false;
        unset(
            $this->_productTypesById[$productTypeRecord->id],
            $this->_productTypesByHandle[$productTypeRecord->handle],
            $this->_siteSettingsByProductId[$productTypeRecord->id]
        );

        // Fire an 'afterSaveProductType' event
        if ($this->hasEventHandlers(self::EVENT_AFTER_SAVE_PRODUCTTYPE)) {
            $this->trigger(self::EVENT_AFTER_SAVE_PRODUCTTYPE, new ProductTypeEvent([
                'productType' => $this->getProductTypeById($productTypeRecord->id),
                'isNew' => empty($this->_savingProductTypes[$productTypeUid]),
            ]));
        }
    }

    /**
     * Returns all product types by a tax category id.
     *
     * @param int $taxCategoryId
     * @return array
     */
    public function getProductTypesByTaxCategoryId(int $taxCategoryId): array
    {
        $rows = $this->_createProductTypeQuery()
            ->innerJoin(Table::PRODUCTTYPES_TAXCATEGORIES . ' productTypeTaxCategories', '[[productTypes.id]] = [[productTypeTaxCategories.productTypeId]]')
            ->where(['productTypeTaxCategories.taxCategoryId' => $taxCategoryId])
            ->all();

        $productTypes = [];

        foreach ($rows as $row) {
            $productTypes[$row['id']] = new ProductType($row);
        }

        return $productTypes;
    }

    /**
     * Returns all product types by a shipping category id.
     *
     * @param int $shippingCategoryId
     * @return array
     */
    public function getProductTypesByShippingCategoryId(int $shippingCategoryId): array
    {
        $rows = $this->_createProductTypeQuery()
            ->innerJoin(Table::PRODUCTTYPES_SHIPPINGCATEGORIES . ' productTypeShippingCategories', '[[productTypes.id]] = [[productTypeShippingCategories.productTypeId]]')
            ->where(['productTypeShippingCategories.shippingCategoryId' => $shippingCategoryId])
            ->all();

        $productTypes = [];

        foreach ($rows as $row) {
            $productTypes[$row['id']] = new ProductType($row);
        }

        return $productTypes;
    }

    /**
     * Deletes a product type by its ID.
     *
     * @param int $id the product type's ID
     * @return bool Whether the product type was deleted successfully.
     * @throws Throwable if reasons
     */
    public function deleteProductTypeById(int $id): bool
    {
        $productType = $this->getProductTypeById($id);
        Craft::$app->getProjectConfig()->remove(self::CONFIG_PRODUCTTYPES_KEY . '.' . $productType->uid);
        return true;
    }

    /**
     * Handle a product type getting deleted.
     *
     * @param ConfigEvent $event
     * @return void
     * @throws Throwable if reasons
     */
    public function handleDeletedProductType(ConfigEvent $event): void
    {
        $uid = $event->tokenMatches[0];
        $productTypeRecord = $this->_getProductTypeRecord($uid);

        if (!$productTypeRecord->id) {
            return;
        }

        $db = Craft::$app->getDb();
        $transaction = $db->beginTransaction();

        try {
            $products = Product::find()
                ->typeId($productTypeRecord->id)
                ->anyStatus()
                ->limit(null)
                ->all();

            foreach ($products as $product) {
                Craft::$app->getElements()->deleteElement($product);
            }

            $fieldLayoutId = $productTypeRecord->fieldLayoutId;
            $variantFieldLayoutId = $productTypeRecord->variantFieldLayoutId;
            Craft::$app->getFields()->deleteLayoutById($fieldLayoutId);

            if ($variantFieldLayoutId) {
                Craft::$app->getFields()->deleteLayoutById($variantFieldLayoutId);
            }

            $productTypeRecord->delete();
            $transaction->commit();
        } catch (Throwable $e) {
            $transaction->rollBack();

            throw $e;
        }

        // Clear caches
        $this->_allProductTypeIds = null;
        $this->_editableProductTypeIds = null;
        $this->_fetchedAllProductTypes = false;
        unset(
            $this->_productTypesById[$productTypeRecord->id],
            $this->_productTypesByHandle[$productTypeRecord->handle],
            $this->_siteSettingsByProductId[$productTypeRecord->id]
        );
    }

    /**
     * Prune a deleted site from category group site settings.
     *
     * @param DeleteSiteEvent $event
     */
    public function pruneDeletedSite(DeleteSiteEvent $event): void
    {
        $siteUid = $event->site->uid;

        $projectConfig = Craft::$app->getProjectConfig();
        $productTypes = $projectConfig->get(self::CONFIG_PRODUCTTYPES_KEY);

        // Loop through the product types and prune the UID from field layouts.
        if (is_array($productTypes)) {
            foreach ($productTypes as $productTypeUid => $productType) {
                $projectConfig->remove(self::CONFIG_PRODUCTTYPES_KEY . '.' . $productTypeUid . '.siteSettings.' . $siteUid);
            }
        }
    }

    /**
     * Prune a deleted field from category group layouts.
     *
     * @param FieldEvent $event
     */
    public function pruneDeletedField(FieldEvent $event): void
    {
        /** @var Field $field */
        $field = $event->field;
        $fieldUid = $field->uid;

        $projectConfig = Craft::$app->getProjectConfig();
        $productTypes = $projectConfig->get(self::CONFIG_PRODUCTTYPES_KEY);

        // Loop through the product types and prune the UID from field layouts.
        if (is_array($productTypes)) {
            foreach ($productTypes as $productTypeUid => $productType) {
                if (!empty($productType['productFieldLayouts'])) {
                    foreach ($productType['productFieldLayouts'] as $layoutUid => $layout) {
                        if (!empty($layout['tabs'])) {
                            foreach ($layout['tabs'] as $tabUid => $tab) {
                                $projectConfig->remove(self::CONFIG_PRODUCTTYPES_KEY . '.' . $productTypeUid . '.productFieldLayouts.' . $layoutUid . '.tabs.' . $tabUid . '.fields.' . $fieldUid);
                            }
                        }
                    }
                }
                if (!empty($productType['variantFieldLayouts'])) {
                    foreach ($productType['variantFieldLayouts'] as $layoutUid => $layout) {
                        if (!empty($layout['tabs'])) {
                            foreach ($layout['tabs'] as $tabUid => $tab) {
                                $projectConfig->remove(self::CONFIG_PRODUCTTYPES_KEY . '.' . $productTypeUid . '.variantFieldLayouts.' . $layoutUid . '.tabs.' . $tabUid . '.fields.' . $fieldUid);
                            }
                        }
                    }
                }
            }
        }
    }

    /**
     * Returns a product type by its ID.
     *
     * @param int $productTypeId the product type's ID
     * @return ProductType|null either the product type or `null`
     */
    public function getProductTypeById(int $productTypeId): ?ProductType
    {
        if (isset($this->_productTypesById[$productTypeId])) {
            return $this->_productTypesById[$productTypeId];
        }

        if ($this->_fetchedAllProductTypes) {
            return null;
        }

        $result = $this->_createProductTypeQuery()
            ->where(['id' => $productTypeId])
            ->one();

        if (!$result) {
            return null;
        }

        $this->_memoizeProductType(new ProductType($result));

        return $this->_productTypesById[$productTypeId];
    }

    /**
     * Returns a product type by its UID.
     *
     * @param string $uid the product type's UID
     * @return ProductType|null either the product type or `null`
     */
    public function getProductTypeByUid(string $uid): ?ProductType
    {
        return ArrayHelper::firstWhere($this->getAllProductTypes(), 'uid', $uid, true);
    }

    /**
     * Returns whether a product type’s products have URLs, and if the template path is valid.
     *
     * @param ProductType $productType The product for which to validate the template.
     * @param int $siteId The site for which to valid for
     * @return bool Whether the template is valid.
     * @throws Exception
     */
    public function isProductTypeTemplateValid(ProductType $productType, int $siteId): bool
    {
        $productTypeSiteSettings = $productType->getSiteSettings();

        if (isset($productTypeSiteSettings[$siteId]) && $productTypeSiteSettings[$siteId]->hasUrls) {
            // Set Craft to the site template mode
            $view = Craft::$app->getView();
            $oldTemplateMode = $view->getTemplateMode();
            $view->setTemplateMode($view::TEMPLATE_MODE_SITE);

            // Does the template exist?
            $templateExists = Craft::$app->getView()->doesTemplateExist((string)$productTypeSiteSettings[$siteId]->template);

            // Restore the original template mode
            $view->setTemplateMode($oldTemplateMode);

            if ($templateExists) {
                return true;
            }
        }

        return false;
    }

    /**
     * Adds a new product type setting row when a Site is added to Craft.
     *
     * @param SiteEvent $event The event that triggered this.
     * @throws Exception
     * @throws ErrorException
     * @throws InvalidConfigException
     * @throws NotSupportedException
     * @throws ServerErrorHttpException
     */
    public function afterSaveSiteHandler(SiteEvent $event): void
    {
        $projectConfig = Craft::$app->getProjectConfig();

        if ($event->isNew) {
            $oldPrimarySiteUid = Db::uidById(CraftTable::SITES, $event->oldPrimarySiteId);
            $existingProductTypeSettings = $projectConfig->get(self::CONFIG_PRODUCTTYPES_KEY);

            if (!$projectConfig->getIsApplyingYamlChanges() && is_array($existingProductTypeSettings)) {
                foreach ($existingProductTypeSettings as $productTypeUid => $settings) {
                    $primarySiteSettings = $settings['siteSettings'][$oldPrimarySiteUid];
                    $configPath = self::CONFIG_PRODUCTTYPES_KEY . '.' . $productTypeUid . '.siteSettings.' . $event->site->uid;
                    $projectConfig->set($configPath, $primarySiteSettings);
                }
            }
        }
    }


    /**
     * Memoize a product type
     *
     * @param ProductType $productType The product type to memoize.
     */
    private function _memoizeProductType(ProductType $productType): void
    {
        $this->_productTypesById[$productType->id] = $productType;
        $this->_productTypesByHandle[$productType->handle] = $productType;
    }

    /**
     * Returns a Query object prepped for retrieving purchasables.
     *
     * @return Query The query object.
     */
    private function _createProductTypeQuery(): Query
    {
        return (new Query())
            ->select([
                'productTypes.descriptionFormat',
                'productTypes.fieldLayoutId',
                'productTypes.handle',
                'productTypes.hasDimensions',
                'productTypes.hasProductTitleField',
                'productTypes.hasVariants',
                'productTypes.hasVariantTitleField',
                'productTypes.id',
                'productTypes.name',
                'productTypes.productTitleFormat',
                'productTypes.skuFormat',
                'productTypes.variantTitleFormat',
                'productTypes.uid',
                'productTypes.variantFieldLayoutId',
            ])
            ->from([Table::PRODUCTTYPES . ' productTypes']);
    }

    /**
     * Gets a product type's record by uid.
     *
     * @param string $uid
     * @return ProductTypeRecord
     */
    private function _getProductTypeRecord(string $uid): ProductTypeRecord
    {
        if ($productType = ProductTypeRecord::findOne(['uid' => $uid])) {
            return $productType;
        }

        return new ProductTypeRecord();
    }

    /**
     * Check if user has product type permission.
     * 
     * @param User $user
     * @param ProductType $productType
     * @param null $checkPermissionName detailed product type permission.
     * @return bool
     */
    public function hasPermission(User $user, ProductType $productType, $checkPermissionName = null): bool
    {
        if ($user->admin == true) {
            return true;
        }
      
        $permissions = Craft::$app->getUserPermissions()->getPermissionsByUserId($user->id);
      
        $suffix = ':' . $productType->uid;
       
        // Required for create and delete permission.
        $editProductType = strtolower('commerce-editProductType' . $suffix);
        
        if ($checkPermissionName !== null) {
            $checkPermissionName = strtolower($checkPermissionName . $suffix);
        }
        
        if (!in_array($editProductType, $permissions) || ($checkPermissionName !== null && !in_array(strtolower($checkPermissionName), $permissions))) {
            return false;
        }

        return true;
    }
}<|MERGE_RESOLUTION|>--- conflicted
+++ resolved
@@ -126,16 +126,12 @@
     /**
      * @var int[]|null
      */
-<<<<<<< HEAD
-    private $_editableProductTypeIds;    
+    private ?array $_editableProductTypeIds = null;
     
     /**
      * @var int[]
      */
     private $_creatableProductTypeIds;
-=======
-    private ?array $_editableProductTypeIds = null;
->>>>>>> 634dcfe9
 
     /**
      * @var ProductTypeSite[][]
