--- conflicted
+++ resolved
@@ -15,6 +15,7 @@
 use craft\commerce\events\ProductTypeEvent;
 use craft\commerce\models\ProductType;
 use craft\commerce\models\ProductTypeSite;
+use craft\commerce\Plugin;
 use craft\commerce\records\ProductType as ProductTypeRecord;
 use craft\commerce\records\ProductTypeSite as ProductTypeSiteRecord;
 use craft\db\Query;
@@ -25,11 +26,10 @@
 use craft\events\DeleteSiteEvent;
 use craft\events\SiteEvent;
 use craft\helpers\App;
-<<<<<<< HEAD
-=======
+
 use craft\helpers\ArrayHelper;
 use craft\helpers\Cp;
->>>>>>> bfe814e6
+
 use craft\helpers\Db;
 use craft\helpers\ProjectConfig as ProjectConfigHelper;
 use craft\helpers\StringHelper;
@@ -143,15 +143,9 @@
         $editableProductTypeIds = $this->getEditableProductTypeIds();
         $editableProductTypes = [];
 
-<<<<<<< HEAD
         foreach ($this->getAllProductTypes() as $productTypes) {
             if (in_array($productTypes->id, $editableProductTypeIds)) {
                 $editableProductTypes[] = $productTypes;
-=======
-        foreach ($this->getAllProductTypes() as $productType) {
-            if (in_array($productType->id, $editableProductTypeIds, false)) {
-                $editableProductTypes[] = $productType;
->>>>>>> bfe814e6
             }
         }
 
@@ -165,38 +159,22 @@
      */
     public function getEditableProductTypeIds(): array
     {
-<<<<<<< HEAD
         $editableIds = [];
         $user = Craft::$app->getUser()->getIdentity();
         $allProductTypes = $this->getAllProductTypes();
 
+        $cpSite = Cp::requestedSite();
+
         foreach ($allProductTypes as $productType) {
-            if ($this->hasPermission($user, $productType, 'commerce-editProductType')) {
-                $editableIds[] = $productType->id;
-=======
-        if (!isset($this->_editableProductTypeIds)) {
-            $this->_editableProductTypeIds = [];
-            $allProductTypes = $this->getAllProductTypes();
-
-            $user = Craft::$app->getUser()->getIdentity();
-            if (!$user) {
-                return [];
-            }
-
-            $cpSite = Cp::requestedSite();
-
-            foreach ($allProductTypes as $productType) {
-                if (!Plugin::getInstance()->getProductTypes()->hasPermission($user, $productType, 'commerce-editProductType')) {
-                    continue;
-                }
-
-                if ($cpSite && !isset($productType->getSiteSettings()[$cpSite->id])) {
-                    continue;
-                }
-
-                $this->_editableProductTypeIds[] = $productType->id;
->>>>>>> bfe814e6
-            }
+            if (!Plugin::getInstance()->getProductTypes()->hasPermission($user, $productType, 'commerce-editProductType')) {
+                continue;
+            }
+
+            if ($cpSite && !isset($productType->getSiteSettings()[$cpSite->id])) {
+                continue;
+            }
+
+            $editableIds[] = $productType->id;
         }
 
         return $editableIds;
