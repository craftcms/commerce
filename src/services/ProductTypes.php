<?php
/**
 * @link https://craftcms.com/
 * @copyright Copyright (c) Pixel & Tonic, Inc.
 * @license https://craftcms.github.io/license/
 */

namespace craft\commerce\services;

use Craft;
use craft\base\Field;
use craft\commerce\db\Table;
use craft\commerce\elements\Product;
use craft\commerce\elements\Variant;
use craft\commerce\events\ProductTypeEvent;
use craft\commerce\models\ProductType;
use craft\commerce\models\ProductTypeSite;
use craft\commerce\records\ProductType as ProductTypeRecord;
use craft\commerce\records\ProductTypeSite as ProductTypeSiteRecord;
use craft\db\Query;
use craft\db\Table as CraftTable;
use craft\errors\ProductTypeNotFoundException;
use craft\events\ConfigEvent;
use craft\events\DeleteSiteEvent;
use craft\events\FieldEvent;
use craft\events\SiteEvent;
use craft\helpers\App;
use craft\helpers\ArrayHelper;
use craft\helpers\Db;
use craft\helpers\ProjectConfig as ProjectConfigHelper;
use craft\helpers\StringHelper;
use craft\models\FieldLayout;
use craft\queue\jobs\ResaveElements;
use Throwable;
use yii\base\Component;
use yii\base\ErrorException;
use yii\base\Exception;
use yii\base\InvalidConfigException;
use yii\base\NotSupportedException;
use yii\web\ServerErrorHttpException;

/**
 * Product type service.
 *
 * @property array|ProductType[] $allProductTypes all product types
 * @property array $allProductTypeIds all of the product type IDs
 * @property array|ProductType[] $editableProductTypes all editable product types
 * @property array $editableProductTypeIds all of the product type IDs that are editable by the current user
 * @author Pixel & Tonic, Inc. <support@pixelandtonic.com>
 * @since 2.0
 */
class ProductTypes extends Component
{
    /**
     * @event ProductTypeEvent The event that is triggered before a product type is saved.
     *
     * ```php
     * use craft\commerce\events\ProductTypeEvent;
     * use craft\commerce\services\ProductTypes;
     * use craft\commerce\models\ProductType;
     * use yii\base\Event;
     *
     * Event::on(
     *     ProductTypes::class,
     *     ProductTypes::EVENT_BEFORE_SAVE_PRODUCTTYPE,
     *     function(ProductTypeEvent $event) {
     *         // @var ProductType|null $productType
     *         $productType = $event->productType;
     *
     *         // Create an audit trail of this action
     *         // ...
     *     }
     * );
     * ```
     */
    const EVENT_BEFORE_SAVE_PRODUCTTYPE = 'beforeSaveProductType';

    /**
     * @event ProductTypeEvent The event that is triggered after a product type has been saved.
     *
     * ```php
     * use craft\commerce\events\ProductTypeEvent;
     * use craft\commerce\services\ProductTypes;
     * use craft\commerce\models\ProductType;
     * use yii\base\Event;
     *
     * Event::on(
     *     ProductTypes::class,
     *     ProductTypes::EVENT_AFTER_SAVE_PRODUCTTYPE,
     *     function(ProductTypeEvent $event) {
     *         // @var ProductType|null $productType
     *         $productType = $event->productType;
     *
     *         // Prepare some third party system for a new product type
     *         // ...
     *     }
     * );
     * ```
     */
    const EVENT_AFTER_SAVE_PRODUCTTYPE = 'afterSaveProductType';

    const CONFIG_PRODUCTTYPES_KEY = 'commerce.productTypes';

    /**
     * @var bool
     */
    private bool $_fetchedAllProductTypes = false;

    /**
     * @var ProductType[]|null
     */
    private ?array $_productTypesById = null;

    /**
     * @var ProductType[]|null
     */
    private ?array $_productTypesByHandle = null;

    /**
     * @var int[]|null
     */
    private ?array $_allProductTypeIds = null;

    /**
     * @var int[]|null
     */
    private ?array $_editableProductTypeIds = null;

    /**
     * @var ProductTypeSite[][]
     */
    private array $_siteSettingsByProductId = [];

    /**
     * @var array interim storage for product types being saved via CP
     */
    private array $_savingProductTypes = [];


    /**
     * Returns all editable product types.
     *
     * @return ProductType[] An array of all the editable product types.
     */
    public function getEditableProductTypes(): array
    {
        $editableProductTypeIds = $this->getEditableProductTypeIds();
        $editableProductTypes = [];

        foreach ($this->getAllProductTypes() as $productTypes) {
            if (in_array($productTypes->id, $editableProductTypeIds, false)) {
                $editableProductTypes[] = $productTypes;
            }
        }

        return $editableProductTypes;
    }

    /**
     * Returns all of the product type IDs that are editable by the current user.
     *
     * @return array An array of all the editable product types’ IDs.
     */
    public function getEditableProductTypeIds(): array
    {
        if (!isset($this->_editableProductTypeIds)) {
            $this->_editableProductTypeIds = [];
            $allProductTypes = $this->getAllProductTypes();

            foreach ($allProductTypes as $productType) {
                if (Craft::$app->getUser()->checkPermission('commerce-manageProductType:' . $productType->uid)) {
                    $this->_editableProductTypeIds[] = $productType->id;
                }
            }
        }

        return $this->_editableProductTypeIds;
    }

    /**
     * Returns all the product type IDs.
     *
     * @return array An array of all the product types’ IDs.
     */
    public function getAllProductTypeIds(): array
    {
        if (!isset($this->_allProductTypeIds)) {
            $this->_allProductTypeIds = [];
            $productTypes = $this->getAllProductTypes();

            foreach ($productTypes as $productType) {
                $this->_allProductTypeIds[] = $productType->id;
            }
        }

        return $this->_allProductTypeIds;
    }

    /**
     * Returns all product types.
     *
     * @return ProductType[] An array of all product types.
     */
    public function getAllProductTypes(): array
    {
        if (!$this->_fetchedAllProductTypes) {
            $results = $this->_createProductTypeQuery()->all();

            foreach ($results as $result) {
                $this->_memoizeProductType(new ProductType($result));
            }

            $this->_fetchedAllProductTypes = true;
        }

        return $this->_productTypesById ?: [];
    }

    /**
     * Returns a product type by its handle.
     *
     * @param string $handle The product type's handle.
     * @return ProductType|null The product type or `null`.
     */
    public function getProductTypeByHandle(string $handle): ?ProductType
    {
        if (isset($this->_productTypesByHandle[$handle])) {
            return $this->_productTypesByHandle[$handle];
        }

        if ($this->_fetchedAllProductTypes) {
            return null;
        }

        $result = $this->_createProductTypeQuery()
            ->where(['handle' => $handle])
            ->one();

        if (!$result) {
            return null;
        }

        $this->_memoizeProductType(new ProductType($result));

        return $this->_productTypesByHandle[$handle];
    }

    /**
     * Returns an array of product type site settings for a product type by its ID.
     *
     * @param int $productTypeId the product type ID
     * @return array The product type settings.
     */
    public function getProductTypeSites(int $productTypeId): array
    {
        if (!isset($this->_siteSettingsByProductId[$productTypeId])) {
            $rows = (new Query())
                ->select([
                    'hasUrls',
                    'id',
                    'productTypeId',
                    'siteId',
                    'template',
                    'uriFormat',
                ])
                ->from(Table::PRODUCTTYPES_SITES)
                ->where(['productTypeId' => $productTypeId])
                ->all();

            $this->_siteSettingsByProductId[$productTypeId] = [];

            foreach ($rows as $row) {
                $this->_siteSettingsByProductId[$productTypeId][] = new ProductTypeSite($row);
            }
        }

        return $this->_siteSettingsByProductId[$productTypeId];
    }

    /**
     * Saves a product type.
     *
     * @param ProductType $productType The product type model.
     * @param bool $runValidation If validation should be ran.
     * @return bool Whether the product type was saved successfully.
     * @throws Throwable if reasons
     */
    public function saveProductType(ProductType $productType, bool $runValidation = true): bool
    {
        $isNewProductType = !$productType->id;

        // Fire a 'beforeSaveProductType' event
        if ($this->hasEventHandlers(self::EVENT_BEFORE_SAVE_PRODUCTTYPE)) {
            $this->trigger(self::EVENT_BEFORE_SAVE_PRODUCTTYPE, new ProductTypeEvent([
                'productType' => $productType,
                'isNew' => $isNewProductType,
            ]));
        }

        if ($runValidation && !$productType->validate()) {
            Craft::info('Product type not saved due to validation error.', __METHOD__);

            return false;
        }

        if ($isNewProductType) {
            $productType->uid = StringHelper::UUID();
        } else {
            /** @var ProductTypeRecord|null $existingProductTypeRecord */
            $existingProductTypeRecord = ProductTypeRecord::find()
                ->where(['id' => $productType->id])
                ->one();

            if (!$existingProductTypeRecord) {
                throw new ProductTypeNotFoundException("No product type exists with the ID '{$productType->id}'");
            }

            $productType->uid = $existingProductTypeRecord->uid;
        }

        $this->_savingProductTypes[$productType->uid] = $productType;

        // If the product type does not have variants, default the title format.
        if (!$isNewProductType && !$productType->hasVariants) {
            $productType->hasVariantTitleField = false;
            $productType->variantTitleFormat = '{product.title}';
        }

        $projectConfig = Craft::$app->getProjectConfig();
        $configData = [
            'name' => $productType->name,
            'handle' => $productType->handle,
            'hasDimensions' => $productType->hasDimensions,
            'hasVariants' => $productType->hasVariants,

            // Variant title field
            'hasVariantTitleField' => $productType->hasVariantTitleField,
            'variantTitleFormat' => $productType->variantTitleFormat,

            // Prouduct title field
            'hasProductTitleField' => $productType->hasProductTitleField,
            'productTitleFormat' => $productType->productTitleFormat,

            'skuFormat' => $productType->skuFormat,
            'descriptionFormat' => $productType->descriptionFormat,
            'siteSettings' => [],
        ];

        $generateLayoutConfig = function(FieldLayout $fieldLayout): array {
            $fieldLayoutConfig = $fieldLayout->getConfig();

            if ($fieldLayoutConfig) {
                if (empty($fieldLayout->id)) {
                    $layoutUid = StringHelper::UUID();
                    $fieldLayout->uid = $layoutUid;
                } else {
                    $layoutUid = Db::uidById('{{%fieldlayouts}}', $fieldLayout->id);
                }

                return [$layoutUid => $fieldLayoutConfig];
            }

            return [];
        };

        $configData['productFieldLayouts'] = $generateLayoutConfig($productType->getFieldLayout());
        $configData['variantFieldLayouts'] = [];
        if ($productType->hasVariants) {
            $configData['variantFieldLayouts'] = $generateLayoutConfig($productType->getVariantFieldLayout());
        }


        // Get the site settings
        $allSiteSettings = $productType->getSiteSettings();

        // Make sure they're all there
        foreach (Craft::$app->getSites()->getAllSiteIds() as $siteId) {
            if (!isset($allSiteSettings[$siteId])) {
                throw new Exception('Tried to save a product type that is missing site settings');
            }
        }

        foreach ($allSiteSettings as $siteId => $settings) {
            $siteUid = Db::uidById(CraftTable::SITES, $siteId);
            $configData['siteSettings'][$siteUid] = [
                'hasUrls' => $settings['hasUrls'],
                'uriFormat' => $settings['uriFormat'],
                'template' => $settings['template'],
            ];
        }

        $configPath = self::CONFIG_PRODUCTTYPES_KEY . '.' . $productType->uid;
        $projectConfig->set($configPath, $configData);

        if ($isNewProductType) {
            $productType->id = Db::idByUid(Table::PRODUCTTYPES, $productType->uid);
        }

        return true;
    }

    /**
     * Handle a product type change.
     *
     * @throws Throwable if reasons
     */
    public function handleChangedProductType(ConfigEvent $event): void
    {
        $productTypeUid = $event->tokenMatches[0];
        $data = $event->newValue;
        $shouldResaveProducts = false;

        // Make sure fields and sites are processed
        ProjectConfigHelper::ensureAllSitesProcessed();
        ProjectConfigHelper::ensureAllFieldsProcessed();

        $db = Craft::$app->getDb();
        $transaction = $db->beginTransaction();

        try {
            $siteData = $data['siteSettings'];

            // Basic data
            $productTypeRecord = $this->_getProductTypeRecord($productTypeUid);
            $isNewProductType = $productTypeRecord->getIsNewRecord();
            $fieldsService = Craft::$app->getFields();

            $productTypeRecord->uid = $productTypeUid;
            $productTypeRecord->name = $data['name'];
            $productTypeRecord->handle = $data['handle'];
            $productTypeRecord->hasDimensions = $data['hasDimensions'];

            // Variant title fields
            $hasVariantTitleField = $data['hasVariantTitleField'];
            $variantTitleFormat = $data['variantTitleFormat'] ?? '{product.title}';
            if ($productTypeRecord->variantTitleFormat != $variantTitleFormat || $productTypeRecord->hasVariantTitleField != $hasVariantTitleField) {
                $shouldResaveProducts = true;
            }
            $productTypeRecord->variantTitleFormat = $variantTitleFormat;
            $productTypeRecord->hasVariantTitleField = $hasVariantTitleField;

            // Product title fields
            $hasProductTitleField = $data['hasProductTitleField'];
            $productTitleFormat = $data['productTitleFormat'] ?? 'Title';
<<<<<<< HEAD
=======
            ;
>>>>>>> 3b6fb0f6
            if ($productTypeRecord->productTitleFormat != $productTitleFormat || $productTypeRecord->hasProductTitleField != $hasProductTitleField) {
                $shouldResaveProducts = true;
            }
            $productTypeRecord->productTitleFormat = $productTitleFormat;
            $productTypeRecord->hasProductTitleField = $hasProductTitleField;

            if ($productTypeRecord->hasVariants != $data['hasVariants']) {
                $shouldResaveProducts = true;
            }
            $productTypeRecord->hasVariants = $data['hasVariants'];

            $skuFormat = $data['skuFormat'] ?? '';
            if ($productTypeRecord->skuFormat != $skuFormat) {
                $shouldResaveProducts = true;
            }
            $productTypeRecord->skuFormat = $skuFormat;

            $descriptionFormat = $data['descriptionFormat'] ?? '';
            if ($productTypeRecord->descriptionFormat != $descriptionFormat) {
                $shouldResaveProducts = true;
            }
            $productTypeRecord->descriptionFormat = $descriptionFormat;

            if (!empty($data['productFieldLayouts']) && !empty($config = reset($data['productFieldLayouts']))) {
                // Save the main field layout
                $layout = FieldLayout::createFromConfig($config);
                $layout->id = $productTypeRecord->fieldLayoutId;
                $layout->type = Product::class;
                $layout->uid = key($data['productFieldLayouts']);
                $fieldsService->saveLayout($layout);
                $productTypeRecord->fieldLayoutId = $layout->id;
            } elseif ($productTypeRecord->fieldLayoutId) {
                // Delete the main field layout
                $fieldsService->deleteLayoutById($productTypeRecord->fieldLayoutId);
                $productTypeRecord->fieldLayoutId = null;
            }

            if (!empty($data['variantFieldLayouts']) && !empty($config = reset($data['variantFieldLayouts']))) {
                // Save the variant field layout
                $layout = FieldLayout::createFromConfig($config);
                $layout->id = $productTypeRecord->variantFieldLayoutId;
                $layout->type = Variant::class;
                $layout->uid = key($data['variantFieldLayouts']);
                $fieldsService->saveLayout($layout);
                $productTypeRecord->variantFieldLayoutId = $layout->id;
            } elseif ($productTypeRecord->variantFieldLayoutId) {
                // Delete the variant field layout
                $fieldsService->deleteLayoutById($productTypeRecord->variantFieldLayoutId);
                $productTypeRecord->variantFieldLayoutId = null;
            }

            $productTypeRecord->save(false);

            // Update the site settings
            // -----------------------------------------------------------------

            $sitesNowWithoutUrls = [];
            $sitesWithNewUriFormats = [];
            $allOldSiteSettingsRecords = [];

            if (!$isNewProductType) {
                // Get the old product type site settings
                $allOldSiteSettingsRecords = ProductTypeSiteRecord::find()
                    ->where(['productTypeId' => $productTypeRecord->id])
                    ->indexBy('siteId')
                    ->all();
            }

            $siteIdMap = Db::idsByUids('{{%sites}}', array_keys($siteData));

            /** @var ProductTypeSiteRecord $siteSettings */
            foreach ($siteData as $siteUid => $siteSettings) {
                $siteId = $siteIdMap[$siteUid];

                // Was this already selected?
                if (!$isNewProductType && isset($allOldSiteSettingsRecords[$siteId])) {
                    $siteSettingsRecord = $allOldSiteSettingsRecords[$siteId];
                } else {
                    $siteSettingsRecord = new ProductTypeSiteRecord();
                    $siteSettingsRecord->productTypeId = $productTypeRecord->id;
                    $siteSettingsRecord->siteId = $siteId;
                }

                if ($siteSettingsRecord->hasUrls = $siteSettings['hasUrls']) {
                    $siteSettingsRecord->uriFormat = $siteSettings['uriFormat'];
                    $siteSettingsRecord->template = $siteSettings['template'];
                } else {
                    $siteSettingsRecord->uriFormat = null;
                    $siteSettingsRecord->template = null;
                }

                if (!$siteSettingsRecord->getIsNewRecord()) {
                    // Did it used to have URLs, but not anymore?
                    if ($siteSettingsRecord->isAttributeChanged('hasUrls', false) && !$siteSettings['hasUrls']) {
                        $sitesNowWithoutUrls[] = $siteId;
                    }

                    // Does it have URLs, and has its URI format changed?
                    if ($siteSettings['hasUrls'] && $siteSettingsRecord->isAttributeChanged('uriFormat', false)) {
                        $sitesWithNewUriFormats[] = $siteId;
                    }
                }

                $siteSettingsRecord->save(false);
            }

            if (!$isNewProductType) {
                // Drop any site settings that are no longer being used, as well as the associated product/element
                // site rows
                $affectedSiteUids = array_keys($siteData);

                /** @noinspection PhpUndefinedVariableInspection */
                foreach ($allOldSiteSettingsRecords as $siteId => $siteSettingsRecord) {
                    $siteUid = array_search($siteId, $siteIdMap, false);
                    if (!in_array($siteUid, $affectedSiteUids, false)) {
                        $siteSettingsRecord->delete();
                    }
                }
            }

            // Finally, deal with the existing products...
            // -----------------------------------------------------------------

            if (!$isNewProductType) {
                // Get all of the product IDs in this group
                $productIds = Product::find()
                    ->typeId($productTypeRecord->id)
                    ->anyStatus()
                    ->limit(null)
                    ->ids();

                // Are there any sites left?
                if (!empty($siteData)) {
                    // Drop the old product URIs for any site settings that don't have URLs
                    if (!empty($sitesNowWithoutUrls)) {
                        $db->createCommand()
                            ->update(
                                '{{%elements_sites}}',
                                ['uri' => null],
                                [
                                    'elementId' => $productIds,
                                    'siteId' => $sitesNowWithoutUrls,
                                ])
                            ->execute();
                    } elseif (!empty($sitesWithNewUriFormats)) {
                        foreach ($productIds as $productId) {
                            App::maxPowerCaptain();

                            // Loop through each of the changed sites and update all of the products’ slugs and
                            // URIs
                            foreach ($sitesWithNewUriFormats as $siteId) {
                                $product = Product::find()
                                    ->id($productId)
                                    ->siteId($siteId)
                                    ->anyStatus()
                                    ->one();

                                if ($product) {
                                    Craft::$app->getElements()->updateElementSlugAndUri($product, false, false);
                                }
                            }
                        }
                    }
                }
            }

            $transaction->commit();

            if ($shouldResaveProducts) {
                Craft::$app->getQueue()->push(new ResaveElements([
                    'elementType' => Product::class,
                    'criteria' => [
                        'siteId' => '*',
                        'status' => null,
                        'typeId' => $productTypeRecord->id,
                    ],
                ]));
            }
        } catch (Throwable $e) {
            $transaction->rollBack();
            throw $e;
        }

        // Clear caches
        $this->_allProductTypeIds = null;
        $this->_editableProductTypeIds = null;
        $this->_fetchedAllProductTypes = false;
        unset(
            $this->_productTypesById[$productTypeRecord->id],
            $this->_productTypesByHandle[$productTypeRecord->handle],
            $this->_siteSettingsByProductId[$productTypeRecord->id]
        );

        // Fire an 'afterSaveProductType' event
        if ($this->hasEventHandlers(self::EVENT_AFTER_SAVE_PRODUCTTYPE)) {
            $this->trigger(self::EVENT_AFTER_SAVE_PRODUCTTYPE, new ProductTypeEvent([
                'productType' => $this->getProductTypeById($productTypeRecord->id),
                'isNew' => empty($this->_savingProductTypes[$productTypeUid]),
            ]));
        }
    }

    /**
     * Returns all product types by a tax category id.
     */
    public function getProductTypesByTaxCategoryId(int $taxCategoryId): array
    {
        $rows = $this->_createProductTypeQuery()
            ->innerJoin(Table::PRODUCTTYPES_TAXCATEGORIES . ' productTypeTaxCategories', '[[productTypes.id]] = [[productTypeTaxCategories.productTypeId]]')
            ->where(['productTypeTaxCategories.taxCategoryId' => $taxCategoryId])
            ->all();

        $productTypes = [];

        foreach ($rows as $row) {
            $productTypes[$row['id']] = new ProductType($row);
        }

        return $productTypes;
    }

    /**
     * Returns all product types by a shipping category id.
     */
    public function getProductTypesByShippingCategoryId(int $shippingCategoryId): array
    {
        $rows = $this->_createProductTypeQuery()
            ->innerJoin(Table::PRODUCTTYPES_SHIPPINGCATEGORIES . ' productTypeShippingCategories', '[[productTypes.id]] = [[productTypeShippingCategories.productTypeId]]')
            ->where(['productTypeShippingCategories.shippingCategoryId' => $shippingCategoryId])
            ->all();

        $productTypes = [];

        foreach ($rows as $row) {
            $productTypes[$row['id']] = new ProductType($row);
        }

        return $productTypes;
    }

    /**
     * Deletes a product type by its ID.
     *
     * @param int $id the product type's ID
     * @return bool Whether the product type was deleted successfully.
     * @throws Throwable if reasons
     */
    public function deleteProductTypeById(int $id): bool
    {
        $productType = $this->getProductTypeById($id);
        Craft::$app->getProjectConfig()->remove(self::CONFIG_PRODUCTTYPES_KEY . '.' . $productType->uid);
        return true;
    }

    /**
     * Handle a product type getting deleted.
     *
     * @throws Throwable if reasons
     */
    public function handleDeletedProductType(ConfigEvent $event): void
    {
        $uid = $event->tokenMatches[0];
        $productTypeRecord = $this->_getProductTypeRecord($uid);

        if (!$productTypeRecord->id) {
            return;
        }

        $db = Craft::$app->getDb();
        $transaction = $db->beginTransaction();

        try {
            $products = Product::find()
                ->typeId($productTypeRecord->id)
                ->anyStatus()
                ->limit(null)
                ->all();

            foreach ($products as $product) {
                Craft::$app->getElements()->deleteElement($product);
            }

            $fieldLayoutId = $productTypeRecord->fieldLayoutId;
            $variantFieldLayoutId = $productTypeRecord->variantFieldLayoutId;
            Craft::$app->getFields()->deleteLayoutById($fieldLayoutId);

            if ($variantFieldLayoutId) {
                Craft::$app->getFields()->deleteLayoutById($variantFieldLayoutId);
            }

            $productTypeRecord->delete();
            $transaction->commit();
        } catch (Throwable $e) {
            $transaction->rollBack();

            throw $e;
        }

        // Clear caches
        $this->_allProductTypeIds = null;
        $this->_editableProductTypeIds = null;
        $this->_fetchedAllProductTypes = false;
        unset(
            $this->_productTypesById[$productTypeRecord->id],
            $this->_productTypesByHandle[$productTypeRecord->handle],
            $this->_siteSettingsByProductId[$productTypeRecord->id]
        );
    }

    /**
     * Prune a deleted site from category group site settings.
     */
    public function pruneDeletedSite(DeleteSiteEvent $event): void
    {
        $siteUid = $event->site->uid;

        $projectConfig = Craft::$app->getProjectConfig();
        $productTypes = $projectConfig->get(self::CONFIG_PRODUCTTYPES_KEY);

        // Loop through the product types and prune the UID from field layouts.
        if (is_array($productTypes)) {
            foreach ($productTypes as $productTypeUid => $productType) {
                $projectConfig->remove(self::CONFIG_PRODUCTTYPES_KEY . '.' . $productTypeUid . '.siteSettings.' . $siteUid);
            }
        }
    }

    /**
     * Prune a deleted field from category group layouts.
     */
    public function pruneDeletedField(FieldEvent $event): void
    {
        /** @var Field $field */
        $field = $event->field;
        $fieldUid = $field->uid;

        $projectConfig = Craft::$app->getProjectConfig();
        $productTypes = $projectConfig->get(self::CONFIG_PRODUCTTYPES_KEY);

        // Loop through the product types and prune the UID from field layouts.
        if (is_array($productTypes)) {
            foreach ($productTypes as $productTypeUid => $productType) {
                if (!empty($productType['productFieldLayouts'])) {
                    foreach ($productType['productFieldLayouts'] as $layoutUid => $layout) {
                        if (!empty($layout['tabs'])) {
                            foreach ($layout['tabs'] as $tabUid => $tab) {
                                $projectConfig->remove(self::CONFIG_PRODUCTTYPES_KEY . '.' . $productTypeUid . '.productFieldLayouts.' . $layoutUid . '.tabs.' . $tabUid . '.fields.' . $fieldUid);
                            }
                        }
                    }
                }
                if (!empty($productType['variantFieldLayouts'])) {
                    foreach ($productType['variantFieldLayouts'] as $layoutUid => $layout) {
                        if (!empty($layout['tabs'])) {
                            foreach ($layout['tabs'] as $tabUid => $tab) {
                                $projectConfig->remove(self::CONFIG_PRODUCTTYPES_KEY . '.' . $productTypeUid . '.variantFieldLayouts.' . $layoutUid . '.tabs.' . $tabUid . '.fields.' . $fieldUid);
                            }
                        }
                    }
                }
            }
        }
    }

    /**
     * Returns a product type by its ID.
     *
     * @param int $productTypeId the product type's ID
     * @return ProductType|null either the product type or `null`
     */
    public function getProductTypeById(int $productTypeId): ?ProductType
    {
        if (isset($this->_productTypesById[$productTypeId])) {
            return $this->_productTypesById[$productTypeId];
        }

        if ($this->_fetchedAllProductTypes) {
            return null;
        }

        $result = $this->_createProductTypeQuery()
            ->where(['id' => $productTypeId])
            ->one();

        if (!$result) {
            return null;
        }

        $this->_memoizeProductType(new ProductType($result));

        return $this->_productTypesById[$productTypeId];
    }

    /**
     * Returns a product type by its UID.
     *
     * @param string $uid the product type's UID
     * @return ProductType|null either the product type or `null`
     */
    public function getProductTypeByUid(string $uid): ?ProductType
    {
        return ArrayHelper::firstWhere($this->getAllProductTypes(), 'uid', $uid, true);
    }

    /**
     * Returns whether a product type’s products have URLs, and if the template path is valid.
     *
     * @param ProductType $productType The product for which to validate the template.
     * @param int $siteId The site for which to valid for
     * @return bool Whether the template is valid.
     * @throws Exception
     */
    public function isProductTypeTemplateValid(ProductType $productType, int $siteId): bool
    {
        $productTypeSiteSettings = $productType->getSiteSettings();

        if (isset($productTypeSiteSettings[$siteId]) && $productTypeSiteSettings[$siteId]->hasUrls) {
            // Set Craft to the site template mode
            $view = Craft::$app->getView();
            $oldTemplateMode = $view->getTemplateMode();
            $view->setTemplateMode($view::TEMPLATE_MODE_SITE);

            // Does the template exist?
            $templateExists = Craft::$app->getView()->doesTemplateExist((string)$productTypeSiteSettings[$siteId]->template);

            // Restore the original template mode
            $view->setTemplateMode($oldTemplateMode);

            if ($templateExists) {
                return true;
            }
        }

        return false;
    }

    /**
     * Adds a new product type setting row when a Site is added to Craft.
     *
     * @param SiteEvent $event The event that triggered this.
     * @throws Exception
     * @throws ErrorException
     * @throws InvalidConfigException
     * @throws NotSupportedException
     * @throws ServerErrorHttpException
     */
    public function afterSaveSiteHandler(SiteEvent $event): void
    {
        $projectConfig = Craft::$app->getProjectConfig();

        if ($event->isNew) {
            $oldPrimarySiteUid = Db::uidById(CraftTable::SITES, $event->oldPrimarySiteId);
            $existingProductTypeSettings = $projectConfig->get(self::CONFIG_PRODUCTTYPES_KEY);

            if (!$projectConfig->getIsApplyingYamlChanges() && is_array($existingProductTypeSettings)) {
                foreach ($existingProductTypeSettings as $productTypeUid => $settings) {
                    $primarySiteSettings = $settings['siteSettings'][$oldPrimarySiteUid];
                    $configPath = self::CONFIG_PRODUCTTYPES_KEY . '.' . $productTypeUid . '.siteSettings.' . $event->site->uid;
                    $projectConfig->set($configPath, $primarySiteSettings);
                }
            }
        }
    }


    /**
     * Memoize a product type
     *
     * @param ProductType $productType The product type to memoize.
     */
    private function _memoizeProductType(ProductType $productType): void
    {
        $this->_productTypesById[$productType->id] = $productType;
        $this->_productTypesByHandle[$productType->handle] = $productType;
    }

    /**
     * Returns a Query object prepped for retrieving purchasables.
     *
     * @return Query The query object.
     */
    private function _createProductTypeQuery(): Query
    {
        $query = (new Query())
            ->select([
                'productTypes.descriptionFormat',
                'productTypes.fieldLayoutId',
                'productTypes.handle',
                'productTypes.hasDimensions',
                'productTypes.hasProductTitleField',
                'productTypes.hasVariants',
                'productTypes.hasVariantTitleField',
                'productTypes.id',
                'productTypes.name',
                'productTypes.productTitleFormat',
                'productTypes.skuFormat',
                'productTypes.uid',
                'productTypes.variantFieldLayoutId',
            ])
            ->from([Table::PRODUCTTYPES . ' productTypes']);

        // in 4.0 `craft\commerce\model\ProductType::$titleFormat` was renamed to `$variantTitleFormat`.
        $projectConfig = Craft::$app->getProjectConfig();
        $schemaVersion = $projectConfig->get('plugins.commerce.schemaVersion', true);
        if (version_compare($schemaVersion, '4.0.0', '>=')) {
            $query->addSelect('productTypes.variantTitleFormat');
        }else{
            $query->addSelect('productTypes.variantTitleFormat');
        }

        return $query;
    }

    /**
     * Gets a product type's record by uid.
     */
    private function _getProductTypeRecord(string $uid): ProductTypeRecord
    {
        if ($productType = ProductTypeRecord::findOne(['uid' => $uid])) {
            return $productType;
        }

        return new ProductTypeRecord();
    }
}<|MERGE_RESOLUTION|>--- conflicted
+++ resolved
@@ -442,10 +442,6 @@
             // Product title fields
             $hasProductTitleField = $data['hasProductTitleField'];
             $productTitleFormat = $data['productTitleFormat'] ?? 'Title';
-<<<<<<< HEAD
-=======
-            ;
->>>>>>> 3b6fb0f6
             if ($productTypeRecord->productTitleFormat != $productTitleFormat || $productTypeRecord->hasProductTitleField != $hasProductTitleField) {
                 $shouldResaveProducts = true;
             }
@@ -952,7 +948,7 @@
         $schemaVersion = $projectConfig->get('plugins.commerce.schemaVersion', true);
         if (version_compare($schemaVersion, '4.0.0', '>=')) {
             $query->addSelect('productTypes.variantTitleFormat');
-        }else{
+        } else {
             $query->addSelect('productTypes.variantTitleFormat');
         }
 
