<?php
/**
 * @link https://craftcms.com/
 * @copyright Copyright (c) Pixel & Tonic, Inc.
 * @license https://craftcms.github.io/license/
 */

namespace craft\commerce\services;

use Craft;
use craft\commerce\base\AddressZoneInterface;
use craft\commerce\db\Table;
use craft\commerce\elements\Order;
use craft\commerce\events\AddressEvent;
use craft\commerce\events\PurgeAddressesEvent;
use craft\commerce\models\Address;
<<<<<<< HEAD
use craft\commerce\models\Address as AddressModel;
use craft\commerce\models\State;
=======
>>>>>>> cf14853a
use craft\commerce\Plugin;
use craft\commerce\records\Address as AddressRecord;
use craft\db\Query;
use craft\helpers\ArrayHelper;
use craft\helpers\Template;
use craft\web\View;
use LitEmoji\LitEmoji;
use Twig\Error\LoaderError;
use Twig\Error\SyntaxError;
use yii\base\Component;
use yii\base\InvalidArgumentException;
use yii\base\InvalidConfigException;
use yii\caching\TagDependency;
use yii\db\Exception;
use yii\db\Expression;
use yii\db\StaleObjectException;

/**
 * Address service.
 *
 * @property Address $storeLocationAddress the store location address.
 * @author Pixel & Tonic, Inc. <support@pixelandtonic.com>
 * @since 2.0
 */
class Addresses extends Component
{
    /**
     * @event AddressEvent The event that is triggered before an address is saved.
     *
     * ```php
     * use craft\commerce\events\AddressEvent;
     * use craft\commerce\services\Addresses;
     * use craft\commerce\models\Address;
     * use yii\base\Event;
     *
     * Event::on(
     *     Addresses::class,
     *     Addresses::EVENT_BEFORE_SAVE_ADDRESS,
     *     function(AddressEvent $event) {
     *         // @var Address $address
     *         $address = $event->address;
     *         // @var bool $isNew
     *         $isNew = $event->isNew;
     *
     *         // Update customer’s address in an external CRM
     *         // ...
     *     }
     * );
     * ```
     */
    const EVENT_BEFORE_SAVE_ADDRESS = 'beforeSaveAddress';

    /**
     * @event AddressEvent The event that is triggered after an address is saved.
     *
     * ```php
     * use craft\commerce\events\AddressEvent;
     * use craft\commerce\services\Addresses;
     * use craft\commerce\models\Address;
     * use yii\base\Event;
     *
     * Event::on(
     *     Addresses::class,
     *     Addresses::EVENT_AFTER_SAVE_ADDRESS,
     *     function(AddressEvent $event) {
     *         // @var Address $address
     *         $address = $event->address;
     *         // @var bool $isNew
     *         $isNew = $event->isNew;
     *
     *         // Set the default address in an external CRM
     *         // ...
     *     }
     * );
     * ```
     */
    const EVENT_AFTER_SAVE_ADDRESS = 'afterSaveAddress';

    /**
     * @event AddressEvent The event that is triggered before an address is deleted.
     *
     * ```php
     * use craft\commerce\events\AddressEvent;
     * use craft\commerce\services\Addresses;
     * use craft\commerce\models\Address;
     * use yii\base\Event;
     *
     * Event::on(
     *     Addresses::class,
     *     Addresses::EVENT_BEFORE_DELETE_ADDRESS,
     *     function(AddressEvent $event) {
     *         // @var Address $address
     *         $address = $event->address;
     *
     *         // Invalidate customer address cache
     *         // ...
     *     }
     * );
     */
    const EVENT_BEFORE_DELETE_ADDRESS = 'beforeDeleteAddress';

    /**
     * @event AddressEvent The event that is triggered after an address is deleted.
     *
     * ```php
     * use craft\commerce\events\AddressEvent;
     * use craft\commerce\services\Addresses;
     * use craft\commerce\models\Address;
     * use yii\base\Event;
     *
     * Event::on(
     *     Addresses::class,
     *     Addresses::EVENT_AFTER_DELETE_ADDRESS,
     *     function(AddressEvent $event) {
     *         // @var Address $address
     *         $address = $event->address;
     *
     *         // Remove this address from a payment gateway
     *         // ...
     *     }
     * );
     */
    const EVENT_AFTER_DELETE_ADDRESS = 'afterDeleteAddress';

    /**
     * @event AddressEvent The event that is triggered before purgeable addresses are deleted.
     *
     * ```php
     * use craft\commerce\events\PurgeAddressesEvent;
     * use craft\commerce\services\Addresses;
     * use yii\base\Event;
     *
     * Event::on(
     *     Addresses::class,
     *     Addresses::EVENT_BEFORE_PURGE_ADDRESSES,
     *     function(PurgeAddressesEvent $event) {
     *         // @var Query $addressQuery
     *         $addressQuery = $event->addressQuery;
     *
     *         // Add an `$addressQuery->andWhere(..)` to change the addresses that will be purged query
     *         // $event->addressQuery = $addressQuery
     *     }
     * );
     */
    const EVENT_BEFORE_PURGE_ADDRESSES = 'beforePurgeAddresses';

    /**
     * @var Address[]
     */
    private array $_addressesById = [];

    /**
     * @var Address|null
     */
    private ?Address $_storeLocationAddress = null;

    /**
     * Returns an address by its ID.
     *
     * @param int $addressId the address' ID
     * @return Address|null the matched address or null if not found
     */
    public function getAddressById(int $addressId): ?Address
    {
        if (array_key_exists($addressId, $this->_addressesById)) {
            return $this->_addressesById[$addressId];
        }

        $result = $this->_createAddressQuery()
            ->where(['id' => $addressId])
            ->one();

        return $this->_addressesById[$addressId] = $result ? new Address($result) : null;
    }

    /**
     * Returns all of a customer's addresses, by the customer's ID.
     *
     * @param int $customerId the customer's ID
     * @return Address[] an array of matched addresses
     */
    public function getAddressesByCustomerId(int $customerId): array
    {
        $rows = $this->_createAddressQuery()
            ->innerJoin(Table::CUSTOMERS_ADDRESSES . ' customerAddresses', '[[customerAddresses.addressId]] = [[addresses.id]]')
            ->where(['customerAddresses.customerId' => $customerId])
            ->all();

        $addresses = [];

        foreach ($rows as $row) {
            $addresses[] = new Address($row);
        }

        return $addresses;
    }

    /**
     * Returns an address by an address id and customer id.
     *
     * @param int $addressId the address id
     * @param int|null $customerId the customer's ID
     * @return Address|null the matched address or null if not found
     */
    public function getAddressByIdAndCustomerId(int $addressId, ?int $customerId = null): ?Address
    {
        $result = $this->_createAddressQuery()
            ->innerJoin(Table::CUSTOMERS_ADDRESSES . ' customerAddresses', '[[customerAddresses.addressId]] = [[addresses.id]]')
            ->where(['customerAddresses.customerId' => $customerId])
            ->andWhere(['addresses.id' => $addressId])
            ->one();

        return $this->_addressesById[$addressId] = $result ? new Address($result) : null;
    }

    /**
     * Returns the store location address, or a blank address if it's not defined.
     *
     * @return Address
     */
    public function getStoreLocationAddress(): Address
    {
        if ($this->_storeLocationAddress !== null) {
            return $this->_storeLocationAddress;
        }

        $result = $this->_createAddressQuery()
            ->where(['isStoreLocation' => true])
            ->one();

        $this->_storeLocationAddress = $result ? new Address($result) : new Address();

        return $this->_storeLocationAddress;
    }

    /**
     * Saves an address.
     *
     * @param Address $addressModel The address to be saved.
     * @param bool $runValidation should we validate this address before saving.
     * @return bool Whether the address was saved successfully.
     * @throws \InvalidArgumentException if an address does not exist.
     * @throws Exception
     */
    public function saveAddress(Address $addressModel, bool $runValidation = true): bool
    {
        $isNewAddress = !$addressModel->id;

        if ($addressModel->id) {
            $addressRecord = AddressRecord::findOne($addressModel->id);

            if (!$addressRecord) {
                throw new InvalidArgumentException(Craft::t('commerce', 'No address exists with the ID “{id}”', ['id' => $addressModel->id]));
            }
        } else {
            $addressRecord = new AddressRecord();
        }

        //Raise the beforeSaveAddress event
        if ($this->hasEventHandlers(self::EVENT_BEFORE_SAVE_ADDRESS)) {
            $this->trigger(self::EVENT_BEFORE_SAVE_ADDRESS, new AddressEvent([
                'address' => $addressModel,
                'isNew' => $isNewAddress,
            ]));
        }

        if ($runValidation && !$addressModel->validate()) {
            Craft::info('Address could not save due to validation error.', __METHOD__);
            return false;
        }

        $addressRecord->attention = $addressModel->attention;
        $addressRecord->title = $addressModel->title;
        $addressRecord->firstName = $addressModel->firstName;
        $addressRecord->lastName = $addressModel->lastName;
        $addressRecord->fullName = $addressModel->fullName;
        $addressRecord->address1 = $addressModel->address1;
        $addressRecord->address2 = $addressModel->address2;
        $addressRecord->address3 = $addressModel->address3;
        $addressRecord->city = $addressModel->city;
        $addressRecord->zipCode = $addressModel->zipCode;
        $addressRecord->phone = $addressModel->phone;
        $addressRecord->alternativePhone = $addressModel->alternativePhone;
        $addressRecord->label = $addressModel->label;
        $addressRecord->notes = LitEmoji::unicodeToShortcode($addressModel->notes);
        $addressRecord->businessName = $addressModel->businessName;
        $addressRecord->businessTaxId = $addressModel->businessTaxId;
        $addressRecord->businessId = $addressModel->businessId;
        $addressRecord->countryId = $addressModel->countryId;
        $addressRecord->isStoreLocation = $addressModel->isStoreLocation;
        $addressRecord->stateId = $addressModel->stateId;
        $addressRecord->stateName = $addressModel->stateName;
        $addressRecord->custom1 = $addressModel->custom1;
        $addressRecord->custom2 = $addressModel->custom2;
        $addressRecord->custom3 = $addressModel->custom3;
        $addressRecord->custom4 = $addressModel->custom4;
        $addressRecord->isEstimated = $addressModel->isEstimated;

        if ($addressRecord->isStoreLocation && $addressRecord->id) {
            Craft::$app->getDb()->createCommand()->update(Table::ADDRESSES, ['isStoreLocation' => false], 'id <> :thisId', [':thisId' => $addressRecord->id])->execute();
        }

        $addressRecord->save(false);

        if ($isNewAddress) {
            // Now that we have a record ID, save it on the model
            $addressModel->id = $addressRecord->id;
        }

        //Raise the afterSaveAddress event
        if ($this->hasEventHandlers(self::EVENT_AFTER_SAVE_ADDRESS)) {
            $this->trigger(self::EVENT_AFTER_SAVE_ADDRESS, new AddressEvent([
                'address' => $addressModel,
                'isNew' => $isNewAddress,
            ]));
        }

        // Clear cache
        $this->_storeLocationAddress = null;

        return true;
    }

    /**
     * Deletes an address by its ID.
     *
     * @param int $id the address' ID
     * @return bool whether the address was deleted successfully
     * @throws \Throwable
     * @throws StaleObjectException
     */
    public function deleteAddressById(int $id): bool
    {
        $addressRecord = AddressRecord::findOne($id);

        if (!$addressRecord) {
            return false;
        }

        // Get the Address model before deletion to pass to the Event.
        $address = $this->getAddressById($id);

        //Raise the beforeDeleteAddress event
        if ($this->hasEventHandlers(self::EVENT_BEFORE_DELETE_ADDRESS)) {
            $this->trigger(self::EVENT_BEFORE_DELETE_ADDRESS, new AddressEvent([
                'address' => $address,
                'isNew' => false,
            ]));
        }

        $result = (bool)$addressRecord->delete();

        //Raise the afterDeleteAddress event
        if ($this->hasEventHandlers(self::EVENT_AFTER_DELETE_ADDRESS)) {
            $this->trigger(self::EVENT_AFTER_DELETE_ADDRESS, new AddressEvent([
                'address' => $address,
                'isNew' => false,
            ]));
        }

        return $result;
    }

    /**
     * @param Address $address
     * @param AddressZoneInterface $zone
     * @return bool
     * @throws LoaderError
     * @throws SyntaxError
     * @throws InvalidConfigException
     */
    public function addressWithinZone(Address $address, AddressZoneInterface $zone): bool
    {
        if ($zone->getIsCountryBased()) {
            $countryIds = $zone->getCountryIds();

            if (!in_array($address->countryId, $countryIds, false)) {
                return false;
            }
        }

        if (!$zone->getIsCountryBased()) {
            $states = [];
            $countries = [];
            $stateNames = [];
            $stateAbbr = [];

            foreach ($zone->getStates() as $state) {
                $states[] = $state->id;
                $countries[] = $state->countryId;
                $stateNames[] = $state->name;
                $stateAbbr[] = $state->abbreviation;
            }

            $countryAndStateMatch = (in_array($address->countryId, $countries, false) && in_array($address->stateId, $states, false));
            $countryAndStateNameMatch = (in_array($address->countryId, $countries, false) && in_array(strtolower($address->getStateName()), array_map('strtolower', $stateNames), false));
            $countryAndStateAbbrMatch = (in_array($address->countryId, $countries, false) && in_array(strtolower($address->getStateAbbreviation()), array_map('strtolower', $stateAbbr), false));

            if (!$countryAndStateMatch && !$countryAndStateNameMatch && !$countryAndStateAbbrMatch) {
                return false;
            }
        }

        // Do we have a condition formula for the zip matching? Blank condition will match all
        if (is_string($zone->getZipCodeConditionFormula()) && $zone->getZipCodeConditionFormula() !== '') {
            $formulasService = Plugin::getInstance()->getFormulas();
            $conditionFormula = $zone->getZipCodeConditionFormula();
            $zipCode = $address->zipCode;

            $cacheKey = get_class($zone) . ':' . $conditionFormula . ':' . $zipCode;

            if (Craft::$app->cache->exists($cacheKey)) {
                $result = Craft::$app->cache->get($cacheKey);
            } else {
                $result = (bool)$formulasService->evaluateCondition($conditionFormula, ['zipCode' => $zipCode], 'Zip Code condition formula matching address');
                Craft::$app->cache->set($cacheKey, $result, null, new TagDependency(['tags' => get_class($zone) . ':' . $zone->id]));
            }

            if (!$result) {
                return false;
            }
        }

        return true;
    }

    /**
     * Deletes all addresses not related to a customer, cart or order
     *
     * @throws Exception
     * @since 3.0.4
     */
    public function purgeOrphanedAddresses(): void
    {
        $select = new Expression('DISTINCT [[addresses.id]] id');
        $addresses = (new Query())
            ->select([$select])
            ->from(Table::ADDRESSES . ' addresses')
            ->leftJoin(Table::ORDERS . ' bo', '[[addresses.id]] = [[bo.billingAddressId]]')
            ->leftJoin(Table::ORDERS . ' beo', '[[addresses.id]] = [[beo.estimatedBillingAddressId]]')
            ->leftJoin(Table::ORDERS . ' so', '[[addresses.id]] = [[so.shippingAddressId]]')
            ->leftJoin(Table::ORDERS . ' seo', '[[addresses.id]] = [[seo.estimatedShippingAddressId]]')
            ->leftJoin(Table::CUSTOMERS_ADDRESSES . ' c', '[[addresses.id]] = [[c.addressId]]')
            ->where([
                'and', [
                    '[[so.shippingAddressId]]' => null,
                    '[[seo.estimatedShippingAddressId]]' => null,
                    '[[c.addressId]]' => null,
                    '[[bo.billingAddressId]]' => null,
                    '[[beo.estimatedBillingAddressId]]' => null,
                    '[[addresses.isStoreLocation]]' => false,
                ],
            ]);

        $event = new PurgeAddressesEvent([
            'addressesQuery' => $addresses,
        ]);

        //Raise the beforePurgeDeleteAddresses event
        if ($this->hasEventHandlers(self::EVENT_BEFORE_PURGE_ADDRESSES)) {
            $this->trigger(self::EVENT_BEFORE_PURGE_ADDRESSES, $event);
        }

        if ($event->isValid) {
            foreach ($event->addressesQuery->batch(500) as $address) {
                $ids = ArrayHelper::getColumn($address, 'id', false);

                if (!empty($ids)) {
                    Craft::$app->getDb()->createCommand()
                        ->delete(Table::ADDRESSES, ['id' => $ids])
                        ->execute();
                }
            }
        }
    }

    /**
     * @param array $address
     * @return array
     * @since 3.1
     */
    public function removeReadOnlyAttributesFromArray(array $address): array
    {
        if (empty($address)) {
            return $address;
        }

        // Remove readonly attributes
        $readOnly = [
            'countryIso',
            'countryText',
            'stateText',
            'abbreviationText',
            'addressLines',
        ];
        foreach ($readOnly as $item) {
            if (array_key_exists($item, $address)) {
                unset($address[$item]);
            }
        }

        return $address;
    }

    /**
     * @param array|Order[] $orders
     * @return Order[]
     * @since 3.2.0
     */
    public function eagerLoadAddressesForOrders(array $orders): array
    {
        $shippingAddressIds = array_filter(ArrayHelper::getColumn($orders, 'shippingAddressId'));
        $billingAddressIds = array_filter(ArrayHelper::getColumn($orders, 'billingAddressId'));
        $ids = array_unique(array_merge($shippingAddressIds, $billingAddressIds));

        $addressesData = $this->_createAddressQuery()->andWhere(['id' => $ids])->all();

        $addresses = [];
        foreach ($addressesData as $result) {
            $address = new Address($result);
            $addresses[$address->id] = $address;
        }

        foreach ($orders as $key => $order) {

            if (isset($order['shippingAddressId'], $addresses[$order['shippingAddressId']])) {
                $order->setShippingAddress($addresses[$order['shippingAddressId']]);
            }

            if (isset($order['billingAddressId'], $addresses[$order['billingAddressId']])) {
                $order->setBillingAddress($addresses[$order['billingAddressId']]);
            }

            $orders[$key] = $order;
        }

        return $orders;
    }

    /**
     * Returns a Query object prepped for retrieving addresses.
     *
     * @return Query The query object.
     */
    private function _createAddressQuery(): Query
    {
        return (new Query())
            ->select([
                'addresses.address1',
                'addresses.address2',
                'addresses.address3',
                'addresses.alternativePhone',
                'addresses.attention',
                'addresses.businessId',
                'addresses.businessName',
                'addresses.businessTaxId',
                'addresses.city',
                'addresses.countryId',
                'addresses.custom1',
                'addresses.custom2',
                'addresses.custom3',
                'addresses.custom4',
                'addresses.dateCreated',
                'addresses.dateUpdated',
                'addresses.firstName',
                'addresses.fullName',
                'addresses.id',
                'addresses.isEstimated',
                'addresses.isStoreLocation',
                'addresses.label',
                'addresses.lastName',
                'addresses.notes',
                'addresses.phone',
                'addresses.stateId',
                'addresses.stateName',
                'addresses.title',
                'addresses.zipCode',
            ])
            ->from([Table::ADDRESSES . ' addresses']);
    }

    /**
     * @param Address $address
     * @return string
     * @throws \Twig\Error\LoaderError
     * @throws \Twig\Error\RuntimeError
     * @throws \Twig\Error\SyntaxError
     * @throws \yii\base\Exception
     */
    public function buildAddressForm(Address $address, $namespace = 'address'): string
    {
        $currentMode = Craft::$app->getView()->getTemplateMode();

        Craft::$app->getView()->setTemplateMode(View::TEMPLATE_MODE_CP);
        
        $states = Plugin::getInstance()->getStates()->getStatesByCountryId($address->countryId);

        $options = [];
        foreach ($states as $id => $state) {
            $options[$id]['label'] = $state->name;
            $options[$id]['value'] = $state->id;
        }

        $html = Craft::$app->getView()->renderTemplate('commerce/addresses/_form', [
            'address' => $address,
            'options' => $options
        ]);
        
        Craft::$app->getView()->setTemplateMode($currentMode);
        
        return $html;
    }

    /**
     * @param Address $address
     * @return string
     * @throws \Twig\Error\LoaderError
     * @throws \Twig\Error\RuntimeError
     * @throws \Twig\Error\SyntaxError
     * @throws \yii\base\Exception
     */
    private function buildAdministrativeArea(Address $address): string
    {
        $states = Plugin::getInstance()->getStates()->getStatesByCountryId($address->countryId);
        
        $options = [];
        foreach ($states as $id => $state) {
            $options[$id]['label'] = $state->name;
            $options[$id]['value'] = $state->id;
        }
        
         return Craft::$app->getView()->renderTemplate('commerce/addresses/_includes/forms/administrative-area', [
            'address' => $address,
            'options' => $options
        ]);
    }

    private static function buildPostalCode(Address $address): string
    {
        return Craft::$app->getView()->renderTemplate('commerce/addresses/_includes/forms/postal-code', [
            'address' => $address,
        ]);
    }    
    
    private static function buildLocality(Address $address): string
    {
        return Craft::$app->getView()->renderTemplate('commerce/addresses/_includes/forms/locality', [
            'address' => $address,
        ]);
    }
    
    private static function buildDependentLocality(Address $address): string
    {
        return Craft::$app->getView()->renderTemplate('commerce/addresses/_includes/forms/dependent-locality', [
            'address' => $address,
        ]);
    }    
    
    private static function buildAddress1(Address $address): string
    {
        return Craft::$app->getView()->renderTemplate('commerce/addresses/_includes/forms/address-line-1', [
            'address' => $address,
        ]);
    }    
    
    private static function buildAddress2(Address $address): string
    {
        return Craft::$app->getView()->renderTemplate('commerce/addresses/_includes/forms/address-line-2', [
            'address' => $address,
        ]);
    }
    
    private static function buildBusinessName(Address $address): string
    {
        return Craft::$app->getView()->renderTemplate('commerce/addresses/_includes/forms/business-name', [
            'address' => $address,
        ]);
    }    
    
    private static function buildFirstName(Address $address): string
    {
        return Craft::$app->getView()->renderTemplate('commerce/addresses/_includes/forms/first-name', [
            'address' => $address,
        ]);
    }    
    
    private static function buildLastName(Address $address): string
    {
        return Craft::$app->getView()->renderTemplate('commerce/addresses/_includes/forms/last-name', [
            'address' => $address,
        ]);
    }
}<|MERGE_RESOLUTION|>--- conflicted
+++ resolved
@@ -14,17 +14,11 @@
 use craft\commerce\events\AddressEvent;
 use craft\commerce\events\PurgeAddressesEvent;
 use craft\commerce\models\Address;
-<<<<<<< HEAD
-use craft\commerce\models\Address as AddressModel;
 use craft\commerce\models\State;
-=======
->>>>>>> cf14853a
 use craft\commerce\Plugin;
 use craft\commerce\records\Address as AddressRecord;
 use craft\db\Query;
 use craft\helpers\ArrayHelper;
-use craft\helpers\Template;
-use craft\web\View;
 use LitEmoji\LitEmoji;
 use Twig\Error\LoaderError;
 use Twig\Error\SyntaxError;
@@ -281,7 +275,7 @@
         if ($this->hasEventHandlers(self::EVENT_BEFORE_SAVE_ADDRESS)) {
             $this->trigger(self::EVENT_BEFORE_SAVE_ADDRESS, new AddressEvent([
                 'address' => $addressModel,
-                'isNew' => $isNewAddress,
+                'isNew' => $isNewAddress
             ]));
         }
 
@@ -332,7 +326,7 @@
         if ($this->hasEventHandlers(self::EVENT_AFTER_SAVE_ADDRESS)) {
             $this->trigger(self::EVENT_AFTER_SAVE_ADDRESS, new AddressEvent([
                 'address' => $addressModel,
-                'isNew' => $isNewAddress,
+                'isNew' => $isNewAddress
             ]));
         }
 
@@ -365,7 +359,7 @@
         if ($this->hasEventHandlers(self::EVENT_BEFORE_DELETE_ADDRESS)) {
             $this->trigger(self::EVENT_BEFORE_DELETE_ADDRESS, new AddressEvent([
                 'address' => $address,
-                'isNew' => false,
+                'isNew' => false
             ]));
         }
 
@@ -375,7 +369,7 @@
         if ($this->hasEventHandlers(self::EVENT_AFTER_DELETE_ADDRESS)) {
             $this->trigger(self::EVENT_AFTER_DELETE_ADDRESS, new AddressEvent([
                 'address' => $address,
-                'isNew' => false,
+                'isNew' => false
             ]));
         }
 
@@ -470,11 +464,11 @@
                     '[[bo.billingAddressId]]' => null,
                     '[[beo.estimatedBillingAddressId]]' => null,
                     '[[addresses.isStoreLocation]]' => false,
-                ],
+                ]
             ]);
 
         $event = new PurgeAddressesEvent([
-            'addressesQuery' => $addresses,
+            'addressesQuery' => $addresses
         ]);
 
         //Raise the beforePurgeDeleteAddresses event
@@ -599,116 +593,4 @@
             ])
             ->from([Table::ADDRESSES . ' addresses']);
     }
-
-    /**
-     * @param Address $address
-     * @return string
-     * @throws \Twig\Error\LoaderError
-     * @throws \Twig\Error\RuntimeError
-     * @throws \Twig\Error\SyntaxError
-     * @throws \yii\base\Exception
-     */
-    public function buildAddressForm(Address $address, $namespace = 'address'): string
-    {
-        $currentMode = Craft::$app->getView()->getTemplateMode();
-
-        Craft::$app->getView()->setTemplateMode(View::TEMPLATE_MODE_CP);
-        
-        $states = Plugin::getInstance()->getStates()->getStatesByCountryId($address->countryId);
-
-        $options = [];
-        foreach ($states as $id => $state) {
-            $options[$id]['label'] = $state->name;
-            $options[$id]['value'] = $state->id;
-        }
-
-        $html = Craft::$app->getView()->renderTemplate('commerce/addresses/_form', [
-            'address' => $address,
-            'options' => $options
-        ]);
-        
-        Craft::$app->getView()->setTemplateMode($currentMode);
-        
-        return $html;
-    }
-
-    /**
-     * @param Address $address
-     * @return string
-     * @throws \Twig\Error\LoaderError
-     * @throws \Twig\Error\RuntimeError
-     * @throws \Twig\Error\SyntaxError
-     * @throws \yii\base\Exception
-     */
-    private function buildAdministrativeArea(Address $address): string
-    {
-        $states = Plugin::getInstance()->getStates()->getStatesByCountryId($address->countryId);
-        
-        $options = [];
-        foreach ($states as $id => $state) {
-            $options[$id]['label'] = $state->name;
-            $options[$id]['value'] = $state->id;
-        }
-        
-         return Craft::$app->getView()->renderTemplate('commerce/addresses/_includes/forms/administrative-area', [
-            'address' => $address,
-            'options' => $options
-        ]);
-    }
-
-    private static function buildPostalCode(Address $address): string
-    {
-        return Craft::$app->getView()->renderTemplate('commerce/addresses/_includes/forms/postal-code', [
-            'address' => $address,
-        ]);
-    }    
-    
-    private static function buildLocality(Address $address): string
-    {
-        return Craft::$app->getView()->renderTemplate('commerce/addresses/_includes/forms/locality', [
-            'address' => $address,
-        ]);
-    }
-    
-    private static function buildDependentLocality(Address $address): string
-    {
-        return Craft::$app->getView()->renderTemplate('commerce/addresses/_includes/forms/dependent-locality', [
-            'address' => $address,
-        ]);
-    }    
-    
-    private static function buildAddress1(Address $address): string
-    {
-        return Craft::$app->getView()->renderTemplate('commerce/addresses/_includes/forms/address-line-1', [
-            'address' => $address,
-        ]);
-    }    
-    
-    private static function buildAddress2(Address $address): string
-    {
-        return Craft::$app->getView()->renderTemplate('commerce/addresses/_includes/forms/address-line-2', [
-            'address' => $address,
-        ]);
-    }
-    
-    private static function buildBusinessName(Address $address): string
-    {
-        return Craft::$app->getView()->renderTemplate('commerce/addresses/_includes/forms/business-name', [
-            'address' => $address,
-        ]);
-    }    
-    
-    private static function buildFirstName(Address $address): string
-    {
-        return Craft::$app->getView()->renderTemplate('commerce/addresses/_includes/forms/first-name', [
-            'address' => $address,
-        ]);
-    }    
-    
-    private static function buildLastName(Address $address): string
-    {
-        return Craft::$app->getView()->renderTemplate('commerce/addresses/_includes/forms/last-name', [
-            'address' => $address,
-        ]);
-    }
 }