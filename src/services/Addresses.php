--- conflicted
+++ resolved
@@ -183,25 +183,6 @@
             ]));
         }
 
-<<<<<<< HEAD
-        // Normalize state name values
-        if (!empty($addressModel->stateValue)) {
-            if ($plugin->getStates()->getStateById((int)$addressModel->stateValue)) {
-                $addressRecord->stateId = $addressModel->stateId = $addressModel->stateValue;
-                $addressRecord->stateName = null;
-                $addressModel->stateName = null;
-            } else {
-                $addressRecord->stateId = null;
-                $addressModel->stateId = null;
-                $addressRecord->stateName = $addressModel->stateName = $addressModel->stateValue;
-            }
-        } else {
-            $addressRecord->stateId = $addressModel->stateId;
-            $addressRecord->stateName = $addressModel->stateName;
-        }
-
-=======
->>>>>>> b3db75c6
         if ($runValidation && !$addressModel->validate()) {
             Craft::info('Address could not save due to validation error.', __METHOD__);
             return false;
