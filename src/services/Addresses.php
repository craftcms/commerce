--- conflicted
+++ resolved
@@ -169,13 +169,8 @@
     /**
      * @var Address|null
      */
-<<<<<<< HEAD
-    private $_storeLocationAddress;
-    
-=======
     private ?Address $_storeLocationAddress = null;
 
->>>>>>> 3ca9bfc3
     /**
      * Returns an address by its ID.
      *
