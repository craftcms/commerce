<?php
/**
 * @link https://craftcms.com/
 * @copyright Copyright (c) Pixel & Tonic, Inc.
 * @license https://craftcms.github.io/license/
 */

namespace craft\commerce\services;

use Craft;
use craft\commerce\adjusters\Discount;
use craft\commerce\adjusters\Shipping;
use craft\commerce\base\AdjusterInterface;
use craft\commerce\db\Table;
use craft\commerce\elements\Order;
use craft\commerce\models\OrderAdjustment;
use craft\commerce\Plugin;
use craft\commerce\records\OrderAdjustment as OrderAdjustmentRecord;
use craft\db\Query;
use craft\events\RegisterComponentTypesEvent;
use craft\helpers\ArrayHelper;
use craft\helpers\Json;
use Throwable;
use yii\base\Component;
use yii\base\Exception;
use yii\base\InvalidConfigException;
use yii\db\StaleObjectException;

/**
 * Order adjustment service.
 *
 * @property-read array $discountAdjusters
 * @property AdjusterInterface[] $adjusters
 * @author Pixel & Tonic, Inc. <support@pixelandtonic.com>
 * @since 2.0
 */
class OrderAdjustments extends Component
{
    /**
     * @event RegisterComponentTypesEvent The event that is triggered for registration of additional adjusters.
     *
     * ```php
     * use craft\events\RegisterComponentTypesEvent;
     * use craft\commerce\services\OrderAdjustments;
     * use yii\base\Event;
     *
     * Event::on(
     *     OrderAdjustments::class,
     *     OrderAdjustments::EVENT_REGISTER_ORDER_ADJUSTERS,
     *     function(RegisterComponentTypesEvent $event) {
     *         $event->types[] = MyAdjuster::class;
     *     }
     * );
     * ```
     */
    public const EVENT_REGISTER_ORDER_ADJUSTERS = 'registerOrderAdjusters';

    /**
     * @event RegisterComponentTypesEvent The event that is triggered for registration of additional adjusters.
     * @since 3.1.9
     *
     * ```php
     * use craft\events\RegisterComponentTypesEvent;
     * use craft\commerce\services\OrderAdjustments;
     * use yii\base\Event;
     *
     * Event::on(
     *     OrderAdjustments::class,
     *     OrderAdjustments::EVENT_REGISTER_DISCOUNT_ADJUSTERS,
     *     function(RegisterComponentTypesEvent $event) {
     *         $event->types[] = MyDiscountAdjuster::class;
     *     }
     * );
     * ```
     */
    public const EVENT_REGISTER_DISCOUNT_ADJUSTERS = 'registerDiscountAdjusters';


    /**
     * Get all order adjusters.
     *
     * @return class-string<AdjusterInterface>[]
     * @throws InvalidConfigException
     */
    public function getAdjusters(): array
    {
        $adjusters = [];

        $adjusters[] = Shipping::class;

        foreach ($this->getDiscountAdjusters() as $discountAdjuster) {
            $adjusters[] = $discountAdjuster;
        }

<<<<<<< HEAD
        $taxEngine = Plugin::getInstance()->getTaxes()->getEngine();
        $adjusters[] = $taxEngine->taxAdjusterClass();
=======
        $engine = Plugin::getInstance()->getTaxes()->getEngine();
        $adjusters[] = $engine->taxAdjusterClass();
>>>>>>> dd9d124f

        $event = new RegisterComponentTypesEvent([
            'types' => $adjusters,
        ]);

<<<<<<< HEAD
        if (Plugin::getInstance()->is(Plugin::EDITION_PRO, ">=")) {
            if ($this->hasEventHandlers(self::EVENT_REGISTER_ORDER_ADJUSTERS)) {
                $this->trigger(self::EVENT_REGISTER_ORDER_ADJUSTERS, $event);
            }
=======
        if ($this->hasEventHandlers(self::EVENT_REGISTER_ORDER_ADJUSTERS)) {
            $this->trigger(self::EVENT_REGISTER_ORDER_ADJUSTERS, $event);
>>>>>>> dd9d124f
        }

        return $event->types;
    }

    public function getOrderAdjustmentById(int $id): ?OrderAdjustment
    {
        $row = $this->_createOrderAdjustmentQuery()
            ->where(['id' => $id])
            ->one();

        if (!$row) {
            return null;
        }

        $row['sourceSnapshot'] = Json::decodeIfJson($row['sourceSnapshot']);
        return new OrderAdjustment($row);
    }

    /**
     * Get all order adjustments by order's ID.
     *
     * @return OrderAdjustment[]
     */
    public function getAllOrderAdjustmentsByOrderId(int $orderId): array
    {
        $rows = $this->_createOrderAdjustmentQuery()
            ->where(['orderId' => $orderId])
            ->all();

        $adjustments = [];

        foreach ($rows as $row) {
            $row['sourceSnapshot'] = Json::decodeIfJson($row['sourceSnapshot']);
            $adjustments[] = new OrderAdjustment($row);
        }

        return $adjustments;
    }

    /**
     * Save an order adjustment.
     *
     * @param bool $runValidation Whether the Order Adjustment should be validated
     * @throws Exception
     */
    public function saveOrderAdjustment(OrderAdjustment $orderAdjustment, bool $runValidation = true): bool
    {
        if ($orderAdjustment->id) {
            $record = OrderAdjustmentRecord::findOne($orderAdjustment->id);

            if (!$record) {
                throw new Exception(Craft::t('commerce', 'No order Adjustment exists with the ID “{id}”',
                    ['id' => $orderAdjustment->id]));
            }
        } else {
            $record = new OrderAdjustmentRecord();
        }

        if ($runValidation && !$orderAdjustment->validate()) {
            Craft::info('Order Adjustment not saved due to validation error.', __METHOD__);
            return false;
        }

        $record->name = $orderAdjustment->name;
        $record->type = $orderAdjustment->type;
        $record->description = $orderAdjustment->description;
        $record->amount = $orderAdjustment->amount;
        $record->included = $orderAdjustment->included;
        $record->sourceSnapshot = $orderAdjustment->getSourceSnapshot();
        $record->lineItemId = $orderAdjustment->getLineItem()->id ?? null;
        $record->orderId = $orderAdjustment->getOrder()->id ?? null;
        $record->isEstimated = $orderAdjustment->isEstimated;

        $record->save(false);

        // Update the model with the latest IDs
        $orderAdjustment->id = $record->id;
        $orderAdjustment->orderId = $record->orderId;
        $orderAdjustment->lineItemId = $record->lineItemId;

        return true;
    }


    /**
     * Delete all adjustments belonging to an order by its ID.
     *
     * @noinspection PhpUnused
     */
    public function deleteAllOrderAdjustmentsByOrderId(int $orderId): bool
    {
        return (bool)OrderAdjustmentRecord::deleteAll(['orderId' => $orderId]);
    }

    /**
     * Delete an order adjustment by its ID.
     *
     * @throws Throwable
     * @throws StaleObjectException
     * @noinspection PhpUnused
     */
    public function deleteOrderAdjustmentByAdjustmentId(int $adjustmentId): bool
    {
        $orderAdjustment = OrderAdjustmentRecord::findOne($adjustmentId);

        if (!$orderAdjustment) {
            return false;
        }

        return $orderAdjustment->delete();
    }

    /**
     * @param array|Order[] $orders
     * @return Order[]
     * @since 3.2.0
     */
    public function eagerLoadOrderAdjustmentsForOrders(array $orders): array
    {
        $orderIds = ArrayHelper::getColumn($orders, 'id');
        $orderAdjustmentResults = $this->_createOrderAdjustmentQuery()->andWhere(['orderId' => $orderIds])->all();

        $orderAdjustments = [];

        foreach ($orderAdjustmentResults as $result) {
            $result['sourceSnapshot'] = Json::decodeIfJson($result['sourceSnapshot']);
            $adjustment = new OrderAdjustment($result);

            $orderAdjustments[$adjustment->orderId] = $orderAdjustments[$adjustment->orderId] ?? [];
            $orderAdjustments[$adjustment->orderId][] = $adjustment;
        }

        foreach ($orders as $key => $order) {
            if (isset($orderAdjustments[$order->id])) {
                $order->setAdjustments($orderAdjustments[$order->id]);
                $orders[$key] = $order;
            }
        }

        return $orders;
    }

    /**
     * Returns a Query object prepped for retrieving Order Adjustment.
     *
     * @return Query The query object.
     */
    private function _createOrderAdjustmentQuery(): Query
    {
        return (new Query())
            ->select([
                'amount',
                'description',
                'id',
                'included',
                'isEstimated',
                'lineItemId',
                'name',
                'orderId',
                'sourceSnapshot',
                'type',
            ])
            ->from([Table::ORDERADJUSTMENTS]);
    }

    /**
     * @return class-string<AdjusterInterface>[]
     */
    public function getDiscountAdjusters(): array
    {
        $discountEvent = new RegisterComponentTypesEvent([
            'types' => [],
        ]);

<<<<<<< HEAD
        if (Plugin::getInstance()->is(Plugin::EDITION_PRO, ">=")) {
            if ($this->hasEventHandlers(self::EVENT_REGISTER_DISCOUNT_ADJUSTERS)) {
                $this->trigger(self::EVENT_REGISTER_DISCOUNT_ADJUSTERS, $discountEvent);
            }

            $discountEvent->types[] = Discount::class;
=======
        if ($this->hasEventHandlers(self::EVENT_REGISTER_DISCOUNT_ADJUSTERS)) {
            $this->trigger(self::EVENT_REGISTER_DISCOUNT_ADJUSTERS, $discountEvent);
>>>>>>> dd9d124f
        }
        $discountEvent->types[] = Discount::class;

        return $discountEvent->types;
    }
}<|MERGE_RESOLUTION|>--- conflicted
+++ resolved
@@ -92,27 +92,19 @@
             $adjusters[] = $discountAdjuster;
         }
 
-<<<<<<< HEAD
         $taxEngine = Plugin::getInstance()->getTaxes()->getEngine();
         $adjusters[] = $taxEngine->taxAdjusterClass();
-=======
-        $engine = Plugin::getInstance()->getTaxes()->getEngine();
-        $adjusters[] = $engine->taxAdjusterClass();
->>>>>>> dd9d124f
+
 
         $event = new RegisterComponentTypesEvent([
             'types' => $adjusters,
         ]);
 
-<<<<<<< HEAD
         if (Plugin::getInstance()->is(Plugin::EDITION_PRO, ">=")) {
             if ($this->hasEventHandlers(self::EVENT_REGISTER_ORDER_ADJUSTERS)) {
                 $this->trigger(self::EVENT_REGISTER_ORDER_ADJUSTERS, $event);
+
             }
-=======
-        if ($this->hasEventHandlers(self::EVENT_REGISTER_ORDER_ADJUSTERS)) {
-            $this->trigger(self::EVENT_REGISTER_ORDER_ADJUSTERS, $event);
->>>>>>> dd9d124f
         }
 
         return $event->types;
@@ -288,18 +280,10 @@
             'types' => [],
         ]);
 
-<<<<<<< HEAD
-        if (Plugin::getInstance()->is(Plugin::EDITION_PRO, ">=")) {
-            if ($this->hasEventHandlers(self::EVENT_REGISTER_DISCOUNT_ADJUSTERS)) {
-                $this->trigger(self::EVENT_REGISTER_DISCOUNT_ADJUSTERS, $discountEvent);
-            }
-
-            $discountEvent->types[] = Discount::class;
-=======
         if ($this->hasEventHandlers(self::EVENT_REGISTER_DISCOUNT_ADJUSTERS)) {
             $this->trigger(self::EVENT_REGISTER_DISCOUNT_ADJUSTERS, $discountEvent);
->>>>>>> dd9d124f
-        }
+        }
+
         $discountEvent->types[] = Discount::class;
 
         return $discountEvent->types;
