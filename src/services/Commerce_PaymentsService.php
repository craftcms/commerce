--- conflicted
+++ resolved
@@ -1,810 +1,806 @@
-<?php
-namespace Craft;
-
-use Commerce\Gateways\PaymentFormModels\BasePaymentFormModel;
-use Omnipay\Common\CreditCard;
-use Omnipay\Common\ItemBag;
-use Omnipay\Common\Message\AbstractRequest;
-use Omnipay\Common\Message\ResponseInterface;
-
-/**
- * Payments service.
- *
- * @author    Pixel & Tonic, Inc. <support@pixelandtonic.com>
- * @copyright Copyright (c) 2015, Pixel & Tonic, Inc.
- * @license   https://craftcommerce.com/license Craft Commerce License Agreement
- * @see       https://craftcommerce.com
- * @package   craft.plugins.commerce.services
- * @since     1.0
- */
-class Commerce_PaymentsService extends BaseApplicationComponent
-{
-	/**
-	 * @param Commerce_OrderModel  $order
-	 * @param BasePaymentFormModel $form
-	 * @param string|null          &$redirect
-	 * @param string|null          &$customError
-	 *
-	 * @return bool
-	 * @throws Exception
-	 * @throws \Exception
-	 */
-	public function processPayment(
-		Commerce_OrderModel $order,
-		BasePaymentFormModel $form,
-		&$redirect = null,
-		&$customError = null
-	)
-	{
-		// Order could have zero totalPrice and already considered 'paid'. Free orders complete immediately.
-		if ($order->isPaid())
-		{
-			if (!$order->datePaid)
-			{
-				$order->datePaid = DateTimeHelper::currentTimeForDb();
-			}
-
-			if (!$order->isCompleted)
-			{
-				craft()->commerce_orders->completeOrder($order);
-			}
-
-			return true;
-		}
-
-		//choosing default action
-		$defaultAction = $order->paymentMethod->paymentType;
-		$defaultAction = ($defaultAction === Commerce_TransactionRecord::TYPE_PURCHASE) ? $defaultAction : Commerce_TransactionRecord::TYPE_AUTHORIZE;
-		$gateway = $order->paymentMethod->getGateway();
-
-		if ($defaultAction == Commerce_TransactionRecord::TYPE_AUTHORIZE)
-		{
-			if (!$gateway->supportsAuthorize())
-			{
-				$customError = Craft::t("Gateway doesn’t support authorize");
-
-				return false;
-			}
-		}
-		else
-		{
-			if (!$gateway->supportsPurchase())
-			{
-				$customError = Craft::t("Gateway doesn’t support purchase");
-
-				return false;
-			}
-		}
-
-		//creating order, transaction and request
-		$transaction = craft()->commerce_transactions->createTransaction($order);
-		$transaction->type = $defaultAction;
-		$this->saveTransaction($transaction);
-
-		$card = $this->createCard($order, $form);
-
-		$itemBag = $this->createItemBag($order);
-
-		$request = $gateway->$defaultAction($this->buildPaymentRequest($transaction, $card, $itemBag));
-
-		// Let the payment methods gateway adapter do anything else to the request
-		// including populating the request with things other than the card data.
-		$order->paymentMethod->populateRequest($request, $form);
-
-		try
-		{
-			$success = $this->sendPaymentRequest($order, $request, $transaction, $redirect, $customError);
-
-			if ($success)
-			{
-				craft()->commerce_orders->updateOrderPaidTotal($order);
-			}
-		}
-		catch (\Exception $e)
-		{
-			$success = false;
-			$customError = $e->getMessage();
-		}
-
-		return $success;
-	}
-
-	/**
-	 * @param Commerce_TransactionModel $child
-	 *
-	 * @throws Exception
-	 */
-	private function saveTransaction($child)
-	{
-		if (!craft()->commerce_transactions->saveTransaction($child))
-		{
-			throw new Exception(Craft::t('Error saving transaction: ').implode(', ',
-					$child->getAllErrors()));
-		}
-	}
-
-	private function createItemBag(Commerce_OrderModel $order)
-	{
-
-		if (!craft()->config->get('sendCartInfoToGateways', 'commerce'))
-		{
-			return null;
-		}
-
-		$items = $order->getPaymentMethod()->getGatewayAdapter()->createItemBag();
-		$currency = \Omnipay\Common\Currency::find($order->currency);
-
-		$priceCheck = 0;
-
-		$count = -1;
-		/** @var Commerce_LineItemModel $item */
-		foreach ($order->lineItems as $item)
-		{
-			$price = round($item->salePrice, $currency->getDecimals());
-			// Can not accept zero amount items. See item (4) here:
-			// https://developer.paypal.com/docs/classic/express-checkout/integration-guide/ECCustomizing/#setting-order-details-on-the-paypal-review-page
-			if ($price != 0)
-			{
-				$count++;
-				$purchasable = $item->getPurchasable();
-				$defaultDescription = Craft::t('Item ID')." ".$item->id;
-				$purchasableDescription = $purchasable ? $purchasable->getDescription() : $defaultDescription;
-				$description = isset($item->snapshot['description']) ? $item->snapshot['description'] : $purchasableDescription;
-				$description = empty($description) ? "Item ".$count : $description;
-				$items->add([
-					'name'        => $description,
-					'description' => $description,
-					'quantity'    => $item->qty,
-					'price'       => $price,
-				]);
-				$priceCheck = $priceCheck + ($item->qty * $item->salePrice);
-			}
-		}
-
-		$count = -1;
-		/** @var Commerce_OrderAdjustmentModel $adjustment */
-		foreach ($order->adjustments as $adjustment)
-		{
-			$price = round($adjustment->amount, $currency->getDecimals());
-
-			// Do not include the 'included' adjustments, and do not send zero value items
-			// See item (4) https://developer.paypal.com/docs/classic/express-checkout/integration-guide/ECCustomizing/#setting-order-details-on-the-paypal-review-page
-			if (($adjustment->included == 0 || $adjustment->included == false) && $price != 0)
-			{
-				$count++;
-				$items->add([
-					'name'        => empty($adjustment->name) ? $adjustment->type." ".$count : $adjustment->name,
-					'description' => empty($adjustment->description) ? $adjustment->type." ".$count : $adjustment->description,
-					'quantity'    => 1,
-					'price'       => $price,
-				]);
-				$priceCheck = $priceCheck + $adjustment->amount;
-			}
-		}
-
-<<<<<<< HEAD
-		$currency = \Omnipay\Common\Currency::find($order->paymentCurrency);
-=======
->>>>>>> 23bc7050
-		$priceCheck = round($priceCheck, $currency->getDecimals());
-		$totalPrice = round($order->totalPrice, $currency->getDecimals());
-		$same = (bool)($priceCheck == $totalPrice);
-
-		if (!$same)
-		{
-			CommercePlugin::log('Item bag total price does not equal the orders totalPrice, some payment gateways will complain.', LogLevel::Warning, true);
-		}
-
-		return $items;
-	}
-
-	/**
-	 * @param Commerce_OrderModel $order
-	 * @param                     $paymentForm
-	 *
-	 * @return CreditCard
-	 */
-	private function createCard(
-		Commerce_OrderModel $order,
-		$paymentForm
-	)
-	{
-		$card = new CreditCard;
-
-		$order->paymentMethod->populateCard($card, $paymentForm);
-
-		if ($order->billingAddressId)
-		{
-			$billingAddress = $order->billingAddress;
-			if ($billingAddress)
-			{
-				// Set top level names to the billing names
-				$card->setFirstName($billingAddress->firstName);
-				$card->setLastName($billingAddress->lastName);
-
-				$card->setBillingFirstName($billingAddress->firstName);
-				$card->setBillingLastName($billingAddress->lastName);
-				$card->setBillingAddress1($billingAddress->address1);
-				$card->setBillingAddress2($billingAddress->address2);
-				$card->setBillingCity($billingAddress->city);
-				$card->setBillingPostcode($billingAddress->zipCode);
-				if ($billingAddress->getCountry())
-				{
-					$card->setBillingCountry($billingAddress->getCountry()->iso);
-				}
-				$card->setBillingState($billingAddress->getStateText());
-				$card->setBillingPhone($billingAddress->phone);
-				$card->setBillingCompany($billingAddress->businessName);
-				$card->setCompany($billingAddress->businessName);
-			}
-		}
-
-		if ($order->shippingAddressId)
-		{
-			$shippingAddress = $order->shippingAddress;
-			if ($shippingAddress)
-			{
-				$card->setShippingFirstName($shippingAddress->firstName);
-				$card->setShippingLastName($shippingAddress->lastName);
-				$card->setShippingAddress1($shippingAddress->address1);
-				$card->setShippingAddress2($shippingAddress->address2);
-				$card->setShippingCity($shippingAddress->city);
-				$card->setShippingPostcode($shippingAddress->zipCode);
-				if ($shippingAddress->getCountry())
-				{
-					$card->setShippingCountry($shippingAddress->getCountry()->iso);
-				}
-				$card->setShippingState($shippingAddress->getStateText());
-				$card->setShippingPhone($shippingAddress->phone);
-				$card->setShippingCompany($shippingAddress->businessName);
-			}
-		}
-
-		$card->setEmail($order->email);
-
-		return $card;
-	}
-
-	/**
-	 * @param Commerce_TransactionModel $transaction
-	 * @param CreditCard                $card
-	 * @param ItemBag                   $itemBag
-	 *
-	 * @return array
-	 */
-	private function buildPaymentRequest(
-		Commerce_TransactionModel $transaction,
-		CreditCard $card = null,
-		ItemBag $itemBag = null
-	)
-	{
-		$request = [
-			'amount'               => $transaction->paymentAmount,
-			'currency'             => $transaction->paymentCurrency,
-			'transactionId'        => $transaction->id,
-			'description'          => Craft::t('Order').' #'.$transaction->orderId,
-			'clientIp'             => craft()->request->getIpAddress(),
-			'transactionReference' => $transaction->hash,
-			'returnUrl'            => UrlHelper::getActionUrl('commerce/payments/completePayment',
-				['commerceTransactionId' => $transaction->id, 'commerceTransactionHash' => $transaction->hash]),
-			'cancelUrl'            => UrlHelper::getSiteUrl($transaction->order->cancelUrl),
-		];
-
-		$request['notifyUrl'] = $request['returnUrl'];
-
-		// Do not use IPv6 loopback
-		if ($request['clientIp'] == "::1")
-		{
-			$request['clientIp'] = '127.0.0.1';
-		}
-
-
-		// custom gateways may wish to access the order directly
-		$request['order'] = $transaction->order;
-		$request['orderId'] = $transaction->order->id;
-
-		// Paypal only params
-		$request['noShipping'] = 1;
-		$request['allowNote'] = 0;
-		$request['addressOverride'] = 1;
-
-		if ($card)
-		{
-			$request['card'] = $card;
-		}
-
-		if ($itemBag)
-		{
-			$request['items'] = $itemBag;
-		}
-
-		$pluginRequest = craft()->plugins->callFirst('commerce_modifyPaymentRequest', [$request]);
-
-		if ($pluginRequest)
-		{
-			$request = array_merge($request, $pluginRequest);
-		}
-
-		return $request;
-	}
-
-	/**
-	 * Send a payment request to the gateway, and redirect appropriately
-	 *
-	 * @param Commerce_OrderModel       $order
-	 * @param AbstractRequest           $request
-	 * @param Commerce_TransactionModel $transaction
-	 * @param string|null               &$redirect
-	 * @param string                    &$customError
-	 *
-	 * @return bool
-	 */
-	private function sendPaymentRequest(
-		Commerce_OrderModel $order,
-		AbstractRequest $request,
-		Commerce_TransactionModel $transaction,
-		&$redirect = null,
-		&$customError = null
-	)
-	{
-
-		//raising event
-		$event = new Event($this, [
-			'type'        => $transaction->type,
-			'request'     => $request,
-			'transaction' => $transaction
-		]);
-		$this->onBeforeGatewayRequestSend($event);
-
-		if (!$event->performAction)
-		{
-			$transaction->status = Commerce_TransactionRecord::STATUS_FAILED;
-			$this->saveTransaction($transaction);
-		}
-
-		if ($event->performAction)
-		{
-			try
-			{
-
-				$response = $this->_sendRequest($request, $transaction);
-
-				$this->updateTransaction($transaction, $response);
-
-				if ($response->isRedirect())
-				{
-					// Ensure returnUrl and cancelUrl are set on the order
-					if (empty($order->returnUrl) || empty($order->cancelUrl))
-					{
-						throw new Exception('The “returnUrl” and “cancelUrl” parameters are required.');
-					}
-
-					// redirect to off-site gateway
-					if ($response->getRedirectMethod() == 'GET')
-					{
-						$redirect = $response->getRedirectUrl();
-					}
-					else
-					{
-
-						$gatewayPostRedirectTemplate = craft()->config->get('gatewayPostRedirectTemplate', 'commerce');
-
-						if (!empty($gatewayPostRedirectTemplate))
-						{
-							$variables = [];
-							$hiddenFields = '';
-
-							// Gather all post hidden data inputs.
-							foreach ($response->getRedirectData() as $key => $value)
-							{
-								$hiddenFields .= sprintf(
-										'<input type="hidden" name="%1$s" value="%2$s" />',
-										htmlentities($key, ENT_QUOTES, 'UTF-8', false),
-										htmlentities($value, ENT_QUOTES, 'UTF-8', false)
-									)."\n";
-							}
-							$variables['inputs'] = $hiddenFields;
-
-							// Set the action url to the responses redirect url
-							$variables['actionUrl'] = $response->getRedirectUrl();
-
-							// Set Craft to the site template mode
-							$templatesService = craft()->templates;
-							$oldTemplateMode = $templatesService->getTemplateMode();
-							$templatesService->setTemplateMode(TemplateMode::Site);
-
-							$template = $templatesService->render($gatewayPostRedirectTemplate, $variables);
-
-							// Restore the original template mode
-							$templatesService->setTemplateMode($oldTemplateMode);
-
-							// Send the template back to the user.
-							ob_start();
-							echo $template;
-							craft()->end();
-						}
-
-						$response->redirect();
-					}
-
-					return true;
-				}
-			}
-			catch (\Exception $e)
-			{
-				$transaction->status = Commerce_TransactionRecord::STATUS_FAILED;
-				$transaction->message = $e->getMessage();
-				$this->saveTransaction($transaction);
-			}
-		}
-
-		// For gateways that call us directly and usually do not like redirects.
-		// TODO: Move this into the gateway adapter interface.
-		$gateways = array(
-			'AuthorizeNet_SIM',
-			'Realex_Redirect',
-			'SecurePay_DirectPost',
-			'WorldPay',
-		);
-
-		if (in_array($transaction->paymentMethod->getGatewayAdapter()->handle(), $gateways)) {
-
-			$url = UrlHelper::getActionUrl('commerce/payments/completePayment', ['commerceTransactionId' => $transaction->id, 'commerceTransactionHash' => $transaction->hash]);
-			$url = htmlspecialchars($url, ENT_QUOTES);
-
-			$template = <<<EOF
-<!DOCTYPE html>
-<html>
-<head>
-    <meta http-equiv="refresh" content="1;URL=$url" />
-    <title>Redirecting...</title>
-</head>
-<body onload="document.payment.submit();">
-    <p>Please wait while we redirect you back...</p>
-    <form name="payment" action="$url" method="post">
-        <p><input type="submit" value="Continue" /></p>
-    </form>
-</body>
-</html>
-EOF;
-			ob_start();
-			echo $template;
-			craft()->end();
-
-		}
-
-		if ($transaction->status == Commerce_TransactionRecord::STATUS_SUCCESS)
-		{
-			return true;
-		}
-		else
-		{
-			$customError = $transaction->message;
-
-			return false;
-		}
-	}
-
-	/**
-	 * Event: before sending a payment request to the gateway
-	 * Event params: type(string)
-	 *               request(AbstractRequest)
-	 *               transaction(Commerce_TransactionModel)
-	 *
-	 * @param \CEvent $event
-	 *
-	 * @throws \CException
-	 */
-	public function onBeforeGatewayRequestSend(\CEvent $event)
-	{
-		$params = $event->params;
-
-		if (empty($params['type']))
-		{
-			throw new Exception('onBeforeGatewayRequestSend event requires "type" param');
-		}
-
-		if (empty($params['request']) || !($params['request'] instanceof AbstractRequest))
-		{
-			throw new Exception('onBeforeGatewayRequestSend event requires "request" param as AbstractRequest');
-		}
-
-		if (empty($params['transaction']) || !($params['transaction'] instanceof Commerce_TransactionModel))
-		{
-			throw new Exception('onBeforeGatewayRequestSend event requires "request" param as AbstractRequest');
-		}
-
-		$this->raiseEvent('onBeforeGatewayRequestSend', $event);
-	}
-
-	/**
-	 * @param Commerce_TransactionModel $transaction
-	 * @param ResponseInterface         $response
-	 *
-	 * @throws Exception
-	 */
-	private function updateTransaction(
-		Commerce_TransactionModel $transaction,
-		ResponseInterface $response
-	)
-	{
-		if ($response->isSuccessful())
-		{
-			$transaction->status = Commerce_TransactionRecord::STATUS_SUCCESS;
-		}
-		elseif ($response->isRedirect())
-		{
-			$transaction->status = Commerce_TransactionRecord::STATUS_REDIRECT;
-		}
-		else
-		{
-			$transaction->status = Commerce_TransactionRecord::STATUS_FAILED;
-		}
-
-		$transaction->reference = $response->getTransactionReference();
-		$transaction->message = $response->getMessage();
-
-		if ($response->isSuccessful())
-		{
-			craft()->commerce_orders->updateOrderPaidTotal($transaction->order);
-		}
-
-		$this->saveTransaction($transaction);
-	}
-
-	/**
-	 * @param Commerce_TransactionModel $transaction
-	 *
-	 * @return Commerce_TransactionModel
-	 */
-	public function captureTransaction(Commerce_TransactionModel $transaction)
-	{
-		return $this->processCaptureOrRefund($transaction,
-			Commerce_TransactionRecord::TYPE_CAPTURE);
-	}
-
-	/**
-	 * @param Commerce_TransactionModel $parent
-	 * @param string                    $action
-	 *
-	 * @return Commerce_TransactionModel
-	 * @throws Exception
-	 */
-	private function processCaptureOrRefund(
-		Commerce_TransactionModel $parent,
-		$action
-	)
-	{
-		if (!in_array($action, [
-			Commerce_TransactionRecord::TYPE_CAPTURE,
-			Commerce_TransactionRecord::TYPE_REFUND
-		])
-		)
-		{
-			throw new Exception('Wrong action: '.$action);
-		}
-
-		$order = $parent->order;
-		$child = craft()->commerce_transactions->createTransaction($order);
-		$child->parentId = $parent->id;
-		$child->paymentMethodId = $parent->paymentMethodId;
-		$child->type = $action;
-		$child->amount = $parent->amount;
-		$child->paymentAmount = $parent->paymentAmount;
-		$child->currency = $parent->currency;
-		$child->paymentCurrency = $parent->paymentCurrency;
-		$child->paymentRate = $parent->paymentRate;
-		$this->saveTransaction($child);
-
-		$gateway = $parent->paymentMethod->getGateway();
-		$request = $gateway->$action($this->buildPaymentRequest($child));
-		$request->setTransactionReference($parent->reference);
-
-		$order->returnUrl = $order->getCpEditUrl();
-		craft()->commerce_orders->saveOrder($order);
-
-		try
-		{
-
-			//raising event
-			$event = new Event($this, [
-				'type'        => $child->type,
-				'request'     => $request,
-				'transaction' => $child
-			]);
-			$this->onBeforeGatewayRequestSend($event);
-
-			// Don't send the request
-			if (!$event->performAction)
-			{
-				$child->status = Commerce_TransactionRecord::STATUS_FAILED;
-				$this->saveTransaction($child);
-			}
-
-			// Send the request!
-			if ($event->performAction)
-			{
-
-				$response = $this->_sendRequest($request, $child);
-
-				$this->updateTransaction($child, $response);
-			}
-		}
-		catch (\Exception $e)
-		{
-			$child->status = Commerce_TransactionRecord::STATUS_FAILED;
-			$child->message = $e->getMessage();
-
-			$this->saveTransaction($child);
-		}
-
-		return $child;
-	}
-
-	/**
-	 * @param Commerce_TransactionModel $transaction
-	 *
-	 * @return Commerce_TransactionModel
-	 */
-	public function refundTransaction(Commerce_TransactionModel $transaction)
-	{
-		return $this->processCaptureOrRefund($transaction,
-			Commerce_TransactionRecord::TYPE_REFUND);
-	}
-
-	/**
-	 * Process return from off-site payment
-	 *
-	 * @param Commerce_TransactionModel $transaction
-	 * @param string|null               &$customError
-	 *
-	 * @return bool
-	 * @throws Exception
-	 */
-	public function completePayment(
-		Commerce_TransactionModel $transaction,
-		&$customError = null
-	)
-	{
-		$order = $transaction->order;
-
-		// ignore already processed transactions
-		if ($transaction->status != Commerce_TransactionRecord::STATUS_REDIRECT)
-		{
-			if ($transaction->status == Commerce_TransactionRecord::STATUS_SUCCESS)
-			{
-				// If we already have completed this transaction, make sure the order total is correct
-				craft()->commerce_orders->updateOrderPaidTotal($order);		
-				return true;
-			}
-			else
-			{
-				return false;
-			}
-		}
-
-		// load payment driver
-		$gateway = $transaction->paymentMethod->getGateway();
-
-		$action = 'complete'.ucfirst($transaction->type);
-		$supportsAction = 'supports'.ucfirst($action);
-		if ($gateway->$supportsAction())
-		{
-
-			$params = $this->buildPaymentRequest($transaction);
-
-			// If MOLLIE, the transactionReference will be theirs
-			$name = $transaction->paymentMethod->getGateway()->getName();
-			if ($name == 'Mollie_Ideal' || $name == 'Mollie' || $name == 'SagePay_Server')
-			{
-				$params['transactionReference'] = $transaction->reference;
-			}
-
-			// don't send notifyUrl for completePurchase
-			unset($params['notifyUrl']);
-
-			$request = $gateway->$action($params);
-			$success = $this->sendPaymentRequest($order, $request, $transaction, $redirect, $customError);
-
-			if ($success)
-			{
-				craft()->commerce_orders->updateOrderPaidTotal($order);
-
-				return true;
-			}
-			else
-			{
-				return false;
-			}
-		}
-		else
-		{
-			throw new Exception('Payment Gateway does not support: '.$supportsAction);
-		}
-	}
-
-	/**
-	 *
-	 * Gets the total transactions amount really paid (not authorized)
-	 *
-	 * @param Commerce_OrderModel $order
-	 *
-	 * @return static[]
-	 */
-	public function getTotalPaidForOrder(Commerce_OrderModel $order)
-	{
-		$criteria = new \CDbCriteria();
-		$criteria->select = 'sum(amount) AS total, orderId';
-		$criteria->addCondition(['status = :status', 'orderId = :orderId']);
-		$criteria->params = [
-			'orderId' => $order->id,
-			'status'  => Commerce_TransactionRecord::STATUS_SUCCESS
-		];
-		$criteria->addInCondition('type', [Commerce_TransactionRecord::TYPE_PURCHASE, Commerce_TransactionRecord::TYPE_CAPTURE]);
-		$criteria->group = 'orderId';
-
-		$transaction = Commerce_TransactionRecord::model()->find($criteria);
-
-		if ($transaction)
-		{
-			return $transaction->total;
-		}
-
-		return 0;
-	}
-
-	/**
-	 * Gets the total transactions amount with authorized
-	 *
-	 * @param Commerce_OrderModel $order
-	 *
-	 * @return static[]
-	 */
-	public function getTotalAuthorizedForOrder(Commerce_OrderModel $order)
-	{
-		$criteria = new \CDbCriteria();
-		$criteria->select = 'sum(amount) AS total, orderId';
-		$criteria->addCondition(['status = :status', 'orderId = :orderId']);
-		$criteria->params = [
-			'orderId' => $order->id,
-			'status'  => Commerce_TransactionRecord::STATUS_SUCCESS
-		];
-		$criteria->addInCondition('type', [Commerce_TransactionRecord::TYPE_AUTHORIZE, Commerce_TransactionRecord::TYPE_PURCHASE, Commerce_TransactionRecord::TYPE_CAPTURE]);
-		$criteria->group = 'orderId';
-
-		$transaction = Commerce_TransactionRecord::model()->find($criteria);
-
-		if ($transaction)
-		{
-			return $transaction->total;
-		}
-
-		return 0;
-	}
-
-	/**
-	 * @param $request
-	 * @param $transaction
-	 *
-	 * @return mixed
-	 */
-	private function _sendRequest($request, $transaction)
-	{
-		$data = $request->getData();
-
-		$modifiedData = craft()->plugins->callFirst('commerce_modifyGatewayRequestData', [$data, $transaction->type, $transaction], true);
-
-		// We can't merge the $data with $modifiedData since the $data is not always an array.
-		// For example it could be a XML object, json, or anything else really.
-		if ($modifiedData !== null)
-		{
-			$response = $request->sendData($modifiedData);
-
-			return $response;
-		}
-
-		$response = $request->send();
-
-		return $response;
-	}
-}
+<?php
+namespace Craft;
+
+use Commerce\Gateways\PaymentFormModels\BasePaymentFormModel;
+use Omnipay\Common\CreditCard;
+use Omnipay\Common\ItemBag;
+use Omnipay\Common\Message\AbstractRequest;
+use Omnipay\Common\Message\ResponseInterface;
+
+/**
+ * Payments service.
+ *
+ * @author    Pixel & Tonic, Inc. <support@pixelandtonic.com>
+ * @copyright Copyright (c) 2015, Pixel & Tonic, Inc.
+ * @license   https://craftcommerce.com/license Craft Commerce License Agreement
+ * @see       https://craftcommerce.com
+ * @package   craft.plugins.commerce.services
+ * @since     1.0
+ */
+class Commerce_PaymentsService extends BaseApplicationComponent
+{
+	/**
+	 * @param Commerce_OrderModel  $order
+	 * @param BasePaymentFormModel $form
+	 * @param string|null          &$redirect
+	 * @param string|null          &$customError
+	 *
+	 * @return bool
+	 * @throws Exception
+	 * @throws \Exception
+	 */
+	public function processPayment(
+		Commerce_OrderModel $order,
+		BasePaymentFormModel $form,
+		&$redirect = null,
+		&$customError = null
+	)
+	{
+		// Order could have zero totalPrice and already considered 'paid'. Free orders complete immediately.
+		if ($order->isPaid())
+		{
+			if (!$order->datePaid)
+			{
+				$order->datePaid = DateTimeHelper::currentTimeForDb();
+			}
+
+			if (!$order->isCompleted)
+			{
+				craft()->commerce_orders->completeOrder($order);
+			}
+
+			return true;
+		}
+
+		//choosing default action
+		$defaultAction = $order->paymentMethod->paymentType;
+		$defaultAction = ($defaultAction === Commerce_TransactionRecord::TYPE_PURCHASE) ? $defaultAction : Commerce_TransactionRecord::TYPE_AUTHORIZE;
+		$gateway = $order->paymentMethod->getGateway();
+
+		if ($defaultAction == Commerce_TransactionRecord::TYPE_AUTHORIZE)
+		{
+			if (!$gateway->supportsAuthorize())
+			{
+				$customError = Craft::t("Gateway doesn’t support authorize");
+
+				return false;
+			}
+		}
+		else
+		{
+			if (!$gateway->supportsPurchase())
+			{
+				$customError = Craft::t("Gateway doesn’t support purchase");
+
+				return false;
+			}
+		}
+
+		//creating order, transaction and request
+		$transaction = craft()->commerce_transactions->createTransaction($order);
+		$transaction->type = $defaultAction;
+		$this->saveTransaction($transaction);
+
+		$card = $this->createCard($order, $form);
+
+		$itemBag = $this->createItemBag($order);
+
+		$request = $gateway->$defaultAction($this->buildPaymentRequest($transaction, $card, $itemBag));
+
+		// Let the payment methods gateway adapter do anything else to the request
+		// including populating the request with things other than the card data.
+		$order->paymentMethod->populateRequest($request, $form);
+
+		try
+		{
+			$success = $this->sendPaymentRequest($order, $request, $transaction, $redirect, $customError);
+
+			if ($success)
+			{
+				craft()->commerce_orders->updateOrderPaidTotal($order);
+			}
+		}
+		catch (\Exception $e)
+		{
+			$success = false;
+			$customError = $e->getMessage();
+		}
+
+		return $success;
+	}
+
+	/**
+	 * @param Commerce_TransactionModel $child
+	 *
+	 * @throws Exception
+	 */
+	private function saveTransaction($child)
+	{
+		if (!craft()->commerce_transactions->saveTransaction($child))
+		{
+			throw new Exception(Craft::t('Error saving transaction: ').implode(', ',
+					$child->getAllErrors()));
+		}
+	}
+
+	private function createItemBag(Commerce_OrderModel $order)
+	{
+
+		if (!craft()->config->get('sendCartInfoToGateways', 'commerce'))
+		{
+			return null;
+		}
+
+		$items = $order->getPaymentMethod()->getGatewayAdapter()->createItemBag();
+		$currency = \Omnipay\Common\Currency::find($order->currency);
+
+		$priceCheck = 0;
+
+		$count = -1;
+		/** @var Commerce_LineItemModel $item */
+		foreach ($order->lineItems as $item)
+		{
+			$price = round($item->salePrice, $currency->getDecimals());
+			// Can not accept zero amount items. See item (4) here:
+			// https://developer.paypal.com/docs/classic/express-checkout/integration-guide/ECCustomizing/#setting-order-details-on-the-paypal-review-page
+			if ($price != 0)
+			{
+				$count++;
+				$purchasable = $item->getPurchasable();
+				$defaultDescription = Craft::t('Item ID')." ".$item->id;
+				$purchasableDescription = $purchasable ? $purchasable->getDescription() : $defaultDescription;
+				$description = isset($item->snapshot['description']) ? $item->snapshot['description'] : $purchasableDescription;
+				$description = empty($description) ? "Item ".$count : $description;
+				$items->add([
+					'name'        => $description,
+					'description' => $description,
+					'quantity'    => $item->qty,
+					'price'       => $price,
+				]);
+				$priceCheck = $priceCheck + ($item->qty * $item->salePrice);
+			}
+		}
+
+		$count = -1;
+		/** @var Commerce_OrderAdjustmentModel $adjustment */
+		foreach ($order->adjustments as $adjustment)
+		{
+			$price = round($adjustment->amount, $currency->getDecimals());
+
+			// Do not include the 'included' adjustments, and do not send zero value items
+			// See item (4) https://developer.paypal.com/docs/classic/express-checkout/integration-guide/ECCustomizing/#setting-order-details-on-the-paypal-review-page
+			if (($adjustment->included == 0 || $adjustment->included == false) && $price != 0)
+			{
+				$count++;
+				$items->add([
+					'name'        => empty($adjustment->name) ? $adjustment->type." ".$count : $adjustment->name,
+					'description' => empty($adjustment->description) ? $adjustment->type." ".$count : $adjustment->description,
+					'quantity'    => 1,
+					'price'       => $price,
+				]);
+				$priceCheck = $priceCheck + $adjustment->amount;
+			}
+		}
+
+		$priceCheck = round($priceCheck, $currency->getDecimals());
+		$totalPrice = round($order->totalPrice, $currency->getDecimals());
+		$same = (bool)($priceCheck == $totalPrice);
+
+		if (!$same)
+		{
+			CommercePlugin::log('Item bag total price does not equal the orders totalPrice, some payment gateways will complain.', LogLevel::Warning, true);
+		}
+
+		return $items;
+	}
+
+	/**
+	 * @param Commerce_OrderModel $order
+	 * @param                     $paymentForm
+	 *
+	 * @return CreditCard
+	 */
+	private function createCard(
+		Commerce_OrderModel $order,
+		$paymentForm
+	)
+	{
+		$card = new CreditCard;
+
+		$order->paymentMethod->populateCard($card, $paymentForm);
+
+		if ($order->billingAddressId)
+		{
+			$billingAddress = $order->billingAddress;
+			if ($billingAddress)
+			{
+				// Set top level names to the billing names
+				$card->setFirstName($billingAddress->firstName);
+				$card->setLastName($billingAddress->lastName);
+
+				$card->setBillingFirstName($billingAddress->firstName);
+				$card->setBillingLastName($billingAddress->lastName);
+				$card->setBillingAddress1($billingAddress->address1);
+				$card->setBillingAddress2($billingAddress->address2);
+				$card->setBillingCity($billingAddress->city);
+				$card->setBillingPostcode($billingAddress->zipCode);
+				if ($billingAddress->getCountry())
+				{
+					$card->setBillingCountry($billingAddress->getCountry()->iso);
+				}
+				$card->setBillingState($billingAddress->getStateText());
+				$card->setBillingPhone($billingAddress->phone);
+				$card->setBillingCompany($billingAddress->businessName);
+				$card->setCompany($billingAddress->businessName);
+			}
+		}
+
+		if ($order->shippingAddressId)
+		{
+			$shippingAddress = $order->shippingAddress;
+			if ($shippingAddress)
+			{
+				$card->setShippingFirstName($shippingAddress->firstName);
+				$card->setShippingLastName($shippingAddress->lastName);
+				$card->setShippingAddress1($shippingAddress->address1);
+				$card->setShippingAddress2($shippingAddress->address2);
+				$card->setShippingCity($shippingAddress->city);
+				$card->setShippingPostcode($shippingAddress->zipCode);
+				if ($shippingAddress->getCountry())
+				{
+					$card->setShippingCountry($shippingAddress->getCountry()->iso);
+				}
+				$card->setShippingState($shippingAddress->getStateText());
+				$card->setShippingPhone($shippingAddress->phone);
+				$card->setShippingCompany($shippingAddress->businessName);
+			}
+		}
+
+		$card->setEmail($order->email);
+
+		return $card;
+	}
+
+	/**
+	 * @param Commerce_TransactionModel $transaction
+	 * @param CreditCard                $card
+	 * @param ItemBag                   $itemBag
+	 *
+	 * @return array
+	 */
+	private function buildPaymentRequest(
+		Commerce_TransactionModel $transaction,
+		CreditCard $card = null,
+		ItemBag $itemBag = null
+	)
+	{
+		$request = [
+			'amount'               => $transaction->paymentAmount,
+			'currency'             => $transaction->paymentCurrency,
+			'transactionId'        => $transaction->id,
+			'description'          => Craft::t('Order').' #'.$transaction->orderId,
+			'clientIp'             => craft()->request->getIpAddress(),
+			'transactionReference' => $transaction->hash,
+			'returnUrl'            => UrlHelper::getActionUrl('commerce/payments/completePayment',
+				['commerceTransactionId' => $transaction->id, 'commerceTransactionHash' => $transaction->hash]),
+			'cancelUrl'            => UrlHelper::getSiteUrl($transaction->order->cancelUrl),
+		];
+
+		$request['notifyUrl'] = $request['returnUrl'];
+
+		// Do not use IPv6 loopback
+		if ($request['clientIp'] == "::1")
+		{
+			$request['clientIp'] = '127.0.0.1';
+		}
+
+
+		// custom gateways may wish to access the order directly
+		$request['order'] = $transaction->order;
+		$request['orderId'] = $transaction->order->id;
+
+		// Paypal only params
+		$request['noShipping'] = 1;
+		$request['allowNote'] = 0;
+		$request['addressOverride'] = 1;
+
+		if ($card)
+		{
+			$request['card'] = $card;
+		}
+
+		if ($itemBag)
+		{
+			$request['items'] = $itemBag;
+		}
+
+		$pluginRequest = craft()->plugins->callFirst('commerce_modifyPaymentRequest', [$request]);
+
+		if ($pluginRequest)
+		{
+			$request = array_merge($request, $pluginRequest);
+		}
+
+		return $request;
+	}
+
+	/**
+	 * Send a payment request to the gateway, and redirect appropriately
+	 *
+	 * @param Commerce_OrderModel       $order
+	 * @param AbstractRequest           $request
+	 * @param Commerce_TransactionModel $transaction
+	 * @param string|null               &$redirect
+	 * @param string                    &$customError
+	 *
+	 * @return bool
+	 */
+	private function sendPaymentRequest(
+		Commerce_OrderModel $order,
+		AbstractRequest $request,
+		Commerce_TransactionModel $transaction,
+		&$redirect = null,
+		&$customError = null
+	)
+	{
+
+		//raising event
+		$event = new Event($this, [
+			'type'        => $transaction->type,
+			'request'     => $request,
+			'transaction' => $transaction
+		]);
+		$this->onBeforeGatewayRequestSend($event);
+
+		if (!$event->performAction)
+		{
+			$transaction->status = Commerce_TransactionRecord::STATUS_FAILED;
+			$this->saveTransaction($transaction);
+		}
+
+		if ($event->performAction)
+		{
+			try
+			{
+
+				$response = $this->_sendRequest($request, $transaction);
+
+				$this->updateTransaction($transaction, $response);
+
+				if ($response->isRedirect())
+				{
+					// Ensure returnUrl and cancelUrl are set on the order
+					if (empty($order->returnUrl) || empty($order->cancelUrl))
+					{
+						throw new Exception('The “returnUrl” and “cancelUrl” parameters are required.');
+					}
+
+					// redirect to off-site gateway
+					if ($response->getRedirectMethod() == 'GET')
+					{
+						$redirect = $response->getRedirectUrl();
+					}
+					else
+					{
+
+						$gatewayPostRedirectTemplate = craft()->config->get('gatewayPostRedirectTemplate', 'commerce');
+
+						if (!empty($gatewayPostRedirectTemplate))
+						{
+							$variables = [];
+							$hiddenFields = '';
+
+							// Gather all post hidden data inputs.
+							foreach ($response->getRedirectData() as $key => $value)
+							{
+								$hiddenFields .= sprintf(
+										'<input type="hidden" name="%1$s" value="%2$s" />',
+										htmlentities($key, ENT_QUOTES, 'UTF-8', false),
+										htmlentities($value, ENT_QUOTES, 'UTF-8', false)
+									)."\n";
+							}
+							$variables['inputs'] = $hiddenFields;
+
+							// Set the action url to the responses redirect url
+							$variables['actionUrl'] = $response->getRedirectUrl();
+
+							// Set Craft to the site template mode
+							$templatesService = craft()->templates;
+							$oldTemplateMode = $templatesService->getTemplateMode();
+							$templatesService->setTemplateMode(TemplateMode::Site);
+
+							$template = $templatesService->render($gatewayPostRedirectTemplate, $variables);
+
+							// Restore the original template mode
+							$templatesService->setTemplateMode($oldTemplateMode);
+
+							// Send the template back to the user.
+							ob_start();
+							echo $template;
+							craft()->end();
+						}
+
+						$response->redirect();
+					}
+
+					return true;
+				}
+			}
+			catch (\Exception $e)
+			{
+				$transaction->status = Commerce_TransactionRecord::STATUS_FAILED;
+				$transaction->message = $e->getMessage();
+				$this->saveTransaction($transaction);
+			}
+		}
+
+		// For gateways that call us directly and usually do not like redirects.
+		// TODO: Move this into the gateway adapter interface.
+		$gateways = array(
+			'AuthorizeNet_SIM',
+			'Realex_Redirect',
+			'SecurePay_DirectPost',
+			'WorldPay',
+		);
+
+		if (in_array($transaction->paymentMethod->getGatewayAdapter()->handle(), $gateways)) {
+
+			$url = UrlHelper::getActionUrl('commerce/payments/completePayment', ['commerceTransactionId' => $transaction->id, 'commerceTransactionHash' => $transaction->hash]);
+			$url = htmlspecialchars($url, ENT_QUOTES);
+
+			$template = <<<EOF
+<!DOCTYPE html>
+<html>
+<head>
+    <meta http-equiv="refresh" content="1;URL=$url" />
+    <title>Redirecting...</title>
+</head>
+<body onload="document.payment.submit();">
+    <p>Please wait while we redirect you back...</p>
+    <form name="payment" action="$url" method="post">
+        <p><input type="submit" value="Continue" /></p>
+    </form>
+</body>
+</html>
+EOF;
+			ob_start();
+			echo $template;
+			craft()->end();
+
+		}
+
+		if ($transaction->status == Commerce_TransactionRecord::STATUS_SUCCESS)
+		{
+			return true;
+		}
+		else
+		{
+			$customError = $transaction->message;
+
+			return false;
+		}
+	}
+
+	/**
+	 * Event: before sending a payment request to the gateway
+	 * Event params: type(string)
+	 *               request(AbstractRequest)
+	 *               transaction(Commerce_TransactionModel)
+	 *
+	 * @param \CEvent $event
+	 *
+	 * @throws \CException
+	 */
+	public function onBeforeGatewayRequestSend(\CEvent $event)
+	{
+		$params = $event->params;
+
+		if (empty($params['type']))
+		{
+			throw new Exception('onBeforeGatewayRequestSend event requires "type" param');
+		}
+
+		if (empty($params['request']) || !($params['request'] instanceof AbstractRequest))
+		{
+			throw new Exception('onBeforeGatewayRequestSend event requires "request" param as AbstractRequest');
+		}
+
+		if (empty($params['transaction']) || !($params['transaction'] instanceof Commerce_TransactionModel))
+		{
+			throw new Exception('onBeforeGatewayRequestSend event requires "request" param as AbstractRequest');
+		}
+
+		$this->raiseEvent('onBeforeGatewayRequestSend', $event);
+	}
+
+	/**
+	 * @param Commerce_TransactionModel $transaction
+	 * @param ResponseInterface         $response
+	 *
+	 * @throws Exception
+	 */
+	private function updateTransaction(
+		Commerce_TransactionModel $transaction,
+		ResponseInterface $response
+	)
+	{
+		if ($response->isSuccessful())
+		{
+			$transaction->status = Commerce_TransactionRecord::STATUS_SUCCESS;
+		}
+		elseif ($response->isRedirect())
+		{
+			$transaction->status = Commerce_TransactionRecord::STATUS_REDIRECT;
+		}
+		else
+		{
+			$transaction->status = Commerce_TransactionRecord::STATUS_FAILED;
+		}
+
+		$transaction->reference = $response->getTransactionReference();
+		$transaction->message = $response->getMessage();
+
+		if ($response->isSuccessful())
+		{
+			craft()->commerce_orders->updateOrderPaidTotal($transaction->order);
+		}
+
+		$this->saveTransaction($transaction);
+	}
+
+	/**
+	 * @param Commerce_TransactionModel $transaction
+	 *
+	 * @return Commerce_TransactionModel
+	 */
+	public function captureTransaction(Commerce_TransactionModel $transaction)
+	{
+		return $this->processCaptureOrRefund($transaction,
+			Commerce_TransactionRecord::TYPE_CAPTURE);
+	}
+
+	/**
+	 * @param Commerce_TransactionModel $parent
+	 * @param string                    $action
+	 *
+	 * @return Commerce_TransactionModel
+	 * @throws Exception
+	 */
+	private function processCaptureOrRefund(
+		Commerce_TransactionModel $parent,
+		$action
+	)
+	{
+		if (!in_array($action, [
+			Commerce_TransactionRecord::TYPE_CAPTURE,
+			Commerce_TransactionRecord::TYPE_REFUND
+		])
+		)
+		{
+			throw new Exception('Wrong action: '.$action);
+		}
+
+		$order = $parent->order;
+		$child = craft()->commerce_transactions->createTransaction($order);
+		$child->parentId = $parent->id;
+		$child->paymentMethodId = $parent->paymentMethodId;
+		$child->type = $action;
+		$child->amount = $parent->amount;
+		$child->paymentAmount = $parent->paymentAmount;
+		$child->currency = $parent->currency;
+		$child->paymentCurrency = $parent->paymentCurrency;
+		$child->paymentRate = $parent->paymentRate;
+		$this->saveTransaction($child);
+
+		$gateway = $parent->paymentMethod->getGateway();
+		$request = $gateway->$action($this->buildPaymentRequest($child));
+		$request->setTransactionReference($parent->reference);
+
+		$order->returnUrl = $order->getCpEditUrl();
+		craft()->commerce_orders->saveOrder($order);
+
+		try
+		{
+
+			//raising event
+			$event = new Event($this, [
+				'type'        => $child->type,
+				'request'     => $request,
+				'transaction' => $child
+			]);
+			$this->onBeforeGatewayRequestSend($event);
+
+			// Don't send the request
+			if (!$event->performAction)
+			{
+				$child->status = Commerce_TransactionRecord::STATUS_FAILED;
+				$this->saveTransaction($child);
+			}
+
+			// Send the request!
+			if ($event->performAction)
+			{
+
+				$response = $this->_sendRequest($request, $child);
+
+				$this->updateTransaction($child, $response);
+			}
+		}
+		catch (\Exception $e)
+		{
+			$child->status = Commerce_TransactionRecord::STATUS_FAILED;
+			$child->message = $e->getMessage();
+
+			$this->saveTransaction($child);
+		}
+
+		return $child;
+	}
+
+	/**
+	 * @param Commerce_TransactionModel $transaction
+	 *
+	 * @return Commerce_TransactionModel
+	 */
+	public function refundTransaction(Commerce_TransactionModel $transaction)
+	{
+		return $this->processCaptureOrRefund($transaction,
+			Commerce_TransactionRecord::TYPE_REFUND);
+	}
+
+	/**
+	 * Process return from off-site payment
+	 *
+	 * @param Commerce_TransactionModel $transaction
+	 * @param string|null               &$customError
+	 *
+	 * @return bool
+	 * @throws Exception
+	 */
+	public function completePayment(
+		Commerce_TransactionModel $transaction,
+		&$customError = null
+	)
+	{
+		$order = $transaction->order;
+
+		// ignore already processed transactions
+		if ($transaction->status != Commerce_TransactionRecord::STATUS_REDIRECT)
+		{
+			if ($transaction->status == Commerce_TransactionRecord::STATUS_SUCCESS)
+			{
+				// If we already have completed this transaction, make sure the order total is correct
+				craft()->commerce_orders->updateOrderPaidTotal($order);		
+				return true;
+			}
+			else
+			{
+				return false;
+			}
+		}
+
+		// load payment driver
+		$gateway = $transaction->paymentMethod->getGateway();
+
+		$action = 'complete'.ucfirst($transaction->type);
+		$supportsAction = 'supports'.ucfirst($action);
+		if ($gateway->$supportsAction())
+		{
+
+			$params = $this->buildPaymentRequest($transaction);
+
+			// If MOLLIE, the transactionReference will be theirs
+			$name = $transaction->paymentMethod->getGateway()->getName();
+			if ($name == 'Mollie_Ideal' || $name == 'Mollie' || $name == 'SagePay_Server')
+			{
+				$params['transactionReference'] = $transaction->reference;
+			}
+
+			// don't send notifyUrl for completePurchase
+			unset($params['notifyUrl']);
+
+			$request = $gateway->$action($params);
+			$success = $this->sendPaymentRequest($order, $request, $transaction, $redirect, $customError);
+
+			if ($success)
+			{
+				craft()->commerce_orders->updateOrderPaidTotal($order);
+
+				return true;
+			}
+			else
+			{
+				return false;
+			}
+		}
+		else
+		{
+			throw new Exception('Payment Gateway does not support: '.$supportsAction);
+		}
+	}
+
+	/**
+	 *
+	 * Gets the total transactions amount really paid (not authorized)
+	 *
+	 * @param Commerce_OrderModel $order
+	 *
+	 * @return static[]
+	 */
+	public function getTotalPaidForOrder(Commerce_OrderModel $order)
+	{
+		$criteria = new \CDbCriteria();
+		$criteria->select = 'sum(amount) AS total, orderId';
+		$criteria->addCondition(['status = :status', 'orderId = :orderId']);
+		$criteria->params = [
+			'orderId' => $order->id,
+			'status'  => Commerce_TransactionRecord::STATUS_SUCCESS
+		];
+		$criteria->addInCondition('type', [Commerce_TransactionRecord::TYPE_PURCHASE, Commerce_TransactionRecord::TYPE_CAPTURE]);
+		$criteria->group = 'orderId';
+
+		$transaction = Commerce_TransactionRecord::model()->find($criteria);
+
+		if ($transaction)
+		{
+			return $transaction->total;
+		}
+
+		return 0;
+	}
+
+	/**
+	 * Gets the total transactions amount with authorized
+	 *
+	 * @param Commerce_OrderModel $order
+	 *
+	 * @return static[]
+	 */
+	public function getTotalAuthorizedForOrder(Commerce_OrderModel $order)
+	{
+		$criteria = new \CDbCriteria();
+		$criteria->select = 'sum(amount) AS total, orderId';
+		$criteria->addCondition(['status = :status', 'orderId = :orderId']);
+		$criteria->params = [
+			'orderId' => $order->id,
+			'status'  => Commerce_TransactionRecord::STATUS_SUCCESS
+		];
+		$criteria->addInCondition('type', [Commerce_TransactionRecord::TYPE_AUTHORIZE, Commerce_TransactionRecord::TYPE_PURCHASE, Commerce_TransactionRecord::TYPE_CAPTURE]);
+		$criteria->group = 'orderId';
+
+		$transaction = Commerce_TransactionRecord::model()->find($criteria);
+
+		if ($transaction)
+		{
+			return $transaction->total;
+		}
+
+		return 0;
+	}
+
+	/**
+	 * @param $request
+	 * @param $transaction
+	 *
+	 * @return mixed
+	 */
+	private function _sendRequest($request, $transaction)
+	{
+		$data = $request->getData();
+
+		$modifiedData = craft()->plugins->callFirst('commerce_modifyGatewayRequestData', [$data, $transaction->type, $transaction], true);
+
+		// We can't merge the $data with $modifiedData since the $data is not always an array.
+		// For example it could be a XML object, json, or anything else really.
+		if ($modifiedData !== null)
+		{
+			$response = $request->sendData($modifiedData);
+
+			return $response;
+		}
+
+		$response = $request->send();
+
+		return $response;
+	}
+}