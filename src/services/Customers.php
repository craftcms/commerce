<?php
/**
 * @link https://craftcms.com/
 * @copyright Copyright (c) Pixel & Tonic, Inc.
 * @license https://craftcms.github.io/license/
 */

namespace craft\commerce\services;

use Craft;
use craft\base\Element;
use craft\commerce\db\Table;
use craft\commerce\elements\Order;
use craft\commerce\models\Address;
use craft\commerce\models\Customer;
use craft\commerce\Plugin;
use craft\commerce\records\Customer as CustomerRecord;
use craft\commerce\records\CustomerAddress as CustomerAddressRecord;
use craft\commerce\web\assets\commercecp\CommerceCpAsset;
use craft\db\Query;
use craft\elements\User;
use craft\elements\User as UserElement;
use craft\errors\ElementNotFoundException;
use Throwable;
use Twig\Error\LoaderError;
use Twig\Error\RuntimeError;
use Twig\Error\SyntaxError;
use yii\base\Component;
use yii\base\Event;
use yii\base\Exception;
use yii\base\InvalidConfigException;
use yii\web\UserEvent;

/**
 * Customer service.
 *
 * @property array|Customer[] $allCustomers
 * @property Customer $customer
 * @property int $customerId id of current customer record
 * @property Customer $savedCustomer
 * @author Pixel & Tonic, Inc. <support@pixelandtonic.com>
 * @since 2.0
 */
class Customers extends Component
{
    // Constants
    // =========================================================================

    const SESSION_CUSTOMER = 'commerce_customer';

    // Properties
    // =========================================================================

    /**
     * @var Customer
     */
    private $_customer;

    // Public Methods
    // =========================================================================

    /**
     * Get all customers.
     *
     * @return Customer[]
     */
    public function getAllCustomers(): array
    {
        $rows = $this->_createCustomerQuery()
            ->all();

        $customers = [];

        foreach ($rows as $row) {
            $customers[] = new Customer($row);
        }

        return $customers;
    }

    /**
     * Get a customer by its ID.
     *
     * @param int $id
     * @return Customer|null
     */
    public function getCustomerById(int $id)
    {
        $row = $this->_createCustomerQuery()
            ->where(['id' => $id])
            ->one();

        return $row ? new Customer($row) : null;
    }

    /**
     * Get the current customer.
     *
     * @return Customer
     */
    public function getCustomer(): Customer
    {
        $session = Craft::$app->getSession();

        if ($this->_customer === null) {
            $user = Craft::$app->getUser()->getIdentity();

            $customer = null;

            // Find user's customer or the current customer in the session.
            if ($user) {
                $customer = $this->getCustomerByUserId($user->id);

                if ($customer) {
                    $session->set(self::SESSION_CUSTOMER, $customer->id);
                }
            } else if ($session->getHasSessionId() || $session->getIsActive()) {
                $id = $session->get(self::SESSION_CUSTOMER);

                if ($id) {
                    $customer = $this->getCustomerById($id);

                    // If there is a customer record but it is associated with a real user, don't use it when guest.
                    if ($customer && $customer->userId) {
                        $customer = null;
                    }
                }
            }

            if ($customer === null) {
                $customer = new Customer();

                if ($user) {
                    $customer->userId = $user->id;
                }
            }

            $this->_customer = $customer;
        }

        return $this->_customer;
    }

    /**
     * Associates an address with the saved customer, and saves the address.
     *
     * @param Address $address
     * @param Customer|null $customer Defaults to the current customer in session if none is passing in.
     * @param bool $runValidation should we validate this address before saving.
     * @return bool
     * @throws Exception
     */
    public function saveAddress(Address $address, Customer $customer = null, bool $runValidation = true): bool
    {
        // default to customer in session.
        if (null === $customer) {
            $customer = $this->_getSavedCustomer();
        }

        if (Plugin::getInstance()->getAddresses()->saveAddress($address, $runValidation)) {
            $customerAddress = CustomerAddressRecord::find()->where([
                'customerId' => $customer->id,
                'addressId' => $address->id
            ])->one();

            if (!$customerAddress) {
                $customerAddress = new CustomerAddressRecord();
            }

            $customerAddress->customerId = $customer->id;
            $customerAddress->addressId = $address->id;

            if ($customerAddress->save()) {
                return true;
            }
        }

        return false;
    }

    /**
     * Save a customer by its model.
     *
     * @param Customer $customer
     * @param bool $runValidation should we validate this customer before saving.
     * @return bool
     * @throws Exception
     */
    public function saveCustomer(Customer $customer, bool $runValidation = true): bool
    {
        if (!$customer->id) {
            $customerRecord = new CustomerRecord();
        } else {
            $customerRecord = CustomerRecord::findOne($customer->id);

            if (!$customerRecord) {
                throw new Exception(Plugin::t('No customer exists with the ID “{id}”',
                    ['id' => $customer->id]));
            }
        }

        if ($runValidation && !$customer->validate()) {
            Craft::info('Customer not saved due to validation error.', __METHOD__);

            return false;
        }

        $customerRecord->userId = $customer->userId;
        $customerRecord->primaryBillingAddressId = $customer->primaryBillingAddressId;
        $customerRecord->primaryShippingAddressId = $customer->primaryShippingAddressId;

        $customerRecord->validate();
        $customer->addErrors($customerRecord->getErrors());

        $customerRecord->save(false);
        $customer->id = $customerRecord->id;

        return true;
    }

    /**
     * Get all address IDs for a customer by its ID.
     *
     * @param $customerId
     * @return array
     */
    public function getAddressIds($customerId): array
    {
        $ids = [];

        if ($customerId) {
            $addresses = Plugin::getInstance()->getAddresses()->getAddressesByCustomerId($customerId);

            foreach ($addresses as $address) {
                $ids[] = $address->id;
            }
        }

        return $ids;
    }

    /**
     * Delete a customer.
     *
     * @param Customer $customer
     * @return mixed
     */
    public function deleteCustomer($customer)
    {
        $customer = CustomerRecord::findOne($customer->id);

        if ($customer) {
            return $customer->delete();
        }

        return null;
    }

    /**
     * Deletes any customer record not related to a user or a cart.
<<<<<<< HEAD
=======
     * @since 2.2
>>>>>>> c2789e26
     */
    public function purgeOrphanedCustomers()
    {
        $customers = (new Query())
            ->select(['[[customers.id]] id'])
            ->from('{{%commerce_customers}} customers')
            ->leftJoin('{{%commerce_orders}} orders', '[[customers.id]] = [[orders.customerId]]')
<<<<<<< HEAD
            ->where(['[[orders.customerId]]' => null, '[[customers.userId]]' => null])
=======
            ->where(['[[orders.customerId]]' => null])
            ->andWhere(['[[customers.userId]]' => null])
>>>>>>> c2789e26
            ->column();

        // This will also remove all addresses related to the customer.
        Craft::$app->getDb()->createCommand()
            ->delete('{{%commerce_customers}}', ['id' => $customers])
            ->execute();
    }

    /**
     * When a user logs in, consolidate all his/her orders.
     *
     * @param UserEvent $event
     */
    public function loginHandler(UserEvent $event)
    {
        // Remove the old customer from the session.
        $this->forgetCustomer();

        $impersonating = Craft::$app->getSession()->get(UserElement::IMPERSONATE_KEY) !== null;
        // Don't allow transition of current cart to a user that is being impersonated.
        if ($impersonating) {
            Plugin::getInstance()->getCarts()->forgetCart();
        }

        /** @var User $user */
        $user = $event->identity;

        // Consolidates completed orders to the user
        $this->consolidateOrdersToUser($user);
    }

    /**
     * Forgets a Customer by deleting the customer from session and request.
     */
    public function forgetCustomer()
    {
        $this->_customer = null;

        $session = Craft::$app->getSession();
        if ($session->getHasSessionId() || $session->getIsActive()) {
            $session->remove(self::SESSION_CUSTOMER);
        }
    }

    /**
     * Assigns guest orders to a user.
     *
     * @param User $user
     * @param Order[]|null the orders con consolidate. If null, all guest orders associated with the user's email will be fetched
     * @return bool
     */
    public function consolidateOrdersToUser(User $user, array $orders = null): bool
    {
        $db = Craft::$app->getDb();
        $transaction = $db->beginTransaction();

        try {
            $toCustomer = $this->getCustomerByUserId($user->id);

            // The user has no previous customer record, create one.
            if (!$toCustomer) {
                $toCustomer = new Customer();
                $toCustomer->setUser($user);
                if (!$this->saveCustomer($toCustomer)) {
                    return false;
                }
            }

            if ($orders === null) {
                // Shouldn't really happen as all users should have an email.
                if (!$toCustomer->email) {
                    return false;
                }

                // Grab all the orders for the customer.
                $orders = Plugin::getInstance()->getOrders()->getOrdersByEmail($toCustomer->email);
            }

            // Assign each completed order to the users' customer and update the email.
            foreach ($orders as $order) {
                $belongsToAnotherUser = $order->getCustomer() && $order->getCustomer()->getUser();
                // Only consolidate completed orders, not carts and orders that don't belong to another user.

                if ($order->isCompleted && !$belongsToAnotherUser) {
                    $order->customerId = $toCustomer->id;
                    Craft::$app->getElements()->saveElement($order);
                }
            }

            $transaction->commit();
        } catch (\Exception $e) {
            Craft::error('Could not consolidate orders to user ' . $user->username . ': ' . $e->getMessage(), __METHOD__);
            $transaction->rollBack();
            return false;
        }

        return true;
    }

    /**
     * Get a customer by user ID. Returns null, if it doesn't exist.
     *
     * @param $id
     * @return Customer|null
     */
    public function getCustomerByUserId($id)
    {

        $row = $this->_createCustomerQuery()
            ->where(['userId' => $id])
            ->one();

        return $row ? new Customer($row) : null;
    }

    /**
     * Returns the user groups of the user param but defaults to the current user
     *
     * @param User|null $user
     * @return array
     */
    public function getUserGroupIdsForUser(User $user = null): array
    {
        $groupIds = [];
        $currentUser = $user ?? Craft::$app->getUser()->getIdentity();

        if ($currentUser) {
            foreach ($currentUser->getGroups() as $group) {
                $groupIds[] = $group->id;
            }
        }

        return $groupIds;
    }

    /**
     * Handle the user logout.
     *
     * @param UserEvent $event
     */
    public function logoutHandler(UserEvent $event)
    {
        // Reset the sessions customer.
        Plugin::getInstance()->getCarts()->forgetCart();
        $this->forgetCustomer();
    }

    /**
     * Sets the last used addresses on the customer on order completion.
     * Duplicates the address records used for the order so they are independent to the
     * customers address book.
     *
     * @param Order $order
     */
    public function orderCompleteHandler($order)
    {
        $orderAddressesMutated = $this->_copyAddressesToOrder($order);

        $this->_createUserFromOrder($order);

        if ($orderAddressesMutated) {
            Craft::$app->getElements()->saveElement($order, false);
        }
    }

    /**
     * Id of current customer record. Guaranteed not null
     *
     * @return int
     * @throws Exception
     */
    public function getCustomerId(): int
    {
        return $this->_getSavedCustomer()->id;
    }

    /**
     * Handle a saved user.
     *
     * @param Event $event
     * @throws Exception
     */
    public function saveUserHandler(Event $event)
    {
        $user = $event->sender;
        $customer = $this->getCustomerByUserId($user->id);
        $email = $user->email;

        // Update the email address on orders for this customer.
        if ($customer) {
            $orders = (new Query())
                ->select(['orders.id'])
                ->from([Table::ORDERS . ' orders'])
                ->where(['orders.customerId' => $customer->id])
                ->column();

            Craft::$app->getDb()->createCommand()
                ->update(Table::ORDERS, ['email' => $email], ['id' => $orders])
                ->execute();
        }
    }

    // Private Methods
    // =========================================================================

    /**
     * Get the current customer.
     *
     * @return Customer
     * @throws Exception if failed to save customer.
     */
    private function _getSavedCustomer(): Customer
    {
        $customer = $this->getCustomer();

        if (!$customer->id) {
            if ($this->saveCustomer($customer)) {
                Craft::$app->getSession()->set(self::SESSION_CUSTOMER, $customer->id);
            } else {
                $errors = implode(', ', $customer->errors);
                throw new Exception('Error saving customer: ' . $errors);
            }
        }

        return $customer;
    }

    /**
     * Returns a Query object prepped for retrieving Order Adjustment.
     *
     * @return Query The query object.
     */
    private function _createCustomerQuery(): Query
    {
        return (new Query())
            ->select([
                'id',
                'userId',
                'primaryBillingAddressId',
                'primaryShippingAddressId'
            ])
            ->from([Table::CUSTOMERS]);
    }

    /**
     * @param Order $order
     * @return bool
     * @throws \yii\db\Exception
     */
    private function _copyAddressesToOrder(Order $order): bool
    {
        $mutated = false;
        // Now duplicate the addresses on the order
        $addressesService = Plugin::getInstance()->getAddresses();
        if ($order->billingAddress) {
            $snapshotBillingAddress = new Address($order->billingAddress->toArray([
                    'id',
                    'attention',
                    'title',
                    'firstName',
                    'lastName',
                    'countryId',
                    'stateId',
                    'address1',
                    'address2',
                    'city',
                    'zipCode',
                    'phone',
                    'alternativePhone',
                    'businessName',
                    'businessTaxId',
                    'businessId',
                    'stateName'
                ]
            ));
            $originalBillingAddressId = $snapshotBillingAddress->id;
            $snapshotBillingAddress->id = null;
            if ($addressesService->saveAddress($snapshotBillingAddress, false)) {
                $mutated = true;
                $order->setBillingAddress($snapshotBillingAddress);
            } else {
                Craft::error(Plugin::t('Unable to duplicate the billing address on order completion. Original billing address ID: {addressId}. Order ID: {orderId}',
                    ['addressId' => $originalBillingAddressId, 'orderId' => $order->id]), __METHOD__);
            }
        }

        if ($order->shippingAddress) {
            $snapshotShippingAddress = new Address($order->shippingAddress->toArray([
                    'id',
                    'attention',
                    'title',
                    'firstName',
                    'lastName',
                    'countryId',
                    'stateId',
                    'address1',
                    'address2',
                    'city',
                    'zipCode',
                    'phone',
                    'alternativePhone',
                    'businessName',
                    'businessTaxId',
                    'businessId',
                    'stateName'
                ]
            ));
            $originalShippingAddressId = $snapshotShippingAddress->id;
            $snapshotShippingAddress->id = null;
            if ($addressesService->saveAddress($snapshotShippingAddress, false)) {
                $mutated = true;
                $order->setShippingAddress($snapshotShippingAddress);
            } else {
                Craft::error(Plugin::t('Unable to duplicate the shipping address on order completion. Original shipping address ID: {addressId}. Order ID: {orderId}',
                    ['addressId' => $originalShippingAddressId, 'orderId' => $order->id]), __METHOD__);
            }
        }

        return $mutated;
    }

    /**
     * @param Order $order
     * @return void
     * @throws Exception
     * @throws Throwable
     * @throws ElementNotFoundException
     */
    public function _createUserFromOrder(Order $order)
    {
        // Only do this if requested
        if (!$order->registerUserOnOrderComplete) {
            return;
        }

        // Only if on pro edition
        if (Craft::$app->getEdition() != Craft::Pro) {
            return;
        }

        // If a user is logged in, then don't create a user account
        if (Craft::$app->getUser()->getIdentity()) {
            return;
        }

        // order already has a registered user associated
        if ($order->getUser()) {
            return;
        }

        // can't create a user without an email
        if (!$order->email) {
            return;
        }

        // already a user?
        $user = User::find()->email($order->email)->one();
        if ($user) {
            return;
        }

        // Need to associate the new user to the orders customer
        $customer = $order->getCustomer();
        if (!$customer) {
            return;
        }

        // Create a new user
        $user = new User();
        $user->email = $order->email;
        $user->unverifiedEmail = $order->email;
        $user->newPassword = null;
        $user->username = $order->email;
        $user->firstName = $order->billingAddress->firstName ?? '';
        $user->lastName = $order->billingAddress->lastName ?? '';
        $user->pending = true;
        $user->setScenario(Element::SCENARIO_ESSENTIALS); //  don't validate required custom fields.

        if (Craft::$app->getElements()->saveElement($user)) {
            Craft::$app->getUsers()->assignUserToDefaultGroup($user);
            $emailSent = Craft::$app->getUsers()->sendActivationEmail($user);

            if (!$emailSent) {
                Craft::warning('User saved, but couldn’t send activation email. Check your email settings.', __METHOD__);
            }

            $customer->userId = $user->id;
            Plugin::getInstance()->getCustomers()->saveCustomer($customer, false);
        } else {
            $errors = $user->getErrors();
            Craft::warning('Could not create user on order completion.', __METHOD__);
            Craft::warning($errors, __METHOD__);
        }
    }

    /**
     * @param array $context
     * @since 2.2
     */
    public function addEditUserCustomerInfoTab(array &$context)
    {
        $currentUser = Craft::$app->getUser()->getIdentity();
        if (!$context['isNewUser'] && ($currentUser->can('commerce-manageOrders') || $currentUser->can('commerce-manageSubscriptions'))) {
            $context['tabs']['customerInfo'] = [
                'label' => Craft::t('commerce', 'Customer Info'),
                'url' => '#customerInfo'
            ];
        }
    }

    /**
     * Add customer info to the Edit User page in the CP
     *
     * @param array $context
     * @return string
     * @throws LoaderError
     * @throws RuntimeError
     * @throws SyntaxError
     * @throws InvalidConfigException
     * @since 2.2
     */
    public function addEditUserCustomerInfoTabContent(array &$context): string
    {
        if (!$context['user'] || $context['isNewUser']) {
            return '';
        }

        $customer = $this->getCustomerByUserId($context['user']->id);
        if (!$customer) {
            return '';
        }

        Craft::$app->getView()->registerAssetBundle(CommerceCpAsset::class);
        return Craft::$app->getView()->renderTemplate('commerce/customers/_editUserTab', [
            'customer' => $customer
        ]);
    }
}<|MERGE_RESOLUTION|>--- conflicted
+++ resolved
@@ -258,10 +258,8 @@
 
     /**
      * Deletes any customer record not related to a user or a cart.
-<<<<<<< HEAD
-=======
+     *
      * @since 2.2
->>>>>>> c2789e26
      */
     public function purgeOrphanedCustomers()
     {
@@ -269,12 +267,7 @@
             ->select(['[[customers.id]] id'])
             ->from('{{%commerce_customers}} customers')
             ->leftJoin('{{%commerce_orders}} orders', '[[customers.id]] = [[orders.customerId]]')
-<<<<<<< HEAD
             ->where(['[[orders.customerId]]' => null, '[[customers.userId]]' => null])
-=======
-            ->where(['[[orders.customerId]]' => null])
-            ->andWhere(['[[customers.userId]]' => null])
->>>>>>> c2789e26
             ->column();
 
         // This will also remove all addresses related to the customer.
