--- conflicted
+++ resolved
@@ -17,8 +17,8 @@
 use craft\commerce\web\assets\commercecp\CommerceCpAsset;
 use craft\elements\User;
 use craft\events\ModelEvent;
+use craft\helpers\ArrayHelper;
 use yii\web\UserEvent;
-use craft\helpers\ArrayHelper;
 
 /**
  * Customer service.
@@ -28,326 +28,6 @@
  */
 class Customers extends Component
 {
-<<<<<<< HEAD
-=======
-    const SESSION_CUSTOMER = 'commerce_customer';
-
-    /**
-     * @var Customer|null
-     */
-    private ?Customer $_customer = null;
-
-    /**
-     * @event CustomerEvent The event that is triggered before customer details is saved.
-     * @since 3.2.9
-     *
-     * ```php
-     * Event::on(
-     * Customers::class,
-     * Customers::EVENT_BEFORE_SAVE_CUSTOMER,
-     *     function(CustomerEvent $event) {
-     *         // @var Customer $customer
-     *         $customer = $event->customer;;
-     *     }
-     * );
-     * ```
-     */
-    const EVENT_BEFORE_SAVE_CUSTOMER = 'beforeSaveCustomer';
-
-    /**
-     * @event CustomerEvent The event that is triggered after customer details is saved.
-     * @since 3.2.9
-     *
-     * ```php
-     * Event::on(
-     * Customers::class,
-     * Customers::EVENT_AFTER_SAVE_CUSTOMER,
-     *     function(CustomerEvent $event) {
-     *         // @var Customer $customer
-     *         $customer = $event->customer;;
-     *     }
-     * );
-     * ```
-     */
-    const EVENT_AFTER_SAVE_CUSTOMER = 'afterSaveCustomer';
-
-    /**
-     * @event CustomerAddressEvent The event that is triggered before customer address is saved.
-     * @since 3.2.9
-     *
-     * ```php
-     * Event::on(
-     * Customers::class,
-     * Customers::EVENT_BEFORE_SAVE_CUSTOMER_ADDRESS,
-     *      function(CustomerAddressEvent $event) {
-     *          // @var Customer $customer
-     *          $customer = $event->customer;
-     *
-     *          // @var Address $address
-     *          $address = $event->address;
-     *      }
-     * );
-     * ```
-     */
-    const EVENT_BEFORE_SAVE_CUSTOMER_ADDRESS = 'beforeSaveCustomerAddress';
-
-    /**
-     * @event CustomerAddressEvent The event that is triggered after customer address is successfully saved.
-     * @since 3.2.9
-     *
-     * ```php
-     * Event::on(
-     * Customers::class,
-     * Customers::EVENT_AFTER_SAVE_CUSTOMER_ADDRESS,
-     *      function(CustomerAddressEvent $event) {
-     *          // @var Customer $customer
-     *          $customer = $event->customer;
-     *
-     *          // @var Address $address
-     *          $address = $event->address;
-     *      }
-     * );
-     * ```
-     */
-    const EVENT_AFTER_SAVE_CUSTOMER_ADDRESS = 'afterSaveCustomerAddress';
-
-    /**
-     * Get all customers.
-     *
-     * @return Customer[]
-     */
-    public function getAllCustomers(): array
-    {
-        $rows = $this->_createCustomerQuery()
-            ->all();
-
-        $customers = [];
-
-        foreach ($rows as $row) {
-            $customers[] = new Customer($row);
-        }
-
-        return $customers;
-    }
-
-    /**
-     * Get a customer by its ID.
-     */
-    public function getCustomerById(int $id): ?Customer
-    {
-        $row = $this->_createCustomerQuery()
-            ->where(['id' => $id])
-            ->one();
-
-        return $row ? new Customer($row) : null;
-    }
-
-    /**
-     * Get the current customer by the current customer in session, or creates one if none exists.
-     */
-    public function getCustomer(): Customer
-    {
-        $session = Craft::$app->getSession();
-        $isNew = false;
-
-        if ($this->_customer === null) {
-            $user = Craft::$app->getUser()->getIdentity();
-
-            // Can we get the current customer from the current user?
-            if ($user) {
-                $this->_customer = $this->getCustomerByUserId($user->id);
-
-                if (!$this->_customer) {
-                    $this->_customer = new Customer();
-                    $this->_customer->userId = $user->id;
-                    $isNew = true;
-                }
-            }
-
-            // If we have no current user, can we get the current customer from the session (with no user logged in)
-            if (!$user && ($session->getHasSessionId() || $session->getIsActive())) {
-                if ($customerId = Craft::$app->getSession()->get(self::SESSION_CUSTOMER)) {
-                    $this->_customer = $this->getCustomerById($customerId);
-                }
-            }
-
-            // If we have no customer by now, just create one.
-            if ($this->_customer === null) {
-                $this->_customer = new Customer();
-                $isNew = true;
-            }
-        }
-
-        // Did we create a new customer? If so let's save it, so it has an ID.
-        if ($isNew) {
-            $this->saveCustomer($this->_customer);
-        }
-
-        // Store the customer in the session.
-        Craft::$app->getSession()->set(self::SESSION_CUSTOMER, $this->_customer->id);
-
-        return $this->_customer;
-    }
-
-    /**
-     * Associates an address with the saved customer, and saves the address.
-     *
-     * @param Customer|null $customer Defaults to the current customer in session if none is passing in.
-     * @param bool $runValidation should we validate this address before saving.
-     * @throws Exception
-     */
-    public function saveAddress(Address $address, Customer $customer = null, bool $runValidation = true): bool
-    {
-        // Fire a 'beforeSaveCustomerAddress' event
-        if ($this->hasEventHandlers(self::EVENT_BEFORE_SAVE_CUSTOMER_ADDRESS)) {
-            $this->trigger(self::EVENT_BEFORE_SAVE_CUSTOMER_ADDRESS, new CustomerAddressEvent([
-                'address' => $address,
-                'customer' => $customer,
-            ]));
-        }
-
-        // default to customer in session.
-        if ($customer === null) {
-            $customer = $this->getCustomer();
-        }
-
-        if (Plugin::getInstance()->getAddresses()->saveAddress($address, $runValidation)) {
-            $customerAddress = CustomerAddressRecord::find()->where([
-                'customerId' => $customer->id,
-                'addressId' => $address->id,
-            ])->one();
-
-            if (!$customerAddress) {
-                $customerAddress = new CustomerAddressRecord();
-            }
-
-            $customerAddress->customerId = $customer->id;
-            $customerAddress->addressId = $address->id;
-
-            if ($customerAddress->save()) {
-                // Fire a 'afterSaveCustomerAddress' event
-                if ($this->hasEventHandlers(self::EVENT_AFTER_SAVE_CUSTOMER_ADDRESS)) {
-                    $this->trigger(self::EVENT_AFTER_SAVE_CUSTOMER_ADDRESS, new CustomerAddressEvent([
-                        'address' => $address,
-                        'customer' => $customer,
-                    ]));
-                }
-
-                return true;
-            }
-        }
-
-        return false;
-    }
-
-    /**
-     * Save a customer by its model.
-     *
-     * @param bool $runValidation should we validate this customer before saving.
-     * @throws Exception
-     */
-    public function saveCustomer(Customer $customer, bool $runValidation = true): bool
-    {
-        // Fire a 'beforeSaveCustomer' event
-        if ($this->hasEventHandlers(self::EVENT_BEFORE_SAVE_CUSTOMER)) {
-            $this->trigger(self::EVENT_BEFORE_SAVE_CUSTOMER, new CustomerEvent([
-                'customer' => $customer,
-            ]));
-        }
-
-        if (!isset($customer->id)) {
-            $customerRecord = new CustomerRecord();
-        } else {
-            $customerRecord = CustomerRecord::findOne($customer->id);
-
-            if (!$customerRecord) {
-                throw new Exception(Craft::t('commerce', 'No customer exists with the ID “{id}”',
-                    ['id' => $customer->id]));
-            }
-        }
-
-        if ($runValidation && !$customer->validate()) {
-            Craft::info('Customer not saved due to validation error.', __METHOD__);
-
-            return false;
-        }
-
-        $customerRecord->setAttributes([
-            'userId' => $customer->userId,
-            'primaryBillingAddressId' => $customer->primaryBillingAddressId,
-            'primaryShippingAddressId' => $customer->primaryShippingAddressId,
-        ]);
-
-        $customerRecord->validate();
-        $customer->addErrors($customerRecord->getErrors());
-
-        $customerRecord->save(false);
-        $customer->id = $customerRecord->id;
-
-        // Update the current customer if it was the one saved
-        if ($this->_customer && $this->_customer->id == $customer->id) {
-            $this->_customer = $customer;
-        }
-
-        // Fire a 'afterSaveCustomer' event
-        if ($this->hasEventHandlers(self::EVENT_AFTER_SAVE_CUSTOMER)) {
-            $this->trigger(self::EVENT_AFTER_SAVE_CUSTOMER, new CustomerEvent([
-                'customer' => $customer,
-            ]));
-        }
-
-        return true;
-    }
-
-    /**
-     * Get all address IDs for a customer by its ID.
-     *
-     * @throws InvalidConfigException
-     */
-    public function getAddressIdsByCustomerId(int $customerId): array
-    {
-        $ids = [];
-
-        if ($customerId) {
-            $addresses = Plugin::getInstance()->getAddresses()->getAddressesByCustomerId($customerId);
-            $ids = ArrayHelper::getColumn($addresses, 'id');
-        }
-
-        return $ids;
-    }
-
-    /**
-     * Get all address IDs for a customer by its ID.
-     *
-     * @param $customerId
-     * @throws InvalidConfigException
-     * @deprecated in 4.0. Use [[getAddressIdsByCustomerId()]] instead.
-     */
-    public function getAddressIds($customerId): array
-    {
-        return $this->getAddressIdsByCustomerId($customerId);
-    }
-
-    /**
-     * Delete a customer.
-     *
-     * @return mixed
-     * @throws Throwable
-     * @throws StaleObjectException
-     * @deprecated in 4.0. Use [[deleteCustomerById()]] instead.
-     */
-    public function deleteCustomer(Customer $customer)
-    {
-        $customer = CustomerRecord::findOne($customer->id);
-
-        if ($customer === null) {
-            return null;
-        }
-
-        return $this->deleteCustomerById($customer->id);
-    }
-
->>>>>>> e453deae
     /**
      * @param User $user
      * @param int $addressId
@@ -415,7 +95,7 @@
 
         Craft::$app->getView()->registerAssetBundle(CommerceCpAsset::class);
         return Craft::$app->getView()->renderTemplate('commerce/_includes/users/_editUserTab', [
-            'user' => $context['user']
+            'user' => $context['user'],
         ]);
     }
 
@@ -432,128 +112,8 @@
     public function orderCompleteHandler(Order $order): void
     {
         // Create a user account if requested
-<<<<<<< HEAD
         if ($order->registerUserOnOrderComplete) {
             $this->_activateUserFromOrder($order);
-=======
-
-        $this->_createUserFromOrder($order);
-
-        // Consolidate orders for email address
-        // This may change the customer on the order (which might drop the address ID's from the order), but
-        // that is ok, since the _copyAddressesToOrder below will save the addresses.
-        $this->consolidateGuestOrdersByEmail($order->email, $order);
-
-        // Ensures that the completed order only has address IDs that belong ONLY to the order, and not an address book.
-        $orderAddressesMutated = $this->_copyAddressesToOrder($order);
-
-        if ($orderAddressesMutated) {
-            // We don't need to update search indexes since the address contents are the same.
-            Craft::$app->getElements()->saveElement($order, false, false, false);
-        }
-
-        // Copy address to guest customer's address book if they have no addresses
-        $customer = $order->getCustomer();
-        if ($customer && !$customer->userId && empty($customer->getAddresses()) && ($order->billingAddressId || $order->shippingAddressId)) {
-            $addressesUpdated = false;
-            if ($order->billingAddressId && $billingAddress = $order->getBillingAddress()) {
-                $billingAddress->id = null;
-                if ($this->saveAddress($billingAddress, $customer, false)) {
-                    $customer->primaryBillingAddressId = $billingAddress->id;
-                    $addressesUpdated = true;
-                }
-            }
-
-            if ($order->shippingAddressId) {
-                $shippingAddress = $order->getShippingAddress();
-                if ($shippingAddress && $shippingAddress->sameAs($order->getBillingAddress())) {
-                    // Don't create two addresses in the address book if they are the same
-                    $customer->primaryShippingAddressId = $customer->primaryBillingAddressId;
-                    $addressesUpdated = true;
-                } elseif ($shippingAddress) {
-                    $shippingAddress->id = null;
-                    if ($this->saveAddress($shippingAddress, $customer, false)) {
-                        $customer->primaryShippingAddressId = $shippingAddress->id;
-                        $addressesUpdated = true;
-                    }
-                }
-            }
-
-            if ($addressesUpdated) {
-                $this->saveCustomer($customer);
-            }
-        }
-    }
-
-    /**
-     * Retrieve customer query with the option to specify a search term
-     *
-     * @param string|null $search
-     * @since 3.1
-     */
-    public function getCustomersQuery(string $search = null): Query
-    {
-        $customersQuery = (new Query())
-            ->select([
-                'billing.address1 as billingAddress',
-                'billing.firstName as billingFirstName',
-                'billing.fullName as billingFullName',
-                'billing.lastName as billingLastName',
-                'customers.id as id',
-                'email' => new Expression('CASE WHEN [[orders.email]] IS NULL THEN [[users.email]] ELSE [[orders.email]] END'),
-                'primaryBillingAddressId',
-                'primaryShippingAddressId',
-                'shipping.address1 as shippingAddress',
-                'shipping.firstName as shippingFirstName',
-                'shipping.fullName as shippingFullName',
-                'shipping.lastName as shippingLastName',
-                'userId',
-            ])
-            ->from(Table::CUSTOMERS . ' customers')
-            ->leftJoin(Table::ORDERS . ' orders', '[[orders.customerId]] = [[customers.id]]')
-            ->leftJoin(CraftTable::USERS . ' users', '[[users.id]] = [[customers.userId]]')
-            ->leftJoin(Table::ADDRESSES . ' billing', '[[billing.id]] = [[customers.primaryBillingAddressId]]')
-            ->leftJoin(Table::ADDRESSES . ' shipping', '[[shipping.id]] = [[customers.primaryShippingAddressId]]')
-            ->groupBy([
-                'customers.id',
-                'orders.email',
-                'billing.firstName',
-                'billing.lastName',
-                'billing.fullName',
-                'billing.address1',
-                'shipping.firstName',
-                'shipping.lastName',
-                'shipping.fullName',
-                'shipping.address1',
-                'users.email',
-            ])
-            ->andWhere([
-                'or',
-                ['orders.isCompleted' => true],
-                ['not', ['customers.userId' => null]],
-            ]);
-
-        if ($search) {
-            $likeOperator = Craft::$app->getDb()->getIsPgsql() ? 'ILIKE' : 'LIKE';
-            $customersQuery->andWhere([
-                'or',
-                [$likeOperator, '[[billing.address1]]', $search],
-                [$likeOperator, '[[billing.firstName]]', $search],
-                [$likeOperator, '[[billing.fullName]]', $search],
-                [$likeOperator, '[[billing.lastName]]', $search],
-                [$likeOperator, '[[orders.email]]', $search],
-                [$likeOperator, '[[orders.reference]]', $search],
-                [$likeOperator, '[[orders.number]]', $search],
-                [$likeOperator, '[[shipping.address1]]', $search],
-                [$likeOperator, '[[shipping.firstName]]', $search],
-                [$likeOperator, '[[shipping.fullName]]', $search],
-                [$likeOperator, '[[shipping.lastName]]', $search],
-                [$likeOperator, '[[users.username]]', $search],
-                [$likeOperator, '[[users.firstName]]', $search],
-                [$likeOperator, '[[users.lastName]]', $search],
-                [$likeOperator, '[[users.email]]', $search],
-            ]);
->>>>>>> e453deae
         }
     }
 
@@ -588,8 +148,8 @@
 
         $user = Craft::$app->getUsers()->ensureUserByEmail($order->email);
 
-        if(!$user->getIsCredentialed()) {
-            if(!$user->fullName) {
+        if (!$user->getIsCredentialed()) {
+            if (!$user->fullName) {
                 $user->fullName = $order->getBillingAddress()?->fullName ?? $order->getShippingAddress()?->fullName ?? '';
             }
             $user->pending = true;
