<?php
/**
 * @link https://craftcms.com/
 * @copyright Copyright (c) Pixel & Tonic, Inc.
 * @license https://craftcms.github.io/license/
 */

namespace craft\commerce\services;

use Craft;
use craft\base\Element;
use craft\commerce\db\Table;
use craft\commerce\elements\Order;
use craft\commerce\models\Customer;
use craft\commerce\Plugin;
use craft\commerce\web\assets\commercecp\CommerceCpAsset;
use craft\db\Query;
use craft\elements\User;
use craft\errors\ElementNotFoundException;
use craft\errors\MissingComponentException;
use craft\helpers\ArrayHelper;
use Throwable;
use Twig\Error\LoaderError;
use Twig\Error\RuntimeError;
use Twig\Error\SyntaxError;
use yii\base\Component;
use yii\base\Exception;
use yii\base\InvalidConfigException;
use yii\web\UserEvent;

/**
 * Customer service.
 *
 * @property array|Customer[] $allCustomers
 * @property Customer $customer
 * @property int $customerId id of current customer record
 * @property Customer $savedCustomer
 * @author Pixel & Tonic, Inc. <support@pixelandtonic.com>
 * @since 2.0
 */
class Customers extends Component
{
    /**
     * Get all customers.
     *
     * @return User[]
     */
    public function getAllCustomers(): array
    {
<<<<<<< HEAD
        $ids = (new Query())->from(Table::USERS)
            ->select(['userId'])
            ->column();
=======
        $rows = $this->_createCustomerQuery()
            ->all();

        $customers = [];

        foreach ($rows as $row) {
            $customers[] = new Customer($row);
        }

        return $customers;
    }

    /**
     * Get a customer by its ID.
     *
     * @param int $id
     * @return Customer|null
     */
    public function getCustomerById(int $id): ?Customer
    {
        $row = $this->_createCustomerQuery()
            ->where(['id' => $id])
            ->one();

        return $row ? new Customer($row) : null;
    }

    /**
     * Get the current customer by the current customer in session, or creates one if none exists.
     *
     * @return Customer
     */
    public function getCustomer(): Customer
    {
        $session = Craft::$app->getSession();
        $isNew = false;

        if ($this->_customer === null) {

            $user = Craft::$app->getUser()->getIdentity();

            // Can we get the current customer from the current user?
            if ($user) {
                $this->_customer = $this->getCustomerByUserId($user->id);

                if (!$this->_customer) {
                    $this->_customer = new Customer();
                    $this->_customer->userId = $user->id;
                    $isNew = true;
                }
            }

            // If we have no current user, can we get the current customer from the session (with no user logged in)
            if (!$user && ($session->getHasSessionId() || $session->getIsActive())) {
                if ($customerId = Craft::$app->getSession()->get(self::SESSION_CUSTOMER)) {
                    $this->_customer = $this->getCustomerById($customerId);
                }
            }

            // If we have no customer by now, just create one.
            if ($this->_customer === null) {
                $this->_customer = new Customer();
                $isNew = true;
            }
        }

        // Did we create a new customer? If so let's save it, so it has an ID.
        if ($isNew) {
            $this->saveCustomer($this->_customer);
        }

        // Store the customer in the session.
        Craft::$app->getSession()->set(self::SESSION_CUSTOMER, $this->_customer->id);

        return $this->_customer;
    }

    /**
     * Associates an address with the saved customer, and saves the address.
     *
     * @param Address $address
     * @param Customer|null $customer Defaults to the current customer in session if none is passing in.
     * @param bool $runValidation should we validate this address before saving.
     * @return bool
     * @throws Exception
     */
    public function saveAddress(Address $address, Customer $customer = null, bool $runValidation = true): bool
    {
        // Fire a 'beforeSaveCustomerAddress' event
        if ($this->hasEventHandlers(self::EVENT_BEFORE_SAVE_CUSTOMER_ADDRESS)) {
            $this->trigger(self::EVENT_BEFORE_SAVE_CUSTOMER_ADDRESS, new CustomerAddressEvent([
                'address' => $address,
                'customer' => $customer,
            ]));
        }

        // default to customer in session.
        if ($customer === null) {
            $customer = $this->getCustomer();
        }

        if (Plugin::getInstance()->getAddresses()->saveAddress($address, $runValidation)) {
            $customerAddress = CustomerAddressRecord::find()->where([
                'customerId' => $customer->id,
                'addressId' => $address->id,
            ])->one();

            if (!$customerAddress) {
                $customerAddress = new CustomerAddressRecord();
            }

            $customerAddress->customerId = $customer->id;
            $customerAddress->addressId = $address->id;

            if ($customerAddress->save()) {
                // Fire a 'afterSaveCustomerAddress' event
                if ($this->hasEventHandlers(self::EVENT_AFTER_SAVE_CUSTOMER_ADDRESS)) {
                    $this->trigger(self::EVENT_AFTER_SAVE_CUSTOMER_ADDRESS, new CustomerAddressEvent([
                        'address' => $address,
                        'customer' => $customer,
                    ]));
                }

                return true;
            }
        }

        return false;
    }

    /**
     * Save a customer by its model.
     *
     * @param Customer $customer
     * @param bool $runValidation should we validate this customer before saving.
     * @return bool
     * @throws Exception
     */
    public function saveCustomer(Customer $customer, bool $runValidation = true): bool
    {
        // Fire a 'beforeSaveCustomer' event
        if ($this->hasEventHandlers(self::EVENT_BEFORE_SAVE_CUSTOMER)) {
            $this->trigger(self::EVENT_BEFORE_SAVE_CUSTOMER, new CustomerEvent([
                'customer' => $customer,
            ]));
        }

        if (!isset($customer->id)) {
            $customerRecord = new CustomerRecord();
        } else {
            $customerRecord = CustomerRecord::findOne($customer->id);

            if (!$customerRecord) {
                throw new Exception(Craft::t('commerce', 'No customer exists with the ID “{id}”',
                    ['id' => $customer->id]));
            }
        }

        if ($runValidation && !$customer->validate()) {
            Craft::info('Customer not saved due to validation error.', __METHOD__);

            return false;
        }

        $customerRecord->setAttributes([
            'userId' => $customer->userId,
            'primaryBillingAddressId' => $customer->primaryBillingAddressId,
            'primaryShippingAddressId' => $customer->primaryShippingAddressId,
        ]);

        $customerRecord->validate();
        $customer->addErrors($customerRecord->getErrors());

        $customerRecord->save(false);
        $customer->id = $customerRecord->id;

        // Update the current customer if it was the one saved
        if ($this->_customer && $this->_customer->id == $customer->id) {
            $this->_customer = $customer;
        }

        // Fire a 'afterSaveCustomer' event
        if ($this->hasEventHandlers(self::EVENT_AFTER_SAVE_CUSTOMER)) {
            $this->trigger(self::EVENT_AFTER_SAVE_CUSTOMER, new CustomerEvent([
                'customer' => $customer,
            ]));
        }

        return true;
    }

    /**
     * Get all address IDs for a customer by its ID.
     *
     * @param int $customerId
     * @return array
     * @throws InvalidConfigException
     */
    public function getAddressIdsByCustomerId(int $customerId): array
    {
        $ids = [];

        if ($customerId) {
            $addresses = Plugin::getInstance()->getAddresses()->getAddressesByCustomerId($customerId);
            $ids = ArrayHelper::getColumn($addresses, 'id');
        }

        return $ids;
    }

    /**
     * Get all address IDs for a customer by its ID.
     *
     * @param $customerId
     * @return array
     * @throws InvalidConfigException
     * @deprecated in 4.0. Use [[getAddressIdsByCustomerId()]] instead.
     */
    public function getAddressIds($customerId): array
    {
        return $this->getAddressIdsByCustomerId($customerId);
    }

    /**
     * Delete a customer.
     *
     * @param Customer $customer
     * @return mixed
     * @throws Throwable
     * @throws StaleObjectException
     * @deprecated in 4.0. Use [[deleteCustomerById()]] instead.
     */
    public function deleteCustomer(Customer $customer)
    {
        $customer = CustomerRecord::findOne($customer->id);

        if ($customer === null) {
            return null;
        }

        return $this->deleteCustomerById($customer->id);
    }

    /**
     * Deletes a customer by its ID
     *
     * @param int $id
     * @return bool
     * @throws StaleObjectException
     * @throws Throwable
     */
    public function deleteCustomerById(int $id): bool
    {
        $customer = CustomerRecord::findOne($id);
>>>>>>> 95369ef8

        if (empty($ids)) {
            return [];
        }

        return User::find()->id($ids)->all();
    }

    /**
     * When a user logs in, consolidate all his/her orders.
     *
     * @param UserEvent $event
     * @throws ElementNotFoundException
     * @throws Exception
     * @throws InvalidConfigException
     * @throws Throwable
     * @throws MissingComponentException
     */
    public function loginHandler(UserEvent $event): void
    {
        $impersonating = Craft::$app->getSession()->get(User::IMPERSONATE_KEY) !== null;
        // Don't allow transition of current cart to a user that is being impersonated.
        if ($impersonating) {
            Plugin::getInstance()->getCarts()->forgetCart();
        }

        Plugin::getInstance()->getCarts()->restorePreviousCartForCurrentUser();
    }

    /**
     * Handle the user logout.
     *
     * @param UserEvent $event
     * @throws InvalidConfigException
     * @throws MissingComponentException
     */
    public function logoutHandler(UserEvent $event): void
    {
        // Reset the session's customer.
        Plugin::getInstance()->getCarts()->forgetCart();
    }

    /**
     * Sets the last used addresses on the customer on order completion.
     *
     * Consolidates any other orders using the same email address.
     *
     * Duplicates the address records used for the order so they are independent to the
     * customers address book.
     *
     * @param Order $order
     * @throws ElementNotFoundException
     * @throws Exception
     * @throws Throwable
     * @throws \yii\db\Exception
     */
    public function orderCompleteHandler(Order $order): void
    {
        // Create a user account if requested
        $this->_createUserFromOrder($order);

        // Ensures that the completed order only has address IDs that belong ONLY to the order, and not an address book.
        $orderAddressesMutated = $this->_copyAddressesToOrder($order);

        if ($orderAddressesMutated) {
            // We don't need to update search indexes since the address contents are the same.
            Craft::$app->getElements()->saveElement($order, false, false, false);
        }

        // Copy address to guest customer's address book if they have no addresses
        $customer = $order->getCustomer();
        // if ($customer && !$customer->userId && empty($customer->getAddresses()) && ($order->billingAddressId || $order->shippingAddressId)) {
        //     $addressesUpdated = false;
        //     if ($order->billingAddressId && $billingAddress = $order->getBillingAddress()) {
        //         $billingAddress->id = null;
        //         if ($this->saveAddress($billingAddress, $customer, false)) {
        //             $customer->primaryBillingAddressId = $billingAddress->id;
        //             $addressesUpdated = true;
        //         }
        //     }
        //
        //     if ($order->shippingAddressId) {
        //         $shippingAddress = $order->getShippingAddress();
        //         if ($shippingAddress && $shippingAddress->sameAs($order->getBillingAddress())) {
        //             // Don't create two addresses in the address book if they are the same
        //             $customer->primaryShippingAddressId = $customer->primaryBillingAddressId;
        //             $addressesUpdated = true;
        //         } else if ($shippingAddress) {
        //             $shippingAddress->id = null;
        //             if ($this->saveAddress($shippingAddress, $customer, false)) {
        //                 $customer->primaryShippingAddressId = $shippingAddress->id;
        //                 $addressesUpdated = true;
        //             }
        //         }
        //     }
        //
        //     if ($addressesUpdated) {
        //         $this->saveCustomer($customer);
        //     }
        // }
    }

    /**
     * @param Order $order
     * @return bool
     * @throws \yii\db\Exception
     */
    private function _copyAddressesToOrder(Order $order): bool
    {
        $mutated = false;
        // Now duplicate the addresses on the order
        $addressesService = Plugin::getInstance()->getAddresses();

        if ($originalBillingAddress = $order->getBillingAddress()) {
            // Address ID could be null if the orders customer just got switched during order completion.
            // But that is OK, since we will mark order as mutated which will force the  order to save (which will also save the addresses).
            $originalBillingAddressId = $originalBillingAddress->id;
            $newBillingAddress = new Address();
            $newBillingAddress->attributes = $originalBillingAddress->attributes;
            $newBillingAddress->id = null;
            if ($addressesService->saveAddress($newBillingAddress, false)) {
                $mutated = true;
                $order->setBillingAddress($newBillingAddress);
            } else {
                Craft::error(Craft::t('commerce', 'Unable to duplicate the billing address on order completion. Original billing address ID: {addressId}. Order ID: {orderId}',
                    ['addressId' => $originalBillingAddressId, 'orderId' => $order->id]), __METHOD__);
            }
        }

        if ($originalShippingAddress = $order->getShippingAddress()) {
            // Address ID could be null if the orders customer just got switched during order completion.
            // But that is OK, since we will mark order as mutated which will force the  order to save (which will also save the addresses).
            $originalShippingAddressId = $originalShippingAddress->id;
            $newShippingAddress = new Address();
            $newShippingAddress->attributes = $originalShippingAddress->attributes;
            $newShippingAddress->id = null;
            if ($addressesService->saveAddress($newShippingAddress, false)) {
                $mutated = true;
                $order->setShippingAddress($newShippingAddress);
            } else {
                Craft::error(Craft::t('commerce', 'Unable to duplicate the shipping address on order completion. Original shipping address ID: {addressId}. Order ID: {orderId}',
                    ['addressId' => $originalShippingAddressId, 'orderId' => $order->id]), __METHOD__);
            }
        }

        return $mutated;
    }

    /**
     * @param Order $order
     * @return void
     * @throws Exception
     * @throws Throwable
     * @throws ElementNotFoundException
     */
    private function _createUserFromOrder(Order $order): void
    {
        // Only do this if requested
        if (!$order->registerUserOnOrderComplete) {
            return;
        }

        // Only if on pro edition
        if (Craft::$app->getEdition() != Craft::Pro) {
            return;
        }

        $user = $order->getCustomer();
        if (!$user) {
            return;
        }

        // can't create a user without an email
        if (!$user->email) {
            return;
        }

        // User is already registered
        if ($user->getIsCredentialed()) {
            return;
        }

        $user->unverifiedEmail = $user->email;
        $user->newPassword = null;
        $user->username = $order->email;
        $user->firstName = $order->billingAddress->firstName ?? '';
        $user->lastName = $order->billingAddress->lastName ?? '';
        $user->pending = true;
        $user->setScenario(Element::SCENARIO_ESSENTIALS); //  don't validate required custom fields.

        if (Craft::$app->getElements()->saveElement($user)) {
            Craft::$app->getUsers()->assignUserToDefaultGroup($user);
            $emailSent = Craft::$app->getUsers()->sendActivationEmail($user);

            if (!$emailSent) {
                Craft::warning('User saved, but couldn’t send activation email. Check your email settings.', __METHOD__);
            }
        } else {
            $errors = $user->getErrors();
            Craft::warning('Could not create user on order completion.', __METHOD__);
            Craft::warning($errors, __METHOD__);
        }
    }

    /**
     * @param array $context
     * @since 4.0
     */
    public function addEditUserCommerceTab(array &$context): void
    {
        $currentUser = Craft::$app->getUser()->getIdentity();
        if (!$context['isNewUser'] && ($currentUser->can('commerce-manageOrders') || $currentUser->can('commerce-manageSubscriptions'))) {
            $context['tabs']['commerce'] = [
                'label' => Craft::t('commerce', 'Commerce'),
                'url' => '#commerce',
            ];
        }
    }

    /**
     * Add commerce info to the Edit User page in the CP
     *
     * @param array $context
     * @return string
     * @throws LoaderError
     * @throws RuntimeError
     * @throws SyntaxError
     * @throws InvalidConfigException
     * @since 4.0
     */
    public function addEditUserCommerceTabContent(array &$context): string
    {
        if (!$context['user'] || $context['isNewUser']) {
            return '';
        }

        Craft::$app->getView()->registerAssetBundle(CommerceCpAsset::class);
        return Craft::$app->getView()->renderTemplate('commerce/_includes/users/editUserTab', [
            'user' => $context['user'],
            'addressRedirect' => $context['user']->getCpEditUrl() . '#commerce',
        ]);
    }

    /**
     * @param User $user
     * @return int[]
     */
    public function getUserGroupIdsByUser(User $user): array
    {
<<<<<<< HEAD
        $userGroups = $user->getGroups() ?? [];
        return ArrayHelper::getColumn($userGroups, 'id');
=======
        $user = $event->sender;
        $customer = $this->getCustomerByUserId($user->id);
        $email = $user->email;

        // Create a new customer for a user that does not have a customer
        if (!$customer && $user->email) {
            $existingCustomerIdByEmail = (new Query())
                ->select('orders.customerId')
                ->from(Table::ORDERS . ' orders')
                ->innerJoin(Table::CUSTOMERS . ' customers', '[[customers.id]] = [[orders.customerId]]')
                ->where(['orders.email' => $user->email])
                ->andWhere(['orders.isCompleted' => true])
                ->orderBy('[[orders.dateOrdered]] ASC')
                ->scalar(); // get the first customerId in the result

            if ($customer = $this->getCustomerById($existingCustomerIdByEmail)) {
                $customer->userId = $user->id;
            } else {
                $customer = new Customer(['userId' => $user->id]);
            }

            $this->saveCustomer($customer);
        }

        // Update the email address in the DB for this customer
        if ($email) {
            $this->_updatePreviousOrderEmails($customer->id, $email);
            $this->consolidateGuestOrdersByEmail($email);
        }
>>>>>>> 95369ef8
    }

    /**
     * @param array|Order[] $orders
     * @return Order[]
     * @since 3.2.0
     */
    public function eagerLoadCustomerForOrders(array $orders): array
    {
        $userIds = ArrayHelper::getColumn($orders, 'customerId');
        $userIds = array_filter($userIds);

        if (empty($userIds)) {
            return $orders;
        }

        $users = User::find()
            ->id($userIds)
            ->limit(null)
            ->indexBy('id')
            ->all();

        foreach ($orders as $key => $order) {
            if (isset($users[$order->customerId])) {
                $order->setCustomer($users[$order->customerId]);
                $orders[$key] = $order;
            }
        }

        return $orders;
    }
}<|MERGE_RESOLUTION|>--- conflicted
+++ resolved
@@ -11,13 +11,21 @@
 use craft\base\Element;
 use craft\commerce\db\Table;
 use craft\commerce\elements\Order;
+use craft\commerce\events\CustomerAddressEvent;
+use craft\commerce\events\CustomerEvent;
+use craft\commerce\models\Address;
 use craft\commerce\models\Customer;
 use craft\commerce\Plugin;
+use craft\commerce\records\Customer as CustomerRecord;
+use craft\commerce\records\CustomerAddress as CustomerAddressRecord;
 use craft\commerce\web\assets\commercecp\CommerceCpAsset;
 use craft\db\Query;
+use craft\db\Table as CraftTable;
 use craft\elements\User;
+use craft\elements\User as UserElement;
 use craft\errors\ElementNotFoundException;
 use craft\errors\MissingComponentException;
+use craft\events\ModelEvent;
 use craft\helpers\ArrayHelper;
 use Throwable;
 use Twig\Error\LoaderError;
@@ -26,6 +34,8 @@
 use yii\base\Component;
 use yii\base\Exception;
 use yii\base\InvalidConfigException;
+use yii\db\Expression;
+use yii\db\StaleObjectException;
 use yii\web\UserEvent;
 
 /**
@@ -40,18 +50,94 @@
  */
 class Customers extends Component
 {
+    const SESSION_CUSTOMER = 'commerce_customer';
+
+    /**
+     * @var Customer|null
+     */
+    private ?Customer $_customer = null;
+
+    /**
+     * @event CustomerEvent The event that is triggered before customer details is saved.
+     * @since 3.2.9
+     *
+     * ```php
+     * Event::on(
+     * Customers::class,
+     * Customers::EVENT_BEFORE_SAVE_CUSTOMER,
+     *     function(CustomerEvent $event) {
+     *         // @var Customer $customer
+     *         $customer = $event->customer;;
+     *     }
+     * );
+     * ```
+     */
+    const EVENT_BEFORE_SAVE_CUSTOMER = 'beforeSaveCustomer';
+
+    /**
+     * @event CustomerEvent The event that is triggered after customer details is saved.
+     * @since 3.2.9
+     *
+     * ```php
+     * Event::on(
+     * Customers::class,
+     * Customers::EVENT_AFTER_SAVE_CUSTOMER,
+     *     function(CustomerEvent $event) {
+     *         // @var Customer $customer
+     *         $customer = $event->customer;;
+     *     }
+     * );
+     * ```
+     */
+    const EVENT_AFTER_SAVE_CUSTOMER = 'afterSaveCustomer';
+
+    /**
+     * @event CustomerAddressEvent The event that is triggered before customer address is saved.
+     * @since 3.2.9
+     *
+     * ```php
+     * Event::on(
+     * Customers::class,
+     * Customers::EVENT_BEFORE_SAVE_CUSTOMER_ADDRESS,
+     *      function(CustomerAddressEvent $event) {
+     *          // @var Customer $customer
+     *          $customer = $event->customer;
+     *
+     *          // @var Address $address
+     *          $address = $event->address;
+     *      }
+     * );
+     * ```
+     */
+    const EVENT_BEFORE_SAVE_CUSTOMER_ADDRESS = 'beforeSaveCustomerAddress';
+
+    /**
+     * @event CustomerAddressEvent The event that is triggered after customer address is successfully saved.
+     * @since 3.2.9
+     *
+     * ```php
+     * Event::on(
+     * Customers::class,
+     * Customers::EVENT_AFTER_SAVE_CUSTOMER_ADDRESS,
+     *      function(CustomerAddressEvent $event) {
+     *          // @var Customer $customer
+     *          $customer = $event->customer;
+     *
+     *          // @var Address $address
+     *          $address = $event->address;
+     *      }
+     * );
+     * ```
+     */
+    const EVENT_AFTER_SAVE_CUSTOMER_ADDRESS = 'afterSaveCustomerAddress';
+
     /**
      * Get all customers.
      *
-     * @return User[]
+     * @return Customer[]
      */
     public function getAllCustomers(): array
     {
-<<<<<<< HEAD
-        $ids = (new Query())->from(Table::USERS)
-            ->select(['userId'])
-            ->column();
-=======
         $rows = $this->_createCustomerQuery()
             ->all();
 
@@ -306,13 +392,36 @@
     public function deleteCustomerById(int $id): bool
     {
         $customer = CustomerRecord::findOne($id);
->>>>>>> 95369ef8
-
-        if (empty($ids)) {
-            return [];
-        }
-
-        return User::find()->id($ids)->all();
+
+        if ($customer) {
+            return $customer->delete() !== false;
+        }
+
+        return false;
+    }
+
+    /**
+     * Deletes any customer record not related to a user or a cart.
+     *
+     * @since 2.2
+     */
+    public function purgeOrphanedCustomers(): void
+    {
+        $customers = (new Query())
+            ->select(['[[customers.id]] id'])
+            ->from(Table::CUSTOMERS . ' customers')
+            ->leftJoin(Table::ORDERS . ' orders', '[[customers.id]] = [[orders.customerId]]')
+            ->where(['[[orders.customerId]]' => null, '[[customers.userId]]' => null]);
+
+        // Wrap subquery in another subquery to just select the ID. This is for MySQL compatibility.
+        $customersIds = (new Query())
+            ->select('custs.id')
+            ->from(['custs' => $customers]);
+
+        // This will also remove all addresses related to the customer.
+        Craft::$app->getDb()->createCommand()
+            ->delete(Table::CUSTOMERS, ['id' => $customersIds])
+            ->execute();
     }
 
     /**
@@ -327,7 +436,10 @@
      */
     public function loginHandler(UserEvent $event): void
     {
-        $impersonating = Craft::$app->getSession()->get(User::IMPERSONATE_KEY) !== null;
+        // Remove the old customer from the session.
+        $this->forgetCustomer();
+
+        $impersonating = Craft::$app->getSession()->get(UserElement::IMPERSONATE_KEY) !== null;
         // Don't allow transition of current cart to a user that is being impersonated.
         if ($impersonating) {
             Plugin::getInstance()->getCarts()->forgetCart();
@@ -337,6 +449,115 @@
     }
 
     /**
+     * Forgets a Customer by deleting the customer from session and request.
+     */
+    public function forgetCustomer(): void
+    {
+        $this->_customer = null;
+
+        $session = Craft::$app->getSession();
+        if ($session->getHasSessionId() || $session->getIsActive()) {
+            $session->remove(self::SESSION_CUSTOMER);
+        }
+    }
+
+    /**
+     * Assigns guest orders to a user.
+     *
+     * @param User $user
+     * @param Order[]|null the orders con consolidate. If null, all guest orders associated with the user's email will be fetched
+     * @return bool
+     * @throws Throwable
+     */
+    public function consolidateOrdersToUser(User $user, array $orders = null): bool
+    {
+        $db = Craft::$app->getDb();
+        $transaction = $db->beginTransaction();
+
+        try {
+            $toCustomer = $this->getCustomerByUserId($user->id);
+
+            // The user has no previous customer record, create one.
+            if (!$toCustomer) {
+                $toCustomer = new Customer();
+                $toCustomer->setUser($user);
+                if (!$this->saveCustomer($toCustomer)) {
+                    return false;
+                }
+            }
+
+            if ($orders === null) {
+                // Shouldn't really happen as all users should have an email.
+                if (!$toCustomer->email) {
+                    return false;
+                }
+
+                // Grab all the orders for the customer.
+                $orders = Plugin::getInstance()->getOrders()->getOrdersByEmail($toCustomer->email);
+            }
+
+            // Assign each completed order to the users' customer and update the email.
+            foreach ($orders as $order) {
+                $belongsToAnotherUser = $order->getCustomer() && $order->getCustomer()->getUser();
+                // Only consolidate completed orders, not carts and orders that don't belong to another user.
+
+                if ($order->isCompleted && !$belongsToAnotherUser) {
+                    $order->setCustomer($toCustomer);
+
+                    // We only want to update search indexes if the order is a cart and the developer wants to keep cart search indexes updated.
+                    $updateCartSearchIndexes = Plugin::getInstance()->getSettings()->updateCartSearchIndexes;
+                    $updateSearchIndex = ($order->isCompleted || $updateCartSearchIndexes);
+
+                    Craft::$app->getElements()->saveElement($order, false, false, $updateSearchIndex);
+                }
+            }
+
+            $transaction->commit();
+        } catch (\Exception $e) {
+            Craft::error('Could not consolidate orders to user ' . $user->username . ': ' . $e->getMessage(), __METHOD__);
+            $transaction->rollBack();
+            return false;
+        }
+
+        return true;
+    }
+
+    /**
+     * Get a customer by user ID. Returns null, if it doesn't exist.
+     *
+     * @param $id
+     * @return Customer|null
+     */
+    public function getCustomerByUserId($id): ?Customer
+    {
+        $row = $this->_createCustomerQuery()
+            ->where(['userId' => $id])
+            ->one();
+
+        return $row ? new Customer($row) : null;
+    }
+
+    /**
+     * Returns the user groups of the user param but defaults to the current user
+     *
+     * @param User|null $user
+     * @return array
+     */
+    public function getUserGroupIdsForUser(User $user = null): array
+    {
+        $groupIds = [];
+        $currentUser = $user ?? Craft::$app->getUser()->getIdentity();
+
+        if ($currentUser) {
+            foreach ($currentUser->getGroups() as $group) {
+                $groupIds[] = $group->id;
+            }
+        }
+
+        return $groupIds;
+    }
+
+    /**
      * Handle the user logout.
      *
      * @param UserEvent $event
@@ -347,6 +568,7 @@
     {
         // Reset the session's customer.
         Plugin::getInstance()->getCarts()->forgetCart();
+        $this->forgetCustomer();
     }
 
     /**
@@ -366,7 +588,13 @@
     public function orderCompleteHandler(Order $order): void
     {
         // Create a user account if requested
+
         $this->_createUserFromOrder($order);
+
+        // Consolidate orders for email address
+        // This may change the customer on the order (which might drop the address ID's from the order), but
+        // that is ok, since the _copyAddressesToOrder below will save the addresses.
+        $this->consolidateGuestOrdersByEmail($order->email, $order);
 
         // Ensures that the completed order only has address IDs that belong ONLY to the order, and not an address book.
         $orderAddressesMutated = $this->_copyAddressesToOrder($order);
@@ -378,35 +606,179 @@
 
         // Copy address to guest customer's address book if they have no addresses
         $customer = $order->getCustomer();
-        // if ($customer && !$customer->userId && empty($customer->getAddresses()) && ($order->billingAddressId || $order->shippingAddressId)) {
-        //     $addressesUpdated = false;
-        //     if ($order->billingAddressId && $billingAddress = $order->getBillingAddress()) {
-        //         $billingAddress->id = null;
-        //         if ($this->saveAddress($billingAddress, $customer, false)) {
-        //             $customer->primaryBillingAddressId = $billingAddress->id;
-        //             $addressesUpdated = true;
-        //         }
-        //     }
-        //
-        //     if ($order->shippingAddressId) {
-        //         $shippingAddress = $order->getShippingAddress();
-        //         if ($shippingAddress && $shippingAddress->sameAs($order->getBillingAddress())) {
-        //             // Don't create two addresses in the address book if they are the same
-        //             $customer->primaryShippingAddressId = $customer->primaryBillingAddressId;
-        //             $addressesUpdated = true;
-        //         } else if ($shippingAddress) {
-        //             $shippingAddress->id = null;
-        //             if ($this->saveAddress($shippingAddress, $customer, false)) {
-        //                 $customer->primaryShippingAddressId = $shippingAddress->id;
-        //                 $addressesUpdated = true;
-        //             }
-        //         }
-        //     }
-        //
-        //     if ($addressesUpdated) {
-        //         $this->saveCustomer($customer);
-        //     }
-        // }
+        if ($customer && !$customer->userId && empty($customer->getAddresses()) && ($order->billingAddressId || $order->shippingAddressId)) {
+            $addressesUpdated = false;
+            if ($order->billingAddressId && $billingAddress = $order->getBillingAddress()) {
+                $billingAddress->id = null;
+                if ($this->saveAddress($billingAddress, $customer, false)) {
+                    $customer->primaryBillingAddressId = $billingAddress->id;
+                    $addressesUpdated = true;
+                }
+            }
+
+            if ($order->shippingAddressId) {
+                $shippingAddress = $order->getShippingAddress();
+                if ($shippingAddress && $shippingAddress->sameAs($order->getBillingAddress())) {
+                    // Don't create two addresses in the address book if they are the same
+                    $customer->primaryShippingAddressId = $customer->primaryBillingAddressId;
+                    $addressesUpdated = true;
+                } else if ($shippingAddress) {
+                    $shippingAddress->id = null;
+                    if ($this->saveAddress($shippingAddress, $customer, false)) {
+                        $customer->primaryShippingAddressId = $shippingAddress->id;
+                        $addressesUpdated = true;
+                    }
+                }
+            }
+
+            if ($addressesUpdated) {
+                $this->saveCustomer($customer);
+            }
+        }
+    }
+
+    /**
+     * Retrieve customer query with the option to specify a search term
+     *
+     * @param string|null $search
+     * @return Query
+     * @since 3.1
+     */
+    public function getCustomersQuery(string $search = null): Query
+    {
+        $customersQuery = (new Query())
+            ->select([
+                'billing.address1 as billingAddress',
+                'billing.firstName as billingFirstName',
+                'billing.fullName as billingFullName',
+                'billing.lastName as billingLastName',
+                'customers.id as id',
+                'email' => new Expression('CASE WHEN [[orders.email]] IS NULL THEN [[users.email]] ELSE [[orders.email]] END'),
+                'primaryBillingAddressId',
+                'primaryShippingAddressId',
+                'shipping.address1 as shippingAddress',
+                'shipping.firstName as shippingFirstName',
+                'shipping.fullName as shippingFullName',
+                'shipping.lastName as shippingLastName',
+                'userId',
+            ])
+            ->from(Table::CUSTOMERS . ' customers')
+            ->leftJoin(Table::ORDERS . ' orders', '[[orders.customerId]] = [[customers.id]]')
+            ->leftJoin(CraftTable::USERS . ' users', '[[users.id]] = [[customers.userId]]')
+            ->leftJoin(Table::ADDRESSES . ' billing', '[[billing.id]] = [[customers.primaryBillingAddressId]]')
+            ->leftJoin(Table::ADDRESSES . ' shipping', '[[shipping.id]] = [[customers.primaryShippingAddressId]]')
+            ->groupBy([
+                'customers.id',
+                'orders.email',
+                'billing.firstName',
+                'billing.lastName',
+                'billing.fullName',
+                'billing.address1',
+                'shipping.firstName',
+                'shipping.lastName',
+                'shipping.fullName',
+                'shipping.address1',
+                'users.email',
+            ])
+            ->andWhere([
+                'or',
+                ['orders.isCompleted' => true],
+                ['not', ['customers.userId' => null]],
+            ]);
+
+        if ($search) {
+            $likeOperator = Craft::$app->getDb()->getIsPgsql() ? 'ILIKE' : 'LIKE';
+            $customersQuery->andWhere([
+                'or',
+                [$likeOperator, '[[billing.address1]]', $search],
+                [$likeOperator, '[[billing.firstName]]', $search],
+                [$likeOperator, '[[billing.fullName]]', $search],
+                [$likeOperator, '[[billing.lastName]]', $search],
+                [$likeOperator, '[[orders.email]]', $search],
+                [$likeOperator, '[[orders.reference]]', $search],
+                [$likeOperator, '[[orders.number]]', $search],
+                [$likeOperator, '[[shipping.address1]]', $search],
+                [$likeOperator, '[[shipping.firstName]]', $search],
+                [$likeOperator, '[[shipping.fullName]]', $search],
+                [$likeOperator, '[[shipping.lastName]]', $search],
+                [$likeOperator, '[[users.username]]', $search],
+                [$likeOperator, '[[users.firstName]]', $search],
+                [$likeOperator, '[[users.lastName]]', $search],
+                [$likeOperator, '[[users.email]]', $search],
+            ]);
+        }
+
+        return $customersQuery;
+    }
+
+    /**
+     * Consolidate all guest orders for this email address to use one customer record.
+     *
+     * @param string $email
+     * @param Order|null $order
+     * @throws InvalidConfigException
+     * @throws \yii\db\Exception
+     * @since 3.1.4
+     */
+    public function consolidateGuestOrdersByEmail(string $email, Order $order = null): void
+    {
+        // Consolidation customer for this email
+        $customerId = null;
+
+        // Try and find a customer related to a user with this email address
+        if ($user = User::find()->email($email)->anyStatus()->one()) {
+            if ($customer = $this->getCustomerByUserId($user->id)) {
+                $customerId = $customer->id;
+            }
+        }
+
+        // Try and find a customer past orders with this email address
+        if (!$customerId) {
+            $customerId = (new Query())
+                ->select('orders.customerId')
+                ->from(Table::ORDERS . ' orders')
+                ->innerJoin(Table::CUSTOMERS . ' customers', '[[customers.id]] = [[orders.customerId]]')
+                ->where(['orders.email' => $email])
+                ->andWhere(['orders.isCompleted' => true])
+                // we want the customers related to a userId to be listed first, then by their latest order
+                ->orderBy('[[customers.userId]] DESC, [[orders.dateOrdered]] ASC')
+                ->scalar();
+        }
+
+        // If we have no customer at this point, we have nothing to consolidate to
+        if (!$customerId) {
+            return;
+        }
+
+        // If we have a current order, lets update it with the consolidation customer now.
+        if ($order && $order->customerId != $customerId) {
+            $customer = Plugin::getInstance()->getCustomers()->getCustomerById($customerId);
+            $order->setCustomer($customer);
+        }
+
+        // Get completed orders for other customers with the same email but not the same customer
+        $orders = (new Query())
+            ->select([
+                'id' => 'orders.id',
+                'userId' => 'customers.userId',
+            ])
+            ->where(['and', ['[[orders.email]]' => $email, '[[orders.isCompleted]]' => true], ['not', ['[[orders.customerId]]' => $customerId]]])
+            ->leftJoin(Table::CUSTOMERS . ' customers', '[[orders.customerId]] = [[customers.id]]')
+            ->from(Table::ORDERS . ' orders')
+            ->all();
+
+        foreach ($orders as $orderRow) {
+            $orderId = $orderRow['id'];
+            $userId = $orderRow['userId'];
+
+            if (!$userId) {
+                Craft::$app->getDb()->createCommand()
+                    ->update(Table::ORDERS,
+                        ['customerId' => $customerId],
+                        ['id' => $orderId]
+                    )->execute();
+            }
+        }
     }
 
     /**
@@ -474,22 +846,32 @@
             return;
         }
 
-        $user = $order->getCustomer();
-        if (!$user) {
+        // order already has a registered user associated
+        if ($order->getUser()) {
             return;
         }
 
         // can't create a user without an email
-        if (!$user->email) {
+        if (!$order->email) {
             return;
         }
 
-        // User is already registered
-        if ($user->getIsCredentialed()) {
+        // already a user?
+        $user = User::find()->email($order->email)->status(null)->one();
+        if ($user) {
             return;
         }
 
-        $user->unverifiedEmail = $user->email;
+        // Need to associate the new user to the orders customer
+        $customer = $order->getCustomer();
+        if (!$customer) {
+            return;
+        }
+
+        // Create a new user
+        $user = new User();
+        $user->email = $order->email;
+        $user->unverifiedEmail = $order->email;
         $user->newPassword = null;
         $user->username = $order->email;
         $user->firstName = $order->billingAddress->firstName ?? '';
@@ -504,6 +886,17 @@
             if (!$emailSent) {
                 Craft::warning('User saved, but couldn’t send activation email. Check your email settings.', __METHOD__);
             }
+
+            // Saving a user *can* create a customer using $this->afterSaveUserHandler()
+            $autoGeneratedCustomer = $this->getCustomerByUserId($user->id);
+            // We dont want to have two customers with the same related user ID
+            if ($autoGeneratedCustomer && $customer->id != $autoGeneratedCustomer->id) {
+                $autoGeneratedCustomer->userId = null;
+                $this->saveCustomer($autoGeneratedCustomer, false);
+            }
+
+            $customer->userId = $user->id;
+            $this->saveCustomer($customer, false);
         } else {
             $errors = $user->getErrors();
             Craft::warning('Could not create user on order completion.', __METHOD__);
@@ -513,21 +906,21 @@
 
     /**
      * @param array $context
-     * @since 4.0
-     */
-    public function addEditUserCommerceTab(array &$context): void
+     * @since 2.2
+     */
+    public function addEditUserCustomerInfoTab(array &$context): void
     {
         $currentUser = Craft::$app->getUser()->getIdentity();
         if (!$context['isNewUser'] && ($currentUser->can('commerce-manageOrders') || $currentUser->can('commerce-manageSubscriptions'))) {
-            $context['tabs']['commerce'] = [
-                'label' => Craft::t('commerce', 'Commerce'),
-                'url' => '#commerce',
+            $context['tabs']['customerInfo'] = [
+                'label' => Craft::t('commerce', 'Customer Info'),
+                'url' => '#customerInfo',
             ];
         }
     }
 
     /**
-     * Add commerce info to the Edit User page in the CP
+     * Add customer info to the Edit User page in the CP
      *
      * @param array $context
      * @return string
@@ -535,31 +928,32 @@
      * @throws RuntimeError
      * @throws SyntaxError
      * @throws InvalidConfigException
-     * @since 4.0
-     */
-    public function addEditUserCommerceTabContent(array &$context): string
+     * @since 2.2
+     */
+    public function addEditUserCustomerInfoTabContent(array &$context): string
     {
         if (!$context['user'] || $context['isNewUser']) {
             return '';
         }
 
+        $customer = $this->getCustomerByUserId($context['user']->id);
+        if (!$customer) {
+            return '';
+        }
+
         Craft::$app->getView()->registerAssetBundle(CommerceCpAsset::class);
-        return Craft::$app->getView()->renderTemplate('commerce/_includes/users/editUserTab', [
-            'user' => $context['user'],
-            'addressRedirect' => $context['user']->getCpEditUrl() . '#commerce',
+        return Craft::$app->getView()->renderTemplate('commerce/customers/_includes/_editUserTab', [
+            'customer' => $customer,
+            'addressRedirect' => $context['user']->getCpEditUrl() . '#customerInfo',
         ]);
     }
 
     /**
-     * @param User $user
-     * @return int[]
-     */
-    public function getUserGroupIdsByUser(User $user): array
-    {
-<<<<<<< HEAD
-        $userGroups = $user->getGroups() ?? [];
-        return ArrayHelper::getColumn($userGroups, 'id');
-=======
+     * @param ModelEvent $event
+     * @throws Exception
+     */
+    public function afterSaveUserHandler(ModelEvent $event): void
+    {
         $user = $event->sender;
         $customer = $this->getCustomerByUserId($user->id);
         $email = $user->email;
@@ -589,7 +983,6 @@
             $this->_updatePreviousOrderEmails($customer->id, $email);
             $this->consolidateGuestOrdersByEmail($email);
         }
->>>>>>> 95369ef8
     }
 
     /**
@@ -599,26 +992,74 @@
      */
     public function eagerLoadCustomerForOrders(array $orders): array
     {
-        $userIds = ArrayHelper::getColumn($orders, 'customerId');
-        $userIds = array_filter($userIds);
-
-        if (empty($userIds)) {
-            return $orders;
-        }
-
-        $users = User::find()
-            ->id($userIds)
-            ->limit(null)
-            ->indexBy('id')
+        $customerIds = ArrayHelper::getColumn($orders, 'customerId');
+        $customersResults = $this->_createCustomerQuery()
+            ->andWhere(['id' => $customerIds])
+            ->andWhere(['not', ['userId' => null]])
             ->all();
 
+        $customers = [];
+        $userIds = ArrayHelper::getColumn($customersResults, 'userId');
+        $users = User::find()->id($userIds)->limit(null)->all();
+
+        foreach ($customersResults as $result) {
+            $customer = new Customer($result);
+
+            // also eager load the user on the customer if possible
+            if ($customer->userId && $user = ArrayHelper::firstWhere($users, 'id', $customer->userId)) {
+                $customer->setUser($user);
+            }
+
+            $customers[$customer->id] = $customers[$customer->id] ?? $customer;
+        }
+
         foreach ($orders as $key => $order) {
-            if (isset($users[$order->customerId])) {
-                $order->setCustomer($users[$order->customerId]);
+            if (isset($customers[$order->customerId])) {
+                $order->setCustomer($customers[$order->customerId]);
                 $orders[$key] = $order;
             }
         }
 
         return $orders;
     }
+
+    /**
+     * @param int $customerId
+     * @param string $email
+     * @throws \yii\db\Exception
+     */
+    private function _updatePreviousOrderEmails(int $customerId, string $email): void
+    {
+        $orderIds = (new Query())
+            ->select(['orders.id'])
+            ->from([Table::ORDERS . ' orders'])
+            ->where(['orders.customerId' => $customerId])
+            ->andWhere(['not', ['orders.email' => $email]])
+            ->column();
+
+        if (!empty($orderIds)) {
+            Craft::$app->getDb()->createCommand()
+                ->update(Table::ORDERS, ['email' => $email], ['id' => $orderIds])
+                ->execute();
+        }
+    }
+
+    /**
+     * Returns a Query object prepped for retrieving Order Adjustment.
+     *
+     * @return Query The query object.
+     */
+    private function _createCustomerQuery(): Query
+    {
+        return (new Query())
+            ->select([
+                'dateCreated',
+                'dateUpdated',
+                'id',
+                'primaryBillingAddressId',
+                'primaryShippingAddressId',
+                'userId',
+            ])
+            ->from([Table::CUSTOMERS]);
+    }
 }