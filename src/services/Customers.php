--- conflicted
+++ resolved
@@ -211,11 +211,7 @@
         $customerRecord->save(false);
         $customer->id = $customerRecord->id;
 
-<<<<<<< HEAD
-        // Update the memoization of the customer after save
-=======
         // Update the current customer if it was the one saved
->>>>>>> 349c5887
         if ($this->_customer && $this->_customer->id == $customer->id) {
             $this->_customer = $customer;
         }
