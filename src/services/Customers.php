--- conflicted
+++ resolved
@@ -310,15 +310,10 @@
 
         if ($saveBillingAddress && $saveShippingAddress && $order->hasMatchingAddresses()) {
             // Only save one address if they are matching
-<<<<<<< HEAD
             $newAddress = Craft::$app->getElements()->duplicateElement(
                 $order->getBillingAddress(),
                 [
                     'primaryOwner' => $order->getCustomer(),
-=======
-            $newAddress = Craft::$app->getElements()->duplicateElement($order->getBillingAddress(),
-                [
->>>>>>> 1e6a64a5
                     'owner' => $order->getCustomer(),
                 ]
             );
@@ -326,25 +321,16 @@
             $newSourceShippingAddressId = $newAddress->id;
         } else {
             if ($saveBillingAddress) {
-<<<<<<< HEAD
-                $newBillingAddress = Craft::$app->getElements()->duplicateElement(
-                    $order->getBillingAddress(),
+                $newBillingAddress = Craft::$app->getElements()->duplicateElement($order->getBillingAddress(),
                     [
                         'primaryOwner' => $order->getCustomer(),
                         'owner' => $order->getCustomer(),
                     ]
                 );
-=======
-                $newBillingAddress = Craft::$app->getElements()->duplicateElement($order->getBillingAddress(),
-                    [
-                        'owner' => $order->getCustomer(),
-                    ]);
->>>>>>> 1e6a64a5
                 $newSourceBillingAddressId = $newBillingAddress->id;
             }
 
             if ($saveShippingAddress) {
-<<<<<<< HEAD
                 $newShippingAddress = Craft::$app->getElements()->duplicateElement(
                     $order->getShippingAddress(),
                     [
@@ -352,11 +338,6 @@
                         'owner' => $order->getCustomer(),
                     ]
                 );
-=======
-                $newShippingAddress = Craft::$app->getElements()->duplicateElement($order->getShippingAddress(), [
-                    'owner' => $order->getCustomer(),
-                ]);
->>>>>>> 1e6a64a5
                 $newSourceShippingAddressId = $newShippingAddress->id;
             }
         }
@@ -412,13 +393,11 @@
             }
 
             if ($billingAddress || $shippingAddress) {
-<<<<<<< HEAD
-                $newAttributes = ['primaryOwner' => $user];
-=======
+
                 $newAttributes = [
                     'owner' => $user,
+                    'primaryOwner' => $user,
                 ];
->>>>>>> 1e6a64a5
 
                 // If there is only one address make sure we don't add duplicates to the user
                 if ($order->hasMatchingAddresses()) {
