--- conflicted
+++ resolved
@@ -105,22 +105,15 @@
     /**
      * Returns a customer's payment sources, per the customer's ID.
      *
-     * @param int|null $customerId the user's ID
-<<<<<<< HEAD
+     * @param null $customerId the user's ID
      * @param int|null $storeId
+     * @param int|null $gatewayId the gateway's ID
      * @return Collection<PaymentSource>
      * @throws InvalidConfigException
      * @throws SiteNotFoundException
      * @noinspection PhpUnused
      */
-    public function getAllPaymentSourcesByCustomerId(int $customerId = null, ?int $storeId = null): Collection
-=======
-     * @param int|null $gatewayId the gateway's ID
-     * @return PaymentSource[]
-     * @noinspection PhpUnused
-     */
-    public function getAllPaymentSourcesByCustomerId(int $customerId = null, ?int $gatewayId = null): array
->>>>>>> 65a6166c
+    public function getAllPaymentSourcesByCustomerId(int $customerId, ?int $gatewayId = null, ?int $storeId = null): Collection
     {
         $storeId = $storeId ?? Plugin::getInstance()->getStores()->getCurrentStore()->id;
 
@@ -128,22 +121,19 @@
             return collect([]);
         }
 
-<<<<<<< HEAD
-        $results = $this->_createPaymentSourcesQuery()
-            ->innerJoin(Table::GATEWAYS . ' gateways', 'gateways.id = [[ps.gatewayId]]')
-            ->where(['customerId' => $customerId])
-            ->andWhere(['gateways.storeId' => $storeId])
-            ->all();
-=======
         $query = $this->_createPaymentSourcesQuery()
+            ->innerJoin(['gateways' => Table::GATEWAYS], 'gateways.id = [[ps.gatewayId]]')
             ->where(['customerId' => $customerId]);
 
         if ($gatewayId) {
             $query->andWhere(['gatewayId' => $gatewayId]);
         }
 
+        if ($storeId) {
+            $query->andWhere(['gateways.storeId' => $storeId]);
+        }
+
         $results = $query->all();
->>>>>>> 65a6166c
 
         $sources = [];
 
@@ -407,10 +397,6 @@
                 'ps.token',
                 'ps.customerId',
             ])
-<<<<<<< HEAD
             ->from(['ps' => Table::PAYMENTSOURCES]);
-=======
-            ->from(Table::PAYMENTSOURCES);
->>>>>>> 65a6166c
     }
 }