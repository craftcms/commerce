--- conflicted
+++ resolved
@@ -523,13 +523,8 @@
             return false;
         }
 
-<<<<<<< HEAD
         if (!$this->_isDiscountPerUserUsageValid($discount, $user)) {
-            return $this->_matchingDiscountsToOrder[$matchCacheKey] = false;
-=======
-        if (!$this->_isDiscountPerUserUsageValid($discount, $user, $customer)) {
-            return false;
->>>>>>> 9a614da0
+            return false;
         }
 
         if (!$this->_isDiscountEmailRequirementValid($discount, $order)) {
