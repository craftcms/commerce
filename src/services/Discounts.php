<?php
/**
 * @link https://craftcms.com/
 * @copyright Copyright (c) Pixel & Tonic, Inc.
 * @license https://craftcms.github.io/license/
 */

namespace craft\commerce\services;

use Craft;
use craft\commerce\adjusters\Discount as DiscountAdjuster;
use craft\commerce\base\PurchasableInterface;
use craft\commerce\db\Table;
use craft\commerce\elements\Order;
use craft\commerce\events\DiscountEvent;
use craft\commerce\events\MatchLineItemEvent;
use craft\commerce\events\MatchOrderEvent;
use craft\commerce\models\Discount;
use craft\commerce\models\LineItem;
use craft\commerce\models\OrderAdjustment;
use craft\commerce\Plugin;
use craft\commerce\records\CustomerDiscountUse;
use craft\commerce\records\CustomerDiscountUse as CustomerDiscountUseRecord;
use craft\commerce\records\Discount as DiscountRecord;
use craft\commerce\records\DiscountCategory as DiscountCategoryRecord;
use craft\commerce\records\DiscountPurchasable as DiscountPurchasableRecord;
use craft\commerce\records\DiscountUserGroup as DiscountUserGroupRecord;
use craft\commerce\records\EmailDiscountUse as EmailDiscountUseRecord;
use craft\db\Query;
use craft\elements\Category;
use craft\elements\User;
use craft\helpers\ArrayHelper;
use craft\helpers\DateTimeHelper;
use craft\helpers\Db;
use DateTime;
use Twig\Error\LoaderError;
use Twig\Error\SyntaxError;
use yii\base\Component;
use yii\base\Exception;
use yii\base\InvalidConfigException;
use yii\db\Expression;
use yii\db\StaleObjectException;
use function in_array;

/**
 * Discount service.
 *
 * @property array|Discount[] $allDiscounts
 * @author Pixel & Tonic, Inc. <support@pixelandtonic.com>
 * @since 2.0y
 */
class Discounts extends Component
{
    /**
     * @event DiscountEvent The event that is triggered before a discount is saved.
     *
     * ```php
     * use craft\commerce\events\DiscountEvent;
     * use craft\commerce\services\Discounts;
     * use craft\commerce\models\Discount;
     * use yii\base\Event;
     *
     * Event::on(
     *     Discounts::class,
     *     Discounts::EVENT_BEFORE_SAVE_DISCOUNT,
     *     function(DiscountEvent $event) {
     *         // @var Discount $discount
     *         $discount = $event->discount;
     *         // @var bool $isNew
     *         $isNew = $event->isNew;
     *
     *         // Let an external CRM know about a client’s new discount
     *         // ...
     *     }
     * );
     * ```
     */
    public const EVENT_BEFORE_SAVE_DISCOUNT = 'beforeSaveDiscount';

    /**
     * @event DiscountEvent The event that is triggered after a discount is saved.
     *
     * ```php
     * use craft\commerce\events\DiscountEvent;
     * use craft\commerce\services\Discounts;
     * use craft\commerce\models\Discount;
     * use yii\base\Event;
     *
     * Event::on(
     *     Discounts::class,
     *     Discounts::EVENT_AFTER_SAVE_DISCOUNT,
     *     function(DiscountEvent $event) {
     *         // @var Discount $discount
     *         $discount = $event->discount;
     *         // @var bool $isNew
     *         $isNew = $event->isNew;
     *
     *         // Set this discount as default in an external CRM
     *         // ...
     *     }
     * );
     * ```
     */
    public const EVENT_AFTER_SAVE_DISCOUNT = 'afterSaveDiscount';

    /**
     * @event DiscountEvent The event that is triggered after a discount is deleted.
     *
     * ```php
     * use craft\commerce\events\DiscountEvent;
     * use craft\commerce\services\Discounts;
     * use craft\commerce\models\Discount;
     * use yii\base\Event;
     *
     * Event::on(
     *     Discounts::class,
     *     Discounts::EVENT_AFTER_DELETE_DISCOUNT,
     *     function(DiscountEvent $event) {
     *         // @var Discount $discount
     *         $discount = $event->discount;
     *
     *         // Remove this discount from a payment gateway
     *         // ...
     *     }
     * );
     * ```
     */
    public const EVENT_AFTER_DELETE_DISCOUNT = 'afterDeleteDiscount';

    /**
     * @event MatchLineItemEvent The event that is triggered when a line item is matched with a discount.
     *
     * This event will be raised if all standard conditions are met.
     * You may set the `isValid` property to `false` on the event to prevent the matching of the discount to the line item.
     *
     * ```php
     * use craft\commerce\services\Discounts;
     * use craft\commerce\events\MatchLineItemEvent;
     * use craft\commerce\models\Discount;
     * use craft\commerce\models\LineItem;
     * use yii\base\Event;
     *
     * Event::on(
     *     Discounts::class,
     *     Discounts::EVENT_DISCOUNT_MATCHES_LINE_ITEM,
     *     function(MatchLineItemEvent $event) {
     *         // @var LineItem $lineItem
     *         $lineItem = $event->lineItem;
     *         // @var Discount $discount
     *         $discount = $event->discount;
     *
     *         // Check some business rules and prevent a match in special cases
     *         // ...
     *     }
     * );
     * ```
     */
    public const EVENT_DISCOUNT_MATCHES_LINE_ITEM = 'discountMatchesLineItem';

    /**
     * @event MatchOrderEvent The event that is triggered when an order is matched with a discount.
     *
     * You may set the `isValid` property to `false` on the event to prevent the matching of the discount with the order.
     *
     * ```php
     * use craft\commerce\services\Discounts;
     * use craft\commerce\events\MatchOrderEvent;
     * use craft\commerce\models\Discount;
     * use craft\commerce\elements\Order;
     * use yii\base\Event;
     *
     * Event::on(
     *     Discounts::class,
     *     Discounts::EVENT_DISCOUNT_MATCHES_ORDER,
     *     function(MatchLineOrder $event) {
     *         // @var Order $order
     *         $order = $event->order;
     *         // @var Discount $discount
     *         $discount = $event->discount;
     *
     *         // Check some business rules and prevent a match in special cases
     *         // ... $event->isValid = false; // set to false if you want it to NOT match as it would.
     *     }
     * );
     * ```
     */
    public const EVENT_DISCOUNT_MATCHES_ORDER = 'discountMatchesOrder';

    /**
     * @var Discount[]|null
     */
    private ?array $_allDiscounts = null;

    /**
     * @var Discount[][]|null
     */
    private ?array $_activeDiscountsByKey = null;

    /**
     * @var array|null
     */
    private $_matchingLineItemCategoryCondition;

    /**
     * Get a discount by its ID.
     */
    public function getDiscountById(int $id): ?Discount
    {
        if (!$id) {
            return null;
        }

        $discounts = $this->_createDiscountQuery()->andWhere(['[[discounts.id]]' => $id])->all();

        if (!$discounts) {
            return null;
        }

        return ArrayHelper::firstValue($this->_populateDiscounts($discounts));
    }

    /**
     * Get all discounts.
     *
     * @return Discount[]
     */
    public function getAllDiscounts(): array
    {
        if (!isset($this->_allDiscounts)) {
            $discounts = $this->_createDiscountQuery()->all();

            $this->_allDiscounts = $this->_populateDiscounts($discounts);
        }

        return $this->_allDiscounts;
    }

    /**
     * Get all currently active discounts
     * We pass the Order to attempt ot optimize the query to only possible discounts that might match,
     * eliminating ones that definitely will not match.
     *
     * @param Order|null $order
     * @return Discount[]
     * @throws \Exception
     * @since 2.2.14
     */
    public function getAllActiveDiscounts(Order $order = null): array
    {
        // Date condition for use with key
        if ($order && $order->dateOrdered) {
            $date = $order->dateOrdered;
        } else {
            // We use a round the time so we can have a cache within the same request (rounded to 1 minute flat, no seconds)
            $date = new DateTime();
            $date->setTime($date->format('H'), round($date->format('i') / 1) * 1);
        }

        // Coupon condition key
        $couponKey = ($order && $order->couponCode) ? $order->couponCode : '*';
        $dateKey = DateTimeHelper::toIso8601($date);
        $cacheKey = implode(':', [$dateKey, $couponKey]);

        if (isset($this->_activeDiscountsByKey[$cacheKey])) {
            return $this->_activeDiscountsByKey[$cacheKey];
        }

        $discountQuery = $this->_createDiscountQuery()
            // Restricted by enabled discounts
            ->where([
                'enabled' => true,
            ])
            // Restrict by things that a definitely not in date
            ->andWhere([
                'or',
                ['dateFrom' => null],
                ['<=', 'dateFrom', Db::prepareDateForDb($date)],
            ])
            ->andWhere([
                'or',
                ['dateTo' => null],
                ['>=', 'dateTo', Db::prepareDateForDb($date)],
            ]);

        // If the order has a coupon code let's only get discounts for that code, or discounts that do not require a code
        if ($order && $order->couponCode) {
            if (Craft::$app->getDb()->getIsPgsql()) {
                $discountQuery->andWhere(
                    [
                        'or',
                        ['code' => null],
                        ['ilike', 'code', $order->couponCode],
                    ]
                );
            } else {
                $discountQuery->andWhere(
                    [
                        'or',
                        ['code' => null],
                        ['code' => $order->couponCode],
                    ]
                );
            }
        }

        $this->_activeDiscountsByKey[$cacheKey] = $this->_populateDiscounts($discountQuery->all());

        return $this->_activeDiscountsByKey[$cacheKey];
    }

    /**
     * Is discount coupon available to the order
     *
     * @param string|null $explanation
     * @throws InvalidConfigException
     * @throws \Exception
     */
    public function orderCouponAvailable(Order $order, string &$explanation = null): bool
    {
        $discount = $this->getDiscountByCode($order->couponCode);

        if (!$discount) {
            $explanation = Craft::t('commerce', 'Coupon not valid.');
            return false;
        }

        if (!$this->_isDiscountConditionFormulaValid($order, $discount)) {
            $explanation = Craft::t('commerce', 'Discount is not allowed for the order');
            return false;
        }

        if (!$this->_isDiscountDateValid($order, $discount)) {
            $explanation = Craft::t('commerce', 'Discount is out of date.');
            return false;
        }

        if (!$this->_isDiscountTotalUseLimitValid($discount)) {
            $explanation = Craft::t('commerce', 'Discount use has reached its limit.');
            return false;
        }

        $user = $order->getCustomer();

        if (!$this->_isDiscountPerUserUsageValid($discount, $user)) {
            $explanation = Craft::t('commerce', 'This coupon is for registered users and limited to {limit} uses.', [
                'limit' => $discount->perUserLimit,
            ]);
            return false;
        }

        if (!$this->_isDiscountEmailRequirementValid($discount, $order)) {
            $explanation = Craft::t('commerce', 'This coupon requires an email address.');
            return false;
        }

        if (!$this->_isDiscountPerEmailLimitValid($discount, $order)) {
            $explanation = Craft::t('commerce', 'This coupon is limited to {limit} uses.', [
                'limit' => $discount->perEmailLimit,
            ]);
            return false;
        }

        return true;
    }

    /**
     * Returns an enabled discount by its code.
     *
     * @throws \Exception
     */
    public function getDiscountByCode(string $code): ?Discount
    {
        if (!$code) {
            return null;
        }

        $query = $this->_createDiscountQuery();
        if (Craft::$app->getDb()->getIsPgsql()) {
            $query->andWhere(['ilike', '[[discounts.code]]', $code]);
        } else {
            $query->andWhere(['[[discounts.code]]' => $code]);
        }
        $discounts = $query->all();

        if (!$discounts) {
            return null;
        }

        return ArrayHelper::firstWhere($this->_populateDiscounts($discounts), function($discount) use ($code) {
            return ($discount->enabled && $discount->code && $code && (strcasecmp($code, $discount->code) == 0));
        });
    }

    /**
     * @since 2.2
     */
    public function getDiscountsRelatedToPurchasable(PurchasableInterface $purchasable): array
    {
        $discounts = [];

        if ($purchasable->getId()) {
            foreach ($this->getAllDiscounts() as $discount) {
                // Get discount by related purchasable
                $purchasableIds = $discount->getPurchasableIds();
                $id = $purchasable->getId();

                // Get discount by related category
                $relatedTo = [$discount->categoryRelationshipType => $purchasable->getPromotionRelationSource()];
                $categoryIds = $discount->getCategoryIds();
                $relatedCategories = Category::find()->id($categoryIds)->relatedTo($relatedTo)->ids();

                if (in_array($id, $purchasableIds, false) || !empty($relatedCategories)) {
                    $discounts[$discount->id] = $discount;
                }
            }
        }

        return $discounts;
    }

    /**
     * Match a line item against a discount.
     *
     * @throws \Exception
     */
    public function matchLineItem(LineItem $lineItem, Discount $discount, bool $matchOrder = false): bool
    {
        if ($matchOrder && !$this->matchOrder($lineItem->order, $discount)) {
            return false;
        }

        if ($lineItem->getOnSale() && $discount->excludeOnSale) {
            return false;
        }

        // can't match something not promotable
        if (!$lineItem->getPurchasable() || !$lineItem->getPurchasable()->getIsPromotable()) {
            return false;
        }

        if (!$discount->allPurchasables) {
            $purchasableId = $lineItem->purchasableId;
            if (!in_array($purchasableId, $discount->getPurchasableIds(), false)) {
                return false;
            }
        }

        if (!$discount->allCategories && $purchasable = $lineItem->getPurchasable()) {
            $key = 'relationshipType:' . $discount->categoryRelationshipType . ':purchasableId:' . $purchasable->getId() . ':categoryIds:' . implode('|', $discount->getCategoryIds());

            if (!isset($this->_matchingLineItemCategoryCondition[$key])) {
                $relatedTo = [$discount->categoryRelationshipType => $purchasable->getPromotionRelationSource()];
                $relatedCategories = Category::find()->relatedTo($relatedTo)->ids();
                $purchasableIsRelateToOneOrMoreCategories = (bool)array_intersect($relatedCategories, $discount->getCategoryIds());
                if (!$purchasableIsRelateToOneOrMoreCategories) {
                    return $this->_matchingLineItemCategoryCondition[$key] = false;
                }
                $this->_matchingLineItemCategoryCondition[$key] = true;
            } elseif ($this->_matchingLineItemCategoryCondition[$key] === false) {
                return false;
            }
        }

        $event = new MatchLineItemEvent(compact('lineItem', 'discount'));

        if ($this->hasEventHandlers(self::EVENT_DISCOUNT_MATCHES_LINE_ITEM)) {
            $this->trigger(self::EVENT_DISCOUNT_MATCHES_LINE_ITEM, $event);
        }

        return $event->isValid;
    }

    /**
     * @throws \Exception
     */
    public function matchOrder(Order $order, Discount $discount): bool
    {
        if (!$discount->enabled) {
            return false;
        }

        $allItemsMatch = ($discount->allPurchasables && $discount->allCategories);

        if (!$discount->getOrderCondition()->matchElement($order)) {
            return false;
        }

        $customerCondition = $discount->getCustomerCondition();
        $hasRules = count($customerCondition->getConditionRules());
        $customer = $order->getCustomer();
        if ($hasRules && !$customer) {
            return false;
        }
        if (!$customerCondition->matchElement($customer)) {
            return false;
        }

        $shippingAddressCondition = $discount->getShippingAddressCondition();
        $hasRules = count($shippingAddressCondition->getConditionRules());
        $shippingAddress = $order->getShippingAddress();
        if ($hasRules && !$shippingAddress) {
            return false;
        }
        if (!$shippingAddressCondition->matchElement($shippingAddress)) {
            return false;
        }

        $billingAddressCondition = $discount->getShippingAddressCondition();
        $hasRules = count($billingAddressCondition->getConditionRules());
        $billingAddress = $order->getShippingAddress();
        if ($hasRules && !$billingAddress) {
            return false;
        }
        if (!$billingAddressCondition->matchElement($billingAddress)) {
            return false;
        }

        if (!$this->_isDiscountCouponCodeValid($order, $discount)) {
            return false;
        }

        if (!$this->_isDiscountDateValid($order, $discount)) {
            return false;
        }

        $user = $order->getCustomer();

        if (!$this->_isDiscountTotalUseLimitValid($discount)) {
            return false;
        }

        if (!$this->_isDiscountPerUserUsageValid($discount, $user)) {
            return false;
        }

        if (!$this->_isDiscountEmailRequirementValid($discount, $order)) {
            return false;
        }

        if (!$this->_isDiscountPerEmailLimitValid($discount, $order)) {
            return false;
        }

        if (!$this->_isDiscountConditionFormulaValid($order, $discount)) {
            return false;
        }

        if ($allItemsMatch && $discount->purchaseTotal > 0 && $order->getItemSubtotal() < $discount->purchaseTotal) {
            return false;
        }

        if ($allItemsMatch && $discount->purchaseQty > 0 && $order->getTotalQty() < $discount->purchaseQty) {
            return false;
        }

        if ($allItemsMatch && $discount->maxPurchaseQty > 0 && $order->getTotalQty() > $discount->maxPurchaseQty) {
            return false;
        }

        // Check to see if we need to match on data related to the lineItems
        if (!$discount->allPurchasables || !$discount->allCategories) {
            $lineItemMatch = false;
            $matchingTotal = 0;
            $matchingQty = 0;
            foreach ($order->getLineItems() as $lineItem) {
                // Must mot match order as we would get an infinate recursion
                if ($this->matchLineItem($lineItem, $discount, false)) {
                    $lineItemMatch = true;
                    $matchingTotal += $lineItem->getSubtotal();
                    $matchingQty += $lineItem->qty;
                }
            }

            if (!$lineItemMatch) {
                return false;
            }

            if ($discount->purchaseTotal > 0 && $matchingTotal < $discount->purchaseTotal) {
                return false;
            }

            if ($discount->purchaseQty > 0 && $matchingQty < $discount->purchaseQty) {
                return false;
            }

            if ($discount->maxPurchaseQty > 0 && $matchingQty > $discount->maxPurchaseQty) {
                return false;
            }
        }

        // Raise the 'beforeMatchLineItem' event
        $event = new MatchOrderEvent(compact('order', 'discount'));

        if ($this->hasEventHandlers(self::EVENT_DISCOUNT_MATCHES_ORDER)) {
            $this->trigger(self::EVENT_DISCOUNT_MATCHES_ORDER, $event);
        }

        return $event->isValid;
    }


    /**
     * Save a discount.
     *
     * @param Discount $model the discount being saved
     * @param bool $runValidation should we validate this discount before saving.
     * @throws \Exception
     */
    public function saveDiscount(Discount $model, bool $runValidation = true): bool
    {
        $isNew = !$model->id;

        if ($model->id) {
            $record = DiscountRecord::findOne($model->id);

            if (!$record) {
                throw new Exception(Craft::t('commerce', 'No discount exists with the ID “{id}”', ['id' => $model->id]));
            }
        } else {
            $record = new DiscountRecord();
        }

        // Raise the beforeSaveDiscount event
        if ($this->hasEventHandlers(self::EVENT_BEFORE_SAVE_DISCOUNT)) {
            $this->trigger(self::EVENT_BEFORE_SAVE_DISCOUNT, new DiscountEvent([
                'discount' => $model,
                'isNew' => $isNew,
            ]));
        }

        if ($runValidation && !$model->validate()) {
            Craft::info('Discount not saved due to validation error.', __METHOD__);

            return false;
        }

        $record->name = $model->name;
        $record->description = $model->description;
        $record->dateFrom = $model->dateFrom;
        $record->dateTo = $model->dateTo;
        $record->enabled = $model->enabled;
        $record->stopProcessing = $model->stopProcessing;
        $record->orderCondition = $model->getOrderCondition()->getConfig();
        $record->customerCondition = $model->getCustomerCondition()->getConfig();
        $record->shippingAddressCondition = $model->getShippingAddressCondition()->getConfig();
        $record->billingAddressCondition = $model->getBillingAddressCondition()->getConfig();
        $record->orderConditionFormula = $model->orderConditionFormula;
        $record->purchaseQty = $model->purchaseQty;
        $record->maxPurchaseQty = $model->maxPurchaseQty;
        $record->baseDiscount = $model->baseDiscount;
        $record->baseDiscountType = $model->baseDiscountType;
        $record->perItemDiscount = $model->perItemDiscount;
        $record->percentDiscount = $model->percentDiscount;
        $record->percentageOffSubject = $model->percentageOffSubject;
        $record->hasFreeShippingForMatchingItems = $model->hasFreeShippingForMatchingItems;
        $record->hasFreeShippingForOrder = $model->hasFreeShippingForOrder;
        $record->excludeOnSale = $model->excludeOnSale;
        $record->perUserLimit = $model->perUserLimit;
        $record->perEmailLimit = $model->perEmailLimit;
        $record->totalDiscountUseLimit = $model->totalDiscountUseLimit;
        $record->ignoreSales = $model->ignoreSales;
        $record->appliedTo = $model->appliedTo;

        $record->sortOrder = $record->sortOrder ?: 999;
        $record->code = $model->code ?: null;

        $record->categoryRelationshipType = $model->categoryRelationshipType;
        if ($record->allCategories = $model->allCategories) {
            $model->setCategoryIds([]);
        }
        if ($record->allPurchasables = $model->allPurchasables) {
            $model->setPurchasableIds([]);
        }

        $db = Craft::$app->getDb();
        $transaction = $db->beginTransaction();

        try {
            $record->save(false);
            $model->id = $record->id;

            DiscountUserGroupRecord::deleteAll(['discountId' => $model->id]);
            DiscountPurchasableRecord::deleteAll(['discountId' => $model->id]);
            DiscountCategoryRecord::deleteAll(['discountId' => $model->id]);

            foreach ($model->getUserGroupIds() as $groupId) {
                $relation = new DiscountUserGroupRecord();
                $relation->userGroupId = $groupId;
                $relation->discountId = $model->id;
                $relation->save(false);
            }

            foreach ($model->getCategoryIds() as $categoryId) {
                $relation = new DiscountCategoryRecord();
                $relation->categoryId = $categoryId;
                $relation->discountId = $model->id;
                $relation->save(false);
            }

            foreach ($model->getPurchasableIds() as $purchasableId) {
                $relation = new DiscountPurchasableRecord();
                $element = Craft::$app->getElements()->getElementById($purchasableId);
                $relation->purchasableType = get_class($element);
                $relation->purchasableId = $purchasableId;
                $relation->discountId = $model->id;
                $relation->save(false);
            }

            $transaction->commit();

            // Raise the afterSaveDiscount event
            if ($this->hasEventHandlers(self::EVENT_AFTER_SAVE_DISCOUNT)) {
                $this->trigger(self::EVENT_AFTER_SAVE_DISCOUNT, new DiscountEvent([
                    'discount' => $model,
                    'isNew' => $isNew,
                ]));
            }

            // Reset internal cache
            $this->_allDiscounts = null;
            $this->_activeDiscountsByKey = null;
            $this->_matchingLineItemCategoryCondition = null;

            return true;
        } catch (\Exception $e) {
            $transaction->rollBack();
            throw $e;
        }
    }

    /**
     * Delete a discount by its ID.
     *
     * @throws \Throwable
     * @throws StaleObjectException
     */
    public function deleteDiscountById(int $id): bool
    {
        $discountRecord = DiscountRecord::findOne($id);

        if (!$discountRecord) {
            return false;
        }

        // Get the Discount model before deletion to pass to the Event.
        $discount = $this->getDiscountById($id);

        $result = (bool)$discountRecord->delete();

        //Raise the afterDeleteDiscount event
        if ($result && $this->hasEventHandlers(self::EVENT_AFTER_DELETE_DISCOUNT)) {
            $this->trigger(self::EVENT_AFTER_DELETE_DISCOUNT, new DiscountEvent([
                'discount' => $discount,
                'isNew' => false,
            ]));
        }

        // Reset internal cache
        $this->_allDiscounts = null;
        $this->_activeDiscountsByKey = null;
        $this->_matchingLineItemCategoryCondition = null;

        return $result;
    }

    /**
     * @throws \yii\db\Exception
     * @since 4.0
     */
    public function clearUserUsageHistoryById(int $id): void
    {
        $db = Craft::$app->getDb();

        $db->createCommand()
            ->delete(Table::CUSTOMER_DISCOUNTUSES, ['discountId' => $id])
            ->execute();

        // Reset internal cache
        $this->_allDiscounts = null;
        $this->_activeDiscountsByKey = null;
    }

    /**
     * @throws \yii\db\Exception
     * @since 3.0
     */
    public function clearEmailUsageHistoryById(int $id): void
    {
        $db = Craft::$app->getDb();

        $db->createCommand()
            ->delete(Table::EMAIL_DISCOUNTUSES, ['discountId' => $id])
            ->execute();

        // Reset internal cache
        $this->_allDiscounts = null;
        $this->_activeDiscountsByKey = null;
    }

    /**
     * Clear total discount uses
     *
     * @throws \yii\db\Exception
     * @since 3.0
     */
    public function clearDiscountUsesById(int $id): void
    {
        $db = Craft::$app->getDb();
        $db->createCommand()
            ->update(Table::DISCOUNTS, ['totalDiscountUses' => 0], ['id' => $id])
            ->execute();

        // Reset internal cache
        $this->_allDiscounts = null;
        $this->_activeDiscountsByKey = null;
    }

    /**
     * Reorder discounts by an array of ids.
     *
     * @throws \yii\db\Exception
     */
    public function reorderDiscounts(array $ids): bool
    {
        foreach ($ids as $sortOrder => $id) {
            Craft::$app->getDb()->createCommand()
                ->update(Table::DISCOUNTS, ['sortOrder' => $sortOrder + 1], ['id' => $id])
                ->execute();
        }

        // Reset internal cache
        $this->_allDiscounts = null;
        $this->_activeDiscountsByKey = null;

        return true;
    }

    /**
     * Email usage stats for discount
     *
     * @return array return in the format ['uses' => int, 'emails' => int]
     */
    public function getEmailUsageStatsById(int $id): array
    {
        $usage = (new Query())
            ->select(['COALESCE(SUM(uses), 0) as uses', 'COUNT(email) as emails'])
            ->from(Table::EMAIL_DISCOUNTUSES)
            ->where(['discountId' => $id])
            ->one();

        return $usage;
    }

    /**
     * User usage stats for discount
     *
     * @param int $id
     * @return array in the format ['uses' => int, 'users' => int]
     */
    public function getCustomerUsageStatsById(int $id): array
    {
        return (new Query())
            ->select(['COALESCE(SUM(uses), 0) as uses', 'COUNT([[customerId]]) as users'])
            ->from(Table::CUSTOMER_DISCOUNTUSES)
            ->where(['[[discountId]]' => $id])
            ->one();
    }

    /**
     * User usage stats for discount
     *
     * @param int $id
     * @return array in the format ['uses' => int, 'users' => int]
     * @deprecated 4.0.0
     */
    public function getUserUsageStatsById(int $id): array
    {
        return $this->getCustomerUsageStatsById($id);
    }

    /**
     * Updates discount uses counters.
     *
     * @throws \yii\db\Exception
     */
    public function orderCompleteHandler(Order $order): void
    {
        $discountAdjustments = $order->getAdjustmentsByType(DiscountAdjuster::ADJUSTMENT_TYPE);

        if (empty($discountAdjustments)) {
            return;
        }

        /* We only need to make counter updates once for each discount. A discount
        might be returned multiple times due to it being a lineItem adjustment */
        $discounts = [];
        /** @var OrderAdjustment $discountAdjustment */
        foreach ($discountAdjustments as $discountAdjustment) {
            $snapshot = $discountAdjustment->sourceSnapshot ?? null;
            if (!$snapshot || !isset($snapshot['discountUseId']) || isset($discounts[$snapshot['discountUseId']])) {
                continue;
            }

            $discounts[$snapshot['discountUseId']] = $snapshot;
        }

        if (empty($discounts)) {
            return;
        }

        $user = $order->getCustomer();
        foreach ($discounts as $discount) {
            // Count if there was a user on this order that has authentication
            if ($user && $user->getIsCredentialed()) {
                $userDiscountUseRecord = CustomerDiscountUse::find()->where(['userId' => $user->id, 'discountId' => $discount['discountUseId']])->one();

                if (!$userDiscountUseRecord) {
                    $userDiscountUseRecord = Craft::createObject(CustomerDiscountUse::class);
                    Craft::configure($userDiscountUseRecord, [
                        'userId' => $user->id,
                        'discountId' => $discount['discountUseId'],
                        'uses' => 1,
                    ]);
                    $userDiscountUseRecord->save();
                } else {
                    Craft::$app->getDb()->createCommand()
                        ->update(Table::CUSTOMER_DISCOUNTUSES, [
                            'uses' => new Expression('[[uses]] + 1'),
                        ], [
                            'userId' => $order->getCustomerId(),
                            'discountId' => $discount['discountUseId'],
                        ])
                        ->execute();
                }
            }

            // Count email usage
            $emailDiscountUseRecord = EmailDiscountUseRecord::find()->where(['email' => $order->getEmail(), 'discountId' => $discount['discountUseId']])->one();
            if (!$emailDiscountUseRecord) {
                $emailDiscountUseRecord = new EmailDiscountUseRecord();
                $emailDiscountUseRecord->email = $order->getEmail();
                $emailDiscountUseRecord->discountId = $discount['discountUseId'];
                $emailDiscountUseRecord->uses = 1;
                $emailDiscountUseRecord->save();
            } else {
                Craft::$app->getDb()->createCommand()
                    ->update(Table::EMAIL_DISCOUNTUSES, [
                        'uses' => new Expression('[[uses]] + 1'),
                    ], [
                        'email' => $order->getEmail(),
                        'discountId' => $discount['discountUseId'],
                    ])
                    ->execute();
            }

            // Update the total uses
            Craft::$app->getDb()->createCommand()
                ->update(Table::DISCOUNTS, [
                    'totalDiscountUses' => new Expression('[[totalDiscountUses]] + 1'),
                ], [
                    'id' => $discount['discountUseId'],
                ])
                ->execute();

            // Reset internal cache
            $this->_allDiscounts = null;
            $this->_activeDiscountsByKey = null;
        }
    }


    private function _isDiscountCouponCodeValid(Order $order, Discount $discount): bool
    {
        if (!$discount->code) {
            return true;
        }

        return ($order->couponCode && (strcasecmp($order->couponCode, $discount->code) == 0));
    }

    /**
     * @throws \Exception
     */
    private function _isDiscountDateValid(Order $order, Discount $discount): bool
    {
        $now = new DateTime();

        if ($order->isCompleted && $order->dateOrdered) {
            $now = $order->dateOrdered;
        }

        $from = $discount->dateFrom;
        $to = $discount->dateTo;

        return !(($from && $from > $now) || ($to && $to < $now));
    }

    /**
     * @throws InvalidConfigException
     * @throws LoaderError
     * @throws SyntaxError
     */
    private function _isDiscountConditionFormulaValid(Order $order, Discount $discount): bool
    {
        if ($discount->orderConditionFormula) {
            $fieldsAsArray = $order->getSerializedFieldValues();
            $orderAsArray = $order->toArray([], ['lineItems.snapshot', 'shippingAddress', 'billingAddress']);
            $orderConditionParams = [
                'order' => array_merge($orderAsArray, $fieldsAsArray),
            ];
            return Plugin::getInstance()->getFormulas()->evaluateCondition($discount->orderConditionFormula, $orderConditionParams, 'Evaluate Order Discount Condition Formula');
        }

        return true;
    }

<<<<<<< HEAD
    /**
     * @param Discount $discount
     * @param User|null $user
     * @return bool
     * @throws InvalidConfigException
     */
    public function isDiscountUserGroupValid(Discount $discount, ?User $user): bool
    {
        $groupIds = $user ? ArrayHelper::getColumn($user->getGroups(),'id') : [];

        $discountGroupIds = $discount->getUserGroupIds();
        if ($discount->userGroupsCondition !== DiscountRecord::CONDITION_USER_GROUPS_ANY_OR_NONE) {
            if ($discount->userGroupsCondition === DiscountRecord::CONDITION_USER_GROUPS_INCLUDE_ANY &&
                (count(array_intersect($groupIds, $discountGroupIds)) === 0)
            ) {
                return false;
            }

            sort($groupIds);
            sort($discountGroupIds);
            if ($discount->userGroupsCondition === DiscountRecord::CONDITION_USER_GROUPS_INCLUDE_ALL
                && $groupIds !== $discountGroupIds
            ) {
                return false;
            }

            if ($discount->userGroupsCondition === DiscountRecord::CONDITION_USER_GROUPS_EXCLUDE &&
                count(array_intersect($groupIds, $discountGroupIds)) > 0
            ) {
                return false;
            }
        }

        return true;
    }

=======
>>>>>>> 25812137
    private function _isDiscountTotalUseLimitValid(Discount $discount): bool
    {
        if ($discount->totalDiscountUseLimit > 0) {
            if ($discount->totalDiscountUses >= $discount->totalDiscountUseLimit) {
                return false;
            }
        }

        return true;
    }

    /**
     * @param Discount $discount
     * @param User|null $user
     * @return bool
     */
    private function _isDiscountPerUserUsageValid(Discount $discount, ?User $user): bool
    {
        if ($discount->perUserLimit > 0) {
            if (!$user) {
                return false;
            }

            $usage = (new Query())
                ->select(['uses'])
                ->from([Table::CUSTOMER_DISCOUNTUSES])
                ->where(['[[userId]]' => $user->id, 'discountId' => $discount->id])
                ->scalar();

            if ($usage && $usage >= $discount->perUserLimit) {
                return false;
            }
        }

        return true;
    }

    private function _isDiscountEmailRequirementValid(Discount $discount, Order $order): bool
    {
        if ($discount->perEmailLimit > 0 && !$order->getEmail()) {
            return false;
        }

        return true;
    }

    private function _isDiscountPerEmailLimitValid(Discount $discount, Order $order): bool
    {
        if ($discount->perEmailLimit > 0 && $order->getEmail()) {
            $usage = (new Query())
                ->select(['uses'])
                ->from([Table::EMAIL_DISCOUNTUSES])
                ->where(['email' => $order->getEmail(), 'discountId' => $discount->id])
                ->scalar();

            if ($usage && $usage >= $discount->perEmailLimit) {
                return false;
            }
        }

        return true;
    }

    /**
     * @param $discounts
     * @since 2.2.14
     */
    private function _populateDiscounts($discounts): array
    {
        $allDiscountsById = [];

        if (empty($discounts)) {
            return $allDiscountsById;
        }

        $purchasables = [];
        $categories = [];
        $userGroups = [];

        foreach ($discounts as $discount) {
            $id = $discount['id'];
            if ($discount['purchasableId']) {
                $purchasables[$id][] = $discount['purchasableId'];
            }

            if ($discount['categoryId']) {
                $categories[$id][] = $discount['categoryId'];
            }

            if ($discount['userGroupId']) {
                $userGroups[$id][] = $discount['userGroupId'];
            }

            unset($discount['purchasableId'], $discount['userGroupId'], $discount['categoryId']);

            if (!isset($allDiscountsById[$id])) {
                $allDiscountsById[$id] = new Discount($discount);
            }
        }

        foreach ($allDiscountsById as $id => $discount) {
            $discount->setPurchasableIds($purchasables[$id] ?? []);
            $discount->setCategoryIds($categories[$id] ?? []);
            $discount->setUserGroupIds($userGroups[$id] ?? []);
        }

        return $allDiscountsById;
    }

    /**
     * Returns a Query object prepped for retrieving discounts
     */
    private function _createDiscountQuery(): Query
    {
        $query = (new Query())
            ->select([
                '[[discounts.allCategories]]',
                '[[discounts.allPurchasables]]',
                '[[discounts.appliedTo]]',
                '[[discounts.baseDiscount]]',
                '[[discounts.baseDiscountType]]',
                '[[discounts.categoryRelationshipType]]',
                '[[discounts.code]]',
                '[[discounts.dateCreated]]',
                '[[discounts.dateFrom]]',
                '[[discounts.dateTo]]',
                '[[discounts.dateUpdated]]',
                '[[discounts.description]]',
                '[[discounts.enabled]]',
                '[[discounts.excludeOnSale]]',
                '[[discounts.hasFreeShippingForMatchingItems]]',
                '[[discounts.hasFreeShippingForOrder]]',
                '[[discounts.id]]',
                '[[discounts.ignoreSales]]',
                '[[discounts.maxPurchaseQty]]',
                '[[discounts.name]]',
                '[[discounts.orderCondition]]',
                '[[discounts.orderConditionFormula]]',
                '[[discounts.percentageOffSubject]]',
                '[[discounts.percentDiscount]]',
                '[[discounts.perEmailLimit]]',
                '[[discounts.perItemDiscount]]',
                '[[discounts.perUserLimit]]',
                '[[discounts.purchaseQty]]',
                '[[discounts.sortOrder]]',
                '[[discounts.stopProcessing]]',
                '[[discounts.totalDiscountUseLimit]]',
                '[[discounts.totalDiscountUses]]',
                '[[discounts.customerCondition]]',
                '[[discounts.shippingAddressCondition]]',
                '[[discounts.billingAddressCondition]]',
            ])
            ->from(['discounts' => Table::DISCOUNTS])
            ->orderBy(['sortOrder' => SORT_ASC]);

        $query->addSelect([
            'dp.purchasableId',
            'dpt.categoryId',
        ])->leftJoin(Table::DISCOUNT_PURCHASABLES . ' dp', '[[dp.discountId]]=[[discounts.id]]')
            ->leftJoin(Table::DISCOUNT_CATEGORIES . ' dpt', '[[dpt.discountId]]=[[discounts.id]]');

        return $query;
    }
}<|MERGE_RESOLUTION|>--- conflicted
+++ resolved
@@ -1013,46 +1013,7 @@
 
         return true;
     }
-
-<<<<<<< HEAD
-    /**
-     * @param Discount $discount
-     * @param User|null $user
-     * @return bool
-     * @throws InvalidConfigException
-     */
-    public function isDiscountUserGroupValid(Discount $discount, ?User $user): bool
-    {
-        $groupIds = $user ? ArrayHelper::getColumn($user->getGroups(),'id') : [];
-
-        $discountGroupIds = $discount->getUserGroupIds();
-        if ($discount->userGroupsCondition !== DiscountRecord::CONDITION_USER_GROUPS_ANY_OR_NONE) {
-            if ($discount->userGroupsCondition === DiscountRecord::CONDITION_USER_GROUPS_INCLUDE_ANY &&
-                (count(array_intersect($groupIds, $discountGroupIds)) === 0)
-            ) {
-                return false;
-            }
-
-            sort($groupIds);
-            sort($discountGroupIds);
-            if ($discount->userGroupsCondition === DiscountRecord::CONDITION_USER_GROUPS_INCLUDE_ALL
-                && $groupIds !== $discountGroupIds
-            ) {
-                return false;
-            }
-
-            if ($discount->userGroupsCondition === DiscountRecord::CONDITION_USER_GROUPS_EXCLUDE &&
-                count(array_intersect($groupIds, $discountGroupIds)) > 0
-            ) {
-                return false;
-            }
-        }
-
-        return true;
-    }
-
-=======
->>>>>>> 25812137
+    
     private function _isDiscountTotalUseLimitValid(Discount $discount): bool
     {
         if ($discount->totalDiscountUseLimit > 0) {
