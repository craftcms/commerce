<?php
/**
 * @link https://craftcms.com/
 * @copyright Copyright (c) Pixel & Tonic, Inc.
 * @license https://craftcms.github.io/license/
 */

namespace craft\commerce\services;

use Craft;
use craft\commerce\adjusters\Discount as DiscountAdjuster;
use craft\commerce\base\Purchasable;
use craft\commerce\base\PurchasableInterface;
use craft\commerce\db\Table;
use craft\commerce\elements\Order;
use craft\commerce\errors\StoreNotFoundException;
use craft\commerce\events\DiscountEvent;
use craft\commerce\events\MatchLineItemEvent;
use craft\commerce\events\MatchOrderEvent;
use craft\commerce\models\Coupon;
use craft\commerce\models\Discount;
use craft\commerce\models\LineItem;
use craft\commerce\models\OrderAdjustment;
use craft\commerce\Plugin;
use craft\commerce\records\Coupon as CouponRecord;
use craft\commerce\records\CustomerDiscountUse;
use craft\commerce\records\Discount as DiscountRecord;
use craft\commerce\records\DiscountCategory as DiscountCategoryRecord;
use craft\commerce\records\DiscountPurchasable as DiscountPurchasableRecord;
use craft\commerce\records\EmailDiscountUse as EmailDiscountUseRecord;
use craft\db\Query;
use craft\elements\Category;
use craft\elements\Entry;
use craft\elements\User;
use craft\helpers\ArrayHelper;
use craft\helpers\DateTimeHelper;
use craft\helpers\Db;
use craft\helpers\StringHelper;
use DateTime;
use Illuminate\Support\Collection;
use Throwable;
use Twig\Error\LoaderError;
use Twig\Error\SyntaxError;
use yii\base\Component;
use yii\base\Exception;
use yii\base\InvalidConfigException;
use yii\db\Expression;
use yii\db\StaleObjectException;
use function in_array;

/**
 * Discount service.
 *
 * @property array|Discount[] $allDiscounts
 * @author Pixel & Tonic, Inc. <support@pixelandtonic.com>
 * @since 2.0y
 */
class Discounts extends Component
{
    /**
     * @event DiscountEvent The event that is triggered before a discount is saved.
     *
     * ```php
     * use craft\commerce\events\DiscountEvent;
     * use craft\commerce\services\Discounts;
     * use craft\commerce\models\Discount;
     * use yii\base\Event;
     *
     * Event::on(
     *     Discounts::class,
     *     Discounts::EVENT_BEFORE_SAVE_DISCOUNT,
     *     function(DiscountEvent $event) {
     *         // @var Discount $discount
     *         $discount = $event->discount;
     *         // @var bool $isNew
     *         $isNew = $event->isNew;
     *
     *         // Let an external CRM know about a client’s new discount
     *         // ...
     *     }
     * );
     * ```
     */
    public const EVENT_BEFORE_SAVE_DISCOUNT = 'beforeSaveDiscount';

    /**
     * @event DiscountEvent The event that is triggered after a discount is saved.
     *
     * ```php
     * use craft\commerce\events\DiscountEvent;
     * use craft\commerce\services\Discounts;
     * use craft\commerce\models\Discount;
     * use yii\base\Event;
     *
     * Event::on(
     *     Discounts::class,
     *     Discounts::EVENT_AFTER_SAVE_DISCOUNT,
     *     function(DiscountEvent $event) {
     *         // @var Discount $discount
     *         $discount = $event->discount;
     *         // @var bool $isNew
     *         $isNew = $event->isNew;
     *
     *         // Set this discount as default in an external CRM
     *         // ...
     *     }
     * );
     * ```
     */
    public const EVENT_AFTER_SAVE_DISCOUNT = 'afterSaveDiscount';

    /**
     * @event DiscountEvent The event that is triggered after a discount is deleted.
     *
     * ```php
     * use craft\commerce\events\DiscountEvent;
     * use craft\commerce\services\Discounts;
     * use craft\commerce\models\Discount;
     * use yii\base\Event;
     *
     * Event::on(
     *     Discounts::class,
     *     Discounts::EVENT_AFTER_DELETE_DISCOUNT,
     *     function(DiscountEvent $event) {
     *         // @var Discount $discount
     *         $discount = $event->discount;
     *
     *         // Remove this discount from a payment gateway
     *         // ...
     *     }
     * );
     * ```
     */
    public const EVENT_AFTER_DELETE_DISCOUNT = 'afterDeleteDiscount';

    /**
     * @event MatchLineItemEvent The event that is triggered when a line item is matched with a discount.
     *
     * This event will be raised if all standard conditions are met.
     * You may set the `isValid` property to `false` on the event to prevent the matching of the discount to the line item.
     *
     * ```php
     * use craft\commerce\services\Discounts;
     * use craft\commerce\events\MatchLineItemEvent;
     * use craft\commerce\models\Discount;
     * use craft\commerce\models\LineItem;
     * use yii\base\Event;
     *
     * Event::on(
     *     Discounts::class,
     *     Discounts::EVENT_DISCOUNT_MATCHES_LINE_ITEM,
     *     function(MatchLineItemEvent $event) {
     *         // @var LineItem $lineItem
     *         $lineItem = $event->lineItem;
     *         // @var Discount $discount
     *         $discount = $event->discount;
     *
     *         // Check some business rules and prevent a match in special cases
     *         // ...
     *     }
     * );
     * ```
     */
    public const EVENT_DISCOUNT_MATCHES_LINE_ITEM = 'discountMatchesLineItem';

    /**
     * @event MatchOrderEvent The event that is triggered when an order is matched with a discount.
     *
     * You may set the `isValid` property to `false` on the event to prevent the matching of the discount with the order.
     *
     * ```php
     * use craft\commerce\services\Discounts;
     * use craft\commerce\events\MatchOrderEvent;
     * use craft\commerce\models\Discount;
     * use craft\commerce\elements\Order;
     * use yii\base\Event;
     *
     * Event::on(
     *     Discounts::class,
     *     Discounts::EVENT_DISCOUNT_MATCHES_ORDER,
     *     function(MatchOrderEvent $event) {
     *         // @var Order $order
     *         $order = $event->order;
     *         // @var Discount $discount
     *         $discount = $event->discount;
     *
     *         // Check some business rules and prevent a match in special cases
     *         // ... $event->isValid = false; // set to false if you want it to NOT match as it would.
     *     }
     * );
     * ```
     */
    public const EVENT_DISCOUNT_MATCHES_ORDER = 'discountMatchesOrder';

    /**
     * @var Collection<Discount>[]|null
     */
    private ?array $_allDiscounts = null;

    /**
     * @var Discount[][]|null
     */
    private ?array $_activeDiscountsByKey = null;

    /**
     * @var array|null
     */
    private ?array $_matchingLineItemCategoryCondition = null;

    /**
     * Get a discount by its ID.
     *
     * @param int $id
     * @param int|null $storeId
     * @return Discount|null
     * @throws InvalidConfigException
     * @throws StoreNotFoundException
     */
    public function getDiscountById(int $id, ?int $storeId = null): ?Discount
    {
        $storeId = $storeId ?? Plugin::getInstance()->getStores()->getCurrentStore()->id;

        // Keep this as a query for the performance boost
        $discounts = $this->_createDiscountQuery()
            ->andWhere(['[[discounts.id]]' => $id])
            ->andWhere(['storeId' => $storeId])
            ->all();

        if (!$discounts) {
            return null;
        }

        return ArrayHelper::firstValue($this->_populateDiscounts($discounts));
    }

    /**
     * Get all discounts.
     *
     * @param int|null $storeId
     * @return Collection
     * @throws InvalidConfigException
     * @throws StoreNotFoundException
     */
    public function getAllDiscounts(?int $storeId = null): Collection
    {
        $storeId = $storeId ?? Plugin::getInstance()->getStores()->getCurrentStore()->id;

        if ($this->_allDiscounts === null || !isset($this->_allDiscounts[$storeId])) {
            $discounts = $this->_createDiscountQuery()
                ->where(['storeId' => $storeId])
                ->all();

            if ($this->_allDiscounts === null) {
                $this->_allDiscounts = [];
            }

            $this->_allDiscounts[$storeId] = collect($this->_populateDiscounts($discounts));
        }

        return $this->_allDiscounts[$storeId] ?? collect();
    }

    /**
     * Get all currently active discounts
     * We pass the Order to attempt ot optimize the query to only possible discounts that might match,
     * eliminating ones that definitely will not match.
     *
     * @param Order|null $order
     * @return Discount[]
     * @throws \Exception
     * @since 2.2.14
     */
    public function getAllActiveDiscounts(Order $order = null): array
    {
        $purchasableIds = [];
        if ($order) {
            $purchasableIds = collect($order->getLineItems())->pluck('purchasableId')->unique()->all();
        }

        // Date condition for use with key
        if ($order && $order->dateOrdered) {
            $date = $order->dateOrdered;
        } else {
            // We use a round the time so we can have a cache within the same request (rounded to 1 minute flat, no seconds)
            $date = new DateTime();
            $date->setTime((int)$date->format('H'), (int)(round($date->format('i') / 1) * 1));
        }

        $store = $order ? $order->getStore() : Plugin::getInstance()->getStores()->getCurrentStore();

        // Coupon condition key
        $couponKey = ($order && $order->couponCode) ? $order->couponCode : '*';
        $dateKey = DateTimeHelper::toIso8601($date);
<<<<<<< HEAD
        $storeKey = ($order && $order->getStore()) ? $order->getStore()->id : '*';
        $cacheKey = implode(':', [$storeKey, $dateKey, $couponKey]);
=======
        $purchasablesKey = !empty($purchasableIds) ? md5(serialize($purchasableIds)) : '';
        $cacheKey = implode(':', array_filter([$dateKey, $couponKey, $purchasablesKey]));
>>>>>>> 65a6166c

        if (isset($this->_activeDiscountsByKey[$cacheKey])) {
            return $this->_activeDiscountsByKey[$cacheKey];
        }

        $discountQuery = $this->_createDiscountQuery()
            // Restricted by enabled discounts
            ->where([
                'enabled' => true,
            ])
            // Restricted by store
            ->andWhere(['storeId' => $store->id])
            // Restrict by things that a definitely not in date
            ->andWhere([
                'or',
                ['dateFrom' => null],
                ['<=', 'dateFrom', Db::prepareDateForDb($date)],
            ])
            ->andWhere([
                'or',
                ['dateTo' => null],
                ['>=', 'dateTo', Db::prepareDateForDb($date)],
            ])
            ->andWhere([
                'or',
                ['totalDiscountUseLimit' => 0],
                ['<', 'totalDiscountUses', new Expression('[[totalDiscountUseLimit]]')],
            ]);

        // Pre-qualify discounts based on purchase total
        if ($order) {
            if ($order->getEmail()) {
                $emailUsesSubQuery = (new Query())
                    ->select([new Expression('COALESCE(SUM([[edu.uses]]), 0)')])
                    ->from(['edu' => Table::EMAIL_DISCOUNTUSES])
                    ->where(new Expression('[[edu.discountId]] = [[discounts.id]]'))
                    ->andWhere(['email' => $order->getEmail()]);

                $discountQuery->andWhere([
                    'or',
                    ['perEmailLimit' => 0],
                    ['and', ['>', 'perEmailLimit', 0], ['>', 'perEmailLimit', $emailUsesSubQuery]],
                ]);
            } else {
                $discountQuery->andWhere(['perEmailLimit' => 0]);
            }

            $discountQuery->andWhere([
                'or',
                ['purchaseTotal' => 0],
                ['and', ['allPurchasables' => true], ['allCategories' => true], ['<=', 'purchaseTotal', $order->getItemSubtotal()]],
                ['allPurchasables' => false],
                ['allCategories' => false],
            ]);

            $discountQuery->andWhere([
                'or',
                ['purchaseQty' => 0, 'maxPurchaseQty' => 0],
                ['and', ['allPurchasables' => true], ['allCategories' => true], ['>', 'purchaseQty', 0], ['maxPurchaseQty' => 0], ['<=', 'purchaseQty', $order->getTotalQty()]],
                ['and', ['allPurchasables' => true], ['allCategories' => true], ['>', 'maxPurchaseQty', 0], ['purchaseQty' => 0], ['>=', 'maxPurchaseQty', $order->getTotalQty()]],
                ['and', ['allPurchasables' => true], ['allCategories' => true], ['>', 'maxPurchaseQty', 0], ['>', 'purchaseQty', 0], ['<=', 'purchaseQty', $order->getTotalQty()], ['>=', 'maxPurchaseQty', $order->getTotalQty()]],
                ['allPurchasables' => false],
                ['allCategories' => false],
            ]);
        }

        $couponSubQuery = (new Query())
            ->from(Table::COUPONS)
            ->where(new Expression('[[discountId]] = [[discounts.id]]'));

        // If the order has a coupon code let's only get discounts for that code, or discounts that do not require a code
        if ($order && $order->couponCode) {
            if (Craft::$app->getDb()->getIsPgsql()) {
                $codeWhere = ['ilike', 'code', $order->couponCode];
            } else {
                $codeWhere = ['code' => $order->couponCode];
            }

            $discountQuery->andWhere(
                [
                    'or',
                    // Find discount where the coupon code matches
                    [
                        'exists', (clone $couponSubQuery)
                        ->andWhere($codeWhere)
                        ->andWhere([
                                'or',
                                ['maxUses' => null],
                                new Expression('[[uses]] < [[maxUses]]'),
                            ]
                        ),
                    ],
                    // OR find discounts that do not have a coupon code requirement
                    ['not exists', $couponSubQuery],
                ]
            );
        } elseif ($order && !$order->couponCode) {
            $discountQuery->andWhere(
            // only discounts that do not have a coupon code requirement
                ['not exists', $couponSubQuery]
            );
        }

        if ($order && !empty($purchasableIds)) {
            $matchPurchasableSubQuery = (new Query())
                ->from(['subdp' => Table::DISCOUNT_PURCHASABLES])
                ->where(new Expression('[[subdp.discountId]] = [[discounts.id]]'))
                ->andWhere(['subdp.purchasableId' => $purchasableIds]);

            $discountQuery->andWhere(
                [
                    'or',
                    ['allPurchasables' => true],
                    [
                        'exists', $matchPurchasableSubQuery,
                    ],
                ]
            );
        }

        $this->_activeDiscountsByKey[$cacheKey] = $this->_populateDiscounts($discountQuery->all());

        return $this->_activeDiscountsByKey[$cacheKey];
    }

    /**
     * Is discount coupon available to the order
     *
     * @param string|null $explanation
     * @throws InvalidConfigException
     * @throws \Exception
     */
    public function orderCouponAvailable(Order $order, string &$explanation = null): bool
    {
        $discount = $this->getDiscountByCode($order->couponCode, $order->storeId);

        if (!$discount || !$this->_isDiscountCouponCodeValid($order, $discount)) {
            $explanation = Craft::t('commerce', 'Coupon not valid.');
            return false;
        }

        if (!$this->_isDiscountConditionFormulaValid($order, $discount)) {
            $explanation = Craft::t('commerce', 'Discount is not allowed for the order');
            return false;
        }

        if (!$this->_isDiscountDateValid($order, $discount)) {
            $explanation = Craft::t('commerce', 'Discount is out of date.');
            return false;
        }

        if (!$this->_isDiscountTotalUseLimitValid($discount)) {
            $explanation = Craft::t('commerce', 'Discount use has reached its limit.');
            return false;
        }

        $user = $order->getCustomer();

        if (!$this->_isDiscountPerUserUsageValid($discount, $user)) {
            $explanation = Craft::t('commerce', 'This coupon is for registered users and limited to {limit} uses.', [
                'limit' => $discount->perUserLimit,
            ]);
            return false;
        }

        if (!$this->_isDiscountEmailRequirementValid($discount, $order)) {
            $explanation = Craft::t('commerce', 'This coupon requires an email address.');
            return false;
        }

        if (!$this->_isDiscountPerEmailLimitValid($discount, $order)) {
            $explanation = Craft::t('commerce', 'This coupon is limited to {limit} uses.', [
                'limit' => $discount->perEmailLimit,
            ]);
            return false;
        }

        return true;
    }

    /**
     * Returns an enabled discount by its code.
     *
     * @throws \Exception
     */
    public function getDiscountByCode(?string $code, ?int $storeId = null): ?Discount
    {
        if ($code === null || $code === '') {
            return null;
        }

        $storeId = $storeId ?? Plugin::getInstance()->getStores()->getCurrentStore()->id;

        $query = $this->_createDiscountQuery()->where(['storeId' => $storeId]);
        $query->innerJoin(Table::COUPONS . ' coupons', '[[coupons.discountId]] = [[discounts.id]]');
        if (Craft::$app->getDb()->getIsPgsql()) {
            $query->andWhere(['ilike', '[[coupons.code]]', $code]);
        } else {
            $query->andWhere(['[[coupons.code]]' => $code]);
        }
        $discounts = $query->all();

        if (!$discounts) {
            return null;
        }

        return ArrayHelper::firstWhere($this->_populateDiscounts($discounts), function(Discount $discount) use ($code) {
            return (
                $discount->enabled &&
                ArrayHelper::contains($discount->getCoupons(), fn(Coupon $coupon) => strcasecmp($coupon->code, $code) === 0)
            );
        });
    }

    /**
     * @since 2.2
     */
    public function getDiscountsRelatedToPurchasable(PurchasableInterface $purchasable): array
    {
        $discounts = [];

        if ($purchasable->getId()) {
            foreach ($this->getAllDiscounts($purchasable->getStoreId()) as $discount) {
                // Get discount by related purchasable
                $purchasableIds = $discount->getPurchasableIds();
                $id = $purchasable->getId();

                // Get discount by related category
                $relatedTo = [$discount->categoryRelationshipType => $purchasable->getPromotionRelationSource()];
                $categoryIds = $discount->getCategoryIds();
                $relatedCategories = Category::find()->id($categoryIds)->relatedTo($relatedTo)->ids();
                $relatedEntries = Entry::find()->id($categoryIds)->relatedTo($relatedTo)->ids();
                $relatedCategoriesOrEntries = array_merge($relatedCategories, $relatedEntries);

                if (in_array($id, $purchasableIds, false) || !empty($relatedCategoriesOrEntries)) {
                    $discounts[$discount->id] = $discount;
                }
            }
        }

        return $discounts;
    }

    /**
     * Match a line item against a discount.
     *
     * @throws \Exception
     */
    public function matchLineItem(LineItem $lineItem, Discount $discount, bool $matchOrder = false): bool
    {
        if ($matchOrder && !$this->matchOrder($lineItem->order, $discount)) {
            return false;
        }

        if ($lineItem->getOnPromotion() && $discount->excludeOnPromotion) {
            return false;
        }

        // can't match something not promotable
        /** @var Purchasable|null $purchasable */
        $purchasable = $lineItem->getPurchasable();
        if (!$purchasable || !$purchasable->getIsPromotable()) {
            return false;
        }

        if (!$discount->allPurchasables && !in_array($purchasable->id, $discount->getPurchasableIds(), false)) {
            return false;
        }

        // TODO: Rename to allEntries in Commerce 5
        if (!$discount->allCategories) {
            $key = 'relationshipType:' . $discount->categoryRelationshipType . ':purchasableId:' . $purchasable->getId() . ':categoryIds:' . implode('|', $discount->getCategoryIds());

            if (!isset($this->_matchingLineItemCategoryCondition[$key])) {
                $relatedTo = [$discount->categoryRelationshipType => $purchasable->getPromotionRelationSource()];

                $relatedEntries = Entry::find()->relatedTo($relatedTo)->ids();
                $relatedCategories = Category::find()->relatedTo($relatedTo)->ids();

                $relatedCategoriesOrEntries = array_merge($relatedEntries, $relatedCategories);
                $purchasableIsRelateToOneOrMoreCategories = (bool)array_intersect($relatedCategoriesOrEntries, $discount->getCategoryIds());
                if (!$purchasableIsRelateToOneOrMoreCategories) {
                    return $this->_matchingLineItemCategoryCondition[$key] = false;
                }
                $this->_matchingLineItemCategoryCondition[$key] = true;
            } elseif ($this->_matchingLineItemCategoryCondition[$key] === false) {
                return false;
            }
        }

        $event = new MatchLineItemEvent(compact('lineItem', 'discount'));

        if ($this->hasEventHandlers(self::EVENT_DISCOUNT_MATCHES_LINE_ITEM)) {
            $this->trigger(self::EVENT_DISCOUNT_MATCHES_LINE_ITEM, $event);
        }

        return $event->isValid;
    }

    /**
     * @throws \Exception
     */
    public function matchOrder(Order $order, Discount $discount): bool
    {
        if (!$discount->enabled) {
            return false;
        }

        $allItemsMatch = ($discount->allPurchasables && $discount->allCategories);

        if ($discount->hasOrderCondition() && !$discount->getOrderCondition()->matchElement($order)) {
            return false;
        }

        if ($discount->hasCustomerCondition() && (!$order->getCustomer() || !$discount->getCustomerCondition()->matchElement($order->getCustomer()))) {
            return false;
        }

        if ($discount->hasShippingAddressCondition() && (!$order->getShippingAddress() || !$discount->getShippingAddressCondition()->matchElement($order->getShippingAddress()))) {
            return false;
        }

        if ($discount->hasBillingAddressCondition() && (!$order->getBillingAddress() || !$discount->getBillingAddressCondition()->matchElement($order->getBillingAddress()))) {
            return false;
        }

        if (!$this->_isDiscountCouponCodeValid($order, $discount)) {
            return false;
        }

        if (!$this->_isDiscountDateValid($order, $discount)) {
            return false;
        }

        $user = $order->getCustomer();

        if (!$this->_isDiscountTotalUseLimitValid($discount)) {
            return false;
        }

        if (!$this->_isDiscountPerUserUsageValid($discount, $user)) {
            return false;
        }

        if (!$this->_isDiscountEmailRequirementValid($discount, $order)) {
            return false;
        }

        if (!$this->_isDiscountPerEmailLimitValid($discount, $order)) {
            return false;
        }

        if (!$this->_isDiscountConditionFormulaValid($order, $discount)) {
            return false;
        }

        if ($allItemsMatch && $discount->purchaseTotal > 0 && $order->getItemSubtotal() < $discount->purchaseTotal) {
            return false;
        }

        if ($allItemsMatch && $discount->purchaseQty > 0 && $order->getTotalQty() < $discount->purchaseQty) {
            return false;
        }

        if ($allItemsMatch && $discount->maxPurchaseQty > 0 && $order->getTotalQty() > $discount->maxPurchaseQty) {
            return false;
        }

        // Check to see if we need to match on data related to the lineItems
        if (!$discount->allPurchasables || !$discount->allCategories) {

            // Get matching line items but don't match the order again
            $matchingItems = collect($order->getLineItems())
                ->filter(fn($item) => $this->matchLineItem($item, $discount));

            if ($matchingItems->isEmpty()) {
                return false;
            }

            $matchingQty = $matchingItems->sum('qty');
            $matchingTotal = $matchingItems->sum('subtotal');

            if ($discount->purchaseTotal > 0 && $matchingTotal < $discount->purchaseTotal) {
                return false;
            }

            if ($discount->purchaseQty > 0 && $matchingQty < $discount->purchaseQty) {
                return false;
            }

            if ($discount->maxPurchaseQty > 0 && $matchingQty > $discount->maxPurchaseQty) {
                return false;
            }
        }

        // Raise the 'beforeMatchLineItem' event
        $event = new MatchOrderEvent(compact('order', 'discount'));

        if ($this->hasEventHandlers(self::EVENT_DISCOUNT_MATCHES_ORDER)) {
            $this->trigger(self::EVENT_DISCOUNT_MATCHES_ORDER, $event);
        }

        return $event->isValid;
    }


    /**
     * Save a discount.
     *
     * @param Discount $model the discount being saved
     * @param bool $runValidation should we validate this discount before saving.
     * @throws \Exception
     */
    public function saveDiscount(Discount $model, bool $runValidation = true): bool
    {
        $isNew = !$model->id;

        if ($model->id) {
            $record = DiscountRecord::findOne($model->id);

            if (!$record) {
                throw new Exception(Craft::t('commerce', 'No discount exists with the ID “{id}”', ['id' => $model->id]));
            }
        } else {
            $record = new DiscountRecord();
        }

        // Raise the beforeSaveDiscount event
        if ($this->hasEventHandlers(self::EVENT_BEFORE_SAVE_DISCOUNT)) {
            $this->trigger(self::EVENT_BEFORE_SAVE_DISCOUNT, new DiscountEvent([
                'discount' => $model,
                'isNew' => $isNew,
            ]));
        }

        if ($runValidation && !$model->validate()) {
            Craft::info('Discount not saved due to validation error.', __METHOD__);

            return false;
        }

        $record->storeId = $model->storeId;
        $record->name = $model->name;
        $record->description = $model->description;
        $record->dateFrom = $model->dateFrom;
        $record->dateTo = $model->dateTo;
        $record->enabled = $model->enabled;
        $record->stopProcessing = $model->stopProcessing;
        $record->orderCondition = $model->hasOrderCondition() ? $model->getOrderCondition()->getConfig() : null;
        $record->customerCondition = $model->hasCustomerCondition() ? $model->getCustomerCondition()->getConfig() : null;
        $record->shippingAddressCondition = $model->hasShippingAddressCondition() ? $model->getShippingAddressCondition()->getConfig() : null;
        $record->billingAddressCondition = $model->hasBillingAddressCondition() ? $model->getBillingAddressCondition()->getConfig() : null;
        $record->orderConditionFormula = $model->orderConditionFormula;
        $record->purchaseQty = $model->purchaseQty;
        $record->maxPurchaseQty = $model->maxPurchaseQty;
        $record->baseDiscount = $model->baseDiscount;
        $record->baseDiscountType = $model->baseDiscountType;
        $record->purchaseTotal = $model->purchaseTotal;
        $record->perItemDiscount = $model->perItemDiscount;
        $record->percentDiscount = $model->percentDiscount;
        $record->percentageOffSubject = $model->percentageOffSubject;
        $record->hasFreeShippingForMatchingItems = $model->hasFreeShippingForMatchingItems;
        $record->hasFreeShippingForOrder = $model->hasFreeShippingForOrder;
        $record->excludeOnPromotion = $model->excludeOnPromotion;
        $record->perUserLimit = $model->perUserLimit;
        $record->perEmailLimit = $model->perEmailLimit;
        $record->totalDiscountUseLimit = $model->totalDiscountUseLimit;
        $record->ignorePromotions = $model->ignorePromotions;
        $record->appliedTo = $model->appliedTo;

        $record->sortOrder = $record->sortOrder ?: 999;
        $record->couponFormat = $model->couponFormat;

        $record->categoryRelationshipType = $model->categoryRelationshipType;
        if ($record->allCategories = $model->allCategories) {
            $model->setCategoryIds([]);
        }
        if ($record->allPurchasables = $model->allPurchasables) {
            $model->setPurchasableIds([]);
        }

        $db = Craft::$app->getDb();
        $transaction = $db->beginTransaction();

        try {
            $record->save(false);
            $model->id = $record->id;

            DiscountPurchasableRecord::deleteAll(['discountId' => $model->id]);
            DiscountCategoryRecord::deleteAll(['discountId' => $model->id]);

            foreach ($model->getCategoryIds() as $categoryId) {
                $relation = new DiscountCategoryRecord();
                $relation->categoryId = $categoryId;
                $relation->discountId = $model->id;
                $relation->save(false);
            }

            foreach ($model->getPurchasableIds() as $purchasableId) {
                $relation = new DiscountPurchasableRecord();
                $element = Craft::$app->getElements()->getElementById($purchasableId);
                $relation->purchasableType = get_class($element);
                $relation->purchasableId = $purchasableId;
                $relation->discountId = $model->id;
                $relation->save(false);
            }

            Plugin::getInstance()->getCoupons()->saveDiscountCoupons($model);
            $transaction->commit();

            // Raise the afterSaveDiscount event
            if ($this->hasEventHandlers(self::EVENT_AFTER_SAVE_DISCOUNT)) {
                $this->trigger(self::EVENT_AFTER_SAVE_DISCOUNT, new DiscountEvent([
                    'discount' => $model,
                    'isNew' => $isNew,
                ]));
            }

            // Reset internal cache
            $this->_allDiscounts = null;
            $this->_activeDiscountsByKey = null;
            $this->_matchingLineItemCategoryCondition = null;

            return true;
        } catch (\Exception $e) {
            $transaction->rollBack();
            throw $e;
        }
    }

    /**
     * Delete a discount by its ID.
     *
     * @throws Throwable
     * @throws StaleObjectException
     */
    public function deleteDiscountById(int $id): bool
    {
        $discountRecord = DiscountRecord::findOne($id);

        if (!$discountRecord) {
            return false;
        }

        // Get the Discount model before deletion to pass to the Event.
        $discount = $this->getDiscountById($id, $discountRecord->storeId);

        $result = (bool)$discountRecord->delete();

        //Raise the afterDeleteDiscount event
        if ($result && $this->hasEventHandlers(self::EVENT_AFTER_DELETE_DISCOUNT)) {
            $this->trigger(self::EVENT_AFTER_DELETE_DISCOUNT, new DiscountEvent([
                'discount' => $discount,
                'isNew' => false,
            ]));
        }

        // Reset internal cache
        $this->_allDiscounts = null;
        $this->_activeDiscountsByKey = null;
        $this->_matchingLineItemCategoryCondition = null;

        return $result;
    }

    /**
     * @throws \yii\db\Exception
     * @since 4.0
     */
    public function clearCustomerUsageHistoryById(int $id): void
    {
        $db = Craft::$app->getDb();

        $db->createCommand()
            ->delete(Table::CUSTOMER_DISCOUNTUSES, ['discountId' => $id])
            ->execute();

        // Reset internal cache
        $this->_allDiscounts = null;
        $this->_activeDiscountsByKey = null;
    }

    /**
     * @throws \yii\db\Exception
     * @since 3.0
     */
    public function clearEmailUsageHistoryById(int $id): void
    {
        $db = Craft::$app->getDb();

        $db->createCommand()
            ->delete(Table::EMAIL_DISCOUNTUSES, ['discountId' => $id])
            ->execute();

        // Reset internal cache
        $this->_allDiscounts = null;
        $this->_activeDiscountsByKey = null;
    }

    /**
     * Clear total discount uses
     *
     * @throws \yii\db\Exception
     * @since 3.0
     */
    public function clearDiscountUsesById(int $id): void
    {
        $db = Craft::$app->getDb();
        $db->createCommand()
            ->update(Table::DISCOUNTS, ['totalDiscountUses' => 0], ['id' => $id])
            ->execute();

        // Reset internal cache
        $this->_allDiscounts = null;
        $this->_activeDiscountsByKey = null;
    }

    /**
     * Reorder discounts by an array of ids.
     *
     * @throws \yii\db\Exception
     */
    public function reorderDiscounts(array $ids): bool
    {
        foreach ($ids as $sortOrder => $id) {
            Craft::$app->getDb()->createCommand()
                ->update(Table::DISCOUNTS, ['sortOrder' => $sortOrder + 1], ['id' => $id])
                ->execute();
        }

        // Reset internal cache
        $this->_allDiscounts = null;
        $this->_activeDiscountsByKey = null;

        return true;
    }

    /**
     * Email usage stats for discount
     *
     * @return array return in the format ['uses' => int, 'emails' => int]
     */
    public function getEmailUsageStatsById(int $id): array
    {
        return (new Query())
            ->select(['COALESCE(SUM(uses), 0) as uses', 'COUNT(email) as emails'])
            ->from(Table::EMAIL_DISCOUNTUSES)
            ->where(['discountId' => $id])
            ->one();
    }

    /**
     * User usage stats for discount
     *
     * @param int $id
     * @return array in the format ['uses' => int, 'users' => int]
     */
    public function getCustomerUsageStatsById(int $id): array
    {
        return (new Query())
            ->select(['COALESCE(SUM(uses), 0) as uses', 'COUNT([[customerId]]) as users'])
            ->from(Table::CUSTOMER_DISCOUNTUSES)
            ->where(['[[discountId]]' => $id])
            ->one();
    }

    /**
     * Updates discount uses counters.
     *
     * @throws \yii\db\Exception
     */
    public function orderCompleteHandler(Order $order): void
    {
        $discountAdjustments = $order->getAdjustmentsByType(DiscountAdjuster::ADJUSTMENT_TYPE);

        if (empty($discountAdjustments)) {
            return;
        }

        /* We only need to make counter updates once for each discount. A discount
        might be returned multiple times due to it being a lineItem adjustment */
        $discounts = [];
        /** @var OrderAdjustment $discountAdjustment */
        foreach ($discountAdjustments as $discountAdjustment) {
            $snapshot = $discountAdjustment->sourceSnapshot ?? null;
            if (!$snapshot || !isset($snapshot['discountUseId']) || isset($discounts[$snapshot['discountUseId']])) {
                continue;
            }

            $discounts[$snapshot['discountUseId']] = $snapshot;
        }

        if (empty($discounts)) {
            return;
        }

        $user = $order->getCustomer();
        foreach ($discounts as $discount) {
            // Count if there was a user on this order that has authentication
            if ($user && $user->getIsCredentialed()) {
                $userDiscountUseRecord = CustomerDiscountUse::find()->where(['customerId' => $user->id, 'discountId' => $discount['discountUseId']])->one();

                if (!$userDiscountUseRecord) {
                    $userDiscountUseRecord = Craft::createObject(CustomerDiscountUse::class);
                    Craft::configure($userDiscountUseRecord, [
                        'customerId' => $user->id,
                        'discountId' => $discount['discountUseId'],
                        'uses' => 1,
                    ]);
                    $userDiscountUseRecord->save();
                } else {
                    Craft::$app->getDb()->createCommand()
                        ->update(Table::CUSTOMER_DISCOUNTUSES, [
                            'uses' => new Expression('[[uses]] + 1'),
                        ], [
                            'customerId' => $order->getCustomerId(),
                            'discountId' => $discount['discountUseId'],
                        ])
                        ->execute();
                }
            }

            // Count email usage
            $emailDiscountUseRecord = EmailDiscountUseRecord::find()->where(['email' => $order->getEmail(), 'discountId' => $discount['discountUseId']])->one();
            if (!$emailDiscountUseRecord) {
                $emailDiscountUseRecord = new EmailDiscountUseRecord();
                $emailDiscountUseRecord->email = $order->getEmail();
                $emailDiscountUseRecord->discountId = $discount['discountUseId'];
                $emailDiscountUseRecord->uses = 1;
                $emailDiscountUseRecord->save();
            } else {
                Craft::$app->getDb()->createCommand()
                    ->update(Table::EMAIL_DISCOUNTUSES, [
                        'uses' => new Expression('[[uses]] + 1'),
                    ], [
                        'email' => $order->getEmail(),
                        'discountId' => $discount['discountUseId'],
                    ])
                    ->execute();
            }

            // Update the total uses
            Craft::$app->getDb()->createCommand()
                ->update(Table::DISCOUNTS, [
                    'totalDiscountUses' => new Expression('[[totalDiscountUses]] + 1'),
                ], [
                    'id' => $discount['discountUseId'],
                ])
                ->execute();

            // if there was a coupon on the order update its usage
            if ($order->couponCode && $coupon = CouponRecord::findOne(['code' => $order->couponCode, 'discountId' => $discount['discountUseId']])) {
                Craft::$app->getDb()->createCommand()
                    ->update(Table::COUPONS, [
                        'uses' => new Expression('[[uses]] + 1'),
                    ], [
                        'id' => $coupon->id,
                    ])
                    ->execute();
            }

            // Reset internal cache
            $this->_allDiscounts = null;
            $this->_activeDiscountsByKey = null;
        }
    }


    /**
     * @param Order $order
     * @param Discount $discount
     * @return bool
     * @throws InvalidConfigException
     */
    private function _isDiscountCouponCodeValid(Order $order, Discount $discount): bool
    {
        $coupons = $discount->getCoupons();
        if (empty($coupons)) {
            return true;
        }

        $return = ArrayHelper::firstWhere($coupons, static fn(Coupon $coupon) => (strcasecmp($coupon->code, $order->couponCode) == 0) && ($coupon->maxUses === null || $coupon->maxUses > $coupon->uses));
        return (bool)$return;
    }

    /**
     * @throws \Exception
     */
    private function _isDiscountDateValid(Order $order, Discount $discount): bool
    {
        $now = new DateTime();

        if ($order->isCompleted && $order->dateOrdered) {
            $now = $order->dateOrdered;
        }

        $from = $discount->dateFrom;
        $to = $discount->dateTo;

        return !(($from && $from > $now) || ($to && $to < $now));
    }

    /**
     * @throws InvalidConfigException
     * @throws LoaderError
     * @throws SyntaxError
     */
    private function _isDiscountConditionFormulaValid(Order $order, Discount $discount): bool
    {
        if ($discount->orderConditionFormula) {
            $fieldsAsArray = $order->getSerializedFieldValues();
            $orderAsArray = $order->toArray([], ['lineItems.snapshot', 'shippingAddress', 'billingAddress']);
            $orderConditionParams = [
                'order' => array_merge($orderAsArray, $fieldsAsArray),
            ];
            return Plugin::getInstance()->getFormulas()->evaluateCondition($discount->orderConditionFormula, $orderConditionParams, 'Evaluate Order Discount Condition Formula');
        }

        return true;
    }

    private function _isDiscountTotalUseLimitValid(Discount $discount): bool
    {
        if ($discount->totalDiscountUseLimit > 0) {
            if ($discount->totalDiscountUses >= $discount->totalDiscountUseLimit) {
                return false;
            }
        }

        return true;
    }

    /**
     * @param Discount $discount
     * @param User|null $user
     * @return bool
     */
    private function _isDiscountPerUserUsageValid(Discount $discount, ?User $user): bool
    {
        if ($discount->perUserLimit > 0) {
            if (!$user) {
                return false;
            }

            $usage = (new Query())
                ->select(['uses'])
                ->from([Table::CUSTOMER_DISCOUNTUSES])
                ->where(['[[customerId]]' => $user->id, 'discountId' => $discount->id])
                ->scalar();

            if ($usage && $usage >= $discount->perUserLimit) {
                return false;
            }
        }

        return true;
    }

    private function _isDiscountEmailRequirementValid(Discount $discount, Order $order): bool
    {
        if ($discount->perEmailLimit > 0 && !$order->getEmail()) {
            return false;
        }

        return true;
    }

    private function _isDiscountPerEmailLimitValid(Discount $discount, Order $order): bool
    {
        if ($discount->perEmailLimit > 0 && $order->getEmail()) {
            $usage = (new Query())
                ->select(['uses'])
                ->from([Table::EMAIL_DISCOUNTUSES])
                ->where(['email' => $order->getEmail(), 'discountId' => $discount->id])
                ->scalar();

            if ($usage && $usage >= $discount->perEmailLimit) {
                return false;
            }
        }

        return true;
    }

    /**
     * @param array $discounts
     * @return array
     * @throws InvalidConfigException
     * @since 2.2.14
     */
    private function _populateDiscounts(array $discounts): array
    {
        foreach ($discounts as &$discount) {
            // @TODO remove this when we can widen the accepted params on the setters
            $discount['purchasableIds'] = !empty($discount['purchasableIds']) ? StringHelper::split($discount['purchasableIds']) : [];
            // IDs can be either category ID or entry ID due to the entryfication
            $discount['categoryIds'] = !empty($discount['categoryIds']) ? StringHelper::split($discount['categoryIds']) : [];
            $discount['orderCondition'] = $discount['orderCondition'] ?? '';
            $discount['customerCondition'] = $discount['customerCondition'] ?? '';
            $discount['billingAddressCondition'] = $discount['billingAddressCondition'] ?? '';
            $discount['shippingAddressCondition'] = $discount['shippingAddressCondition'] ?? '';

            $discount = Craft::createObject([
                'class' => Discount::class,
                'attributes' => $discount,
            ]);
        }

        return $discounts;
    }

    /**
     * Returns a Query object prepped for retrieving discounts
     */
    private function _createDiscountQuery(): Query
    {
        $query = (new Query())
            ->select([
                '[[discounts.allCategories]]',
                '[[discounts.allPurchasables]]',
                '[[discounts.appliedTo]]',
                '[[discounts.baseDiscount]]',
                '[[discounts.baseDiscountType]]',
                '[[discounts.categoryRelationshipType]]',
                '[[discounts.couponFormat]]',
                '[[discounts.dateCreated]]',
                '[[discounts.dateFrom]]',
                '[[discounts.dateTo]]',
                '[[discounts.dateUpdated]]',
                '[[discounts.description]]',
                '[[discounts.enabled]]',
                '[[discounts.excludeOnPromotion]]',
                '[[discounts.hasFreeShippingForMatchingItems]]',
                '[[discounts.hasFreeShippingForOrder]]',
                '[[discounts.id]]',
                '[[discounts.ignorePromotions]]',
                '[[discounts.maxPurchaseQty]]',
                '[[discounts.name]]',
                '[[discounts.orderCondition]]',
                '[[discounts.orderConditionFormula]]',
                '[[discounts.percentageOffSubject]]',
                '[[discounts.percentDiscount]]',
                '[[discounts.perEmailLimit]]',
                '[[discounts.perItemDiscount]]',
                '[[discounts.perUserLimit]]',
                '[[discounts.purchaseTotal]]',
                '[[discounts.purchaseQty]]',
                '[[discounts.sortOrder]]',
                '[[discounts.stopProcessing]]',
                '[[discounts.storeId]]',
                '[[discounts.totalDiscountUseLimit]]',
                '[[discounts.totalDiscountUses]]',
                '[[discounts.customerCondition]]',
                '[[discounts.shippingAddressCondition]]',
                '[[discounts.billingAddressCondition]]',
            ])
            ->from(['discounts' => Table::DISCOUNTS])
            ->orderBy(['sortOrder' => SORT_ASC])
            ->leftJoin(Table::DISCOUNT_PURCHASABLES . ' dp', '[[dp.discountId]]=[[discounts.id]]')
            ->leftJoin(Table::DISCOUNT_CATEGORIES . ' dpt', '[[dpt.discountId]]=[[discounts.id]]')
            ->groupBy(['discounts.id']);

        if (Craft::$app->getDb()->getIsPgsql()) {
            $query->addSelect([
                'purchasableIds' => new Expression("STRING_AGG([[dp.purchasableId]]::text, ',')"),
                'categoryIds' => new Expression("STRING_AGG([[dpt.categoryId]]::text, ',')"),
            ]);
        } else {
            $query->addSelect([
                'purchasableIds' => new Expression('GROUP_CONCAT([[dp.purchasableId]])'),
                'categoryIds' => new Expression('GROUP_CONCAT([[dpt.categoryId]])'),
            ]);
        }

        return $query;
    }
}<|MERGE_RESOLUTION|>--- conflicted
+++ resolved
@@ -274,7 +274,7 @@
     {
         $purchasableIds = [];
         if ($order) {
-            $purchasableIds = collect($order->getLineItems())->pluck('purchasableId')->unique()->all();
+            $purchasableIds = Collection::make($order->getLineItems())->pluck('purchasableId')->unique()->all();
         }
 
         // Date condition for use with key
@@ -291,13 +291,9 @@
         // Coupon condition key
         $couponKey = ($order && $order->couponCode) ? $order->couponCode : '*';
         $dateKey = DateTimeHelper::toIso8601($date);
-<<<<<<< HEAD
         $storeKey = ($order && $order->getStore()) ? $order->getStore()->id : '*';
-        $cacheKey = implode(':', [$storeKey, $dateKey, $couponKey]);
-=======
         $purchasablesKey = !empty($purchasableIds) ? md5(serialize($purchasableIds)) : '';
-        $cacheKey = implode(':', array_filter([$dateKey, $couponKey, $purchasablesKey]));
->>>>>>> 65a6166c
+        $cacheKey = implode(':', array_filter([$dateKey, $couponKey, $storeKey, $purchasablesKey]));
 
         if (isset($this->_activeDiscountsByKey[$cacheKey])) {
             return $this->_activeDiscountsByKey[$cacheKey];
