<?php
/**
 * @link https://craftcms.com/
 * @copyright Copyright (c) Pixel & Tonic, Inc.
 * @license https://craftcms.github.io/license/
 */

namespace craft\commerce\services;

use Craft;
use craft\commerce\adjusters\Discount as DiscountAdjuster;
use craft\commerce\base\PurchasableInterface;
use craft\commerce\db\Table;
use craft\commerce\elements\Order;
use craft\commerce\events\DiscountEvent;
use craft\commerce\events\MatchLineItemEvent;
use craft\commerce\models\Discount;
use craft\commerce\models\LineItem;
use craft\commerce\models\OrderAdjustment;
use craft\commerce\Plugin;
use craft\commerce\records\CustomerDiscountUse as CustomerDiscountUseRecord;
use craft\commerce\records\Discount as DiscountRecord;
use craft\commerce\records\DiscountCategory as DiscountCategoryRecord;
use craft\commerce\records\DiscountPurchasable as DiscountPurchasableRecord;
use craft\commerce\records\DiscountUserGroup as DiscountUserGroupRecord;
use craft\commerce\records\EmailDiscountUse as EmailDiscountUseRecord;
use craft\db\Query;
use craft\elements\Category;
use craft\helpers\Db;
use DateTime;
use yii\base\Component;
use yii\base\Exception;
use yii\db\Expression;
use function in_array;

/**
 * Discount service.
 *
 * @property array|Discount[] $allDiscounts
 * @author Pixel & Tonic, Inc. <support@pixelandtonic.com>
 * @since 2.0y
 */
class Discounts extends Component
{
    /**
     * @event DiscountEvent The event that is raised before an discount is saved.
     *
     * Plugins can get notified before an discount is being saved
     *
     * ```php
     * use craft\commerce\events\DiscountEvent;
     * use craft\commerce\services\Discounts;
     * use yii\base\Event;
     *
     * Event::on(Discounts::class, Discounts::EVENT_BEFORE_SAVE_DISCOUNT, function(DiscountEvent $e) {
     *     // Do something - perhaps let an external CRM system know about a client's new discount
     * });
     * ```
     */
    const EVENT_BEFORE_SAVE_DISCOUNT = 'beforeSaveDiscount';

    /**
     * @event DiscountEvent The event that is raised after an discount is saved.
     *
     * Plugins can get notified after an discount has been saved
     *
     * ```php
     * use craft\commerce\events\DiscountEvent;
     * use craft\commerce\services\Discounts;
     * use yii\base\Event;
     *
     * Event::on(Discounts::class, Discounts::EVENT_AFTER_SAVE_DISCOUNT, function(DiscountEvent $e) {
     *     // Do something - perhaps set this discount as default in an external CRM system
     * });
     * ```
     */
    const EVENT_AFTER_SAVE_DISCOUNT = 'afterSaveDiscount';

    /**
     * @event DiscountEvent The event that is raised after an discount is deleted.
     *
     * Plugins can get notified after an discount has been deleted.
     *
     * ```php
     * use craft\commerce\events\DiscountEvent;
     * use craft\commerce\services\Discounts;
     * use yii\base\Event;
     *
     * Event::on(Discounts::class, Discounts::EVENT_AFTER_DELETE_DISCOUNT, function(DiscountEvent $e) {
     *     // Do something - perhaps remove this discount from a payment gateway.
     * });
     * ```
     */
    const EVENT_AFTER_DELETE_DISCOUNT = 'afterDeleteDiscount';

    /**
     * @event MatchLineItemEvent The event that is triggered when a line item is matched with a discount
     * You may set [[MatchLineItemEvent::isValid]] to `false` to prevent the application of the matched discount.
     *
     * Plugins can get notified before an item is removed from the cart.
     *
     * ```php
     * use craft\commerce\events\MatchLineItemEvent;
     * use craft\commerce\services\Discounts;
     * use yii\base\Event;
     *
     * Event::on(Discounts::class, Discounts::EVENT_BEFORE_MATCH_LINE_ITEM, function(MatchLineItemEvent $e) {
     *      // Maybe check some business rules and prevent a match from happening in some cases.
     * });
     * ```
     */
    const EVENT_BEFORE_MATCH_LINE_ITEM = 'beforeMatchLineItem';


    /**
     * @var Discount[]
     */
    private $_allDiscounts;

    /**
     * @var Discount[]
     */
    private $_allActiveDiscounts;


    /**
     * Get a discount by its ID.
     *
     * @param int $id
     * @return Discount|null
     */
    public function getDiscountById($id)
    {
        foreach ($this->getAllDiscounts() as $discount) {
            if ($discount->id == $id) {
                return $discount;
            }
        }

        return null;
    }

    /**
     * Get all discounts.
     *
     * @return Discount[]
     */
    public function getAllDiscounts(): array
    {
        if (null === $this->_allDiscounts) {
            $discounts = $this->_createDiscountQuery()
                ->addSelect([
                    'dp.purchasableId',
                    'dpt.categoryId',
                    'dug.userGroupId',
                ])
                ->leftJoin(Table::DISCOUNT_PURCHASABLES . ' dp', '[[dp.discountId]]=[[discounts.id]]')
                ->leftJoin(Table::DISCOUNT_CATEGORIES . ' dpt', '[[dpt.discountId]]=[[discounts.id]]')
                ->leftJoin(Table::DISCOUNT_USERGROUPS . ' dug', '[[dug.discountId]]=[[discounts.id]]')
                ->all();

            $this->_allDiscounts = $this->_populateDiscountsRelations($discounts);
        }

        return $this->_allDiscounts;
    }

    /**
     * Get all currently active discounts
     *
     * @param Order|null $order
     * @return array
     * @throws \Exception
     * @since 2.2.14
     */
    public function getAllActiveDiscounts($order = null): array
    {
        if (null === $this->_allActiveDiscounts) {
            $date = $order && $order->dateOrdered ? $order->dateOrdered : new DateTime();

            $discounts = $this->_createDiscountQuery()
                ->addSelect([
                    'dp.purchasableId',
                    'dpt.categoryId',
                    'dug.userGroupId',
                ])
                ->leftJoin(Table::DISCOUNT_PURCHASABLES . ' dp', '[[dp.discountId]]=[[discounts.id]]')
                ->leftJoin(Table::DISCOUNT_CATEGORIES . ' dpt', '[[dpt.discountId]]=[[discounts.id]]')
                ->leftJoin(Table::DISCOUNT_USERGROUPS . ' dug', '[[dug.discountId]]=[[discounts.id]]')
                // Restricted by enabled discounts
                ->where([
                    'enabled' => 1,
                ])
                // Restrict by things that a definitely not in date
                ->andWhere([
                    'or',
                    ['dateFrom' => null],
                    ['<=', 'dateFrom', Db::prepareDateForDb($date)]
                ])
                ->andWhere([
                    'or',
                    ['dateTo' => null],
                    ['>=', 'dateTo', Db::prepareDateForDb($date)]
                ])
                ->all();

            $this->_allActiveDiscounts = $this->_populateDiscountsRelations($discounts);
        }

        return $this->_allActiveDiscounts;
    }

    /**
     * Populates a discount's relations.
     *
     * @param Discount $discount
     */
    public function populateDiscountRelations(Discount $discount)
    {
        $rows = (new Query())->select(
            'dp.purchasableId,
            dpt.categoryId,
            dug.userGroupId')
            ->from(Table::DISCOUNTS . ' discounts')
            ->leftJoin(Table::DISCOUNT_PURCHASABLES . ' dp', '[[dp.discountId]]=[[discounts.id]]')
            ->leftJoin(Table::DISCOUNT_CATEGORIES . ' dpt', '[[dpt.discountId]]=[[discounts.id]]')
            ->leftJoin(Table::DISCOUNT_USERGROUPS . ' dug', '[[dug.discountId]]=[[discounts.id]]')
            ->where(['discounts.id' => $discount->id])
            ->all();

        $purchasableIds = [];
        $categoryIds = [];
        $userGroupIds = [];

        foreach ($rows as $row) {
            if ($row['purchasableId']) {
                $purchasableIds[] = $row['purchasableId'];
            }

            if ($row['categoryId']) {
                $categoryIds[] = $row['categoryId'];
            }

            if ($row['userGroupId']) {
                $userGroupIds[] = $row['userGroupId'];
            }
        }

        $discount->setPurchasableIds($purchasableIds);
        $discount->setCategoryIds($categoryIds);
        $discount->setUserGroupIds($userGroupIds);
    }

    /**
     * Is discount coupon available to the order
     *
     * @param Order $order
     * @param string|null $explanation
     * @return bool
     */
    public function orderCouponAvailable(Order $order, string &$explanation = null): bool
    {
        $discount = $this->getDiscountByCode($order->couponCode);

        if (!$discount) {
            $explanation = Plugin::t('Coupon not valid.');
            return false;
        }

        if (!$this->_isDiscountDateValid($order, $discount)) {
            $explanation = Plugin::t('Discount is out of date.');
            return false;
        }

        if (!$this->_isDiscountTotalUseLimitValid($discount)) {
            $explanation = Plugin::t('Discount use has reached its limit.');
            return false;
        }

        $customer = $order->getCustomer();
        $user = $customer ? $customer->getUser() : null;

        if (!$this->_isDiscountUserGroupValid($order, $discount, $user)) {
            $explanation = Plugin::t('Discount is not allowed for the customer');
            return false;
        }

        if (!$this->_isDiscountPerUserUsageValid($discount, $user, $customer)) {
            $explanation = Plugin::t('This coupon is for registered users and limited to {limit} uses.', [
                'limit' => $discount->perUserLimit,
            ]);
            return false;
        }

        if (!$this->_isDiscountPerEmailLimitValid($discount, $order)) {
            $explanation = Plugin::t('This coupon limited to {limit} uses.', [
                'limit' => $discount->perEmailLimit,
            ]);
            return false;
        }

        return true;
    }

    /**
     * Returns an enabled discount by its code.
     *
     * @param string $code
     * @return Discount|null
     */
    public function getDiscountByCode($code)
    {
        if (!$code) {
            return null;
        }

        $result = $this->_createDiscountQuery()
            ->where(['code' => $code, 'enabled' => true])
            ->one();

        return $result ? new Discount($result) : null;
    }

    /**
     * @param PurchasableInterface $purchasable
     * @return array
     * @since 2.2
     */
    public function getDiscountsRelatedToPurchasable(PurchasableInterface $purchasable): array
    {
        $discounts = [];

        if ($purchasable->getId()) {
            foreach ($this->getAllDiscounts() as $discount) {
                // Get discount by related purchasable
                $purchasableIds = $discount->getPurchasableIds();
                $id = $purchasable->getId();

                // Get discount by related category
                $relatedTo = ['sourceElement' => $purchasable->getPromotionRelationSource()];
                $categoryIds = $discount->getCategoryIds();
                $relatedCategories = Category::find()->id($categoryIds)->relatedTo($relatedTo)->ids();

                if (in_array($id, $purchasableIds) || !empty($relatedCategories)) {
                    $discounts[$discount->id] = $discount;
                }
            }
        }

        return $discounts;
    }

    /**
     * Match a line item against a discount.
     *
     * @param LineItem $lineItem
     * @param Discount $discount
     * @param bool $matchOrder
     * @return bool
     */
    public function matchLineItem(LineItem $lineItem, Discount $discount, bool $matchOrder = false): bool
    {
        if ($matchOrder && !$this->matchOrder($lineItem->order, $discount)) {
            return false;
        }

        if ($lineItem->onSale && $discount->excludeOnSale) {
            return false;
        }

        // can't match something not promotable
        if (!$lineItem->purchasable->getIsPromotable()) {
            return false;
        }

        if ($discount->getPurchasableIds() && !$discount->allPurchasables) {
            $purchasableId = $lineItem->purchasableId;
            if (!in_array($purchasableId, $discount->getPurchasableIds(), true)) {
                return false;
            }
        }

        if ($discount->getCategoryIds() && !$discount->allCategories && $lineItem->getPurchasable()) {
            $purchasable = $lineItem->getPurchasable();

            if (!$purchasable) {
                return false;
            }

            $relatedTo = [$discount->categoryRelationshipType => $purchasable->getPromotionRelationSource()];
            $relatedCategories = Category::find()->relatedTo($relatedTo)->ids();
            $purchasableIsRelateToOneOrMoreCategories = (bool)array_intersect($relatedCategories, $discount->getCategoryIds());
            if (!$purchasableIsRelateToOneOrMoreCategories) {
                return false;
            }
        }

        // Raise the 'beforeMatchLineItem' event
        $event = new MatchLineItemEvent(compact('lineItem', 'discount'));

        $this->trigger(self::EVENT_BEFORE_MATCH_LINE_ITEM, $event);

        return $event->isValid;
    }

    /**
     * @param Order $order
     * @param Discount $discount
     * @return bool
     */
    public function matchOrder(Order $order, Discount $discount): bool
    {
        if (!$discount->enabled) {
            return false;
        }

        if (!$this->_isDiscountCouponCodeValid($order, $discount)) {
            return false;
        }

        if (!$this->_isDiscountDateValid($order, $discount)) {
            return false;
        }

        $customer = $order->getCustomer();
        $user = $customer ? $customer->getUser() : null;

        if (!$this->_isDiscountUserGroupValid($order, $discount, $user)) {
            return false;
        }

        if (!$this->_isDiscountTotalUseLimitValid($discount)) {
            return false;
        }

        if (!$this->_isDiscountPerUserUsageValid($discount, $user, $customer)) {
            return false;
        }

        if (!$this->_isDiscountPerEmailLimitValid($discount, $order)) {
            return false;
        }

        // Check to see if we need to match on data related to the lineItems
        if (($discount->getPurchasableIds() && !$discount->allPurchasables) || ($discount->getCategoryIds() && !$discount->allCategories)) {
            $lineItemMatch = false;
            foreach ($order->getLineItems() as $lineItem) {
                // Must mot match order as we would get an infinate recursion
                if ($this->matchLineItem($lineItem, $discount, false)) {
                    $lineItemMatch = true;
                    break;
                }
            }

            if (!$lineItemMatch) {
                return false;
            }
        }

        return true;
    }


    /**
     * Save a discount.
     *
     * @param Discount $model the discount being saved
     * @param bool $runValidation should we validate this discount before saving.
     * @return bool
     * @throws \Exception
     */
    public function saveDiscount(Discount $model, bool $runValidation = true): bool
    {
        $isNew = !$model->id;

        if ($model->id) {
            $record = DiscountRecord::findOne($model->id);

            if (!$record) {
                throw new Exception(Plugin::t('No discount exists with the ID “{id}”', ['id' => $model->id]));
            }
        } else {
            $record = new DiscountRecord();
        }

        // Raise the beforeSaveDiscount event
        if ($this->hasEventHandlers(self::EVENT_BEFORE_SAVE_DISCOUNT)) {
            $this->trigger(self::EVENT_BEFORE_SAVE_DISCOUNT, new DiscountEvent([
                'discount' => $model,
                'isNew' => $isNew,
            ]));
        }

        if ($runValidation && !$model->validate()) {
            Craft::info('Discount not saved due to validation error.', __METHOD__);

            return false;
        }

        $record->name = $model->name;
        $record->description = $model->description;
        $record->dateFrom = $model->dateFrom;
        $record->dateTo = $model->dateTo;
        $record->enabled = $model->enabled;
        $record->stopProcessing = $model->stopProcessing;
        $record->purchaseTotal = $model->purchaseTotal;
        $record->purchaseQty = $model->purchaseQty;
        $record->maxPurchaseQty = $model->maxPurchaseQty;
        $record->baseDiscount = $model->baseDiscount;
        $record->baseDiscountType = $model->baseDiscountType;
        $record->perItemDiscount = $model->perItemDiscount;
        $record->percentDiscount = $model->percentDiscount;
        $record->percentageOffSubject = $model->percentageOffSubject;
        $record->hasFreeShippingForMatchingItems = $model->hasFreeShippingForMatchingItems;
        $record->hasFreeShippingForOrder = $model->hasFreeShippingForOrder;
        $record->excludeOnSale = $model->excludeOnSale;
        $record->perUserLimit = $model->perUserLimit;
        $record->perEmailLimit = $model->perEmailLimit;
        $record->totalDiscountUseLimit = $model->totalDiscountUseLimit;
        $record->ignoreSales = $model->ignoreSales;
        $record->categoryRelationshipType = $model->categoryRelationshipType;

        $record->sortOrder = $record->sortOrder ?: 999;
        $record->code = $model->code ?: null;

        $record->allGroups = $model->allGroups = empty($model->getUserGroupIds());
        $record->allCategories = $model->allCategories = empty($model->getCategoryIds());
        $record->allPurchasables = $model->allPurchasables = empty($model->getPurchasableIds());

        $db = Craft::$app->getDb();
        $transaction = $db->beginTransaction();

        try {
            $record->save(false);
            $model->id = $record->id;

            DiscountUserGroupRecord::deleteAll(['discountId' => $model->id]);
            DiscountPurchasableRecord::deleteAll(['discountId' => $model->id]);
            DiscountCategoryRecord::deleteAll(['discountId' => $model->id]);

            foreach ($model->getUserGroupIds() as $groupId) {
                $relation = new DiscountUserGroupRecord;
                $relation->userGroupId = $groupId;
                $relation->discountId = $model->id;
                $relation->save(false);
            }

            foreach ($model->getCategoryIds() as $categoryId) {
                $relation = new DiscountCategoryRecord();
                $relation->categoryId = $categoryId;
                $relation->discountId = $model->id;
                $relation->save(false);
            }

            foreach ($model->getPurchasableIds() as $purchasableId) {
                $relation = new DiscountPurchasableRecord();
                $element = Craft::$app->getElements()->getElementById($purchasableId);
                $relation->purchasableType = get_class($element);
                $relation->purchasableId = $purchasableId;
                $relation->discountId = $model->id;
                $relation->save(false);
            }

            $transaction->commit();

            // Raise the afterSaveDiscount event
            if ($this->hasEventHandlers(self::EVENT_AFTER_SAVE_DISCOUNT)) {
                $this->trigger(self::EVENT_AFTER_SAVE_DISCOUNT, new DiscountEvent([
                    'discount' => $model,
                    'isNew' => $isNew,
                ]));
            }

            return true;
        } catch (\Exception $e) {
            $transaction->rollBack();
            throw $e;
        }
    }

    /**
     * Delete a discount by its ID.
     *
     * @param int $id
     * @return bool
     */
    public function deleteDiscountById($id): bool
    {
        $discountRecord = DiscountRecord::findOne($id);

        if (!$discountRecord) {
            return false;
        }

        // Get the Discount model before deletion to pass to the Event.
        $discount = $this->getDiscountById($id);

        $result = (bool)$discountRecord->delete();

        //Raise the afterDeleteDiscount event
        if ($this->hasEventHandlers(self::EVENT_AFTER_DELETE_DISCOUNT)) {
            $this->trigger(self::EVENT_AFTER_DELETE_DISCOUNT, new DiscountEvent([
                'discount' => $discount,
                'isNew' => false
            ]));
        }

        return $result;
    }

    /**
     * @param int $id
     * @throws \yii\db\Exception
     * @since 3.0
     */
    public function clearCustomerUsageHistoryById(int $id)
    {
        $db = Craft::$app->getDb();

        $db->createCommand()
            ->delete(Table::CUSTOMER_DISCOUNTUSES, ['discountId' => $id])
            ->execute();
    }

    /**
     * @param int $id
     * @throws \yii\db\Exception
     * @since 3.0
     */
    public function clearEmailUsageHistoryById(int $id)
    {
        $db = Craft::$app->getDb();

        $db->createCommand()
            ->delete(Table::EMAIL_DISCOUNTUSES, ['discountId' => $id])
            ->execute();
    }

    /**
     * Clear total discount uses
     *
     * @param int $id
     * @throws \yii\db\Exception
     * @since 3.0
     */
    public function clearDiscountUsesById(int $id)
    {
        $db = Craft::$app->getDb();
        $db->createCommand()
            ->update(Table::DISCOUNTS, ['totalDiscountUses' => 0], ['id' => $id])
            ->execute();
    }

    /**
     * Reorder discounts by an array of ids.
     *
     * @param array $ids
     * @return bool
     */
    public function reorderDiscounts(array $ids): bool
    {
        foreach ($ids as $sortOrder => $id) {
            Craft::$app->getDb()->createCommand()
                ->update(Table::DISCOUNTS, ['sortOrder' => $sortOrder + 1], ['id' => $id])
                ->execute();
        }

        return true;
    }

    /**
     * Email usage stats for discount
     *
     * @param int $id
     * @return array return in the format ['uses' => int, 'emails' => int]
     */
    public function getEmailUsageStatsById(int $id): array
    {
        $usage = (new Query())
            ->select(['COALESCE(SUM(uses), 0) as uses', 'COUNT(email) as emails'])
            ->from(Table::EMAIL_DISCOUNTUSES)
            ->where(['discountId' => $id])
            ->one();

        return $usage;
    }

    /**
     * Customer usage stats for discount
     *
     * @param int $id
     * @return array return in the format ['uses' => int, 'customers' => int]
     */
    public function getCustomerUsageStatsById(int $id): array
    {
        $usage = (new Query())
            ->select(['COALESCE(SUM(uses), 0) as uses', 'COUNT([[customerId]]) as customers'])
            ->from(Table::CUSTOMER_DISCOUNTUSES)
            ->where(['[[discountId]]' => $id])
            ->one();

        return $usage;
    }

    /**
     * Updates discount uses counters.
     *
     * @param Order $order
     */
    public function orderCompleteHandler($order)
    {
        $discountAdjustments = $order->getAdjustmentsByType(DiscountAdjuster::ADJUSTMENT_TYPE);

        if (empty($discountAdjustments)) {
            return;
        }

        /* We only need to make counter updates once for each discount. A discount
        might be returned multiple times due to it being a lineItem adjustment */
        $discounts = [];
        /** @var OrderAdjustment $discountAdjustment */
        foreach ($discountAdjustments as $discountAdjustment) {
            $snapshot = $discountAdjustment->sourceSnapshot ?? null;
            if (!$snapshot || !isset($snapshot['discountUseId']) || isset($discounts[$snapshot['discountUseId']])) {
                continue;
            }

            $discounts[$snapshot['discountUseId']] = $snapshot;
        }

        if (empty($discounts)) {
            return;
        }

        $customer = $order->getCustomer();
        foreach ($discounts as $discount) {
            // Count if there was a user on this order
            if ($customer && $customer->userId) {
<<<<<<< HEAD
                $customerDiscountUseRecord = CustomerDiscountUseRecord::find()->where(['[[customerId]]' => $order->customerId, 'discountId' => $discount['id']])->one();
=======
                $customerDiscountUseRecord = CustomerDiscountUseRecord::find()->where(['customerId' => $order->customerId, 'discountId' => $discount['discountUseId']])->one();
>>>>>>> 6fdb1ef8

                if (!$customerDiscountUseRecord) {
                    $customerDiscountUseRecord = new CustomerDiscountUseRecord();
                    $customerDiscountUseRecord->customerId = $order->customerId;
                    $customerDiscountUseRecord->discountId = $discount['discountUseId'];
                    $customerDiscountUseRecord->uses = 1;
                    $customerDiscountUseRecord->save();
                } else {
                    Craft::$app->getDb()->createCommand()
                        ->update(Table::CUSTOMER_DISCOUNTUSES, [
                            'uses' => new Expression('[[uses]] + 1')
                        ], [
                            'customerId' => $order->customerId,
                            'discountId' => $discount['discountUseId']
                        ])
                        ->execute();
                }
            }

            // Count email usage
            $customerDiscountUseRecord = EmailDiscountUseRecord::find()->where(['email' => $order->getEmail(), 'discountId' => $discount['discountUseId']])->one();
            if (!$customerDiscountUseRecord) {
                $customerDiscountUseRecord = new EmailDiscountUseRecord();
                $customerDiscountUseRecord->email = $order->getEmail();
                $customerDiscountUseRecord->discountId = $discount['discountUseId'];
                $customerDiscountUseRecord->uses = 1;
                $customerDiscountUseRecord->save();
            } else {
                Craft::$app->getDb()->createCommand()
                    ->update(Table::EMAIL_DISCOUNTUSES, [
                        'uses' => new Expression('[[uses]] + 1')
                    ], [
                        'email' => $order->getEmail(),
                        'discountId' => $discount['discountUseId']
                    ])
                    ->execute();
            }

            // Update the total uses
            Craft::$app->getDb()->createCommand()
                ->update(Table::DISCOUNTS,[
                    'totalDiscountUses' => new Expression('[[totalDiscountUses]] + 1')
                ], [
                    'id' => $discount['discountUseId']
                ])
                ->execute();
        }
    }


    /**
     * @param Order $order
     * @param Discount $discount
     * @return bool
     */
    private function _isDiscountCouponCodeValid(Order $order, Discount $discount): bool
    {
        if (!$discount->code) {
            return true;
        }

        return ($discount->code && $order->couponCode && (strcasecmp($order->couponCode, $discount->code) == 0));
    }

    /**
     * @param Order $order
     * @param Discount $discount
     * @return bool
     * @throws \Exception
     */
    private function _isDiscountDateValid(Order $order, Discount $discount): bool
    {
        $now = $order->dateUpdated ?? new DateTime();
        $from = $discount->dateFrom;
        $to = $discount->dateTo;

        return !(($from && $from > $now) || ($to && $to < $now));
    }

    /**
     * @param Order $order
     * @param Discount $discount
     * @param $user
     * @return bool
     */
    private function _isDiscountUserGroupValid(Order $order, Discount $discount, $user): bool
    {
        if (!$discount->allGroups) {
            $groupIds = $user ? Plugin::getInstance()->getCustomers()->getUserGroupIdsForUser($user) : [];
            if (empty(array_intersect($groupIds, $discount->getUserGroupIds()))) {
                return false;
            }
        }

        return true;
    }

    /**
     * @param Discount $discount
     * @return bool
     */
    private function _isDiscountTotalUseLimitValid(Discount $discount): bool
    {
        if ($discount->totalDiscountUseLimit > 0) {
            if ($discount->totalDiscountUses >= $discount->totalDiscountUseLimit) {
                return false;
            }
        }

        return true;
    }

    /**
     * @param Discount $discount
     * @param $user
     * @param $customer
     * @return bool
     */
    private function _isDiscountPerUserUsageValid(Discount $discount, $user, $customer): bool
    {
        if ($discount->perUserLimit > 0) {
            if (!$user) {
                return false;
            }

            // The 'Per User Limit' can only be tracked against logged in users since guest customers are re-generated often
            $usage = (new Query())
                ->select(['uses'])
                ->from([Table::CUSTOMER_DISCOUNTUSES])
                ->where(['[[customerId]]' => $customer->id, 'discountId' => $discount->id])
                ->scalar();

            if ($usage && $usage >= $discount->perUserLimit) {
                return false;
            }
        }

        return true;
    }

    /**
     * @param Discount $discount
     * @param Order $order
     * @return bool
     */
    private function _isDiscountPerEmailLimitValid(Discount $discount, Order $order): bool
    {
        if ($discount->perEmailLimit > 0 && !$order->getEmail()) {
            return false;
        }

        if ($discount->perEmailLimit > 0 && $order->getEmail()) {
            $usage = (new Query())
                ->select(['uses'])
                ->from([Table::EMAIL_DISCOUNTUSES])
                ->where(['email' => $order->getEmail(), 'discountId' => $discount->id])
                ->scalar();

            if ($usage && $usage >= $discount->perEmailLimit) {
                return false;
            }
        }

        return true;
    }

    /**
     * @param $discounts
     * @return array
     * @since 2.2.14
     */
    private function _populateDiscountsRelations($discounts): array
    {
        $allDiscountsById = [];

        if (empty($discounts)) {
            return $allDiscountsById;
        }

        $purchasables = [];
        $categories = [];
        $userGroups = [];

        foreach ($discounts as $discount) {
            $id = $discount['id'];
            if ($discount['purchasableId']) {
                $purchasables[$id][] = $discount['purchasableId'];
            }

            if ($discount['categoryId']) {
                $categories[$id][] = $discount['categoryId'];
            }

            if ($discount['userGroupId']) {
                $userGroups[$id][] = $discount['userGroupId'];
            }

            unset($discount['purchasableId'], $discount['userGroupId'], $discount['categoryId']);

            if (!isset($allDiscountsById[$id])) {
                $allDiscountsById[$id] = new Discount($discount);
            }
        }

        foreach ($allDiscountsById as $id => $discount) {
            $discount->setPurchasableIds($purchasables[$id] ?? []);
            $discount->setCategoryIds($categories[$id] ?? []);
            $discount->setUserGroupIds($userGroups[$id] ?? []);
        }

        return $allDiscountsById;
    }

    /**
     * Returns a Query object prepped for retrieving discounts
     *
     * @return Query
     */
    private function _createDiscountQuery(): Query
    {
        return (new Query())
            ->select([
                'discounts.id',
                'discounts.name',
                'discounts.description',
                'discounts.code',
                'discounts.perUserLimit',
                'discounts.perEmailLimit',
                'discounts.totalDiscountUseLimit',
                'discounts.totalDiscountUses',
                'discounts.dateFrom',
                'discounts.dateTo',
                'discounts.purchaseTotal',
                'discounts.purchaseQty',
                'discounts.maxPurchaseQty',
                'discounts.baseDiscount',
                'discounts.baseDiscountType',
                'discounts.perItemDiscount',
                'discounts.percentDiscount',
                'discounts.percentageOffSubject',
                'discounts.excludeOnSale',
                'discounts.hasFreeShippingForMatchingItems',
                'discounts.hasFreeShippingForOrder',
                'discounts.allGroups',
                'discounts.allPurchasables',
                'discounts.allCategories',
                'discounts.categoryRelationshipType',
                'discounts.enabled',
                'discounts.stopProcessing',
                'discounts.ignoreSales',
                'discounts.sortOrder',
                'discounts.dateCreated',
                'discounts.dateUpdated',
            ])
            ->from(['discounts' => Table::DISCOUNTS])
            ->orderBy(['sortOrder' => SORT_ASC]);
    }
}<|MERGE_RESOLUTION|>--- conflicted
+++ resolved
@@ -736,11 +736,7 @@
         foreach ($discounts as $discount) {
             // Count if there was a user on this order
             if ($customer && $customer->userId) {
-<<<<<<< HEAD
-                $customerDiscountUseRecord = CustomerDiscountUseRecord::find()->where(['[[customerId]]' => $order->customerId, 'discountId' => $discount['id']])->one();
-=======
-                $customerDiscountUseRecord = CustomerDiscountUseRecord::find()->where(['customerId' => $order->customerId, 'discountId' => $discount['discountUseId']])->one();
->>>>>>> 6fdb1ef8
+                $customerDiscountUseRecord = CustomerDiscountUseRecord::find()->where(['[[customerId]]' => $order->customerId, '[[discountId]]' => $discount['discountUseId']])->one();
 
                 if (!$customerDiscountUseRecord) {
                     $customerDiscountUseRecord = new CustomerDiscountUseRecord();
@@ -781,7 +777,7 @@
 
             // Update the total uses
             Craft::$app->getDb()->createCommand()
-                ->update(Table::DISCOUNTS,[
+                ->update(Table::DISCOUNTS, [
                     'totalDiscountUses' => new Expression('[[totalDiscountUses]] + 1')
                 ], [
                     'id' => $discount['discountUseId']
