<?php
/**
 * @link https://craftcms.com/
 * @copyright Copyright (c) Pixel & Tonic, Inc.
 * @license https://craftcms.github.io/license/
 */

namespace craft\commerce\services;

use Craft;
use craft\commerce\db\Table;
use craft\commerce\elements\Order;
use craft\commerce\events\DefaultOrderStatusEvent;
use craft\commerce\events\EmailEvent;
use craft\commerce\models\OrderHistory;
use craft\commerce\models\OrderStatus;
use craft\commerce\Plugin;
use craft\commerce\records\OrderStatus as OrderStatusRecord;
use craft\db\Query;
use craft\events\ConfigEvent;
use craft\helpers\ArrayHelper;
use craft\helpers\Db;
use craft\helpers\StringHelper;
use Throwable;
use yii\base\Component;
use yii\base\ErrorException;
use yii\base\Exception;
use yii\base\NotSupportedException;
use yii\web\ServerErrorHttpException;
use function count;

/**
 * Order status service.
 *
 * @property OrderStatus|null $defaultOrderStatus default order status from the DB
 * @property OrderStatus[]|array $allOrderStatuses all Order Statuses
 * @property null|int $defaultOrderStatusId default order status ID from the DB
 * @author Pixel & Tonic, Inc. <support@pixelandtonic.com>
 * @since 2.0
 */
class OrderStatuses extends Component
{
    // Constants
    // =========================================================================

    /**
     * @event DefaultOrderStatusEvent The event that is triggered when getting a default status for an order.
     * You may set [[DefaultOrderStatusEvent::orderStatus]] to a desired OrderStatus to override the default status set in CP
     *
     * Plugins can get notified when a default order status is being fetched
     *
     * ```php
     * use craft\commerce\events\DefaultOrderStatusEvent;
     * use craft\commerce\services\OrderStatuses;
     * use yii\base\Event;
     *
     * Event::on(OrderStatuses::class, OrderStatuses::EVENT_DEFAULT_ORDER_STATUS, function(DefaultOrderStatusEvent $e) {
     *     // Do something - perhaps figure out a better default order statues than the one set in CP
     * });
     * ```
     */
    const EVENT_DEFAULT_ORDER_STATUS = 'defaultOrderStatus';

    const CONFIG_STATUSES_KEY = 'commerce.orderStatuses';

    // Public Properties
    // =========================================================================

    /**
     * @var OrderStatus[]
     */
    private $_orderStatuses;

    // Public Methods
    // =========================================================================

    /**
     * Returns all Order Statuses
     *
     * @param bool $withTrashed
     * @return OrderStatus[]
     * @since 2.2
     */
    public function getAllOrderStatuses($withTrashed = false): array
    {
        // Get the caches items if we have them cached, and the request is for non-trashed items
        if ($this->_orderStatuses !== null) {
            return $this->_orderStatuses;
        }

        $results = $this->_createOrderStatusesQuery($withTrashed)->all();
        $orderStatuses = [];

        foreach ($results as $row) {
            $orderStatuses[] = new OrderStatus($row);
        }

        return $orderStatuses;
    }

    /**
     * Get an order status by ID
     *
     * @param int $id
     * @return OrderStatus|null
     */
    public function getOrderStatusById($id)
    {
        return ArrayHelper::firstWhere($this->getAllOrderStatuses(), 'id', $id);
    }

    /**
     * Get order status by its handle.
     *
     * @param string $handle
     * @return OrderStatus|null
     */
    public function getOrderStatusByHandle($handle)
    {
        return ArrayHelper::firstWhere($this->getAllOrderStatuses(), 'handle', $handle, false);
    }

    /**
     * Get default order status from the DB
     *
     * @return OrderStatus|null
     */
    public function getDefaultOrderStatus()
    {
        return ArrayHelper::firstWhere($this->getAllOrderStatuses(), 'default', true, false);
    }

    /**
     * Get default order status ID from the DB
     *
     * @return int|null
     */
    public function getDefaultOrderStatusId()
    {
        $orderStatus = $this->getDefaultOrderStatus();

        return $orderStatus ? $orderStatus->id : null;
    }


    /**
     * Get the default order status for a particular order. Defaults to the CP configured default order status.
     *
     * @param Order $order
     * @return OrderStatus|null
     */
    public function getDefaultOrderStatusForOrder(Order $order)
    {
        $orderStatus = $this->getDefaultOrderStatus();

        $event = new DefaultOrderStatusEvent([
            'orderStatus' => $orderStatus,
            'order' => $order
        ]);

        if ($this->hasEventHandlers(self::EVENT_DEFAULT_ORDER_STATUS)) {
            $this->trigger(self::EVENT_DEFAULT_ORDER_STATUS, $event);
        }

        return $event->orderStatus;
    }

    /**
     * Save the order status.
     *
     * @param OrderStatus $orderStatus
     * @param array $emailIds
     * @param bool $runValidation should we validate this order status before saving.
     * @return bool
     * @throws Exception
     */
    public function saveOrderStatus(OrderStatus $orderStatus, array $emailIds = [], bool $runValidation = true): bool
    {
        $isNewStatus = !(bool)$orderStatus->id;

        if ($runValidation && !$orderStatus->validate()) {
            Craft::info('Order status not saved due to validation error.', __METHOD__);

            return false;
        }

        if ($isNewStatus) {
            $statusUid = StringHelper::UUID();
        } else {
            $statusUid = Db::uidById(Table::ORDERSTATUSES, $orderStatus->id);
        }

        // Make sure no statuses that are not archived share the handle
        $existingStatus = $this->getOrderStatusByHandle($orderStatus->handle);

        if ($existingStatus && (!$orderStatus->id || $orderStatus->id !== $existingStatus->id)) {
            $orderStatus->addError('handle', Plugin::t( 'That handle is already in use'));
            return false;
        }

        $projectConfig = Craft::$app->getProjectConfig();

        if ($orderStatus->dateDeleted) {
            $configData = null;
        } else {
            $emails = Db::uidsByIds(Table::EMAILS, $emailIds);
            $configData = [
                'name' => $orderStatus->name,
                'handle' => $orderStatus->handle,
                'color' => $orderStatus->color,
                'description' => $orderStatus->description,
                'sortOrder' => (int)($orderStatus->sortOrder ?? 99),
                'default' => (bool)$orderStatus->default,
                'emails' => array_combine($emails, $emails)
            ];
        }

        $configPath = self::CONFIG_STATUSES_KEY . '.' . $statusUid;
        $projectConfig->set($configPath, $configData);

        if ($isNewStatus) {
            $orderStatus->id = Db::idByUid(Table::ORDERSTATUSES, $statusUid);
        }

        return true;
    }

    /**
     * Handle order status change.
     *
     * @param ConfigEvent $event
     * @return void
     * @throws Throwable if reasons
     */
    public function handleChangedOrderStatus(ConfigEvent $event)
    {
        $statusUid = $event->tokenMatches[0];
        $data = $event->newValue;

        $transaction = Craft::$app->getDb()->beginTransaction();
        try {
            $statusRecord = $this->_getOrderStatusRecord($statusUid);

            $statusRecord->name = $data['name'];
            $statusRecord->handle = $data['handle'];
            $statusRecord->color = $data['color'];
            $statusRecord->description = $data['description'];
            $statusRecord->sortOrder = $data['sortOrder'] ?? 99;
            $statusRecord->default = $data['default'];
            $statusRecord->uid = $statusUid;

            // Save the volume
            $statusRecord->save(false);

            if ($statusRecord->default) {
                OrderStatusRecord::updateAll(['default' => false], ['not', ['id' => $statusRecord->id]]);
            }

            $connection = Craft::$app->getDb();
            // Drop them all and we will recreate the new ones.
            $connection->createCommand()->delete(Table::ORDERSTATUS_EMAILS, ['orderStatusId' => $statusRecord->id])->execute();

            if (!empty($data['emails'])) {
                foreach ($data['emails'] as $emailUid) {
                    Craft::$app->projectConfig->processConfigChanges(Emails::CONFIG_EMAILS_KEY . '.' . $emailUid);
                }

                $emailIds = Db::idsByUids(Table::EMAILS, $data['emails']);

                foreach ($emailIds as $emailId) {
                    $connection->createCommand()
                        ->insert(Table::ORDERSTATUS_EMAILS, [
                            'orderStatusId' => $statusRecord->id,
                            'emailId' => $emailId
                        ])
                        ->execute();
                }
            }

            $transaction->commit();
        } catch (Throwable $e) {
            $transaction->rollBack();
            throw $e;
        }
    }

    /**
     * Delete an order status by it's id.
     *
     * @param int $id
     * @return bool
     * @throws Throwable
     */
    public function deleteOrderStatusById(int $id): bool
    {
        $statuses = $this->getAllOrderStatuses();
        $orderStatus = $this->getOrderStatusById($id);

        // Can only delete if we have one that can remain as the default
        if (count($statuses) < 2 || $orderStatus == null) {
            return false;
        }

        Craft::$app->getProjectConfig()->remove(self::CONFIG_STATUSES_KEY . '.' . $orderStatus->uid);
        return true;
    }


    /**
     * Handle order status being deleted
     *
     * @param ConfigEvent $event
     * @return void
     * @throws Throwable if reasons
     */
    public function handleDeletedOrderStatus(ConfigEvent $event)
    {
        $orderStatusUid = $event->tokenMatches[0];

        $transaction = Craft::$app->getDb()->beginTransaction();
        try {
            $orderStatusRecord = $this->_getOrderStatusRecord($orderStatusUid);

            // Save the volume
            $orderStatusRecord->softDelete();

            $transaction->commit();
        } catch (Throwable $e) {
            $transaction->rollBack();
            throw $e;
        }
    }

    /**
     * Prune a deleted email from order statuses.
     *
     * @param EmailEvent $event
     */
    public function pruneDeletedEmail(EmailEvent $event)
    {
        $emailUid = $event->email->uid;

        $projectConfig = Craft::$app->getProjectConfig();
        $statuses = $projectConfig->get(self::CONFIG_STATUSES_KEY);

        // Loop through the volumes and prune the UID from field layouts.
        if (is_array($statuses)) {
            foreach ($statuses as $orderStatusUid => $orderStatus) {
                $projectConfig->remove(self::CONFIG_STATUSES_KEY . '.' . $orderStatusUid . '.emails.' . $emailUid);
            }
        }
    }

    /**
<<<<<<< HEAD
     * Returns all Order Statuses
     *
     * @return OrderStatus[]
     */
    public function getAllOrderStatuses(): array
    {
        if (!$this->_fetchedAllStatuses) {
            $results = $this->_createOrderStatusesQuery()->all();

            foreach ($results as $row) {
                $status = new OrderStatus($row);
                $status->typecastAttributes();
                $this->_memoizeOrderStatus($status);
            }

            $this->_fetchedAllStatuses = true;
        }

        return $this->_orderStatusesById;
    }

    /**
=======
>>>>>>> c2789e26
     * Handler for order status change event
     *
     * @param Order $order
     * @param OrderHistory $orderHistory
     */
    public function statusChangeHandler($order, $orderHistory)
    {
        if ($order->orderStatusId) {
            $status = $this->getOrderStatusById($order->orderStatusId);
            if ($status && count($status->emails)) {
                foreach ($status->emails as $email) {
                    Plugin::getInstance()->getEmails()->sendEmail($email, $order, $orderHistory);
                }
            }
        }
    }

    /**
     * Reorders the order statuses.
     *
     * @param array $ids
     * @return bool
     * @throws Exception
     * @throws ErrorException
     * @throws NotSupportedException
     * @throws ServerErrorHttpException
     */
    public function reorderOrderStatuses(array $ids): bool
    {
        $projectConfig = Craft::$app->getProjectConfig();

        $uidsByIds = Db::uidsByIds(Table::ORDERSTATUSES, $ids);

        foreach ($ids as $orderStatus => $statusId) {
            if (!empty($uidsByIds[$statusId])) {
                $statusUid = $uidsByIds[$statusId];
                $projectConfig->set(self::CONFIG_STATUSES_KEY . '.' . $statusUid . '.sortOrder', $orderStatus + 1);
            }
        }

        return true;
    }

    // Private methods
    // =========================================================================

    /**
     * Returns a Query object prepped for retrieving order statuses
     *
     * @param bool $withTrashed
     * @return Query
     */
    private function _createOrderStatusesQuery($withTrashed = false): Query
    {
        $query = (new Query())
            ->select([
                'id',
                'name',
                'handle',
                'color',
                'description',
                'sortOrder',
                'default',
                'dateDeleted',
                'uid'
            ])
            ->orderBy('sortOrder')
            ->from([Table::ORDERSTATUSES]);

        // todo: remove schema version condition after next beakpoint
        $schemaVersion = Plugin::getInstance()->schemaVersion;
        if (version_compare($schemaVersion, '2.1.09', '>=')) {
            if (!$withTrashed) {
                $query->where(['dateDeleted' => null]);
            }
        }
        return $query;
    }

    /**
     * Gets an order status' record by uid.
     *
     * @param string $uid
     * @return OrderStatusRecord
     */
    private function _getOrderStatusRecord(string $uid): OrderStatusRecord
    {
        /** @var OrderStatusRecord $orderStatus */
        if ($orderStatus = OrderStatusRecord::findWithTrashed()->where(['uid' => $uid])->one()) {
            return $orderStatus;
        }

        return new OrderStatusRecord();
    }
}<|MERGE_RESOLUTION|>--- conflicted
+++ resolved
@@ -352,31 +352,6 @@
     }
 
     /**
-<<<<<<< HEAD
-     * Returns all Order Statuses
-     *
-     * @return OrderStatus[]
-     */
-    public function getAllOrderStatuses(): array
-    {
-        if (!$this->_fetchedAllStatuses) {
-            $results = $this->_createOrderStatusesQuery()->all();
-
-            foreach ($results as $row) {
-                $status = new OrderStatus($row);
-                $status->typecastAttributes();
-                $this->_memoizeOrderStatus($status);
-            }
-
-            $this->_fetchedAllStatuses = true;
-        }
-
-        return $this->_orderStatusesById;
-    }
-
-    /**
-=======
->>>>>>> c2789e26
      * Handler for order status change event
      *
      * @param Order $order
