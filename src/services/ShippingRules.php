--- conflicted
+++ resolved
@@ -175,48 +175,6 @@
     }
 
     /**
-<<<<<<< HEAD
-=======
-     * Save a shipping rule.
-     *
-     * @param bool $runValidation should we validate this rule before saving.
-     * @throws Exception
-     * @deprecated in 4.5.0. Use [[saveShippingRule()]] instead.
-     */
-    public function saveLiteShippingRule(ShippingRule $model, bool $runValidation = true): bool
-    {
-        Craft::$app->getDeprecator()->log(__METHOD__, 'ShippingRule::saveLiteShippingRule() is deprecated. Use ShippingRule::saveShippingRule() instead.');
-        $this->_allShippingRules = null; // clear cache
-        return $this->saveShippingRule($model, $runValidation);
-    }
-
-    /**
-     * Gets the lite shipping rule or returns a new one.
-     *
-     * @return ShippingRule
-     * @deprecated in 4.5.0. Use [[getAllShippingRules()]] instead.
-     */
-    public function getLiteShippingRule(): ShippingRule
-    {
-        Craft::$app->getDeprecator()->log(__METHOD__, 'ShippingMethod::getLiteShippingRule() is deprecated. Use ShippingMethod::getAllShippingRules() instead.');
-        $liteRule = $this->_createShippingRulesQuery()->one();
-
-        if ($liteRule == null) {
-            $liteRule = new ShippingRule();
-            $liteRule->name = 'Shipping Cost';
-            $liteRule->description = 'Shipping Cost';
-            $liteRule->enabled = true;
-        } else {
-            $liteRule = new ShippingRule($liteRule);
-        }
-
-        $this->_allShippingRules = null; // clear cache
-
-        return $liteRule;
-    }
-
-    /**
->>>>>>> dd9d124f
      * Reorders shipping rules by the given array of IDs.
      *
      * @throws \yii\db\Exception
@@ -257,7 +215,6 @@
     {
         $query = (new Query())
             ->select([
-<<<<<<< HEAD
                 'shippingrules.baseRate',
                 'shippingrules.description',
                 'shippingrules.enabled',
@@ -276,34 +233,7 @@
             ])
             ->orderBy(['methodId' => SORT_ASC, 'priority' => SORT_ASC])
             ->from(Table::SHIPPINGRULES . ' shippingrules')
-            ->innerJoin(Table::SHIPPINGMETHODS . ' methods', '[[methods.id]] = [[shippingrules.methodId]]')
-        ;
-=======
-                'baseRate',
-                'description',
-                'enabled',
-                'id',
-                'maxQty',
-                'maxRate',
-                'maxTotal',
-                'maxWeight',
-                'methodId',
-                'minMaxTotalType',
-                'minQty',
-                'minRate',
-                'minTotal',
-                'minWeight',
-                'name',
-                'orderConditionFormula',
-                'percentageRate',
-                'perItemRate',
-                'priority',
-                'shippingZoneId',
-                'weightRate',
-            ])
-            ->orderBy(['methodId' => SORT_ASC, 'priority' => SORT_ASC])
-            ->from([Table::SHIPPINGRULES]);
->>>>>>> dd9d124f
+            ->innerJoin(Table::SHIPPINGMETHODS . ' methods', '[[methods.id]] = [[shippingrules.methodId]]');
 
         return $query;
     }
