--- conflicted
+++ resolved
@@ -9,28 +9,6 @@
  */
 class Market_OrderService extends BaseApplicationComponent
 {
-<<<<<<< HEAD
-
-	protected $sessionCartId = "market_cart";
-	private $cart;
-
-	public function getCart()
-	{
-		if (NULL === $this->cart) {
-
-			$number = $this->getSessionCartNumber();
-
-			if ($number) {
-				$cart       = $this->_getCartRecordByNumber($number);
-				$this->cart = Market_OrderModel::populateModel($cart);
-			}
-
-			if (NULL === $this->cart) {
-				$this->cart = new Market_OrderModel;
-			}
-
-			$this->cart->orderDate = DateTimeHelper::currentTimeForDb();
-=======
 	/** @var string Session key for storing current cart number */
 	protected $sessionCartId = 'market_cart';
 	/** @var Market_OrderModel */
@@ -50,7 +28,6 @@
 				$this->cart = new Market_OrderModel;
 			}
 
->>>>>>> 0789adbf
 			$this->cart->lastIp    = craft()->request->getIpAddress();
 
 //			TODO: Will need to see if current user changed and possibily recalc the cart
@@ -69,18 +46,6 @@
 	}
 
 	/**
-<<<<<<< HEAD
-	 * @param $number
-	 *
-	 * @return \CActiveRecord
-	 */
-	private function _getCartRecordByNumber($number)
-	{
-		$cart = Market_OrderRecord::model()->with('items')->findByAttributes(
-			['number' => $number],
-			"completedAt = null"
-		);
-=======
 	 * @param $variantId
 	 * @param $qty
 	 * @param string $error
@@ -151,7 +116,6 @@
 			'number' => $number,
 			'completedAt' => null,
 		]);
->>>>>>> 0789adbf
 
 		return $cart;
 	}
@@ -167,7 +131,6 @@
 
 		return Market_OrderModel::populateModel($order);
 	}
-
 
 	/**
 	 * @param Market_OrderModel $order
@@ -177,11 +140,6 @@
 	 */
 	public function delete($order)
 	{
-<<<<<<< HEAD
-		$order = Market_OrderRecord::model()->findById($order->id);
-
-		return $order->delete();
-=======
 		return Market_OrderRecord::model()->deleteByPk($order->id);
 	}
 
@@ -238,66 +196,6 @@
 		}
 
 		return $cartNumber;
->>>>>>> 0789adbf
-	}
-
-
-	public function save($order)
-	{
-		$new = !$order->id;
-		if ($new) {
-			return $this->_createNewOrder($order);
-		} else {
-			return $this->_saveOrder($order);
-		}
-	}
-
-	private function _createNewOrder($order)
-	{
-		$orderRecord         = new Market_OrderRecord();
-		$orderRecord->typeId = $order->typeId;
-
-		$orderRecord->validate();
-
-		$order->addErrors($orderRecord->getErrors());
-
-		if (!$order->hasErrors()) {
-			if (\Craft\craft()->elements->saveElement($order)) {
-
-				$number = \Market\Market::app()['hashids']->encode($order->id);
-				// If you ever run out of hashids just change the R to something else lol.
-				$orderRecord->number = 'R' . $number;
-				$orderRecord->id     = $order->id;
-				$orderRecord->save(false);
-
-				return true;
-			}
-		}
-
-		return false;
-	}
-
-	private function _saveOrder($order)
-	{
-		$orderRecord = Market_OrderRecord::model()->findById($order->id);
-
-		if (!$orderRecord) {
-			throw new Exception(Craft::t('No order exists with the ID “{id}”', array('id' => $order->id)));
-		}
-
-		if (\Craft\craft()->elements->saveElement($order)) {
-			$orderRecord->typeId = $order->typeId;
-			$orderRecord->save();
-
-			return true;
-		}
-
-		return false;
-	}
-
-	private function _getSessionCartNumber()
-	{
-		return craft()->httpSession->get($this->sessionCartId);
 	}
 
 }