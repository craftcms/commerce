--- conflicted
+++ resolved
@@ -3,15 +3,12 @@
 ## Unreleased
 
 ### Added
-<<<<<<< HEAD
 - Added Edit, Create, and Delete product type permissions. ([#174](https://github.com/craftcms/commerce/issues/174))
 - Removed the `commerce-manageProducts` permission, which has been replaced by the separate (edit, create, and delete) product type permissions. ([#1869](https://github.com/craftcms/commerce/pull/1869))
 - Added `\craft\commerce\services\ProductTypes::hasPermission()`.
-=======
 - Added Commerce panel to the debug toolbar.
 - Added `craft\commerce\events\CommerceDebugPanelDataEvent`.
 - Added `craft\commerce\helpers\DebugPanel`.
->>>>>>> 80c55a5e
 
 ### Changed
 - Craft Commerce now requires Craft CMS 4.0.0-alpha.1 or newer.
