--- conflicted
+++ resolved
@@ -3,12 +3,7 @@
   workflow_dispatch:
   push:
     branches:
-<<<<<<< HEAD
-      - develop
-      - '5.0'
-=======
       - '4.x'
->>>>>>> be482ba6
   pull_request:
 permissions:
   contents: read
