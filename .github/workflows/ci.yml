name: ci
on:
  workflow_dispatch:
  push:
    branches:
<<<<<<< HEAD
      - develop
      - v3
      - '4.3'
=======
      - '3.x'
>>>>>>> 5d5c2e01
  pull_request:
permissions:
  contents: read
concurrency:
  group: ci-${{ github.ref }}
  cancel-in-progress: true
jobs:
  ci:
    name: ci
    uses: craftcms/.github/.github/workflows/ci.yml@v3
    with:
      craft_version: '4'
      jobs: '["ecs", "phpstan", "prettier", "tests"]'
      notify_slack: true
      slack_subteam: <!subteam^S01CWPYH9D5>
    secrets:
      token: ${{ secrets.GITHUB_TOKEN }}
      slack_webhook_url: ${{ secrets.SLACK_COMMERCE_WEBHOOK_URL }}<|MERGE_RESOLUTION|>--- conflicted
+++ resolved
@@ -3,13 +3,7 @@
   workflow_dispatch:
   push:
     branches:
-<<<<<<< HEAD
-      - develop
-      - v3
-      - '4.3'
-=======
       - '3.x'
->>>>>>> 5d5c2e01
   pull_request:
 permissions:
   contents: read
