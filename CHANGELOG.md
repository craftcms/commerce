# Release Notes for Craft Commerce

## 4.3.0 - Unreleased

<<<<<<< HEAD
- Deprecated `craft\commerce\elements\Order::setEmail()`. `Order::setCustomer()` should be used instead.
=======
- Guest customers registering during checkout now have their addresses saved to their account.
>>>>>>> a2e4754b

## Unreleased

- Fixed a bug where `hasMatchingAddresses()` was incorrectly returning `false`. ([#3183](https://github.com/craftcms/commerce/issues/3183))
- Fixed a bug where changing a user’s email would cause extra user elements to be created. ([#3138](https://github.com/craftcms/commerce/issues/3138))
- Fixed a bug where related sales were showing when creating a new product.
- Fixed a bug where Commerce wasn’t invoking `craft\services\Elements::EVENT_AUTHORIZE_*` event handlers.
- Fixed a bug where discounts’ per user usage counters weren’t getting migrated properly when upgrading to Commerce 4.
- Fixed a bug where address changes weren’t being synced to carts using them as a source. ([#3178](https://github.com/craftcms/commerce/issues/3178))
- Added `craft\commerce\services\Orders::afterSaveAddressHandler()`.
- Added `craft\commerce\elements\Order::$orderCompletedEmail`. ([#3138](https://github.com/craftcms/commerce/issues/3138))
- Added the `commerce/cart/forget-cart` action. ([#3206](https://github.com/craftcms/commerce/issues/3206))

## 4.2.11 - 2023-06-05

- Fixed a bug where “Send Email” option text wasn’t getting translated. ([#3172](https://github.com/craftcms/commerce/issues/3172)) 
- Fixed a bug where discounts’ user condition values weren’t getting migrated properly when upgrading to Commerce 4. ([#3176](https://github.com/craftcms/commerce/issues/3176))

## 4.2.10 - 2023-05-31

- An error notification is now displayed when attempting to delete a user with existing orders or subscriptions. ([#3071](https://github.com/craftcms/commerce/pull/3071), [#3070](https://github.com/craftcms/commerce/pull/3070))
- Added support for linking to products and variants from CKEditor fields. ([#3150](https://github.com/craftcms/commerce/discussions/3150))
- Fixed a bug where custom field conditions weren’t showing when editing a shipping zone.
- Fixed a bug where discounts’ user condition values weren’t getting migrated properly when upgrading to Commerce 4. ([#3176](https://github.com/craftcms/commerce/issues/3176))
- Fixed a bug where users weren’t permitted to update their subscriptions on the front-end. ([#3155](https://github.com/craftcms/commerce/issues/3155))
- Fixed a PHP error that could occur when calling `craft\commerce\services\Payments::processPayment()` without passing the new `$redirectData` argument.

## 4.2.9 - 2023-05-25

- The `commerce/cart/update-cart` action now accepts `clearAddresses`, `clearBillingAddress`, and `clearShippingAddress` params.
- Fixed a JavaScript error that occurred when switching control panel tabs on small screens. ([#3162](https://github.com/craftcms/commerce/issues/3162))
- Fixed a bug where the `commerce/upgrade` command wasn’t migrating discounts’ and coupons’ Max Uses values properly. ([#2947](https://github.com/craftcms/commerce/issues/2947))

## 4.2.8 - 2023-05-03

- Added `craft\commerce\services\Customers::EVENT_UPDATE_PRIMARY_PAYMENT_SOURCE`.
- Fixed a bug where PDFs could be generated using the wrong formatting locale. ([#3145](https://github.com/craftcms/commerce/issues/3145))

## 4.2.7 - 2023-04-13

- Added the “Order Site” order condition rule. ([#3131](https://github.com/craftcms/commerce/issues/3131))
- Email jobs are now reattempted up to five times on failure. ([#3121](https://github.com/craftcms/commerce/pull/3121))
- Fixed a bug where variants weren’t getting propagated properly when new sites were created. ([#3124](https://github.com/craftcms/commerce/issues/3124))
- Fixed a bug where the flash message that was shown for order status changes could be malformed, if there were any errors. ([#3116](https://github.com/craftcms/commerce/issues/3116))
- Fixed a bug where Commerce widgets’ “Order Statuses” settings’ instruction text wasn’t getting translated.
- Fixed a bug where the flash message displayed when tax settings failed to save on Commerce Lite wasn’t getting translated.
- Fixed a bug where the `commerce/upgrade` command could fail if there was a large number of orphaned customers.

## 4.2.6 - 2023-03-22

- Discounts’ “Match Customer” conditions can now have a “Signed In” rule.
- Added `craft\commerce\base\Gateway::showPaymentFormSubmitButton()`
- Added `craft\commmerce\elements\conditions\customer\SignedInConditionRule`.
- The `commerce/payments/pay` action now includes a `redirectData` key in JSON responses.
- Fixed a PHP error that could occur when processing a payment. ([#3092](https://github.com/craftcms/commerce/issues/3092))
- Fixed a bug where cart cookies weren’t getting removed on logout, if the `defaultCookieDomain` Craft config setting was set. ([#3091](https://github.com/craftcms/commerce/pull/3091))
- Fixed a bug where the `validateCartCustomFieldsOnSubmission` setting wasn’t being respected in Craft 4.4. ([#3109](https://github.com/craftcms/commerce/issues/3109))
- Fixed a bug where the “Tax Zone” and “Tax Category” selects could be incorrectly populated when editing a tax category.
- Fixed a PHP error that occurred when saving a tax zone with an empty name on Commerce Lite. ([#3089](https://github.com/craftcms/commerce/issues/3089))
- Fixed a PHP error that occurred when saving shipping settings with empty “Shipping Base Rate” or “Shipping Per Item Rate” settings on Commerce Lite.
- Fixed a bug where the flash message that was shown for order status changes was malformed. ([#3116](https://github.com/craftcms/commerce/issues/3116))
- Fixed a PHP error that could occur when creating an order in the control panel. ([#3115](https://github.com/craftcms/commerce/issues/3115))

## 4.2.5.1 - 2023-02-02

- Fixed a PHP error that occurred when retrieving orders with missing line item descriptions or SKUs. ([#2936](https://github.com/craftcms/commerce/issues/2936))

## 4.2.5 - 2023-02-01

- Added support for searching for orders by customer name. ([#3050](https://github.com/craftcms/commerce/issues/3050))
- Fixed a PHP error that occurred if `null` was passed to `craft\commerce\services\Discounts::getDiscountByCode()`. ([#3045](https://github.com/craftcms/commerce/issues/3045))
- Fixed a bug where a large number of shipping rule category queries could be executed.
- Fixed a PHP error that occurred if a product was re-saved before it had finished propagating to all sites. ([#1954](https://github.com/craftcms/commerce/issues/1954))
- Fixed a PHP error that occurred if `craft\commerce\services\ProductTypes::getEditableProductTypes()` was called when no user was logged in. 
- Fixed a PHP error that occurred when saving an invalid shipping method.
- Fixed a bug where gateways’ “Enabled for customers to select during checkout” setting wasn’t properly supporting environment variables. ([#3052](https://github.com/craftcms/commerce/issues/3052))
- Fixed a PHP error that could occur when entering values on an Edit Discount page. ([#3067](https://github.com/craftcms/commerce/issues/3067))
- Fixed a PHP error that could occur when validating an address’s Organization Tax ID field. ([#3046](https://github.com/craftcms/commerce/issues/3046))

## 4.2.4 - 2022-11-29

- The “Customer” order condition rule now supports orders with no customer.

## 4.2.3 - 2022-11-23

- Fixed a bug where saving an invalid tax category failed silently. ([#3013](https://github.com/craftcms/commerce/issues/3013))
- Fixed a bug where using the `autoSetNewCartAddresses` config setting was getting applied for guest carts.
- Fixed an error that could occur when purging inactive carts.
- Fixed a bug where products and variants weren’t always available as link options in Redactor. ([#3041](https://github.com/craftcms/commerce/issues/3041))

## 4.2.2 - 2022-11-06

### Fixed

- Fixed a bug where saving an invalid tax category doesn't return an error notice.
- Fixed an error that could occur when purging inactive carts.
- Fixed a bug where the `commerce/cart/update-cart` action wasn’t fully clearing the cart when the `clearLineItems` param was submitted, if the quantity of an exsiting line item was being increased in the same request. ([#3014](https://github.com/craftcms/commerce/issues/3014))
- Fixed an error that could occur when purging a large number of inactive carts.
- Fixed an error where addresses were assumed to have an owner. ([#3021](https://github.com/craftcms/commerce/pull/3021))

## 4.2.1 - 2022-10-27

- Fixed an error that occurred when viewing tax categories.
- Fixed a bug where the Top Products widget wasn’t showing the correct revenue total.
- Added `craft\commerce\models\TaxCategory::dateDeleted`.
- Added `craft\commerce\models\ShippingCategory::dateDeleted`.

## 4.2.0 - 2022-10-26

### Store Management
- Discounts’ “Match Customer” conditions can now have a “Has Orders” rule.
- Order conditions can now have a “Completed” rule.
- Order conditions can now have a “Customer” rule.
- Order conditions can now have a “Date Ordered” rule.
- Order conditions can now have a “Has Purchasable” rule.
- Order conditions can now have a “Item Subtotal” rule.
- Order conditions can now have a “Order Status” rule.
- Order conditions can now have a “Paid” rule.
- Order conditions can now have a “Reference” rule.
- Order conditions can now have a “Shipping Method” rule.
- Order conditions can now have a “Total” rule.
- Order conditions can now have a “Total Discount” rule.
- Order conditions can now have a “Total Price” rule.
- Order conditions can now have a “Total Qty” rule.
- Order conditions can now have a “Total Tax” rule.
- It’s now possible to assign primary payment sources on customers.
- It’s now possible to set the quantity when adding a line item on the Edit Order page. ([#2993](https://github.com/craftcms/commerce/discussions/2993))
- The “Update Order Status…” bulk order action now returns a more helpful response message.

### Administration
- Added the `autoSetPaymentSource` config setting, which can be enabled to automatically set a customers’ primary payment sources on new carts.
- Shipping and tax categories are now archived instead of deleted.

### Development
- Order queries now have `itemTotal`, `itemSubtotal`, `shippingMethodHandle`, `totalDiscount`, `total`, `totalPaid`, `totalPrice`, `totalQty`, and `totalTax` params.
- Order queries’ `reference` params now accept a wider range of values.
- `commerce/cart/*` actions now return `shippingAddress` and `billingAddress` values in JSON responses. ([#2921](https://github.com/craftcms/commerce/issues/2921))

### Extensibility
- Added `craft\commerce\base\Stat::getOrderStatuses()`.
- Added `craft\commerce\base\Stat::setOrderStatuses()`.
- Added `craft\commerce\base\StatInterface::getOrderStatuses()`.
- Added `craft\commerce\base\StatInterface::setOrderStatuses()`.
- Added `craft\commerce\base\StatWidgetTrait`.
- Added `craft\commerce\behaviors\CustomerBehavoir::getPrimaryPaymentSource()`.
- Added `craft\commerce\behaviors\CustomerBehavoir::getPrimaryPaymentSourceId()`.
- Added `craft\commerce\behaviors\CustomerBehavoir::setPrimaryPaymentSourceId()`.
- Added `craft\commerce\controllers\PaymentSourcesController::actionSetPrimaryPaymentSource()`.
- Added `craft\commerce\elements\Order::$storedTotalQty`.
- Added `craft\commerce\elements\Order::autoSetPaymentSource()`.
- Added `craft\commerce\elements\conditions\customers\HasOrdersConditionRule`.
- Added `craft\commerce\elements\conditions\orders\CompletedConditionRule`.
- Added `craft\commerce\elements\conditions\orders\CustomerConditionRule`.
- Added `craft\commerce\elements\conditions\orders\DateOrderedConditionRule`.
- Added `craft\commerce\elements\conditions\orders\HasPurchasableConditionRule`.
- Added `craft\commerce\elements\conditions\orders\ItemSubtotalConditionRule`.
- Added `craft\commerce\elements\conditions\orders\ItemTotalConditionRule`.
- Added `craft\commerce\elements\conditions\orders\OrderCurrencyValuesAttributeConditionRule`.
- Added `craft\commerce\elements\conditions\orders\OrderStatusConditionRule`.
- Added `craft\commerce\elements\conditions\orders\OrderTextValuesAttributeConditionRule`.
- Added `craft\commerce\elements\conditions\orders\PaidConditionRule`.
- Added `craft\commerce\elements\conditions\orders\ReferenceConditionRule`.
- Added `craft\commerce\elements\conditions\orders\ShippingMethodConditionRule`.
- Added `craft\commerce\elements\conditions\orders\TotalConditionRule`.
- Added `craft\commerce\elements\conditions\orders\TotalDiscountConditionRule`.
- Added `craft\commerce\elements\conditions\orders\TotalPriceConditionRule`.
- Added `craft\commerce\elements\conditions\orders\TotalQtyConditionRule`.
- Added `craft\commerce\elements\conditions\orders\TotalTaxConditionRule`.
- Added `craft\commerce\elements\db\OrderQuery::$itemSubtotal`.
- Added `craft\commerce\elements\db\OrderQuery::$itemTotal`.
- Added `craft\commerce\elements\db\OrderQuery::$shippingMethodHandle`.
- Added `craft\commerce\elements\db\OrderQuery::$totalDiscount`.
- Added `craft\commerce\elements\db\OrderQuery::$totalPaid`.
- Added `craft\commerce\elements\db\OrderQuery::$totalPrice`.
- Added `craft\commerce\elements\db\OrderQuery::$totalQty`.
- Added `craft\commerce\elements\db\OrderQuery::$totalTax`.
- Added `craft\commerce\elements\db\OrderQuery::$total`.
- Added `craft\commerce\elements\db\OrderQuery::itemSubtotal()`.
- Added `craft\commerce\elements\db\OrderQuery::itemTotal()`.
- Added `craft\commerce\elements\db\OrderQuery::shippingMethodHandle()`.
- Added `craft\commerce\elements\db\OrderQuery::total()`.
- Added `craft\commerce\elements\db\OrderQuery::totalDiscount()`.
- Added `craft\commerce\elements\db\OrderQuery::totalPaid()`.
- Added `craft\commerce\elements\db\OrderQuery::totalPrice()`.
- Added `craft\commerce\elements\db\OrderQuery::totalQty()`.
- Added `craft\commerce\elements\db\OrderQuery::totalTax()`.
- Added `craft\commerce\models\PaymentSource::getIsPrimary()`.
- Added `craft\commerce\models\Settings::$autoSetPaymentSource`.
- Added `craft\commerce\records\Customer::$primaryPaymentSourceId`.
- Added `craft\commerce\services\savePrimaryPaymentSourceId()`.
- `craft\commerce\elements\Order::hasMatchingAddresses()` now has an `$attributes` argument, which can be used to customize which address attributes should be checked.
- Deprecated `craft\commerce\elements\Order::getShippingMethod()`. `$shippingMethodName` and `$shippingMethodHandle` should be used instead.

### System
- Craft Commerce now requires Craft CMS 4.3.0 or later.
- Fixed a bug where it wasn't possible to use a path value for the `loadCartRedirectUrl` setting. ([#2992](https://github.com/craftcms/commerce/pull/2992))
- Fixed a bug where custom shipping methods weren’t applying to orders properly. ([#2986](https://github.com/craftcms/commerce/issues/2986))
- Fixed a bug where passing an invalid product type handle into product queries’ `type` params wouldn’t have any effect. ([#2966](https://github.com/craftcms/commerce/issues/2966))
- Fixed a bug where payments made from Edit Order pages weren’t factoring in gateways’ `availableForUseWithOrder()` methods. ([#2988](https://github.com/craftcms/commerce/issues/2988))
- Fixed a bug where the Emails index page wasn’t showing emails’ template paths. ([#3000](https://github.com/craftcms/commerce/issues/3000))
- Fixed a bug where product slideout editors were showing additional status fields. ([#3010](https://github.com/craftcms/commerce/issues/3010))

## 4.1.3 - 2022-10-07

### Changed
- The `commerce/downloads/pdf` action now accepts an `inline` param. ([#2981](https://github.com/craftcms/commerce/pull/2981))

### Fixed
- Fixed a SQL error that occurred when restoring a soft-deleted product. ([#2982](https://github.com/craftcms/commerce/issues/2982))
- Fixed a bug where the Edit Product page wasn’t handling site selection changes properly. ([#2971](https://github.com/craftcms/commerce/issues/2971))
- Fixed a bug where it wasn't possible to add variants to a sale from the Edit Product page. ([#2976](https://github.com/craftcms/commerce/issues/2976))
- Fixed a bug where primary addresses weren’t being automatically set on the Edit Order page. ([#2963](https://github.com/craftcms/commerce/issues/2963)) 
- Fixed a bug where it wasn’t possible to change the default order status. ([#2915](https://github.com/craftcms/commerce/issues/2915))

## 4.1.2 - 2022-09-15

### Fixed
- Fixed a SQL error that could occur when updating to Commerce 4 on MySQL.
- Fixed an error that could when sorting orders by address attributes. ([#2956](https://github.com/craftcms/commerce/issues/2956))
- Fixed a bug where it wasn’t possible to save decimal numbers for variant dimensions. ([#2540](https://github.com/craftcms/commerce/issues/2540))
- Fixed a bug where the Edit Product page wasn’t handling site selection changes properly. ([#2920](https://github.com/craftcms/commerce/issues/2920))
- Fixed a bug where partial elements were not being deleted during garbage collection.
- Fixed a bug where orders’ item subtotals weren’t being saved to the database.
- Fixed a bug where the “Per Item Amount Off” setting on Edit Discount pages was stripping decimal values for locales that use commas for decimal symbols. ([#2937](https://github.com/craftcms/commerce/issues/2937))

## 4.1.1 - 2022-09-01

### Fixed
- Fixed a bug where Edit Subscription pages were blank. ([#2913](https://github.com/craftcms/commerce/issues/2913))
- Fixed a bug where `craft\commerce\elements\Order::hasMatchingAddresses()` wasn’t checking the `fullName` property. ([#2917](https://github.com/craftcms/commerce/issues/2917))
- Fixed a bug where discounts’ Purchase Total values weren’t getting saved.
- Fixed a bug where discounts’ shipping address conditions were being saved as billing address conditions. ([#2938](https://github.com/craftcms/commerce/issues/2938)) 
- Fixed an error that occurred when exporting orders using the “Expanded” export type. ([#2953](https://github.com/craftcms/commerce/issues/2953))
- Fixed a bug where it wasn’t possible to clear out variants’ min and max quantities. ([#2954](https://github.com/craftcms/commerce/issues/2954))

## 4.1.0 - 2022-07-19

### Added
- Tax rates now have a “Unit price” taxable subject option. ([#2883](https://github.com/craftcms/commerce/pull/2883))
- The Total Revenue widget can now show the total paid, rather than the total invoiced. ([#2852](https://github.com/craftcms/commerce/issues/2852))
- Added the `commerce/transfer-customer-data` command.
- Added `craft\commerce\elements\Order::EVENT_BEFORE_APPLY_ADD_NOTICE`. ([#2676](https://github.com/craftcms/commerce/issues/2676))
- Added `craft\commerce\elements\Order::hasMatchingAddresses()`.
- Added `craft\commerce\services\Customers::transferCustomerData()`. ([#2801](https://github.com/craftcms/commerce/pull/2801))
- Added `craft\commerce\stats\TotalRevenue::$type`.
- Added `craft\commerce\stats\TotalRevenue::TYPE_TOTAL_PAID`.
- Added `craft\commerce\stats\TotalRevenue::TYPE_TOTAL`.
- Added `craft\commerce\widgets\TotalRevenue::$type`.

### Changed
- Craft Commerce now requires Dompdf 2.0.0 or later. ([#2879](https://github.com/craftcms/commerce/pull/2879))
- Addresses submitted to the cart are now validated. ([#2874](https://github.com/craftcms/commerce/pull/2874))
- Garbage collection now removes any orphaned variants, as well as partial donation, order, product, subscription, and variant data.
- `craft\commerce\elements\Product` now supports the `EVENT_DEFINE_CACHE_TAGS` event.
- `craft\commerce\elements\Variant` now supports the `EVENT_DEFINE_CACHE_TAGS` event.

### Fixed
- Fixed an error that occurred when disabling all variants on Edit Product pages.
- Fixed a bug where order address titles weren’t being updated correctly.
- Fixed a bug where it was possible to save an order with the same billing and shipping address IDs. ([#2841](https://github.com/craftcms/commerce/issues/2841))
- Fixed a bug where order addresses were not being saved with the `live` scenario.
- Fixed a PHP error that occurred when editing a subscription with custom fields.
- Fixed an infinite recursion bug that occurred when `autoSetCartShippingMethodOption` was enabled. ([#2875](https://github.com/craftcms/commerce/issues/2875))
- Fixed a bug where product slideout editors were attempting to create provisional drafts. ([#2886](https://github.com/craftcms/commerce/issues/2886))

## 4.0.4 - 2022-06-22

> {note} If you’ve already upgraded a site to Commerce 4, please go to **Commerce** → **Promotions** → **Discounts** and review your discounts’ coupons’ Max Uses values, as the `commerce/upgrade` command wasn’t migrating those values properly before this release.

### Fixed
- Fixed a bug where `craft\commerce\services\PaymentSources::getAllGatewayPaymentSourcesByUserId()` wasn’t passing along the user ID to `getAllPaymentSourcesByCustomerId()`.
- Fixed an error that could occur when using a discount with a coupon code.
- Fixed a bug where it wasn’t possible to delete a shipping rule. ([#2857](https://github.com/craftcms/commerce/issues/2857))
- Fixed a bug where it wasn’t possible to subscribe and create a payment source simultaneously. ([#2834](https://github.com/craftcms/commerce/pull/2834))
- Fixed inaccurate PHP type declarations.
- Fixed errors that could occur when expiring, cancelling, or suspending a subscription. ([#2831](https://github.com/craftcms/commerce/issues/2831))
- Fixed a bug where the Order Value condition rule wasn’t working.
- Fixed a bug where the `commerce/upgrade` command wasn’t migrating discounts’ coupons’ Max Uses values properly.

## 4.0.3 - 2022-06-09

### Deprecated
- Deprecated `craft\commerce\services\Orders::pruneDeletedField()`.
- Deprecated `craft\commerce\services\ProductType::pruneDeletedField()`.
- Deprecated `craft\commerce\services\Subscriptions::pruneDeletedField()`.

### Fixed
- Fixed a PHP error that could occur when saving a shipping rule. ([#2824](https://github.com/craftcms/commerce/issues/2824))
- Fixed a PHP error that could occur when saving a sale. ([#2827](https://github.com/craftcms/commerce/issues/2827))
- Fixed a bug where `administrativeArea` data wasn’t being saved for an address in the example templates. ([#2840](https://github.com/craftcms/commerce/issues/2840))

## 4.0.2 - 2022-06-03

### Fixed
- Fixed a bug where it wasn’t possible to set a coupon’s Max Uses setting to `0`.
- Fixed UI bugs in the “Update Order Status” modal. ([#2821](https://github.com/craftcms/commerce/issues/2821))
- Fixed a bug where the `commerce/upgrade` console command caused customer discount uses to be reset.
- Fixed a bug where the `commerce/upgrade` console command would fail when multiple orders used the same email address with different casing.

## 4.0.1 - 2022-05-18

### Changed
- Address forms in the example templates now include any Plain Text custom fields in the address field layout.

### Fixed
- Fixed a bug where the `autoSetNewCartAddresses` setting didn’t have any effect. ([#2804](https://github.com/craftcms/commerce/issues/2804))
- Fixed a PHP error that occurred when making a payment on the Edit Order page. ([#2795](https://github.com/craftcms/commerce/issues/2795))
- Fixed a PHP error that occurred when duplicating addresses that wasn’t owned by a user.
- Fixed a bug where address cards appeared to be editable when viewing completed orders. ([#2817](https://github.com/craftcms/commerce/issues/2817))
- Fixed a front-end validation error that was raised incorrectly on address inputs in the example templates. ([#2777](https://github.com/craftcms/commerce/pull/2777))

## 4.0.0 - 2022-05-04

### Added
- Customers are now native Craft user elements. ([#2524](https://github.com/craftcms/commerce/discussions/2524), [2385](https://github.com/craftcms/commerce/discussions/2385))
- Discounts can now have condition builders, enabling flexible matching based on the order, user, and addresses. ([#2290](https://github.com/craftcms/commerce/discussions/2290),  [#2296](https://github.com/craftcms/commerce/discussions/2296), [#2299](https://github.com/craftcms/commerce/discussions/2299))
- Shipping zones can now have condition builders, enabling flexible matching based on the address. ([#2290](https://github.com/craftcms/commerce/discussions/2290), [#2296](https://github.com/craftcms/commerce/discussions/2296))
- Tax zones can now have condition builders, enabling flexible matching based on the address. ([#2290](https://github.com/craftcms/commerce/discussions/2290), [#2296](https://github.com/craftcms/commerce/discussions/2296))
- Discounts can now have multiple coupon codes, each with their own usage rules. ([#2377](https://github.com/craftcms/commerce/discussions/2377), [#2303](https://github.com/craftcms/commerce/discussions/2303), [#2713](https://github.com/craftcms/commerce/pull/2713))
- It’s now possible to bulk-generate coupon codes.
- It’s now possible to create orders from the Edit User page.
- Added a “Commerce” panel to the Debug Toolbar.
- Added “Edit”, “Create”, and “Delete” permissions for product types, sales, and discounts. ([#174](https://github.com/craftcms/commerce/issues/174), [#2400](https://github.com/craftcms/commerce/discussions/2400))
- Added the `|commercePaymentFormNamespace` Twig filter.
- Added `craft\commerce\base\Zone`.
- Added `craft\commerce\behaviors\CustomerAddressBehavior`.
- Added `craft\commerce\behaviors\CustomerBehavior`.
- Added `craft\commerce\console\controllers\UpgradeController`.
- Added `craft\commerce\controllers\DiscountsController::DISCOUNT_COUNTER_TYPE_EMAIL`.
- Added `craft\commerce\controllers\DiscountsController::DISCOUNT_COUNTER_TYPE_TOTAL`.
- Added `craft\commerce\controllers\DiscountsController::DISCOUNT_COUNTER_TYPE_USER`.
- Added `craft\commerce\controllers\DiscountsController::actionGenerateCoupons()`.
- Added `craft\commerce\controllers\OrdersController::actionCreateCustomer()`.
- Added `craft\commerce\controllers\OrdersController::actionGetCustomerAddresses()`.
- Added `craft\commerce\controllers\OrdersController::actionGetOrderAddress()`.
- Added `craft\commerce\controllers\OrdersController::actionValidateAddress()`.
- Added `craft\commerce\controllers\OrdersController::enforceManageOrderPermissions()`.
- Added `craft\commerce\controllers\SubscriptionsController::enforceManageSubscriptionPermissions()`.
- Added `craft\commerce\elements\Order::$sourceBillingAddressId`
- Added `craft\commerce\elements\Order::$sourceShippingAddressId`
- Added `craft\commerce\elements\Product::canCreateDrafts()`.
- Added `craft\commerce\elements\Product::canDelete()`.
- Added `craft\commerce\elements\Product::canDeleteForSite()`.
- Added `craft\commerce\elements\Product::canDuplicate()`.
- Added `craft\commerce\elements\Product::canSave()`.
- Added `craft\commerce\elements\Product::canView()`.
- Added `craft\commerce\elements\Subscription::canView()`.
- Added `craft\commerce\elements\actions\UpdateOrderStatus::$suppressEmails`.
- Added `craft\commerce\events\CommerceDebugPanelDataEvent`.
- Added `craft\commerce\events\OrderStatusEmailsEvent`.
- Added `craft\commerce\events\PdfRenderEvent`.
- Added `craft\commerce\fieldlayoutelements\UserAddressSettings`.
- Added `craft\commerce\helpers\DebugPanel`.
- Added `craft\commerce\helpers\PaymentForm`.
- Added `craft\commerce\models\Coupon`.
- Added `craft\commerce\models\Discount::$couponFormat`.
- Added `craft\commerce\models\Discount::getCoupons()`.
- Added `craft\commerce\models\Discount::setCoupons()`.
- Added `craft\commerce\models\OrderHistory::$userId`.
- Added `craft\commerce\models\OrderHistory::$userName`.
- Added `craft\commerce\models\OrderHistory::getUser()`.
- Added `craft\commerce\models\ShippingAddressZone::condition`.
- Added `craft\commerce\models\Store`.
- Added `craft\commerce\models\TaxAddressZone::condition`.
- Added `craft\commerce\plugin\Services::getCoupons()`.
- Added `craft\commerce\record\OrderHistory::$userName`.
- Added `craft\commerce\records\Coupon`.
- Added `craft\commerce\records\OrderHistory::$userId`.
- Added `craft\commerce\records\OrderHistory::getUser()`.
- Added `craft\commerce\service\Store`.
- Added `craft\commerce\services\Carts::$cartCookieDuration`.
- Added `craft\commerce\services\Carts::$cartCookie`.
- Added `craft\commerce\services\Coupons`.
- Added `craft\commerce\services\Customers::ensureCustomer()`.
- Added `craft\commerce\services\Customers::savePrimaryBillingAddressId()`.
- Added `craft\commerce\services\Customers::savePrimaryShippingAddressId()`.
- Added `craft\commerce\services\Discounts::clearUserUsageHistoryById()`.
- Added `craft\commerce\services\OrderStatuses::EVENT_ORDER_STATUS_CHANGE_EMAILS`.
- Added `craft\commerce\services\Pdfs::EVENT_BEFORE_DELETE_PDF`.
- Added `craft\commerce\services\ProductTypes::getCreatableProductTypeIds()`.
- Added `craft\commerce\services\ProductTypes::getCreatableProductTypes()`.
- Added `craft\commerce\services\ProductTypes::getEditableProductTypeIds()`.
- Added `craft\commerce\services\ProductTypes::hasPermission()`.
- Added `craft\commerce\validators\CouponValidator`.
- Added `craft\commerce\validators\StoreCountryValidator`.
- Added `craft\commerce\web\assets\coupons\CouponsAsset`.

### Changed
- Craft Commerce now requires Craft CMS 4.0.0-RC2 or later.
- Tax rate inputs no longer require the percent symbol.
- Subscription plans are no longer accessible via old Control Panel URLs.
- Addresses can no longer be related to both a user’s address book and an order at the same time. ([#2457](https://github.com/craftcms/commerce/discussions/2457))
- Gateways’ `isFrontendEnabled` settings now support environment variables.
- The active cart number is now stored in a cookie rather than the PHP session data, so it can be retained across browser reboots. ([#2790](https://github.com/craftcms/commerce/pull/2790))
- The installer now archives any database tables that were left behind by a previous Craft Commerce installation.
- `commerce/*` actions no longer accept `orderNumber` params. `number` can be used instead.
- `commerce/cart/*` actions no longer accept `cartUpdatedNotice` params. `successMessage` can be used instead.
- `commerce/cart/*` actions no longer include `availableShippingMethods` in their JSON responses. `availableShippingMethodOptions` can be used instead.
- `commerce/payment-sources/*` actions no longer include `paymentForm` in their JSON responses. `paymentFormErrors` can be used instead.
- `commerce/payments/*` actions now expect payment form fields to be namespaced with the `|commercePaymentFormNamespace` Twig filter’s response.
- `craft\commerce\elements\Order::getCustomer()` now returns a `craft\elements\User` object.
- `craft\commerce\elements\Product::getVariants()`, `getDefaultVariant()`, `getCheapestVariant()`, `getTotalStock()`, and `getHasUnlimitedStock()` now only return data related to enabled variants by default.
- `craft\commerce\model\ProductType::$titleFormat` was renamed to `$variantTitleFormat`.
- `craft\commerce\models\TaxRate::getRateAsPercent()` now returns a localized value.
- `craft\commerce\services\LineItems::createLineItem()` no longer has an `$orderId` argument.
- `craft\commerce\services\LineItems::resolveLineItem()` now has an `$order` argument rather than `$orderId`.
- `craft\commerce\services\Pdfs::EVENT_AFTER_RENDER_PDF` now raises `craft\commerce\events\PdfRenderEvent` rather than `PdfEvent`.
- `craft\commerce\services\Pdfs::EVENT_AFTER_SAVE_PDF` now raises `craft\commerce\events\PdfEvent` rather than `PdfSaveEvent`.
- `craft\commerce\services\Pdfs::EVENT_BEFORE_RENDER_PDF` now raises `craft\commerce\events\PdfRenderEvent` rather than `PdfEvent`.
- `craft\commerce\services\Pdfs::EVENT_BEFORE_SAVE_PDF` now raises `craft\commerce\events\PdfEvent` rather than `PdfSaveEvent`.
- `craft\commerce\services\ShippingMethods::getAvailableShippingMethods()` has been renamed to `getMatchingShippingMethods()`.
- `craft\commerce\services\Variants::getAllVariantsByProductId()` now accepts a `$includeDisabled` argument.

### Deprecated
- Deprecated `craft\commerce\elements\Order::getUser()`. `getCustomer()` should be used instead.
- Deprecated `craft\commerce\services\Carts::getCartName()`. `$cartCookie['name']` should be used instead.
- Deprecated `craft\commerce\services\Plans::getAllGatewayPlans()`. `getPlansByGatewayId()` should be used instead.
- Deprecated `craft\commerce\services\Subscriptions::doesUserHaveAnySubscriptions()`. `doesUserHaveSubscriptions()` should be used instead.
- Deprecated `craft\commerce\services\Subscriptions::getSubscriptionCountForPlanById()`. `getSubscriptionCountByPlanId()` should be used instead.
- Deprecated `craft\commerce\services\TaxRates::getTaxRatesForZone()`. `getTaxRatesByTaxZoneId()` should be used instead.
- Deprecated `craft\commerce\services\Transactions::deleteTransaction()`. `deleteTransactionById()` should be used instead.

### Removed
- Removed the `orderPdfFilenameFormat` setting.
- Removed the `orderPdfPath` setting.
- Removed the `commerce-manageCustomers` permission.
- Removed the `commerce-manageProducts` permission.
- Removed `json_encode_filtered` Twig filter.
- Removed the `commerce/orders/purchasable-search` action. `commerce/orders/purchasables-table` can be used instead.
- Removed `Plugin::getInstance()->getPdf()`. `getPdfs()` can be used instead.
- Removed `craft\commerce\Plugin::t()`. `Craft::t('commerce', 'My String')` can be used instead.
- Removed `craft\commerce\base\AddressZoneInterface`. `craft\commerce\base\ZoneInterface` can be used instead.
- Removed `craft\commerce\base\OrderDeprecatedTrait`.
- Removed `craft\commerce\controllers\AddressesController`.
- Removed `craft\commerce\controllers\CountriesController`.
- Removed `craft\commerce\controllers\CustomerAddressesController`.
- Removed `craft\commerce\controllers\CustomersController`.
- Removed `craft\commerce\controllers\PlansController::actionRedirect()`.
- Removed `craft\commerce\controllers\ProductsPreviewController::actionSaveProduct()`.
- Removed `craft\commerce\controllers\ProductsPreviewController::enforceProductPermissions()`.
- Removed `craft\commerce\controllers\StatesController`.
- Removed `craft\commerce\elements\Order::getAdjustmentsTotalByType()`. `getTotalTax()`, `getTotalDiscount()`, or `getTotalShippingCost()` can be used instead.
- Removed `craft\commerce\elements\Order::getAvailableShippingMethods()`. `getAvailableShippingMethodOptions()` can be used instead.
- Removed `craft\commerce\elements\Order::getOrderLocale()`. `$orderLanguage` can be used instead.
- Removed `craft\commerce\elements\Order::getShippingMethodId()`. `getShippingMethodHandle()` can be used instead.
- Removed `craft\commerce\elements\Order::getShouldRecalculateAdjustments()`. `getRecalculationMode()` can be used instead.
- Removed `craft\commerce\elements\Order::getTotalTaxablePrice()`. The taxable price is now calculated within the tax adjuster.
- Removed `craft\commerce\elements\Order::removeEstimatedBillingAddress()`. `setEstimatedBillingAddress(null)` can be used instead.
- Removed `craft\commerce\elements\Order::removeEstimatedShippingAddress()`. `setEstimatedShippingAddress(null)` can be used instead.
- Removed `craft\commerce\elements\Order::setShouldRecalculateAdjustments()`. `setRecalculationMode()` can be used instead.
- Removed `craft\commerce\elements\actions\DeleteOrder`. `craft\elements\actions\Delete` can be used instead.
- Removed `craft\commerce\elements\actions\DeleteProduct`. `craft\elements\actions\Delete` can be used instead.
- Removed `craft\commerce\elements\traits\OrderDeprecatedTrait`.
- Removed `craft\commerce\events\AddressEvent`.
- Removed `craft\commerce\events\CustomerAddressEvent`.
- Removed `craft\commerce\events\CustomerEvent`.
- Removed `craft\commerce\events\DefineAddressLinesEvent`. `craft\services\Addresses::formatAddress()` can be used instead.
- Removed `craft\commerce\events\LineItemEvent::isValid`.
- Removed `craft\commerce\events\PdfSaveEvent`.
- Removed `craft\commerce\helpers\Localization::formatAsPercentage()`.
- Removed `craft\commerce\models\Country`.
- Removed `craft\commerce\models\Discount::$code`.
- Removed `craft\commerce\models\Discount::getDiscountUserGroups()`.
- Removed `craft\commerce\models\Discount::getUserGroupIds()`. Discount user groups were migrated to the customer condition rule.
- Removed `craft\commerce\models\Discount::setUserGroupIds()`. Discount user groups were migrated to the customer condition rule.
- Removed `craft\commerce\models\Email::getPdfTemplatePath()`. `getPdf()->getTemplatePath()` can be used instead.
- Removed `craft\commerce\models\LineItem::getAdjustmentsTotalByType()`. `getTax()`, `getDiscount()`, or `getShippingCost()` can be used instead.
- Removed `craft\commerce\models\LineItem::setSaleAmount()`.
- Removed `craft\commerce\models\OrderHistory::$customerId`. `$userId` can be used instead.
- Removed `craft\commerce\models\OrderHistory::getCustomer()`. `getUser()` can be used instead.
- Removed `craft\commerce\models\ProductType::getLineItemFormat()`.
- Removed `craft\commerce\models\ProductType::setLineItemFormat()`.
- Removed `craft\commerce\models\Settings::$showCustomerInfoTab`. `$showEditUserCommerceTab` can be used instead.
- Removed `craft\commerce\models\ShippingAddressZone::getCountries()`.
- Removed `craft\commerce\models\ShippingAddressZone::getCountriesNames()`.
- Removed `craft\commerce\models\ShippingAddressZone::getCountryIds()`.
- Removed `craft\commerce\models\ShippingAddressZone::getStateIds()`.
- Removed `craft\commerce\models\ShippingAddressZone::getStates()`.
- Removed `craft\commerce\models\ShippingAddressZone::getStatesNames()`.
- Removed `craft\commerce\models\ShippingAddressZone::isCountryBased`.
- Removed `craft\commerce\models\State`.
- Removed `craft\commerce\models\TaxAddressZone::getCountries()`.
- Removed `craft\commerce\models\TaxAddressZone::getCountriesNames()`.
- Removed `craft\commerce\models\TaxAddressZone::getCountryIds()`.
- Removed `craft\commerce\models\TaxAddressZone::getStateIds()`.
- Removed `craft\commerce\models\TaxAddressZone::getStates()`.
- Removed `craft\commerce\models\TaxAddressZone::getStatesNames()`.
- Removed `craft\commerce\models\TaxAddressZone::isCountryBased`.
- Removed `craft\commerce\queue\jobs\ConsolidateGuestOrders`.
- Removed `craft\commerce\records\Country`.
- Removed `craft\commerce\records\CustomerAddress`. `craft\records\Address` can be used instead.
- Removed `craft\commerce\records\Discount::CONDITION_USER_GROUPS_ANY_OR_NONE`. Discount user groups were migrated to the customer condition rule.
- Removed `craft\commerce\records\Discount::CONDITION_USER_GROUPS_EXCLUDE`. Discount user groups were migrated to the customer condition rule.
- Removed `craft\commerce\records\Discount::CONDITION_USER_GROUPS_INCLUDE_ALL`. Discount user groups were migrated to the customer condition rule.
- Removed `craft\commerce\records\Discount::CONDITION_USER_GROUPS_INCLUDE_ANY`. Discount user groups were migrated to the customer condition rule.
- Removed `craft\commerce\records\DiscountUserGroup`.
- Removed `craft\commerce\records\OrderHistory::getCustomer()`. `getUser()` can be used instead.
- Removed `craft\commerce\records\ShippingZoneCountry`.
- Removed `craft\commerce\records\ShippingZoneState`.
- Removed `craft\commerce\records\State`.
- Removed `craft\commerce\records\TaxZoneCountry`.
- Removed `craft\commerce\records\TaxZoneState`.
- Removed `craft\commerce\services\Addresses::purgeOrphanedAddresses()`.
- Removed `craft\commerce\services\Addresses`.
- Removed `craft\commerce\services\Countries`.
- Removed `craft\commerce\services\Customers::EVENT_AFTER_SAVE_CUSTOMER_ADDRESS`.
- Removed `craft\commerce\services\Customers::EVENT_AFTER_SAVE_CUSTOMER`.
- Removed `craft\commerce\services\Customers::EVENT_BEFORE_SAVE_CUSTOMER_ADDRESS`.
- Removed `craft\commerce\services\Customers::EVENT_BEFORE_SAVE_CUSTOMER`.
- Removed `craft\commerce\services\Customers::SESSION_CUSTOMER`.
- Removed `craft\commerce\services\Customers::consolidateOrdersToUser()`.
- Removed `craft\commerce\services\Customers::deleteCustomer()`.
- Removed `craft\commerce\services\Customers::forgetCustomer()`.
- Removed `craft\commerce\services\Customers::getAddressIds()`.
- Removed `craft\commerce\services\Customers::getCustomer()`.
- Removed `craft\commerce\services\Customers::getCustomerById()`.
- Removed `craft\commerce\services\Customers::getCustomerByUserId()`.
- Removed `craft\commerce\services\Customers::getCustomerId()`.
- Removed `craft\commerce\services\Customers::getCustomersQuery()`.
- Removed `craft\commerce\services\Customers::purgeOrphanedCustomers()`.
- Removed `craft\commerce\services\Customers::saveAddress()`.
- Removed `craft\commerce\services\Customers::saveCustomer()`.
- Removed `craft\commerce\services\Customers::saveUserHandler()`.
- Removed `craft\commerce\services\Discounts::EVENT_BEFORE_MATCH_LINE_ITEM`. `EVENT_DISCOUNT_MATCHES_LINE_ITEM` can be used instead.
- Removed `craft\commerce\services\Discounts::getOrderConditionParams()`. `$order->toArray()` can be used instead.
- Removed `craft\commerce\services\Discounts::populateDiscountRelations()`.
- Removed `craft\commerce\services\Orders::cartArray()`. `toArray()` can be used instead.
- Removed `craft\commerce\services\Payments::getTotalAuthorizedForOrder()`.
- Removed `craft\commerce\services\Payments::getTotalAuthorizedOnlyForOrder()`. `craft\commerce\elements\Order::getTotalAuthorized()` can be used instead.
- Removed `craft\commerce\services\Payments::getTotalPaidForOrder()`. `craft\commerce\elements\Order::getTotalPaid()` can be used instead.
- Removed `craft\commerce\services\Payments::getTotalRefundedForOrder()`.
- Removed `craft\commerce\services\Sales::populateSaleRelations()`.
- Removed `craft\commerce\services\States`.<|MERGE_RESOLUTION|>--- conflicted
+++ resolved
@@ -2,11 +2,8 @@
 
 ## 4.3.0 - Unreleased
 
-<<<<<<< HEAD
+- Guest customers registering during checkout now have their addresses saved to their account.
 - Deprecated `craft\commerce\elements\Order::setEmail()`. `Order::setCustomer()` should be used instead.
-=======
-- Guest customers registering during checkout now have their addresses saved to their account.
->>>>>>> a2e4754b
 
 ## Unreleased
 
