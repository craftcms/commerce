# Release Notes for Craft Commerce

# Unreleased

- Fixed a PHP error that could occur when saving a discount. ([#3538](https://github.com/craftcms/commerce/issues/3538))
<<<<<<< HEAD
- `craft\elements\User::toArray()` now includes `primaryBillingAddressId` and `primaryShippingAddressId` keys in its response array.
- `craft\elements\Address::toArray()` now includes `isPrimaryBilling` and `isPrimaryShipping` keys in its response array for User addresses.
- Added `craft\commerce\behaviors\CustomerAddressBehavior::defineFields()`.
- Added `craft\commerce\behaviors\CustomerBehavior::defineFields()`.
=======
- Fixed a bug where the “Edit” action could incorrectly show when managing inventory locations. 
>>>>>>> 4f7e1ab7

## 5.0.9 - 2024-06-05

- Product Title fields are no longer shown when “Show the Title field” is disabled and there’s a validation error on the `title` attribute. ([craftcms/cms#13876](https://github.com/craftcms/cms/issues/13876))
- Fixed a PHP error that occurred when saving donation settings on multi-store installs. ([#3521](https://github.com/craftcms/commerce/issues/3521))

## 5.0.8 - 2024-05-29

- Fixed a bug where orders’ `shippingMethodName` values could be cleared out when saving a completed order with a plugin-provided shipping method. ([#3519](https://github.com/craftcms/commerce/issues/3519))
- Fixed a PHP error that could occur on app initialization.
- Fixed missing validation for Inventory Location handles. ([#3511](https://github.com/craftcms/commerce/issues/3511))
- Fixed a SQL error that could occur when switching sites with a cart cookie set. ([#3522](https://github.com/craftcms/commerce/issues/3522))
- Fixed an error that could occur when attempting to save a variant with special characters. ([#3516](https://github.com/craftcms/commerce/issues/3516))

## 5.0.7 - 2024-05-22

- Improved store query performance. ([#3481](https://github.com/craftcms/commerce/issues/3481))
- Added `craft\commerce\gql\types\input\IntFalse`.
- Fixed a bug where disclosure menus on the Stores index page weren’t listing all their items.
- Fixed an SQL error that occurred when querying for purchasables with the `hasStock` param. ([#3505](https://github.com/craftcms/commerce/issues/3505))
- Fixed an error that could occur when querying for products or variants via GraphQL.
- Fixed a SQL error that could occur when generating the pricing catalog. ([#3513](https://github.com/craftcms/commerce/issues/3513))
- Fixed a bug where untracked stock items weren’t displaying correctly in the example templates. ([#3510](https://github.com/craftcms/commerce/issues/3510))
- Fixed a bug where the pricing catalog wasn’t getting updated after a pricing rule was disabled. ([#3515](https://github.com/craftcms/commerce/issues/3515))
- Fixed an SQL error that could occur when switching stores. ([#3501](https://github.com/craftcms/commerce/issues/3501))

## 5.0.6 - 2024-05-15

- Fixed an error that occurred when deleting or duplicating a shipping rule on the Edit Shipping Rule screen. ([#3490](https://github.com/craftcms/commerce/issues/3490))
- Fixed a bug where dimension fields did not respect their product type visibility settings. ([#3493](https://github.com/craftcms/commerce/issues/3493))
- Fixed a SQL error that occurred when updating. ([#3495](https://github.com/craftcms/commerce/pull/3495),[#3496](https://github.com/craftcms/commerce/issues/3496))

## 5.0.5 - 2024-05-09

- Fixed a SQL error that could occur during installation. ([#3492](https://github.com/craftcms/commerce/issues/3492), [#3488](https://github.com/craftcms/commerce/issues/3488))

## 5.0.4 - 2024-05-08

- Fixed a SQL error that could occur on the Edit Store screen. ([#3482](https://github.com/craftcms/commerce/issues/3482))
- Fixed a SQL error that could that occurred when using the `hasSales` variant query param. ([#3483](https://github.com/craftcms/commerce/issues/3483))
- Fixed SQL errors that could occur during installation. ([#3486](https://github.com/craftcms/commerce/issues/3486), [#3488](https://github.com/craftcms/commerce/issues/3488))

## 5.0.3 - 2024-05-02

- Added `craft\commerce\helpers\ProjectConfigData::ensureAllStoresProcessed()`.
- Added `craft\commerce\models\OrderStatus::getConfig()`.
- Fixed a bug where it wasn’t possible to download PDFs from the Orders index page. ([#3477](https://github.com/craftcms/commerce/issues/3477))
- Fixed an error that could occur when installing Craft CMS + Craft Commerce with an existing project config. ([#3472](https://github.com/craftcms/commerce/issues/3472))
- Fixed a bug where order status configs were missing their store assignments after rebuilding the project config. 

## 5.0.2 - 2024-05-01

- Fixed a bug where setting a default tax zone would unset the default zone for all other stores. ([#3473](https://github.com/craftcms/commerce/issues/3473))
- Fixed a bug where email queue jobs weren’t completing. ([#3476](https://github.com/craftcms/commerce/issues/3476))
- Fixed a bug where it wasn’t possible to create a new order for a non-primary store from the control panel. ([#3474](https://github.com/craftcms/commerce/issues/3474))

## 5.0.1 - 2024-05-01

- Fixed a bug where the “Commerce” Edit User screen wasn’t showing.
- Added `craft\commerce\controllers\UsersController`.
- Deprecated `craft\commerce\fields\UserCommerceField`.

## 5.0.0 - 2024-04-30

### Store Management
- It’s now possible to manage multiple stores (up to five). ([#2283](https://github.com/craftcms/commerce/discussions/2283))
- It’s now possible to manage multiple inventory locations (up to five). ([#2286](https://github.com/craftcms/commerce/discussions/2286), [#2669](https://github.com/craftcms/commerce/discussions/2669))
- Added support for catalog pricing of purchasables, improving scalability and pricing flexibility for high-volume stores.
- Products now support drafts, autosaving, and versioning. ([#2358](https://github.com/craftcms/commerce/discussions/2358))
- Product variants are now managed via nested element indexes rather than inline-editable blocks.
- Product variants’ field layouts now support multiple tabs.
- Product pages’ breadcrumbs now include a menu that links to each editable product type.
- It’s now possible to create new products from product select modals when a custom source is selected, if the source is configured to only show products of one type.
- The Products index page now shows a primary “New product” button when a custom source is selected, if the source is configured to only show products of one type.
- Order conditions can now have a “Total Weight” rule.
- Shipping methods and shipping rules now support flexible order matching, based on an order condition.
- Users’ orders, carts, and subscriptions are now managed on a dedicated “Commerce” screen within Edit User sections.

### Administration
- Added a new “Manage inventory stock levels” permission.
- Added a new “Manage inventory locations” permission.

### Development
- Added the `currentStore` Twig variable.
- Added `commerce/pricing-catalog/generate` command.
- Deprecated the `hasUnlimitedStock` variant query param. `inventoryTracked` should be used instead.
- Removed the `shippingCategory`, `shippingCategoryId`, `taxCategory`, and `taxCategoryId` product query params. The corresponding variant query params can be used instead.
- Removed the `showEditUserCommerceTab` config setting.

### Extensibility
- Added `craft\commerce\base\CatalogPricingConditionRuleInterface`.
- Added `craft\commerce\base\EnumHelpersTrait`
- Added `craft\commerce\base\HasStoreInterface`.
- Added `craft\commerce\base\InventoryMovementInterface`.
- Added `craft\commerce\base\InventoryMovement`.
- Added `craft\commerce\base\Purchasable::$availableForPurchase`.
- Added `craft\commerce\base\Purchasable::$freeShipping`.
- Added `craft\commerce\base\Purchasable::$height`.
- Added `craft\commerce\base\Purchasable::$inventoryTracked`
- Added `craft\commerce\base\Purchasable::$length`.
- Added `craft\commerce\base\Purchasable::$maxQty`.
- Added `craft\commerce\base\Purchasable::$minQty`.
- Added `craft\commerce\base\Purchasable::$promotable`.
- Added `craft\commerce\base\Purchasable::$shippingCategoryId`.
- Added `craft\commerce\base\Purchasable::$stock`
- Added `craft\commerce\base\Purchasable::$taxCategoryId`.
- Added `craft\commerce\base\Purchasable::$weight`.
- Added `craft\commerce\base\Purchasable::$width`.
- Added `craft\commerce\base\Purchasable::getInventoryItem()`.
- Added `craft\commerce\base\Purchasable::getInventoryLevels()`.
- Added `craft\commerce\base\Purchasable::getOnPromotion()`.
- Added `craft\commerce\base\Purchasable::getPrice()`.
- Added `craft\commerce\base\Purchasable::getPromotionalPrice()`.
- Added `craft\commerce\base\Purchasable::getStock()`
- Added `craft\commerce\base\Purchasable::getStore()`
- Added `craft\commerce\base\Purchasable::setPrice()`.
- Added `craft\commerce\base\Purchasable::setPromotionalPrice()`.
- Added `craft\commerce\base\StoreRecordTrait`.
- Added `craft\commerce\base\StoreTrait`.
- Added `craft\commerce\behaviors\StoreBehavior`.
- Added `craft\commerce\collections\InventoryMovementCollection`
- Added `craft\commerce\collections\UpdateInventoryLevelCollection`
- Added `craft\commerce\console\controllers\CatalogPricingController`.
- Added `craft\commerce\controllers\CatalogPricingController`.
- Added `craft\commerce\controllers\CatalogPricingRulesController`.
- Added `craft\commerce\controllers\InventoryLocationsController`
- Added `craft\commerce\controllers\InventoryLocationsStoresController`
- Added `craft\commerce\controllers\VariantsController`.
- Added `craft\commerce\db\Table::CATALOG_PRICING_RULES_USERS`.
- Added `craft\commerce\db\Table::CATALOG_PRICING_RULES`.
- Added `craft\commerce\db\Table::CATALOG_PRICING`.
- Added `craft\commerce\db\Table::INVENTORYITEMS`.
- Added `craft\commerce\db\Table::INVENTORYLOCATIONS_STORES`.
- Added `craft\commerce\db\Table::INVENTORYLOCATIONS`.
- Added `craft\commerce\db\Table::INVENTORYMOVEMENTS`.
- Added `craft\commerce\db\Table::PURCHASABLES_STORES`.
- Added `craft\commerce\db\Table::STORESETTINGS`.
- Added `craft\commerce\db\Table::STORES`.
- Added `craft\commerce\db\Table::TRANSFERS_INVENTORYITEMS`.
- Added `craft\commerce\db\Table::TRANSFERS`.
- Added `craft\commerce\elements\Product::getVariantManager()`.
- Added `craft\commerce\elements\Variant::getProductSlug()`.
- Added `craft\commerce\elements\Variant::getProductTypeHandle()`.
- Added `craft\commerce\elements\Variant::setProductSlug()`.
- Added `craft\commerce\elements\Variant::setProductTypeHandle()`.
- Added `craft\commerce\elements\VariantCollection`.
- Added `craft\commerce\elements\actions\SetDefaultVariant`.
- Added `craft\commerce\elements\conditions\customer\CatalogPricingCustomerCondition`.
- Added `craft\commerce\elements\conditions\orders\DiscountedItemSubtotalConditionRule`.
- Added `craft\commerce\elements\conditions\orders\ShippingAddressZoneConditionRule`.
- Added `craft\commerce\elements\conditions\orders\ShippingMethodOrderCondition`.
- Added `craft\commerce\elements\conditions\orders\ShippingRuleOrderCondition`.
- Added `craft\commerce\elements\conditions\orders\TotalWeightConditionRule`.
- Added `craft\commerce\elements\conditions\products\ProductVariantInventoryTrackedConditionRule`.
- Added `craft\commerce\elements\conditions\purchasables\CatalogPricingCondition`.
- Added `craft\commerce\elements\conditions\purchasables\CatalogPricingCustomerConditionRule`.
- Added `craft\commerce\elements\conditions\purchasables\CatalogPricingPurchasableConditionRule`.
- Added `craft\commerce\elements\conditions\purchasables\PurchasableConditionRule`.
- Added `craft\commerce\elements\db\OrderQuery::$totalWeight`.
- Added `craft\commerce\elements\db\OrderQuery::totalWeight()`.
- Added `craft\commerce\elements\traits\OrderValidatorsTrait::validateOrganizationTaxIdAsVatId()`.
- Added `craft\commerce\enums\InventoryTransactionType`.
- Added `craft\commerce\enums\InventoryUpdateQuantityType`.
- Added `craft\commerce\events\RegisterAvailableShippingMethodsEvent::getShippingMethods()`.
- Added `craft\commerce\events\RegisterAvailableShippingMethodsEvent::setShippingMethods()`.
- Added `craft\commerce\fieldlayoutelements\PurchasabaleAllowedQtyField`.
- Added `craft\commerce\fieldlayoutelements\PurchasabaleAvailableForPurchaseField`.
- Added `craft\commerce\fieldlayoutelements\PurchasabaleDimensionsField`.
- Added `craft\commerce\fieldlayoutelements\PurchasabaleFreeShippingField`.
- Added `craft\commerce\fieldlayoutelements\PurchasabalePriceField`.
- Added `craft\commerce\fieldlayoutelements\PurchasabalePromotableField`.
- Added `craft\commerce\fieldlayoutelements\PurchasabaleSkuField`.
- Added `craft\commerce\fieldlayoutelements\PurchasabaleStockField`.
- Added `craft\commerce\fieldlayoutelements\PurchasabaleWeightField`.
- Added `craft\commerce\helpers\Cp`.
- Added `craft\commerce\helpers\Currency::moneyInputHtml()`.
- Added `craft\commerce\helpers\Purchasable::catalogPricingRulesTableByPurchasableId()`.
- Added `craft\commerce\models\CatalogPricingRule`.
- Added `craft\commerce\models\Discount::$storeId`.
- Added `craft\commerce\models\InventoryItem`.
- Added `craft\commerce\models\InventoryLocation`.
- Added `craft\commerce\models\InventoryTransaction`.
- Added `craft\commerce\models\Level`.
- Added `craft\commerce\models\LineItem::getSnapshot()`.
- Added `craft\commerce\models\LineItem::setSnapshot()`.
- Added `craft\commerce\models\LineItems::getFulfilledTotalQuantity()`.
- Added `craft\commerce\models\PaymentSources::getStore()`.
- Added `craft\commerce\models\ProductType::$maxVariants`.
- Added `craft\commerce\models\PurchasableStore`.
- Added `craft\commerce\models\Store::getInventoryLocations()`.
- Added `craft\commerce\models\Store::getInventoryLocationsOptions()`.
- Added `craft\commerce\models\inventory\InventoryCommittedMovement`
- Added `craft\commerce\models\inventory\InventoryLocationDeactivatedMovement`.
- Added `craft\commerce\models\inventory\InventoryManualMovement`.
- Added `craft\commerce\models\inventory\UpdateInventoryLevel`.
- Added `craft\commerce\plugin\Services::getVat()`.
- Added `craft\commerce\records\CatalogPricingRulePurchasable`.
- Added `craft\commerce\records\CatalogPricingRuleUser`.
- Added `craft\commerce\records\CatalogPricingRule`.
- Added `craft\commerce\records\CatalogPricing`.
- Added `craft\commerce\records\InventoryItem`.
- Added `craft\commerce\records\InventoryLocation`.
- Added `craft\commerce\records\PurchasableStore`.
- Added `craft\commerce\services\CatalogPricingRules`.
- Added `craft\commerce\services\CatalogPricing`.
- Added `craft\commerce\services\Discounts::getAllDiscountsByStoreId()`.
- Added `craft\commerce\services\InventoryLocations`.
- Added `craft\commerce\services\Inventory`.
- Added `craft\commerce\services\OrderStatuses::getOrderStatusByUid()`.
- Added `craft\commerce\services\Purchasables::updateStoreStockCache()`
- Added `craft\commerce\services\Sales::canUseSales()`.
- Added `craft\commerce\services\ShippingCategories::clearCaches()`.
- Added `craft\commerce\services\Stores`.
- Added `craft\commerce\services\Vat`.
- Added `craft\commerce\web\assets\inventory\InventoryAsset`.
- Deprecated `craft\commerce\base\Purchasable::getOnSale()`. `getOnPromotion()` should be used instead.
- Deprecated `craft\commerce\base\Variant::hasUnlimitedStock()`. `craft\commerce\base\Purchasable::$inventoryTracked` should be used instead.
- Deprecated `craft\commerce\elements\Order::$totalSaleAmount`. `$totalPromotionalAmount` should be used instead.
- Deprecated `craft\commerce\elements\Variant::getProduct()`. `getOwner()` should be used instead.
- Deprecated `craft\commerce\elements\Variant::getProductId()`. `getOwnerId()` should be used instead.
- Deprecated `craft\commerce\elements\Variant::setProduct()`. `setOwner()` should be used instead.
- Deprecated `craft\commerce\elements\Variant::setProductId()`. `setOwnerId()` should be used instead.
- Deprecated `craft\commerce\elements\conditions\products\ProductVariantHasUnlimitedStockConditionRule`. `ProductVariantInventoryTrackedConditionRule` should be used instead.
- Deprecated `craft\commerce\models\Store::getCountries()`. `craft\commerce\models\Store::getSettings()->getCountries()` should be used instead.
- Deprecated `craft\commerce\models\Store::getMarketAddressCondition()`. `craft\commerce\models\Store::getSettings()->getMarketAddressCondition()` should be used instead.
- Deprecated `craft\commerce\models\Store::setCountries()`. `craft\commerce\models\Store::getSettings()->setCountries()` should be used instead.
- Removed `craft\commerce\base\PurchasableInterface::getId()`.
- Removed `craft\commerce\base\Variant::$unlimitedStock`. `craft\commerce\base\Purchasable::$inventoryTracked` can be used instead.
- Removed `craft\commerce\console\controllers\UpgradeController`.
- Removed `craft\commerce\controllers\LiteShippingController`.
- Removed `craft\commerce\controllers\LiteTaxController`.
- Removed `craft\commerce\controllers\ProductsController::actionDeleteProduct()`.
- Removed `craft\commerce\controllers\ProductsController::actionDuplicateProduct()`.
- Removed `craft\commerce\controllers\ProductsController::actionVariantIndex()`.
- Removed `craft\commerce\controllers\ProductsPreviewController`.
- Removed `craft\commerce\elements\Product::$availableForPurchase`. `craft\commerce\base\Purchasable::$availableForPurchase` can be used instead.
- Removed `craft\commerce\elements\Product::$promotable`. `craft\commerce\base\Purchasable::$promotable` can be used instead.
- Removed `craft\commerce\elements\Product::$shippingCategoryId`. `craft\commerce\base\Purchasable::$shippingCategoryId` can be used instead.
- Removed `craft\commerce\elements\Product::$taxCategoryId`. `craft\commerce\base\Purchasable::$taxCategoryId` can be used instead.
- Removed `craft\commerce\elements\Variant::$stock`. `craft\commerce\base\Purchasable::getStock()` can be used instead.
- Removed `craft\commerce\helpers\Product`.
- Removed `craft\commerce\helpers\VariantMatrix`.
- Removed `craft\commerce\helpers\VariantMatrix`.
- Removed `craft\commerce\models\Currency`.
- Removed `craft\commerce\models\Discount::$baseDiscountType`.
- Removed `craft\commerce\models\LiteShippingSettings`.
- Removed `craft\commerce\models\LiteTaxSettings`.
- Removed `craft\commerce\models\ProductType::$hasVariants`. `$maxVariants` can be used instead.
- Removed `craft\commerce\models\Settings::$allowCheckoutWithoutPayment`. `craft\commerce\models\Store::getAllowCheckoutWithoutPayment()` can be used instead.
- Removed `craft\commerce\models\Settings::$allowEmptyCartOnCheckout`. `craft\commerce\models\Store::getAllowEmptyCartOnCheckout()` can be used instead.
- Removed `craft\commerce\models\Settings::$allowPartialPaymentOnCheckout`. `craft\commerce\models\Store::getAllowPartialPaymentOnCheckout()` can be used instead.
- Removed `craft\commerce\models\Settings::$autoSetCartShippingMethodOption`. `craft\commerce\models\Store::getAutoSetCartShippingMethodOption()` can be used instead.
- Removed `craft\commerce\models\Settings::$autoSetNewCartAddresses`. `craft\commerce\models\Store::getAutoSetNewCartAddresses()` can be used instead.
- Removed `craft\commerce\models\Settings::$autoSetPaymentSource`. `craft\commerce\models\Store::getAutoSetPaymentSource()` can be used instead.
- Removed `craft\commerce\models\Settings::$emailSenderAddressPlaceholder`.
- Removed `craft\commerce\models\Settings::$emailSenderAddress`. `craft\commerce\models\Email::$senderAddress` can be used instead.
- Removed `craft\commerce\models\Settings::$emailSenderNamePlaceholder`.
- Removed `craft\commerce\models\Settings::$emailSenderName`. `craft\commerce\models\Email::$senderName` can be used instead.
- Removed `craft\commerce\models\Settings::$freeOrderPaymentStrategy`. `craft\commerce\models\Store::getFreeOrderPaymentStrategy()` can be used instead.
- Removed `craft\commerce\models\Settings::$minimumTotalPriceStrategy`. `craft\commerce\models\Store::getMinimumTotalPriceStrategy()` can be used instead.
- Removed `craft\commerce\models\Settings::$pdfPaperOrientation`. `craft\commerce\models\Pdf::$paperOrientation` can be used instead.
- Removed `craft\commerce\models\Settings::$pdfPaperSize`. `craft\commerce\models\Pdf::$paperSize` can be used instead.
- Removed `craft\commerce\models\Settings::$requireBillingAddressAtCheckout`. `craft\commerce\models\Store::getRequireBillingAddressAtCheckout()` can be used instead.
- Removed `craft\commerce\models\Settings::$requireShippingAddressAtCheckout`. `craft\commerce\models\Store::getRequireShippingAddressAtCheckout()` can be used instead.
- Removed `craft\commerce\models\Settings::$requireShippingMethodSelectionAtCheckout`. `craft\commerce\models\Store::getRequireShippingMethodSelectionAtCheckout()` can be used instead.
- Removed `craft\commerce\models\Settings::$useBillingAddressForTax`. `craft\commerce\models\Store::getUseBillingAddressForTax()` can be used instead.
- Removed `craft\commerce\models\Settings::$validateBusinessTaxIdasVatId`. `craft\commerce\models\Store::getValidateOrganizationTaxIdasVatId()` can be used instead.
- Removed `craft\commerce\models\Settings::FREE_ORDER_PAYMENT_STRATEGY_COMPLETE`. `craft\commerce\models\Store::FREE_ORDER_PAYMENT_STRATEGY_COMPLETE` can be used instead.
- Removed `craft\commerce\models\Settings::FREE_ORDER_PAYMENT_STRATEGY_PROCESS`. `craft\commerce\models\Store::FREE_ORDER_PAYMENT_STRATEGY_PROCESS` can be used instead.
- Removed `craft\commerce\models\Settings::MINIMUM_TOTAL_PRICE_STRATEGY_DEFAULT`. `craft\commerce\models\Store::MINIMUM_TOTAL_PRICE_STRATEGY_DEFAULT` can be used instead.
- Removed `craft\commerce\models\Settings::MINIMUM_TOTAL_PRICE_STRATEGY_SHIPPING`. `craft\commerce\models\Store::MINIMUM_TOTAL_PRICE_STRATEGY_SHIPPING` can be used instead.
- Removed `craft\commerce\models\Settings::MINIMUM_TOTAL_PRICE_STRATEGY_ZERO`. `craft\commerce\models\Store::MINIMUM_TOTAL_PRICE_STRATEGY_ZERO` can be used instead.
- Removed `craft\commerce\models\ShippingRule::$maxQty`.
- Removed `craft\commerce\models\ShippingRule::$maxTotal`.
- Removed `craft\commerce\models\ShippingRule::$maxWeight`.
- Removed `craft\commerce\models\ShippingRule::$minMaxTotalType`.
- Removed `craft\commerce\models\ShippingRule::$minQty`.
- Removed `craft\commerce\models\ShippingRule::$minTotal`.
- Removed `craft\commerce\models\ShippingRule::$minWeight`.
- Removed `craft\commerce\models\ShippingRule::$shippingZoneId`.
- Removed `craft\commerce\models\ShippingRule::getShippingZone()`.
- Removed `craft\commerce\records\Discount::BASE_DISCOUNT_TYPE_PERCENT_ITEMS_DISCOUNTED`.
- Removed `craft\commerce\records\Discount::BASE_DISCOUNT_TYPE_PERCENT_ITEMS`.
- Removed `craft\commerce\records\Discount::BASE_DISCOUNT_TYPE_PERCENT_TOTAL_DISCOUNTED`.
- Removed `craft\commerce\records\Discount::BASE_DISCOUNT_TYPE_PERCENT_TOTAL`.
- Removed `craft\commerce\records\Discount::BASE_DISCOUNT_TYPE_VALUE`.
- Removed `craft\commerce\records\ShippingRule::TYPE_MIN_MAX_TOTAL_SALEPRICE_WITH_DISCOUNTS`.
- Removed `craft\commerce\records\ShippingRule::TYPE_MIN_MAX_TOTAL_SALEPRICE`.
- Removed `craft\commerce\records\ShippingRule::getShippingZone()`.
- Removed `craft\commerce\services\Customers::addEditUserCommerceTab()`.
- Removed `craft\commerce\services\Customers::addEditUserCommerceTabContent()`.
- Removed `craft\commerce\services\PaymentSources::getAllGatewayPaymentSourcesByUserId()`.
- Removed `craft\commerce\services\PaymentSources::getAllPaymentSourcesByUserId()`.
- Removed `craft\commerce\services\TaxRates::getTaxRatesForZone()`.
- Removed `craft\commerce\validators\StoreCountryValidator`.
- Removed `craft\commerce\widgets\Orders::$orderStatusId`. `$orderStatuses` can be used instead.
- `craft\commerce\base\PurchasableInterface` now extends `craft\base\ElementInterface`.
- `craft\commerce\elements\Product::getVariants()` now returns a collection.
- `craft\commerce\elements\Variant` now implements `craft\base\NestedElementTrait`.
- `craft\commerce\elements\db\PurchasableQuery` is now abstract.
- `craft\commerce\services\Discounts::getAllDiscounts()` now returns a collection.
- `craft\commerce\services\Gateways::getAllCustomerEnabledGateways()` now returns a collection.
- `craft\commerce\services\Gateways::getAllGateways()` now returns a collection.
- `craft\commerce\services\PaymentSources::getAllGatewayPaymentSourcesByCustomerId()` now returns a collection.
- `craft\commerce\services\PaymentSources::getAllPaymentSourcesByCustomerId()` now returns a collection.
- `craft\commerce\services\PaymentSources::getAllPaymentSourcesByGatewayId()` now returns a collection.
- `craft\commerce\services\ShippingCategories::getAllShippingCategories()` now returns a collection.
- `craft\commerce\services\ShippingMethods::getAllShippingMethods()` now returns a collection.
- `craft\commerce\services\ShippingRules::getAllShippingRules()` now returns a collection.
- `craft\commerce\services\ShippingRules::getAllShippingRulesByShippingMethodId()` now returns a collection.
- `craft\commerce\services\TaxRates::getAllTaxRates()` now returns a collection.
- `craft\commerce\services\TaxRates::getTaxRatesByTaxZoneId()` now returns a collection.
- `craft\commerce\services\TaxZones::getAllTaxZones()` now returns a collection.
- Renamed `craft\commerce\base\Purchasable::tableAttributeHtml()` to `attributeHtml()`.
- Renamed `craft\commerce\controllers\BaseStoreSettingsController` to `BaseStoreManagementController`.
- Renamed `craft\commerce\controllers\StoreSettingsController` to `StoreManagementController`.
- Renamed `craft\commerce\elements\Subscription::tableAttributeHtml()` to `attributeHtml()`.
- Renamed `craft\commerce\elements\Variant::tableAttributeHtml()` to `attributeHtml()`.
- Renamed `craft\commerce\elements\traits\OrderElementTrait::tableAttributeHtml()` to `attributeHtml()`.

### System
- Craft Commerce now requires Craft CMS 5.1 or later.
- Craft Commerce now strictly requires Craft CMS Pro edition.<|MERGE_RESOLUTION|>--- conflicted
+++ resolved
@@ -2,15 +2,12 @@
 
 # Unreleased
 
-- Fixed a PHP error that could occur when saving a discount. ([#3538](https://github.com/craftcms/commerce/issues/3538))
-<<<<<<< HEAD
 - `craft\elements\User::toArray()` now includes `primaryBillingAddressId` and `primaryShippingAddressId` keys in its response array.
 - `craft\elements\Address::toArray()` now includes `isPrimaryBilling` and `isPrimaryShipping` keys in its response array for User addresses.
+- Fixed a PHP error that could occur when saving a discount. ([#3538](https://github.com/craftcms/commerce/issues/3538))
+- Fixed a bug where the “Edit” action could incorrectly show when managing inventory locations. 
 - Added `craft\commerce\behaviors\CustomerAddressBehavior::defineFields()`.
 - Added `craft\commerce\behaviors\CustomerBehavior::defineFields()`.
-=======
-- Fixed a bug where the “Edit” action could incorrectly show when managing inventory locations. 
->>>>>>> 4f7e1ab7
 
 ## 5.0.9 - 2024-06-05
 
