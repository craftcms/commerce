# Release Notes for Craft Commerce

<<<<<<< HEAD
## Unreleased

### Fixed

- Fixed a bug where switching tabs on a dropdown on small screens is not working. ([#3162](https://github.com/craftcms/commerce/issues/3162))
=======
- Added `clearAddresses`, `clearBillingAddress`, and `clearShippingAddress` params to the `commerce/cart/update-cart` action.
>>>>>>> d68c86b3

## 4.2.8 - 2023-05-03

- Added `craft\commerce\services\Customers::EVENT_UPDATE_PRIMARY_PAYMENT_SOURCE`.
- Fixed a bug where PDFs could be generated using the wrong formatting locale. ([#3145](https://github.com/craftcms/commerce/issues/3145))

## 4.2.7 - 2023-04-13

- Added the “Order Site” order condition rule. ([#3131](https://github.com/craftcms/commerce/issues/3131))
- Email jobs are now reattempted up to five times on failure. ([#3121](https://github.com/craftcms/commerce/pull/3121))
- Fixed a bug where variants weren’t getting propagated properly when new sites were created. ([#3124](https://github.com/craftcms/commerce/issues/3124))
- Fixed a bug where the flash message that was shown for order status changes could be malformed, if there were any errors. ([#3116](https://github.com/craftcms/commerce/issues/3116))
- Fixed a bug where Commerce widgets’ “Order Statuses” settings’ instruction text wasn’t getting translated.
- Fixed a bug where the flash message displayed when tax settings failed to save on Commerce Lite wasn’t getting translated.
- Fixed a bug where the `commerce/upgrade` command could fail if there was a large number of orphaned customers.

## 4.2.6 - 2023-03-22

- Discounts’ “Match Customer” conditions can now have a “Signed In” rule.
- Added `craft\commerce\base\Gateway::showPaymentFormSubmitButton()`
- Added `craft\commmerce\elements\conditions\customer\SignedInConditionRule`.
- The `commerce/payments/pay` action now includes a `redirectData` key in JSON responses.
- Fixed a PHP error that could occur when processing a payment. ([#3092](https://github.com/craftcms/commerce/issues/3092))
- Fixed a bug where cart cookies weren’t getting removed on logout, if the `defaultCookieDomain` Craft config setting was set. ([#3091](https://github.com/craftcms/commerce/pull/3091))
- Fixed a bug where the `validateCartCustomFieldsOnSubmission` setting wasn’t being respected in Craft 4.4. ([#3109](https://github.com/craftcms/commerce/issues/3109))
- Fixed a bug where the “Tax Zone” and “Tax Category” selects could be incorrectly populated when editing a tax category.
- Fixed a PHP error that occurred when saving a tax zone with an empty name on Commerce Lite. ([#3089](https://github.com/craftcms/commerce/issues/3089))
- Fixed a PHP error that occurred when saving shipping settings with empty “Shipping Base Rate” or “Shipping Per Item Rate” settings on Commerce Lite.
- Fixed a bug where the flash message that was shown for order status changes was malformed. ([#3116](https://github.com/craftcms/commerce/issues/3116))
- Fixed a PHP error that could occur when creating an order in the control panel. ([#3115](https://github.com/craftcms/commerce/issues/3115))

## 4.2.5.1 - 2023-02-02

- Fixed a PHP error that occurred when retrieving orders with missing line item descriptions or SKUs. ([#2936](https://github.com/craftcms/commerce/issues/2936))

## 4.2.5 - 2023-02-01

- Added support for searching for orders by customer name. ([#3050](https://github.com/craftcms/commerce/issues/3050))
- Fixed a PHP error that occurred if `null` was passed to `craft\commerce\services\Discounts::getDiscountByCode()`. ([#3045](https://github.com/craftcms/commerce/issues/3045))
- Fixed a bug where a large number of shipping rule category queries could be executed.
- Fixed a PHP error that occurred if a product was re-saved before it had finished propagating to all sites. ([#1954](https://github.com/craftcms/commerce/issues/1954))
- Fixed a PHP error that occurred if `craft\commerce\services\ProductTypes::getEditableProductTypes()` was called when no user was logged in. 
- Fixed a PHP error that occurred when saving an invalid shipping method.
- Fixed a bug where gateways’ “Enabled for customers to select during checkout” setting wasn’t properly supporting environment variables. ([#3052](https://github.com/craftcms/commerce/issues/3052))
- Fixed a PHP error that could occur when entering values on an Edit Discount page. ([#3067](https://github.com/craftcms/commerce/issues/3067))
- Fixed a PHP error that could occur when validating an address’s Organization Tax ID field. ([#3046](https://github.com/craftcms/commerce/issues/3046))

## 4.2.4 - 2022-11-29

- The “Customer” order condition rule now supports orders with no customer.

## 4.2.3 - 2022-11-23

- Fixed a bug where saving an invalid tax category failed silently. ([#3013](https://github.com/craftcms/commerce/issues/3013))
- Fixed a bug where using the `autoSetNewCartAddresses` config setting was getting applied for guest carts.
- Fixed an error that could occur when purging inactive carts.
- Fixed a bug where products and variants weren’t always available as link options in Redactor. ([#3041](https://github.com/craftcms/commerce/issues/3041))

## 4.2.2 - 2022-11-06

### Fixed

- Fixed a bug where saving an invalid tax category doesn't return an error notice.
- Fixed an error that could occur when purging inactive carts.
- Fixed a bug where the `commerce/cart/update-cart` action wasn’t fully clearing the cart when the `clearLineItems` param was submitted, if the quantity of an exsiting line item was being increased in the same request. ([#3014](https://github.com/craftcms/commerce/issues/3014))
- Fixed an error that could occur when purging a large number of inactive carts.
- Fixed an error where addresses were assumed to have an owner. ([#3021](https://github.com/craftcms/commerce/pull/3021))

## 4.2.1 - 2022-10-27

- Fixed an error that occurred when viewing tax categories.
- Fixed a bug where the Top Products widget wasn’t showing the correct revenue total.
- Added `craft\commerce\models\TaxCategory::dateDeleted`.
- Added `craft\commerce\models\ShippingCategory::dateDeleted`.

## 4.2.0 - 2022-10-26

### Store Management
- Discounts’ “Match Customer” conditions can now have a “Has Orders” rule.
- Order conditions can now have a “Completed” rule.
- Order conditions can now have a “Customer” rule.
- Order conditions can now have a “Date Ordered” rule.
- Order conditions can now have a “Has Purchasable” rule.
- Order conditions can now have a “Item Subtotal” rule.
- Order conditions can now have a “Order Status” rule.
- Order conditions can now have a “Paid” rule.
- Order conditions can now have a “Reference” rule.
- Order conditions can now have a “Shipping Method” rule.
- Order conditions can now have a “Total” rule.
- Order conditions can now have a “Total Discount” rule.
- Order conditions can now have a “Total Price” rule.
- Order conditions can now have a “Total Qty” rule.
- Order conditions can now have a “Total Tax” rule.
- It’s now possible to assign primary payment sources on customers.
- It’s now possible to set the quantity when adding a line item on the Edit Order page. ([#2993](https://github.com/craftcms/commerce/discussions/2993))
- The “Update Order Status…” bulk order action now returns a more helpful response message.

### Administration
- Added the `autoSetPaymentSource` config setting, which can be enabled to automatically set a customers’ primary payment sources on new carts.
- Shipping and tax categories are now archived instead of deleted.

### Development
- Order queries now have `itemTotal`, `itemSubtotal`, `shippingMethodHandle`, `totalDiscount`, `total`, `totalPaid`, `totalPrice`, `totalQty`, and `totalTax` params.
- Order queries’ `reference` params now accept a wider range of values.
- `commerce/cart/*` actions now return `shippingAddress` and `billingAddress` values in JSON responses. ([#2921](https://github.com/craftcms/commerce/issues/2921))

### Extensibility
- Added `craft\commerce\base\Stat::getOrderStatuses()`.
- Added `craft\commerce\base\Stat::setOrderStatuses()`.
- Added `craft\commerce\base\StatInterface::getOrderStatuses()`.
- Added `craft\commerce\base\StatInterface::setOrderStatuses()`.
- Added `craft\commerce\base\StatWidgetTrait`.
- Added `craft\commerce\behaviors\CustomerBehavoir::getPrimaryPaymentSource()`.
- Added `craft\commerce\behaviors\CustomerBehavoir::getPrimaryPaymentSourceId()`.
- Added `craft\commerce\behaviors\CustomerBehavoir::setPrimaryPaymentSourceId()`.
- Added `craft\commerce\controllers\PaymentSourcesController::actionSetPrimaryPaymentSource()`.
- Added `craft\commerce\elements\Order::$storedTotalQty`.
- Added `craft\commerce\elements\Order::autoSetPaymentSource()`.
- Added `craft\commerce\elements\conditions\customers\HasOrdersConditionRule`.
- Added `craft\commerce\elements\conditions\orders\CompletedConditionRule`.
- Added `craft\commerce\elements\conditions\orders\CustomerConditionRule`.
- Added `craft\commerce\elements\conditions\orders\DateOrderedConditionRule`.
- Added `craft\commerce\elements\conditions\orders\HasPurchasableConditionRule`.
- Added `craft\commerce\elements\conditions\orders\ItemSubtotalConditionRule`.
- Added `craft\commerce\elements\conditions\orders\ItemTotalConditionRule`.
- Added `craft\commerce\elements\conditions\orders\OrderCurrencyValuesAttributeConditionRule`.
- Added `craft\commerce\elements\conditions\orders\OrderStatusConditionRule`.
- Added `craft\commerce\elements\conditions\orders\OrderTextValuesAttributeConditionRule`.
- Added `craft\commerce\elements\conditions\orders\PaidConditionRule`.
- Added `craft\commerce\elements\conditions\orders\ReferenceConditionRule`.
- Added `craft\commerce\elements\conditions\orders\ShippingMethodConditionRule`.
- Added `craft\commerce\elements\conditions\orders\TotalConditionRule`.
- Added `craft\commerce\elements\conditions\orders\TotalDiscountConditionRule`.
- Added `craft\commerce\elements\conditions\orders\TotalPriceConditionRule`.
- Added `craft\commerce\elements\conditions\orders\TotalQtyConditionRule`.
- Added `craft\commerce\elements\conditions\orders\TotalTaxConditionRule`.
- Added `craft\commerce\elements\db\OrderQuery::$itemSubtotal`.
- Added `craft\commerce\elements\db\OrderQuery::$itemTotal`.
- Added `craft\commerce\elements\db\OrderQuery::$shippingMethodHandle`.
- Added `craft\commerce\elements\db\OrderQuery::$totalDiscount`.
- Added `craft\commerce\elements\db\OrderQuery::$totalPaid`.
- Added `craft\commerce\elements\db\OrderQuery::$totalPrice`.
- Added `craft\commerce\elements\db\OrderQuery::$totalQty`.
- Added `craft\commerce\elements\db\OrderQuery::$totalTax`.
- Added `craft\commerce\elements\db\OrderQuery::$total`.
- Added `craft\commerce\elements\db\OrderQuery::itemSubtotal()`.
- Added `craft\commerce\elements\db\OrderQuery::itemTotal()`.
- Added `craft\commerce\elements\db\OrderQuery::shippingMethodHandle()`.
- Added `craft\commerce\elements\db\OrderQuery::total()`.
- Added `craft\commerce\elements\db\OrderQuery::totalDiscount()`.
- Added `craft\commerce\elements\db\OrderQuery::totalPaid()`.
- Added `craft\commerce\elements\db\OrderQuery::totalPrice()`.
- Added `craft\commerce\elements\db\OrderQuery::totalQty()`.
- Added `craft\commerce\elements\db\OrderQuery::totalTax()`.
- Added `craft\commerce\models\PaymentSource::getIsPrimary()`.
- Added `craft\commerce\models\Settings::$autoSetPaymentSource`.
- Added `craft\commerce\records\Customer::$primaryPaymentSourceId`.
- Added `craft\commerce\services\savePrimaryPaymentSourceId()`.
- `craft\commerce\elements\Order::hasMatchingAddresses()` now has an `$attributes` argument, which can be used to customize which address attributes should be checked.
- Deprecated `craft\commerce\elements\Order::getShippingMethod()`. `$shippingMethodName` and `$shippingMethodHandle` should be used instead.

### System
- Craft Commerce now requires Craft CMS 4.3.0 or later.
- Fixed a bug where it wasn't possible to use a path value for the `loadCartRedirectUrl` setting. ([#2992](https://github.com/craftcms/commerce/pull/2992))
- Fixed a bug where custom shipping methods weren’t applying to orders properly. ([#2986](https://github.com/craftcms/commerce/issues/2986))
- Fixed a bug where passing an invalid product type handle into product queries’ `type` params wouldn’t have any effect. ([#2966](https://github.com/craftcms/commerce/issues/2966))
- Fixed a bug where payments made from Edit Order pages weren’t factoring in gateways’ `availableForUseWithOrder()` methods. ([#2988](https://github.com/craftcms/commerce/issues/2988))
- Fixed a bug where the Emails index page wasn’t showing emails’ template paths. ([#3000](https://github.com/craftcms/commerce/issues/3000))
- Fixed a bug where product slideout editors were showing additional status fields. ([#3010](https://github.com/craftcms/commerce/issues/3010))

## 4.1.3 - 2022-10-07

### Changed
- The `commerce/downloads/pdf` action now accepts an `inline` param. ([#2981](https://github.com/craftcms/commerce/pull/2981))

### Fixed
- Fixed a SQL error that occurred when restoring a soft-deleted product. ([#2982](https://github.com/craftcms/commerce/issues/2982))
- Fixed a bug where the Edit Product page wasn’t handling site selection changes properly. ([#2971](https://github.com/craftcms/commerce/issues/2971))
- Fixed a bug where it wasn't possible to add variants to a sale from the Edit Product page. ([#2976](https://github.com/craftcms/commerce/issues/2976))
- Fixed a bug where primary addresses weren’t being automatically set on the Edit Order page. ([#2963](https://github.com/craftcms/commerce/issues/2963)) 
- Fixed a bug where it wasn’t possible to change the default order status. ([#2915](https://github.com/craftcms/commerce/issues/2915))

## 4.1.2 - 2022-09-15

### Fixed
- Fixed a SQL error that could occur when updating to Commerce 4 on MySQL.
- Fixed an error that could when sorting orders by address attributes. ([#2956](https://github.com/craftcms/commerce/issues/2956))
- Fixed a bug where it wasn’t possible to save decimal numbers for variant dimensions. ([#2540](https://github.com/craftcms/commerce/issues/2540))
- Fixed a bug where the Edit Product page wasn’t handling site selection changes properly. ([#2920](https://github.com/craftcms/commerce/issues/2920))
- Fixed a bug where partial elements were not being deleted during garbage collection.
- Fixed a bug where orders’ item subtotals weren’t being saved to the database.
- Fixed a bug where the “Per Item Amount Off” setting on Edit Discount pages was stripping decimal values for locales that use commas for decimal symbols. ([#2937](https://github.com/craftcms/commerce/issues/2937))

## 4.1.1 - 2022-09-01

### Fixed
- Fixed a bug where Edit Subscription pages were blank. ([#2913](https://github.com/craftcms/commerce/issues/2913))
- Fixed a bug where `craft\commerce\elements\Order::hasMatchingAddresses()` wasn’t checking the `fullName` property. ([#2917](https://github.com/craftcms/commerce/issues/2917))
- Fixed a bug where discounts’ Purchase Total values weren’t getting saved.
- Fixed a bug where discounts’ shipping address conditions were being saved as billing address conditions. ([#2938](https://github.com/craftcms/commerce/issues/2938)) 
- Fixed an error that occurred when exporting orders using the “Expanded” export type. ([#2953](https://github.com/craftcms/commerce/issues/2953))
- Fixed a bug where it wasn’t possible to clear out variants’ min and max quantities. ([#2954](https://github.com/craftcms/commerce/issues/2954))

## 4.1.0 - 2022-07-19

### Added
- Tax rates now have a “Unit price” taxable subject option. ([#2883](https://github.com/craftcms/commerce/pull/2883))
- The Total Revenue widget can now show the total paid, rather than the total invoiced. ([#2852](https://github.com/craftcms/commerce/issues/2852))
- Added the `commerce/transfer-customer-data` command.
- Added `craft\commerce\elements\Order::EVENT_BEFORE_APPLY_ADD_NOTICE`. ([#2676](https://github.com/craftcms/commerce/issues/2676))
- Added `craft\commerce\elements\Order::hasMatchingAddresses()`.
- Added `craft\commerce\services\Customers::transferCustomerData()`. ([#2801](https://github.com/craftcms/commerce/pull/2801))
- Added `craft\commerce\stats\TotalRevenue::$type`.
- Added `craft\commerce\stats\TotalRevenue::TYPE_TOTAL_PAID`.
- Added `craft\commerce\stats\TotalRevenue::TYPE_TOTAL`.
- Added `craft\commerce\widgets\TotalRevenue::$type`.

### Changed
- Craft Commerce now requires Dompdf 2.0.0 or later. ([#2879](https://github.com/craftcms/commerce/pull/2879))
- Addresses submitted to the cart are now validated. ([#2874](https://github.com/craftcms/commerce/pull/2874))
- Garbage collection now removes any orphaned variants, as well as partial donation, order, product, subscription, and variant data.
- `craft\commerce\elements\Product` now supports the `EVENT_DEFINE_CACHE_TAGS` event.
- `craft\commerce\elements\Variant` now supports the `EVENT_DEFINE_CACHE_TAGS` event.

### Fixed
- Fixed an error that occurred when disabling all variants on Edit Product pages.
- Fixed a bug where order address titles weren’t being updated correctly.
- Fixed a bug where it was possible to save an order with the same billing and shipping address IDs. ([#2841](https://github.com/craftcms/commerce/issues/2841))
- Fixed a bug where order addresses were not being saved with the `live` scenario.
- Fixed a PHP error that occurred when editing a subscription with custom fields.
- Fixed an infinite recursion bug that occurred when `autoSetCartShippingMethodOption` was enabled. ([#2875](https://github.com/craftcms/commerce/issues/2875))
- Fixed a bug where product slideout editors were attempting to create provisional drafts. ([#2886](https://github.com/craftcms/commerce/issues/2886))

## 4.0.4 - 2022-06-22

> {note} If you’ve already upgraded a site to Commerce 4, please go to **Commerce** → **Promotions** → **Discounts** and review your discounts’ coupons’ Max Uses values, as the `commerce/upgrade` command wasn’t migrating those values properly before this release.

### Fixed
- Fixed a bug where `craft\commerce\services\PaymentSources::getAllGatewayPaymentSourcesByUserId()` wasn’t passing along the user ID to `getAllPaymentSourcesByCustomerId()`.
- Fixed an error that could occur when using a discount with a coupon code.
- Fixed a bug where it wasn’t possible to delete a shipping rule. ([#2857](https://github.com/craftcms/commerce/issues/2857))
- Fixed a bug where it wasn’t possible to subscribe and create a payment source simultaneously. ([#2834](https://github.com/craftcms/commerce/pull/2834))
- Fixed inaccurate PHP type declarations.
- Fixed errors that could occur when expiring, cancelling, or suspending a subscription. ([#2831](https://github.com/craftcms/commerce/issues/2831))
- Fixed a bug where the Order Value condition rule wasn’t working.
- Fixed a bug where the `commerce/upgrade` command wasn’t migrating discounts’ coupons’ Max Uses values properly.

## 4.0.3 - 2022-06-09

### Deprecated
- Deprecated `craft\commerce\services\Orders::pruneDeletedField()`.
- Deprecated `craft\commerce\services\ProductType::pruneDeletedField()`.
- Deprecated `craft\commerce\services\Subscriptions::pruneDeletedField()`.

### Fixed
- Fixed a PHP error that could occur when saving a shipping rule. ([#2824](https://github.com/craftcms/commerce/issues/2824))
- Fixed a PHP error that could occur when saving a sale. ([#2827](https://github.com/craftcms/commerce/issues/2827))
- Fixed a bug where `administrativeArea` data wasn’t being saved for an address in the example templates. ([#2840](https://github.com/craftcms/commerce/issues/2840))

## 4.0.2 - 2022-06-03

### Fixed
- Fixed a bug where it wasn’t possible to set a coupon’s Max Uses setting to `0`.
- Fixed UI bugs in the “Update Order Status” modal. ([#2821](https://github.com/craftcms/commerce/issues/2821))
- Fixed a bug where the `commerce/upgrade` console command caused customer discount uses to be reset.
- Fixed a bug where the `commerce/upgrade` console command would fail when multiple orders used the same email address with different casing.

## 4.0.1 - 2022-05-18

### Changed
- Address forms in the example templates now include any Plain Text custom fields in the address field layout.

### Fixed
- Fixed a bug where the `autoSetNewCartAddresses` setting didn’t have any effect. ([#2804](https://github.com/craftcms/commerce/issues/2804))
- Fixed a PHP error that occurred when making a payment on the Edit Order page. ([#2795](https://github.com/craftcms/commerce/issues/2795))
- Fixed a PHP error that occurred when duplicating addresses that wasn’t owned by a user.
- Fixed a bug where address cards appeared to be editable when viewing completed orders. ([#2817](https://github.com/craftcms/commerce/issues/2817))
- Fixed a front-end validation error that was raised incorrectly on address inputs in the example templates. ([#2777](https://github.com/craftcms/commerce/pull/2777))

## 4.0.0 - 2022-05-04

### Added
- Customers are now native Craft user elements. ([#2524](https://github.com/craftcms/commerce/discussions/2524), [2385](https://github.com/craftcms/commerce/discussions/2385))
- Discounts can now have condition builders, enabling flexible matching based on the order, user, and addresses. ([#2290](https://github.com/craftcms/commerce/discussions/2290),  [#2296](https://github.com/craftcms/commerce/discussions/2296), [#2299](https://github.com/craftcms/commerce/discussions/2299))
- Shipping zones can now have condition builders, enabling flexible matching based on the address. ([#2290](https://github.com/craftcms/commerce/discussions/2290), [#2296](https://github.com/craftcms/commerce/discussions/2296))
- Tax zones can now have condition builders, enabling flexible matching based on the address. ([#2290](https://github.com/craftcms/commerce/discussions/2290), [#2296](https://github.com/craftcms/commerce/discussions/2296))
- Discounts can now have multiple coupon codes, each with their own usage rules. ([#2377](https://github.com/craftcms/commerce/discussions/2377), [#2303](https://github.com/craftcms/commerce/discussions/2303), [#2713](https://github.com/craftcms/commerce/pull/2713))
- It’s now possible to bulk-generate coupon codes.
- It’s now possible to create orders from the Edit User page.
- Added a “Commerce” panel to the Debug Toolbar.
- Added “Edit”, “Create”, and “Delete” permissions for product types, sales, and discounts. ([#174](https://github.com/craftcms/commerce/issues/174), [#2400](https://github.com/craftcms/commerce/discussions/2400))
- Added the `|commercePaymentFormNamespace` Twig filter.
- Added `craft\commerce\base\Zone`.
- Added `craft\commerce\behaviors\CustomerAddressBehavior`.
- Added `craft\commerce\behaviors\CustomerBehavior`.
- Added `craft\commerce\console\controllers\UpgradeController`.
- Added `craft\commerce\controllers\DiscountsController::DISCOUNT_COUNTER_TYPE_EMAIL`.
- Added `craft\commerce\controllers\DiscountsController::DISCOUNT_COUNTER_TYPE_TOTAL`.
- Added `craft\commerce\controllers\DiscountsController::DISCOUNT_COUNTER_TYPE_USER`.
- Added `craft\commerce\controllers\DiscountsController::actionGenerateCoupons()`.
- Added `craft\commerce\controllers\OrdersController::actionCreateCustomer()`.
- Added `craft\commerce\controllers\OrdersController::actionGetCustomerAddresses()`.
- Added `craft\commerce\controllers\OrdersController::actionGetOrderAddress()`.
- Added `craft\commerce\controllers\OrdersController::actionValidateAddress()`.
- Added `craft\commerce\controllers\OrdersController::enforceManageOrderPermissions()`.
- Added `craft\commerce\controllers\SubscriptionsController::enforceManageSubscriptionPermissions()`.
- Added `craft\commerce\elements\Order::$sourceBillingAddressId`
- Added `craft\commerce\elements\Order::$sourceShippingAddressId`
- Added `craft\commerce\elements\Product::canCreateDrafts()`.
- Added `craft\commerce\elements\Product::canDelete()`.
- Added `craft\commerce\elements\Product::canDeleteForSite()`.
- Added `craft\commerce\elements\Product::canDuplicate()`.
- Added `craft\commerce\elements\Product::canSave()`.
- Added `craft\commerce\elements\Product::canView()`.
- Added `craft\commerce\elements\Subscription::canView()`.
- Added `craft\commerce\elements\actions\UpdateOrderStatus::$suppressEmails`.
- Added `craft\commerce\events\CommerceDebugPanelDataEvent`.
- Added `craft\commerce\events\OrderStatusEmailsEvent`.
- Added `craft\commerce\events\PdfRenderEvent`.
- Added `craft\commerce\fieldlayoutelements\UserAddressSettings`.
- Added `craft\commerce\helpers\DebugPanel`.
- Added `craft\commerce\helpers\PaymentForm`.
- Added `craft\commerce\models\Coupon`.
- Added `craft\commerce\models\Discount::$couponFormat`.
- Added `craft\commerce\models\Discount::getCoupons()`.
- Added `craft\commerce\models\Discount::setCoupons()`.
- Added `craft\commerce\models\OrderHistory::$userId`.
- Added `craft\commerce\models\OrderHistory::$userName`.
- Added `craft\commerce\models\OrderHistory::getUser()`.
- Added `craft\commerce\models\ShippingAddressZone::condition`.
- Added `craft\commerce\models\Store`.
- Added `craft\commerce\models\TaxAddressZone::condition`.
- Added `craft\commerce\plugin\Services::getCoupons()`.
- Added `craft\commerce\record\OrderHistory::$userName`.
- Added `craft\commerce\records\Coupon`.
- Added `craft\commerce\records\OrderHistory::$userId`.
- Added `craft\commerce\records\OrderHistory::getUser()`.
- Added `craft\commerce\service\Store`.
- Added `craft\commerce\services\Carts::$cartCookieDuration`.
- Added `craft\commerce\services\Carts::$cartCookie`.
- Added `craft\commerce\services\Coupons`.
- Added `craft\commerce\services\Customers::ensureCustomer()`.
- Added `craft\commerce\services\Customers::savePrimaryBillingAddressId()`.
- Added `craft\commerce\services\Customers::savePrimaryShippingAddressId()`.
- Added `craft\commerce\services\Discounts::clearUserUsageHistoryById()`.
- Added `craft\commerce\services\OrderStatuses::EVENT_ORDER_STATUS_CHANGE_EMAILS`.
- Added `craft\commerce\services\Pdfs::EVENT_BEFORE_DELETE_PDF`.
- Added `craft\commerce\services\ProductTypes::getCreatableProductTypeIds()`.
- Added `craft\commerce\services\ProductTypes::getCreatableProductTypes()`.
- Added `craft\commerce\services\ProductTypes::getEditableProductTypeIds()`.
- Added `craft\commerce\services\ProductTypes::hasPermission()`.
- Added `craft\commerce\validators\CouponValidator`.
- Added `craft\commerce\validators\StoreCountryValidator`.
- Added `craft\commerce\web\assets\coupons\CouponsAsset`.

### Changed
- Craft Commerce now requires Craft CMS 4.0.0-RC2 or later.
- Tax rate inputs no longer require the percent symbol.
- Subscription plans are no longer accessible via old Control Panel URLs.
- Addresses can no longer be related to both a user’s address book and an order at the same time. ([#2457](https://github.com/craftcms/commerce/discussions/2457))
- Gateways’ `isFrontendEnabled` settings now support environment variables.
- The active cart number is now stored in a cookie rather than the PHP session data, so it can be retained across browser reboots. ([#2790](https://github.com/craftcms/commerce/pull/2790))
- The installer now archives any database tables that were left behind by a previous Craft Commerce installation.
- `commerce/*` actions no longer accept `orderNumber` params. `number` can be used instead.
- `commerce/cart/*` actions no longer accept `cartUpdatedNotice` params. `successMessage` can be used instead.
- `commerce/cart/*` actions no longer include `availableShippingMethods` in their JSON responses. `availableShippingMethodOptions` can be used instead.
- `commerce/payment-sources/*` actions no longer include `paymentForm` in their JSON responses. `paymentFormErrors` can be used instead.
- `commerce/payments/*` actions now expect payment form fields to be namespaced with the `|commercePaymentFormNamespace` Twig filter’s response.
- `craft\commerce\elements\Order::getCustomer()` now returns a `craft\elements\User` object.
- `craft\commerce\elements\Product::getVariants()`, `getDefaultVariant()`, `getCheapestVariant()`, `getTotalStock()`, and `getHasUnlimitedStock()` now only return data related to enabled variants by default.
- `craft\commerce\model\ProductType::$titleFormat` was renamed to `$variantTitleFormat`.
- `craft\commerce\models\TaxRate::getRateAsPercent()` now returns a localized value.
- `craft\commerce\services\LineItems::createLineItem()` no longer has an `$orderId` argument.
- `craft\commerce\services\LineItems::resolveLineItem()` now has an `$order` argument rather than `$orderId`.
- `craft\commerce\services\Pdfs::EVENT_AFTER_RENDER_PDF` now raises `craft\commerce\events\PdfRenderEvent` rather than `PdfEvent`.
- `craft\commerce\services\Pdfs::EVENT_AFTER_SAVE_PDF` now raises `craft\commerce\events\PdfEvent` rather than `PdfSaveEvent`.
- `craft\commerce\services\Pdfs::EVENT_BEFORE_RENDER_PDF` now raises `craft\commerce\events\PdfRenderEvent` rather than `PdfEvent`.
- `craft\commerce\services\Pdfs::EVENT_BEFORE_SAVE_PDF` now raises `craft\commerce\events\PdfEvent` rather than `PdfSaveEvent`.
- `craft\commerce\services\ShippingMethods::getAvailableShippingMethods()` has been renamed to `getMatchingShippingMethods()`.
- `craft\commerce\services\Variants::getAllVariantsByProductId()` now accepts a `$includeDisabled` argument.

### Deprecated
- Deprecated `craft\commerce\elements\Order::getUser()`. `getCustomer()` should be used instead.
- Deprecated `craft\commerce\services\Carts::getCartName()`. `$cartCookie['name']` should be used instead.
- Deprecated `craft\commerce\services\Plans::getAllGatewayPlans()`. `getPlansByGatewayId()` should be used instead.
- Deprecated `craft\commerce\services\Subscriptions::doesUserHaveAnySubscriptions()`. `doesUserHaveSubscriptions()` should be used instead.
- Deprecated `craft\commerce\services\Subscriptions::getSubscriptionCountForPlanById()`. `getSubscriptionCountByPlanId()` should be used instead.
- Deprecated `craft\commerce\services\TaxRates::getTaxRatesForZone()`. `getTaxRatesByTaxZoneId()` should be used instead.
- Deprecated `craft\commerce\services\Transactions::deleteTransaction()`. `deleteTransactionById()` should be used instead.

### Removed
- Removed the `orderPdfFilenameFormat` setting.
- Removed the `orderPdfPath` setting.
- Removed the `commerce-manageCustomers` permission.
- Removed the `commerce-manageProducts` permission.
- Removed `json_encode_filtered` Twig filter.
- Removed the `commerce/orders/purchasable-search` action. `commerce/orders/purchasables-table` can be used instead.
- Removed `Plugin::getInstance()->getPdf()`. `getPdfs()` can be used instead.
- Removed `craft\commerce\Plugin::t()`. `Craft::t('commerce', 'My String')` can be used instead.
- Removed `craft\commerce\base\AddressZoneInterface`. `craft\commerce\base\ZoneInterface` can be used instead.
- Removed `craft\commerce\base\OrderDeprecatedTrait`.
- Removed `craft\commerce\controllers\AddressesController`.
- Removed `craft\commerce\controllers\CountriesController`.
- Removed `craft\commerce\controllers\CustomerAddressesController`.
- Removed `craft\commerce\controllers\CustomersController`.
- Removed `craft\commerce\controllers\PlansController::actionRedirect()`.
- Removed `craft\commerce\controllers\ProductsPreviewController::actionSaveProduct()`.
- Removed `craft\commerce\controllers\ProductsPreviewController::enforceProductPermissions()`.
- Removed `craft\commerce\controllers\StatesController`.
- Removed `craft\commerce\elements\Order::getAdjustmentsTotalByType()`. `getTotalTax()`, `getTotalDiscount()`, or `getTotalShippingCost()` can be used instead.
- Removed `craft\commerce\elements\Order::getAvailableShippingMethods()`. `getAvailableShippingMethodOptions()` can be used instead.
- Removed `craft\commerce\elements\Order::getOrderLocale()`. `$orderLanguage` can be used instead.
- Removed `craft\commerce\elements\Order::getShippingMethodId()`. `getShippingMethodHandle()` can be used instead.
- Removed `craft\commerce\elements\Order::getShouldRecalculateAdjustments()`. `getRecalculationMode()` can be used instead.
- Removed `craft\commerce\elements\Order::getTotalTaxablePrice()`. The taxable price is now calculated within the tax adjuster.
- Removed `craft\commerce\elements\Order::removeEstimatedBillingAddress()`. `setEstimatedBillingAddress(null)` can be used instead.
- Removed `craft\commerce\elements\Order::removeEstimatedShippingAddress()`. `setEstimatedShippingAddress(null)` can be used instead.
- Removed `craft\commerce\elements\Order::setShouldRecalculateAdjustments()`. `setRecalculationMode()` can be used instead.
- Removed `craft\commerce\elements\actions\DeleteOrder`. `craft\elements\actions\Delete` can be used instead.
- Removed `craft\commerce\elements\actions\DeleteProduct`. `craft\elements\actions\Delete` can be used instead.
- Removed `craft\commerce\elements\traits\OrderDeprecatedTrait`.
- Removed `craft\commerce\events\AddressEvent`.
- Removed `craft\commerce\events\CustomerAddressEvent`.
- Removed `craft\commerce\events\CustomerEvent`.
- Removed `craft\commerce\events\DefineAddressLinesEvent`. `craft\services\Addresses::formatAddress()` can be used instead.
- Removed `craft\commerce\events\LineItemEvent::isValid`.
- Removed `craft\commerce\events\PdfSaveEvent`.
- Removed `craft\commerce\helpers\Localization::formatAsPercentage()`.
- Removed `craft\commerce\models\Country`.
- Removed `craft\commerce\models\Discount::$code`.
- Removed `craft\commerce\models\Discount::getDiscountUserGroups()`.
- Removed `craft\commerce\models\Discount::getUserGroupIds()`. Discount user groups were migrated to the customer condition rule.
- Removed `craft\commerce\models\Discount::setUserGroupIds()`. Discount user groups were migrated to the customer condition rule.
- Removed `craft\commerce\models\Email::getPdfTemplatePath()`. `getPdf()->getTemplatePath()` can be used instead.
- Removed `craft\commerce\models\LineItem::getAdjustmentsTotalByType()`. `getTax()`, `getDiscount()`, or `getShippingCost()` can be used instead.
- Removed `craft\commerce\models\LineItem::setSaleAmount()`.
- Removed `craft\commerce\models\OrderHistory::$customerId`. `$userId` can be used instead.
- Removed `craft\commerce\models\OrderHistory::getCustomer()`. `getUser()` can be used instead.
- Removed `craft\commerce\models\ProductType::getLineItemFormat()`.
- Removed `craft\commerce\models\ProductType::setLineItemFormat()`.
- Removed `craft\commerce\models\Settings::$showCustomerInfoTab`. `$showEditUserCommerceTab` can be used instead.
- Removed `craft\commerce\models\ShippingAddressZone::getCountries()`.
- Removed `craft\commerce\models\ShippingAddressZone::getCountriesNames()`.
- Removed `craft\commerce\models\ShippingAddressZone::getCountryIds()`.
- Removed `craft\commerce\models\ShippingAddressZone::getStateIds()`.
- Removed `craft\commerce\models\ShippingAddressZone::getStates()`.
- Removed `craft\commerce\models\ShippingAddressZone::getStatesNames()`.
- Removed `craft\commerce\models\ShippingAddressZone::isCountryBased`.
- Removed `craft\commerce\models\State`.
- Removed `craft\commerce\models\TaxAddressZone::getCountries()`.
- Removed `craft\commerce\models\TaxAddressZone::getCountriesNames()`.
- Removed `craft\commerce\models\TaxAddressZone::getCountryIds()`.
- Removed `craft\commerce\models\TaxAddressZone::getStateIds()`.
- Removed `craft\commerce\models\TaxAddressZone::getStates()`.
- Removed `craft\commerce\models\TaxAddressZone::getStatesNames()`.
- Removed `craft\commerce\models\TaxAddressZone::isCountryBased`.
- Removed `craft\commerce\queue\jobs\ConsolidateGuestOrders`.
- Removed `craft\commerce\records\Country`.
- Removed `craft\commerce\records\CustomerAddress`. `craft\records\Address` can be used instead.
- Removed `craft\commerce\records\Discount::CONDITION_USER_GROUPS_ANY_OR_NONE`. Discount user groups were migrated to the customer condition rule.
- Removed `craft\commerce\records\Discount::CONDITION_USER_GROUPS_EXCLUDE`. Discount user groups were migrated to the customer condition rule.
- Removed `craft\commerce\records\Discount::CONDITION_USER_GROUPS_INCLUDE_ALL`. Discount user groups were migrated to the customer condition rule.
- Removed `craft\commerce\records\Discount::CONDITION_USER_GROUPS_INCLUDE_ANY`. Discount user groups were migrated to the customer condition rule.
- Removed `craft\commerce\records\DiscountUserGroup`.
- Removed `craft\commerce\records\OrderHistory::getCustomer()`. `getUser()` can be used instead.
- Removed `craft\commerce\records\ShippingZoneCountry`.
- Removed `craft\commerce\records\ShippingZoneState`.
- Removed `craft\commerce\records\State`.
- Removed `craft\commerce\records\TaxZoneCountry`.
- Removed `craft\commerce\records\TaxZoneState`.
- Removed `craft\commerce\services\Addresses::purgeOrphanedAddresses()`.
- Removed `craft\commerce\services\Addresses`.
- Removed `craft\commerce\services\Countries`.
- Removed `craft\commerce\services\Customers::EVENT_AFTER_SAVE_CUSTOMER_ADDRESS`.
- Removed `craft\commerce\services\Customers::EVENT_AFTER_SAVE_CUSTOMER`.
- Removed `craft\commerce\services\Customers::EVENT_BEFORE_SAVE_CUSTOMER_ADDRESS`.
- Removed `craft\commerce\services\Customers::EVENT_BEFORE_SAVE_CUSTOMER`.
- Removed `craft\commerce\services\Customers::SESSION_CUSTOMER`.
- Removed `craft\commerce\services\Customers::consolidateOrdersToUser()`.
- Removed `craft\commerce\services\Customers::deleteCustomer()`.
- Removed `craft\commerce\services\Customers::forgetCustomer()`.
- Removed `craft\commerce\services\Customers::getAddressIds()`.
- Removed `craft\commerce\services\Customers::getCustomer()`.
- Removed `craft\commerce\services\Customers::getCustomerById()`.
- Removed `craft\commerce\services\Customers::getCustomerByUserId()`.
- Removed `craft\commerce\services\Customers::getCustomerId()`.
- Removed `craft\commerce\services\Customers::getCustomersQuery()`.
- Removed `craft\commerce\services\Customers::purgeOrphanedCustomers()`.
- Removed `craft\commerce\services\Customers::saveAddress()`.
- Removed `craft\commerce\services\Customers::saveCustomer()`.
- Removed `craft\commerce\services\Customers::saveUserHandler()`.
- Removed `craft\commerce\services\Discounts::EVENT_BEFORE_MATCH_LINE_ITEM`. `EVENT_DISCOUNT_MATCHES_LINE_ITEM` can be used instead.
- Removed `craft\commerce\services\Discounts::getOrderConditionParams()`. `$order->toArray()` can be used instead.
- Removed `craft\commerce\services\Discounts::populateDiscountRelations()`.
- Removed `craft\commerce\services\Orders::cartArray()`. `toArray()` can be used instead.
- Removed `craft\commerce\services\Payments::getTotalAuthorizedForOrder()`.
- Removed `craft\commerce\services\Payments::getTotalAuthorizedOnlyForOrder()`. `craft\commerce\elements\Order::getTotalAuthorized()` can be used instead.
- Removed `craft\commerce\services\Payments::getTotalPaidForOrder()`. `craft\commerce\elements\Order::getTotalPaid()` can be used instead.
- Removed `craft\commerce\services\Payments::getTotalRefundedForOrder()`.
- Removed `craft\commerce\services\Sales::populateSaleRelations()`.
- Removed `craft\commerce\services\States`.<|MERGE_RESOLUTION|>--- conflicted
+++ resolved
@@ -1,14 +1,9 @@
 # Release Notes for Craft Commerce
 
-<<<<<<< HEAD
 ## Unreleased
 
-### Fixed
-
-- Fixed a bug where switching tabs on a dropdown on small screens is not working. ([#3162](https://github.com/craftcms/commerce/issues/3162))
-=======
 - Added `clearAddresses`, `clearBillingAddress`, and `clearShippingAddress` params to the `commerce/cart/update-cart` action.
->>>>>>> d68c86b3
+- Fixed an error that occurred when switching tabs on small screens in the control panel. ([#3162](https://github.com/craftcms/commerce/issues/3162))
 
 ## 4.2.8 - 2023-05-03
 
