# Release Notes for Craft Commerce

## Unreleased

- Discounts’ “Match Customer” conditions can now have a “Signed In” rule.
- Added `craft\commerce\base\Gateway::showPaymentFormSubmitButton()`
- Added `craft\commmerce\elements\conditions\customer\SignedInConditionRule`.
- The `commerce/payments/pay` action now includes a `redirectData` key in JSON responses.
- Fixed a PHP error that could occur when processing a payment. ([#3092](https://github.com/craftcms/commerce/issues/3092))
<<<<<<< HEAD
- Fixed a bug that could occur when forgetting a cart. ([#3091](https://github.com/craftcms/commerce/pull/3091))
- Fixed a bug where order custom fields weren’t validating. ([#3109](https://github.com/craftcms/commerce/issues/3109))
- Fixed a bug that occurred when creating a tax category inline on the Edit Tax Rate page.
- Fixed a bug where saving an empty tax name on Commerce Lite throws a validation error. ([#3089](https://github.com/craftcms/commerce/issues/3089))
- Fixed a bug where saving an empty shipping base and item rate on Commerce Lite throws a PHP error. 
- Ajax requests to`commerce/payments/pay` actions now includes `redirectData` data in their response.
- Added `craft\commerce\base\Gateway::showPaymentFormSubmitButton()`
- Fixed a bug where the update order status action flash message displayed incorrectly. ([#3116](https://github.com/craftcms/commerce/issues/3116))
- Fixed a bug where creating manual orders in the CP throws an exception error. ([#3115](https://github.com/craftcms/commerce/issues/3115))
=======
- Fixed a bug where cart cookies weren’t getting removed on logout, if the `defaultCookieDomain` Craft config setting was set. ([#3091](https://github.com/craftcms/commerce/pull/3091))
- Fixed a bug where the `validateCartCustomFieldsOnSubmission` setting wasn’t being respected in Craft 4.4. ([#3109](https://github.com/craftcms/commerce/issues/3109))
- Fixed a bug where the “Tax Zone” and “Tax Category” selects could be incorrectly populated when editing a tax category.
- Fixed a PHP error that occurred when saving a tax zone with an empty name on Commerce Lite. ([#3089](https://github.com/craftcms/commerce/issues/3089))
- Fixed a PHP error that occurred when saving shipping settings with empty “Shipping Base Rate” or “Shipping Per Item Rate” settings on Commerce Lite.
- Fixed a bug where the flash message that was shown for order status changes was malformed. ([#3116](https://github.com/craftcms/commerce/issues/3116))
>>>>>>> 7bb10ae7

## 4.2.5.1 - 2023-02-02

- Fixed a PHP error that occurred when retrieving orders with missing line item descriptions or SKUs. ([#2936](https://github.com/craftcms/commerce/issues/2936))

## 4.2.5 - 2023-02-01

- Added support for searching for orders by customer name. ([#3050](https://github.com/craftcms/commerce/issues/3050))
- Fixed a PHP error that occurred if `null` was passed to `craft\commerce\services\Discounts::getDiscountByCode()`. ([#3045](https://github.com/craftcms/commerce/issues/3045))
- Fixed a bug where a large number of shipping rule category queries could be executed.
- Fixed a PHP error that occurred if a product was re-saved before it had finished propagating to all sites. ([#1954](https://github.com/craftcms/commerce/issues/1954))
- Fixed a PHP error that occurred if `craft\commerce\services\ProductTypes::getEditableProductTypes()` was called when no user was logged in. 
- Fixed a PHP error that occurred when saving an invalid shipping method.
- Fixed a bug where gateways’ “Enabled for customers to select during checkout” setting wasn’t properly supporting environment variables. ([#3052](https://github.com/craftcms/commerce/issues/3052))
- Fixed a PHP error that could occur when entering values on an Edit Discount page. ([#3067](https://github.com/craftcms/commerce/issues/3067))
- Fixed a PHP error that could occur when validating an address’s Organization Tax ID field. ([#3046](https://github.com/craftcms/commerce/issues/3046))

## 4.2.4 - 2022-11-29

- The “Customer” order condition rule now supports orders with no customer.

## 4.2.3 - 2022-11-23

- Fixed a bug where saving an invalid tax category failed silently. ([#3013](https://github.com/craftcms/commerce/issues/3013))
- Fixed a bug where using the `autoSetNewCartAddresses` config setting was getting applied for guest carts.
- Fixed an error that could occur when purging inactive carts.
- Fixed a bug where products and variants weren’t always available as link options in Redactor. ([#3041](https://github.com/craftcms/commerce/issues/3041))

## 4.2.2 - 2022-11-06

### Fixed

- Fixed a bug where saving an invalid tax category doesn't return an error notice.
- Fixed an error that could occur when purging inactive carts.
- Fixed a bug where the `commerce/cart/update-cart` action wasn’t fully clearing the cart when the `clearLineItems` param was submitted, if the quantity of an exsiting line item was being increased in the same request. ([#3014](https://github.com/craftcms/commerce/issues/3014))
- Fixed an error that could occur when purging a large number of inactive carts.
- Fixed an error where addresses were assumed to have an owner. ([#3021](https://github.com/craftcms/commerce/pull/3021))

## 4.2.1 - 2022-10-27

- Fixed an error that occurred when viewing tax categories.
- Fixed a bug where the Top Products widget wasn’t showing the correct revenue total.
- Added `craft\commerce\models\TaxCategory::dateDeleted`.
- Added `craft\commerce\models\ShippingCategory::dateDeleted`.

## 4.2.0 - 2022-10-26

### Store Management
- Discounts’ “Match Customer” conditions can now have a “Has Orders” rule.
- Order conditions can now have a “Completed” rule.
- Order conditions can now have a “Customer” rule.
- Order conditions can now have a “Date Ordered” rule.
- Order conditions can now have a “Has Purchasable” rule.
- Order conditions can now have a “Item Subtotal” rule.
- Order conditions can now have a “Order Status” rule.
- Order conditions can now have a “Paid” rule.
- Order conditions can now have a “Reference” rule.
- Order conditions can now have a “Shipping Method” rule.
- Order conditions can now have a “Total” rule.
- Order conditions can now have a “Total Discount” rule.
- Order conditions can now have a “Total Price” rule.
- Order conditions can now have a “Total Qty” rule.
- Order conditions can now have a “Total Tax” rule.
- It’s now possible to assign primary payment sources on customers.
- It’s now possible to set the quantity when adding a line item on the Edit Order page. ([#2993](https://github.com/craftcms/commerce/discussions/2993))
- The “Update Order Status…” bulk order action now returns a more helpful response message.

### Administration
- Added the `autoSetPaymentSource` config setting, which can be enabled to automatically set a customers’ primary payment sources on new carts.
- Shipping and tax categories are now archived instead of deleted.

### Development
- Order queries now have `itemTotal`, `itemSubtotal`, `shippingMethodHandle`, `totalDiscount`, `total`, `totalPaid`, `totalPrice`, `totalQty`, and `totalTax` params.
- Order queries’ `reference` params now accept a wider range of values.
- `commerce/cart/*` actions now return `shippingAddress` and `billingAddress` values in JSON responses. ([#2921](https://github.com/craftcms/commerce/issues/2921))

### Extensibility
- Added `craft\commerce\base\Stat::getOrderStatuses()`.
- Added `craft\commerce\base\Stat::setOrderStatuses()`.
- Added `craft\commerce\base\StatInterface::getOrderStatuses()`.
- Added `craft\commerce\base\StatInterface::setOrderStatuses()`.
- Added `craft\commerce\base\StatWidgetTrait`.
- Added `craft\commerce\behaviors\CustomerBehavoir::getPrimaryPaymentSource()`.
- Added `craft\commerce\behaviors\CustomerBehavoir::getPrimaryPaymentSourceId()`.
- Added `craft\commerce\behaviors\CustomerBehavoir::setPrimaryPaymentSourceId()`.
- Added `craft\commerce\controllers\PaymentSourcesController::actionSetPrimaryPaymentSource()`.
- Added `craft\commerce\elements\Order::$storedTotalQty`.
- Added `craft\commerce\elements\Order::autoSetPaymentSource()`.
- Added `craft\commerce\elements\conditions\customers\HasOrdersConditionRule`.
- Added `craft\commerce\elements\conditions\orders\CompletedConditionRule`.
- Added `craft\commerce\elements\conditions\orders\CustomerConditionRule`.
- Added `craft\commerce\elements\conditions\orders\DateOrderedConditionRule`.
- Added `craft\commerce\elements\conditions\orders\HasPurchasableConditionRule`.
- Added `craft\commerce\elements\conditions\orders\ItemSubtotalConditionRule`.
- Added `craft\commerce\elements\conditions\orders\ItemTotalConditionRule`.
- Added `craft\commerce\elements\conditions\orders\OrderCurrencyValuesAttributeConditionRule`.
- Added `craft\commerce\elements\conditions\orders\OrderStatusConditionRule`.
- Added `craft\commerce\elements\conditions\orders\OrderTextValuesAttributeConditionRule`.
- Added `craft\commerce\elements\conditions\orders\PaidConditionRule`.
- Added `craft\commerce\elements\conditions\orders\ReferenceConditionRule`.
- Added `craft\commerce\elements\conditions\orders\ShippingMethodConditionRule`.
- Added `craft\commerce\elements\conditions\orders\TotalConditionRule`.
- Added `craft\commerce\elements\conditions\orders\TotalDiscountConditionRule`.
- Added `craft\commerce\elements\conditions\orders\TotalPriceConditionRule`.
- Added `craft\commerce\elements\conditions\orders\TotalQtyConditionRule`.
- Added `craft\commerce\elements\conditions\orders\TotalTaxConditionRule`.
- Added `craft\commerce\elements\db\OrderQuery::$itemSubtotal`.
- Added `craft\commerce\elements\db\OrderQuery::$itemTotal`.
- Added `craft\commerce\elements\db\OrderQuery::$shippingMethodHandle`.
- Added `craft\commerce\elements\db\OrderQuery::$totalDiscount`.
- Added `craft\commerce\elements\db\OrderQuery::$totalPaid`.
- Added `craft\commerce\elements\db\OrderQuery::$totalPrice`.
- Added `craft\commerce\elements\db\OrderQuery::$totalQty`.
- Added `craft\commerce\elements\db\OrderQuery::$totalTax`.
- Added `craft\commerce\elements\db\OrderQuery::$total`.
- Added `craft\commerce\elements\db\OrderQuery::itemSubtotal()`.
- Added `craft\commerce\elements\db\OrderQuery::itemTotal()`.
- Added `craft\commerce\elements\db\OrderQuery::shippingMethodHandle()`.
- Added `craft\commerce\elements\db\OrderQuery::total()`.
- Added `craft\commerce\elements\db\OrderQuery::totalDiscount()`.
- Added `craft\commerce\elements\db\OrderQuery::totalPaid()`.
- Added `craft\commerce\elements\db\OrderQuery::totalPrice()`.
- Added `craft\commerce\elements\db\OrderQuery::totalQty()`.
- Added `craft\commerce\elements\db\OrderQuery::totalTax()`.
- Added `craft\commerce\models\PaymentSource::getIsPrimary()`.
- Added `craft\commerce\models\Settings::$autoSetPaymentSource`.
- Added `craft\commerce\records\Customer::$primaryPaymentSourceId`.
- Added `craft\commerce\services\savePrimaryPaymentSourceId()`.
- `craft\commerce\elements\Order::hasMatchingAddresses()` now has an `$attributes` argument, which can be used to customize which address attributes should be checked.
- Deprecated `craft\commerce\elements\Order::getShippingMethod()`. `$shippingMethodName` and `$shippingMethodHandle` should be used instead.

### System
- Craft Commerce now requires Craft CMS 4.3.0 or later.
- Fixed a bug where it wasn't possible to use a path value for the `loadCartRedirectUrl` setting. ([#2992](https://github.com/craftcms/commerce/pull/2992))
- Fixed a bug where custom shipping methods weren’t applying to orders properly. ([#2986](https://github.com/craftcms/commerce/issues/2986))
- Fixed a bug where passing an invalid product type handle into product queries’ `type` params wouldn’t have any effect. ([#2966](https://github.com/craftcms/commerce/issues/2966))
- Fixed a bug where payments made from Edit Order pages weren’t factoring in gateways’ `availableForUseWithOrder()` methods. ([#2988](https://github.com/craftcms/commerce/issues/2988))
- Fixed a bug where the Emails index page wasn’t showing emails’ template paths. ([#3000](https://github.com/craftcms/commerce/issues/3000))
- Fixed a bug where product slideout editors were showing additional status fields. ([#3010](https://github.com/craftcms/commerce/issues/3010))

## 4.1.3 - 2022-10-07

### Changed
- The `commerce/downloads/pdf` action now accepts an `inline` param. ([#2981](https://github.com/craftcms/commerce/pull/2981))

### Fixed
- Fixed a SQL error that occurred when restoring a soft-deleted product. ([#2982](https://github.com/craftcms/commerce/issues/2982))
- Fixed a bug where the Edit Product page wasn’t handling site selection changes properly. ([#2971](https://github.com/craftcms/commerce/issues/2971))
- Fixed a bug where it wasn't possible to add variants to a sale from the Edit Product page. ([#2976](https://github.com/craftcms/commerce/issues/2976))
- Fixed a bug where primary addresses weren’t being automatically set on the Edit Order page. ([#2963](https://github.com/craftcms/commerce/issues/2963)) 
- Fixed a bug where it wasn’t possible to change the default order status. ([#2915](https://github.com/craftcms/commerce/issues/2915))

## 4.1.2 - 2022-09-15

### Fixed
- Fixed a SQL error that could occur when updating to Commerce 4 on MySQL.
- Fixed an error that could when sorting orders by address attributes. ([#2956](https://github.com/craftcms/commerce/issues/2956))
- Fixed a bug where it wasn’t possible to save decimal numbers for variant dimensions. ([#2540](https://github.com/craftcms/commerce/issues/2540))
- Fixed a bug where the Edit Product page wasn’t handling site selection changes properly. ([#2920](https://github.com/craftcms/commerce/issues/2920))
- Fixed a bug where partial elements were not being deleted during garbage collection.
- Fixed a bug where orders’ item subtotals weren’t being saved to the database.
- Fixed a bug where the “Per Item Amount Off” setting on Edit Discount pages was stripping decimal values for locales that use commas for decimal symbols. ([#2937](https://github.com/craftcms/commerce/issues/2937))

## 4.1.1 - 2022-09-01

### Fixed
- Fixed a bug where Edit Subscription pages were blank. ([#2913](https://github.com/craftcms/commerce/issues/2913))
- Fixed a bug where `craft\commerce\elements\Order::hasMatchingAddresses()` wasn’t checking the `fullName` property. ([#2917](https://github.com/craftcms/commerce/issues/2917))
- Fixed a bug where discounts’ Purchase Total values weren’t getting saved.
- Fixed a bug where discounts’ shipping address conditions were being saved as billing address conditions. ([#2938](https://github.com/craftcms/commerce/issues/2938)) 
- Fixed an error that occurred when exporting orders using the “Expanded” export type. ([#2953](https://github.com/craftcms/commerce/issues/2953))
- Fixed a bug where it wasn’t possible to clear out variants’ min and max quantities. ([#2954](https://github.com/craftcms/commerce/issues/2954))

## 4.1.0 - 2022-07-19

### Added
- Tax rates now have a “Unit price” taxable subject option. ([#2883](https://github.com/craftcms/commerce/pull/2883))
- The Total Revenue widget can now show the total paid, rather than the total invoiced. ([#2852](https://github.com/craftcms/commerce/issues/2852))
- Added the `commerce/transfer-customer-data` command.
- Added `craft\commerce\elements\Order::EVENT_BEFORE_APPLY_ADD_NOTICE`. ([#2676](https://github.com/craftcms/commerce/issues/2676))
- Added `craft\commerce\elements\Order::hasMatchingAddresses()`.
- Added `craft\commerce\services\Customers::transferCustomerData()`. ([#2801](https://github.com/craftcms/commerce/pull/2801))
- Added `craft\commerce\stats\TotalRevenue::$type`.
- Added `craft\commerce\stats\TotalRevenue::TYPE_TOTAL_PAID`.
- Added `craft\commerce\stats\TotalRevenue::TYPE_TOTAL`.
- Added `craft\commerce\widgets\TotalRevenue::$type`.

### Changed
- Craft Commerce now requires Dompdf 2.0.0 or later. ([#2879](https://github.com/craftcms/commerce/pull/2879))
- Addresses submitted to the cart are now validated. ([#2874](https://github.com/craftcms/commerce/pull/2874))
- Garbage collection now removes any orphaned variants, as well as partial donation, order, product, subscription, and variant data.
- `craft\commerce\elements\Product` now supports the `EVENT_DEFINE_CACHE_TAGS` event.
- `craft\commerce\elements\Variant` now supports the `EVENT_DEFINE_CACHE_TAGS` event.

### Fixed
- Fixed an error that occurred when disabling all variants on Edit Product pages.
- Fixed a bug where order address titles weren’t being updated correctly.
- Fixed a bug where it was possible to save an order with the same billing and shipping address IDs. ([#2841](https://github.com/craftcms/commerce/issues/2841))
- Fixed a bug where order addresses were not being saved with the `live` scenario.
- Fixed a PHP error that occurred when editing a subscription with custom fields.
- Fixed an infinite recursion bug that occurred when `autoSetCartShippingMethodOption` was enabled. ([#2875](https://github.com/craftcms/commerce/issues/2875))
- Fixed a bug where product slideout editors were attempting to create provisional drafts. ([#2886](https://github.com/craftcms/commerce/issues/2886))

## 4.0.4 - 2022-06-22

> {note} If you’ve already upgraded a site to Commerce 4, please go to **Commerce** → **Promotions** → **Discounts** and review your discounts’ coupons’ Max Uses values, as the `commerce/upgrade` command wasn’t migrating those values properly before this release.

### Fixed
- Fixed a bug where `craft\commerce\services\PaymentSources::getAllGatewayPaymentSourcesByUserId()` wasn’t passing along the user ID to `getAllPaymentSourcesByCustomerId()`.
- Fixed an error that could occur when using a discount with a coupon code.
- Fixed a bug where it wasn’t possible to delete a shipping rule. ([#2857](https://github.com/craftcms/commerce/issues/2857))
- Fixed a bug where it wasn’t possible to subscribe and create a payment source simultaneously. ([#2834](https://github.com/craftcms/commerce/pull/2834))
- Fixed inaccurate PHP type declarations.
- Fixed errors that could occur when expiring, cancelling, or suspending a subscription. ([#2831](https://github.com/craftcms/commerce/issues/2831))
- Fixed a bug where the Order Value condition rule wasn’t working.
- Fixed a bug where the `commerce/upgrade` command wasn’t migrating discounts’ coupons’ Max Uses values properly.

## 4.0.3 - 2022-06-09

### Deprecated
- Deprecated `craft\commerce\services\Orders::pruneDeletedField()`.
- Deprecated `craft\commerce\services\ProductType::pruneDeletedField()`.
- Deprecated `craft\commerce\services\Subscriptions::pruneDeletedField()`.

### Fixed
- Fixed a PHP error that could occur when saving a shipping rule. ([#2824](https://github.com/craftcms/commerce/issues/2824))
- Fixed a PHP error that could occur when saving a sale. ([#2827](https://github.com/craftcms/commerce/issues/2827))
- Fixed a bug where `administrativeArea` data wasn’t being saved for an address in the example templates. ([#2840](https://github.com/craftcms/commerce/issues/2840))

## 4.0.2 - 2022-06-03

### Fixed
- Fixed a bug where it wasn’t possible to set a coupon’s Max Uses setting to `0`.
- Fixed UI bugs in the “Update Order Status” modal. ([#2821](https://github.com/craftcms/commerce/issues/2821))
- Fixed a bug where the `commerce/upgrade` console command caused customer discount uses to be reset.
- Fixed a bug where the `commerce/upgrade` console command would fail when multiple orders used the same email address with different casing.

## 4.0.1 - 2022-05-18

### Changed
- Address forms in the example templates now include any Plain Text custom fields in the address field layout.

### Fixed
- Fixed a bug where the `autoSetNewCartAddresses` setting didn’t have any effect. ([#2804](https://github.com/craftcms/commerce/issues/2804))
- Fixed a PHP error that occurred when making a payment on the Edit Order page. ([#2795](https://github.com/craftcms/commerce/issues/2795))
- Fixed a PHP error that occurred when duplicating addresses that wasn’t owned by a user.
- Fixed a bug where address cards appeared to be editable when viewing completed orders. ([#2817](https://github.com/craftcms/commerce/issues/2817))
- Fixed a front-end validation error that was raised incorrectly on address inputs in the example templates. ([#2777](https://github.com/craftcms/commerce/pull/2777))

## 4.0.0 - 2022-05-04

### Added
- Customers are now native Craft user elements. ([#2524](https://github.com/craftcms/commerce/discussions/2524), [2385](https://github.com/craftcms/commerce/discussions/2385))
- Discounts can now have condition builders, enabling flexible matching based on the order, user, and addresses. ([#2290](https://github.com/craftcms/commerce/discussions/2290),  [#2296](https://github.com/craftcms/commerce/discussions/2296), [#2299](https://github.com/craftcms/commerce/discussions/2299))
- Shipping zones can now have condition builders, enabling flexible matching based on the address. ([#2290](https://github.com/craftcms/commerce/discussions/2290), [#2296](https://github.com/craftcms/commerce/discussions/2296))
- Tax zones can now have condition builders, enabling flexible matching based on the address. ([#2290](https://github.com/craftcms/commerce/discussions/2290), [#2296](https://github.com/craftcms/commerce/discussions/2296))
- Discounts can now have multiple coupon codes, each with their own usage rules. ([#2377](https://github.com/craftcms/commerce/discussions/2377), [#2303](https://github.com/craftcms/commerce/discussions/2303), [#2713](https://github.com/craftcms/commerce/pull/2713))
- It’s now possible to bulk-generate coupon codes.
- It’s now possible to create orders from the Edit User page.
- Added a “Commerce” panel to the Debug Toolbar.
- Added “Edit”, “Create”, and “Delete” permissions for product types, sales, and discounts. ([#174](https://github.com/craftcms/commerce/issues/174), [#2400](https://github.com/craftcms/commerce/discussions/2400))
- Added the `|commercePaymentFormNamespace` Twig filter.
- Added `craft\commerce\base\Zone`.
- Added `craft\commerce\behaviors\CustomerAddressBehavior`.
- Added `craft\commerce\behaviors\CustomerBehavior`.
- Added `craft\commerce\console\controllers\UpgradeController`.
- Added `craft\commerce\controllers\DiscountsController::DISCOUNT_COUNTER_TYPE_EMAIL`.
- Added `craft\commerce\controllers\DiscountsController::DISCOUNT_COUNTER_TYPE_TOTAL`.
- Added `craft\commerce\controllers\DiscountsController::DISCOUNT_COUNTER_TYPE_USER`.
- Added `craft\commerce\controllers\DiscountsController::actionGenerateCoupons()`.
- Added `craft\commerce\controllers\OrdersController::actionCreateCustomer()`.
- Added `craft\commerce\controllers\OrdersController::actionGetCustomerAddresses()`.
- Added `craft\commerce\controllers\OrdersController::actionGetOrderAddress()`.
- Added `craft\commerce\controllers\OrdersController::actionValidateAddress()`.
- Added `craft\commerce\controllers\OrdersController::enforceManageOrderPermissions()`.
- Added `craft\commerce\controllers\SubscriptionsController::enforceManageSubscriptionPermissions()`.
- Added `craft\commerce\elements\Order::$sourceBillingAddressId`
- Added `craft\commerce\elements\Order::$sourceShippingAddressId`
- Added `craft\commerce\elements\Product::canCreateDrafts()`.
- Added `craft\commerce\elements\Product::canDelete()`.
- Added `craft\commerce\elements\Product::canDeleteForSite()`.
- Added `craft\commerce\elements\Product::canDuplicate()`.
- Added `craft\commerce\elements\Product::canSave()`.
- Added `craft\commerce\elements\Product::canView()`.
- Added `craft\commerce\elements\Subscription::canView()`.
- Added `craft\commerce\elements\actions\UpdateOrderStatus::$suppressEmails`.
- Added `craft\commerce\events\CommerceDebugPanelDataEvent`.
- Added `craft\commerce\events\OrderStatusEmailsEvent`.
- Added `craft\commerce\events\PdfRenderEvent`.
- Added `craft\commerce\fieldlayoutelements\UserAddressSettings`.
- Added `craft\commerce\helpers\DebugPanel`.
- Added `craft\commerce\helpers\PaymentForm`.
- Added `craft\commerce\models\Coupon`.
- Added `craft\commerce\models\Discount::$couponFormat`.
- Added `craft\commerce\models\Discount::getCoupons()`.
- Added `craft\commerce\models\Discount::setCoupons()`.
- Added `craft\commerce\models\OrderHistory::$userId`.
- Added `craft\commerce\models\OrderHistory::$userName`.
- Added `craft\commerce\models\OrderHistory::getUser()`.
- Added `craft\commerce\models\ShippingAddressZone::condition`.
- Added `craft\commerce\models\Store`.
- Added `craft\commerce\models\TaxAddressZone::condition`.
- Added `craft\commerce\plugin\Services::getCoupons()`.
- Added `craft\commerce\record\OrderHistory::$userName`.
- Added `craft\commerce\records\Coupon`.
- Added `craft\commerce\records\OrderHistory::$userId`.
- Added `craft\commerce\records\OrderHistory::getUser()`.
- Added `craft\commerce\service\Store`.
- Added `craft\commerce\services\Carts::$cartCookieDuration`.
- Added `craft\commerce\services\Carts::$cartCookie`.
- Added `craft\commerce\services\Coupons`.
- Added `craft\commerce\services\Customers::ensureCustomer()`.
- Added `craft\commerce\services\Customers::savePrimaryBillingAddressId()`.
- Added `craft\commerce\services\Customers::savePrimaryShippingAddressId()`.
- Added `craft\commerce\services\Discounts::clearUserUsageHistoryById()`.
- Added `craft\commerce\services\OrderStatuses::EVENT_ORDER_STATUS_CHANGE_EMAILS`.
- Added `craft\commerce\services\Pdfs::EVENT_BEFORE_DELETE_PDF`.
- Added `craft\commerce\services\ProductTypes::getCreatableProductTypeIds()`.
- Added `craft\commerce\services\ProductTypes::getCreatableProductTypes()`.
- Added `craft\commerce\services\ProductTypes::getEditableProductTypeIds()`.
- Added `craft\commerce\services\ProductTypes::hasPermission()`.
- Added `craft\commerce\validators\CouponValidator`.
- Added `craft\commerce\validators\StoreCountryValidator`.
- Added `craft\commerce\web\assets\coupons\CouponsAsset`.

### Changed
- Craft Commerce now requires Craft CMS 4.0.0-RC2 or later.
- Tax rate inputs no longer require the percent symbol.
- Subscription plans are no longer accessible via old Control Panel URLs.
- Addresses can no longer be related to both a user’s address book and an order at the same time. ([#2457](https://github.com/craftcms/commerce/discussions/2457))
- Gateways’ `isFrontendEnabled` settings now support environment variables.
- The active cart number is now stored in a cookie rather than the PHP session data, so it can be retained across browser reboots. ([#2790](https://github.com/craftcms/commerce/pull/2790))
- The installer now archives any database tables that were left behind by a previous Craft Commerce installation.
- `commerce/*` actions no longer accept `orderNumber` params. `number` can be used instead.
- `commerce/cart/*` actions no longer accept `cartUpdatedNotice` params. `successMessage` can be used instead.
- `commerce/cart/*` actions no longer include `availableShippingMethods` in their JSON responses. `availableShippingMethodOptions` can be used instead.
- `commerce/payment-sources/*` actions no longer include `paymentForm` in their JSON responses. `paymentFormErrors` can be used instead.
- `commerce/payments/*` actions now expect payment form fields to be namespaced with the `|commercePaymentFormNamespace` Twig filter’s response.
- `craft\commerce\elements\Order::getCustomer()` now returns a `craft\elements\User` object.
- `craft\commerce\elements\Product::getVariants()`, `getDefaultVariant()`, `getCheapestVariant()`, `getTotalStock()`, and `getHasUnlimitedStock()` now only return data related to enabled variants by default.
- `craft\commerce\model\ProductType::$titleFormat` was renamed to `$variantTitleFormat`.
- `craft\commerce\models\TaxRate::getRateAsPercent()` now returns a localized value.
- `craft\commerce\services\LineItems::createLineItem()` no longer has an `$orderId` argument.
- `craft\commerce\services\LineItems::resolveLineItem()` now has an `$order` argument rather than `$orderId`.
- `craft\commerce\services\Pdfs::EVENT_AFTER_RENDER_PDF` now raises `craft\commerce\events\PdfRenderEvent` rather than `PdfEvent`.
- `craft\commerce\services\Pdfs::EVENT_AFTER_SAVE_PDF` now raises `craft\commerce\events\PdfEvent` rather than `PdfSaveEvent`.
- `craft\commerce\services\Pdfs::EVENT_BEFORE_RENDER_PDF` now raises `craft\commerce\events\PdfRenderEvent` rather than `PdfEvent`.
- `craft\commerce\services\Pdfs::EVENT_BEFORE_SAVE_PDF` now raises `craft\commerce\events\PdfEvent` rather than `PdfSaveEvent`.
- `craft\commerce\services\ShippingMethods::getAvailableShippingMethods()` has been renamed to `getMatchingShippingMethods()`.
- `craft\commerce\services\Variants::getAllVariantsByProductId()` now accepts a `$includeDisabled` argument.

### Deprecated
- Deprecated `craft\commerce\elements\Order::getUser()`. `getCustomer()` should be used instead.
- Deprecated `craft\commerce\services\Carts::getCartName()`. `$cartCookie['name']` should be used instead.
- Deprecated `craft\commerce\services\Plans::getAllGatewayPlans()`. `getPlansByGatewayId()` should be used instead.
- Deprecated `craft\commerce\services\Subscriptions::doesUserHaveAnySubscriptions()`. `doesUserHaveSubscriptions()` should be used instead.
- Deprecated `craft\commerce\services\Subscriptions::getSubscriptionCountForPlanById()`. `getSubscriptionCountByPlanId()` should be used instead.
- Deprecated `craft\commerce\services\TaxRates::getTaxRatesForZone()`. `getTaxRatesByTaxZoneId()` should be used instead.
- Deprecated `craft\commerce\services\Transactions::deleteTransaction()`. `deleteTransactionById()` should be used instead.

### Removed
- Removed the `orderPdfFilenameFormat` setting.
- Removed the `orderPdfPath` setting.
- Removed the `commerce-manageCustomers` permission.
- Removed the `commerce-manageProducts` permission.
- Removed `json_encode_filtered` Twig filter.
- Removed the `commerce/orders/purchasable-search` action. `commerce/orders/purchasables-table` can be used instead.
- Removed `Plugin::getInstance()->getPdf()`. `getPdfs()` can be used instead.
- Removed `craft\commerce\Plugin::t()`. `Craft::t('commerce', 'My String')` can be used instead.
- Removed `craft\commerce\base\AddressZoneInterface`. `craft\commerce\base\ZoneInterface` can be used instead.
- Removed `craft\commerce\base\OrderDeprecatedTrait`.
- Removed `craft\commerce\controllers\AddressesController`.
- Removed `craft\commerce\controllers\CountriesController`.
- Removed `craft\commerce\controllers\CustomerAddressesController`.
- Removed `craft\commerce\controllers\CustomersController`.
- Removed `craft\commerce\controllers\PlansController::actionRedirect()`.
- Removed `craft\commerce\controllers\ProductsPreviewController::actionSaveProduct()`.
- Removed `craft\commerce\controllers\ProductsPreviewController::enforceProductPermissions()`.
- Removed `craft\commerce\controllers\StatesController`.
- Removed `craft\commerce\elements\Order::getAdjustmentsTotalByType()`. `getTotalTax()`, `getTotalDiscount()`, or `getTotalShippingCost()` can be used instead.
- Removed `craft\commerce\elements\Order::getAvailableShippingMethods()`. `getAvailableShippingMethodOptions()` can be used instead.
- Removed `craft\commerce\elements\Order::getOrderLocale()`. `$orderLanguage` can be used instead.
- Removed `craft\commerce\elements\Order::getShippingMethodId()`. `getShippingMethodHandle()` can be used instead.
- Removed `craft\commerce\elements\Order::getShouldRecalculateAdjustments()`. `getRecalculationMode()` can be used instead.
- Removed `craft\commerce\elements\Order::getTotalTaxablePrice()`. The taxable price is now calculated within the tax adjuster.
- Removed `craft\commerce\elements\Order::removeEstimatedBillingAddress()`. `setEstimatedBillingAddress(null)` can be used instead.
- Removed `craft\commerce\elements\Order::removeEstimatedShippingAddress()`. `setEstimatedShippingAddress(null)` can be used instead.
- Removed `craft\commerce\elements\Order::setShouldRecalculateAdjustments()`. `setRecalculationMode()` can be used instead.
- Removed `craft\commerce\elements\actions\DeleteOrder`. `craft\elements\actions\Delete` can be used instead.
- Removed `craft\commerce\elements\actions\DeleteProduct`. `craft\elements\actions\Delete` can be used instead.
- Removed `craft\commerce\elements\traits\OrderDeprecatedTrait`.
- Removed `craft\commerce\events\AddressEvent`.
- Removed `craft\commerce\events\CustomerAddressEvent`.
- Removed `craft\commerce\events\CustomerEvent`.
- Removed `craft\commerce\events\DefineAddressLinesEvent`. `craft\services\Addresses::formatAddress()` can be used instead.
- Removed `craft\commerce\events\LineItemEvent::isValid`.
- Removed `craft\commerce\events\PdfSaveEvent`.
- Removed `craft\commerce\helpers\Localization::formatAsPercentage()`.
- Removed `craft\commerce\models\Country`.
- Removed `craft\commerce\models\Discount::$code`.
- Removed `craft\commerce\models\Discount::getDiscountUserGroups()`.
- Removed `craft\commerce\models\Discount::getUserGroupIds()`. Discount user groups were migrated to the customer condition rule.
- Removed `craft\commerce\models\Discount::setUserGroupIds()`. Discount user groups were migrated to the customer condition rule.
- Removed `craft\commerce\models\Email::getPdfTemplatePath()`. `getPdf()->getTemplatePath()` can be used instead.
- Removed `craft\commerce\models\LineItem::getAdjustmentsTotalByType()`. `getTax()`, `getDiscount()`, or `getShippingCost()` can be used instead.
- Removed `craft\commerce\models\LineItem::setSaleAmount()`.
- Removed `craft\commerce\models\OrderHistory::$customerId`. `$userId` can be used instead.
- Removed `craft\commerce\models\OrderHistory::getCustomer()`. `getUser()` can be used instead.
- Removed `craft\commerce\models\ProductType::getLineItemFormat()`.
- Removed `craft\commerce\models\ProductType::setLineItemFormat()`.
- Removed `craft\commerce\models\Settings::$showCustomerInfoTab`. `$showEditUserCommerceTab` can be used instead.
- Removed `craft\commerce\models\ShippingAddressZone::getCountries()`.
- Removed `craft\commerce\models\ShippingAddressZone::getCountriesNames()`.
- Removed `craft\commerce\models\ShippingAddressZone::getCountryIds()`.
- Removed `craft\commerce\models\ShippingAddressZone::getStateIds()`.
- Removed `craft\commerce\models\ShippingAddressZone::getStates()`.
- Removed `craft\commerce\models\ShippingAddressZone::getStatesNames()`.
- Removed `craft\commerce\models\ShippingAddressZone::isCountryBased`.
- Removed `craft\commerce\models\State`.
- Removed `craft\commerce\models\TaxAddressZone::getCountries()`.
- Removed `craft\commerce\models\TaxAddressZone::getCountriesNames()`.
- Removed `craft\commerce\models\TaxAddressZone::getCountryIds()`.
- Removed `craft\commerce\models\TaxAddressZone::getStateIds()`.
- Removed `craft\commerce\models\TaxAddressZone::getStates()`.
- Removed `craft\commerce\models\TaxAddressZone::getStatesNames()`.
- Removed `craft\commerce\models\TaxAddressZone::isCountryBased`.
- Removed `craft\commerce\queue\jobs\ConsolidateGuestOrders`.
- Removed `craft\commerce\records\Country`.
- Removed `craft\commerce\records\CustomerAddress`. `craft\records\Address` can be used instead.
- Removed `craft\commerce\records\Discount::CONDITION_USER_GROUPS_ANY_OR_NONE`. Discount user groups were migrated to the customer condition rule.
- Removed `craft\commerce\records\Discount::CONDITION_USER_GROUPS_EXCLUDE`. Discount user groups were migrated to the customer condition rule.
- Removed `craft\commerce\records\Discount::CONDITION_USER_GROUPS_INCLUDE_ALL`. Discount user groups were migrated to the customer condition rule.
- Removed `craft\commerce\records\Discount::CONDITION_USER_GROUPS_INCLUDE_ANY`. Discount user groups were migrated to the customer condition rule.
- Removed `craft\commerce\records\DiscountUserGroup`.
- Removed `craft\commerce\records\OrderHistory::getCustomer()`. `getUser()` can be used instead.
- Removed `craft\commerce\records\ShippingZoneCountry`.
- Removed `craft\commerce\records\ShippingZoneState`.
- Removed `craft\commerce\records\State`.
- Removed `craft\commerce\records\TaxZoneCountry`.
- Removed `craft\commerce\records\TaxZoneState`.
- Removed `craft\commerce\services\Addresses::purgeOrphanedAddresses()`.
- Removed `craft\commerce\services\Addresses`.
- Removed `craft\commerce\services\Countries`.
- Removed `craft\commerce\services\Customers::EVENT_AFTER_SAVE_CUSTOMER_ADDRESS`.
- Removed `craft\commerce\services\Customers::EVENT_AFTER_SAVE_CUSTOMER`.
- Removed `craft\commerce\services\Customers::EVENT_BEFORE_SAVE_CUSTOMER_ADDRESS`.
- Removed `craft\commerce\services\Customers::EVENT_BEFORE_SAVE_CUSTOMER`.
- Removed `craft\commerce\services\Customers::SESSION_CUSTOMER`.
- Removed `craft\commerce\services\Customers::consolidateOrdersToUser()`.
- Removed `craft\commerce\services\Customers::deleteCustomer()`.
- Removed `craft\commerce\services\Customers::forgetCustomer()`.
- Removed `craft\commerce\services\Customers::getAddressIds()`.
- Removed `craft\commerce\services\Customers::getCustomer()`.
- Removed `craft\commerce\services\Customers::getCustomerById()`.
- Removed `craft\commerce\services\Customers::getCustomerByUserId()`.
- Removed `craft\commerce\services\Customers::getCustomerId()`.
- Removed `craft\commerce\services\Customers::getCustomersQuery()`.
- Removed `craft\commerce\services\Customers::purgeOrphanedCustomers()`.
- Removed `craft\commerce\services\Customers::saveAddress()`.
- Removed `craft\commerce\services\Customers::saveCustomer()`.
- Removed `craft\commerce\services\Customers::saveUserHandler()`.
- Removed `craft\commerce\services\Discounts::EVENT_BEFORE_MATCH_LINE_ITEM`. `EVENT_DISCOUNT_MATCHES_LINE_ITEM` can be used instead.
- Removed `craft\commerce\services\Discounts::getOrderConditionParams()`. `$order->toArray()` can be used instead.
- Removed `craft\commerce\services\Discounts::populateDiscountRelations()`.
- Removed `craft\commerce\services\Orders::cartArray()`. `toArray()` can be used instead.
- Removed `craft\commerce\services\Payments::getTotalAuthorizedForOrder()`.
- Removed `craft\commerce\services\Payments::getTotalAuthorizedOnlyForOrder()`. `craft\commerce\elements\Order::getTotalAuthorized()` can be used instead.
- Removed `craft\commerce\services\Payments::getTotalPaidForOrder()`. `craft\commerce\elements\Order::getTotalPaid()` can be used instead.
- Removed `craft\commerce\services\Payments::getTotalRefundedForOrder()`.
- Removed `craft\commerce\services\Sales::populateSaleRelations()`.
- Removed `craft\commerce\services\States`.<|MERGE_RESOLUTION|>--- conflicted
+++ resolved
@@ -7,24 +7,13 @@
 - Added `craft\commmerce\elements\conditions\customer\SignedInConditionRule`.
 - The `commerce/payments/pay` action now includes a `redirectData` key in JSON responses.
 - Fixed a PHP error that could occur when processing a payment. ([#3092](https://github.com/craftcms/commerce/issues/3092))
-<<<<<<< HEAD
-- Fixed a bug that could occur when forgetting a cart. ([#3091](https://github.com/craftcms/commerce/pull/3091))
-- Fixed a bug where order custom fields weren’t validating. ([#3109](https://github.com/craftcms/commerce/issues/3109))
-- Fixed a bug that occurred when creating a tax category inline on the Edit Tax Rate page.
-- Fixed a bug where saving an empty tax name on Commerce Lite throws a validation error. ([#3089](https://github.com/craftcms/commerce/issues/3089))
-- Fixed a bug where saving an empty shipping base and item rate on Commerce Lite throws a PHP error. 
-- Ajax requests to`commerce/payments/pay` actions now includes `redirectData` data in their response.
-- Added `craft\commerce\base\Gateway::showPaymentFormSubmitButton()`
-- Fixed a bug where the update order status action flash message displayed incorrectly. ([#3116](https://github.com/craftcms/commerce/issues/3116))
-- Fixed a bug where creating manual orders in the CP throws an exception error. ([#3115](https://github.com/craftcms/commerce/issues/3115))
-=======
 - Fixed a bug where cart cookies weren’t getting removed on logout, if the `defaultCookieDomain` Craft config setting was set. ([#3091](https://github.com/craftcms/commerce/pull/3091))
 - Fixed a bug where the `validateCartCustomFieldsOnSubmission` setting wasn’t being respected in Craft 4.4. ([#3109](https://github.com/craftcms/commerce/issues/3109))
 - Fixed a bug where the “Tax Zone” and “Tax Category” selects could be incorrectly populated when editing a tax category.
 - Fixed a PHP error that occurred when saving a tax zone with an empty name on Commerce Lite. ([#3089](https://github.com/craftcms/commerce/issues/3089))
 - Fixed a PHP error that occurred when saving shipping settings with empty “Shipping Base Rate” or “Shipping Per Item Rate” settings on Commerce Lite.
 - Fixed a bug where the flash message that was shown for order status changes was malformed. ([#3116](https://github.com/craftcms/commerce/issues/3116))
->>>>>>> 7bb10ae7
+- Fixed a bug where creating manual orders in the CP throws an exception error. ([#3115](https://github.com/craftcms/commerce/issues/3115))
 
 ## 4.2.5.1 - 2023-02-02
 
