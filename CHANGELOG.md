--- conflicted
+++ resolved
@@ -1,14 +1,12 @@
 # Release Notes for Craft Commerce
 
-<<<<<<< HEAD
 ## Unreleased
 
 ### Changed
 - The `registerUserOnOrderComplete` order parameter is now honored when completing an order from the control panel. ([#2503](https://github.com/craftcms/commerce/issues/2503))
-=======
+
 ### Fixed
 - Whitelisted date twig filter on discount condition formula to allow condition operator on date attributes and fields. ([#2505](https://github.com/craftcms/commerce/issues/2505))
->>>>>>> e4957734
 
 ## 3.4.1 - 2021-07-26
 
