# Release Notes for Craft Commerce

<<<<<<< HEAD
## Unreleased

### Added
- Variants now have `priceAsCurrency` and `salePriceAsCurrency` fields when queried via GraphQL. ([#1856](https://github.com/craftcms/commerce/issues/1856))
- Products now have an `defaultPriceAsCurrency` field when queried via GraphQL. ([#1856](https://github.com/craftcms/commerce/issues/1856))
- Fixed a deprecation warning that occurred in the example templates. ([#1859](https://github.com/craftcms/commerce/issues/1859))

### Fixed
- Fixed a permission error when accessing the subscription plans on Store Settings page. ([#1857](https://github.com/craftcms/commerce/issues/1857))
- Fixed a PHP error that occurred when attempting to preview an email without any completed orders in the system. ([#1858](https://github.com/craftcms/commerce/issues/1858))
- Fixed a bug where purchasables template cache doesn't invalidates when adding or removing sales in the control panel sales page. ([#1849](https://github.com/craftcms/commerce/issues/1849))

## 3.2.11 - 2020-11-04

### Changed
- Moved subscription plans from `commerce/settings/subscriptions/plans` to `commerce/store-settings/subscription-plans` in the control panel. ([#1846](https://github.com/craftcms/commerce/issues/1846))

### Fixed
- Emails that are prevented from being sent using the `\craft\commerce\services\Emails::EVENT_BEFORE_SEND_MAIL` event are no longer shown as failed jobs on the queue. ([#1842](https://github.com/craftcms/commerce/issues/1842))
- Fixed a PHP error that occurred when creating a new Product with multiple variants. ([#1851](https://github.com/craftcms/commerce/issues/1851))

## 3.2.10.1 - 2020-11-03

### Fixed
- Fixed a PostgreSQL migration issue. ([#1845](https://github.com/craftcms/commerce/pull/1845))

## 3.2.10 - 2020-11-02

### Added
- Added the ability to unset a cart’s selected payment source with the `commerce/cart/update-cart` action. ([#1835](https://github.com/craftcms/commerce/issues/1835))
- Added `craft\commerce\services\Pdfs::EVENT_MODIFY_RENDER_OPTIONS`. ([#1761](https://github.com/craftcms/commerce/issues/1761))

### Fixed
- Fixed a PHP error that occurred when retrieving the field layout for a variant of a deleted product. ([#1830](https://github.com/craftcms/commerce/pull/1830))
- Fixed a bug where restoring a deleted product restored previously-deleted variants. ([#1827](https://github.com/craftcms/commerce/issues/1827))
- Fixed a template error that would occur when creating or editing a tax rate. ([#1841](https://github.com/craftcms/commerce/issues/1841))

## 3.2.9.1 - 2020-10-30

### Fixed
- Fixed a bug where the `commerce_orders` table was missing the `orderSiteId` column on fresh installs. ([#1828](https://github.com/craftcms/commerce/pull/1828))

## 3.2.9 - 2020-10-29

### Added
- Added the ability to track which site an order was placed from.
- Added the “ID” column to the Products index page. ([#1787](https://github.com/craftcms/commerce/issues/1787))
- Added the “Order Site” column to the Orders index page.
- Added the ability to retry failed order status emails. ([#1397](https://github.com/craftcms/commerce/issues/1379))
- Added the ability to change the default tax category right from the Tax Categories index page. ([#1499](https://github.com/craftcms/commerce/issues/1499))
- Added the ability to change the default shipping category right from the Shipping Categories index page.
- Added the ability to update a shipping method’s status right from the Shipping Methods index page.
- All front-end success/fail flash messages are now customizable by passing hashed `successMessage`/`failMessage` params with the request. ([#1801](https://github.com/craftcms/commerce/issues/1801))
- It’s now possible to see purchasables’ snaphsot data when adding line items to an order from the Edit Order page. ([#1792](https://github.com/craftcms/commerce/issues/1792))
- Addresses now show whether they are the primary shipping/billing address for a customer on the Edit Address page. ([#1802](https://github.com/craftcms/commerce/issues/1802))
- Added the `cp.commerce.shippingMethods.edit.content` hook to the `shipping/shippingmethods/_edit.html` template. ([#1819](https://github.com/craftcms/commerce/pull/1819))
- Added `craft\commerce\elements\Order::$orderSiteId`.
- Added `craft\commerce\services\Customers::EVENT_AFTER_SAVE_CUSTOMER_ADDRESS`. ([#1220](https://github.com/craftcms/commerce/issues/1220))
- Added `craft\commerce\services\Customers::EVENT_AFTER_SAVE_CUSTOMER`.
- Added `craft\commerce\services\Customers::EVENT_BEFORE_SAVE_CUSTOMER_ADDRESS`. ([#1220](https://github.com/craftcms/commerce/issues/1220))
- Added `craft\commerce\services\Customers::EVENT_BEFORE_SAVE_CUSTOMER`.
- Added `craft\commerce\services\Webhooks::EVENT_AFTER_PROCESS_WEBHOOK`. ([#1799](https://github.com/craftcms/commerce/issues/1799))
- Added `craft\commerce\services\Webhooks::EVENT_BEFORE_PROCESS_WEBHOOK`. ([#1799](https://github.com/craftcms/commerce/issues/1799))

### Changed
- `salePrice` is now included when calling a purchasable’s `toArray()` method. ([#1793](https://github.com/craftcms/commerce/issues/1793))

### Deprecated
- Deprecated support for passing a `cartUpdatedNotice` param to the `commerce/cart/update-cart` action. A hashed `successMessage` param should be passed instead.

### Fixed
- Fixed a bug where changing the customer of an order could result in an “Address does not belong to customer” error. ([#1227](https://github.com/craftcms/commerce/issues/1227))
- Fixed a bug where cached discounts were not getting updated when a discount was saved or deleted. ([#1813](https://github.com/craftcms/commerce/pull/1813))
- Fixed formatting of URLs in the example templates. ([#1808](https://github.com/craftcms/commerce/issues/1808))
- Fixed a bug where `commerce/products/save-product`, `commerce/products/duplicate-product` and `commerce/products/delete-product` actions required the “Access Craft Commerce” permission. ([#1814](https://github.com/craftcms/commerce/pull/1814))
- Fixed a bug where it was possible to delete the default tax category.
- Fixed a bug where it was possible to delete the default shipping category.
- Restored the missing `craft\commerce\services\Payments::EVENT_AFTER_PROCESS_PAYMENT` event. ([#1818](https://github.com/craftcms/commerce/pull/1818))

## 3.2.8.1 - 2020-10-15

### Fixed
- Fixed a PHP error that occurred when duplicating a product. ([#1783](https://github.com/craftcms/commerce/issues/1783))

## 3.2.8 - 2020-10-13

### Added
- Added a “Variants” column to the Products index page. ([#1765](https://github.com/craftcms/commerce/issues/1765))
- Added the `commerce/reset-data` command. ([#581](https://github.com/craftcms/commerce/issues/581))
- Added `craft\commerce\console\controlllers\ResetData`.
- Added `craft\commerce\elements\Variants::getSkuAsText()`.
- Added `craft\commerce\helpers\Purchasable`.
- Added `craft\commerce\services\PaymentSources::getAllPaymentSourcesByGatewayId()`.

### Changed
- Coupon codes are no longer case-sensitive. ([#1763](https://github.com/craftcms/commerce/issues/1763))
- Disabled the browser autosuggest list when searching for a customer on the Edit Order page. ([#1752](https://github.com/craftcms/commerce/issues/1752))

### Fixed
- Fixed a PHP error that occurred when an order’s history was changed via a queue job.
- Fixed a bug where the store location address had its `isStoreLocation` property set to `false`. ([#1773](https://github.com/craftcms/commerce/issues/1773))
- Fixed a bug where the Template setting for product types wasn’t showing autosuggestions.
- Fixed a bug where disabled variants weren’t getting deleted along with their products. ([#1772](https://github.com/craftcms/commerce/issues/1772))
- Fixed a bug where incomplete carts weren’t getting updated when their selected payment gateway was disabled. ([#1531](https://github.com/craftcms/commerce/issues/1531))
- Fixed a bug where the incorrect confirmation message was shown when deleting a subscription plan.
- Fixed a PHP error that occurred when a subscription plan and gateway had been deleted. ([#1667](https://github.com/craftcms/commerce/issues/1667))
- Fixed a bug where address changes weren’t persisting on the Edit Order page. ([#1766](https://github.com/craftcms/commerce/issues/1766))
- Fixed a SQL error that could occur when saving a product, if it was disabled and missing required field values. ([#1764](https://github.com/craftcms/commerce/issues/1764))
- Fixed a bug where it was possible to change the primary currency after completed orders had been placed. ([#1777](https://github.com/craftcms/commerce/issues/1777))
- Fixed a JavaScript error that occurred on the payment page of the example templates.

## 3.2.7 - 2020-09-24

### Added
- Craft Commerce is now translated into Japanese.
- Added the ability to retrieve a customer’s addresses via Ajax. ([#1682](https://github.com/craftcms/commerce/issues/1682))
- Added the ability to retrieve a customer’s previous orders via Ajax. ([#1682](https://github.com/craftcms/commerce/issues/1682))
- Added `craft\commerce\controllers\CustomerAddressesController::actionGetAddresses`. ([#1682](https://github.com/craftcms/commerce/issues/1682))
- Added `craft\commerce\controllers\CustomerOrdersControllers`. ([#1682](https://github.com/craftcms/commerce/issues/1682))

### Changed
- Improved the performance of exporting orders using the “Raw Data” export type. ([#1744](https://github.com/craftcms/commerce/issues/1744))
- Disabled the browser autosuggest list when searching for a customer on the Edit Order page. ([#1752](https://github.com/craftcms/commerce/issues/1752))
- `craft\models\Customer::getOrders()` now returns orders sorted by date ordered, in descending order.

### Fixed
- Fixed a migration error that could occur when updating to Commerce 3. ([#1726](https://github.com/craftcms/commerce/issues/1726))
- Fixed a bug where control panel styles were getting included in rendered email previews. ([#1734](https://github.com/craftcms/commerce/issues/1734))
- Fixed a PHP error that could occur when saving an order without a customer ID.
- Fixed a PHP error that occurred when rendering a PDF, if the temp directory was missing. ([#1745](https://github.com/craftcms/commerce/issues/1745))
- Fixed a bug where `craft\commerce\models\Address:getAddressLines()` wasn’t including `countryText` in the response data.
- Fixed a PHP error that occurred when entering a localized number as a category shipping rule price.
- Fixed a bug where long translations would break the line item layout on the Edit Order page.
- Fixed a JavaScript error that occurred when editing shipping rules.

## 3.2.6 - 2020-09-13

### Fixed
- Fixed a bug that prevented a customer from unsubscribing from a subscription. ([#1650](https://github.com/craftcms/commerce/issues/1650))
- Fixed a bug that prevented a customer from deleting a payment source. ([#1650](https://github.com/craftcms/commerce/issues/1650))

## 3.2.5 - 2020-09-11

### Changed
- Purchasable descriptions are now generated based on data from the primary site only.
- JSON responses from the `commerce/payments/pay` action now include order information.

### Fixed
- Fixed a PHP error that occurred when exporting orders using the “Raw data” export type.
- Fixed a PHP error that could occur when resaving products. ([#1698](https://github.com/craftcms/commerce/issues/1698))
- Fixed a PHP error that occurred when using the `|commerceCurrency` Twig filter for currency conversion. ([#1702](https://github.com/craftcms/commerce/issues/1702))
- Fixed a SQL error that occurred when previewing emails on PostgreSQL. ([#1673](https://github.com/craftcms/commerce/issues/1673))
- Fixed a PHP error that occurred when there was a syntax error in an order condition formula. ([#1716](https://github.com/craftcms/commerce/issues/1716))
- Fixed a bug where order history records created at the same time were ordered incorrectly.
- Fixed a 400 error that could occur when a product type’s Template setting was blank.
- Fixed a bug where purchasables without a product type were incorrectly showing on the “Top Product Types” Dashboard widget. ([#1720](https://github.com/craftcms/commerce/issues/1720))
- Fixed a bug where shipping zone caches weren’t getting invalidated. ([#1721](https://github.com/craftcms/commerce/issues/1721))
- Fixed a Twig error that occurred when viewing the “Buy” example templates. ([#1722](https://github.com/craftcms/commerce/issues/1722))

## 3.2.4 - 2020-09-07

### Added
- Added the “Item Total” and “Item Subtotal” Orders index page columns. ([#1695](https://github.com/craftcms/commerce/issues/1695))
- Added the `hasProduct` argument to GraphQL variant queries. ([#1697](https://github.com/craftcms/commerce/issues/1697))
- Added `craft\commerce\elements\Order::$storedItemSubtotalAsCurrency`. ([#1695](https://github.com/craftcms/commerce/issues/1695))
- Added `craft\commerce\elements\Order::$storedItemSubtotal`. ([#1695](https://github.com/craftcms/commerce/issues/1695))
- Added `craft\commerce\services\Addresses::EVENT_BEFORE_DELETE_ADDRESS`. ([#1590](https://github.com/craftcms/commerce/pull/1590))

### Changed
- Address forms now show the Country field before State to avoid confusion when editing an address.
- Products’, subscriptions’, and orders’ date sort options are now sorted in descending order by default when selected (requires Craft 3.5.9 or later).
- `craft\commerce\models\Address::getAddressLines()` now has a `$sanitize` argument. ([#1671](https://github.com/craftcms/commerce/issues/1671))

### Deprecated
- Deprecated `craft\commerce\Plugin::t()`.
- Deprecated `craft\commerce\services\Discounts::populateDiscountRelations()`.

### Fixed
- Fixed a bug where donation queries weren’t returning complete results if the primary site had changed.
- Fixed a bug where addresses would always get a new ID when updating the cart. ([#1683](https://github.com/craftcms/commerce/issues/1683))
- Fixed a bug where sales weren’t being applied to orders on the Edit Order page. ([#1662](https://github.com/craftcms/commerce/issues/1662))
- Fixed a bug where users without orders weren’t available for selection in customer lists.
- Fixed a bug where the `*AsCurrency` order attributes were showing the base currency rather than the order currency. ([#1668](https://github.com/craftcms/commerce/issues/1668))
- Fixed a bug where it wasn’t possible to permanently delete orders from the Orders index page. ([#1708](https://github.com/craftcms/commerce/issues/1708))
- Fixed a bug where it wasn’t possible to permanently delete products from the Product index page. ([#1708](https://github.com/craftcms/commerce/issues/1708))
- Fixed a missing validation error when saving a product type. ([#1678](https://github.com/craftcms/commerce/issues/1678))
- Fixed a bug where address lines were getting double-encoded. ([#1671](https://github.com/craftcms/commerce/issues/1671))
- Fixed a bug where shipping method caches weren’t getting invalidated. ([#1674](https://github.com/craftcms/commerce/issues/1674))
- Fixed a bug where `dateUpdated` wasn’t getting populated when saving a line item. ([#1691](https://github.com/craftcms/commerce/issues/1691))
- Fixed a bug where purchasable descriptions were able to be longer than line item descriptions.
- Fixed a bug where discounts could be applied to products that were already on sale, even if their “Exclude this discount for products that are already on sale” condition was enabled. ([#1700](https://github.com/craftcms/commerce/issues/1700))
- Fixed a bug where discount condition formulas weren’t preventing discount codes from applying to a cart. ([#1705](https://github.com/craftcms/commerce/pull/1705))
- Fixed a bug where orders’ cached transactions were not getting updated when a transaction was saved. ([#1703](https://github.com/craftcms/commerce/pull/1703))

## 3.2.3 - 2020-08-19

### Fixed
- Fixed a SQL error that occurred when searching for orders from the Orders index page. ([#1652](https://github.com/craftcms/commerce/issues/1652))
- Fixed a bug where discounts with purchasable conditions were not being applied correctly to the cart. ([#1641](https://github.com/craftcms/commerce/issues/1641))
- Fixed a migration error that could occur when updating to Commerce 3.2. ([#1655](https://github.com/craftcms/commerce/issues/1655))
- Fixed a PHP error that occurred when displaying the “Top Product Types” Dashboard widget.
- Fixed a deprecation warning that occurred on the Orders index page. ([#1656](https://github.com/craftcms/commerce/issues/1656))
- Fixed a bug where Live Preview wasn’t showing custom fields for products. ([#1651](https://github.com/craftcms/commerce/issues/1651))

## 3.2.2.1 - 2020-08-14

### Fixed
- Fixed a bug where `craft\commerce\services\LineItemStatuses::getLineItemStatusByHandle()`, `getDefaultLineItemStatus()`, `getDefaultLineItemStatusForLineItem()` and `getLineItemStatusById()` were returning archived statuses. ([#1643](https://github.com/craftcms/commerce/issues/1643))
- Fixed a bug where line item status caches weren’t getting invalidated.

## 3.2.2 - 2020-08-13

### Added
- Added `craft\commerce\models\LineItem::setLineItemStatus()`. ([#1638](https://github.com/craftcms/commerce/issues/1638))
- Added `craft\commerce\services\LineItems::orderCompleteHandler()`.

### Changed
- Commerce now requires Craft 3.5.4 or later.

### Fixed
- Fixed a bug where the default line item status was not getting applied on order completion. ([#1643](https://github.com/craftcms/commerce/issues/1643))
- Fixed a bug where sales weren’t getting initialized with their `sortOrder` value. ([#1633](https://github.com/craftcms/commerce/issues/1633))
- Fixed a PHP error that could occur when downloading a PDF. ([#1626](https://github.com/craftcms/commerce/issues/1626))
- Fixed a PHP error that could occur when adding a custom purchasable to an order from the Edit Order page. ([#1646](https://github.com/craftcms/commerce/issues/1646))
- Fixed a bug where duplicate orders could be returned by an order query when using the `hasPurchasables` or `hasTransactions` params. ([#1637](https://github.com/craftcms/commerce/issues/1637))
- Fixed a bug where the Top Products and Top Product Types lists weren’t counting correctly on multi-site installs. ([#1644](https://github.com/craftcms/commerce/issues/1644))
- Fixed a bug where the Edit Order page wasn’t swapping the selected tab correctly when saving changes, if a custom tab was selected. ([#1647](https://github.com/craftcms/commerce/issues/1647))
- Fixed a bug where custom field JavaScript wasn’t getting initialized properly on the Edit Order page in some cases. ([#1647](https://github.com/craftcms/commerce/issues/1647))

## 3.2.1 - 2020-08-06

### Added
- Added `craft\commerce\models\Address::sameAs()`. ([#1616](https://github.com/craftcms/commerce/issues/1616))

### Fixed
- Fixed an error that could occur when rebuilding the project config. ([#1618](https://github.com/craftcms/commerce/issues/1618))
- Fixed an error that could occur on the order index page when viewing orders with deleted gateways. ([#1617](https://github.com/craftcms/commerce/issues/1617))
- Fixed a deprecation warning that occurred when sending an Ajax request to `commerce/cart/*` actions. ([#1548](https://github.com/craftcms/commerce/issues/1548))
- Fixed a bug where purchasables weren’t getting pre-populated properly when clicking “Add all to Sale” on the Edit Product page. ([#1595](https://github.com/craftcms/commerce/issues/1595))
- Fixed PHP 7.0 compatibility.
- Fixed a Twig error that occurred when viewing the “Buy” example templates. ([#1621](https://github.com/craftcms/commerce/issues/1621))

## 3.2.0.2 - 2020-08-04

### Fixed
- Fixed a bug that caused the product Title field to be hidden on Edit Product pages. ([#1614](https://github.com/craftcms/commerce/pull/1614))

## 3.2.0.1 - 2020-08-04

### Fixed
- Fixed a SQL error that could occur when updating to Commerce 3.2.

## 3.2.0 - 2020-08-04

### Added
- Order, product, and variant field layouts now support the new field layout features added in Craft 3.5.
- It’s now possible to set Title fields’ positions within product and variant field layouts.
- It’s now possible to set the Variants field’s position within product field layouts.
- Added support for managing multiple PDF templates. Each email can choose which PDF should be attached. ([#208](https://github.com/craftcms/commerce/issues/208))
- Added a “Download PDF” action to the Orders index page, which supports downloading multiple orders’ PDFs at once. ([#1598](https://github.com/craftcms/commerce/issues/1598))
- Shipping rules can now be duplicated from the Edit Shipping Rule page. ([#153](https://github.com/craftcms/commerce/issues/153))
- Added the ability to preview HTML emails from the Emails index page. ([#1387](https://github.com/craftcms/commerce/issues/1387))
- Variants now have a `product` field when queried via the GraphQL API.
- It’s now possible to query for variants by their dimensions. ([#1570](https://github.com/craftcms/commerce/issues/1570))
- Products can now have auto-generated titles with the “Title Format” product type setting. ([#148](https://github.com/craftcms/commerce/issues/148))
- Added the `withLineItems`, `withTransactions`, `withAdjustments`, `withCustomer` and `withAddresses` order query params, for eager-loading related models. ([#1603](https://github.com/craftcms/commerce/issues/1603))
- Added `apply`, `applyAmount`, `applyAmountAsPercent`, `applyAmountAsFlat`, `dateFrom` and `dateTo` fields to sales when queried via the GraphQL API. ([#1607](https://github.com/craftcms/commerce/issues/1607))
- Added the `freeOrderPaymentStrategy` config setting. ([#1526](https://github.com/craftcms/commerce/pull/1526))
- Added the `cp.commerce.order.edit.details` template hook. ([#1597](https://github.com/craftcms/commerce/issues/1597))
- Added `craft\commerce\controllers\Pdf`.
- Added `craft\commerce\elements\Orders::EVENT_AFTER_APPLY_ADD_LINE_ITEM`. ([#1516](https://github.com/craftcms/commerce/pull/1516))
- Added `craft\commerce\elements\Orders::EVENT_AFTER_APPLY_REMOVE_LINE_ITEM`. ([#1516](https://github.com/craftcms/commerce/pull/1516))
- Added `craft\commerce\elements\db\VariantQuery::width()`, `height()`, `length()` and `weight()`. ([#1570](https://github.com/craftcms/commerce/issues/1570))
- Added `craft\commerce\events\DefineAddressLinesEvent`.
- Added `craft\commerce\fieldlayoutelements\ProductTitleField`.
- Added `craft\commerce\fieldlayoutelements\VariantTitleField`.
- Added `craft\commerce\fieldlayoutelements\VariantsField`.
- Added `craft\commerce\models\Address::getAddressLines()`.
- Added `craft\commerce\models\EVENT_DEFINE_ADDRESS_LINES`. ([#1305](https://github.com/craftcms/commerce/issues/1305))
- Added `craft\commerce\models\Email::$pdfId`.
- Added `craft\commerce\models\LineItem::dateUpdated`. ([#1132](https://github.com/craftcms/commerce/issues/1132))
- Added `craft\commerce\models\Pdf`.
- Added `craft\commerce\records\Pdf`.
- Added `craft\commerce\services\Addresses::eagerLoadAddressesForOrders()`.
- Added `craft\commerce\services\Customers::eagerLoadCustomerForOrders()`.
- Added `craft\commerce\services\LineItems::eagerLoadLineItemsForOrders()`.
- Added `craft\commerce\services\OrderAdjustments::eagerLoadOrderAdjustmentsForOrders()`.
- Added `craft\commerce\services\Pdfs::EVENT_AFTER_SAVE_PDF`.
- Added `craft\commerce\services\Pdfs::EVENT_BEFORE_SAVE_PDF`.
- Added `craft\commerce\services\Pdfs::getAllEnabledPdfs()`.
- Added `craft\commerce\services\Pdfs::getAllPdfs()`.
- Added `craft\commerce\services\Pdfs::getDefaultPdf()`.
- Added `craft\commerce\services\Pdfs::getPdfByHandle()`.
- Added `craft\commerce\services\Pdfs::getPdfById()`.
- Added `craft\commerce\services\Pdfs::savePdf()`.
- Added `craft\commerce\services\Transactions::eagerLoadTransactionsForOrders()`.

### Changed
- Commerce now requires Craft 3.5.0 or later.
- Improved the performance of order indexes.
- Improved the performance of querying for products and orders via the GraphQL API.
- Countries are now initially sorted by name, rather than country code.
- Improved customer search and creation when editing an order. ([#1594](https://github.com/craftcms/commerce/issues/1594))
- It’s now possible to use multiple keywords when searching for variants from the Edit Order page. ([#1546](https://github.com/craftcms/commerce/pull/1546))
- New products, countries, states, and emails are now enabled by default.

### Deprecated
- Deprecated `craft\commerce\controllers\Orders::actionPurchasableSearch()`. Use `actionPurchasablesTable()` instead.
- Deprecated `craft\commerce\services\Sales::populateSaleRelations()`.
- Deprecated the `orderPdfPath` config setting.
- Deprecated the `orderPdfFilenameFormat` config setting.

### Removed
- Removed `craft\commerce\models\ProductType::$titleLabel`.
- Removed `craft\commerce\models\ProductType::$variantTitleLabel`.
- Removed `craft\commerce\records\ProductType::$titleLabel`.
- Removed `craft\commerce\records\ProductType::$variantTitleLabel`.
- Removed `craft\commerce\models\Email::$pdfTemplatePath`.
- Removed `craft\commerce\records\Email::$pdfTemplatePath`.

### Fixed
- Fixed a bug where interactive custom fields weren’t working within newly created product variants, from product editor HUDs.
- Fixed a bug where it was possible to select purchasables that weren’t available for purchase on the Edit Order page. ([#1505](https://github.com/craftcms/commerce/issues/1505))
- Fixed a PHP error that could occur during line item validation on Yii 2.0.36. ([yiisoft/yii2#18175](https://github.com/yiisoft/yii2/issues/18175))
- Fixed a bug that prevented shipping rules for being sorted correctly on the Edit Shipping Method page.
- Fixed a bug where programmatically-set related IDs could be ignored when saving a sale.
- Fixed a bug where order status descriptions were getting dropped when rebuilding the project config.

## 3.1.12 - 2020-07-14

### Changed
- Improved the wording of the “Categories Relationship Type” setting’s instructions and option labels on Edit Sale and Edit Discount pages. ([#1565](https://github.com/craftcms/commerce/pull/1565))

### Fixed
- Fixed a bug where existing sales and discounts would get the wrong “Categories Relationship Type” seletion when upgrading to Commerce 3. ([#1565](https://github.com/craftcms/commerce/pull/1565))
- Fixed a bug where the wrong shipping method could be selected for completed orders on the Edit Order page. ([#1557](https://github.com/craftcms/commerce/issues/1557))
- Fixed a bug where it wasn’t possible to update a customer’s primary billing or shipping address from the front end. ([#1562](https://github.com/craftcms/commerce/issues/1562))
- Fixed a bug where customers’ states weren’t always shown in the control panel. ([#1556](https://github.com/craftcms/commerce/issues/1556))
- Fixed a bug where programmatically removing an unsaved line item could remove the wrong line item. ([#1555](https://github.com/craftcms/commerce/issues/1555))
- Fixed a PHP error that could occur when using the `currency` Twig filter. ([#1554](https://github.com/craftcms/commerce/issues/1554))
- Fixed a PHP error that could occur on the order completion template when outputting dates. ([#1030](https://github.com/craftcms/commerce/issues/1030))
- Fixed a bug that could occur if a gateway had truncated its “Gateway Message”.

## 3.1.11 - 2020-07-06

### Added
- Added new `*AsCurrency` attributes to all currency attributes on orders, line items, products, variants, adjustments and transactions.
- Added the `hasVariant` argument to GraphQL product queries. ([#1544](https://github.com/craftcms/commerce/issues/1544))
- Added `craft\commerce\events\ModifyCartInfoEvent::$cart`. ([#1536](https://github.com/craftcms/commerce/issues/1536))
- Added `craft\commerce\behaviors\CurrencyAttributeBehavior`.
- Added `craft\commerce\gql\types\input\Variant`.

### Fixed
- Improved performance when adding items to the cart. ([#1543](https://github.com/craftcms/commerce/pull/1543), [#1520](https://github.com/craftcms/commerce/issues/1520))
- Fixed a bug where products that didn’t have current sales could be returned when the `hasSales` query parameter was enabled.
- Fixed a bug where the “Message” field wasn’t getting cleared after updating the order status on the Order edit page. ([#1366](https://github.com/craftcms/commerce/issues/1366))
- Fixed a bug where it wasn’t possible to update the conversion rate on a payment currency. ([#1547](https://github.com/craftcms/commerce/issues/1547))
- Fixed a bug where it wasn’t possible to delete all line item statuses.
- Fixed a bug where zero currency values weren’t getting formatted correctly in `commerce/cart/*` actions’ JSON responses. ([#1539](https://github.com/craftcms/commerce/issues/1539))
- Fixed a bug where the wrong line item could be added to the cart when using the Lite edition. ([#1552](https://github.com/craftcms/commerce/issues/1552))
- Fixed a bug where a validation error was being shown incorrectly on the Edit Discount page. ([#1549](https://github.com/craftcms/commerce/issues/1549))

### Deprecated
- The `|json_encode_filtered` twig filter has now been deprecated.

## 3.1.10 - 2020-06-23

### Added
- Added the `salePrice` and `sales` fields to GraphQL variant queries. ([#1525](https://github.com/craftcms/commerce/issues/1525))
- Added support for non-parameterized gateway webhook URLs. ([#1530](https://github.com/craftcms/commerce/issues/1530))
- Added `craft\commerce\gql\types\SaleType`.

### Changed
- The selected shipping method now shows both name and handle for completed orders on the Edit Order page. ([#1472](https://github.com/craftcms/commerce/issues/1472))

### Fixed
- Fixed a bug where the current user’s email was unintentionally being used as a fallback when creating a customer with an invalid email address on the Edit Order page. ([#1523](https://github.com/craftcms/commerce/issues/1523))
- Fixed a bug where an incorrect validation error would be shown when using custom address validation on the Edit Order page. ([#1519](https://github.com/craftcms/commerce/issues/1519))
- Fixed a bug where `defaultVariantId` wasn’t being set when saving a Product. ([#1529](https://github.com/craftcms/commerce/issues/1529))
- Fixed a bug where custom shipping methods would show a zero price. ([#1532](https://github.com/craftcms/commerce/issues/1532))
- Fixed a bug where the payment form modal wasn’t getting sized correctly on the Edit Order page. ([#1441](https://github.com/craftcms/commerce/issues/1441))
- Fixed the link to Commerce documentation from the control panel. ([#1517](https://github.com/craftcms/commerce/issues/1517))
- Fixed a deprecation warning for `Order::getAvailableShippingMethods()` on the Edit Order page. ([#1518](https://github.com/craftcms/commerce/issues/1518))

## 3.1.9 - 2020-06-17

### Added
- Added `craft\commerce\base\Gateway::getTransactionHashFromWebhook()`.
- Added `craft\commerce\services\OrderAdjustments::EVENT_REGISTER_DISCOUNT_ADJUSTERS`.
- Added `craft\commerce\services\Webhooks`.

### Changed
- Discount calculations now take adjustments created by custom discount adjusters into account. ([#1506](https://github.com/craftcms/commerce/issues/1506))
- Improved handling of race conditions between processing a webhook and completing an order. ([#1510](https://github.com/craftcms/commerce/issues/1510))
- Improved performance when retrieving order statuses. ([#1497](https://github.com/craftcms/commerce/issues/1497))

### Fixed
- Fixed a bug where zero stock items would be removed from the order before accepting payment. ([#1503](https://github.com/craftcms/commerce/issues/1503))
- Fixed an error that occurred when saving an order with a deleted variant on the Edit Order page. ([#1504](https://github.com/craftcms/commerce/issues/1504))
- Fixed a bug where line items weren’t being returned in the correct order after adding a new line item to the card via Ajax. ([#1496](https://github.com/craftcms/commerce/issues/1496))
- Fixed a bug where countries and states weren’t being returned in the correct order. ([#1512](https://github.com/craftcms/commerce/issues/1512))
- Fixed a deprecation warning. ([#1508](https://github.com/craftcms/commerce/issues/1508))

## 3.1.8 - 2020-06-11

### Added
- Added `craft\commerce\services\Sales::EVENT_AFTER_DELETE_SALE`.

### Changed
- Custom adjuster types now show as read-only on the Edit Order page. ([#1460](https://github.com/craftcms/commerce/issues/1460))
- Variant SKU, price, and stock validation is now more lenient unless the product and variant are enabled.

### Fixed
- Fixed a bug where empty carts would get new cart numbers on every request. ([#1486](https://github.com/craftcms/commerce/issues/1486))
- Fixed a PHP error that occurred when saving a payment source using an erroneous card. ([#1492](https://github.com/craftcms/commerce/issues/1492))
- Fixed a bug where deleted orders were being included in reporting widget calculations. ([#1490](https://github.com/craftcms/commerce/issues/1490))
- Fixed the styling of line item option values on the Edit Order page.
- Fixed a SQL error that occurred when duplicating a product on a multi-site Craft install. ([#1491](https://github.com/craftcms/commerce/issues/1491))
- Fixed a bug where products could be duplicated even if there was a validation error that made it look like the product hadn’t been duplicated.

## 3.1.7 - 2020-06-02

### Fixed
- Fixed a bug where blank addresses were being automatically created on new carts. ([#1486](https://github.com/craftcms/commerce/issues/1486))
- Fixed a SQL error that could occur during order consolidation on PostgreSQL.

## 3.1.6 - 2020-06-02

### Changed
- `craft\commerce\services\Customers::consolidateOrdersToUser()` is no longer deprecated.

### Fixed
- Fixed a bug where the “Purchase Total” and “Purchase Quantity” discount conditions weren’t being applied correctly. ([#1389](https://github.com/craftcms/commerce/issues/1389))
- Fixed a bug where a customer could be deleted if `Order::$registerUserOnOrderComplete` was set to `true` on order completion. ([#1483](https://github.com/craftcms/commerce/issues/1483))
- Fixed a bug where it wasn’t possible to save an order without addresses on the Edit Order page. ([#1484](https://github.com/craftcms/commerce/issues/1484))
- Fixed a bug where addresses weren’t being set automatically when retrieving a cart. ([#1476](https://github.com/craftcms/commerce/issues/1476))
- Fixed a bug where transaction information wasn’t being displayed correctly on the Edit Order page. ([#1467](https://github.com/craftcms/commerce/issues/1467))
- Fixed a bug where `commerce/pay/*` and `commerce/customer-addresses/*` actions ignored the `updateCartSearchIndexes` config setting.
- Fixed a deprecation warning. ([#1481](https://github.com/craftcms/commerce/issues/1481))

## 3.1.5 - 2020-05-27

### Added
- Added the `updateCartSearchIndexes` config setting. ([#1416](https://github.com/craftcms/commerce/issues/1416))
- Added `craft\commerce\services\Discounts::EVENT_DISCOUNT_MATCHES_ORDER`.
- Renamed the `Totals` column to `All Totals` and `Total` to `Total Price` on the Orders index page. ([#1482](https://github.com/craftcms/commerce/issues/1482))

### Deprecated
- Deprecated `craft\commerce\services\Discounts::EVENT_BEFORE_MATCH_LINE_ITEM`. `EVENT_DISCOUNT_MATCHES_LINE_ITEM` should be used instead.

### Fixed
- Fixed a PHP error that could occur on Craft 3.5. ([#1471](https://github.com/craftcms/commerce/issues/1471))
- Fixed a bug where the “Purchase Total” discount condition would show a negative value.
- Fixed a bug where payment transaction amounts where not being formatted correctly on Edit Order pages. ([#1463](https://github.com/craftcms/commerce/issues/1463))
- Fixed a bug where free shipping discounts could be applied incorrectly. ([#1473](https://github.com/craftcms/commerce/issues/1473))

## 3.1.4 - 2020-05-18

### Added
- Added a “Duplicate” action to the Products index page. ([#1107](https://github.com/craftcms/commerce/issues/1107))
- It’s now possible to query for a single product or variant via GraphQL.
- Address and line item notes now support emoji characters. ([#1426](https://github.com/craftcms/commerce/issues/1426))
- Added `craft\commerce\fields\Products::getContentGqlType()`.
- Added `craft\commerce\fields\Variants::getContentGqlType()`.
- Added `craft\commerce\models\Address::getCountryIso()`. ([#1419](https://github.com/craftcms/commerce/issues/1419))
- Added `craft\commerce\web\assets\commerceui\CommerceOrderAsset`.

### Changed
- It’s now possible to add multiple line items at a time on the Edit Order page. ([#1446](https://github.com/craftcms/commerce/issues/1446))
- It’s now possible to copy the billing address over to the shipping address, and vise-versa, on Edit Order pages. ([#1412](https://github.com/craftcms/commerce/issues/1412))
- Edit Order pages now link to the customer’s edit page. ([#1397](https://github.com/craftcms/commerce/issues/1397))
- Improved the line item options layout on the Edit Order page.

### Fixed
- Fixed a bug where products weren’t getting duplicate correctly when the “Save as a new product” option was selected. ([#1393](https://github.com/craftcms/commerce/issues/1393))
- Fixed a bug where addresses were being incorrectly duplicated when updating a cart from the Edit Order page. ([#1435](https://github.com/craftcms/commerce/issues/1435))
- Fixed a bug where `product` and `variant` fields were returning the wrong type in GraphQL queries. ([#1434](https://github.com/craftcms/commerce/issues/1434))
- Fixed a SQL error that could occur when saving a product. ([#1407](https://github.com/craftcms/commerce/pull/1407))
- Fixed a bug where only admin users were allowed to add line item on the Edit Order page. ([#1424](https://github.com/craftcms/commerce/issues/1424))
- Fixed a bug where it wasn’t possible to remove an address on the Edit Order page. ([#1436](https://github.com/craftcms/commerce/issues/1436))
- Fixed a bug where user groups would be unset when saving a primary address on the Edit User page. ([#1421](https://github.com/craftcms/commerce/issues/1421))
- Fixed a PHP error that could occur when saving an address. ([#1417](https://github.com/craftcms/commerce/issues/1417))
- Fixed a bug where entering a localized number for a base discount value would save incorrectly. ([#1400](https://github.com/craftcms/commerce/issues/1400))
- Fixed a bug where blank addresses were being set on orders from the Edit Order page. ([#1401](https://github.com/craftcms/commerce/issues/1401))
- Fixed a bug where past orders weren’t being consolidated for new users. ([#1423](https://github.com/craftcms/commerce/issues/1423))
- Fixed a bug where unnecessary order recalculation could occur during a payment request. ([#1431](https://github.com/craftcms/commerce/issues/1431))
- Fixed a bug where variants weren’t getting resaved automatically if their field layout was removed from the product type settings. ([#1359](https://github.com/craftcms/commerce/issues/1359))
- Fixed a PHP error that could occur when saving a discount.

## 3.1.3 - 2020-04-22

### Fixed
- Fixed a PHP error that occurred when saving variants. ([#1403](https://github.com/craftcms/commerce/pull/1403))
- Fixed an error that could occur when processing Project Config changes that also included new sites. ([#1390](https://github.com/craftcms/commerce/issues/1390))
- Fixed a bug where “Purchase Total” and “Purchase Quantity” discount conditions weren’t being applied correctly. ([#1389](https://github.com/craftcms/commerce/issues/1389))

## 3.1.2 - 2020-04-17

### Added
- It’s now possible to query for products and variants by their custom field values via GraphQL.
- Added the `variants` field to GraphQL product queries.
- Added `craft\commerce\service\Variants::getVariantGqlContentArguments()`.

### Changed
- It’s now possible to query for orders using multiple email addresses. ([#1361](https://github.com/craftcms/commerce/issues/1361))
- `craft\commerce\controllers\CartController::$_cart` is now protected.
- `craft\commerce\controllers\CartController::$_cartVariable` is now protected.

### Deprecated
- Deprecated `craft\commerce\queue\jobs\ConsolidateGuestOrders::consolidate()`. `craft\commerce\services\Customers::consolidateGuestOrdersByEmail()` should be used instead.

### Fixed
- Fixed a bug where orders weren’t marked as complete when using an offsite gateway and the “authorize” payment type.
- Fixed an error that occurred when attempting to pay for an order from the control panel. ([#1362](https://github.com/craftcms/commerce/issues/1362))
- Fixed a PHP error that occurred when using a custom shipping method during checkout. ([#1378](https://github.com/craftcms/commerce/issues/1378))
- Fixed a bug where Edit Address pages weren’t redirecting back to the Edit User page on save. ([#1368](https://github.com/craftcms/commerce/issues/1368))
- Fixed a bug where selecting the “All Orders” source on the Orders index page wouldn’t update the browser’s history. ([#1367](https://github.com/craftcms/commerce/issues/1367))
- Fixed a bug where the Orders index page wouldn’t work as expected after cancelling an order status update. ([#1375](https://github.com/craftcms/commerce/issues/1375))
- Fixed a bug where the Edit Order pages would continue showing the previous order status message after it had been changed. ([#1366](https://github.com/craftcms/commerce/issues/1366))
- Fixed a race condition that could occur when consolidating guest orders.
- Fixed a bug where the Edit Order page was showing order-level adjustments’ “Edit” links for incomplete orders. ([#1374](https://github.com/craftcms/commerce/issues/1374))
- Fixed a PHP error that could occur when viewing a disabled country in the control panel.
- Fixed a bug where `craft\commerce\models\LineItem::$saleAmount` was being incorrectly validated. ([#1365](https://github.com/craftcms/commerce/issues/1365))
- Fixed a bug where variants weren’t getting deleted when a product was hard-deleted. ([#1186](https://github.com/craftcms/commerce/issues/1186))
- Fixed a bug where the `cp.commerce.product.edit.details` template hook was getting called in the wrong place in Edit Product pages. ([#1376](https://github.com/craftcms/commerce/issues/1376))
- Fixed a bug where line items’ caches were not being invalidated on save. ([#1377](https://github.com/craftcms/commerce/issues/1377))

## 3.1.1 - 2020-04-03

### Changed
- Line items’ sale amounts are now calculated automatically.

### Fixed
- Fixed a bug where orders weren’t saving properly during payment.
- Fixed a bug where it wasn’t obvious how to set shipping and billing addresses on a new order. ([#1354](https://github.com/craftcms/commerce/issues/1354))
- Fixed a bug where variant blocks were getting extra padding above their fields.
- Fixed an error that could occur when using the `|commerceCurrency` Twig filter if the Intl extension wasn’t enabled. ([#1353](https://github.com/craftcms/commerce/issues/1353))
- Fixed a bug where the `hasSales` variant query param could override most other params.
- Fixed a SQL error that could occur when querying for variants using the `hasStock` param on PostgreSQL. ([#1356](https://github.com/craftcms/commerce/issues/1356))
- Fixed a SQL error that could occur when querying for orders using the `isPaid` or `isUnpaid` params on PostgreSQL.
- Fixed a bug where passing `false` to a subscription query’s `isCanceled` or `isExpired` params would do nothing.

## 3.1.0.1 - 2020-04-02

### Fixed
- Fixed a bug where the `commerce_discounts` table was missing an `orderConditionFormula` column on fresh installs. ([#1351](https://github.com/craftcms/commerce/issues/1351))

## 3.1.0 - 2020-04-02

### Added
- It’s now possible to set dynamic condition formulas on discounts. ([#470](https://github.com/craftcms/commerce/issues/470))
- It’s now possible to reorder states. ([#1284](https://github.com/craftcms/commerce/issues/1284))
- It’s now possible to load a previous cart into the current session. ([#1348](https://github.com/craftcms/commerce/issues/1348))
- Customers can now pay the outstanding balance on a cart or completed order.
- It’s now possible to pass a `paymentSourceId` param on `commerce/payments/pay` requests, to set the desired payment gateway at the time of payment. ([#1283](https://github.com/craftcms/commerce/issues/1283))
- Edit Order pages now automatically populate the billing and shipping addresses when a new customer is selected. ([#1295](https://github.com/craftcms/commerce/issues/1295))
- It’s now possible to populate the billing and shipping addresses on an order based on existing addresses in the customer’s address book. ([#990](https://github.com/craftcms/commerce/issues/990))
- JSON responses for `commerce/cart/*` actions now include an `availableShippingMethodOptions` array, which lists all available shipping method options and their prices.
- It’s now possible to query for variants via GraphQL. ([#1315](https://github.com/craftcms/commerce/issues/1315))
- It’s now possible to set an `availableForPurchase` argument when querying for products via GraphQL.
- It’s now possible to set a `defaultPrice` argument when querying for products via GraphQL.
- Products now have an `availableForPurchase` field when queried via GraphQL.
- Products now have a `defaultPrice` field when queried via GraphQL.
- Added `craft\commerce\adjusters\Tax::_getTaxAmount()`.
- Added `craft\commerce\base\TaxEngineInterface`.
- Added `craft\commerce\controllers\AddressesController::actionValidate()`.
- Added `craft\commerce\controllers\AddressesController::getAddressById()`.
- Added `craft\commerce\controllers\AddressesController::getCustomerAddress()`.
- Added `craft\commerce\controllers\CartController::actionLoadCart()`.
- Added `craft\commerce\elements\Order::getAvailableShippingMethodsOptions()`.
- Added `craft\commerce\elements\Order::removeBillingAddress()`.
- Added `craft\commerce\elements\Order::removeEstimateBillingAddress()`.
- Added `craft\commerce\elements\Order::removeEstimateShippingAddress()`.
- Added `craft\commerce\elements\Order::removeShippingAddress()`.
- Added `craft\commerce\elements\Variant::getGqlTypeName()`.
- Added `craft\commerce\elements\Variant::gqlScopesByContext()`.
- Added `craft\commerce\elements\Variant::gqlTypeNameByContext()`.
- Added `craft\commerce\engines\TaxEngine`.
- Added `craft\commerce\gql\arguments\elements\Variant`.
- Added `craft\commerce\gql\arguments\interfaces\Variant`.
- Added `craft\commerce\gql\arguments\queries\Variant`.
- Added `craft\commerce\gql\arguments\resolvers\Variant`.
- Added `craft\commerce\gql\arguments\types\elements\Variant`.
- Added `craft\commerce\gql\arguments\types\generators\VariantType`.
- Added `craft\commerce\models\Settings::$loadCartRedirectUrl`.
- Added `craft\commerce\models\ShippingMethodOption`.
- Added `craft\commerce\services\Addresses::removeReadOnlyAttributesFromArray()`.
- Added `craft\commerce\services\Carts::getCartName()`.
- Added `craft\commerce\services\Customers::getCustomersQuery()`.
- Added `craft\commerce\services\Taxes`.

### Changed
- Improved performance for installations with millions of orders.
- Improved the “Add a line item” behavior and styling on the Edit Order page.
- Discount adjustments are now only applied to line items, not the whole order. The “Base discount” amount is now spread across all line items.
- Line items’ sale prices are now rounded before being multiplied by the quantity.
- Improved the consistency of discount and tax calculations and rounding logic across the system.
- Products and subscriptions can now be sorted by their IDs in the control panel.
- Improved the styling and behavior of the example templates.

### Deprecated
- Deprecated the ability to create percentage-based order-level discounts.

### Fixed
- Fixed an error that could occur when querying for products by type via GraphQL.
- Fixed a bug where it was possible to issue refunds for more than the remaining transaction amount. ([#1098](https://github.com/craftcms/commerce/issues/1098))
- Fixed a bug where order queries could return orders in the wrong sequence when ordered by `dateUpdated`. ([#1345](https://github.com/craftcms/commerce/issues/1345))
- Fixed a PHP error that could occur on the Edit Order page if the customer had been deleted. ([#1347](https://github.com/craftcms/commerce/issues/1347))
- Fixed a bug where shipping rules and discounts weren’t properly supporting localized number formats. ([#1332](https://github.com/craftcms/commerce/issues/1332), [#1174](https://github.com/craftcms/commerce/issues/1174))
- Fixed an error that could occur while updating an order status message, if the order was being recalculated at the same time. ([#1309](https://github.com/craftcms/commerce/issues/1309))
- Fixed an error that could occur when deleting an address on the front end.

## 3.0.12 - 2020-03-20

### Added
- Added the `validateCartCustomFieldsOnSubmission` config setting. ([#1292](https://github.com/craftcms/commerce/issues/1292))
- It’s now possible to search orders by the SKUs being purchased. ([#1328](https://github.com/craftcms/commerce/issues/1328))
- Added `craft\commerce\services\Carts::restorePreviousCartForCurrentUser()`.

### Changed
- Updated the minimum required version to upgrade to `2.2.18`.

### Fixed
- Fixed a bug where “Purchase Total” and “Purchase Quantity” discount conditions were not checked when removing shipping costs. ([#1321](https://github.com/craftcms/commerce/issues/1321))
- Fixed an error that could occur when eager loading `product` on a variant query.
- Fixed an PHP error that could occur when all countries are disabled. ([#1314](https://github.com/craftcms/commerce/issues/1314))
- Fixed a bug that could occur for logged in users when removing all items from the cart. ([#1319](https://github.com/craftcms/commerce/issues/1319))

## 3.0.11 - 2020-02-25

### Added
- Added the `cp.commerce.subscriptions.edit.content`, `cp.commerce.subscriptions.edit.meta`, and `cp.commerce.product.edit.content` template hooks. ([#1290](https://github.com/craftcms/commerce/pull/1290))

### Changed
- The order index page now updates the per-status order counts after using the “Update Order Status” action. ([#1217](https://github.com/craftcms/commerce/issues/1217))

### Fixed
- Fixed an error that could occur when editing variants’ stock value. ([#1288](https://github.com/craftcms/commerce/issues/1288))
- Fixed a bug where `0` values were being shown for order amounts. ([#1293](https://github.com/craftcms/commerce/issues/1293))

## 3.0.10 - 2020-02-20

### Fixed
- Fixed an error that could occur when creating a new product.

## 3.0.9 - 2020-02-19

### Fixed
- Fixed a migration error that could occur when updating. ([#1285](https://github.com/craftcms/commerce/issues/1285))

## 3.0.8 - 2020-02-18

### Fixed
- Fixed an SQL error that could occur when updating to Commerce 3.

## 3.0.7 - 2020-02-18

### Added
- Order indexes can now have a “Totals” column.
- Added `craft\commerce\models\LineItem::$sku`.
- Added `craft\commerce\models\LineItem::$description`.
- Added `craft\commerce\elements\Order::$dateAuthorized`.
- Added `craft\commerce\elements\Order::EVENT_AFTER_ORDER_AUTHORIZED`.
- Added `craft\commerce\models\LineItem::$sku`.
- Added `craft\commerce\models\LineItem::$description`.

### Changed
- Line items now store their purchasable’s SKU and description directly, in addition to within the snapshot.
- Ajax requests to `commerce/cart/*` now include line items’ `subtotal` values in their responses. ([#1263](https://github.com/craftcms/commerce/issues/1263))

### Fixed
- Fixed a bug where `commerce/cart/*` actions weren’t formatting `0` values correctly in their JSON responses. ([#1278](https://github.com/craftcms/commerce/issues/1278))
- Fixed a bug that caused adjustments’ “Included” checkbox to be ticked when editing another part of the order. ([#1234](https://github.com/craftcms/commerce/issues/1243))
- Fixed a JavaScript error that could occur when editing products. ([#1273](https://github.com/craftcms/commerce/issues/1273))
- Restored the missing “New Subscription Plan” button. ([#1271](https://github.com/craftcms/commerce/pull/1271))
- Fixed an error that could occur when updating to Commerce 3 from 2.2.5 or earlier.
- Fixed a bug where the “Transactions” tab on Edit Order pages was disabled for incomplete orders. ([#1268](https://github.com/craftcms/commerce/issues/1268))
- Fixed a error that prevented redirection back to the Edit Customer page after editing an address.

## 3.0.6 - 2020-02-06

### Added
- It’s now possible to sort customers by email address.

### Fixed
- Fixed PHP 7.0 compatibility. ([#1262](https://github.com/craftcms/commerce/issues/1262))
- Fixed a bug where it wasn’t possible to refund orders. ([#1259](https://github.com/craftcms/commerce/issues/1259))
- Fixed a bug where it wasn’t possible to add purchasables to an order on the Edit Order page.
- Fixed a bug where clicking on “Save and return to all orders” wouldn’t redirect back to the Orders index page. ([#1266](https://github.com/craftcms/commerce/issues/1266))
- Fixed an error that occurred when attempting to open a product editor HUD.

## 3.0.5 - 2020-01-31

### Fixed
- Fixed a bug that prevented emails from being sent. ([#1257](https://github.com/craftcms/commerce/issues/1257))

## 3.0.4 - 2020-01-31

### Added
- Orphaned addresses are now purged as part of garbage collection.
- Added `craft\commerce\services\Addresses::purgeOrphanedAddresses()`.
- Added the `commerce/addresses/set-primary-address` action.

### Changed
- `craft\commerce\events\OrderStatusEvent` no longer extends `craft\events\CancelableEvent`. ([#1244](https://github.com/craftcms/commerce/issues/1244))

### Fixed
- Fixed an error that could occur when trying to changing the customer the Edit Order page. ([#1238](https://github.com/craftcms/commerce/issues/1238))
- Fixed a PHP error that occurred on Windows environments. ([#1247](https://github.com/craftcms/commerce/issues/1247))
- Fixed a bug where orders’ Date Ordered attributes could shift after saving an order from the Edit Order page. ([#1246](https://github.com/craftcms/commerce/issues/1246))
- Fixed a bug that caused the “Variant Fields” tab to disappear on Edit Product Type pages.
- Fixed a bug that prevented emails from being sent. ([#1257])(https://github.com/craftcms/commerce/issues/1257)
- Fixed a error that occurred on the Edit User page when the logged-in user did’t have the “Manage subscriptions” permission. ([#1252](https://github.com/craftcms/commerce/issues/1252))
- Fixed an error that occurred when setting a primary address on a customer. ([#1253](https://github.com/craftcms/commerce/issues/1253))
- Fixed an error that could occur when selecting certain options on the Total Revenue dashboard widget. ([#1255](https://github.com/craftcms/commerce/issues/1255))
- Fixed an error that could occur when sending an email from the Edit Order page if the email settings had not be resaved after updating to Craft Commerce 3.
- Fixed a bug where it wasn’t possible to change order statuses and custom field values when using the Lite edition.
- Fixed an error that could occur on order complete if a discount had been applied programmatically.

## 3.0.3 - 2020-01-29

### Fixed
- Fixed the styling of the address’s “Edit” button on the Edit Order page.

## 3.0.2 - 2020-01-29

### Added
- Ajax requests to `commerce/cart/*` now include `totalTax`, `totalTaxIncluded`, `totalDiscount`, and `totalShippingCost` fields in the JSON response.

### Fixed
- Fixed a PostgreSQL error that occurred on the Edit Order page.

## 3.0.1 - 2020-01-29

### Changed
- A customer record is now created when saving a user. ([#1237](https://github.com/craftcms/commerce/issues/1237))

### Fixed
- Fixed an error that occurred on order complete. ([#1239](https://github.com/craftcms/commerce/issues/1239))

## 3.0.0 - 2020-01-28

> {warning} Order notification emails are now sent via a queue job, so running a queue worker as a daemon is highly recommended to avoid notification delays.

> {warning} Plugins and modules that modify the Edit Order page are likely to break with this update.

### Added
- Commerce 3.0 requires Craft 3.4 or later.
- Added the ability to create and edit orders from the control panel.
- Added the ability to manage customers and customer addresses from the control panel. ([#1043](https://github.com/craftcms/commerce/issues/1043))
- Added GraphQL support for products. ([#1092](https://github.com/craftcms/commerce/issues/1092))
- Added the ability to send emails from the Edit Order page.
- Line items can now be exported from the Orders index page. ([#976](https://github.com/craftcms/commerce/issues/976))
- Added the “Edit orders” and “Delete orders” user permissions.
- Line items now have a status that can be changed on Edit Order pages.
- Line items now have a Private Note field for store managers.
- Inactive carts are now purged during garbage collection.
- Orders now have recalculation modes to determine what should be recalculated on the order.
- Added the `origin` order query param.
- Added the `hasLineItems` order query param.
- `commerce/payments/pay` JSON responses now include an `orderErrors` array if there were any errors on the order.
- Added warnings to settings that are being overridden in the config file. ([#746](https://github.com/craftcms/commerce/issues/746))
- Promotions can now specify which elements are the source vs. target on category relations added by the promotion. ([#984](https://github.com/craftcms/commerce/issues/984))
- Added the ability to add products existing sales from Edit Product pages. ([#594](https://github.com/craftcms/commerce/issues/594))
- Added the ability to set a plain text template for Commerce emails. ([#1106](https://github.com/craftcms/commerce/issues/1106))
- Added the `showCustomerInfoTab` config setting, which determines whether Edit User pages should show a “Customer Info” tab. ([#1037](https://github.com/craftcms/commerce/issues/1037))
- Added the ability to create a percentage-based discount on the order total. ([#438](https://github.com/craftcms/commerce/issues/438))
- Added the ability to sort by customer attributes on the Orders index page. ([#1089](https://github.com/craftcms/commerce/issues/1089))
- Added the ability to set the title label for products and variants per product type. ([#244](https://github.com/craftcms/commerce/issues/244))
- Added the ability to enable/disabled countries and states. ([#213](https://github.com/craftcms/commerce/issues/213))
- Added the ability to show customer info on the Orders index page.
- Added `craft\commerce\base\Stat`.
- Added `craft\commerce\base\StatInterface`.
- Added `craft\commerce\base\StatTrait`.
- Added `craft\commerce\controllers\CountriesController::actionUpdateStatus()`.
- Added `craft\commerce\controllers\DiscountsController::actionClearDiscountUses()`.
- Added `craft\commerce\controllers\DiscountsController::actionUpdateStatus()`.
- Added `craft\commerce\controllers\DiscountsController::DISCOUNT_COUNTER_TYPE_CUSTOMER`.
- Added `craft\commerce\controllers\DiscountsController::DISCOUNT_COUNTER_TYPE_EMAIL`.
- Added `craft\commerce\controllers\DiscountsController::DISCOUNT_COUNTER_TYPE_TOTAL`.
- Added `craft\commerce\controllers\LineItemStatuses`.
- Added `craft\commerce\controllers\OrdersController::_getTransactionsWIthLevelsTableArray()`.
- Added `craft\commerce\controllers\OrdersController::actionNewOrder()`.
- Added `craft\commerce\controllers\SalesController::actionUpdateStatus()`.
- Added `craft\commerce\controllers\StatesController::actionUpdateStatus()`.
- Added `craft\commerce\elements\Order::$origin`.
- Added `craft\commerce\elements\Order::$recalculationMode`.
- Added `craft\commerce\elements\Order::getAdjustmentsByType()`.
- Added `craft\commerce\elements\Order::getCustomerLinkHtml()`.
- Added `craft\commerce\elements\Order::hasLineItems()`.
- Added `craft\commerce\models\Country::$enabled`.
- Added `craft\commerce\models\Customer::getCpEditUrl()`.
- Added `craft\commerce\models\Discount::$totalDiscountUseLimit`.
- Added `craft\commerce\models\Discount::$totalDiscountUses`.
- Added `craft\commerce\models\LineItem::$lineItemStatusId`.
- Added `craft\commerce\models\LineItem::$privateNote`.
- Added `craft\commerce\models\ProductType::$titleLabel`.
- Added `craft\commerce\models\ProductType::$variantTitleLabel`.
- Added `craft\commerce\models\State::$enabled`.
- Added `craft\commerce\queue\ConsolidateGuestOrders`.
- Added `craft\commerce\records\Country::$enabled`.
- Added `craft\commerce\records\LineItemStatus`.
- Added `craft\commerce\records\Purchasable::$description`.
- Added `craft\commerce\records\State::$enabled`.
- Added `craft\commerce\services\Countries::getAllEnabledCountries`.
- Added `craft\commerce\services\Countries::getAllEnabledCountriesAsList`.
- Added `craft\commerce\services\Discounts::clearCustomerUsageHistoryById()`.
- Added `craft\commerce\services\Discounts::clearDiscountUsesById()`.
- Added `craft\commerce\services\Discounts::clearEmailUsageHistoryById()`.
- Added `craft\commerce\services\Discounts::getCustomerUsageStatsById()`.
- Added `craft\commerce\services\Discounts::getEmailUsageStatsById()`.
- Added `craft\commerce\services\Emails::getAllEnabledEmails()`.
- Added `craft\commerce\services\LineItemStatuses::EVENT_DEFAULT_LINE_ITEM_STATUS`.
- Added `craft\commerce\services\LineItemStatuses`.
- Added `craft\commerce\services\States::getAllEnabledStates`.
- Added `craft\commerce\services\States::getAllEnabledStatesAsList`.
- Added `craft\commerce\services\States::getAllEnabledStatesAsListGroupedByCountryId`.
- Added `craft\commerce\services\States::getAllStatesAsListGroupedByCountryId`.
- Added `craft\commerce\stats\AverageOrderTotal`.
- Added `craft\commerce\stats\NewCustomers`.
- Added `craft\commerce\stats\RepeatCustomers`.
- Added `craft\commerce\stats\TopCustomers`.
- Added `craft\commerce\stats\TopProducts`.
- Added `craft\commerce\stats\TopProductTypes`.
- Added `craft\commerce\stats\TopPurchasables`.
- Added `craft\commerce\stats\TotalOrders`.
- Added `craft\commerce\stats\TotalOrdersByCountry`.
- Added `craft\commerce\stats\TotalRevenue`.
- Added `craft\commerce\web\assets\chartjs\ChartJsAsset`.
- Added `craft\commerce\web\assets\deepmerge\DeepMerge`.
- Added `craft\commerce\web\assets\statwidgets\StatWidgets`.
- Added `craft\commerce\widgets\AverageOrderTotal`.
- Added `craft\commerce\widgets\NewCustomers`.
- Added `craft\commerce\widgets\RepeatCustomers`.
- Added `craft\commerce\widgets\TopCustomers`.
- Added `craft\commerce\widgets\TopProducts`.
- Added `craft\commerce\widgets\TopProductTypes`.
- Added `craft\commerce\widgets\TopPurchasables`.
- Added `craft\commerce\widgets\TotalOrders`.
- Added `craft\commerce\widgets\TotalOrdersByCountry`.
- Added `craft\commerce\widgets\TotalRevenue`.

## Changed
- When a customer logs in, and their current guest cart is empty, their most recent cart that had items in it will be restored as the new current cart.
- The date range picker on the Orders index page has been moved to the page toolbar, and now affects which orders are shown in the order listing and which orders are included in order exports, rather than just affecting the chart.
- The Edit Order page is now a Vue app.
- Order status change emails are triggered by a queue job for faster checkout.
- When adding a donation to the cart, supplying a `donationAmount` parameter is no longer required. (Donations will default to zero if omitted.)
- `commerce/cart/*` actions now call `craft\commerce\elements\Order::toArray()` when generating the cart array for JSON responses.
- `commerce/payments/pay` JSON responses now list payment form errors under `paymentFormErrors` rather than `paymentForm`.
- Customer records that are anonymous and orphaned are now deleted during garbage collection.
- Changed the default category relationship type on promotions from `sourceElement` to `element`. ([#984](https://github.com/craftcms/commerce/issues/984))
- The `purgeInactiveCartsDuration` and `activeCartDuration` config settings now support all value formats supported by `craft\cms\helpers\ConfigHelper::durationInSeconds()`. ([#1071](https://github.com/craftcms/commerce/issues/1071))
- The `commerce/customer-addresses/save` action no long forces primary shipping and billing addresses if they do not exist. ([#1069](https://github.com/craftcms/commerce/issues/1069))
- Moved `craft\commerce\services\States::getAllStatesAsList()` logic to `craft\commerce\services\States::getAllStatesAsListGroupedByCountryId()` to be consistent with other service methods.
- The `allowEmptyCartOnCheckout` config setting is now set to `false` by default.
- Discount usage conditions now apply to the discount as a whole, rather than just the coupon code.
- Discounts’ user and email usage counters can be cleared individually.
- Addresses no longer require a first and last name.
- Guest orders are now consolidated with other orders from the same customer immediately after an order is completed, rather than when a user logs in. ([#1062](https://github.com/craftcms/commerce/issues/1062))
- It is no longer possible to merge previous carts automatically using the `mergeCarts` param.
- Removed the `mergeCarts` parameter from `craft\commerce\services\Carts::getCart()`.

## Deprecated
- Deprecated `craft\commerce\elements\Order::getShouldRecalculateAdjustments()` and `setShouldRecalculateAdjustments()`. `craft\commerce\elements\Order::$recalculationMode` should be used instead.
- Deprecated `craft\commerce\serviced\Customers::consolidateOrdersToUser()`. `craft\commerce\queue\ConsolidateGuestOrders` jobs should be used instead.
- Deprecated `craft\commerce\services\Orders::cartArray()`. `craft\commerce\elements\Order::toArray()` should be used instead.

## Removed
- Removed the Customer Info field type. ([#1037](https://github.com/craftcms/commerce/issues/1037))
- Removed the `craft.commerce.availableShippingMethods` Twig property.
- Removed the `craft.commerce.cart` Twig property.
- Removed the `craft.commerce.countriesList` Twig property.
- Removed the `craft.commerce.customer` Twig property.
- Removed the `craft.commerce.discountByCode` Twig property.
- Removed the `craft.commerce.primaryPaymentCurrency` Twig property.
- Removed the `craft.commerce.statesArray` Twig property.
- Removed the `commerce/cart/remove-all-line-items` action.
- Removed the `commerce/cart/remove-line-item` action.
- Removed the `commerce/cart/update-line-item` action.
- Removed `craft\commerce\base\Purchasable::getPurchasableId()`.
- Removed `craft\commerce\controllers\ChartsController`.
- Removed `craft\commerce\controllers\DiscountsController::actionClearCouponUsageHistory()`.
- Removed `craft\commerce\controllers\DownloadController::actionExportOrder()`.
- Removed `craft\commerce\elements\db\OrderQuery::updatedAfter()`.
- Removed `craft\commerce\elements\db\OrderQuery::updatedBefore()`.
- Removed `craft\commerce\elements\db\SubscriptionQuery::subscribedAfter()`.
- Removed `craft\commerce\elements\db\SubscriptionQuery::subscribedBefore()`.
- Removed `craft\commerce\elements\Order::getOrderLocale()`.
- Removed `craft\commerce\elements\Order::updateOrderPaidTotal()`.
- Removed `craft\commerce\elements\Product::getSnapshot()`.
- Removed `craft\commerce\elements\Product::getUnlimitedStock()`.
- Removed `craft\commerce\elements\Variant::getSalesApplied()`.
- Removed `craft\commerce\helpers\Order::mergeOrders()`.
- Removed `craft\commerce\models\Address::getFullName()`.
- Removed `craft\commerce\models\Discount::$totalUses`.
- Removed `craft\commerce\models\Discount::$totalUseLimit`.
- Removed `craft\commerce\models\Discount::getFreeShipping()`.
- Removed `craft\commerce\models\Discount::setFreeShipping()`.
- Removed `craft\commerce\models\LineItem::fillFromPurchasable()`.
- Removed `craft\commerce\models\LineItem::getDescription()`. Use `craft\commerce\models\LineItem::$description` instead.
- Removed `craft\commerce\models\LineItem::getSku()`. Use `craft\commerce\models\LineItem::$sku` instead.
- Removed `craft\commerce\models\Order::getDiscount()`.
- Removed `craft\commerce\models\Order::getShippingCost()`.
- Removed `craft\commerce\models\Order::getTax()`.
- Removed `craft\commerce\models\Order::getTaxIncluded()`.
- Removed `craft\commerce\models\ShippingMethod::$amount`.
- Removed `craft\commerce\services\Countries::getAllCountriesListData()`.
- Removed `craft\commerce\services\Discounts::clearCouponUsageHistoryById()`.
- Removed `craft\commerce\services\Gateways::getAllFrontEndGateways()`.
- Removed `craft\commerce\services\ShippingMethods::getOrderedAvailableShippingMethods()`.
- Removed `craft\commerce\services\Reports::getOrdersExportFile()`.
- Removed `craft\commerce\models\Address::EVENT_REGISTER_ADDRESS_VALIDATION_RULES` event. Use `craft\base\Model::EVENT_DEFINE_RULES` instead.
- Removed `craft\commerce\services\Reports::EVENT_BEFORE_GENERATE_EXPORT` event. Use `craft\base\Element::EVENT_REGISTER_EXPORTERS` to create your own exports.
- Removed `craft\commerce\web\assets\RevenueWidgetAsset`.
- Removed `craft\commerce\widgets\Revenue`. Use `craft\commerce\widgets\TotalRevenue` instead.
- Removed the `phpoffice/phpspreadsheet` package dependency.
=======
## 2.2.24 - 2020-11-16

### Fixed
- Fixed a bug when deleting an address as a customer throws an error when cart is not empty. ([#1874](https://github.com/craftcms/commerce/pull/1874))

## 2.2.23 - 2020-10-19

### Fixed
- Fixed a bug where addresses were incorrectly associated with a customer after logging in. ([#1227](https://github.com/craftcms/commerce/issues/1227))

## 2.2.22 - 2020-09-15

### Fixed
- Fixed a PHP error that could occur during line item validation on Yii 2.0.36. ([yiisoft/yii2#18175](https://github.com/yiisoft/yii2/issues/18175))
- Fixed a bug products were incorrectly showing as having sales when using the `hasSales` query parameter.
- Fixed a bug where it wasn’t possible to update the rate on a payment currency. ([#1547](https://github.com/craftcms/commerce/issues/1547))

## 2.2.21 - 2020-06-17

### Changed
- Improved handling of race conditions between processing a webhook and completing an order. ([#1510](https://github.com/craftcms/commerce/issues/1510))

### Fixed
- Fixed a bug where “Purchase Total” and “Purchase Quantity” discount conditions weren’t being applied correctly. ([#1389](https://github.com/craftcms/commerce/issues/1389))

## 2.2.20 - 2020-05-27

### Fixed
- Fixed a bug where free shipping discounts could be applied incorrectly. ([#1473](https://github.com/craftcms/commerce/issues/1473))
>>>>>>> c321b741

## 2.2.19 - 2020-04-15

### Fixed
- Fixed a bug where “Purchase Total” and “Purchase Quantity” discount conditions were not checked when removing shipping costs. ([#1321](https://github.com/craftcms/commerce/issues/1321))

## 2.2.18 - 2020-03-05

### Fixed
- Fixed an error that occurred when editing a product from a Products field. ([#1291](https://github.com/craftcms/commerce/pull/1291))
- Fixed an error that could occur when editing a variant’s stock value. ([#1306](https://github.com/craftcms/commerce/issues/1306))

## 2.2.17 - 2020-02-12

### Changed
- Improved the performance of the Orders index page.

## 2.2.16 - 2020-02-10

### Changed
- Improved the performance of the Orders index page.

### Fixed
- Fixed a bug where customers could get an “Address does not belong to customer” validation error incorrectly during checkout. ([#1227](https://github.com/craftcms/commerce/issues/1227))

## 2.2.15 - 2020-01-25

### Fixed
- Fixed a bug where sales were not being applied to the cart in some cases. ([#1206](https://github.com/craftcms/commerce/issues/1206))
- Fixed a validation error that occurred when saving an order status.
- All models now extend base model rules correctly.

## 2.2.14 - 2020-01-14

### Added
- Added `craft\commerce\services\Discounts::getAllActiveDiscounts()`.

### Fixed
- Fixed an error that occurred when calling `toArray()` on a payment currency model. ([#1200](https://github.com/craftcms/commerce/issues/1200))
- Fixed a bug where adding items to the cart was slow if there were several disabled or outdated discounts.

## 2.2.13 - 2019-12-19

### Fixed
- Fixed a bug where discounts were getting calculated incorrectly when using a “Per Email Limit” condition.

## 2.2.12 - 2019-12-19

### Fixed
- Fixed a PHP error that could occur when using coupon codes.
- Fixed a bug where taxes were getting calculated incorrectly when shipping costs were marked as having taxes included.

## 2.2.11 - 2019-12-16

### Fixed
- Fixed an infinite recursion bug that could occur when calculating discounts. ([#1182](https://github.com/craftcms/commerce/issues/1182))

## 2.2.10 - 2019-12-14

### Fixed
- Fixed an issue where discounts matching an order were referencing a missing method.

## 2.2.9 - 2019-12-13

### Added
- Order indexes can now have a “Coupon Code” column.
- Added the `resave/orders` and `resave/carts` commands.

### Deprecated
- Deprecated `craft\commerce\elements\Order::getTotalTaxablePrice()`.

### Fixed
- Fixed a bug where the wrong tax zone could be selected when editing a tax rate.
- Fixed a bug where some address data would be forgotten after completing an order.
- Fixed a typo in the `totalShipping` column heading on order exports. ([#1153](https://github.com/craftcms/commerce/issues/1153))
- Fixed a bug where discounts without a coupon code weren’t checking other discount conditions. ([#1144](https://github.com/craftcms/commerce/issues/1144))
- Fixed a SQL error that occurred when trying to save a long zip code condition formula. ([#1138](https://github.com/craftcms/commerce/issues/1138))
- Fixed an error that could occur on the Orders index page. ([#1160](https://github.com/craftcms/commerce/issues/1160))
- Fixed an error that could occur when executing a variant query with the `hasSales` param, if no one was logged in.
- Fixed an bug where it wasn’t possible to clear out the State field value on an address. ([#1162](https://github.com/craftcms/commerce/issues/1162))
- Fixed an error that occurred when marking an order as complete in the Control Panel. ([#1166](https://github.com/craftcms/commerce/issues/1166))
- Fixed an error that could occur when validating a product that had variants which didn’t have a SKU yet. ([#1165](https://github.com/craftcms/commerce/pull/1165))
- Fixed a bug where payments source active records could not retrieve their related gateway record. ([#1121](https://github.com/craftcms/commerce/pull/1121))
- Fixed a JavaScript error that occurred when editing shipping rules.

## 2.2.8 - 2019-11-21

### Added
- It’s now possible to sort products by Date Updated, Date Created and Promotable on the Products index page. ([#1101](https://github.com/craftcms/commerce/issues/1101))
- `totalTax`, `totalTaxIncluded`, `totalDiscount`, and `totalShipping` are now included on order exports. ([#719](https://github.com/craftcms/commerce/issues/719))
- Added the `COMMERCE_PAYMENT_CURRENCY` environment variable. ([#999](https://github.com/craftcms/commerce/pull/999))

### Fixed
- Fixed an error that could occur when deploying `project.yaml` changes to a new environment. ([#1085](https://github.com/craftcms/commerce/issues/1085))
- Fixed an issue where purchasables were added to the cart when the qty submitted was `0` (zero).
- Fixed a performance issue using the `craft\commerce\elements\db\VariantQuery::hasSales()` query param.
- Fixed an error that could occur with `dateCreated` when programmatically adding line items.

## 2.2.7 - 2019-10-30

### Changed
- `commerce/cart/*` requests now include estimated address data in their JSON responses. ([#1084](https://github.com/craftcms/commerce/issues/1084))

### Deprecated
- Deprecated `craft\commerce\models\Address::getFullName()`.

### Fixed
- Fixed an error that could occur when deploying `project.yaml` changes to a new environment. ([#1085](https://github.com/craftcms/commerce/issues/1085))
- Fixed a missing import. ([#1087](https://github.com/craftcms/commerce/issues/1087))
- Fixed a SQL error that occurred when eager-loading variants. ([#1093](https://github.com/craftcms/commerce/pull/1093))
- Fixed an error that occurred on the Orders index page if the “Shipping Business Name” column was shown.

## 2.2.6 - 2019-10-26

### Fixed
- Fixed a PHP error that occurred when rendering PDFs. ([#1072](https://github.com/craftcms/commerce/pull/1072))
- Fixed a PHP error that occurred when saving order statuses. ([#1082](https://github.com/craftcms/commerce/issues/1082))

## 2.2.5 - 2019-10-24

### Fixed
- Fixed formatting of customer info field.

## 2.2.4 - 2019-10-24

### Fixed
- Fixed a PHP error when loading the order in the CP. ([#1079](https://github.com/craftcms/commerce/issues/1079))
- Fixed a 404 error for missing JavaScript. ([#1078](https://github.com/craftcms/commerce/issues/1078))

## 2.2.3 - 2019-10-24

### Fixed
- Fixed a PHP error when calculating shipping or taxes in the cart. ([#1076](https://github.com/craftcms/commerce/issues/1076))
- Fixed a PHP error when saving a sale. ([#1075](https://github.com/craftcms/commerce/issues/1075))

## 2.2.2 - 2019-10-23

### Fixed
- Fixed a PHP error when calculating shipping or taxes in the cart.

## 2.2.1 - 2019-10-23

### Fixed
- Fixed a PostgreSQL migration issue.

## 2.2.0 - 2019-10-23

### Added
- Added the ability to produce estimated shipping and tax costs based on incomplete shipping and billing addresses. ([#514](https://github.com/craftcms/commerce/issues/514))
- Edit User pages now have a “Customer Info” tab.
- It’s now possible to view and create discounts directly from the Edit Product page.
- It’s now possible to delete customer addresses directly from the Edit User page. ([#171](https://github.com/craftcms/commerce/issues/171))
- Addresses can now have “Address 3”, “Full Name”, “Label”, “Notes”, and four custom fields.
- Email settings can now specify CC and Reply To email addresses.
- Discounts now have the option to ignore sales when applied (enabled by default for new discounts). ([#1008](https://github.com/craftcms/commerce/issues/1008))
- Shipping and tax zones can now have a dynamic zip code condition. ([#204](https://github.com/craftcms/commerce/issues/304))
- Tax rates can now have codes. ([#707](https://github.com/craftcms/commerce/issues/707))
- Countries can now be ordered manually. ([#224](https://github.com/craftcms/commerce/issues/224))
- Order statuses can now have descriptions. ([#1004](https://github.com/craftcms/commerce/issues/1004))
- Added support for using cards that require Strong Customer Authentication for subscriptions.
- Added the ability to resolve payment issues for subscriptions.
- Added the “Default View” setting, which determines which view should be shown by default when “Commerce” is selected in the global nav. ([#555](https://github.com/craftcms/commerce/issues/555))
- Added the `activeCartDuration` config setting. ([#959](https://github.com/craftcms/commerce/issues/959))
- Added the `allowEmptyCartOnCheckout` config setting, which determines whether a customer can check out with an empty cart. ([#620](https://github.com/craftcms/commerce/issues/620))
- Added the ability to pass additional variables to the PDF template. ([#599](https://github.com/craftcms/commerce/issues/599))
- Added the ability to override the “Cart updated” flash message by passing a `cartUpdatedNotice` parameter to the `commerce/cart/update-cart` action. ([#1038](https://github.com/craftcms/commerce/issues/1038))
- Added the `shortNumber` order query param.
- `commerce/cart/update-cart` requests can now specify `estimatedShippingAddress` and `estimatedBillingAddress` params.
- Added `craft\commerce\base\SubscriptionGatewayInterface::getBillingIssueDescription()`.
- Added `craft\commerce\base\SubscriptionGatewayInterface::getBillingIssueResolveFormHtml()`.
- Added `craft\commerce\base\SubscriptionGatewayInterface::getHasBillingIssues()`.
- Added `craft\commerce\controllers\BaseFrontEndController::EVENT_MODIFY_CART_INFO`. ([#1002](https://github.com/craftcms/commerce/issues/1002))
- Added `craft\commerce\elements\db\SubscriptionQuery::$dateSuspended`.
- Added `craft\commerce\elements\db\SubscriptionQuery::$hasStarted`.
- Added `craft\commerce\elements\db\SubscriptionQuery::$isSuspended`.
- Added `craft\commerce\elements\db\SubscriptionQuery::anyStatus()`.
- Added `craft\commerce\elements\db\SubscriptionQuery::dateSuspended()`.
- Added `craft\commerce\elements\db\SubscriptionQuery::hasStarted()`.
- Added `craft\commerce\elements\db\SubscriptionQuery::isSuspended()`.
- Added `craft\commerce\elements\Order::$estimatedBillingAddressId`.
- Added `craft\commerce\elements\Order::$estimatedBillingSameAsShipping`.
- Added `craft\commerce\elements\Order::$estimatedShippingAddressId`.
- Added `craft\commerce\elements\Order::getEstimatedBillingAddress()`.
- Added `craft\commerce\elements\Order::getEstimatedShippingAddress()`.
- Added `craft\commerce\elements\Order::setEstimatedBillingAddress()`.
- Added `craft\commerce\elements\Order::setEstimatedShippingAddress()`.
- Added `craft\commerce\elements\Subscription::$dateSuspended`.
- Added `craft\commerce\elements\Subscription::$hasStarted`.
- Added `craft\commerce\elements\Subscription::$isSuspended`.
- Added `craft\commerce\elements\Subscription::getBillingIssueDescription()`.
- Added `craft\commerce\elements\Subscription::getBillingIssueResolveFormHtml()`.
- Added `craft\commerce\elements\Subscription::getHasBillingIssues()`.
- Added `craft\commerce\models\Address::$isEstimated`.
- Added `craft\commerce\models\Customer::getActiveCarts()`.
- Added `craft\commerce\models\Customer::getInactiveCarts()`.
- Added `craft\commerce\models\OrderAdjustment::$isEstimated`.
- Added `craft\commerce\services\Sales::EVENT_AFTER_SAVE_SALE`. ([#622](https://github.com/craftcms/commerce/issues/622))
- Added `craft\commerce\services\Sales::EVENT_BEFORE_SAVE_SALE`. ([#622](https://github.com/craftcms/commerce/issues/622))
- Added `craft\commerce\test\fixtures\elements\ProductFixture`. ([#1009](https://github.com/craftcms/commerce/pull/1009))
- Added the `updateBillingDetailsUrl` config setting.
- Added the `suspended` status for Subscriptions.

### Changed
- Craft Commerce now required Craft CMS 3.3.0 or later.
- Edit Product pages no longer show SKU fields for new products or variants when the SKU will be automatically generated. ([#217](https://github.com/craftcms/commerce/issues/217))
- The View Order page now shows timestamps for “Order Completed”, “Paid”, and “Last Updated”. ([#1020](https://github.com/craftcms/commerce/issues/1020))
- The Orders index page now has unique URLs for each order status. ([#901](https://github.com/craftcms/commerce/issues/901))
- Orders now show whether they’ve been overpaid. ([#945](https://github.com/craftcms/commerce/issues/945))
- Carts now return their line items  `dateCreated DESC` in the cart by default. ([#1055](https://github.com/craftcms/commerce/pull/1055))
- Leading and trailing whitespace is now trimmed from all address fields.
- Coupon code usage is now tracked even for discounts with no limit set. ([#521](https://github.com/craftcms/commerce/issues/521))
- Variants now always include their product’s title in their search keywords. ([#934](https://github.com/craftcms/commerce/issues/934))
- The Subscriptions index page now includes “Failed to start” and “Payment method issue” sources.
- Subscriptions now get suspended if there are any payment issues.
- Expired orders are now purged during garbage collection rather than when viewing the Orders index page.
- Customer records that are not related to anything are now purged during garbage collection. ([#1045](https://github.com/craftcms/commerce/issues/1045))
- `commerce/cart/update-cart` requests now include line item adjustment data in their JSON response. ([#1014](https://github.com/craftcms/commerce/issues/1014))
- `craft\commerce\elements\Order::getTotalDiscount()` is no longer deprecated.
- `craft\commerce\elements\Order::getTotalShippingCost()` is no longer deprecated.
- `craft\commerce\elements\Order::getTotalTax()` is no longer deprecated.
- `craft\commerce\elements\Order::getTotalTaxIncluded()` is no longer deprecated.
- `craft\commerce\models\LineItem::getDiscount()` is no longer deprecated.
- `craft\commerce\models\LineItem::getShippingCost()` is no longer deprecated.
- `craft\commerce\models\LineItem::getTax()` is no longer deprecated.
- `craft\commerce\models\LineItem::getTaxIncluded()` is no longer deprecated.

### Deprecated
- Commerce Customer Info fields are now deprecated.
- Deprecated `craft\commerce\models\LineItem::getAdjustmentsTotalByType()`.
- Deprecated `craft\commerce\elements\Order::getAdjustmentsTotalByType()`.

### Fixed
- Fixed a PostgreSQL migration issue.
- Fixed a bug where the Orders index page was listing non-sortable fields as sort options. ([#933](https://github.com/craftcms/commerce/issues/993))
- Fixed a bug where timestamps on the View Order page weren’t respecting the user’s locale.
- Fixed a bug where product types’ site settings weren’t being added to the project config when a new site was created.
- Fixed a bug where order taxes weren’t accounting for discounted shipping costs. ([#1007](https://github.com/craftcms/commerce/issues/1007))
- Fixed a bug where orders’ `datePaid` attributes weren’t getting set to `null` after a refund. ([#1026](https://github.com/craftcms/commerce/pull/1026))
- Fixed a bug where order status handles could get a validation error if another order status with the same handle had been soft-deleted. ([#1027](https://github.com/craftcms/commerce/pull/1027))
- Fixed a bug where soft-deleted order statuses weren’t showing up in the History tab on View Order pages.
- Fixed a bug where breadcrumbs weren’t displaying correctly in the “Shipping” and “Tax” sections.
- Fixed an error that could occur when clicking “Refresh Payment History” on a canceled or expired subscription. ([#871](https://github.com/craftcms/commerce/issues/871))
- Fixed a bug where gateways that were disabled via `config/commerce-gateways.php` were still visible on the front-end. ([#1054](https://github.com/craftcms/commerce/issues/1054))
- Fixed a bug where it was possible to submit a zero-value donation. ([#820](https://github.com/craftcms/commerce/issues/820))
- Fixed a bug where line items’ `dateCreated` would get reset each time the cart was saved.
- Fixed a bug where all states were shown on the Store Location page regardless of which country was selected. ([#942](https://github.com/craftcms/commerce/issues/942))
- Fixed a bug where expired subscriptions were being identified as trials. ([#723](https://github.com/craftcms/commerce/issues/723))
- Fixed a bug where users’ addresses could be copied to impersonated users’ address books. ([#903](https://github.com/craftcms/commerce/issues/903))

## 2.1.13 - 2019-09-09

### Changed
- The “Status Email Address” and “From Name” settings now accept environment variables.

### Fixed
- Fixed a error when requesting a PDF URL in headless mode. ([#1011](https://github.com/craftcms/commerce/pull/1011))
- Fixed a bug where the “Download PDF” button wouldn’t show in the View Order page. ([#962](https://github.com/craftcms/commerce/issues/962))
- Fixed a bug where the <kbd>Command</kbd>/<kbd>Ctrl</kbd> + <kbd>S</kbd> shortcut didn’t work in General Settings.
- Fixed a bug where <kbd>Command</kbd>/<kbd>Ctrl</kbd> + <kbd>S</kbd> shortcut didn’t work in Store Location settings.
- Fixed a bug where users were forced to choose a tax category for order taxable subjects. ([#538](https://github.com/craftcms/commerce/issues/538))
- Fixed a bug where variants’ statuses were getting overridden by their product’s status. ([#926](https://github.com/craftcms/commerce/issues/926))
- Fixed a bug where Control Panel payments were incorrectly using the order’s previous payment source. ([#891](https://github.com/craftcms/commerce/issues/891))
- Fixed a bug where products’ shipping and tax categories weren’t getting updated if their selected shipping/tax category was no longer available. ([#688](https://github.com/craftcms/commerce/issues/688))
- Fixed a PHP error that occurred when entering an order description format on a product type that was longer than 255 characters. ([#989](https://github.com/craftcms/commerce/issues/989))
- Fixed a bug where emails were displaying the wrong timestamp for new orders. ([#882](https://github.com/craftcms/commerce/issues/882))
- Fixed a bug where the Products index page was not sorting correctly. ([#987](https://github.com/craftcms/commerce/issues/987))
- Fixed an error that could occur on payment when using a custom shipping method if the `requireShippingMethodSelectionAtCheckout` config setting was enabled.

## 2.1.12.1 - 2019-08-23

### Fixed
- Fixed a PHP error that could occur at checkout. ([#973](https://github.com/craftcms/commerce/pull/973))

## 2.1.12 - 2019-08-22

### Changed
- `craft\commerce\elements\Order::getPdfUrl()` no longer pre-renders the order PDF before returning the URL, improving performance. ([#962](https://github.com/craftcms/commerce/issues/962))

### Fixed
- Fixed a bug where order revenue charts weren’t showing the correct currency. ([#792](https://github.com/craftcms/commerce/issues/792))
- Fixed a bug where decimals were being stripped in locales that use commas as separators ([#592](https://github.com/craftcms/commerce/issues/592))
- Fixed a bug where sites with a large number of variants might not update properly when updating to Craft Commerce 2. ([#964](https://github.com/craftcms/commerce/issues/964))
- Fixed a bug where the “Purchase Total” discount condition would only save whole numbers. ([#966](https://github.com/craftcms/commerce/pull/966))
- Fixed a bug where products showed a blank validation error message when their variants had errors. ([#546](https://github.com/craftcms/commerce/issues/546))
- Fixed a bug where emails would ignore the “From Name” setting. ([#939](https://github.com/craftcms/commerce/issues/939))
- Fixed a bug where order adjustments were not being returned during PDF rendering. ([#960](https://github.com/craftcms/commerce/issues/960))
- Fixed a bug where the `commerce/payments/pay` action did not return order errors. ([#601](https://github.com/craftcms/commerce/issues/601))
- Fixed a SQL error that occurred when updating an order status with a very long message. ([#629](https://github.com/craftcms/commerce/issues/629))
- Fixed a JavaScript error that occurred when displaying product edit HUDs. ([#418](https://github.com/craftcms/commerce/issues/418))
- Fixed a PHP error that occurred when saving a product from an editor HUD. ([#958](https://github.com/craftcms/commerce/issues/958))
- Fixed an bug where the `requireShippingMethodSelectionAtCheckout` setting was being ignored.
- Fixed a bug that caused the order revenue chart to display incorrect data. ([#518](https://github.com/craftcms/commerce/issues/518))

## 2.1.11 - 2019-08-09

### Added
- Added the `cp.commerce.discount.edit` template hook. ([#936](https://github.com/craftcms/commerce/pull/936))
- Added `craft\commerce\services\Carts::getHasSessionCartNumber()`.
- Added `craft\commerce\services\Carts::getMergedCart()`.
- Added `craft\commerce\services\Discounts::EVENT_AFTER_DELETE_DISCOUNT`. ([#936](https://github.com/craftcms/commerce/pull/936))
- Added `craft\commerce\services\Discounts::EVENT_AFTER_SAVE_DISCOUNT`. ([#936](https://github.com/craftcms/commerce/pull/936))
- Added `craft\commerce\services\Discounts::EVENT_BEFORE_SAVE_DISCOUNT`. ([#936](https://github.com/craftcms/commerce/pull/936))
- Added `craft\commerce\services\Reports::EVENT_BEFORE_GENERATE_EXPORT`. ([#949](https://github.com/craftcms/commerce/pull/949))

### Changed
- Improved the performance of Craft Commerce 2 migrations.
- Users’ carts are no longer merged together automatically. Instead cart merging can be manually triggered by passing a `mergeCarts` param to the `commerce/cart/get-cart` and `commerce/cart/update-cart` actions. ([#947](https://github.com/craftcms/commerce/issues/947))
- After a logged-in user completes an order, their most recent incomplete cart is now loaded as the current cart in session.
- Order file exports are now cached in `storage/runtime/commerce-order-exports/` instead of `storage/runtime/temp/commerce-order-exports/`.
- The example templates now include client side polling to detect if the cart has changed in another tab or session.
- The example templates show more information about the cart to help with debugging.

### Removed
- Removed the `mergeLastCartOnLogin` setting.

### Fixed
- Fixed a bug where `craft/commerce/elements/Order::EVENT_BEFORE_ADD_LINE_ITEM` events had `$isNew` set incorrectly. ([#851](https://github.com/craftcms/commerce/pull/851))
- Fixed a bug where non-shippable purchasables were getting included in shipping price calculations.
- Fixed an error that occurred when clearing order caches.
- Fixed a bug where the `project-config/rebuild` command would remove the order field layout. ([#948](https://github.com/craftcms/commerce/issues/948))

### Security
- Fixed a data disclosure vulnerability.

## 2.1.10 - 2019-07-12

### Fixed
- Fixed a bug where all payments from the control panel were rejected. ([#928](https://github.com/craftcms/commerce/issues/928))

## 2.1.9 - 2019-07-10

### Security
- Fixed a data disclosure vulnerability.

## 2.1.8 - 2019-07-08

### Added
- Added the `resave/products` command (requires Craft 3.2).

### Changed
- Orders now include the full customer name as search keywords. ([#892](https://github.com/craftcms/commerce/issues/892))
- CSRF protection is now disabled for the `commerce/pay/complete-payment` controller action. ([#900](https://github.com/craftcms/commerce/issues/900))
- Leading and trailing whitespace is now trimmed from coupon codes. ([#894](https://github.com/craftcms/commerce/issues/894))

### Fixed
- Fixed a bug where the `lineItems` array wasn’t getting indexed correctly when calling `toArray()` on an order.
- Fixed a PHP error that occurred when `commerce/subscriptions/*` actions had validation errors. ([#918](https://github.com/craftcms/commerce/issues/918))
- Fixed a PHP error that occurred when retrieving line items with no option data. ([#897](https://github.com/craftcms/commerce/issues/897))
- Fixed a bug where shipping and billing addresses weren’t being set correctly when saving an order. ([#922](https://github.com/craftcms/commerce/issues/922))
- Fixed a bug where it was possible to pay with a disabled gateway. ([#912](https://github.com/craftcms/commerce/issues/912))
- Fixed a bug where Edit Subscription pages weren’t showing custom tabs. ([#884](https://github.com/craftcms/commerce/issues/884))
- Fixed a bug where an empty cart was created unnecessarily when a user logged in. ([#906](https://github.com/craftcms/commerce/issues/906))
- Fixed a bug where `craft\commerce\services\Plans::getAllEnabledPlans()` was returning archived subscription plans. ([#916](https://github.com/craftcms/commerce/issues/916))

## 2.1.7 - 2019-06-11

### Fixed
- Fixed a SQL error that would occur when upgrading Craft Commerce. ([#829](https://github.com/craftcms/commerce/issues/829))
- Fixed an bug that could stop more that one sale being applied to a purchasable. ([#839](https://github.com/craftcms/commerce/issues/839))
- Fixed a SQL error that could occur when saving a line item with an emoji in it.([#886](https://github.com/craftcms/commerce/issues/886))
- Fixed an error that could occur on the order index page when viewing carts with certain columns enabled. ([#876](https://github.com/craftcms/commerce/issues/876))
- Fixed a bug on the order index page where carts without transactions would show up under the “Attempted Payments” source. ([#880](https://github.com/craftcms/commerce/issues/880))

## 2.1.6.1 - 2019-05-14

### Added
- Added the `mergeLastCartOnLogin` config setting.

## 2.1.6 - 2019-05-14

### Added
- Added `craft\commerce\elements\db\VariantQuery::minQty()` and `maxQty()`. ([#827](https://github.com/craftcms/commerce/pull/827))

### Changed
- Line item options are no longer forced to be sorted alphabetically by key.

### Fixed
- Fixed a bug where product and variant snapshots were missing data. ([#846](https://github.com/craftcms/commerce/issues/846))
- Fixed an SQL error that occurred when saving a SKU that was too long. ([#853](https://github.com/craftcms/commerce/issues/853))
- Fixed an SQL error that could occur when attempting to update a soft-deleted cart. ([#854](https://github.com/craftcms/commerce/issues/854))
- Fixed an SQL error that could occur when attempting to add a line item to a completed order. ([#860](https://github.com/craftcms/commerce/issues/860))
- Fixed a bug where line item quantity validators weren’t checking for updated quantities. ([#855](https://github.com/craftcms/commerce/pull/855))
- Fixed a bug where it wasn’t possible to query for unpaid orders. ([#858](https://github.com/craftcms/commerce/pull/858))
- Fixed a JavaScript error that could occur on the Order index page. ([#862](https://github.com/craftcms/commerce/pull/862))
- Fixed a bug where the “Create discount…” product action wasn’t pre-populating discounts’ variant conditions.
- Fixed a bug that could prevent a purchasable from being added to the cart when using multi-add.

## 2.1.5.2 - 2019-05-08

## Fixed
- Fixed a missing import. ([#845](https://github.com/craftcms/commerce/issues/845))
- Fixed an error that could occur when a customer logged in.
- Fixed an error that occurred when saving a sale. ([#837](https://github.com/craftcms/commerce/issues/837))

## 2.1.5.1 - 2019-05-07

### Fixed
- Fixed a missing import. ([#843](https://github.com/craftcms/commerce/issues/843))

## 2.1.5 - 2019-05-07

### Added
- Added `craft\commerce\helpers\Order::mergeDuplicateLineItems()`.
- Added `craft\commerce\helpers\Order::mergeOrders()`.

### Changed
- Customers’ previous cart items are now merged into the active cart on login.

### Fixed
- Fixed a bug where Craft Commerce would create a subscription even if the card was declined.
- Fixed an error that could occur when creating a subscription using the Dummy gateway.

## 2.1.4 - 2019-04-29

### Added
- Added `craft\commerce\base\SubscriptionResponseInterface::isInactive()`.

### Changed
- Improved performance of the Orders index page. ([#828](https://github.com/craftcms/commerce/issues/828))
- `commerce/cart/*` action JSON responses now list cart errors under an `errors` key.
- Craft Commerce now correctly typecasts all boolean and integer values saved to the project config.

### Fixed
- Fixed a SQL error that occurred when duplicate line items were added the cart. ([#506](https://github.com/craftcms/commerce/issues/506))
- Fixed a PHP error on the View Order page when viewing inactive carts. ([#826](https://github.com/craftcms/commerce/issues/826))
- Fixed a deprecation warning. ([#825](https://github.com/craftcms/commerce/issues/825))
- Fixed a bug where the wrong variant could be set as the default when saving a product. ([#830](https://github.com/craftcms/commerce/issues/830))
- Fixed a bug that prevented plugins and modules from adding custom index table attributes. ([#832](https://github.com/craftcms/commerce/pull/832))

## 2.1.3.1 - 2019-04-10

### Fixed
- Fixed a bug where `project.yaml` changes weren’t always getting picked up.

## 2.1.3 - 2019-04-03

### Added
- Added support for user registration on checkout. ([#472](https://github.com/craftcms/commerce/issues/472))
- Added “Capture Payment” and “Refund Payment” user permissions. ([#788](https://github.com/craftcms/commerce/pull/788))
- Added support for the `project-config/rebuild` command.
- Added the `validateBusinessTaxIdAsVatId` setting, which can be set to `true` from `config/commerce.php`.
- Added `craft\commerce\services\Addresses::EVENT_AFTER_DELETE_ADDRESS`. ([#810](https://github.com/craftcms/commerce/pull/810))

### Changed
- Craft Commerce now requires Craft CMS 3.1.20 or later.
- An `order` variable is now available to payment forms when a payment is made from the Control Panel.
- Ajax requests to `commerce/cart/get-cart` now include the price of available shipping methods in the response.

### Fixed
- Fixed a bug where an order could be listed multiple times under “Attempted Payments” on order pages. ([#602](https://github.com/craftcms/commerce/issues/602))
- Fixed a bug where product sources did not fully support using UIDs. ([#781](https://github.com/craftcms/commerce/issues/781))
- Fixed a bug where non-admin users could get a 403 error when attempting to edit subscriptions. ([#722](https://github.com/craftcms/commerce/issues/722))
- Fixed a bug where products’ `defaultVariantId` was not getting set on the first save. ([#796](https://github.com/craftcms/commerce/issues/796))
- Fixed a PHP error when querying for products with the `hasSales` param.
- Fixed a bug where product metadata wasn’t available to templates on Live Preview requests.
- Fixed a bug where the wrong Craft Commerce subnav item could appear selected in the Control Panel.
- Fixed a bug where taxes could be incorrectly calculated if included taxes had been removed from the price.
- Fixed a bug where additional discounts could be incorrectly applied to an order if multiple products had been added to the cart at the same time. ([#797](https://github.com/craftcms/commerce/issues/797))
- Fixed a bug where products’ Post Dates could be incorrect on first save. ([#774](https://github.com/craftcms/commerce/issues/774))
- Fixed a bug where emails weren’t getting sent when the “Status Email Address” setting was set. ([#806](https://github.com/craftcms/commerce/issues/806))
- Fixed a bug where order status email changes in `project.yaml` could be ignored. ([#802](https://github.com/craftcms/commerce/pull/802))
- Fixed a PHP error that occurred when submitting a `paymentCurrency` parameter on a `commerce/payments/pay` request. ([#809](https://github.com/craftcms/commerce/pull/809))

## 2.1.2 - 2019-03-12

### Added
- Added a “Minimum Total Price Strategy” setting that allows the minimum order price be negative (default), at least zero, or at least the shipping cost. ([#651](https://github.com/craftcms/commerce/issues/651))
- Added `craft\commerce\elements\Order::getTotal()` to get the price of the order before any pricing strategies.
- Added `craft\commerce\base\SubscriptionGatewayInterface::refreshPaymentHistory()` method that should be used to refresh all payments on a subscription.
- Added `craft\commerce\base\SubscriptionGateway::refreshPaymentHistory()` method to fulfill the interface requirements.

### Changed
- The `commerce-manageSubscriptions` permission is now required (instead of admin permissions) to manage another user’s subscriptions. ([#722](https://github.com/craftcms/commerce/issues/722))

## 2.1.1.1 - 2019-03-01

### Fixed
- Fixed a PHP error raised when a discount adjustment was applied to the cart.

## 2.1.1 - 2019-03-11

### Changed
- Improved performance when listing products with sales that have many category conditions. ([#758](https://github.com/craftcms/commerce/issues/758))
- Purchasable types are now responsible to ensure SKU uniqueness when they are restored from being soft-deleted.

### Fixed
- Fixed a bug where orders could receive free shipping on some line items when an expired coupon code had been entered. ([#777](https://github.com/craftcms/commerce/issues/777))
- Fixed a bug where variants weren’t enforcing required field validation. ([#761](https://github.com/craftcms/commerce/issues/761))
- Fixed a bug where the sort order wasn’t getting saved correctly for new order statuses.
- Fixed the breadcrumb navigation on Store Settings pages. ([#769](https://github.com/craftcms/commerce/issues/769))
- Fixed an error that occurred when viewing an order for a soft-deleted user. ([#771](https://github.com/craftcms/commerce/issues/771))
- Fixed an error that could occur when saving a new gateway.
- Fixed a SQL error that occurred when saving a purchasable with the same SKU as a soft-deleted purchasable. ([#718](https://github.com/craftcms/commerce/issues/718))

## 2.1.0.2 - 2019-02-25

### Fixed
- Fixed more template loading errors on Craft Commerce settings pages. ([#751](https://github.com/craftcms/commerce/issues/751))

## 2.1.0.1 - 2019-02-25

### Fixed
- Fixed some template loading errors on Craft Commerce settings pages. ([#751](https://github.com/craftcms/commerce/issues/751))

## 2.1.0 - 2019-02-25

### Added
- Added a new Donation built-in purchasable type. ([#201](https://github.com/craftcms/commerce/issues/201))
- Added a new “Manage store settings” user permission, which determines whether the current user is allowed to manage store settings.
- Added `craft\commerce\elements\Order::EVENT_BEFORE_ADD_LINE_ITEM`.
- Added `craft\commerce\base\PurchasableInterface::getIsTaxable()`.
- Added `craft\commerce\base\PurchasableInterface::getIsShippable()`.
- Added `craft\commerce\models\Discount::getHasFreeShippingForMatchingItems()`.

### Changed
- Discounts can now apply free shipping on the whole order. ([#745](https://github.com/craftcms/commerce/issues/745))
- The “Settings” section has been split into “System Settings”, “Store Settings”, “Shipping”, and “Tax” sections.
- The Orders index page now shows total order counts.
- The `commerce/payments/pay` action JSON response now include the order data. ([#715](https://github.com/craftcms/commerce/issues/715))
- The `craft\commerce\elements\Order::EVENT_AFTER_ORDER_PAID` event is now fired after the `craft\commerce\elements\Order::EVENT_AFTER_COMPLETE_ORDER` event. ([#670](https://github.com/craftcms/commerce/issues/670))

### Deprecated
- `craft\commerce\models\Discount::$freeShipping` is deprecated. `getHasFreeShippingForMatchingItems()` should be used instead.

### Fixed
- Fixed an bug where multiple shipping discounts could result in a negative shipping cost.
- Fixed a validation error that occurred when attempting to apply a coupon with a per-email limit, if the cart didn’t have a customer email assigned to it yet.
- `commerce/cart/*` actions’ JSON responses now encode all boolean attributes correctly.
- `commerce/customer-addresses/*` actions’ JSON responses now include an `errors` array if there were any issues with the request.
- Fixed a bug where the order field layout could be lost when upgrading from Craft Commerce 1 to 2. ([#668](https://github.com/craftcms/commerce/issues/668))
- Fixed a bug where line item update requests could result in line items being removed if the `qty` parameter was missing.
- Fixed a bug where coupon codes weren’t being removed from carts when no longer valid. ([#711](https://github.com/craftcms/commerce/issues/711))
- Fixed a bug that could prevent a payment gateway from being modified. ([#656](https://github.com/craftcms/commerce/issues/656))
- Fixed a bug that prevented shipping and tax settings from being modified when the `allowAdminChanges` config setting was set to `false`.
- Fixed a PHP error that occurred when saving a product that was marked as disabled. ([#683](https://github.com/craftcms/commerce/pull/683))
- Fixed a PHP error that occurred when trying to access a soft-deleted cart from the front-end. ([#700](https://github.com/craftcms/commerce/issues/700))

## 2.0.4 - 2019-02-04

### Fixed
- Fixed a PHP error when recalculating tax.

### Added
- Added additional useful information when logging email rendering errors. ([#669](https://github.com/craftcms/commerce/pull/669))

## 2.0.3 - 2019-02-02

### Added
- Added the “Tax is included in price” tax setting for Craft Commerce Lite. ([#654](https://github.com/craftcms/commerce/issues/654))

### Changed
- Soft-deleted products are now restorable.
- Craft Commerce project config settings are now removed when Craft Commerce is uninstalled.

### Fixed
- Fixed an error that occurred when upgrading to Craft Commerce 2 with a database that had missing constraints on the `commerce_orderhistories` table.
- Fixed a bug where sale conditions could be lost when upgrading to Craft Commerce 2. ([#626](https://github.com/craftcms/commerce/issues/626))
- Fixed a PHP error that occurred when saving a product type. ([#645](https://github.com/craftcms/commerce/issues/645))
- Fixed a bug that prevented products from being deleted. ([#650](https://github.com/craftcms/commerce/issues/650))
- Fixed a PHP error that occurred when deleting the cart’s line item on Craft Commerce Lite. ([#639](https://github.com/craftcms/commerce/pull/639))
- Fixed a bug where Craft Commerce’s general settings weren’t saving. ([#655](https://github.com/craftcms/commerce/issues/655))
- Fixed a missing import. ([#643](https://github.com/craftcms/commerce/issues/643))
- Fixed a bug that caused an incorrect tax rate calculation when included taxes had been removed from the price.
- Fixed a SQL error that occurred when saving a tax rate without a tax zone selected. ([#667](https://github.com/craftcms/commerce/issues/667))
- Fixed an error that occurred when refunding a transaction with a localized currency format. ([#659](https://github.com/craftcms/commerce/issues/659))
- Fixed a SQL error that could occur when saving an invalid discount. ([#673](https://github.com/craftcms/commerce/issues/673))
- Fixed a bug where it wans’t possible to add non-numeric characters to expiry input in the default credit card form. ([#636](https://github.com/craftcms/commerce/issues/636))

## 2.0.2 - 2019-01-23

### Added
- Added the new Craft Commerce Lite example templates folder `templates/buy`, this is in addition to the existing Craft Commerce Pro example templates folder `templates/shop`.

### Fixed
- Fixed a PHP error raised when extending the `craft\commerce\base\ShippingMethod` class. ([#634](https://github.com/craftcms/commerce/issues/634))
- Fixed a PHP error that occurred when viewing an order that used a since-deleted shipping method.

## 2.0.1 - 2019-01-17

### Changed
- Renamed the shipping rule condition from “Mimimum order price” to “Minimum order value” which clarifies the condition is based on item value before discounts and tax.
- Renamed the shipping rule condition from “Maximum order price” to “Maximum order value” which clarifies the condition is based on item value before discounts and tax.

### Fixed
- Fixed an issue where the “Total Paid”, “Total Price”, and “Total Shipping Cost” Order index page columns were showing incorrect values. ([#632](https://github.com/craftcms/commerce/issues/632))
- Fixed an issue where custom field validation errors did not show up on the View Order page. ([#580](https://github.com/craftcms/commerce/issues/580))

## 2.0.0 - 2019-01-15

### Added
- Craft Craft Commerce has been completely rewritten for Craft CMS 3.
- Emails, gateways, order fields, order statuses, product types, and subscription fields are now stored in the project config.
- Added support for Craft 3.1 project config support.
- Gateways can now provide recurring subscription payments. ([#257](https://github.com/craftcms/commerce/issues/257))
- Added the Store Location setting.
- Customers can now save their credit cards or payment sources stored as tokens in Craft Commerce so customers don’t need to enter their card number on subsequent checkouts. ([#21](https://github.com/craftcms/commerce/issues/21))
- Any custom purchasable can now have sales and discounts applied to them.
- Sales and discounts can now be set on categories of products or purchasables.
- Customers can now set their primary default shipping and billing addresses in their address book.
- It’s now possible to export orders as CSV, ODS, XSL, and XLSX, from the Orders index page. ([#222](https://github.com/craftcms/commerce/issues/222))
- Orders can now have custom-formatted, sequential reference numbers. ([#184](https://github.com/craftcms/commerce/issues/184))
- The Orders index page now has an “Attempted Payments” source that shows incomplete carts that had a payment processing issue.
- Variant indexes can now have a “Product” column.
- Order indexes can now have “Total Tax” and “Total Included Tax” columns.
- The cart now defaults to the first cheapest available shipping method if no shipping method is set, or the previously-selected method is not available.
- Products now have an “Available for purchase” checkbox, making it possible to have a live product that isn’t available for purchase yet. ([#345](https://github.com/craftcms/commerce/issues/345))
- Added the ability to place a note on a refund transaction.
- Added a “Copy reference tag” Product element action.
- Added additional ways for sales promotions to affect the price of matching products.
- All credit card gateways are now provided as separate plugins.
- A custom PDF can now be attached to any order status email.
- Multiple purchasables can now be added to the cart in the same request. ([#238](https://github.com/craftcms/commerce/issues/238))
- Multiple line items can now be updated in the same request. ([#357](https://github.com/craftcms/commerce/issues/357))
- The `commerce/cart/update-cart` action will now remove items from the cart if a quantity of zero is submitted.
- `commerce/cart/*` actions’ JSON responses now include any address errors.
- The cart can now be retrieved as JSON with the `commerce/cart/get-cart` action.
- Added the `craft.variants()` Twig function, which returns a new variant query.
- Added the `craft.subscriptions()` Twig function, which returns a new subscription query.
- Product queries now have an `availableForPurchase` param.
- Variant queries now have a `price` param.
- Variant queries now have a `hasSales` param.
- Order queries now have a `hasTransactions` param.
- Added `cract\commerce\services\ProductTypes::getProductTypesByShippingCategoryId()`.
- Added `cract\commerce\services\ProductTypes::getProductTypesByTaxCategoryId()`.
- Added `craft\commerce\adjustments\Discount::EVENT_AFTER_DISCOUNT_ADJUSTMENTS_CREATED`.
- Added `craft\commerce\base\ShippingMethod`.
- Added `craft\commerce\elements\Order::$paidStatus`.
- Added `craft\commerce\elements\Order::EVENT_AFTER_ADD_LINE_ITEM`.
- Added `craft\commerce\elements\Order::EVENT_AFTER_COMPLETE_ORDER`.
- Added `craft\commerce\elements\Order::EVENT_AFTER_ORDER_PAID`.
- Added `craft\commerce\elements\Order::EVENT_BEFORE_COMPLETE_ORDER`.
- Added `craft\commerce\elements\Order::getAdjustmentsTotalByType()`.
- Added `craft\commerce\elements\Variant::EVENT_AFTER_CAPTURE_PRODUCT_SNAPSHOT`.
- Added `craft\commerce\elements\Variant::EVENT_BEFORE_CAPTURE_PRODUCT_SNAPSHOT`.
- Added `craft\commerce\elements\Variant::EVENT_BEFORE_CAPTURE_VARIANT_SNAPSHOT`.
- Added `craft\commerce\elements\Variant::EVENT_BEFORE_CAPTURE_VARIANT_SNAPSHOT`.
- Added `craft\commerce\models\Customer::getPrimaryBillingAddress()`.
- Added `craft\commerce\models\Customer::getPrimaryShippingAddress()`.
- Added `craft\commerce\models\LineItem::getAdjustmentsTotalByType()`.
- Added `craft\commerce\services\Addresses::EVENT_AFTER_SAVE_ADDREESS`.
- Added `craft\commerce\services\Addresses::EVENT_BEFORE_SAVE_ADDREESS`.
- Added `craft\commerce\services\Discounts::EVENT_BEFORE_MATCH_LINE_ITEM`.
- Added `craft\commerce\services\Emails::EVENT_AFTER_SAVE_EMAIL`.
- Added `craft\commerce\services\Emails::EVENT_AFTER_SAVE_EMAIL`.
- Added `craft\commerce\services\Emails::EVENT_AFTER_SEND_EMAIL`.
- Added `craft\commerce\services\Emails::EVENT_BEFORE_DELETE_EMAIL`.
- Added `craft\commerce\services\Emails::EVENT_BEFORE_SAVE_EMAIL`.
- Added `craft\commerce\services\Emails::EVENT_BEFORE_SEND_EMAIL`.
- Added `craft\commerce\services\Gateways::EVENT_REGISTER_GATEWAY_TYPES`.
- Added `craft\commerce\services\LineItems::EVENT_AFTER_SAVE_LINE_ITEM`.
- Added `craft\commerce\services\LineItems::EVENT_BEFORE_POPULATE_LINE_ITEM`.
- Added `craft\commerce\services\LineItems::EVENT_BEFORE_SAVE_LINE_ITEM`.
- Added `craft\commerce\services\LineItems::EVENT_CREATE_LINE_ITEM`.
- Added `craft\commerce\services\OrderAdjustments::EVENT_REGISTER_ORDER_ADJUSTERS`.
- Added `craft\commerce\services\OrderHistories::EVENT_ORDER_STATUS_CHANGE`.
- Added `craft\commerce\services\OrderStatuses::archiveOrderStatusById()`.
- Added `craft\commerce\services\Payments::EVENT_AFTER_CAPTURE_TRANSACTION`.
- Added `craft\commerce\services\Payments::EVENT_AFTER_CAPTURE_TRANSACTION`.
- Added `craft\commerce\services\Payments::EVENT_AFTER_PROCESS_PAYMENT`.
- Added `craft\commerce\services\Payments::EVENT_BEFORE_CAPTURE_TRANSACTION`.
- Added `craft\commerce\services\Payments::EVENT_BEFORE_PROCESS_PAYMENT`.
- Added `craft\commerce\services\Payments::EVENT_BEFORE_REFUND_TRANSACTION`.
- Added `craft\commerce\services\PaymentSources::EVENT_AFTER_SAVE_PAYMENT_SOURCE`.
- Added `craft\commerce\services\PaymentSources::EVENT_BEFORE_SAVE_PAYMENT_SOURCE`.
- Added `craft\commerce\services\PaymentSources::EVENT_DELETE_PAYMENT_SOURCE`.
- Added `craft\commerce\services\PaymentSources`.
- Added `craft\commerce\services\Plans::EVENT_AFTER_SAVE_PLAN`.
- Added `craft\commerce\services\Plans::EVENT_ARCHIVE_PLAN`.
- Added `craft\commerce\services\Plans::EVENT_BEFORE_SAVE_PLAN`.
- Added `craft\commerce\services\Plans`.
- Added `craft\commerce\services\Purchasables::EVENT_REGISTER_PURCHASABLE_ELEMENT_TYPES`.
- Added `craft\commerce\services\Sales::EVENT_BEFORE_MATCH_PURCHASABLE_SALE`.
- Added `craft\commerce\services\ShippingMethods::EVENT_REGISTER_AVAILABLE_SHIPPING_METHODS`.
- Added `craft\commerce\services\Subscriptions::EVENT_AFTER_CANCEL_SUBSCRIPTION`.
- Added `craft\commerce\services\Subscriptions::EVENT_AFTER_CREATE_SUBSCRIPTION`.
- Added `craft\commerce\services\Subscriptions::EVENT_AFTER_REACTIVATE_SUBSCRIPTION`.
- Added `craft\commerce\services\Subscriptions::EVENT_AFTER_SWITCH_SUBSCRIPTION`.
- Added `craft\commerce\services\Subscriptions::EVENT_BEFORE_CANCEL_SUBSCRIPTION`.
- Added `craft\commerce\services\Subscriptions::EVENT_BEFORE_CREATE_SUBSCRIPTION`.
- Added `craft\commerce\services\Subscriptions::EVENT_BEFORE_REACTIVATE_SUBSCRIPTION`.
- Added `craft\commerce\services\Subscriptions::EVENT_BEFORE_SWITCH_SUBSCRIPTION`.
- Added `craft\commerce\services\Subscriptions::EVENT_BEFORE_UPDATE_SUBSCRIPTION`.
- Added `craft\commerce\services\Subscriptions::EVENT_EXPIRE_SUBSCRIPTION`.
- Added `craft\commerce\services\Subscriptions::EVENT_RECEIVE_SUBSCRIPTION_PAYMENT`.
- Added `craft\commerce\services\Subscriptions`.
- Added `craft\commerce\services\TaxCategories::getAllTaxCategoriesAsList()`.
- Added `craft\commerce\services\Transactions::EVENT_AFTER_SAVE_TRANSACTION`.

### Changed
- Payment Methods are now called “Gateways”.
- Order statuses are now archived instead of deleted.
- Product types can no longer select applicable shipping categories. Instead, shipping categories select applicable product types.
- Product types can no longer select applicable tax categories. Instead, tax categories select applicable product types.
- Order status messages can now be longer than 255 characters. ([#465](https://github.com/craftcms/commerce/issues/465)
- Product and variant custom field data is no longer included in the line item snapshot by default for performance reasons. Use the new snapshot events to manually snapshot custom field data.
- Variant titles are now prefixed by their products’ titles.
- Last addresses used by customers are no longer stored. Instead, customers have primary shipping and billing addresses.
- The `paymentMethodSettings` config setting was renamed to `gatewaySettings`, and it now uses handles to reference gateways instead of IDs.
- The `sendCartInfoToGateways` was renamed to `sendCartInfo,` and is a per-gateway setting.
- The payment method overrides in `config/commerce.php` have been moved to `config/commerce-gateway.php`.
- The `craft.commerce.availableShippingMethods` Twig variable has been replaced with `craft.commerce.carts.cart.availableShippingMethods`.
- The `craft.commerce.cart` Twig variable has been replaced with `craft.commerce.carts.cart`.
- The `craft.commerce.countries` Twig variable has been replaced with `craft.commerce.countries.allCountries`.
- The `craft.commerce.countriesList` Twig variable has been replaced with `craft.commerce.countries.allCountriesAsList`.
- The `craft.commerce.currencies` Twig variable has been replaced with `craft.commerce.currencies.allCurrencies`.
- The `craft.commerce.customer` Twig variable has been replaced with `craft.commerce.customers.customer`.
- The `craft.commerce.discountByCode` Twig variable has been replaced with `craft.commerce.discounts.discountByCode`.
- The `craft.commerce.discounts` Twig variable has been replaced with `craft.commerce.discounts.allDiscounts`.
- The `craft.commerce.orders` Twig variable has been replaced with `craft.orders()`.
- The `craft.commerce.orderStatuses` Twig variable has been replaced with `craft.commerce.orderStatuses.allOrderStatuses`.
- The `craft.commerce.paymentCurrencies` Twig variable has been replaced with `craft.commerce.paymentCurrencies.allPaymentCurrencies`.
- The `craft.commerce.paymentMethods` Twig variable has been replaced with `craft.commerce.gateways.allCustomerEnabledGateways`.
- The `craft.commerce.primaryPaymentCurrency` Twig variable has been replaced with `craft.commerce.paymentCurrencies.primaryPaymentCurrency`.
- The `craft.commerce.products` Twig variable has been replaced with `craft.products()`.
- The `craft.commerce.productTypes` Twig variable has been replaced with `craft.commerce.productTypes.allProductTypes`.
- The `craft.commerce.sales` Twig variable has been replaced with `craft.commerce.sales.allSales`.
- The `craft.commerce.shippingCategories` Twig variable has been replaced with `craft.commerce.shippingCategories.allShippingCategories`.
- The `craft.commerce.shippingMethods` Twig variable has been replaced with `craft.commerce.shippingMethods.allShippingMethods`.
- The `craft.commerce.shippingZones` Twig variable has been replaced with `craft.commerce.shippingZones.allShippingZones`.
- The `craft.commerce.states` Twig variable has been replaced with `craft.commerce.states.allStates`.
- The `craft.commerce.statesArray` Twig variable has been replaced with `craft.commerce.states.allStatesAsList`.
- The `craft.commerce.taxCategories` Twig variable has been replaced with `craft.commerce.taxCategories.allTaxCategories`.
- The `craft.commerce.taxRates` Twig variable has been replaced with `craft.commerce.taxRates.allTaxRates`.
- The `craft.commerce.taxZones` Twig variable has been replaced with `craft.commerce.taxZones.allTaxZones`.
- The `craft.commerce.variants` Twig variable has been replaced with `craft.variants()`.
- `Customer::$lastUsedBillingAddress` has been replaced with `$primaryBillingAddress`.
- `Customer::$lastUsedShippingAddress` has been replaced with `$primaryShippingAddres`.
- `OrderAdjustment::$optionsJson` was renamed to `$sourceSnapshot`.
- `Variant::getSalesApplied()` was renamed to `getSales()`.
- `Variant::setSalesApplied()` was renamed to `setSales()`.
- The Shipping Rule interface now expects a shipping category ID passed to each rate method.
- Any custom shipping method classes should now extend `craft\commerce\base\ShippingMethod`.
- All hooks have been replaced by events.
- Replaced `customer.lastUsedShippingAddress` and `customer.lastUsedBillingAddress` with `customer.primaryBillingAddress` and `customer.primaryShippingAddress`.
- Vat ID validation is now powered by the “vat.php” library.

### Removed
- Removed the `cartCookieDuration` config setting. All carts are now related to craft php session and not their own cookie.
- Removed the `requireEmailForAnonymousPayments` config setting, as completed order now always require the correct email address to make anonymous payments on orders.
- Removed `baseShipping`, `baseDiscount`, `baseTax`, `baseTaxIncluded` attributes from the order model. Orders now have order-level adjustments.
- Removed `shipping`, `discount`, `tax`, `taxIncluded` attributes from the line item model. Line items now have line item level adjustments.
- Removed `PurchasableInterface::validateLineItem()`. `getLineItemRules()` should be used instead.
- Removed the `deleteOrderStatusById()` method on the `OrderStatuses` service.
- Removed the `OrderSettings` model, record, and service.
- Removed the `getCountryByAttributes()` method from the `Countries` service.
- Removed the `getStatesByAttributes()` method from the `States` service.
- Removed the `getLastUsedBillingAddress()` and `getLatUsedShippingAddress()` methods from `Customer` models.

### Fixed
- Fixed a bug where a product’s `getCpEditUrl()` method could omit the site handle on multi-site installs. ([craftcms/cms#3089](https://github.com/craftcms/cms/issues/3089))
- Fixed a bug where handles and names for archived gateways were not freed up for re-use. ([#485](https://github.com/craftcms/commerce/issues/485))

## 1.2.1368 - 2018-11-30

### Changed
- Updated the Payflow Omnipay driver to 2.3.1
- Updated the Securepay Omnipay driver to 2.2.0
- Updated the Authorize.net Omnipay driver to 2.5.1
- Updated the Payment Express Omnipay driver to 2.2.1
- Updated the Eway Omnipay driver to 2.2.2
- Updated the Payfast Omnipay driver to 2.2

## 1.2.1366 - 2018-11-28

### Fixed
- Fixed a bug where it was possible to create duplicate order history change records.
- Fixed a bug where offsite gateways wouldn’t redirect back and complete the transaction correctly for Control Panel payments.

## 1.2.1365 - 2018-10-23

### Fixed
- Fix a bug where it wasn’t possible to set the billing address based off an existing shipping address.

### Fixed
- Fixed a Javascript error when viewing a customer field on the Edit User page.

## 1.2.1364 - 2018-08-23

### Fixed
- Fixed a PHP error that would occur when saving a User.

## 1.2.1363 - 2018-08-23

### Added
- Added the `resaveAllCustomerOrdersOnCustomerSave` config setting.

### Fixed
- Fixed a bug where the Date Paid column on the Orders index page could show incorrect values.

### Security
- Fixed a bug where it was possible to access purchase receipts when it shouldn’t have been.

## 1.2.1362 - 2018-05-10

### Changed
- Craft Commerce will now enforce boolean types for settings that a gateway expects to be boolean.

### Fixed
- Fixed an SSL error that could when communicating with the Authorize.net payment gateway.

## 1.2.1360 - 2018-03-23

### Added
- The order index page now includes the time when displaying order dates.

### Changed
- Line item modals on View Order pages now include the line item total.
- Added Craft 2.6.3013 compatibility.

## 1.2.1359 - 2018-03-08

### Fixed
- Fixed an error where variants would indicate they had zero stock at checkout when they had been marked as having unlimited stock.

## 1.2.1358 - 2018-03-07

### Fixed
- Fixed a PHP error that would occur when using an order element criteria model.

## 1.2.1356 - 2018-03-07

### Added
- Added the `shippingMethod` order criteria param.

### Changed
- Order recalculation now occurs after the `orders.onBeforeSaveOrder` event.

### Fixed
- Fixed a bug where a blank order could be placed if the cart’s cookie was deleted while the customer was on the payment page.
- Fixed a bug where a cart could be completed despite a lack of available stock, in some cases.
- Fixed a bug where the “Capture” transaction button on View Order pages was still shown after a capture was completed.

## 1.2.1354 - 2018-02-06

### Added
- Craft Commerce now adds `Craft Commerce` to the `X-Powered-By` header on requests, unless disabled by the [sendPoweredByHeader](https://craftcms.com/docs/config-settings#sendPoweredByHeader) config setting.

### Changed
- Updated the Authorize.net driver to 2.5.1
- Updated the Worldpay Omnipay driver to 2.2.2
- Updated the PayPal Omnipay driver to 2.6.4
- Updated the Payflow Omnipay driver to 2.3
- Updated the Dompdf Package to 0.8.2

### Fixed
- Fixed an error that occurred when generating an order PDF.
- Fixed a PHP error that could occur if you edited a non-primary currency’s settings.

## 1.2.1353 - 2018-01-18

### Added
- Added the `requireShippingMethodSelectionAtCheckout` config setting.
- Added new user permissions to manage shipping and tax settings without needing to be an admin.

### Fixed
- Fixed an error that occurred when creating or editing a discount.
- Fixed an error that occurred when generating an order PDF.

## 1.2.1352 - 2018-01-16

### Added
- Added the ability to update the email address of a guest order from the Control Panel.
- Added the `commerce_defaultCartShippingAddress` and `commerce_defaultCartBillingAddress` plugin hooks.

## 1.2.1351 - 2017-10-31

### Added
- Added the `defaultSku` product criteria param.
- Added stock information to the Product index page.

### Fixed
- Fixed a bug where stock validation was off by one when different line item options were set for the same purchasable.
- Fixed a bug where custom adjusters supplied by plugins where not being sorted by priority before getting applied to the order.
- Fixed a bug where the `commerce/cart/updateCart` action was not returning the correct validation errors when an invalid shipping address was submitted along with the `sameAddress` param.

## 1.2.1350 - 2017-10-05

### Changed
- Order adjustments are now displayed in the order they were applied, rather than alphabetically.

### Fixed
- Fixed a bug where emails weren’t getting sent to customers.

## 1.2.1349 - 2017-09-29

### Added
- Added the `cp.commerce.product.edit.right-pane` template hook, enabling plugins to modify the right pane on Edit Product pages.
- Added the `pdfAllowRemoteImages` config setting, which can be set to `true` to allow external images to be loaded in PDF templates.

### Changed
- `Commerce_OrderModel::getEmail()` now always returns the associated user account’s email, if there is one.
- The error data returned for `commerce/customerAddresses/save` Ajax requests now include field handles as the error keys.
- `Commerce_CustomerModel::getEmail()` has now been deprecated. It will only return the email address of the associated user account’s email if there was one. Use `order.email` to get the email address of the order within templates.
- Updated the Dompdf package to 0.8.1.
- Updated the PayFast Omnipay driver to 2.1.3.

### Fixed
- Fixed an issue in the example templates where the “Use same address for billing” checkbox would remain checked when different addresses were previously selected.
- Fixed a tax calculation error that occurred when included tax was removed from a product’s price and subsequent additional taxes did not take the removed values into account.

## 1.2.1346 - 2017-07-24

### Added
- Added the `autoSetNewCartAddresses` config setting, which can be set to `false` to prevent Craft Commerce from automatically assigning the last-used billing and shipping addresses on new carts.

### Changed
- Updated the Migs Omnipay driver to 2.2.2
- Updated the Stripe Omnipay driver to 2.4.7

### Fixed
- Fixed an API authentication error when making payments using the Stripe gateway.
- Fixed a bug where the `commerce/payments/pay` action was still processing the payment even if the cart had errors placed on it by other plugins.
- Fixed a bug where `LineItemModel::onSale()` could sometimes return an incorrect response due to rounding errors.
- Fixed a PHP error that could occur if a purchasable invalidated a line item when it was being added to a new cart.
- Fixed an issue where credit card forms’ First/Last Name fields were getting overridden by billing addresses’ values for some gateways.
- Fixed a bug where adding to cart with invalid `options` params would pass stock validation.

## 1.2.1345 - 2017-06-26

### Added
- Percentage-based discounts now have the option to be applied to the item’s original price or its discounted price (if other discounts were already applied).

## Changed
- Ajax requests to `commerce/cart/*` actions will now get a `itemSubtotal` key in the response JSON.
- Updated the Omnipay Stripe driver to 2.4.6.
- Updated the Omnipay Payment Express driver to 2.2.1.
- Updated the Omnipay MultiSafePay driver to 2.3.6.
- Updated the Omnipay Worldpay driver to 2.2.1.

### Fixed
- Fixed a bug where email address limits on discounts were able to by circumvented if the customer changed the casing of the coupon code.
- Fixed a PHP error that occurred when viewing a cart in the Control Panel if no payment methods had been created yet.
- Fixed a bug where discounts based on user group were not being added/removed after the user logged in/out.
- Fixed a bug where variants’ sale prices were only getting rounded when at least one sale was applied.
- Fixed a bug where special characters in Tax and Shipping Category names could break some form inputs in the Control Panel.
- Fixed a validation error that occurred when saving two shipping rules with the same name.

## 1.2.1343 - 2017-06-09

### Added
- Added the `pdfPaperSize` config setting.
- Added the `pdfPaperOrientation` config setting.
- Added a new Stripe gateway setting that determines whether the `receipt_email` param should be sent in payment requests.
- Added the `commerce_transactions.onCreateTransaction` event, which enables plugins to modify a newly-created transaction model.

### Changed
- Updated the Buckeroo driver to 2.2.
- Updated the Stripe driver to 2.4.5.
- Enabled the Buckeroo Credit Card Gateway within the Buckeroo Omnipay driver.

## 1.2.1342 - 2017-05-24

### Added
- Added support for Worldpay’s new `v1` API.

### Fixed
- Fixed a bug where `VariantModel:onSale()` could sometimes return an incorrect response due to rounding errors.
- Fixed a PHP error that occurred when saving a product with an empty dimension input on servers running PHP 7.
- Fixed a issue where orders were getting recalculated after receiving a completion response, when using the Sage Pay gateway.
- Fixed a PHP error that occurred when a plugin prevented a purchasable from getting added to the cart.

## 1.2.1341 - 2017-05-02

### Changed
- Increased the tax rate decimal storage length to allow 3 decimal places in tax rate percentages.
- The `CommerceDbHelper` class has be deprecated.

### Fixed
- Fixed a bug where some characters in product names were getting double-encoded on View Order pages.
- Fixed a bug where orders were incorrectly recalculating their adjustments when receiving notifications from the SagePay payment gateway.
- Fixed a tax calculation bug that occurred when using the “Total Order Price” taxable subject.

## 1.2.1339 - 2017-04-24

### Added
- Added new “Taxable Subject” options to Tax Rates, enabling taxes to be applied at the order level.
- Added the `datePaid` order element criteria attribute.

### Changed
- Updated the Dompdf package to 0.8.
- Updated the Omnipay Mollie driver to 3.2.
- Updated the Omnipay Authorize.net driver to 2.5.
- Updated the Omnipay MultiSafePay driver to 2.3.4.

### Fixed
- Fixed some PHP errors that occurred when rendering PDFs on servers running PHP 7.1.

## 1.2.1338 - 2017-04-04

### Added
- Added the `requireBillingAddressAtCheckout` config setting.
- Added the `cp.commerce.order.main-pane` template hook to the View Order page.
- Added `Commerce_VariantModel::hasStock()`.

### Fixed
- Fixed some PHP errors that occurred when saving products on servers running PHP 7.1.
- Fixed a bug where the `commerce/payments/pay` action was not blocking disabled payment methods.
- Fixed a bug where old carts did not default to the primary payment currency when their current payment currency was no longer valid.

## 1.2.1337 - 2017-03-08

### Added
- Added the `commerce_sale.onBeforeMatchProductAndSale` event, which enables plugins to add custom matching logic to sales.
- Added the `commerce_products.onBeforeEditProduct` event.
- Added the `cp.commerce.product.edit` template hook to the Edit Product page.

### Changed
- If a product SKU can’t be generated from its product type’s Automatic SKU Format, Craft Commerce now logs why.

### Fixed
- Fixed some PHP errors that occurred on servers running PHP 7.1.
- Fixed a bug where line items could be removed if their `qty` param was missing from a `commerce/cart/updateLineItem` request.
- The Orders index page now displays zero-value currency amounts, instead of leaving the cell blank.
- Fixed bug where duplicate products could be displayed when editing sales when the User Groups condition was in use.
- Fixed a bug where the `isUnpaid` and `isPaid` order element criteria params did not work correctly.
- Fixed a PHP error that occurred if a plugin’s custom shipping method object didn’t inherit `BaseModel`.
- Fixed a bug where payments made with MultiSafepay would be marked as successful before the user was redirected to the offsite gateway.
- Fixed a bug where shipping rule names were required to be unique across the entire installation, rather than per-shipping method.

## 1.2.1334 - 2017-01-30

### Added
- Added a new `purgeInactiveCarts` config setting, which determines whether Craft Commerce should purge inactive carts from the database (`true` by default).
- Added a new `commerce_modifyOrderAdjusters` hook, which enables plugins to modify the order adjusters before they are applied.
- Added the “Shipping Method” and “Payment Method” table attribute options to the Orders index page.

### Changed
- Updated the Stripe gateway library to 2.4.2.
- Updated the PayPal gateway library to 2.6.3.
- Fixed a memory error that occurred when purging a large number of carts.

### Fixed
- Fixed a bug where the `hasVariant` product criteria attribute would only account the first 100 variants.
- Fixed a bug where custom order adjusters could not inspect earlier adjustments made to the order within the current recalculation.
- Fixed a bug where the default product type that gets created on installation was referencing the old `commerce` templates path, rather than `shop`.
- Fixed compatibility with some payment gateways that were expecting abbreviated state names in the billing address.

## 1.2.1333 - 2017-01-05

### Fixed
- Fixed a PHP error that occurred when retrieving the sale price of variants that were fetched via `craft.commerce.products`.

## 1.2.1332 - 2017-01-03

### Added
- Added the `commerce_modifyItemBag` hook, allowing plugins to modify cart information sent to the payment gateway.
- Added the `requireShippingAddressAtCheckout` config setting.
- Added a new `defaultHeight` product criteria param, for querying products by their default variant’s height.
- Added a new `defaultLength` product criteria param, for querying products by their default variant’s length.
- Added a new `defaultWidth` product criteria param, for querying products by their default variant’s width.
- Added a new `defaultWeight` product criteria param, for querying products by their default variant’s weight.

### Fixed
- Fixed a bug where sales were not being applied to variants that were fetched via `craft.commerce.variants`.
- Fixed a bug where line items’ `salePrice` were not reflecting any changes made to their `saleAmount` via the `lineItem.onPopulateLineItem` event.

## 1.2.1331 - 2016-12-13

### Added
- Craft Commerce now includes a gateway adapter for Payeezy by First Data.
- Added `Commerce_VariantModel::getSalesApplied()`, which returns an array of the `Commerce_SaleModel` objects that were used to calculate the salePrice of the variant.

### Changed
- Ajax requests to `commerce/cart/*` actions now include `subtotal` and `shippingCategoryId` properties in the response data.
- The `commerce_orders/beforeOrderComplete` event now gets fired a little later than before, giving plugins a chance to change the order status ID.

### Fixed
- Fixed a bug where MultiSafepay was not being treated as an offsite payment gateway.

## 1.2.1330 - 2016-12-06

### Changed
- Added a new `baseTax` attribute to order models, which can be modified by custom order adjusters to add taxes to the order as a whole.
- `Commerce_OrderModel::getTotalTax()` now includes the new `baseTax` amount.

### Fixed
- Fixed a rounding error that occurred with some percentage-based discounts.
- Fixed a PHP error that occurred when searching for products with the `hasVariants` criteria param, in some cases.

## 1.2.1329 - 2016-11-30

### Fixed
- Fixed a bug where discounts without a coupon code condition could apply before their start date.
- Fixed a bug where the `hasSales` product criteria attribute would only apply to the first 100 products.
- Fixed a bug where the post-payment redirect would take the customer to the site homepage.

## 1.2.1328 - 2016-11-29

### Added
- Craft Commerce now includes a gateway adapter for MultiSafepay.

### Changed
- Ajax requests to `cart/updateCart` now include a `cart` object in the response data in the event of an error.

### Fixed
- Fixed a bug where PayPal payments could fail due to inconsistencies between how Craft Commerce and PayPal calculated the total payment amount for transactions.
- Fixed a bug where First Name and Last Name customer field labels weren’t being translated for the current locale in the Control Panel.
- Fixed a bug some offsite gateway payment requests were not getting sent with the correct return and cancel URLs.
- Fixed a bug that prevented Craft Commerce from updating successfully from pre-1.0 versions on case-sensitive file systems.
- Fixed a bug where applicable VAT taxes were not being removed correctly for customers with a valid VAT ID.
- Fixed a bug where archived payment methods were still showing up as options in Control Panel payment form modals.

## 1.2.1327 - 2016-10-25

### Changed
- When saving a product type, if any tax/shipping categories had been deselected, Craft Commerce will now reassign any existing products with the no-longer-available tax/shipping categories to the default categories.
- The “HTML Email Template Path” Email setting can now contain Twig code.

### Fixed
- Fixed a bug where Craft Commerce was not respecting the system time zone when purging inactive carts.
- Fixed a bug where a no-longer-applicable shipping method could still be selected by a cart if it was the only defined shipping method.
- Fixed a bug where the `Commerce_ProductModel` provided by the onSaveProduct event was not updated with the latest and greatest values based on its default variant.
- Fixed a bug where all products were being re-saved when a product type was saved, rather than just the products that belong to that product type.
- Fixed a PHP error that occurred when adding something to the cart, if the cart didn’t have a shipping address yet and the default tax zone’s tax rate was marked as VAT.
- Fixed a bug where a coupon based discount could apply before its start date.

## 1.2.1325 - 2016-10-13

### Fixed
- Fixed a PHP error that occurred when a custom purchasable didn’t provide a tax category ID.
- Fixed a bug where the relevant template caches were not being cleared after the stock of a variant was deducted.
- Fixed a display issue on the order transaction details modal when a large amount of gateway response data was present.

## 1.2.1324 - 2016-10-12

### Fixed
- Fixed a bug where orders were not being marked as complete after successful offsite gateway payments.
- Fixed a PHP error that occurred when deleting a product type.

## 1.2.1323 - 2016-10-11

### Added
- It’s now possible to accept payments in multiple currencies.
- Added Shipping Categories.
- Discounts can now be user-sorted, which defines the order that they will be applied to carts.
- Discounts now have the option to prevent subsequent discounts from being applied.
- The start/end dates for Discounts and Sales can now specify the time of day.
- Discounts can now have a “Minimum Purchase Quantity” condition.
- Product Types now have an “Order Description Format” setting, which can be used to override the description of the products in orders’ line items.
- Addresses now have “Attention”, “Title”, and “Business ID” fields.
- Added the “Order PDF Filename Format” setting in Commerce → Settings → General Settings, for customizing the format of order PDF filenames.
- Added the `useBillingAddressForTax` config setting. If enabled, Craft Commerce will calculate taxes based on orders’ billing addresses, rather than their shipping addresses.
- Added the `requireEmailForAnonymousPayments` config setting. If enabled, Craft Commerce will require the email address of the order to be submitted in anonymous payment requests.
- The IP address of the customer is now stored on the order during order completion.
- Craft Commerce now makes all payment gateways available to unregistered installs, rather than limiting users to a single “Dummy” gateway.
- Added support for SagePay Server.
- Added support for the Netbanx Hosted.
- Added the `commerceCurrency` filter, which works identically to the |currency filter by default, but also has `convert` and `format` arguments that can be used to alter the behavior.
- Added `craft.commerce.shippingMethods`.
- Added `craft.commerce.shippingCategories`.
- Added `craft.commerce.shippingZones`.
- Added `craft.commerce.taxZones`.
- Added `OrderStatusService::getDefaultOrderStatusId()`.
- Added the `commerce_payments.onBeforeCaptureTransaction` and `onCaptureTransaction` events.
- Added the `commerce_payments.onBeforeRefundTransaction` and `onRefundTransaction` events.
- Added the `commerce_email.onBeforeSendEmail` and `onSendEmail` events.
- Added the `cp.commerce.order.edit` hook to the View Order page template.
- Added the [PHP Units of Measure](https://github.com/PhpUnitsOfMeasure/php-units-of-measure) PHP package.
- Added the [Vat Validation](https://github.com/snowcap/vat-validation) PHP package.

### Changed
- The tax categories returned by the template function `craft.commerce.getTaxCategories()` are now represented by `Commerce_TaxCategory` models by default, rather than arrays. To get them returned as arrays, you can pass `true` into the function.
- Status-change notification emails are now sent to the customer in the language they placed the order with.
- It’s now possible to update product statuses on the Products index page.
- The example templates folder has been renamed from “commerce” to “shop”.
- Craft Commerce now re-saves existing products when a Product Type’s settings are saved.
- The Tax Rates index page now lists the Tax Categories and Tax Zones each Tax Rate uses.
- Tax Rates now have the option to exclude themselves from orders with a valid VAT ID.
- Transaction Info HUDs on View Order pages now show the transaction IDs.
- Craft Commerce now stores the complete response data for gateway transaction requests in the commerce_transactions table.
- The commerce/cart/updateCart action now includes all validation errors found during partial cart updates in its response.
- Reduced the number of order recalculations performed during payment.
- The View Order page no longer labels an order as paid if its total price is zero.
- Craft Commerce now logs invalid email addresses when attempting to send order status notification emails.
- Custom fields on an order can now only be updated during payment if it is the user’s active cart.
- Craft Commerce now provides Stripe with the customer’s email address to support Stripe’s receipt email feature.
- Payment failures using PayPal Express now redirect the customer back to PayPal automatically, rather than displaying a message instructing the customer to return to PayPal.
- Updated the Authorize.Net gateway library to 2.4.2.
- Updated the Dummy gateway library to 2.1.2.
- Updated the Molli gateway library to 3.1.
- Updated the Payfast gateway library to 2.1.2.
- Updated the Payflow gateway library to 2.2.1.
- Updated the Stripe gateway library to 2.4.1.

### Deprecated
- Deprecated the `update` variable in email templates. The `orderHistory` variable should be used instead.

### Fixed
- Fixed a bug where `Commerce_OrderService::completeOrder()` was not checking to make sure the order was not already completed before doing its thing.
- Fixed a bug where addresses’ “Map” links on View Order pages were not passing the full address to the Google Maps window.
- Fixed an bug where address validation was not respecting the country setting, “Require a state to be selected when this country is chosen”.
- Fixed a bug where submitting new addresses to a fresh cart caused a cart update failure.
- Fixed a bug where collapsed variants’ summary info was overlapping the “Default” button.

## 1.1.1317 - 2016-09-27

### Added
- Craft Commerce is now translated into Portuguese.

### Fixed
- Fixed a bug where Edit Address modals on View Order pages were not including custom states in the State field options.

## 1.1.1217 - 2016-08-25

### Fixed
- Fixed a PHP error that occurred when referencing the default currency.

## 1.1.1216 - 2016-08-25

### Fixed
- Fixed a bug where eager-loading product variants wasn’t working.
- Fixed a bug where customer addresses were not showing up in the View Order page if they contained certain characters.
- Fixed a bug where orders were not getting marked as complete when they should have in some cases, due to a rounding comparison issue.

## 1.1.1215 - 2016-08-08

### Changed
- Customer Info fields now return the user’s `CustomerModel` when accessed in a template.

### Fixed
- Fixed a bug where discounts that apply free shipping to an order were not including the shipping reduction amount in the discount order adjustment amount.
- Fixed a bug where editing an address in the address book would unintentionally select that address as the active cart’s shipping address.
- Fixed SagePay Server gateway support.

## 1.1.1214 - 2016-07-20

### Fixed
- Fixed an error that occurred when PayPal rejected a payment completion request due to duplicate counting of included taxes.
- Fixed a MySQL error that could occur when `ElementsService::getTotalElements()` was called for orders, products, or variants.

## 1.1.1213 - 2016-07-05

### Changed
- Transaction dates are now shown on the View Order page.
- Order status change dates are now shown on the View Order page.
- Updated the Authorize.Net Omnipay gateway to 2.4, fixing issues with Authorize.Net support.
- Cart item information is now sent on gateway payment completion requests, in addition to initial payment requests.

### Fixed
- Fixed a bug where payments using Worldpay were not getting automatically redirected back to the store.

## 1.1.1212 - 2016-06-21

### Changed
- Line item detail HUDs within the View Order page now include the items’ subtotals.
- Renamed `Commerce_LineItemModel`’s `subtotalWithSale` attribute to `subtotal`, deprecating the former.
- Renamed `Commerce_OrderModel`’s `itemSubtotalWithSale` attribute to `itemSubtotal`, deprecating the former.
- Each of the nested arrays returned by `craft.commerce.availableShippingMethods` now include a `method` key that holds the actual shipping method object.

### Fixed
- Fixed a MySQL error that occurred when MySQL was running in Strict Mode.
- Fixed a rounding error that occurred when calculating tax on shipping costs.

## 1.1.1211 - 2016-06-07

### Added
- Added a new “Per Email Address Limit” condition to coupon-based discounts, which will limit the coupons’ use by email address.
- Added the ability to clear usage counters for coupon-based discounts.
- Added a new `hasSales` product criteria param, which can be used to limit the resulting products to those that have at least one applicable sale.
- Added a new `hasPurchasables` order criteria param, which can be used to limit the resulting orders to those that contain specific purchasables.
- Added a new `commerce_lineItems.onPopulateLineItem` event which is called right after a line item has been populated with a purchasable, and can be used to modify the line item attributes, such as its price.
- Added `LineItemModel::getSubtotal()` as an alias of the now-deprecated `getSubtotalWithSale()`.

### Fixed
- Fixed a bug where the “Per User Limit” discount condition was not being enforced for anonymous users.
- Fixed a bug where the quantity was not being taken into account when calculating a weight-based shipping cost.
- Fixed a validation error that could occur when submitting a payment for an order with a percentage-based discount.
- Fixed a bug where the cart was not getting recalculated when an associated address was updated in the user’s address book.

## 1.1.1210 - 2016-05-17

### Fixed
- Fixed a bug where sales could be applied to the same line item more than once.
- Fixed a bug where the `commerce/cart/cartUpdate` controller action’s Ajax response did not have up-to-date information.

## 1.1.1208 - 2016-05-16

### Added
- Added `commerce_products.onBeforeDeleteProduct` and `onDeleteProduct` events.

### Fixed
- Fixed a PHP error that occurred when adding a new item to the cart.

## 1.1.1207 - 2016-05-11

### Fixed
- Fixed a PHP error that occurred when saving a product with unlimited stock.

## 1.1.1206 - 2016-05-11

### Changed
- It’s now possible to show customers’ and companies’ names on the Orders index page.
- Craft Commerce now sends customers’ full names to the payment gateways, pulled from the billing address.
- Craft Commerce now ensures that orders’ prices don’t change in the middle of payment requests, and declines any payments where the price does change.
- The onBeforeSaveProduct event is now triggered earlier to allow more modification of the product model before saving.
- Updated the Omnipay gateway libraries to their latest versions.

### Fixed
- Fixed a bug where changes to purchasable prices were not reflected in active carts.
- Fixed a PHP error that occurred when an active cart contained a variant that had no stock or had been disabled.
- Fixed a PHP error that occurred when paying with the Paypal Express gateway.

## 1.1.1202 - 2016-05-03

### Added
- Added the `commerce_lineItems.onCreateLineItem` event.
- Added the `hasStock` variant criteria param, which can be set to `true` to find variants that have stock (including variants with unlimited stock).

### Changed
- The View Order page now shows whether a coupon code was used on the order.
- All payment gateways support payments on the View Order page now.
- It’s now possible to delete countries that are in use by tax/shipping zones and customer addresses.
- State-based tax/shipping zones now can match on the state abbreviation, in addition to the state name/ID.
- Craft Commerce now sends descriptions of the line items to gateways along with other cart info, when the `sendCartInfoToGateways` config setting is enabled.

### Fixed
- Fixed a bug where payment method setting values that were set from config/commerce.php would get saved to the database when the payment method was resaved in the Control Panel.
- Fixed a PHP error that occurred when calling `Commerce_OrderStatusesService::getAllEmailsByOrderStatusId()` if the order status ID was invalid.
- Fixed a PHP error that occurred when a cart contained a disabled purchasable.
- Fixed a bug where an order status’ sort order was forgotten when it was resaved.
- Fixed a bug where the `hasVariant` product criteria param was only checking the first 100 variants.
- Fixed a bug where only logged-in users could view a tokenized product preview URL.
- Fixed an issue where the selected shipping method was not getting removed from the cart when it was no longer available, in some cases.

## 1.1.1200 - 2016-04-13

### Added
- Added the `commerce_products.onBeforeSaveProduct` and `onSaveProduct` events.
- Added the `commerce_lineItems.onBeforeSaveLineItem` and `onSaveLineItem` events.

### Changed
- Stock fields are now marked as required to make it more clear that they are.
- Added a new “The Fleece Awakens” default product.

### Fixed
- Fixed an error that occurred when a variant was saved without a price.
- Fixed a bug where various front-end templates wouldn’t load correctly from the Control Panel if the [defaultTemplateFileExtensions](link) or [indexTemplateFilename](link) config settings had custom values.
- Fixed a bug where products’ `defaultVariantId` property was not being set on first save.
- Fixed a validation error that occurred when a cart was saved with a new shipping address and an existing billing address.
- Fixed a bug where customers’ last-used billing addresses were not being remembered.
- Fixed a MySQL error that occurred when attempting to delete a user that had an order transaction history.

### Security
- Fixed an XSS vulnerability.

## 1.1.1198 - 2016-03-22

### Added
- Added the `sendCartInfoToGateways` config setting, which defines whether Craft Commerce should send info about a cart’s line items and adjustments when sending payment requests to gateways.
- Product models now have a `totalStock` property, which returns the sum of all available stock across all of a product’s variants.
- Product models now have an `unlimitedStock` property, which returns whether any of a product’s variants have unlimited stock.
- Added the `commerce_variants.onOrderVariant` event.

### Changed
- Updated the Omnipay Authorize.Net driver to 2.3.1.
- Updated the Omnipay FirstData driver to 2.3.0.
- Updated the Omnipay Mollie driver to 3.0.5.
- Updated the Omnipay MultiSafePay driver to 2.3.0.
- Updated the Omnipay PayPal driver to 2.5.3.
- Updated the Omnipay Pin driver to 2.2.1.
- Updated the Omnipay SagePay driver to 2.3.1.
- Updated the Omnipay Stripe driver to  v2.3.1.
- Updated the Omnipay WorldPay driver to 2.2.

### Fixed
- Fixed a bug where shipping address rules and tax rates were not finding their matching shipping zone in some cases.
- Fixed a bug where the credit card number validator was not removing non-numeric characters.
- Fixed a PHP error that occurred when saving an order from a console command.

## 1.1.1197 - 2016-03-09

### Changed
- Ajax requests to the “commerce/payments/pay” controller action now include validation errors in the response, if any.

### Fixed
- Fixed a credit card validation bug that occurred when using the eWay Rapid gateway.
- Fixed an error that occurred on the Orders index page when searching for orders.
- Fixed a bug where refreshing the browser window after refunding or paying for an order on the View Order page would attempt to re-submit the refund/payment request.
- Fixed a bug where `Commerce_PaymentsService::processPayment()` was returning `false` when the order was already paid in full (e.g. due to a 100%-off coupon code).
- Fixed a bug where variants were defaulting to disabled for products that only had a single variant.

## 1.1.1196 - 2016-03-08

### Added
- Added Slovak message translations.
- Added Shipping Zones, making it easier to relate multiple Shipping Methods/Rules to a common list of countries/states. (Existing Shipping Rules will be migrated to use Shipping Zones automatically.)
- Added a “Recent Orders” Dashboard widget that shows a table of recently-placed orders.
- Added a “Revenue” Dashboard widget that shows a chart of recent revenue history.
- The Orders index page now shows a big, beautiful revenue chart above the order listing.
- It’s now possible to edit Billing and Shipping addresses on the View Order page.
- It’s now possible to manually mark orders as complete on the View Order page.
- It’s now possible to submit new order payments from the View Order page.
- Edit Product pages now have a “Save as a new product” option in the Save button menu.
- Edit Product pages now list any sales that are associated with the product.
- It’s now possible to sort custom order statuses.
- It’s now possible to sort custom payment methods.
- It’s now possible to soft-delete payment methods.
- Added a “Link to a product” option to Rich Text fields’ Link menus, making it easy to create links to products.
- Added support for Omnipay “item bags”, giving gateways some information about the cart contents.
- Added the “gatewayPostRedirectTemplate” config setting, which can be used to specify the template that should be used to render the POST redirection page for gateways that require it.
- Added support for eager-loading variants when querying products, by setting the `with: 'variants'` product param.
- Added support for eager-loading products when querying variants, by setting the `with: 'product'` variant param.
- Added `craft.commerce.variants` for querying product variants with custom parameters.
- Added the “defaultPrice” product criteria parameter, for querying products by their default variant’s price.
- Added the “hasVariant” product criteria parameter, for querying products that have a variant matching a specific criteria. (This replaces the now-deprecated “withVariant” parameter”.)
- Added the “stock” variant criteria parameter, for querying variants by their available stock.
- Added the “commerce/payments/pay” controller action, replacing the now-deprecated “commerce/cartPayment/pay” action.
- Added the “commerce/payments/completePayment” controller action, replacing the now-deprecated “commerce/cartPayment/completePayment” action.
- The “commerce/payments/pay” controller action now accepts an optional “orderNumber” param, for specifying which order should receive the payment. (If none is provided, the active cart is used.)
- The “commerce/payments/pay” controller action now accepts an optional “expiry” parameter, which takes a combined month + year value in the format “MM/YYYY”.
- The “commerce/payments/pay” controller action doesn’t required “redirect” and “cancelUrl” params, like its predecessor did.
- The “commerce/payments/pay” controller action supports Ajax requests.
- Added an abstract Purchasable class that purchasables can extend, if they want to.
- Gateway adapters are now responsible for creating the payment form model themselves, via the new `getPaymentFormModel()` method.
- Gateway adapters are now responsible for populating the CreditCard object based on payment form data themselves, via the new `populateCard()` method.
- Gateway adapters now have an opportunity to modify the Omnipay payment request, via the new `populateRequest()` method.
- Gateway adapters can now add support for Control Panel payments by implementing `cpPaymentsEnabled()` and `getPaymentFormHtml()`.

### Changed
- `Commerce_PaymentFormModel` has been replaced by an abstract BasePaymentFormModel class and subclasses that target specific gateway types.
- Gateway adapters must now implement the new `getPaymentFormModel()` and `populateCard()` methods, or extend `CreditCardGatewayAdapter`.
- The signatures and behaviors of `Commerce_PaymentsService::processPayment()` and `completePayment()` have changed.
- New Sales and Discounts are now enabled by default.
- The Orders index page now displays orders in chronological order by default.
- It is no longer possible to save a product with a disabled default variant.
- It is no longer possible to add a disabled variant, or the variant of a disabled product, to the cart.
- `Commerce_PaymentsService::processPayment()` and `completePayment()` no longer respond to the request directly, unless the gateway requires a redirect via POST. They now return `true` or `false` indicating whether the operation was successful, and leave it up to the controller to handle the client response.

### Deprecated
- The `commerce/cartPayment/pay` action has been deprecated. `commerce/payments/pay` should be used instead.
- The `commerce/cartPayment/completePayment` action has been deprecated. `commerce/payments/completePayment` should be used instead.
- The `withVariant` product criteria parameter has been deprecated. `hasVariant` should be used instead.

## 1.0.1190 - 2016-02-26

### Fixed
- Fixed a bug where product-specific sales were not being applied correctly.

## 1.0.1189 - 2016-02-23

### Changed
- Reduced the number of SQL queries required to perform various actions.
- The “Enabled” checkbox is now checked by default when creating new promotions and payment methods.
- Edit Product page URLs no longer require the slug to be appended after the product ID.
- Completed orders are now sorted by Date Ordered by default, and incomplete orders by Date Updated, in the Control Panel.

### Fixed
- Fixed a PHP error that occurred if an active cart contained a purchasable that had been deleted in the back-end.
- Fixed a PHP error that occurred when trying to access the addresses of a non-existent customer.
- Fixed a bug where only a single sale was being applied to products even if there were multiple matching sales.

## 1.0.1188 - 2016-02-09

### Changed
- Order queries will now return zero results if the `number` criteria param is set to any empty value besides `null` (e.g. `false` or `0`).
- Improved the behavior of the Status menu in the Update Order Status modal on View Order pages.
- Added some `<body>` classes to some of Craft Commerce’s Control Panel pages.

### Fixed
- Fixed a bug where new carts could be created with an existing order number.
- Fixed a bug where the default descriptions given to discounts were not necessarily using the correct currency and number formats.
- Fixed a bug where a default state was getting selected when creating a new shipping rule, but it was not getting saved.
- Fixed a bug where variants could not be saved as disabled.

## 1.0.1187 - 2016-01-28

### Added
- Added `craft.commerce.getDiscountByCode()`, making it possible for templates to fetch info about a discount by its code.

### Changed
- OrderHistoryModel objects now have a `dateCreated` attribute.

### Fixed
- Fixed a bug where customers could select addresses that did not belong to them.
- Fixed a bug where new billing addresses were not getting saved properly when carts were set to use an existing shipping address, but `sameAddress` was left unchecked.
- Fixed a bug where numeric variant fields (e.g Price) were storing incorrect values when entered from locales that use periods as the grouping symbol.
- Fixed a PHP error that occurred when saving a custom order status with no emails selected.
- Fixed a bug where discounts were being applied to carts even after the discount had been disabled.
- Fixed a bug where carts were not displaying descriptions for applied discounts.
- Fixed a bug where variants’ Title fields were not showing the correct locale ID in some cases.

## 1.0.1186 - 2016-01-06

### Changed
- Updated the translation strings.

### Fixed
- Fixed a PHP error that occurred when attempting to change a tax category’s handle.
- Fixed a PHP error that occurred when attempting to save a discount or sale without selecting any products or product types.

## 1.0.1185 - 2015-12-21

### Added
- Orders now have an `email` criteria parameter which can be used to only query orders placed with the given email.
- Address objects now have `getFullName()` method, for returning the customer’s first and last name combined.
- Added the `totalLength` attribute to front-end cart Ajax responses.
- It’s now possible to sort orders by Date Ordered and Date Paid on the Orders index page.

### Changed
- A clear error message is now displayed when attempting to save a product, if the product type’s Title Format setting is invalid.
- A clear error message is now displayed when attempting to save a product, if the product type’s Automatic SKU Format setting is invalid.
- Any Twig errors that occur when rendering email templates are now caught and logged, without affecting the actual order status change.
- The Payment Methods index now shows the payment methods’ gateways’ actual display names, rather than their class names.
- Payment method settings that are being overridden in craft/config/commerce.php now get disabled from Edit Payment Method pages.
- The extended line item info HUD now displays the included tax for the line item.

### Fixed
- Fixed a bug where the cart was not immediately forgotten when an order was completed.
- Fixed a bug where `Commerce_OrderModel::getTotalLength()` was returning the total height of each of its line items, rather than the length.
- Fixed a bug where variants’ height, length, and width were not being saved correctly on order line item snapshots.
- Fixed a bug where order queries would return results even when the `user` or `customer` params were set to invalid values.
- Fixed a PHP error that occurred when accessing a third party shipping method from an order object.
- Fixed a PHP error that occurred when accessing the Sales index page.
- Fixed a PHP error that occurred when loading dependencies on some servers.
- Fixed a JavaScript error that occurred when viewing extended info about an order’s line items.
- Fixed some language and styling bugs.

## 1.0.1184 - 2015-12-09

### Added
- Added support for inline product creation from product selection modals.
- Products now have an `editable` criteria parameter which can be used to only query products which the current user has permission to edit.
- Added support for payment methods using the eWAY Rapid gateway.

### Changed
- Improved compatibility with some payment gateways.
- Added the `shippingMethodId` attribute to front-end cart Ajax responses.
- Users that have permission to access Craft Commerce in the Control Panel, but not permission to manage Orders, Products, or Promotions now get a 403 error when accessing /admin/commerce, rather than a blank page.
- The “Download PDF” button no longer appears on the View Order page if no PDF template exists yet.
- `Commerce_OrderModel::getPdfUrl()` now only returns a URL if the PDF template exists; otherwise null will be returned.
- Errors that occur when parsing email templates now get logged in craft/storage/runtime/logs/commerce.log.
- Improved the wording of error messages that occur when an unsupported gateway request is made.

### Fixed
- Fixed a bug where entering a sale’s discount amount to a decimal number less than 1 would result in the sale applying a negative discount (surcharge) to applicable product prices. Please check any existing sales to make sure the correct amount is being discounted.
- Fixed bug where email template errors would cause order completion to fail.
- Fixed a bug where shipping rule description fields were not being saved.
- Fixed a PHP error that could occur when saving a product via an Element Editor HUD.
- Fixed a bug where billing and shipping addresses were receiving duplicate validation errors when the `sameAddress` flag was set to true.
- Fixed a JavaScript error that occurred when changing an order’s status on servers with case-sensitive file systems.

## 1.0.1183 - 2015-12-03

### Changed
- Discounts are now entered as positive numbers in the CP (e.g. a 50% discount is defined as either “0.5” or “50%” rather than “-0.5” or “-50%”).
- Added the `commerce_cart.onBeforeAddToCart` event.
- Added the `commerce_discounts.onBeforeMatchLineItem` event, making it possible for plugins to perform additional checks when determining if a discount should be applied to a line item.
- Added the `commerce_payments.onBeforeGatewayRequestSend` event.

### Fixed
- Fixed a PHP error that would occur when the Payment Methods index page if any of the existing payment methods were using classes that could not be found.
- Fixed a bug where some failed payment requests were not returning an error message.
- Fixed a bug where `PaymentsService::processPayment()` was attempting to redirect to the order’s return URL even if it didn’t have one, in the event that the order was already paid in full before `processPayment()` was called. Now `true` is returned instead.
- Fixed some UI strings that were not getting properly translated.

## 1.0.1182 - 2015-12-01

### Added
- Tax Rates now have a “Taxable Subject” setting, allowing admins to choose whether the Tax Rate should be applied to shipping costs, price, or both.
- View Order pages now display notes and options associated with line items.
- Added new `commerce_addresses.beforeSaveAddress` and `saveAddress` events.
- Purchasables now must implement a `getIsPromotable()` method, which returns whether the purchasable can be subject to discounts.
- Variants now support a `default` element criteria param, for only querying variants that are/aren’t the default variant of an invariable product.

### Changed
- All number fields now display values in the current locale’s number format.
- Variant descriptions now include the product’s title for products that have variants.
- It’s now more obvious in the UI that you are unable to delete an order status while orders exist with that status.
- The `commerce_orders.beforeSaveOrder` event now respects event’s `$peformAction` value.
- The `commerce_orders.beforeSaveOrder` and `saveOrder` events trigger for carts, in addition to completed orders.
- `Commerce_PaymentsService::processPayment()` no longer redirects the browser if the `$redirect` argument passed to it is `null`.
- Renamed `Commerce_VariantsService::getPrimaryVariantByProductId()` to `getDefaultVariantByProductId()`.
- Updated all instances of `craft.commerce.getCart()` to `craft.commerce.cart` in the example templates.
- Customers are now redirected to the main products page when attempting to view their cart while it is empty.

### Removed
- Removed the `commerceDecimal` and `commerceCurrency` template filters. Craft CMS’s built-in [number](https://craftcms.com/docs/templating/filters#number) and [currency](https://craftcms.com/docs/templating/filters#currency) filters should be used instead. Note that you will need to explicitly pass in the cart’s currency to the `currency` filter (e.g. `|currency(craft.commerce.cart.currency)`).

### Fixed
- Fixed a bug where View Order pages were displaying links to purchased products even if the product didn’t exist anymore, which would result in a 404 error.
- Fixed a bug where orders’ base shipping costs and base discounts were not getting reset when adjustments were recalculated.
- Fixed the “Country” and “State” field labels on Edit Shipping Rule pages, which were incorrectly pluralized.
- Fixed a bug where toggling a product/variant’s “Unlimited” checkbox was not enabling/disabling the Stock text input.
- Fixed a PHP error that occurred on order completion when purchasing a third party purchasable.
- Fixed a PHP error that occurred when attempting to add a line item to the cart with zero quantity.
- Fixed a bug where the state name was not getting included from address models’ `getStateText()` methods.
- Fixed a PHP error that would occur when saving a variable product without any variants.

## 0.9.1179 - 2015-11-24

### Added
- Added a new “Manage orders” user permission, which determines whether the current user is allowed to manage orders.
- Added a new “Manage promotions” user permission, which determines whether the current user is allowed to manage promotions.
- Added new “Manage _[type]_ products” user permissions for each product type, which determines whether the current user is allowed to manage products of that type.
- It’s now possible to set payment method settings from craft/config/commerce.php. To do so, have the file return an array with a `'paymentMethodSettings'` key, set to a sub-array that is indexed by payment method IDs, whose sub-values are set to the payment method’s settings (e.g. `return ['paymentMethodSettings' => ['1' => ['apiKey' => getenv('STRIPE_API_KEY')]]];`).
- Added an `isGuest()` method to order models, which returns whether the order is being made by a guest account.
- The `cartPayment/pay` controller action now checks for a `paymentMethodId` param, making it possible to select a payment gateway at the exact time of payment.
- Added `Commerce_TaxCategoriesService::getTaxCategoryByHandle()`.

### Changed
- Ajax requests to `commerce/cart/*` controller actions now get the `totalIncludedTax` amount in the response.
- Renamed `Commerce_ProductTypeService::save()` to `saveProductType()`.
- Renamed `Commerce_PurchasableService` to `Commerce_PurchasablesService` (plural).
- Renamed all `Commerce_OrderStatusService` methods to be more explicit (e.g. `save()` is now `saveOrderStatus()`).
- Renamed `Commerce_TaxCategoriesService::getAll()` to `getAllTaxCategories()`.
- Added “TYPE_” and “STATUS_” prefixes to each of the constants on TransactionRecord, to clarify their purposes.
- Order models no longer have $billingAddressData and $shippingAddressData properties. The billing/shipping addresses chosen by the customer during checkout are now duplicated in the craft_commerce_addresses table upon order completion, and the order’s billingAddressId and shippingAddressId attributes are updated to the new address records’ IDs.
- Purchasables must now have a `getTaxCategoryId()` method, which returns the ID of the tax category that should be applied to the purchasable.
- Third-party purchasables can now have taxes applied to their line items when in the cart.
- Added `totalTax`, `totalTaxIncluded`, `totalDiscount`, and `totalShippingCost` to the example templates’ order totals info.

### Fixed
- Fixed a bug where variants were not being returned in the user-defined order on the front end.
- Fixed a bug where `Commerce_OrdersService::getOrdersByCustomer()` was returning incomplete carts. It now only returns completed orders.
- Fixed a bug where the line items’ `taxIncluded` amount was not getting reset to zero before recalculating the amount of included tax.
- Fixed a bug where products of a type that had been switched from having variants to not having variants could end up with an extra Title field on the Edit Product page.
- Fixed an issue where Craft Personal and Client installations where making user groups available to sale and discount conditions.
- Fixed a PHP error that occurred when an order model’s `userId` attribute was set to the ID of a user account that didn’t have a customer record associated with it.
- Fixed a bug where quantity restrictions on a product/variant were not being applied consistently to line items that were added with custom options.
- Fixed some language strings that were not getting static translations applied to them.
- Fixed a bug where Price fields were displaying blank values when they had previously been set to `0`.
- Fixed a bug where `Commerce_TaxCategoriesService::getAllTaxCategories()` could return null values if `getTaxCategoryById()` had been called previously with an invalid tax category ID.

## 0.9.1177 - 2015-11-18

### Changed
- The example templates now display credit card errors more clearly.

### Fixed
- Fixed a bug where products’ and variants’ Stock fields were displaying blank values.

## 0.9.1176 - 2015-11-17

### Added
- Craft Commerce is now translated into German, Dutch, French (FR and CA), and Norwegian.
- Added the “Automatic SKU Format” Product Type setting, which defines what products’/variants’ SKUs should look like when they’re submitted without a value.
- It’s now possible to save arbitrary “options” to line items. When the same purchasable is added to the cart twice, but with different options, it will result in two separate line items rather than one line item with a quantity of 2.
- Order models now have a `totalDiscount` property, which returns the total of all discounts applied to its line items, in addition to the base discount.

### Changed
- The tax engine now records the amount of included tax for each line item, via a new `taxIncluded` property on line item models. (This does not affect existing tax calculation behaviors in any way.)
- Customer data stored in session is now cleared out whenever a user logs in/out, and when a logged-out guest completes their order.
- The example templates have been updated to demonstrate the new Line Item Options feature.
- Address management features are now hidden for guest users in the example templates to avoid confusion.

### Fixed
- Fixed a bug where products/variants that were out of stock would show a blank value for the “Stock” field, rather than “0”.
- Fixed a bug where the `shippingMethod` property returned by Ajax requests to `commerce/cart/*` was getting set to an incorrect value. The property is now set to the shipping method’s handle.

## 0.9.1175 - 2015-11-11

### Added
- Added a new “Show the Title field for variants” setting to Product Types that have variants. When checked, variants of products of that Product Type will get a new “Title” field that can be directly edited by product managers.
- It’s now possible to update an order’s custom fields when posting to the `commerce/cartPayment/pay` controller action.

### Changed
- Renamed `craft.commerce.getShippingMethods()` to `getAvailableShippingMethods()`.
- The shipping method info arrays returned by `craft.commerce.getAvailableShippingMethods()` now include `description` properties, set to the shipping methods’ active rules’ description. It also returns the shipping methods’ `type`.
- The shipping method info arrays returned by `craft.commerce.getAvailableShippingMethods()` are now sorted by their added cost, from cheapest to most expensive.
- Ajax requests to `commerce/cart/*` controller actions now get information about the available shipping methods in the response.
- Customer address info is now purged from the session when a user logs out with an active cart.
- Changes to the payment method in the example templates’ checkout process are now immediately applied to the cart.
- When the Stripe gateway is selected as the Payment Method during checkout we now show an example implementation of token billing with stripe.js

### Fixed
- Fixed a bug where the user-managed shipping methods’ edit URLs were missing a `/` before their IDs.
- Fixed a bug where it was possible to complete an order with a shipping method that was not supposed to be available, per its rules.
- Fixed a bug where it was possible to log out of Craft but still see address data in the cart.
- Fixed a bug where plugin-based shipping methods were getting re-instantiated each time `craft.commerce.getShippingMethods()` was called.
- Fixed a bug where batch product deletion from the Products index page was not also deleting their associated variants.

## 0.9.1173 - 2015-11-09

### Added
- Added a “Business Name” field to customer addresses (accessible via a `businessName` attribute), which replaces the “Company” field (and `company` attribute), and can be used to store customers’ businesses’ names when purchasing on behalf of their company.
- Added a “Business Tax ID” field to customer addresses (accessible via a `businessTaxId` attribute), which can be used to store customers’ businesses’ tax IDs (e.g. VAT) when purchasing on behalf of their company.
- Added a `getCountriesByTaxZoneId()` method to the Tax Zones service.
- Added a `getStatesByTaxZoneId()` method to the Tax Zones service.
- It’s now possible to create new Tax Zones and Tax Categories directly from the Edit Tax Rate page.

### Changed
- The ShippingMethod interface has three new methods: `getType()`, `getId()`, and `getCpEditUrl()`. (`getId()` should always return `null` for third party shipping methods.)
- It is no longer necessary to have created a Tax Zone before accessing Commerce → Settings → Tax Rates and creating a tax rate.
- The “Handle” field on Edit Tax Category pages is now automatically generated based on the “Name” field.
- Plugin-based shipping methods are now listed in Commerce → Settings → Shipping Methods alongside the user-managed ones.
- Orders can now be sorted by ID in the Control Panel.
- Updated the example templates to account for the new `businessName` and `businessTaxId` address attributes.

### Fixed
- Fixed a PHP error that occurred when editing a product if PHP was configured to display strict errors.
- Fixed a bug where products/variants would always show the “Dimensions” and “Weight” fields, even for product types that were configured to hide those fields.
- Fixed a PHP error that occurred when the tax calculator accessed third-party Shipping Methods.
- Fixed a MySQL error that occurred when saving a Tax Rate without a Tax Zone selected.
- Fixed an issue where clicking on the “Settings” global nav item under “Commerce” could direct users to the front-end site.

## 0.9.1171 - 2015-11-05

### Changed
- The “Promotable” and “Free Shipping” field headings on Edit Product pages now act as labels for their respective checkboxes.
- Craft Commerce now logs an error message when an order’s custom status is changed and the notification email’s template cannot be found.
- Commerce Customer Info fields are now read-only. (Customers can still edit their own addresses from the front-end.)
- Craft Commerce now keeps its customers’ emails in sync with their corresponding user accounts’ emails.
- Added a `shortNumber` attribute to order models, making it easy for templates to access the short version of the order number.
- The example templates’ product listings have new and improved icon images.

### Fixed
- Fixed a bug where the “Craft Commerce” link in the global sidebar would direct users to the front-end site, if the `cpTrigger` config setting was not set to `'admin'`.
- Updated the “Post Date” and “Expiry Date” table column headings on the Products index page, which were still labeled “Available On” and “Expires On”.
- Fixed a bug where one of the Market Commerce → Craft Commerce upgrade migrations wouldn’t run on case-sensitive file systems.
- Fixed a PHP error that occurred when viewing an active cart without an address from the Control Panel.
- Fixed a bug where custom field data was not saved via the `commerce/cart/updateCart` controller action if it wasn’t submitted along with other cart updates.
- Added some missing CSRF inputs to the example templates, when CSRF protection is enabled for the site.

### Security
- The example templates’ third party scripts now load over a protocol-relative URL, resolving security warnings.

## 0.9.1170 - 2015-11-04

### Added
- Renamed the plugin from Market Commerce to Craft Commerce.
- Craft Commerce supports One-Click Updating from the Updates page in the Control Panel.
- Gave Craft Commerce a fancy new plugin icon.
- Updated all of the Control Panel templates for improved consistency with Craft 2.5, and improved usability.
- Non-admins can now access Craft Commerce’s Control Panel pages via the “Access Craft Commerce” user permission (with the exception of its Settings section).
- Products are now localizable.
- It’s now possible to create a new sale or discount right from the Products index page, via a new Batch Action.
- It’s now possible to delete products from the Products index page in the Control Panel.
- Product variants are now managed right inline on Edit Product pages, via a new Matrix-inspired UI.
- Added Live Preview and Sharing support to Edit Product pages.
- It’s now possible to create new products right from Product Selector Modals (like the ones used by Products fields).
- Product types now have a “Has dimensions?” setting. The Width, Height, Length, and Weight variant fields will only show up when this is enabled now.
- It’s now possible to update multiple order statuses simultaneously from the Orders index page, via a new Batch Action.
- It’s now possible to delete orders from the Orders index page in the Control Panel.
- The View Order page now uses the same modal window to update order statuses as the Orders index page uses when updating statuses via the Batch Action.
- The View Order page now has “info” icons beside each line item and recorded transaction, for viewing deeper information about them.
- The View Order page now shows adjustments made on the order.
- Renamed the `craft.market` variable to `craft.commerce`.
- Added a new `commerce/cart/updateCart` controller action that can handle customer address/email changes, coupon application, line item additions, and shipping/payment method selections, replacing most of the old Cart actions. (The only other `commerce/cart/*` actions that remain are `updateLineItem`, `removeLineItem`, and `removeAllLineItems`.)
- It’s now possible to use token billing with some gateways, like Stripe, by passing a `token` POST param to the `cartPay/pay` controller action, so your customers’ credit card info never touches your server.
- It’s now possible to access through all custom Order Statuses `craft.commerce.orderStatuses`.
- Added the `itemSubtotalWithSale` attribute to order models, to get the subtotal of all order items before any adjustments have been applied.
- Renamed all class namespaces and prefixes for the Craft Commerce rename.
- Renamed nearly all service method names to be more explicit and follow Craft CMS naming conventions (i.e. `getById()` is now `getOrderById()`).
- All gateways must now implement the GatewayAdapterInterface interface. Craft Commerce provides a BaseGatewayAdapter class that adapts OmniPay gateway classes for this interface.
- Added the `commerce_transactions.onSaveTransaction` event.
- Added the `commerce_addOrderActions` hook.
- Added the `commerce_addProductActions` hook.
- Added the `commerce_defineAdditionalOrderTableAttributes` hook.
- Added the `commerce_defineAdditionalProductTableAttributes` hook.
- Added the `commerce_getOrderTableAttributeHtml` hook.
- Added the `commerce_getProductTableAttributeHtml` hook.
- Added the `commerce_modifyEmail` hook.
- Added the `commerce_modifyOrderSortableAttributes` hook.
- Added the `commerce_modifyOrderSources` hook.
- Added the `commerce_modifyPaymentRequest` hook.
- Added the `commerce_modifyProductSortableAttributes` hook.
- Added the `commerce_modifyProductSources` hook.
- Added the `commerce_registerShippingMethods` hook.

### Changed
- Sales rates and percentages are now entered as a positive number, and can be entered with or without a `%` sign.
- Products are now sorted by Post Date in descending order by default.
- All of the Settings pages have been cleaned up significantly.
- Renamed the `isPaid` order criteria param to `isUnpaid`.
- Renamed products’ `availableOn` and `expiresOn` attributes to `postDate` and `expiryDate`.
- Craft Commerce now records all failed payment transactions and include the gateway response.
- Reduced the number of SQL queries that get executed on order/product listing pages, depending on the attributes being accessed.
- Tax Categories now have “handles” rather than “codes”.
- When a Product Type is changed from having variants to not having variants, all of the existing products’ variants will be deleted, save for the Default Variants.
- If a default zone is not selected on an included tax rate, an error is displayed.
- Improved the extendability of the shipping engine. The new `ShippingMethod` and `ShippingRule` interfaces now allow a plugin to provide their own methods and rules which can dynamically add shipping costs to the cart.
- Added an `$error` argument to `Commerce_CartService::setPaymentMethod()` and `setShippingMethod()`.
- The example templates have been updated for the new variable names and controller actions, and their Twig code has been simplified to be more clear for newcomers (including more detailed explanation comments).
- The example PDF template now includes more information about the order, and a “PAID” stamp graphic.
- The example templates now include a customer address management section.
- Improved the customer address selection UI.

### Removed
- The “Cart Purge Interval” and “Cart Cookie Expiry Settings” have been removed from Control Panel. You will now need to add a `commerce.php` file in craft/config and set those settings from there. (See commerce/config.php for the default values.)
- Removed the default Shipping Method and improved the handling of blank shipping methods.
- Removed customer listing page. Add the Commerce Customer Info field type to your User field layout instead.

### Fixed
- Fixed a bug where you could pass an invalid `purchasableId` to the Cart.
- Fixed a bug where the customer link on the View Order page didn’t go to the user’s profile.
- Fixed a Twig error that occurred if a user manually went to /admin/commerce/orders/new. A 404 error is returned instead now.
- Fixed a bug where it was possible to use currency codes unsupported by OmniPay.
- Fixed a bug where the Mollie gateway was not providing the right token for payment completion.
- Fixed a bug where the `totalShipping` cost was incorrect when items with Free Shipping were in the cart.
- Fixed a bug in the Sale Amount logic.
- Products are now Promotable by default.
- Fixed bug where the logic to determine if an order is paid in full had a rounding error.<|MERGE_RESOLUTION|>--- conflicted
+++ resolved
@@ -1,6 +1,5 @@
 # Release Notes for Craft Commerce
 
-<<<<<<< HEAD
 ## Unreleased
 
 ### Added
@@ -918,7 +917,7 @@
 - Removed `craft\commerce\web\assets\RevenueWidgetAsset`.
 - Removed `craft\commerce\widgets\Revenue`. Use `craft\commerce\widgets\TotalRevenue` instead.
 - Removed the `phpoffice/phpspreadsheet` package dependency.
-=======
+
 ## 2.2.24 - 2020-11-16
 
 ### Fixed
@@ -948,7 +947,6 @@
 
 ### Fixed
 - Fixed a bug where free shipping discounts could be applied incorrectly. ([#1473](https://github.com/craftcms/commerce/issues/1473))
->>>>>>> c321b741
 
 ## 2.2.19 - 2020-04-15
 
