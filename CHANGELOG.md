--- conflicted
+++ resolved
@@ -1,10 +1,8 @@
 # Release Notes for Craft Commerce
 
-<<<<<<< HEAD
 ### Fixed
 - Fixed a bug where variants field is duplicated in the products field layout in the product type page.
- 
-=======
+
 ## 3.4.6 - 2021-10-20
 
 ### Added
@@ -17,7 +15,6 @@
 - Fixed a bug where purging inactive carts did not respect time zones. ([#2588](https://github.com/craftcms/commerce/issues/2588))
 - Fixed a bug where it was possible to manage discounts when using the Lite edition. ([#2590](https://github.com/craftcms/commerce/issues/2590))
 
->>>>>>> a5c64d7f
 ## 3.4.5 - 2021-10-13
 
 ### Added
