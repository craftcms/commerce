# Release Notes for Craft Commerce

<<<<<<< HEAD
## 5.1.0.1 - 2024-09-05

- Fixed a bug where catalog pricing rules weren’t respecting product conditions. ([#3544](https://github.com/craftcms/commerce/issues/3544))

## 5.1.0 - 2024-09-04

### Store Management
- It’s now possible to manage transfers between inventory locations.
- Catalog pricing rules now support flexible matching based on product and variant conditions. ([#3544](https://github.com/craftcms/commerce/issues/3544))
- Variant conditions can now have an “SKU” rule.

### Administration
- It’s now possible to create custom line items. ([#2301](https://github.com/craftcms/commerce/discussions/2301), [#2233](https://github.com/craftcms/commerce/discussions/2233), [#2345](https://github.com/craftcms/commerce/discussions/2345))
- Added the “Propagation Method” setting to product types. ([#3537](https://github.com/craftcms/commerce/discussions/3537), [#3296](https://github.com/craftcms/commerce/discussions/3296), [#3372](https://github.com/craftcms/commerce/discussions/3372), [#2375](https://github.com/craftcms/commerce/discussions/2375))
- Added “Title Translation Method” settings to product types, for products and variants. ([#3462](https://github.com/craftcms/commerce/issues/3462), [#2466](https://github.com/craftcms/commerce/discussions/2466))
- Added support for selecting products in Link fields.
- Added the “Manage donation settings” permission.
- Added the “Manage inventory transfers” permission.
- Added the “Manage payment currencies” permission.
- Added the “Manage store general setting” permission.
- Added the “Manage subscription plans” permission.

### Extensibility
- Added `craft\commerce\controllers\TransfersController`.
- Added `craft\commerce\elements\Order::EVENT_AFTER_LINE_ITEMS_REFRESHED`.
- Added `craft\commerce\elements\Order::EVENT_BEFORE_LINE_ITEMS_REFRESHED`.
- Added `craft\commerce\elements\Product::$defaultBasePrice`.
- Added `craft\commerce\elements\Product::$storeId`.
- Added `craft\commerce\elements\Product::getCurrencyAttributes()`.
- Added `craft\commerce\elements\Product::getStore()`.
- Added `craft\commerce\elements\Transfer`.
- Added `craft\commerce\elements\conditions\products\CatalogPricingRuleProductCondition`.
- Added `craft\commerce\elements\conditions\transfers\TransferCondition`.
- Added `craft\commerce\elements\conditions\variants\CatalogPricingRuleVariantCondition`.
- Added `craft\commerce\elements\db\TransferQuery`.
- Added `craft\commerce\enums\LineItemType`.
- Added `craft\commerce\enums\TransferStatusType`.
- Added `craft\commerce\fieldlayoutelements\TransferManagementField`.
- Added `craft\commerce\models\CatalogPricingRule::getProductCondition()`.
- Added `craft\commerce\models\CatalogPricingRule::getVariantCondition()`.
- Added `craft\commerce\models\CatalogPricingRule::setProductCondition()`.
- Added `craft\commerce\models\CatalogPricingRule::setVariantCondition()`.
- Added `craft\commerce\models\LineItem::$type`.
- Added `craft\commerce\models\LineItem::getHasFreeShipping()`.
- Added `craft\commerce\models\LineItem::getIsPromotable()`.
- Added `craft\commerce\models\LineItem::getIsShippable()`.
- Added `craft\commerce\models\LineItem::getIsTaxable()`.
- Added `craft\commerce\models\LineItem::populate()`.
- Added `craft\commerce\models\LineItem::refresh()`.
- Added `craft\commerce\models\LineItem::setHasFreeShipping()`.
- Added `craft\commerce\models\LineItem::setIsPromotable()`.
- Added `craft\commerce\models\LineItem::setIsShippable()`.
- Added `craft\commerce\models\LineItem::setIsTaxable()`.
- Added `craft\commerce\models\ProductType::$productTitleTranslationKeyFormat`.
- Added `craft\commerce\models\ProductType::$productTitleTranslationMethod`.
- Added `craft\commerce\models\ProductType::$propagationMethod`.
- Added `craft\commerce\models\ProductType::$variantTitleTranslationKeyFormat`.
- Added `craft\commerce\models\ProductType::$variantTitleTranslationMethod`.
- Added `craft\commerce\models\ProductType::getSiteIds()`.
- Added `craft\commerce\models\TransferDetail`.
- Added `craft\commerce\record\TransferDetail`.
- Added `craft\commerce\records\ProductType::$productTitleTranslationKeyFormat`.
- Added `craft\commerce\records\ProductType::$productTitleTranslationMethod`.
- Added `craft\commerce\records\ProductType::$propagationMethod`.
- Added `craft\commerce\records\ProductType::$variantTitleTranslationKeyFormat`.
- Added `craft\commerce\records\ProductType::$variantTitleTranslationMethod`.
- Added `craft\commerce\services\CatalogPricing::createCatalogPricesQuery()`
- Added `craft\commerce\services\InventoryLocations::getAllInventoryLocationsAsList`
- Added `craft\commerce\services\LineItems::create()`.
- Added `craft\commerce\services\LineItems::resolveCustomLineItem()`.
- Added `craft\commerce\services\Transfers`.
- Deprecated `craft\commerce\models\LineItem::populateFromPurchasable()`. `populate()` should be used instead.
- Deprecated `craft\commerce\models\LineItem::refreshFromPurchasable()`. `refresh()` should be used instead.
- Deprecated `craft\commerce\services\CatalogPricing::createCatalogPricingQuery()`. `createCatalogPricesQuery()` should be used instead.
- Deprecated `craft\commerce\services\LineItems::createLineItem()`. `create()` should be used instead.
- Removed `craft\commerce\fieldlayoutelements\UserCommerceField`.

### System
- Craft Commerce now requires Craft CMS 5.2 or later.

## 5.0.19 - 2024-09-04

- Fixed a bug where calculated catalog prices weren’t getting rounded to the decimal precision of the store’s currency.
- Fixed a PHP error that occurred when calling `craft\commerce\elements\Variant::getSales()`.
- Fixed a SQL error that could occur when upgrading to Commerce 5.

## 5.0.18 - 2024-08-28
=======
## 4.6.11 - 2024-09-10

- Fixed XSS vulnerabilities.

## 4.6.10 - 2024-08-28
>>>>>>> b26b43ea

- Fixed a PHP error that could occur when default addresses were set on a cart. ([#3641](https://github.com/craftcms/commerce/issues/3641))
- Fixed a bug were the “Auto Set New Cart Addresses” store setting was not persisting when saved.

## 5.0.17 - 2024-08-21

- Fixed a bug where variant indexes weren’t displaying promotion prices as currency values.
- Fixed a PHP error that could occur when sending an order email. ([#3596](https://github.com/craftcms/commerce/issues/3596))
- Fixed a bug where dimension fields were not displaying values in the correct formatting locale. ([#3636](https://github.com/craftcms/commerce/issues/3636))
- Fixed a bug where users couldn’t access catalog pricing rules when the current user had permission. ([#3639](https://github.com/craftcms/commerce/issues/3639))
- Fixed a bug where available shipping methods were not returned in order of price. ([#3631](https://github.com/craftcms/commerce/issues/3631))

## 5.0.16.2 - 2024-08-16

- Fixed a bug where variants’ `sku` values could be cleared out when saving a product revision.

## 5.0.16.1 - 2024-08-16

- Fixed a bug where variants’ `sku` values could be cleared out when saving a product.
- Fixed a bug where `craft\commerce\elements\Product::getVariants()` wasn’t respecting variants’ site statuses.

## 5.0.16 - 2024-08-14

- It’s now possible to duplicate variants.
- It’s now possible to search for orders by shipping and billing address. ([#3603](https://github.com/craftcms/commerce/pull/3603))
- Fixed a bug where it wasn’t possible to remove the last email from an order status configuration. ([#3621](https://github.com/craftcms/commerce/issues/3621))
- Fixed a bug where the “Create Sale” and “Create Discount” product index actions weren’t working. ([#3611](https://github.com/craftcms/commerce/issues/3611))
- Fixed a bug where `craft\commerce\elements\Order::getOrderStatus()` could incorrectly return `null`. ([#3615](https://github.com/craftcms/commerce/issues/3615))
- Fixed a bug where draft variants became orphaned when products were deleted.
- Fixed a PHP error that occurred when using a custom queue driver. ([#3619](https://github.com/craftcms/commerce/pull/3619))
- Fixed a bug where stat widgets weren’t respecting the user’s preferred week start day. ([#3620](https://github.com/craftcms/commerce/pull/3620))
- Fixed a bug where variants weren’t getting duplicated when duplicating a product. ([#924](https://github.com/craftcms/commerce/issues/924))

## 5.0.15 - 2024-07-31

- Fixed a SQL error that could occur when upgrading to Commerce 5 on PostgreSQL. ([#3600](https://github.com/craftcms/commerce/pull/3600), [#3601](https://github.com/craftcms/commerce/pull/3601))
- Fixed a bug where payment modals weren’t calculating additional payment currencies on Edit Order pages.
- Fixed a PHP error that occurred when retrieving an order that referenced a deleted payment currency.
- Fixed a bug where Edit Variant screens were showing shipping categories that were unrelated to the current store. ([#3608](https://github.com/craftcms/commerce/issues/3608))

## 5.0.14 - 2024-07-24

- Fixed a bug where account activation emails weren’t being sent on order completion. ([#3226](https://github.com/craftcms/commerce/issues/3226))
- Fixed a bug where email previewing wasn’t working on installs with multiple stores. ([#3595](https://github.com/craftcms/commerce/issues/3595))
- Fixed a bug where emails sent via the control panel could be rendered with the wrong language.
- Fixed a SQL error that occurred when exporting order line items. ([#3592](https://github.com/craftcms/commerce/issues/3592))
- Fixed a PHP error that could occur when generating catalog prices. ([#3591](https://github.com/craftcms/commerce/issues/3591))

## 5.0.13 - 2024-07-18

- Fixed a SQL error that could occur when updating Commerce on PostgreSQL. ([#3588](https://github.com/craftcms/commerce/pull/3588))
- Fixed a SQL error that could occur when saving a payment currency. ([#3563](https://github.com/craftcms/commerce/issues/3563))
- Fixed a bug where SCA payment sources prevented subscriptions from starting. ([#3590](https://github.com/craftcms/commerce/pull/3590))
- Fixed PHP error that occurred when saving an estimated billing address. ([#3549](https://github.com/craftcms/commerce/pull/3549))
- Fixed a bug where variant indexes were including table columns for all custom fields added to variant field layouts, across all product types. ([#15373](https://github.com/craftcms/cms/issues/15373))
- Fixed a bug where the “Ignore promotional prices” discount setting wasn’t getting saved correctly. ([#3573](https://github.com/craftcms/commerce/issues/3573))
- Fixed a bug where setting a new default variant wouldn’t persist. ([#3565](https://github.com/craftcms/commerce/issues/3565), [#3564](https://github.com/craftcms/commerce/issues/3564), [#3589](https://github.com/craftcms/commerce/issues/3589))

## 5.0.12.2 - 2024-07-12

- Fixed a bug where shipping rule descriptions weren’t being saved. ([#3580](https://github.com/craftcms/commerce/issues/3580))
- Fixed a SQL error that could occur when updating. ([#3581](https://github.com/craftcms/commerce/issues/3581))

## 5.0.12.1 - 2024-07-12

- Fixed a SQL error that occurred when updating.

## 5.0.12 - 2024-07-11

- Variant index tables can now have a “Promotable” column. ([#3571](https://github.com/craftcms/commerce/issues/3571))
- Added `craft\commerce\base\Purchasable::availableShippingCategories()`.
- Added `craft\commerce\base\Purchasable::availableTaxCategories()`.
- Added `craft\commerce\base\Purchasable::shippingCategoryFieldHtml()`.
- Added `craft\commerce\base\Purchasable::taxCategoryFieldHtml()`.
- Added `craft\commerce\elements\Variant::availableShippingCategories()`.
- Added `craft\commerce\elements\Variant::availableTaxCategories()`.
- Added `craft\commerce\events\PdfRenderEvent::$sourcePdf`. ([#3543](https://github.com/craftcms/commerce/issues/3543))
- Fixed a SQL error that occurred when reordering order statuses on PostgreSQL. ([#3554](https://github.com/craftcms/commerce/issues/3554))
- Fixed a SQL error that could occur when saving a payment currency. ([#3563](https://github.com/craftcms/commerce/issues/3563))
- Fixed a bug where it was possible to select shipping and tax categories that weren’t allowed for the product type. ([#3557](https://github.com/craftcms/commerce/issues/3557))
- Fixed a bug where payment currencies, shipping categories, and tax categories weren’t deletable. ([#3548](https://github.com/craftcms/commerce/issues/3548))
- Fixed a bug where variant field layouts could render incorrectly. ([#3570](https://github.com/craftcms/commerce/issues/3570))
- Fixed a bug where address custom fields weren’t visible on Edit Inventory Location pages. ([#3569](https://github.com/craftcms/commerce/issues/3569))
- Fixed a SQL error that could occur when fixing foreign keys.

## 5.0.11.1 - 2024-06-20

- Fixed a PHP error that could occur on app initialization.

## 5.0.11 - 2024-06-18

- Added `craft\commerce\elements\Product::getDefaultPrice()`.
- Added `craft\commerce\elements\Product::setDefaultPrice()`.
- Fixed a bug where `craft\commerce\elements\Product::$defaultPrice` could return an incorrect value.
- Fixed a bug where default variant attributes weren’t being saved on products.
- Fixed a bug where search wasn’t working on user indexes.

## 5.0.10.1 - 2024-06-14

- Fixed a bug where duplicate Store location addresses were being created.
- Fixed a bug where a customers’ primary address selections weren’t being saved. 

## 5.0.10 - 2024-06-13 

- `craft\elements\User::toArray()` now includes `primaryBillingAddressId` and `primaryShippingAddressId` values in response arrays.
- `craft\elements\Address::toArray()` now includes `isPrimaryBilling` and `isPrimaryShipping` values in response arrays for user addresses.
- Fixed a PHP error that could occur when saving a discount. ([#3538](https://github.com/craftcms/commerce/issues/3538))
- Fixed a bug where the “Edit” action could be incorrectly shown when managing inventory locations.

## 5.0.9 - 2024-06-05

- Product Title fields are no longer shown when “Show the Title field” is disabled and there’s a validation error on the `title` attribute. ([craftcms/cms#13876](https://github.com/craftcms/cms/issues/13876))
- Fixed a PHP error that occurred when saving donation settings on multi-store installs. ([#3521](https://github.com/craftcms/commerce/issues/3521))

## 5.0.8 - 2024-05-29

- Fixed a bug where orders’ `shippingMethodName` values could be cleared out when saving a completed order with a plugin-provided shipping method. ([#3519](https://github.com/craftcms/commerce/issues/3519))
- Fixed a PHP error that could occur on app initialization.
- Fixed missing validation for Inventory Location handles. ([#3511](https://github.com/craftcms/commerce/issues/3511))
- Fixed a SQL error that could occur when switching sites with a cart cookie set. ([#3522](https://github.com/craftcms/commerce/issues/3522))
- Fixed an error that could occur when attempting to save a variant with special characters. ([#3516](https://github.com/craftcms/commerce/issues/3516))

## 5.0.7 - 2024-05-22

- Improved store query performance. ([#3481](https://github.com/craftcms/commerce/issues/3481))
- Added `craft\commerce\gql\types\input\IntFalse`.
- Fixed a bug where disclosure menus on the Stores index page weren’t listing all their items.
- Fixed an SQL error that occurred when querying for purchasables with the `hasStock` param. ([#3505](https://github.com/craftcms/commerce/issues/3505))
- Fixed an error that could occur when querying for products or variants via GraphQL.
- Fixed a SQL error that could occur when generating the pricing catalog. ([#3513](https://github.com/craftcms/commerce/issues/3513))
- Fixed a bug where untracked stock items weren’t displaying correctly in the example templates. ([#3510](https://github.com/craftcms/commerce/issues/3510))
- Fixed a bug where the pricing catalog wasn’t getting updated after a pricing rule was disabled. ([#3515](https://github.com/craftcms/commerce/issues/3515))
- Fixed an SQL error that could occur when switching stores. ([#3501](https://github.com/craftcms/commerce/issues/3501))

## 5.0.6 - 2024-05-15

- Fixed an error that occurred when deleting or duplicating a shipping rule on the Edit Shipping Rule screen. ([#3490](https://github.com/craftcms/commerce/issues/3490))
- Fixed a bug where dimension fields did not respect their product type visibility settings. ([#3493](https://github.com/craftcms/commerce/issues/3493))
- Fixed a SQL error that occurred when updating. ([#3495](https://github.com/craftcms/commerce/pull/3495),[#3496](https://github.com/craftcms/commerce/issues/3496))

## 5.0.5 - 2024-05-09

- Fixed a SQL error that could occur during installation. ([#3492](https://github.com/craftcms/commerce/issues/3492), [#3488](https://github.com/craftcms/commerce/issues/3488))

## 5.0.4 - 2024-05-08

- Fixed a SQL error that could occur on the Edit Store screen. ([#3482](https://github.com/craftcms/commerce/issues/3482))
- Fixed a SQL error that could that occurred when using the `hasSales` variant query param. ([#3483](https://github.com/craftcms/commerce/issues/3483))
- Fixed SQL errors that could occur during installation. ([#3486](https://github.com/craftcms/commerce/issues/3486), [#3488](https://github.com/craftcms/commerce/issues/3488))

## 5.0.3 - 2024-05-02

- Added `craft\commerce\helpers\ProjectConfigData::ensureAllStoresProcessed()`.
- Added `craft\commerce\models\OrderStatus::getConfig()`.
- Fixed a bug where it wasn’t possible to download PDFs from the Orders index page. ([#3477](https://github.com/craftcms/commerce/issues/3477))
- Fixed an error that could occur when installing Craft CMS + Craft Commerce with an existing project config. ([#3472](https://github.com/craftcms/commerce/issues/3472))
- Fixed a bug where order status configs were missing their store assignments after rebuilding the project config. 

## 5.0.2 - 2024-05-01

- Fixed a bug where setting a default tax zone would unset the default zone for all other stores. ([#3473](https://github.com/craftcms/commerce/issues/3473))
- Fixed a bug where email queue jobs weren’t completing. ([#3476](https://github.com/craftcms/commerce/issues/3476))
- Fixed a bug where it wasn’t possible to create a new order for a non-primary store from the control panel. ([#3474](https://github.com/craftcms/commerce/issues/3474))

## 5.0.1 - 2024-05-01

- Fixed a bug where the “Commerce” Edit User screen wasn’t showing.
- Added `craft\commerce\controllers\UsersController`.
- Deprecated `craft\commerce\fields\UserCommerceField`.

## 5.0.0 - 2024-04-30

### Store Management
- It’s now possible to manage multiple stores (up to five). ([#2283](https://github.com/craftcms/commerce/discussions/2283))
- It’s now possible to manage multiple inventory locations (up to five). ([#2286](https://github.com/craftcms/commerce/discussions/2286), [#2669](https://github.com/craftcms/commerce/discussions/2669))
- Added support for catalog pricing of purchasables, improving scalability and pricing flexibility for high-volume stores.
- Products now support drafts, autosaving, and versioning. ([#2358](https://github.com/craftcms/commerce/discussions/2358))
- Product variants are now managed via nested element indexes rather than inline-editable blocks.
- Product variants’ field layouts now support multiple tabs.
- Product pages’ breadcrumbs now include a menu that links to each editable product type.
- It’s now possible to create new products from product select modals when a custom source is selected, if the source is configured to only show products of one type.
- The Products index page now shows a primary “New product” button when a custom source is selected, if the source is configured to only show products of one type.
- Order conditions can now have a “Total Weight” rule.
- Shipping methods and shipping rules now support flexible order matching, based on an order condition.
- Users’ orders, carts, and subscriptions are now managed on a dedicated “Commerce” screen within Edit User sections.

### Administration
- Added a new “Manage inventory stock levels” permission.
- Added a new “Manage inventory locations” permission.

### Development
- Added the `currentStore` Twig variable.
- Added `commerce/pricing-catalog/generate` command.
- Deprecated the `hasUnlimitedStock` variant query param. `inventoryTracked` should be used instead.
- Removed the `shippingCategory`, `shippingCategoryId`, `taxCategory`, and `taxCategoryId` product query params. The corresponding variant query params can be used instead.
- Removed the `showEditUserCommerceTab` config setting.

### Extensibility
- Added `craft\commerce\base\CatalogPricingConditionRuleInterface`.
- Added `craft\commerce\base\EnumHelpersTrait`
- Added `craft\commerce\base\HasStoreInterface`.
- Added `craft\commerce\base\InventoryMovementInterface`.
- Added `craft\commerce\base\InventoryMovement`.
- Added `craft\commerce\base\Purchasable::$availableForPurchase`.
- Added `craft\commerce\base\Purchasable::$freeShipping`.
- Added `craft\commerce\base\Purchasable::$height`.
- Added `craft\commerce\base\Purchasable::$inventoryTracked`
- Added `craft\commerce\base\Purchasable::$length`.
- Added `craft\commerce\base\Purchasable::$maxQty`.
- Added `craft\commerce\base\Purchasable::$minQty`.
- Added `craft\commerce\base\Purchasable::$promotable`.
- Added `craft\commerce\base\Purchasable::$shippingCategoryId`.
- Added `craft\commerce\base\Purchasable::$stock`
- Added `craft\commerce\base\Purchasable::$taxCategoryId`.
- Added `craft\commerce\base\Purchasable::$weight`.
- Added `craft\commerce\base\Purchasable::$width`.
- Added `craft\commerce\base\Purchasable::getInventoryItem()`.
- Added `craft\commerce\base\Purchasable::getInventoryLevels()`.
- Added `craft\commerce\base\Purchasable::getOnPromotion()`.
- Added `craft\commerce\base\Purchasable::getPrice()`.
- Added `craft\commerce\base\Purchasable::getPromotionalPrice()`.
- Added `craft\commerce\base\Purchasable::getStock()`
- Added `craft\commerce\base\Purchasable::getStore()`
- Added `craft\commerce\base\Purchasable::setPrice()`.
- Added `craft\commerce\base\Purchasable::setPromotionalPrice()`.
- Added `craft\commerce\base\StoreRecordTrait`.
- Added `craft\commerce\base\StoreTrait`.
- Added `craft\commerce\behaviors\StoreBehavior`.
- Added `craft\commerce\collections\InventoryMovementCollection`
- Added `craft\commerce\collections\UpdateInventoryLevelCollection`
- Added `craft\commerce\console\controllers\CatalogPricingController`.
- Added `craft\commerce\controllers\CatalogPricingController`.
- Added `craft\commerce\controllers\CatalogPricingRulesController`.
- Added `craft\commerce\controllers\InventoryLocationsController`
- Added `craft\commerce\controllers\InventoryLocationsStoresController`
- Added `craft\commerce\controllers\VariantsController`.
- Added `craft\commerce\db\Table::CATALOG_PRICING_RULES_USERS`.
- Added `craft\commerce\db\Table::CATALOG_PRICING_RULES`.
- Added `craft\commerce\db\Table::CATALOG_PRICING`.
- Added `craft\commerce\db\Table::INVENTORYITEMS`.
- Added `craft\commerce\db\Table::INVENTORYLOCATIONS_STORES`.
- Added `craft\commerce\db\Table::INVENTORYLOCATIONS`.
- Added `craft\commerce\db\Table::INVENTORYMOVEMENTS`.
- Added `craft\commerce\db\Table::PURCHASABLES_STORES`.
- Added `craft\commerce\db\Table::STORESETTINGS`.
- Added `craft\commerce\db\Table::STORES`.
- Added `craft\commerce\db\Table::TRANSFERS_INVENTORYITEMS`.
- Added `craft\commerce\db\Table::TRANSFERS`.
- Added `craft\commerce\elements\Product::getVariantManager()`.
- Added `craft\commerce\elements\Variant::getProductSlug()`.
- Added `craft\commerce\elements\Variant::getProductTypeHandle()`.
- Added `craft\commerce\elements\Variant::setProductSlug()`.
- Added `craft\commerce\elements\Variant::setProductTypeHandle()`.
- Added `craft\commerce\elements\VariantCollection`.
- Added `craft\commerce\elements\actions\SetDefaultVariant`.
- Added `craft\commerce\elements\conditions\customer\CatalogPricingCustomerCondition`.
- Added `craft\commerce\elements\conditions\orders\DiscountedItemSubtotalConditionRule`.
- Added `craft\commerce\elements\conditions\orders\ShippingAddressZoneConditionRule`.
- Added `craft\commerce\elements\conditions\orders\ShippingMethodOrderCondition`.
- Added `craft\commerce\elements\conditions\orders\ShippingRuleOrderCondition`.
- Added `craft\commerce\elements\conditions\orders\TotalWeightConditionRule`.
- Added `craft\commerce\elements\conditions\products\ProductVariantInventoryTrackedConditionRule`.
- Added `craft\commerce\elements\conditions\purchasables\CatalogPricingCondition`.
- Added `craft\commerce\elements\conditions\purchasables\CatalogPricingCustomerConditionRule`.
- Added `craft\commerce\elements\conditions\purchasables\CatalogPricingPurchasableConditionRule`.
- Added `craft\commerce\elements\conditions\purchasables\PurchasableConditionRule`.
- Added `craft\commerce\elements\db\OrderQuery::$totalWeight`.
- Added `craft\commerce\elements\db\OrderQuery::totalWeight()`.
- Added `craft\commerce\elements\traits\OrderValidatorsTrait::validateOrganizationTaxIdAsVatId()`.
- Added `craft\commerce\enums\InventoryTransactionType`.
- Added `craft\commerce\enums\InventoryUpdateQuantityType`.
- Added `craft\commerce\events\RegisterAvailableShippingMethodsEvent::getShippingMethods()`.
- Added `craft\commerce\events\RegisterAvailableShippingMethodsEvent::setShippingMethods()`.
- Added `craft\commerce\fieldlayoutelements\PurchasabaleAllowedQtyField`.
- Added `craft\commerce\fieldlayoutelements\PurchasabaleAvailableForPurchaseField`.
- Added `craft\commerce\fieldlayoutelements\PurchasabaleDimensionsField`.
- Added `craft\commerce\fieldlayoutelements\PurchasabaleFreeShippingField`.
- Added `craft\commerce\fieldlayoutelements\PurchasabalePriceField`.
- Added `craft\commerce\fieldlayoutelements\PurchasabalePromotableField`.
- Added `craft\commerce\fieldlayoutelements\PurchasabaleSkuField`.
- Added `craft\commerce\fieldlayoutelements\PurchasabaleStockField`.
- Added `craft\commerce\fieldlayoutelements\PurchasabaleWeightField`.
- Added `craft\commerce\helpers\Cp`.
- Added `craft\commerce\helpers\Currency::moneyInputHtml()`.
- Added `craft\commerce\helpers\Purchasable::catalogPricingRulesTableByPurchasableId()`.
- Added `craft\commerce\models\CatalogPricingRule`.
- Added `craft\commerce\models\Discount::$storeId`.
- Added `craft\commerce\models\InventoryItem`.
- Added `craft\commerce\models\InventoryLocation`.
- Added `craft\commerce\models\InventoryTransaction`.
- Added `craft\commerce\models\Level`.
- Added `craft\commerce\models\LineItem::getSnapshot()`.
- Added `craft\commerce\models\LineItem::setSnapshot()`.
- Added `craft\commerce\models\LineItems::getFulfilledTotalQuantity()`.
- Added `craft\commerce\models\PaymentSources::getStore()`.
- Added `craft\commerce\models\ProductType::$maxVariants`.
- Added `craft\commerce\models\PurchasableStore`.
- Added `craft\commerce\models\Store::getInventoryLocations()`.
- Added `craft\commerce\models\Store::getInventoryLocationsOptions()`.
- Added `craft\commerce\models\inventory\InventoryCommittedMovement`
- Added `craft\commerce\models\inventory\InventoryLocationDeactivatedMovement`.
- Added `craft\commerce\models\inventory\InventoryManualMovement`.
- Added `craft\commerce\models\inventory\UpdateInventoryLevel`.
- Added `craft\commerce\plugin\Services::getVat()`.
- Added `craft\commerce\records\CatalogPricingRulePurchasable`.
- Added `craft\commerce\records\CatalogPricingRuleUser`.
- Added `craft\commerce\records\CatalogPricingRule`.
- Added `craft\commerce\records\CatalogPricing`.
- Added `craft\commerce\records\InventoryItem`.
- Added `craft\commerce\records\InventoryLocation`.
- Added `craft\commerce\records\PurchasableStore`.
- Added `craft\commerce\services\CatalogPricingRules`.
- Added `craft\commerce\services\CatalogPricing`.
- Added `craft\commerce\services\Discounts::getAllDiscountsByStoreId()`.
- Added `craft\commerce\services\InventoryLocations`.
- Added `craft\commerce\services\Inventory`.
- Added `craft\commerce\services\OrderStatuses::getOrderStatusByUid()`.
- Added `craft\commerce\services\Purchasables::updateStoreStockCache()`
- Added `craft\commerce\services\Sales::canUseSales()`.
- Added `craft\commerce\services\ShippingCategories::clearCaches()`.
- Added `craft\commerce\services\Stores`.
- Added `craft\commerce\services\Vat`.
- Added `craft\commerce\web\assets\inventory\InventoryAsset`.
- Deprecated `craft\commerce\base\Purchasable::getOnSale()`. `getOnPromotion()` should be used instead.
- Deprecated `craft\commerce\base\Variant::hasUnlimitedStock()`. `craft\commerce\base\Purchasable::$inventoryTracked` should be used instead.
- Deprecated `craft\commerce\elements\Order::$totalSaleAmount`. `$totalPromotionalAmount` should be used instead.
- Deprecated `craft\commerce\elements\Variant::getProduct()`. `getOwner()` should be used instead.
- Deprecated `craft\commerce\elements\Variant::getProductId()`. `getOwnerId()` should be used instead.
- Deprecated `craft\commerce\elements\Variant::setProduct()`. `setOwner()` should be used instead.
- Deprecated `craft\commerce\elements\Variant::setProductId()`. `setOwnerId()` should be used instead.
- Deprecated `craft\commerce\elements\conditions\products\ProductVariantHasUnlimitedStockConditionRule`. `ProductVariantInventoryTrackedConditionRule` should be used instead.
- Deprecated `craft\commerce\models\Store::getCountries()`. `craft\commerce\models\Store::getSettings()->getCountries()` should be used instead.
- Deprecated `craft\commerce\models\Store::getMarketAddressCondition()`. `craft\commerce\models\Store::getSettings()->getMarketAddressCondition()` should be used instead.
- Deprecated `craft\commerce\models\Store::setCountries()`. `craft\commerce\models\Store::getSettings()->setCountries()` should be used instead.
- Removed `craft\commerce\base\PurchasableInterface::getId()`.
- Removed `craft\commerce\base\Variant::$unlimitedStock`. `craft\commerce\base\Purchasable::$inventoryTracked` can be used instead.
- Removed `craft\commerce\console\controllers\UpgradeController`.
- Removed `craft\commerce\controllers\LiteShippingController`.
- Removed `craft\commerce\controllers\LiteTaxController`.
- Removed `craft\commerce\controllers\ProductsController::actionDeleteProduct()`.
- Removed `craft\commerce\controllers\ProductsController::actionDuplicateProduct()`.
- Removed `craft\commerce\controllers\ProductsController::actionVariantIndex()`.
- Removed `craft\commerce\controllers\ProductsPreviewController`.
- Removed `craft\commerce\elements\Product::$availableForPurchase`. `craft\commerce\base\Purchasable::$availableForPurchase` can be used instead.
- Removed `craft\commerce\elements\Product::$promotable`. `craft\commerce\base\Purchasable::$promotable` can be used instead.
- Removed `craft\commerce\elements\Product::$shippingCategoryId`. `craft\commerce\base\Purchasable::$shippingCategoryId` can be used instead.
- Removed `craft\commerce\elements\Product::$taxCategoryId`. `craft\commerce\base\Purchasable::$taxCategoryId` can be used instead.
- Removed `craft\commerce\elements\Variant::$stock`. `craft\commerce\base\Purchasable::getStock()` can be used instead.
- Removed `craft\commerce\helpers\Product`.
- Removed `craft\commerce\helpers\VariantMatrix`.
- Removed `craft\commerce\helpers\VariantMatrix`.
- Removed `craft\commerce\models\Currency`.
- Removed `craft\commerce\models\Discount::$baseDiscountType`.
- Removed `craft\commerce\models\LiteShippingSettings`.
- Removed `craft\commerce\models\LiteTaxSettings`.
- Removed `craft\commerce\models\ProductType::$hasVariants`. `$maxVariants` can be used instead.
- Removed `craft\commerce\models\Settings::$allowCheckoutWithoutPayment`. `craft\commerce\models\Store::getAllowCheckoutWithoutPayment()` can be used instead.
- Removed `craft\commerce\models\Settings::$allowEmptyCartOnCheckout`. `craft\commerce\models\Store::getAllowEmptyCartOnCheckout()` can be used instead.
- Removed `craft\commerce\models\Settings::$allowPartialPaymentOnCheckout`. `craft\commerce\models\Store::getAllowPartialPaymentOnCheckout()` can be used instead.
- Removed `craft\commerce\models\Settings::$autoSetCartShippingMethodOption`. `craft\commerce\models\Store::getAutoSetCartShippingMethodOption()` can be used instead.
- Removed `craft\commerce\models\Settings::$autoSetNewCartAddresses`. `craft\commerce\models\Store::getAutoSetNewCartAddresses()` can be used instead.
- Removed `craft\commerce\models\Settings::$autoSetPaymentSource`. `craft\commerce\models\Store::getAutoSetPaymentSource()` can be used instead.
- Removed `craft\commerce\models\Settings::$emailSenderAddressPlaceholder`.
- Removed `craft\commerce\models\Settings::$emailSenderAddress`. `craft\commerce\models\Email::$senderAddress` can be used instead.
- Removed `craft\commerce\models\Settings::$emailSenderNamePlaceholder`.
- Removed `craft\commerce\models\Settings::$emailSenderName`. `craft\commerce\models\Email::$senderName` can be used instead.
- Removed `craft\commerce\models\Settings::$freeOrderPaymentStrategy`. `craft\commerce\models\Store::getFreeOrderPaymentStrategy()` can be used instead.
- Removed `craft\commerce\models\Settings::$minimumTotalPriceStrategy`. `craft\commerce\models\Store::getMinimumTotalPriceStrategy()` can be used instead.
- Removed `craft\commerce\models\Settings::$pdfPaperOrientation`. `craft\commerce\models\Pdf::$paperOrientation` can be used instead.
- Removed `craft\commerce\models\Settings::$pdfPaperSize`. `craft\commerce\models\Pdf::$paperSize` can be used instead.
- Removed `craft\commerce\models\Settings::$requireBillingAddressAtCheckout`. `craft\commerce\models\Store::getRequireBillingAddressAtCheckout()` can be used instead.
- Removed `craft\commerce\models\Settings::$requireShippingAddressAtCheckout`. `craft\commerce\models\Store::getRequireShippingAddressAtCheckout()` can be used instead.
- Removed `craft\commerce\models\Settings::$requireShippingMethodSelectionAtCheckout`. `craft\commerce\models\Store::getRequireShippingMethodSelectionAtCheckout()` can be used instead.
- Removed `craft\commerce\models\Settings::$useBillingAddressForTax`. `craft\commerce\models\Store::getUseBillingAddressForTax()` can be used instead.
- Removed `craft\commerce\models\Settings::$validateBusinessTaxIdasVatId`. `craft\commerce\models\Store::getValidateOrganizationTaxIdasVatId()` can be used instead.
- Removed `craft\commerce\models\Settings::FREE_ORDER_PAYMENT_STRATEGY_COMPLETE`. `craft\commerce\models\Store::FREE_ORDER_PAYMENT_STRATEGY_COMPLETE` can be used instead.
- Removed `craft\commerce\models\Settings::FREE_ORDER_PAYMENT_STRATEGY_PROCESS`. `craft\commerce\models\Store::FREE_ORDER_PAYMENT_STRATEGY_PROCESS` can be used instead.
- Removed `craft\commerce\models\Settings::MINIMUM_TOTAL_PRICE_STRATEGY_DEFAULT`. `craft\commerce\models\Store::MINIMUM_TOTAL_PRICE_STRATEGY_DEFAULT` can be used instead.
- Removed `craft\commerce\models\Settings::MINIMUM_TOTAL_PRICE_STRATEGY_SHIPPING`. `craft\commerce\models\Store::MINIMUM_TOTAL_PRICE_STRATEGY_SHIPPING` can be used instead.
- Removed `craft\commerce\models\Settings::MINIMUM_TOTAL_PRICE_STRATEGY_ZERO`. `craft\commerce\models\Store::MINIMUM_TOTAL_PRICE_STRATEGY_ZERO` can be used instead.
- Removed `craft\commerce\models\ShippingRule::$maxQty`.
- Removed `craft\commerce\models\ShippingRule::$maxTotal`.
- Removed `craft\commerce\models\ShippingRule::$maxWeight`.
- Removed `craft\commerce\models\ShippingRule::$minMaxTotalType`.
- Removed `craft\commerce\models\ShippingRule::$minQty`.
- Removed `craft\commerce\models\ShippingRule::$minTotal`.
- Removed `craft\commerce\models\ShippingRule::$minWeight`.
- Removed `craft\commerce\models\ShippingRule::$shippingZoneId`.
- Removed `craft\commerce\models\ShippingRule::getShippingZone()`.
- Removed `craft\commerce\records\Discount::BASE_DISCOUNT_TYPE_PERCENT_ITEMS_DISCOUNTED`.
- Removed `craft\commerce\records\Discount::BASE_DISCOUNT_TYPE_PERCENT_ITEMS`.
- Removed `craft\commerce\records\Discount::BASE_DISCOUNT_TYPE_PERCENT_TOTAL_DISCOUNTED`.
- Removed `craft\commerce\records\Discount::BASE_DISCOUNT_TYPE_PERCENT_TOTAL`.
- Removed `craft\commerce\records\Discount::BASE_DISCOUNT_TYPE_VALUE`.
- Removed `craft\commerce\records\ShippingRule::TYPE_MIN_MAX_TOTAL_SALEPRICE_WITH_DISCOUNTS`.
- Removed `craft\commerce\records\ShippingRule::TYPE_MIN_MAX_TOTAL_SALEPRICE`.
- Removed `craft\commerce\records\ShippingRule::getShippingZone()`.
- Removed `craft\commerce\services\Customers::addEditUserCommerceTab()`.
- Removed `craft\commerce\services\Customers::addEditUserCommerceTabContent()`.
- Removed `craft\commerce\services\PaymentSources::getAllGatewayPaymentSourcesByUserId()`.
- Removed `craft\commerce\services\PaymentSources::getAllPaymentSourcesByUserId()`.
- Removed `craft\commerce\services\TaxRates::getTaxRatesForZone()`.
- Removed `craft\commerce\validators\StoreCountryValidator`.
- Removed `craft\commerce\widgets\Orders::$orderStatusId`. `$orderStatuses` can be used instead.
- `craft\commerce\base\PurchasableInterface` now extends `craft\base\ElementInterface`.
- `craft\commerce\elements\Product::getVariants()` now returns a collection.
- `craft\commerce\elements\Variant` now implements `craft\base\NestedElementTrait`.
- `craft\commerce\elements\db\PurchasableQuery` is now abstract.
- `craft\commerce\services\Discounts::getAllDiscounts()` now returns a collection.
- `craft\commerce\services\Gateways::getAllCustomerEnabledGateways()` now returns a collection.
- `craft\commerce\services\Gateways::getAllGateways()` now returns a collection.
- `craft\commerce\services\PaymentSources::getAllGatewayPaymentSourcesByCustomerId()` now returns a collection.
- `craft\commerce\services\PaymentSources::getAllPaymentSourcesByCustomerId()` now returns a collection.
- `craft\commerce\services\PaymentSources::getAllPaymentSourcesByGatewayId()` now returns a collection.
- `craft\commerce\services\ShippingCategories::getAllShippingCategories()` now returns a collection.
- `craft\commerce\services\ShippingMethods::getAllShippingMethods()` now returns a collection.
- `craft\commerce\services\ShippingRules::getAllShippingRules()` now returns a collection.
- `craft\commerce\services\ShippingRules::getAllShippingRulesByShippingMethodId()` now returns a collection.
- `craft\commerce\services\TaxRates::getAllTaxRates()` now returns a collection.
- `craft\commerce\services\TaxRates::getTaxRatesByTaxZoneId()` now returns a collection.
- `craft\commerce\services\TaxZones::getAllTaxZones()` now returns a collection.
- Renamed `craft\commerce\base\Purchasable::tableAttributeHtml()` to `attributeHtml()`.
- Renamed `craft\commerce\controllers\BaseStoreSettingsController` to `BaseStoreManagementController`.
- Renamed `craft\commerce\controllers\StoreSettingsController` to `StoreManagementController`.
- Renamed `craft\commerce\elements\Subscription::tableAttributeHtml()` to `attributeHtml()`.
- Renamed `craft\commerce\elements\Variant::tableAttributeHtml()` to `attributeHtml()`.
- Renamed `craft\commerce\elements\traits\OrderElementTrait::tableAttributeHtml()` to `attributeHtml()`.

### System
- Craft Commerce now requires Craft CMS 5.1 or later.
- Craft Commerce now strictly requires Craft CMS Pro edition.<|MERGE_RESOLUTION|>--- conflicted
+++ resolved
@@ -1,6 +1,9 @@
 # Release Notes for Craft Commerce
 
-<<<<<<< HEAD
+## Unreleased
+
+- Fixed XSS vulnerabilities.
+
 ## 5.1.0.1 - 2024-09-05
 
 - Fixed a bug where catalog pricing rules weren’t respecting product conditions. ([#3544](https://github.com/craftcms/commerce/issues/3544))
@@ -88,13 +91,6 @@
 - Fixed a SQL error that could occur when upgrading to Commerce 5.
 
 ## 5.0.18 - 2024-08-28
-=======
-## 4.6.11 - 2024-09-10
-
-- Fixed XSS vulnerabilities.
-
-## 4.6.10 - 2024-08-28
->>>>>>> b26b43ea
 
 - Fixed a PHP error that could occur when default addresses were set on a cart. ([#3641](https://github.com/craftcms/commerce/issues/3641))
 - Fixed a bug were the “Auto Set New Cart Addresses” store setting was not persisting when saved.
