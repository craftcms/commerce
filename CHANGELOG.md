# Release Notes for Craft Commerce

## Unreleased

<<<<<<< HEAD
### Added
- Order indexes can now have a “Totals” column.
- Added `craft\commerce\models\LineItem::$sku`.
- Added `craft\commerce\models\LineItem::$description`.
- Added `craft\commerce\elements\Order::$dateAuthorized`.
- Added `craft\commerce\elements\Order::EVENT_AFTER_ORDER_AUTHORIZED`.

### Changed
- The SKU and description of the purchasable is now stored on line item, and not just in the line item snapshot.

### Fixed
- Ajax requests to `commerce/cart/*` now correctly format of zero value totals correctly. ([#1278](https://github.com/craftcms/commerce/issues/1278)) 
- Fixed a bug that caused an adjustment’s “included” checkbox to be selected when editing another part of the order. ([#1234](https://github.com/craftcms/commerce/issues/1243))
- Ajax requests to `commerce/cart/*` now include line items `subtotal` values. ([#1263](https://github.com/craftcms/commerce/issues/1263))
- Fixed a JavaScript error that occurred when editing products. ([#1273](https://github.com/craftcms/commerce/issues/1273))
- Restored missing “New Subscription Plan” button. ([#1271](https://github.com/craftcms/commerce/pull/1271))
- Fixed an error that could occur when upgrading to 3.0 from pre 2.2.6.
- Fixed ability to view transactions tab for carts. ([#1268](https://github.com/craftcms/commerce/issues/1268))
=======
### Fixed
- Fixed a error that prevented redirection back to the Customer info page.
>>>>>>> 900b9cd1

## 3.0.6 - 2020-02-06

### Added
- It’s now possible to sort customers by email address.

### Fixed
- Fixed PHP 7.0 compatibility. ([#1262](https://github.com/craftcms/commerce/issues/1262))
- Fixed a bug where it wasn’t possible to refund orders. ([#1259](https://github.com/craftcms/commerce/issues/1259))
- Fixed a bug where it wasn’t possible to add purchasables to an order on the Edit Order page.
- Fixed a bug where clicking on “Save and return to all orders” wouldn’t redirect back to the Orders index page. ([#1266](https://github.com/craftcms/commerce/issues/1266))
- Fixed an error that occurred when attempting to open a product editor HUD.

## 3.0.5 - 2020-01-31

### Fixed
- Fixed a bug that prevented emails from being sent. ([#1257](https://github.com/craftcms/commerce/issues/1257))

## 3.0.4 - 2020-01-31

### Added
- Orphaned addresses are now purged as part of garbage collection.
- Added `craft\commerce\services\Addresses::purgeOrphanedAddresses()`.
- Added the `commerce/addresses/set-primary-address` action.

### Changed
- `craft\commerce\events\OrderStatusEvent` no longer extends `craft\events\CancelableEvent`. ([#1244](https://github.com/craftcms/commerce/issues/1244))

### Fixed
- Fixed an error that could occur when trying to changing the customer the Edit Order page. ([#1238](https://github.com/craftcms/commerce/issues/1238))
- Fixed a PHP error that occurred on Windows environments. ([#1247](https://github.com/craftcms/commerce/issues/1247))
- Fixed a bug where orders’ Date Ordered attributes could shift after saving an order from the Edit Order page. ([#1246](https://github.com/craftcms/commerce/issues/1246))
- Fixed a bug that caused the “Variant Fields” tab to disappear on Edit Product Type pages.
- Fixed a bug that prevented emails from being sent. ([#1257])(https://github.com/craftcms/commerce/issues/1257)
- Fixed a error that occurred on the Edit User page when the logged-in user did’t have the “Manage subscriptions” permission. ([#1252](https://github.com/craftcms/commerce/issues/1252))
- Fixed an error that occurred when setting a primary address on a customer. ([#1253](https://github.com/craftcms/commerce/issues/1253))
- Fixed an error that could occur when selecting certain options on the Total Revenue dashboard widget. ([#1255](https://github.com/craftcms/commerce/issues/1255))
- Fixed an error that could occur when sending an email from the Edit Order page if the email settings had not be resaved after updating to Craft Commerce 3.
- Fixed a bug where it wasn’t possible to change order statuses and custom field values when using the Lite edition.
- Fixed an error that could occur on order complete if a discount had been applied programmatically. 

## 3.0.3 - 2020-01-29

### Fixed
- Fixed the styling of the address’s “Edit” button on the Edit Order page. 

## 3.0.2 - 2020-01-29

### Added
- Ajax requests to `commerce/cart/*` now include `totalTax`, `totalTaxIncluded`, `totalDiscount`, and `totalShippingCost` fields in the JSON response.

### Fixed
- Fixed a PostgreSQL error that occurred on the Edit Order page.

## 3.0.1 - 2020-01-29

### Changed
- A customer record is now created when saving a user. ([#1237](https://github.com/craftcms/commerce/issues/1237))

### Fixed
- Fixed an error that occurred on order complete. ([#1239](https://github.com/craftcms/commerce/issues/1239)) 

## 3.0.0 - 2020-01-28

> {warning} Order notification emails are now sent via a queue job, so running a queue worker as a daemon is highly recommended to avoid notification delays.

> {warning} Plugins and modules that modify the Edit Order page are likely to break with this update.

### Added
- Commerce 3.0 requires Craft 3.4 or later.
- Added the ability to create and edit orders from the control panel.
- Added the ability to manage customers and customer addresses from the control panel. ([#1043](https://github.com/craftcms/commerce/issues/1043))
- Added GraphQL support for products. ([#1092](https://github.com/craftcms/commerce/issues/1092))
- Added the ability to send emails from the Edit Order page.
- Line items can now be exported from the Orders index page. ([#976](https://github.com/craftcms/commerce/issues/976))
- Added the “Edit orders” and “Delete orders” user permissions.
- Line items now have a status that can be changed on Edit Order pages.
- Line items now have a Private Note field for store managers.
- Inactive carts are now purged during garbage collection.
- Orders now have recalculation modes to determine what should be recalculated on the order.
- Added the `origin` order query param.
- Added the `hasLineItems` order query param.
- `commerce/payments/pay` JSON responses now include an `orderErrors` array if there were any errors on the order.
- Added warnings to settings that are being overridden in the config file. ([#746](https://github.com/craftcms/commerce/issues/746))
- Promotions can now specify which elements are the source vs. target on category relations added by the promotion. ([#984](https://github.com/craftcms/commerce/issues/984))
- Added the ability to add products existing sales from Edit Product pages. ([#594](https://github.com/craftcms/commerce/issues/594))
- Added the ability to set a plain text template for Commerce emails. ([#1106](https://github.com/craftcms/commerce/issues/1106))
- Added the `showCustomerInfoTab` config setting, which determines whether Edit User pages should show a “Customer Info” tab. ([#1037](https://github.com/craftcms/commerce/issues/1037))
- Added the ability to create a percentage-based discount on the order total. ([#438](https://github.com/craftcms/commerce/issues/438))
- Added the ability to sort by customer attributes on the Orders index page. ([#1089](https://github.com/craftcms/commerce/issues/1089))
- Added the ability to set the title label for products and variants per product type. ([#244](https://github.com/craftcms/commerce/issues/244))
- Added the ability to enable/disabled countries and states. ([#213](https://github.com/craftcms/commerce/issues/213))
- Added the ability to show customer info on the Orders index page.
- Added `craft\commerce\base\Stat`.
- Added `craft\commerce\base\StatInterface`.
- Added `craft\commerce\base\StatTrait`.
- Added `craft\commerce\controllers\CountriesController::actionUpdateStatus()`.
- Added `craft\commerce\controllers\DiscountsController::actionClearDiscountUses()`.
- Added `craft\commerce\controllers\DiscountsController::actionUpdateStatus()`.
- Added `craft\commerce\controllers\DiscountsController::DISCOUNT_COUNTER_TYPE_CUSTOMER`.
- Added `craft\commerce\controllers\DiscountsController::DISCOUNT_COUNTER_TYPE_EMAIL`.
- Added `craft\commerce\controllers\DiscountsController::DISCOUNT_COUNTER_TYPE_TOTAL`.
- Added `craft\commerce\controllers\LineItemStatuses`.
- Added `craft\commerce\controllers\OrdersController::_getTransactionsWIthLevelsTableArray()`.
- Added `craft\commerce\controllers\OrdersController::actionNewOrder()`.
- Added `craft\commerce\controllers\SalesController::actionUpdateStatus()`.
- Added `craft\commerce\controllers\StatesController::actionUpdateStatus()`.
- Added `craft\commerce\elements\Order::$origin`.
- Added `craft\commerce\elements\Order::$recalculationMode`.
- Added `craft\commerce\elements\Order::getAdjustmentsByType()`.
- Added `craft\commerce\elements\Order::getCustomerLinkHtml()`.
- Added `craft\commerce\elements\Order::hasLineItems()`.
- Added `craft\commerce\models\Country::$enabled`.
- Added `craft\commerce\models\Customer::getCpEditUrl()`.
- Added `craft\commerce\models\Discount::$totalDiscountUseLimit`.
- Added `craft\commerce\models\Discount::$totalDiscountUses`.
- Added `craft\commerce\models\LineItem::$lineItemStatusId`.
- Added `craft\commerce\models\LineItem::$privateNote`.
- Added `craft\commerce\models\ProductType::$titleLabel`.
- Added `craft\commerce\models\ProductType::$variantTitleLabel`.
- Added `craft\commerce\models\State::$enabled`.
- Added `craft\commerce\queue\ConsolidateGuestOrders`.
- Added `craft\commerce\records\Country::$enabled`.
- Added `craft\commerce\records\LineItemStatus`.
- Added `craft\commerce\records\Purchasable::$description`.
- Added `craft\commerce\records\State::$enabled`.
- Added `craft\commerce\services\Countries::getAllEnabledCountries`.
- Added `craft\commerce\services\Countries::getAllEnabledCountriesAsList`.
- Added `craft\commerce\services\Discounts::clearCustomerUsageHistoryById()`.
- Added `craft\commerce\services\Discounts::clearDiscountUsesById()`.
- Added `craft\commerce\services\Discounts::clearEmailUsageHistoryById()`.
- Added `craft\commerce\services\Discounts::getCustomerUsageStatsById()`.
- Added `craft\commerce\services\Discounts::getEmailUsageStatsById()`.
- Added `craft\commerce\services\Emails::getAllEnabledEmails()`.
- Added `craft\commerce\services\LineItemStatuses::EVENT_DEFAULT_LINE_ITEM_STATUS`.
- Added `craft\commerce\services\LineItemStatuses`.
- Added `craft\commerce\services\States::getAllEnabledStates`.
- Added `craft\commerce\services\States::getAllEnabledStatesAsList`.
- Added `craft\commerce\services\States::getAllEnabledStatesAsListGroupedByCountryId`.
- Added `craft\commerce\services\States::getAllStatesAsListGroupedByCountryId`.
- Added `craft\commerce\stats\AverageOrderTotal`.
- Added `craft\commerce\stats\NewCustomers`.
- Added `craft\commerce\stats\RepeatCustomers`.
- Added `craft\commerce\stats\TopCustomers`.
- Added `craft\commerce\stats\TopProducts`.
- Added `craft\commerce\stats\TopProductTypes`.
- Added `craft\commerce\stats\TopPurchasables`.
- Added `craft\commerce\stats\TotalOrders`.
- Added `craft\commerce\stats\TotalOrdersByCountry`.
- Added `craft\commerce\stats\TotalRevenue`.
- Added `craft\commerce\web\assets\chartjs\ChartJsAsset`.
- Added `craft\commerce\web\assets\deepmerge\DeepMerge`.
- Added `craft\commerce\web\assets\statwidgets\StatWidgets`.
- Added `craft\commerce\widgets\AverageOrderTotal`.
- Added `craft\commerce\widgets\NewCustomers`.
- Added `craft\commerce\widgets\RepeatCustomers`.
- Added `craft\commerce\widgets\TopCustomers`.
- Added `craft\commerce\widgets\TopProducts`.
- Added `craft\commerce\widgets\TopProductTypes`.
- Added `craft\commerce\widgets\TopPurchasables`.
- Added `craft\commerce\widgets\TotalOrders`.
- Added `craft\commerce\widgets\TotalOrdersByCountry`.
- Added `craft\commerce\widgets\TotalRevenue`.

## Changed
- When a customer logs in, and their current guest cart is empty, their most recent cart that had items in it will be restored as the new current cart.
- The date range picker on the Orders index page has been moved to the page toolbar, and now affects which orders are shown in the order listing and which orders are included in order exports, rather than just affecting the chart.
- The Edit Order page is now a Vue app.
- Order status change emails are triggered by a queue job for faster checkout.
- When adding a donation to the cart, supplying a `donationAmount` parameter is no longer required. (Donations will default to zero if omitted.)
- `commerce/cart/*` actions now call `craft\commerce\elements\Order::toArray()` when generating the cart array for JSON responses.
- `commerce/payments/pay` JSON responses now list payment form errors under `paymentFormErrors` rather than `paymentForm`.
- Customer records that are anonymous and orphaned are now deleted during garbage collection.
- Changed the default category relationship type on promotions from `sourceElement` to `element`. ([#984](https://github.com/craftcms/commerce/issues/984))
- The `purgeInactiveCartsDuration` and `activeCartDuration` config settings now support all value formats supported by `craft\cms\helpers\ConfigHelper::durationInSeconds()`. ([#1071](https://github.com/craftcms/commerce/issues/1071))
- The `commerce/customer-addresses/save` action no long forces primary shipping and billing addresses if they do not exist. ([#1069](https://github.com/craftcms/commerce/issues/1069))
- Moved `craft\commerce\services\States::getAllStatesAsList()` logic to `craft\commerce\services\States::getAllStatesAsListGroupedByCountryId()` to be consistent with other service methods.
- The `allowEmptyCartOnCheckout` config setting is now set to `false` by default.
- Discount usage conditions now apply to the discount as a whole, rather than just the coupon code.
- Discounts’ user and email usage counters can be cleared individually.
- Addresses no longer require a first and last name.
- Guest orders are now consolidated with other orders from the same customer immediately after an order is completed, rather than when a user logs in. ([#1062](https://github.com/craftcms/commerce/issues/1062))
- It is no longer possible to merge previous carts automatically using the `mergeCarts` param.
- Removed the `mergeCarts` parameter from `craft\commerce\services\Carts::getCart()`.

## Deprecated
- Deprecated `craft\commerce\elements\Order::getShouldRecalculateAdjustments()` and `setShouldRecalculateAdjustments()`. `craft\commerce\elements\Order::$recalculationMode` should be used instead.
- Deprecated `craft\commerce\serviced\Customers::consolidateOrdersToUser()`. `craft\commerce\queue\ConsolidateGuestOrders` job should be used instead.
- Deprecated `craft\commerce\services\Orders::cartArray()`. `craft\commerce\elements\Order::toArray()` should be used instead.

## Removed
- Removed the Customer Info field type. ([#1037](https://github.com/craftcms/commerce/issues/1037))
- Removed the `craft.commerce.availableShippingMethods` Twig property.
- Removed the `craft.commerce.cart` Twig property.
- Removed the `craft.commerce.countriesList` Twig property.
- Removed the `craft.commerce.customer` Twig property.
- Removed the `craft.commerce.discountByCode` Twig property.
- Removed the `craft.commerce.primaryPaymentCurrency` Twig property.
- Removed the `craft.commerce.statesArray` Twig property.
- Removed the `commerce/cart/remove-all-line-items` action.
- Removed the `commerce/cart/remove-line-item` action.
- Removed the `commerce/cart/update-line-item` action.
- Removed `craft\commerce\base\Purchasable::getPurchasableId()`.
- Removed `craft\commerce\controllers\ChartsController`.
- Removed `craft\commerce\controllers\DiscountsController::actionClearCouponUsageHistory()`.
- Removed `craft\commerce\controllers\DownloadController::actionExportOrder()`.
- Removed `craft\commerce\elements\db\OrderQuery::updatedAfter()`.
- Removed `craft\commerce\elements\db\OrderQuery::updatedBefore()`.
- Removed `craft\commerce\elements\db\SubscriptionQuery::subscribedAfter()`.
- Removed `craft\commerce\elements\db\SubscriptionQuery::subscribedBefore()`.
- Removed `craft\commerce\elements\Order::getOrderLocale()`.
- Removed `craft\commerce\elements\Order::updateOrderPaidTotal()`.
- Removed `craft\commerce\elements\Product::getSnapshot()`.
- Removed `craft\commerce\elements\Product::getUnlimitedStock()`.
- Removed `craft\commerce\elements\Variant::getSalesApplied()`.
- Removed `craft\commerce\helpers\Order::mergeOrders()`.
- Removed `craft\commerce\models\Address::getFullName()`.
- Removed `craft\commerce\models\Discount::$totalUses`.
- Removed `craft\commerce\models\Discount::$totalUseLimit`.
- Removed `craft\commerce\models\Discount::getFreeShipping()`.
- Removed `craft\commerce\models\Discount::setFreeShipping()`.
- Removed `craft\commerce\models\LineItem::fillFromPurchasable()`.
- Removed `craft\commerce\models\Order::getDiscount()`.
- Removed `craft\commerce\models\Order::getShippingCost()`.
- Removed `craft\commerce\models\Order::getTax()`.
- Removed `craft\commerce\models\Order::getTaxIncluded()`.
- Removed `craft\commerce\models\ShippingMethod::$amount`.
- Removed `craft\commerce\services\Countries::getAllCountriesListData()`.
- Removed `craft\commerce\services\Discounts::clearCouponUsageHistoryById()`.
- Removed `craft\commerce\services\Gateways::getAllFrontEndGateways()`.
- Removed `craft\commerce\services\ShippingMethods::getOrderedAvailableShippingMethods()`.
- Removed `craft\commerce\services\Reports::getOrdersExportFile()`.
- Removed `craft\commerce\models\Address::EVENT_REGISTER_ADDRESS_VALIDATION_RULES` event. Use `craft\base\Model::EVENT_DEFINE_RULES` instead.
- Removed `craft\commerce\services\Reports::EVENT_BEFORE_GENERATE_EXPORT` event. Use `craft\base\Element::EVENT_REGISTER_EXPORTERS` to create your own exports.
- Removed `craft\commerce\web\assets\RevenueWidgetAsset`.
- Removed `craft\commerce\widgets\Revenue`. Use `craft\commerce\widgets\TotalRevenue` instead.
- Removed the `phpoffice/phpspreadsheet` package dependency.

## 2.2.16 - 2020-02-10

### Change
- Improved the performance of the Orders index page.

### Fixed
- Fixed a bug where customers could get an “Address does not belong to customer” validation error incorrectly during checkout. ([#1227](https://github.com/craftcms/commerce/issues/1227))

## 2.2.15 - 2020-01-25

### Fixed
- Fixed a bug where sales were not being applied to the cart in some cases. ([#1206](https://github.com/craftcms/commerce/issues/1206))
- Fixed a validation error that occurred when saving an order status.
- All models now extend base model rules correctly.

## 2.2.14 - 2020-01-14

### Added
- Added `craft\commerce\services\Discounts::getAllActiveDiscounts()`.

### Fixed
- Fixed an error that occurred when calling `toArray()` on a payment currency model. ([#1200](https://github.com/craftcms/commerce/issues/1200))
- Fixed a bug where adding items to the cart was slow if there were several disabled or outdated discounts.

## 2.2.13 - 2019-12-19

### Fixed
- Fixed a bug where discounts were getting calculated incorrectly when using a “Per Email Limit” condition.

## 2.2.12 - 2019-12-19

### Fixed
- Fixed a PHP error that could occur when using coupon codes.
- Fixed a bug where taxes were getting calculated incorrectly when shipping costs were marked as having taxes included.

## 2.2.11 - 2019-12-16

### Fixed
- Fixed an infinite recursion bug that could occur when calculating discounts. ([#1182](https://github.com/craftcms/commerce/issues/1182))

## 2.2.10 - 2019-12-14

### Fixed
- Fixed an issue where discounts matching an order were referencing a missing method.

## 2.2.9 - 2019-12-13

### Added
- Order indexes can now have a “Coupon Code” column.
- Added the `resave/orders` and `resave/carts` commands.

### Deprecated
- Deprecated `craft\commerce\elements\Order::getTotalTaxablePrice()`.

### Fixed
- Fixed a bug where the wrong tax zone could be selected when editing a tax rate.
- Fixed a bug where some address data would be forgotten after completing an order.
- Fixed a typo in the `totalShipping` column heading on order exports. ([#1153](https://github.com/craftcms/commerce/issues/1153))
- Fixed a bug where discounts without a coupon code weren’t checking other discount conditions. ([#1144](https://github.com/craftcms/commerce/issues/1144))
- Fixed a SQL error that occurred when trying to save a long zip code condition formula. ([#1138](https://github.com/craftcms/commerce/issues/1138))
- Fixed an error that could occur on the Orders index page. ([#1160](https://github.com/craftcms/commerce/issues/1160))
- Fixed an error that could occur when executing a variant query with the `hasSales` param, if no one was logged in.
- Fixed an bug where it wasn’t possible to clear out the State field value on an address. ([#1162](https://github.com/craftcms/commerce/issues/1162))
- Fixed an error that occurred when marking an order as complete in the Control Panel. ([#1166](https://github.com/craftcms/commerce/issues/1166))
- Fixed an error that could occur when validating a product that had variants which didn’t have a SKU yet. ([#1165](https://github.com/craftcms/commerce/pull/1165))
- Fixed a bug where payments source active records could not retrieve their related gateway record. ([#1121](https://github.com/craftcms/commerce/pull/1121))
- Fixed a JavaScript error that occurred when editing shipping rules.

## 2.2.8 - 2019-11-21

### Added
- It’s now possible to sort products by Date Updated, Date Created and Promotable on the Products index page. ([#1101](https://github.com/craftcms/commerce/issues/1101))
- `totalTax`, `totalTaxIncluded`, `totalDiscount`, and `totalShipping` are now included on order exports. ([#719](https://github.com/craftcms/commerce/issues/719))
- Added the `COMMERCE_PAYMENT_CURRENCY` environment variable. ([#999](https://github.com/craftcms/commerce/pull/999))

### Fixed
- Fixed an error that could occur when deploying `project.yaml` changes to a new environment. ([#1085](https://github.com/craftcms/commerce/issues/1085))
- Fixed an issue where purchasables were added to the cart when the qty submitted was `0` (zero).
- Fixed a performance issue using the `craft\commerce\elements\db\VariantQuery::hasSales()` query param.
- Fixed an error that could occur with `dateCreated` when programmatically adding line items.

## 2.2.7 - 2019-10-30

### Changed
- `commerce/cart/*` requests now include estimated address data in their JSON responses. ([#1084](https://github.com/craftcms/commerce/issues/1084))

### Deprecated
- Deprecated `craft\commerce\models\Address::getFullName()`.

### Fixed
- Fixed an error that could occur when deploying `project.yaml` changes to a new environment. ([#1085](https://github.com/craftcms/commerce/issues/1085))
- Fixed a missing import. ([#1087](https://github.com/craftcms/commerce/issues/1087))
- Fixed a SQL error that occurred when eager-loading variants. ([#1093](https://github.com/craftcms/commerce/pull/1093))
- Fixed an error that occurred on the Orders index page if the "Shipping Business Name" column was shown.

## 2.2.6 - 2019-10-26

### Fixed
- Fixed a PHP error that occurred when rendering PDFs. ([#1072](https://github.com/craftcms/commerce/pull/1072))
- Fixed a PHP error that occurred when saving order statuses. ([#1082](https://github.com/craftcms/commerce/issues/1082))

## 2.2.5 - 2019-10-24

### Fixed
- Fixed formatting of customer info field.

## 2.2.4 - 2019-10-24

### Fixed
- Fixed a PHP error when loading the order in the CP. ([#1079](https://github.com/craftcms/commerce/issues/1079))
- Fixed a 404 error for missing JavaScript. ([#1078](https://github.com/craftcms/commerce/issues/1078))

## 2.2.3 - 2019-10-24

### Fixed
- Fixed a PHP error when calculating shipping or taxes in the cart. ([#1076](https://github.com/craftcms/commerce/issues/1076))
- Fixed a PHP error when saving a sale. ([#1075](https://github.com/craftcms/commerce/issues/1075))

## 2.2.2 - 2019-10-23

### Fixed
- Fixed a PHP error when calculating shipping or taxes in the cart.

## 2.2.1 - 2019-10-23

### Fixed
- Fixed a PostgreSQL migration issue.

## 2.2.0 - 2019-10-23

### Added
- Added the ability to produce estimated shipping and tax costs based on incomplete shipping and billing addresses. ([#514](https://github.com/craftcms/commerce/issues/514))
- Edit User pages now have a “Customer Info” tab.
- It’s now possible to view and create discounts directly from from the Edit Product page.
- It’s now possible to delete customer addresses directly from the Edit User page. ([#171](https://github.com/craftcms/commerce/issues/171))
- Addresses can now have “Address 3”, “Full Name”, “Label”, “Notes”, and four custom fields.
- Email settings can now specify CC and Reply To email addresses.
- Discounts now have the option to ignore sales when applied (enabled by default for new discounts). ([#1008](https://github.com/craftcms/commerce/issues/1008))
- Shipping and tax zones can now have a dynamic zip code condition. ([#204](https://github.com/craftcms/commerce/issues/304))
- Tax rates can now have codes. ([#707](https://github.com/craftcms/commerce/issues/707))
- Countries can now be ordered manually. ([#224](https://github.com/craftcms/commerce/issues/224))
- Order statuses can now have descriptions. ([#1004](https://github.com/craftcms/commerce/issues/1004))
- Added support for using cards that require Strong Customer Authentication for subscriptions.
- Added the ability to resolve payment issues for subscriptions.
- Added the “Default View” setting, which determines which view should be shown by default when “Commerce” is selected in the global nav. ([#555](https://github.com/craftcms/commerce/issues/555))
- Added the `activeCartDuration` config setting. ([#959](https://github.com/craftcms/commerce/issues/959))
- Added the `allowEmptyCartOnCheckout` config setting, which determines whether a customer can check out with an empty cart. ([#620](https://github.com/craftcms/commerce/issues/620))
- Added the ability to pass additional variables to the PDF template. ([#599](https://github.com/craftcms/commerce/issues/599))
- Added the ability to override the “Cart updated” flash message by passing a `cartUpdatedNotice` parameter to the `commerce/cart/update-cart` action. ([#1038](https://github.com/craftcms/commerce/issues/1038))
- Added the `shortNumber` order query param.
- `commerce/cart/update-cart` requests can now specify `estimatedShippingAddress` and `estimatedBillingAddress` params.
- Added `craft\commerce\base\SubscriptionGatewayInterface::getBillingIssueDescription()`.
- Added `craft\commerce\base\SubscriptionGatewayInterface::getBillingIssueResolveFormHtml()`.
- Added `craft\commerce\base\SubscriptionGatewayInterface::getHasBillingIssues()`.
- Added `craft\commerce\controllers\BaseFrontEndController::EVENT_MODIFY_CART_INFO`. ([#1002](https://github.com/craftcms/commerce/issues/1002))
- Added `craft\commerce\elements\db\SubscriptionQuery::$dateSuspended`.
- Added `craft\commerce\elements\db\SubscriptionQuery::$hasStarted`.
- Added `craft\commerce\elements\db\SubscriptionQuery::$isSuspended`.
- Added `craft\commerce\elements\db\SubscriptionQuery::anyStatus()`.
- Added `craft\commerce\elements\db\SubscriptionQuery::dateSuspended()`.
- Added `craft\commerce\elements\db\SubscriptionQuery::hasStarted()`.
- Added `craft\commerce\elements\db\SubscriptionQuery::isSuspended()`.
- Added `craft\commerce\elements\Order::$estimatedBillingAddressId`.
- Added `craft\commerce\elements\Order::$estimatedBillingSameAsShipping`.
- Added `craft\commerce\elements\Order::$estimatedShippingAddressId`.
- Added `craft\commerce\elements\Order::getEstimatedBillingAddress()`.
- Added `craft\commerce\elements\Order::getEstimatedShippingAddress()`.
- Added `craft\commerce\elements\Order::setEstimatedBillingAddress()`.
- Added `craft\commerce\elements\Order::setEstimatedShippingAddress()`.
- Added `craft\commerce\elements\Subscription::$dateSuspended`.
- Added `craft\commerce\elements\Subscription::$hasStarted`.
- Added `craft\commerce\elements\Subscription::$isSuspended`.
- Added `craft\commerce\elements\Subscription::getBillingIssueDescription()`.
- Added `craft\commerce\elements\Subscription::getBillingIssueResolveFormHtml()`.
- Added `craft\commerce\elements\Subscription::getHasBillingIssues()`.
- Added `craft\commerce\models\Address::$isEstimated`.
- Added `craft\commerce\models\Customer::getActiveCarts()`.
- Added `craft\commerce\models\Customer::getInactiveCarts()`.
- Added `craft\commerce\models\OrderAdjustment::$isEstimated`.
- Added `craft\commerce\services\Sales::EVENT_AFTER_SAVE_SALE`. ([#622](https://github.com/craftcms/commerce/issues/622))
- Added `craft\commerce\services\Sales::EVENT_BEFORE_SAVE_SALE`. ([#622](https://github.com/craftcms/commerce/issues/622))
- Added `craft\commerce\test\fixtures\elements\ProductFixture`. ([#1009](https://github.com/craftcms/commerce/pull/1009))
- Added the `updateBillingDetailsUrl` config setting.
- Added the `suspended` status for Subscriptions.

### Changed
- Craft Commerce now required Craft CMS 3.3.0 or later.
- Edit Product pages no longer show SKU fields for new products or variants when the SKU will be automatically generated. ([#217](https://github.com/craftcms/commerce/issues/217))
- The View Order page now shows timestamps for “Order Completed”, “Paid”, and “Last Updated”. ([#1020](https://github.com/craftcms/commerce/issues/1020))
- The Orders index page now has unique URLs for each order status. ([#901](https://github.com/craftcms/commerce/issues/901))
- Orders now show whether they’ve been overpaid. ([#945](https://github.com/craftcms/commerce/issues/945))
- Carts now return their line items  `dateCreated DESC` in the cart by default. ([#1055](https://github.com/craftcms/commerce/pull/1055))
- Leading and trailing whitespace is now trimmed from all address fields.
- Coupon code usage is now tracked even for discounts with no limit set. ([#521](https://github.com/craftcms/commerce/issues/521))
- Variants now always include their product’s title in their search keywords. ([#934](https://github.com/craftcms/commerce/issues/934))
- The Subscriptions index page now includes “Failed to start” and “Payment method issue” sources.
- Subscriptions now get suspended if there are any payment issues.
- Expired orders are now purged during garbage collection rather than when viewing the Orders index page.
- Customer records that are not related to anything are now purged during garbage collection. ([#1045](https://github.com/craftcms/commerce/issues/1045))
- `commerce/cart/update-cart` requests now include line item adjustment data in their JSON response. ([#1014](https://github.com/craftcms/commerce/issues/1014))
- `craft\commerce\elements\Order::getTotalDiscount()` is no longer deprecated.
- `craft\commerce\elements\Order::getTotalShippingCost()` is no longer deprecated.
- `craft\commerce\elements\Order::getTotalTax()` is no longer deprecated.
- `craft\commerce\elements\Order::getTotalTaxIncluded()` is no longer deprecated.
- `craft\commerce\models\LineItem::getDiscount()` is no longer deprecated.
- `craft\commerce\models\LineItem::getShippingCost()` is no longer deprecated.
- `craft\commerce\models\LineItem::getTax()` is no longer deprecated.
- `craft\commerce\models\LineItem::getTaxIncluded()` is no longer deprecated.

### Deprecated
- Commerce Customer Info fields are now deprecated.
- Deprecated `craft\commerce\models\LineItem::getAdjustmentsTotalByType()`.
- Deprecated `craft\commerce\elements\Order::getAdjustmentsTotalByType()`.

### Fixed
- Fixed a PostgreSQL migration issue.
- Fixed a bug where the Orders index page was listing non-sortable fields as sort options. ([#933](https://github.com/craftcms/commerce/issues/993))
- Fixed a bug where timestamps on the View Order page weren’t respecting the user’s locale.
- Fixed a bug where product types’ site settings weren’t being added to the project config when a new site was created.
- Fixed a bug where order taxes weren’t accounting for discounted shipping costs. ([#1007](https://github.com/craftcms/commerce/issues/1007))
- Fixed a bug where orders’ `datePaid` attributes weren’t getting set to `null` after a refund. ([#1026](https://github.com/craftcms/commerce/pull/1026))
- Fixed a bug where order status handles could get a validation error if another order status with the same handle had been soft-deleted. ([#1027](https://github.com/craftcms/commerce/pull/1027))
- Fixed a bug where soft-deleted order statuses weren’t showing up in the History tab on View Order pages.
- Fixed a bug where breadcrumbs weren’t displaying correctly in the “Shipping” and “Tax” sections.
- Fixed an error that could occur when clicking “Refresh Payment History” on a canceled or expired subscription. ([#871](https://github.com/craftcms/commerce/issues/871))
- Fixed a bug where gateways that were disabled via `config/commerce-gateways.php` were still visible on the front-end. ([#1054](https://github.com/craftcms/commerce/issues/1054))
- Fixed a bug where it was possible to submit a zero-value donation. ([#820](https://github.com/craftcms/commerce/issues/820))
- Fixed a bug where line items’ `dateCreated` would get reset each time the cart was saved.
- Fixed a bug where all states were shown on the Store Location page regardless of which country was selected. ([#942](https://github.com/craftcms/commerce/issues/942))
- Fixed a bug where expired subscriptions were being identified as trials. ([#723](https://github.com/craftcms/commerce/issues/723))
- Fixed a bug where users’ addresses could be copied to impersonated users’ address books. ([#903](https://github.com/craftcms/commerce/issues/903))

## 2.1.13 - 2019-09-09

### Changed
- The “Status Email Address” and “From Name” settings now accept environment variables.

### Fixed
- Fixed a error when requesting a PDF URL in headless mode. ([#1011](https://github.com/craftcms/commerce/pull/1011))
- Fixed a bug where the “Download PDF” button wouldn’t show in the View Order page. ([#962](https://github.com/craftcms/commerce/issues/962))
- Fixed a bug where the <kbd>Command</kbd>/<kbd>Ctrl</kbd> + <kbd>S</kbd> shortcut didn’t work in General Settings.
- Fixed a bug where <kbd>Command</kbd>/<kbd>Ctrl</kbd> + <kbd>S</kbd> shortcut didn’t work in Store Location settings.
- Fixed a bug where users were forced to choose a tax category for order taxable subjects. ([#538](https://github.com/craftcms/commerce/issues/538))
- Fixed a bug where variants’ statuses were getting overridden by their product’s status. ([#926](https://github.com/craftcms/commerce/issues/926))
- Fixed a bug where Control Panel payments were incorrectly using the order’s previous payment source. ([#891](https://github.com/craftcms/commerce/issues/891))
- Fixed a bug where products’ shipping and tax categories weren’t getting updated if their selected shipping/tax category was no longer available. ([#688](https://github.com/craftcms/commerce/issues/688))
- Fixed a PHP error that occurred when entering an order description format on a product type that was longer than 255 characters. ([#989](https://github.com/craftcms/commerce/issues/989))
- Fixed a bug where emails were displaying the wrong timestamp for new orders. ([#882](https://github.com/craftcms/commerce/issues/882))
- Fixed a bug where the Products index page was not sorting correctly. ([#987](https://github.com/craftcms/commerce/issues/987))
- Fixed an error that could occur on payment when using a custom shipping method if the `requireShippingMethodSelectionAtCheckout` config setting was enabled.

## 2.1.12.1 - 2019-08-23

### Fixed
- Fixed a PHP error that could occur at checkout. ([#973](https://github.com/craftcms/commerce/pull/973))

## 2.1.12 - 2019-08-22

### Changed
- `craft\commerce\elements\Order::getPdfUrl()` no longer pre-renders the order PDF before returning the URL, improving performance. ([#962](https://github.com/craftcms/commerce/issues/962))

### Fixed
- Fixed a bug where order revenue charts weren’t showing the correct currency. ([#792](https://github.com/craftcms/commerce/issues/792))
- Fixed a bug where decimals were being stripped in locales that use commas as separators ([#592](https://github.com/craftcms/commerce/issues/592))
- Fixed a bug where sites with a large number of variants might not update properly when updating to Craft Commerce 2. ([#964](https://github.com/craftcms/commerce/issues/964))
- Fixed a bug where the “Purchase Total” discount condition would only save whole numbers. ([#966](https://github.com/craftcms/commerce/pull/966))
- Fixed a bug where products showed a blank validation error message when their variants had errors. ([#546](https://github.com/craftcms/commerce/issues/546))
- Fixed a bug where emails would ignore the “From Name” setting. ([#939](https://github.com/craftcms/commerce/issues/939))
- Fixed a bug where order adjustments were not being returned during PDF rendering. ([#960](https://github.com/craftcms/commerce/issues/960))
- Fixed a bug where the `commerce/payments/pay` action did not return order errors. ([#601](https://github.com/craftcms/commerce/issues/601))
- Fixed a SQL error that occurred when updating an order status with a very long message. ([#629](https://github.com/craftcms/commerce/issues/629))
- Fixed a JavaScript error that occurred when displaying product edit HUDs. ([#418](https://github.com/craftcms/commerce/issues/418))
- Fixed a PHP error that occurred when saving a product from an editor HUD. ([#958](https://github.com/craftcms/commerce/issues/958))
- Fixed an bug where the `requireShippingMethodSelectionAtCheckout` setting was being ignored.
- Fixed a bug that caused the order revenue chart to display incorrect data. ([#518](https://github.com/craftcms/commerce/issues/518))

## 2.1.11 - 2019-08-09

### Added
- Added the `cp.commerce.discount.edit` template hook. ([#936](https://github.com/craftcms/commerce/pull/936))
- Added `craft\commerce\services\Carts::getHasSessionCartNumber()`.
- Added `craft\commerce\services\Carts::getMergedCart()`.
- Added `craft\commerce\services\Discounts::EVENT_AFTER_DELETE_DISCOUNT`. ([#936](https://github.com/craftcms/commerce/pull/936))
- Added `craft\commerce\services\Discounts::EVENT_AFTER_SAVE_DISCOUNT`. ([#936](https://github.com/craftcms/commerce/pull/936))
- Added `craft\commerce\services\Discounts::EVENT_BEFORE_SAVE_DISCOUNT`. ([#936](https://github.com/craftcms/commerce/pull/936))
- Added `craft\commerce\services\Reports::EVENT_BEFORE_GENERATE_EXPORT`. ([#949](https://github.com/craftcms/commerce/pull/949))

### Changed
- Improved the performance of Craft Commerce 2 migrations.
- Users’ carts are no longer merged together automatically. Instead cart merging can be manually triggered by passing a `mergeCarts` param to the `commerce/cart/get-cart` and `commerce/cart/update-cart` actions. ([#947](https://github.com/craftcms/commerce/issues/947))
- After a logged-in user completes an order, their most recent incomplete cart is now loaded as the current cart in session.
- Order file exports are now cached in `storage/runtime/commerce-order-exports/` instead of `storage/runtime/temp/commerce-order-exports/`.
- The example templates now include client side polling to detect if the cart has changed in another tab or session.
- The example templates show more information about the cart to help with debugging.

### Removed
- Removed the `mergeLastCartOnLogin` setting.

### Fixed
- Fixed a bug where `craft/commerce/elements/Order::EVENT_BEFORE_ADD_LINE_ITEM` events had `$isNew` set incorrectly. ([#851](https://github.com/craftcms/commerce/pull/851))
- Fixed a bug where non-shippable purchasables were getting included in shipping price calculations.
- Fixed an error that occurred when clearing order caches.
- Fixed a bug where the `project-config/rebuild` command would remove the order field layout. ([#948](https://github.com/craftcms/commerce/issues/948))

### Security
- Fixed a data disclosure vulnerability.

## 2.1.10 - 2019-07-12

### Fixed
- Fixed a bug where all payments from the control panel were rejected. ([#928](https://github.com/craftcms/commerce/issues/928))

## 2.1.9 - 2019-07-10

### Security
- Fixed a data disclosure vulnerability.

## 2.1.8 - 2019-07-08

### Added
- Added the `resave/products` command (requires Craft 3.2).

### Changed
- Orders now include the full customer name as search keywords. ([#892](https://github.com/craftcms/commerce/issues/892))
- CSRF protection is now disabled for the `commerce/pay/complete-payment` controller action. ([#900](https://github.com/craftcms/commerce/issues/900))
- Leading and trailing whitespace is now trimmed from coupon codes. ([#894](https://github.com/craftcms/commerce/issues/894))

### Fixed
- Fixed a bug where the `lineItems` array wasn’t getting indexed correctly when calling `toArray()` on an order.
- Fixed a PHP error that occurred when `commerce/subscriptions/*` actions had validation errors. ([#918](https://github.com/craftcms/commerce/issues/918))
- Fixed a PHP error that occurred when retrieving line items with no option data. ([#897](https://github.com/craftcms/commerce/issues/897))
- Fixed a bug where shipping and billing addresses weren’t being set correctly when saving an order. ([#922](https://github.com/craftcms/commerce/issues/922))
- Fixed a bug where it was possible to pay with a disabled gateway. ([#912](https://github.com/craftcms/commerce/issues/912))
- Fixed a bug where Edit Subscription pages weren’t showing custom tabs. ([#884](https://github.com/craftcms/commerce/issues/884))
- Fixed a bug where an empty cart was created unnecessarily when a user logged in. ([#906](https://github.com/craftcms/commerce/issues/906))
- Fixed a bug where `craft\commerce\services\Plans::getAllEnabledPlans()` was returning archived subscription plans. ([#916](https://github.com/craftcms/commerce/issues/916))

## 2.1.7 - 2019-06-11

### Fixed
- Fixed a SQL error that would occur when upgrading Craft Commerce. ([#829](https://github.com/craftcms/commerce/issues/829))
- Fixed an bug that could stop more that one sale being applied to a purchasable. ([#839](https://github.com/craftcms/commerce/issues/839))
- Fixed a SQL error that could occur when saving a line item with an emoji in it.([#886](https://github.com/craftcms/commerce/issues/886))
- Fixed an error that could occur on the order index page when viewing carts with certain columns enabled. ([#876](https://github.com/craftcms/commerce/issues/876))
- Fixed a bug on the order index page where carts without transactions would show up under the “Attempted Payments” source. ([#880](https://github.com/craftcms/commerce/issues/880))

## 2.1.6.1 - 2019-05-14

### Added
- Added the `mergeLastCartOnLogin` config setting.

## 2.1.6 - 2019-05-14

### Added
- Added `craft\commerce\elements\db\VariantQuery::minQty()` and `maxQty()`. ([#827](https://github.com/craftcms/commerce/pull/827))

### Changed
- Line item options are no longer forced to be sorted alphabetically by key.

### Fixed
- Fixed a bug where product and variant snapshots were missing data. ([#846](https://github.com/craftcms/commerce/issues/846))
- Fixed an SQL error that occurred when saving a SKU that was too long. ([#853](https://github.com/craftcms/commerce/issues/853))
- Fixed an SQL error that could occur when attempting to update a soft-deleted cart. ([#854](https://github.com/craftcms/commerce/issues/854))
- Fixed an SQL error that could occur when attempting to add a line item to a completed order. ([#860](https://github.com/craftcms/commerce/issues/860))
- Fixed a bug where line item quantity validators weren’t checking for updated quantities. ([#855](https://github.com/craftcms/commerce/pull/855))
- Fixed a bug where it wasn’t possible to query for unpaid orders. ([#858](https://github.com/craftcms/commerce/pull/858))
- Fixed a JavaScript error that could occur on the Order index page. ([#862](https://github.com/craftcms/commerce/pull/862))
- Fixed a bug where the “Create discount…” product action wasn’t pre-populating discounts’ variant conditions.
- Fixed a bug that could prevent a purchasable from being added to the cart when using multi-add.

## 2.1.5.2 - 2019-05-08

## Fixed
- Fixed a missing import. ([#845](https://github.com/craftcms/commerce/issues/845))
- Fixed an error that could occur when a customer logged in.
- Fixed an error that occurred when saving a sale. ([#837](https://github.com/craftcms/commerce/issues/837))

## 2.1.5.1 - 2019-05-07

### Fixed
- Fixed a missing import. ([#843](https://github.com/craftcms/commerce/issues/843))

## 2.1.5 - 2019-05-07

### Added
- Added `craft\commerce\helpers\Order::mergeDuplicateLineItems()`.
- Added `craft\commerce\helpers\Order::mergeOrders()`.

### Changed
- Customers’ previous cart items are now merged into the active cart on login.

### Fixed
- Fixed a bug where Craft Commerce would create a subscription even if the card was declined.
- Fixed an error that could occur when creating a subscription using the Dummy gateway.

## 2.1.4 - 2019-04-29

### Added
- Added `craft\commerce\base\SubscriptionResponseInterface::isInactive()`.

### Changed
- Improved performance of the Orders index page. ([#828](https://github.com/craftcms/commerce/issues/828))
- `commerce/cart/*` action JSON responses now list cart errors under an `errors` key.
- Craft Commerce now correctly typecasts all boolean and integer values saved to the project config.

### Fixed
- Fixed a SQL error that occurred when duplicate line items were added the cart. ([#506](https://github.com/craftcms/commerce/issues/506))
- Fixed a PHP error on the View Order page when viewing inactive carts. ([#826](https://github.com/craftcms/commerce/issues/826))
- Fixed a deprecation warning. ([#825](https://github.com/craftcms/commerce/issues/825))
- Fixed a bug where the wrong variant could be set as the default when saving a product. ([#830](https://github.com/craftcms/commerce/issues/830))
- Fixed a bug that prevented plugins and modules from adding custom index table attributes. ([#832](https://github.com/craftcms/commerce/pull/832))

## 2.1.3.1 - 2019-04-10

### Fixed
- Fixed a bug where `project.yaml` changes weren’t always getting picked up.

## 2.1.3 - 2019-04-03

### Added
- Added support for user registration on checkout. ([#472](https://github.com/craftcms/commerce/issues/472))
- Added “Capture Payment” and “Refund Payment” user permissions. ([#788](https://github.com/craftcms/commerce/pull/788))
- Added support for the `project-config/rebuild` command.
- Added the `validateBusinessTaxIdAsVatId` setting, which can be set to `true` from `config/commerce.php`.
- Added `craft\commerce\services\Addresses::EVENT_AFTER_DELETE_ADDRESS`. ([#810](https://github.com/craftcms/commerce/pull/810))

### Changed
- Craft Commerce now requires Craft CMS 3.1.20 or later.
- An `order` variable is now available to payment forms when a payment is made from the Control Panel.
- Ajax requests to `commerce/cart/get-cart` now include the price of available shipping methods in the response.

### Fixed
- Fixed a bug where an order could be listed multiple times under “Attempted Payments” on order pages. ([#602](https://github.com/craftcms/commerce/issues/602))
- Fixed a bug where product sources did not fully support using UIDs. ([#781](https://github.com/craftcms/commerce/issues/781))
- Fixed a bug where non-admin users could get a 403 error when attempting to edit subscriptions. ([#722](https://github.com/craftcms/commerce/issues/722))
- Fixed a bug where products’ `defaultVariantId` was not getting set on the first save. ([#796](https://github.com/craftcms/commerce/issues/796))
- Fixed a PHP error when querying for products with the `hasSales` param.
- Fixed a bug where product metadata wasn’t available to templates on Live Preview requests.
- Fixed a bug where the wrong Craft Commerce subnav item could appear selected in the Control Panel.
- Fixed a bug where taxes could be incorrectly calculated if included taxes had been removed from the price.
- Fixed a bug where additional discounts could be incorrectly applied to an order if multiple products had been added to the cart at the same time. ([#797](https://github.com/craftcms/commerce/issues/797))
- Fixed a bug where products’ Post Dates could be incorrect on first save. ([#774](https://github.com/craftcms/commerce/issues/774))
- Fixed a bug where emails weren’t getting sent when the “Status Email Address” setting was set. ([#806](https://github.com/craftcms/commerce/issues/806))
- Fixed a bug where order status email changes in `project.yaml` could be ignored. ([#802](https://github.com/craftcms/commerce/pull/802))
- Fixed a PHP error that occurred when submitting a `paymentCurrency` parameter on a `commerce/payments/pay` request. ([#809](https://github.com/craftcms/commerce/pull/809))

## 2.1.2 - 2019-03-12

### Added
- Added a “Minimum Total Price Strategy” setting that allows the minimum order price be negative (default), at least zero, or at least the shipping cost. ([#651](https://github.com/craftcms/commerce/issues/651))
- Added `craft\commerce\elements\Order::getTotal()` to get the price of the order before any pricing strategies.
- Added `craft\commerce\base\SubscriptionGatewayInterface::refreshPaymentHistory()` method that should be used to refresh all payments on a subscription.
- Added `craft\commerce\base\SubscriptionGateway::refreshPaymentHistory()` method to fulfill the interface requirements.

### Changed
- The `commerce-manageSubscriptions` permission is now required (instead of admin permissions) to manage another user’s subscriptions. ([#722](https://github.com/craftcms/commerce/issues/722))

## 2.1.1.1 - 2019-03-01

### Fixed
- Fixed a PHP error raised when a discount adjustment was applied to the cart.

## 2.1.1 - 2019-03-11

### Changed
- Improved performance when listing products with sales that have many category conditions. ([#758](https://github.com/craftcms/commerce/issues/758))
- Purchasable types are now responsible to ensure SKU uniqueness when they are restored from being soft-deleted.

### Fixed
- Fixed a bug where orders could receive free shipping on some line items when an expired coupon code had been entered. ([#777](https://github.com/craftcms/commerce/issues/777))
- Fixed a bug where variants weren’t enforcing required field validation. ([#761](https://github.com/craftcms/commerce/issues/761))
- Fixed a bug where the sort order wasn’t getting saved correctly for new order statuses.
- Fixed the breadcrumb navigation on Store Settings pages. ([#769](https://github.com/craftcms/commerce/issues/769))
- Fixed an error that occurred when viewing an order for a soft-deleted user. ([#771](https://github.com/craftcms/commerce/issues/771))
- Fixed an error that could occur when saving a new gateway.
- Fixed a SQL error that occurred when saving a purchasable with the same SKU as a soft-deleted purchasable. ([#718](https://github.com/craftcms/commerce/issues/718))

## 2.1.0.2 - 2019-02-25

### Fixed
- Fixed more template loading errors on Craft Commerce settings pages. ([#751](https://github.com/craftcms/commerce/issues/751))

## 2.1.0.1 - 2019-02-25

### Fixed
- Fixed some template loading errors on Craft Commerce settings pages. ([#751](https://github.com/craftcms/commerce/issues/751))

## 2.1.0 - 2019-02-25

### Added
- Added a new Donation built-in purchasable type. ([#201](https://github.com/craftcms/commerce/issues/201))
- Added a new “Manage store settings” user permission, which determines whether the current user is allowed to manage store settings.
- Added `craft\commerce\elements\Order::EVENT_BEFORE_ADD_LINE_ITEM`.
- Added `craft\commerce\base\PurchasableInterface::getIsTaxable()`.
- Added `craft\commerce\base\PurchasableInterface::getIsShippable()`.
- Added `craft\commerce\models\Discount::getHasFreeShippingForMatchingItems()`.

### Changed
- Discounts can now apply free shipping on the whole order. ([#745](https://github.com/craftcms/commerce/issues/745))
- The “Settings” section has been split into “System Settings”, “Store Settings”, “Shipping”, and “Tax” sections.
- The Orders index page now shows total order counts.
- The `commerce/payments/pay` action JSON response now include the order data. ([#715](https://github.com/craftcms/commerce/issues/715))
- The `craft\commerce\elements\Order::EVENT_AFTER_ORDER_PAID` event is now fired after the `craft\commerce\elements\Order::EVENT_AFTER_COMPLETE_ORDER` event. ([#670](https://github.com/craftcms/commerce/issues/670))

### Deprecated
- `craft\commerce\models\Discount::$freeShipping` is deprecated. `getHasFreeShippingForMatchingItems()` should be used instead.

### Fixed
- Fixed an bug where multiple shipping discounts could result in a negative shipping cost.
- Fixed a validation error that occurred when attempting to apply a coupon with a per-email limit, if the cart didn’t have a customer email assigned to it yet.
- `commerce/cart/*` actions’ JSON responses now encode all boolean attributes correctly.
- `commerce/customer-addresses/*` actions’ JSON responses now include an `errors` array if there were any issues with the request.
- Fixed a bug where the order field layout could be lost when upgrading from Craft Commerce 1 to 2. ([#668](https://github.com/craftcms/commerce/issues/668))
- Fixed a bug where line item update requests could result in line items being removed if the `qty` parameter was missing.
- Fixed a bug where coupon codes weren’t being removed from carts when no longer valid. ([#711](https://github.com/craftcms/commerce/issues/711))
- Fixed a bug that could prevent a payment gateway from being modified. ([#656](https://github.com/craftcms/commerce/issues/656))
- Fixed a bug that prevented shipping and tax settings from being modified when the `allowAdminChanges` config setting was set to `false`.
- Fixed a PHP error that occurred when saving a product that was marked as disabled. ([#683](https://github.com/craftcms/commerce/pull/683))
- Fixed a PHP error that occurred when trying to access a soft-deleted cart from the front-end. ([#700](https://github.com/craftcms/commerce/issues/700))

## 2.0.4 - 2019-02-04

### Fixed
- Fixed a PHP error when recalculating tax.

### Added
- Added additional useful information when logging email rendering errors. ([#669](https://github.com/craftcms/commerce/pull/669))

## 2.0.3 - 2019-02-02

### Added
- Added the “Tax is included in price” tax setting for Craft Commerce Lite. ([#654](https://github.com/craftcms/commerce/issues/654))

### Changed
- Soft-deleted products are now restorable.
- Craft Commerce project config settings are now removed when Craft Commerce is uninstalled.

### Fixed
- Fixed an error that occurred when upgrading to Craft Commerce 2 with a database that had missing constraints on the `commerce_orderhistories` table.
- Fixed a bug where sale conditions could be lost when upgrading to Craft Commerce 2. ([#626](https://github.com/craftcms/commerce/issues/626))
- Fixed a PHP error that occurred when saving a product type. ([#645](https://github.com/craftcms/commerce/issues/645))
- Fixed a bug that prevented products from being deleted. ([#650](https://github.com/craftcms/commerce/issues/650))
- Fixed a PHP error that occurred when deleting the cart’s line item on Craft Commerce Lite. ([#639](https://github.com/craftcms/commerce/pull/639))
- Fixed a bug where Craft Commerce’s general settings weren’t saving. ([#655](https://github.com/craftcms/commerce/issues/655))
- Fixed a missing import. ([#643](https://github.com/craftcms/commerce/issues/643))
- Fixed a bug that caused an incorrect tax rate calculation when included taxes had been removed from the price.
- Fixed a SQL error that occurred when saving a tax rate without a tax zone selected. ([#667](https://github.com/craftcms/commerce/issues/667))
- Fixed an error that occurred when refunding a transaction with a localized currency format. ([#659](https://github.com/craftcms/commerce/issues/659))
- Fixed a SQL error that could occur when saving an invalid discount. ([#673](https://github.com/craftcms/commerce/issues/673))
- Fixed a bug where it wans’t posible to add non-numeric characters to expiry input in the default credit card form. ([#636](https://github.com/craftcms/commerce/issues/636))

## 2.0.2 - 2019-01-23

### Added
- Added the new Craft Commerce Lite example templates folder `templates/buy`, this is in addition to the existing Craft Commerce Pro example templates folder `templates/shop`.

### Fixed
- Fixed a PHP error raised when extending the `craft\commerce\base\ShippingMethod` class. ([#634](https://github.com/craftcms/commerce/issues/634))
- Fixed a PHP error that occurred when viewing an order that used a since-deleted shipping method.

## 2.0.1 - 2019-01-17

### Changed
- Renamed the shipping rule condition from “Mimimum order price” to “Minimum order value” which clarifies the condition is based on item value before discounts and tax.
- Renamed the shipping rule condition from “Maximum order price” to “Maximum order value” which clarifies the condition is based on item value before discounts and tax.

### Fixed
- Fixed an issue where the “Total Paid”, “Total Price”, and “Total Shipping Cost” Order index page columns were showing incorrect values. ([#632](https://github.com/craftcms/commerce/issues/632))
- Fixed an issue where custom field validation errors did not show up on the View Order page. ([#580](https://github.com/craftcms/commerce/issues/580))

## 2.0.0 - 2019-01-15

### Added
- Craft Craft Commerce has been completely rewritten for Craft CMS 3.
- Emails, gateways, order fields, order statuses, product types, and subscription fields are now stored in the project config.
- Added support for Craft 3.1 project config support.
- Gateways can now provide recurring subscription payments. ([#257](https://github.com/craftcms/commerce/issues/257))
- Added the Store Location setting.
- Customers can now save their credit cards or payment sources stored as tokens in Craft Commerce so customers don’t need to enter their card number on subsequent checkouts. ([#21](https://github.com/craftcms/commerce/issues/21))
- Any custom purchasable can now have sales and discounts applied to them.
- Sales and discounts can now be set on categories of products or purchasables.
- Customers can now set their primary default shipping and billing addresses in their address book.
- It’s now possible to export orders as CSV, ODS, XSL, and XLSX, from the Orders index page. ([#222](https://github.com/craftcms/commerce/issues/222))
- Orders can now have custom-formatted, sequential reference numbers. ([#184](https://github.com/craftcms/commerce/issues/184))
- The Orders index page now has an “Attempted Payments” source that shows incomplete carts that had a payment processing issue.
- Variant indexes can now have a “Product” column.
- Order indexes can now have “Total Tax” and “Total Included Tax” columns.
- The cart now defaults to the first cheapest available shipping method if no shipping method is set, or the previously-selected method is not available.
- Products now have an “Available for purchase” checkbox, making it possible to have a live product that isn’t available for purchase yet. ([#345](https://github.com/craftcms/commerce/issues/345))
- Added the ability to place a note on a refund transaction.
- Added a “Copy reference tag” Product element action.
- Added additional ways for sales promotions to affect the price of matching products.
- All credit card gateways are now provided as separate plugins.
- A custom PDF can now be attached to any order status email.
- Multiple purchasables can now be added to the cart in the same request. ([#238](https://github.com/craftcms/commerce/issues/238))
- Multiple line items can now be updated in the same request. ([#357](https://github.com/craftcms/commerce/issues/357))
- The `commerce/cart/update-cart` action will now remove items from the cart if a quantity of zero is submitted.
- `commerce/cart/*` actions’ JSON responses now include any address errors.
- The cart can now be retrieved as JSON with the `commerce/cart/get-cart` action.
- Added the `craft.variants()` Twig function, which returns a new variant query.
- Added the `craft.subscriptions()` Twig function, which returns a new subscription query.
- Product queries now have an `availableForPurchase` param.
- Variant queries now have a `price` param.
- Variant queries now have a `hasSales` param.
- Order queries now have a `hasTransactions` param.
- Added `cract\commerce\services\ProductTypes::getProductTypesByShippingCategoryId()`.
- Added `cract\commerce\services\ProductTypes::getProductTypesByTaxCategoryId()`.
- Added `craft\commerce\adjustments\Discount::EVENT_AFTER_DISCOUNT_ADJUSTMENTS_CREATED`.
- Added `craft\commerce\base\ShippingMethod`.
- Added `craft\commerce\elements\Order::$paidStatus`.
- Added `craft\commerce\elements\Order::EVENT_AFTER_ADD_LINE_ITEM`.
- Added `craft\commerce\elements\Order::EVENT_AFTER_COMPLETE_ORDER`.
- Added `craft\commerce\elements\Order::EVENT_AFTER_ORDER_PAID`.
- Added `craft\commerce\elements\Order::EVENT_BEFORE_COMPLETE_ORDER`.
- Added `craft\commerce\elements\Order::getAdjustmentsTotalByType()`.
- Added `craft\commerce\elements\Variant::EVENT_AFTER_CAPTURE_PRODUCT_SNAPSHOT`.
- Added `craft\commerce\elements\Variant::EVENT_BEFORE_CAPTURE_PRODUCT_SNAPSHOT`.
- Added `craft\commerce\elements\Variant::EVENT_BEFORE_CAPTURE_VARIANT_SNAPSHOT`.
- Added `craft\commerce\elements\Variant::EVENT_BEFORE_CAPTURE_VARIANT_SNAPSHOT`.
- Added `craft\commerce\models\Customer::getPrimaryBillingAddress()`.
- Added `craft\commerce\models\Customer::getPrimaryShippingAddress()`.
- Added `craft\commerce\models\LineItem::getAdjustmentsTotalByType()`.
- Added `craft\commerce\services\Addresses::EVENT_AFTER_SAVE_ADDREESS`.
- Added `craft\commerce\services\Addresses::EVENT_BEFORE_SAVE_ADDREESS`.
- Added `craft\commerce\services\Discounts::EVENT_BEFORE_MATCH_LINE_ITEM`.
- Added `craft\commerce\services\Emails::EVENT_AFTER_SAVE_EMAIL`.
- Added `craft\commerce\services\Emails::EVENT_AFTER_SAVE_EMAIL`.
- Added `craft\commerce\services\Emails::EVENT_AFTER_SEND_EMAIL`.
- Added `craft\commerce\services\Emails::EVENT_BEFORE_DELETE_EMAIL`.
- Added `craft\commerce\services\Emails::EVENT_BEFORE_SAVE_EMAIL`.
- Added `craft\commerce\services\Emails::EVENT_BEFORE_SEND_EMAIL`.
- Added `craft\commerce\services\Gateways::EVENT_REGISTER_GATEWAY_TYPES`.
- Added `craft\commerce\services\LineItems::EVENT_AFTER_SAVE_LINE_ITEM`.
- Added `craft\commerce\services\LineItems::EVENT_BEFORE_POPULATE_LINE_ITEM`.
- Added `craft\commerce\services\LineItems::EVENT_BEFORE_SAVE_LINE_ITEM`.
- Added `craft\commerce\services\LineItems::EVENT_CREATE_LINE_ITEM`.
- Added `craft\commerce\services\OrderAdjustments::EVENT_REGISTER_ORDER_ADJUSTERS`.
- Added `craft\commerce\services\OrderHistories::EVENT_ORDER_STATUS_CHANGE`.
- Added `craft\commerce\services\OrderStatuses::archiveOrderStatusById()`.
- Added `craft\commerce\services\Payments::EVENT_AFTER_CAPTURE_TRANSACTION`.
- Added `craft\commerce\services\Payments::EVENT_AFTER_CAPTURE_TRANSACTION`.
- Added `craft\commerce\services\Payments::EVENT_AFTER_PROCESS_PAYMENT`.
- Added `craft\commerce\services\Payments::EVENT_BEFORE_CAPTURE_TRANSACTION`.
- Added `craft\commerce\services\Payments::EVENT_BEFORE_PROCESS_PAYMENT`.
- Added `craft\commerce\services\Payments::EVENT_BEFORE_REFUND_TRANSACTION`.
- Added `craft\commerce\services\PaymentSources::EVENT_AFTER_SAVE_PAYMENT_SOURCE`.
- Added `craft\commerce\services\PaymentSources::EVENT_BEFORE_SAVE_PAYMENT_SOURCE`.
- Added `craft\commerce\services\PaymentSources::EVENT_DELETE_PAYMENT_SOURCE`.
- Added `craft\commerce\services\PaymentSources`.
- Added `craft\commerce\services\Plans::EVENT_AFTER_SAVE_PLAN`.
- Added `craft\commerce\services\Plans::EVENT_ARCHIVE_PLAN`.
- Added `craft\commerce\services\Plans::EVENT_BEFORE_SAVE_PLAN`.
- Added `craft\commerce\services\Plans`.
- Added `craft\commerce\services\Purchasables::EVENT_REGISTER_PURCHASABLE_ELEMENT_TYPES`.
- Added `craft\commerce\services\Sales::EVENT_BEFORE_MATCH_PURCHASABLE_SALE`.
- Added `craft\commerce\services\ShippingMethods::EVENT_REGISTER_AVAILABLE_SHIPPING_METHODS`.
- Added `craft\commerce\services\Subscriptions::EVENT_AFTER_CANCEL_SUBSCRIPTION`.
- Added `craft\commerce\services\Subscriptions::EVENT_AFTER_CREATE_SUBSCRIPTION`.
- Added `craft\commerce\services\Subscriptions::EVENT_AFTER_REACTIVATE_SUBSCRIPTION`.
- Added `craft\commerce\services\Subscriptions::EVENT_AFTER_SWITCH_SUBSCRIPTION`.
- Added `craft\commerce\services\Subscriptions::EVENT_BEFORE_CANCEL_SUBSCRIPTION`.
- Added `craft\commerce\services\Subscriptions::EVENT_BEFORE_CREATE_SUBSCRIPTION`.
- Added `craft\commerce\services\Subscriptions::EVENT_BEFORE_REACTIVATE_SUBSCRIPTION`.
- Added `craft\commerce\services\Subscriptions::EVENT_BEFORE_SWITCH_SUBSCRIPTION`.
- Added `craft\commerce\services\Subscriptions::EVENT_BEFORE_UPDATE_SUBSCRIPTION`.
- Added `craft\commerce\services\Subscriptions::EVENT_EXPIRE_SUBSCRIPTION`.
- Added `craft\commerce\services\Subscriptions::EVENT_RECEIVE_SUBSCRIPTION_PAYMENT`.
- Added `craft\commerce\services\Subscriptions`.
- Added `craft\commerce\services\TaxCategories::getAllTaxCategoriesAsList()`.
- Added `craft\commerce\services\Transactions::EVENT_AFTER_SAVE_TRANSACTION`.

### Changed
- Payment Methods are now called “Gateways”.
- Order statuses are now archived instead of deleted.
- Product types can no longer select applicable shipping categories. Instead, shipping categories select applicable product types.
- Product types can no longer select applicable tax categories. Instead, tax categories select applicable product types.
- Order status messages can now be longer than 255 characters. ([#465](https://github.com/craftcms/commerce/issues/465)
- Product and variant custom field data is no longer included in the line item snapshot by default for performance reasons. Use the new snapshot events to manually snapshot custom field data.
- Variant titles are now prefixed by their products’ titles.
- Last addresses used by customers are no longer stored. Instead, customers have primary shipping and billing addresses.
- The `paymentMethodSettings` config setting was renamed to `gatewaySettings`, and it now uses handles to reference gateways instead of IDs.
- The `sendCartInfoToGateways` was renamed to `sendCartInfo,` and is a per-gateway setting.
- The payment method overrides in `config/commerce.php` have been moved to `config/commerce-gateway.php`.
- The `craft.commerce.availableShippingMethods` Twig variable has been replaced with `craft.commerce.carts.cart.availableShippingMethods`.
- The `craft.commerce.cart` Twig variable has been replaced with `craft.commerce.carts.cart`.
- The `craft.commerce.countries` Twig variable has been replaced with `craft.commerce.countries.allCountries`.
- The `craft.commerce.countriesList` Twig variable has been replaced with `craft.commerce.countries.allCountriesAsList`.
- The `craft.commerce.currencies` Twig variable has been replaced with `craft.commerce.currencies.allCurrencies`.
- The `craft.commerce.customer` Twig variable has been replaced with `craft.commerce.customers.customer`.
- The `craft.commerce.discountByCode` Twig variable has been replaced with `craft.commerce.discounts.discountByCode`.
- The `craft.commerce.discounts` Twig variable has been replaced with `craft.commerce.discounts.allDiscounts`.
- The `craft.commerce.orders` Twig variable has been replaced with `craft.orders()`.
- The `craft.commerce.orderStatuses` Twig variable has been replaced with `craft.commerce.orderStatuses.allOrderStatuses`.
- The `craft.commerce.paymentCurrencies` Twig variable has been replaced with `craft.commerce.paymentCurrencies.allPaymentCurrencies`.
- The `craft.commerce.paymentMethods` Twig variable has been replaced with `craft.commerce.gateways.allCustomerEnabledGateways`.
- The `craft.commerce.primaryPaymentCurrency` Twig variable has been replaced with `craft.commerce.paymentCurrencies.primaryPaymentCurrency`.
- The `craft.commerce.products` Twig variable has been replaced with `craft.products()`.
- The `craft.commerce.productTypes` Twig variable has been replaced with `craft.commerce.productTypes.allProductTypes`.
- The `craft.commerce.sales` Twig variable has been replaced with `craft.commerce.sales.allSales`.
- The `craft.commerce.shippingCategories` Twig variable has been replaced with `craft.commerce.shippingCategories.allShippingCategories`.
- The `craft.commerce.shippingMethods` Twig variable has been replaced with `craft.commerce.shippingMethods.allShippingMethods`.
- The `craft.commerce.shippingZones` Twig variable has been replaced with `craft.commerce.shippingZones.allShippingZones`.
- The `craft.commerce.states` Twig variable has been replaced with `craft.commerce.states.allStates`.
- The `craft.commerce.statesArray` Twig variable has been replaced with `craft.commerce.states.allStatesAsList`.
- The `craft.commerce.taxCategories` Twig variable has been replaced with `craft.commerce.taxCategories.allTaxCategories`.
- The `craft.commerce.taxRates` Twig variable has been replaced with `craft.commerce.taxRates.allTaxRates`.
- The `craft.commerce.taxZones` Twig variable has been replaced with `craft.commerce.taxZones.allTaxZones`.
- The `craft.commerce.variants` Twig variable has been replaced with `craft.variants()`.
- `Customer::$lastUsedBillingAddress` has been replaced with `$primaryBillingAddress`.
- `Customer::$lastUsedShippingAddress` has been replaced with `$primaryShippingAddres`.
- `OrderAdjustment::$optionsJson` was renamed to `$sourceSnapshot`.
- `Variant::getSalesApplied()` was renamed to `getSales()`.
- `Variant::setSalesApplied()` was renamed to `setSales()`.
- The Shipping Rule interface now expects a shipping category ID passed to each rate method.
- Any custom shipping method classes should now extend `craft\commerce\base\ShippingMethod`.
- All hooks have been replaced by events.
- Replaced `customer.lastUsedShippingAddress` and `customer.lastUsedBillingAddress` with `customer.primaryBillingAddress` and `customer.primaryShippingAddress`.
- Vat ID validation is now powered by the “vat.php” library.

### Removed
- Removed the `cartCookieDuration` config setting. All carts are now related to craft php session and not their own cookie.
- Removed the `requireEmailForAnonymousPayments` config setting, as completed order now always require the correct email address to make anonymous payments on orders.
- Removed `baseShipping`, `baseDiscount`, `baseTax`, `baseTaxIncluded` attributes from the order model. Orders now have order-level adjustments.
- Removed `shipping`, `discount`, `tax`, `taxIncluded` attributes from the line item model. Line items now have line item level adjustments.
- Removed `PurchasableInterface::validateLineItem()`. `getLineItemRules()` should be used instead.
- Removed the `deleteOrderStatusById()` method on the `OrderStatuses` service.
- Removed the `OrderSettings` model, record, and service.
- Removed the `getCountryByAttributes()` method from the `Countries` service.
- Removed the `getStatesByAttributes()` method from the `States` service.
- Removed the `getLastUsedBillingAddress()` and `getLatUsedShippingAddress()` methods from `Customer` models.

### Fixed
- Fixed a bug where a product’s `getCpEditUrl()` method could omit the site handle on multi-site installs. ([craftcms/cms#3089](https://github.com/craftcms/cms/issues/3089))
- Fixed a bug where handles and names for archived gateways were not freed up for re-use. ([#485](https://github.com/craftcms/commerce/issues/485))

## 1.2.1368 - 2018-11-30

### Changed
- Updated the Payflow Omnipay driver to 2.3.1
- Updated the Securepay Omnipay driver to 2.2.0
- Updated the Authorize.net Omnipay driver to 2.5.1
- Updated the Payment Express Omnipay driver to 2.2.1
- Updated the Eway Omnipay driver to 2.2.2
- Updated the Payfast Omnipay driver to 2.2

## 1.2.1366 - 2018-11-28

### Fixed
- Fixed a bug where it was possible to create duplicate order history change records.
- Fixed a bug where offsite gateways wouldn’t redirect back and complete the transaction correctly for Control Panel payments.

## 1.2.1365 - 2018-10-23

### Fixed
- Fix a bug where it wasn’t possible to set the billing address based off an existing shipping address.

### Fixed
- Fixed a Javascript error when viewing a customer field on the Edit User page.

## 1.2.1364 - 2018-08-23

### Fixed
- Fixed a PHP error that would occur when saving a User.

## 1.2.1363 - 2018-08-23

### Added
- Added the `resaveAllCustomerOrdersOnCustomerSave` config setting.

### Fixed
- Fixed a bug where the Date Paid column on the Orders index page could show incorrect values.

### Security
- Fixed a bug where it was possible to access purchase receipts when it shouldn’t have been.

## 1.2.1362 - 2018-05-10

### Changed
- Craft Commerce will now enforce boolean types for settings that a gateway expects to be boolean.

### Fixed
- Fixed an SSL error that could when communicating with the Authorize.net payment gateway.

## 1.2.1360 - 2018-03-23

### Added
- The order index page now includes the time when displaying order dates.

### Changed
- Line item modals on View Order pages now include the line item total.
- Added Craft 2.6.3013 compatibility.

## 1.2.1359 - 2018-03-08

### Fixed
- Fixed an error where variants would indicate they had zero stock at checkout when they had been marked as having unlimited stock.

## 1.2.1358 - 2018-03-07

### Fixed
- Fixed a PHP error that would occur when using an order element criteria model.

## 1.2.1356 - 2018-03-07

### Added
- Added the `shippingMethod` order criteria param.

### Changed
- Order recalculation now occurs after the `orders.onBeforeSaveOrder` event.

### Fixed
- Fixed a bug where a blank order could be placed if the cart’s cookie was deleted while the customer was on the payment page.
- Fixed a bug where a cart could be completed despite a lack of available stock, in some cases.
- Fixed a bug where the “Capture” transaction button on View Order pages was still shown after a capture was completed.

## 1.2.1354 - 2018-02-06

### Added
- Craft Commerce now adds `Craft Commerce` to the `X-Powered-By` header on requests, unless disabled by the [sendPoweredByHeader](https://craftcms.com/docs/config-settings#sendPoweredByHeader) config setting.

### Changed
- Updated the Authorize.net driver to 2.5.1
- Updated the Worldpay Omnipay driver to 2.2.2
- Updated the PayPal Omnipay driver to 2.6.4
- Updated the Payflow Omnipay driver to 2.3
- Updated the Dompdf Package to 0.8.2

### Fixed
- Fixed an error that occurred when generating an order PDF.
- Fixed a PHP error that could occur if you edited a non-primary currency’s settings.

## 1.2.1353 - 2018-01-18

### Added
- Added the `requireShippingMethodSelectionAtCheckout` config setting.
- Added new user permissions to manage shipping and tax settings without needing to be an admin.

### Fixed
- Fixed an error that occurred when creating or editing a discount.
- Fixed an error that occurred when generating an order PDF.

## 1.2.1352 - 2018-01-16

### Added
- Added the ability to update the email address of a guest order from the Control Panel.
- Added the `commerce_defaultCartShippingAddress` and `commerce_defaultCartBillingAddress` plugin hooks.

## 1.2.1351 - 2017-10-31

### Added
- Added the `defaultSku` product criteria param.
- Added stock information to the Product index page.

### Fixed
- Fixed a bug where stock validation was off by one when different line item options were set for the same purchasable.
- Fixed a bug where custom adjusters supplied by plugins where not being sorted by priority before getting applied to the order.
- Fixed a bug where the `commerce/cart/updateCart` action was not returning the correct validation errors when an invalid shipping address was submitted along with the `sameAddress` param.

## 1.2.1350 - 2017-10-05

### Changed
- Order adjustments are now displayed in the order they were applied, rather than alphabetically.

### Fixed
- Fixed a bug where emails weren’t getting sent to customers.

## 1.2.1349 - 2017-09-29

### Added
- Added the `cp.commerce.product.edit.right-pane` template hook, enabling plugins to modify the right pane on Edit Product pages.
- Added the `pdfAllowRemoteImages` config setting, which can be set to `true` to allow external images to be loaded in PDF templates.

### Changed
- `Commerce_OrderModel::getEmail()` now always returns the associated user account’s email, if there is one.
- The error data returned for `commerce/customerAddresses/save` Ajax requests now include field handles as the error keys.
- `Commerce_CustomerModel::getEmail()` has now been deprecated. It will only return the email address of the associated user account’s email if there was one. Use `order.email` to get the email address of the order within templates.
- Updated the Dompdf package to 0.8.1.
- Updated the PayFast Omnipay driver to 2.1.3.

### Fixed
- Fixed an issue in the example templates where the “Use same address for billing” checkbox would remain checked when different addresses were previously selected.
- Fixed a tax calculation error that occurred when included tax was removed from a product’s price and subsequent additional taxes did not take the removed values into account.

## 1.2.1346 - 2017-07-24

### Added
- Added the `autoSetNewCartAddresses` config setting, which can be set to `false` to prevent Craft Commerce from automatically assigning the last-used billing and shipping addresses on new carts.

### Changed
- Updated the Migs Omnipay driver to 2.2.2
- Updated the Stripe Omnipay driver to 2.4.7

### Fixed
- Fixed an API authentication error when making payments using the Stripe gateway.
- Fixed a bug where the `commerce/payments/pay` action was still processing the payment even if the cart had errors placed on it by other plugins.
- Fixed a bug where `LineItemModel::onSale()` could sometimes return an incorrect response due to rounding errors.
- Fixed a PHP error that could occur if a purchasable invalidated a line item when it was being added to a new cart.
- Fixed an issue where credit card forms’ First/Last Name fields were getting overridden by billing addresses’ values for some gateways.
- Fixed a bug where adding to cart with invalid `options` params would pass stock validation.

## 1.2.1345 - 2017-06-26

### Added
- Percentage-based discounts now have the option to be applied to the item’s original price or its discounted price (if other discounts were already applied).

## Changed
- Ajax requests to `commerce/cart/*` actions will now get a `itemSubtotal` key in the response JSON.
- Updated the Omnipay Stripe driver to 2.4.6.
- Updated the Omnipay Payment Express driver to 2.2.1.
- Updated the Omnipay MultiSafePay driver to 2.3.6.
- Updated the Omnipay Worldpay driver to 2.2.1.

### Fixed
- Fixed a bug where email address limits on discounts were able to by circumvented if the customer changed the casing of the coupon code.
- Fixed a PHP error that occurred when viewing a cart in the Control Panel if no payment methods had been created yet.
- Fixed a bug where discounts based on user group were not being added/removed after the user logged in/out.
- Fixed a bug where variants’ sale prices were only getting rounded when at least one sale was applied.
- Fixed a bug where special characters in Tax and Shipping Category names could break some form inputs in the Control Panel.
- Fixed a validation error that occurred when saving two shipping rules with the same name.

## 1.2.1343 - 2017-06-09

### Added
- Added the `pdfPaperSize` config setting.
- Added the `pdfPaperOrientation` config setting.
- Added a new Stripe gateway setting that determines whether the `receipt_email` param should be sent in payment requests.
- Added the `commerce_transactions.onCreateTransaction` event, which enables plugins to modify a newly-created transaction model.

### Changed
- Updated the Buckeroo driver to 2.2.
- Updated the Stripe driver to 2.4.5.
- Enabled the Buckeroo Credit Card Gateway within the Buckeroo Omnipay driver.

## 1.2.1342 - 2017-05-24

### Added
- Added support for Worldpay’s new `v1` API.

### Fixed
- Fixed a bug where `VariantModel:onSale()` could sometimes return an incorrect response due to rounding errors.
- Fixed a PHP error that occurred when saving a product with an empty dimension input on servers running PHP 7.
- Fixed a issue where orders were getting recalculated after receiving a completion response, when using the Sage Pay gateway.
- Fixed a PHP error that occurred when a plugin prevented a purchasable from getting added to the cart.

## 1.2.1341 - 2017-05-02

### Changed
- Increased the tax rate decimal storage length to allow 3 decimal places in tax rate percentages.
- The `CommerceDbHelper` class has be deprecated.

### Fixed
- Fixed a bug where some characters in product names were getting double-encoded on View Order pages.
- Fixed a bug where orders were incorrectly recalculating their adjustments when receiving notifications from the SagePay payment gateway.
- Fixed a tax calculation bug that occurred when using the “Total Order Price” taxable subject.

## 1.2.1339 - 2017-04-24

### Added
- Added new “Taxable Subject” options to Tax Rates, enabling taxes to be applied at the order level.
- Added the `datePaid` order element criteria attribute.

### Changed
- Updated the Dompdf package to 0.8.
- Updated the Omnipay Mollie driver to 3.2.
- Updated the Omnipay Authorize.net driver to 2.5.
- Updated the Omnipay MultiSafePay driver to 2.3.4.

### Fixed
- Fixed some PHP errors that occurred when rendering PDFs on servers running PHP 7.1.

## 1.2.1338 - 2017-04-04

### Added
- Added the `requireBillingAddressAtCheckout` config setting.
- Added the `cp.commerce.order.main-pane` template hook to the View Order page.
- Added `Commerce_VariantModel::hasStock()`.

### Fixed
- Fixed some PHP errors that occurred when saving products on servers running PHP 7.1.
- Fixed a bug where the `commerce/payments/pay` action was not blocking disabled payment methods.
- Fixed a bug where old carts did not default to the primary payment currency when their current payment currency was no longer valid.

## 1.2.1337 - 2017-03-08

### Added
- Added the `commerce_sale.onBeforeMatchProductAndSale` event, which enables plugins to add custom matching logic to sales.
- Added the `commerce_products.onBeforeEditProduct` event.
- Added the `cp.commerce.product.edit` template hook to the Edit Product page.

### Changed
- If a product SKU can’t be generated from its product type’s Automatic SKU Format, Craft Commerce now logs why.

### Fixed
- Fixed some PHP errors that occurred on servers running PHP 7.1.
- Fixed a bug where line items could be removed if their `qty` param was missing from a `commerce/cart/updateLineItem` request.
- The Orders index page now displays zero-value currency amounts, instead of leaving the cell blank.
- Fixed bug where duplicate products could be displayed when editing sales when the User Groups condition was in use.
- Fixed a bug where the `isUnpaid` and `isPaid` order element criteria params did not work correctly.
- Fixed a PHP error that occurred if a plugin’s custom shipping method object didn’t inherit `BaseModel`.
- Fixed a bug where payments made with MultiSafepay would be marked as successful before the user was redirected to the offsite gateway.
- Fixed a bug where shipping rule names were required to be unique across the entire installation, rather than per-shipping method.

## 1.2.1334 - 2017-01-30

### Added
- Added a new `purgeInactiveCarts` config setting, which determines whether Craft Commerce should purge inactive carts from the database (`true` by default).
- Added a new `commerce_modifyOrderAdjusters` hook, which enables plugins to modify the order adjusters before they are applied.
- Added the “Shipping Method” and “Payment Method” table attribute options to the Orders index page.

### Changed
- Updated the Stripe gateway library to 2.4.2.
- Updated the PayPal gateway library to 2.6.3.
- Fixed a memory error that occurred when purging a large number of carts.

### Fixed
- Fixed a bug where the `hasVariant` product criteria attribute would only account the first 100 variants.
- Fixed a bug where custom order adjusters could not inspect earlier adjustments made to the order within the current recalculation.
- Fixed a bug where the default product type that gets created on installation was referencing the old `commerce` templates path, rather than `shop`.
- Fixed compatibility with some payment gateways that were expecting abbreviated state names in the billing address.

## 1.2.1333 - 2017-01-05

### Fixed
- Fixed a PHP error that occurred when retrieving the sale price of variants that were fetched via `craft.commerce.products`.

## 1.2.1332 - 2017-01-03

### Added
- Added the `commerce_modifyItemBag` hook, allowing plugins to modify cart information sent to the payment gateway.
- Added the `requireShippingAddressAtCheckout` config setting.
- Added a new `defaultHeight` product criteria param, for querying products by their default variant’s height.
- Added a new `defaultLength` product criteria param, for querying products by their default variant’s length.
- Added a new `defaultWidth` product criteria param, for querying products by their default variant’s width.
- Added a new `defaultWeight` product criteria param, for querying products by their default variant’s weight.

### Fixed
- Fixed a bug where sales were not being applied to variants that were fetched via `craft.commerce.variants`.
- Fixed a bug where line items’ `salePrice` were not reflecting any changes made to their `saleAmount` via the `lineItem.onPopulateLineItem` event.

## 1.2.1331 - 2016-12-13

### Added
- Craft Commerce now includes a gateway adapter for Payeezy by First Data.
- Added `Commerce_VariantModel::getSalesApplied()`, which returns an array of the `Commerce_SaleModel` objects that were used to calculate the salePrice of the variant.

### Changed
- Ajax requests to `commerce/cart/*` actions now include `subtotal` and `shippingCategoryId` properties in the response data.
- The `commerce_orders/beforeOrderComplete` event now gets fired a little later than before, giving plugins a chance to change the order status ID.

### Fixed
- Fixed a bug where MultiSafepay was not being treated as an offsite payment gateway.

## 1.2.1330 - 2016-12-06

### Changed
- Added a new `baseTax` attribute to order models, which can be modified by custom order adjusters to add taxes to the order as a whole.
- `Commerce_OrderModel::getTotalTax()` now includes the new `baseTax` amount.

### Fixed
- Fixed a rounding error that occurred with some percentage-based discounts.
- Fixed a PHP error that occurred when searching for products with the `hasVariants` criteria param, in some cases.

## 1.2.1329 - 2016-11-30

### Fixed
- Fixed a bug where discounts without a coupon code condition could apply before their start date.
- Fixed a bug where the `hasSales` product criteria attribute would only apply to the first 100 products.
- Fixed a bug where the post-payment redirect would take the customer to the site homepage.

## 1.2.1328 - 2016-11-29

### Added
- Craft Commerce now includes a gateway adapter for MultiSafepay.

### Changed
- Ajax requests to `cart/updateCart` now include a `cart` object in the response data in the event of an error.

### Fixed
- Fixed a bug where PayPal payments could fail due to inconsistencies between how Craft Commerce and PayPal calculated the total payment amount for transactions.
- Fixed a bug where First Name and Last Name customer field labels weren’t being translated for the current locale in the Control Panel.
- Fixed a bug some offsite gateway payment requests were not getting sent with the correct return and cancel URLs.
- Fixed a bug that prevented Craft Commerce from updating successfully from pre-1.0 versions on case-sensitive file systems.
- Fixed a bug where applicable VAT taxes were not being removed correctly for customers with a valid VAT ID.
- Fixed a bug where archived payment methods were still showing up as options in Control Panel payment form modals.

## 1.2.1327 - 2016-10-25

### Changed
- When saving a product type, if any tax/shipping categories had been deselected, Craft Commerce will now reassign any existing products with the no-longer-available tax/shipping categories to the default categories.
- The “HTML Email Template Path” Email setting can now contain Twig code.

### Fixed
- Fixed a bug where Craft Commerce was not respecting the system time zone when purging inactive carts.
- Fixed a bug where a no-longer-applicable shipping method could still be selected by a cart if it was the only defined shipping method.
- Fixed a bug where the `Commerce_ProductModel` provided by the onSaveProduct event was not updated with the latest and greatest values based on its default variant.
- Fixed a bug where all products were being re-saved when a product type was saved, rather than just the products that belong to that product type.
- Fixed a PHP error that occurred when adding something to the cart, if the cart didn’t have a shipping address yet and the default tax zone’s tax rate was marked as VAT.
- Fixed a bug where a coupon based discount could apply before its start date.

## 1.2.1325 - 2016-10-13

### Fixed
- Fixed a PHP error that occurred when a custom purchasable didn’t provide a tax category ID.
- Fixed a bug where the relevant template caches were not being cleared after the stock of a variant was deducted.
- Fixed a display issue on the order transaction details modal when a large amount of gateway response data was present.

## 1.2.1324 - 2016-10-12

### Fixed
- Fixed a bug where orders were not being marked as complete after successful offsite gateway payments.
- Fixed a PHP error that occurred when deleting a product type.

## 1.2.1323 - 2016-10-11

### Added
- It is now possible to accept payments in multiple currencies.
- Added Shipping Categories.
- Discounts can now be user-sorted, which defines the order that they will be applied to carts.
- Discounts now have the option to prevent subsequent discounts from being applied.
- The start/end dates for Discounts and Sales can now specify the time of day.
- Discounts can now have a “Minimum Purchase Quantity” condition.
- Product Types now have an “Order Description Format” setting, which can be used to override the description of the products in orders’ line items.
- Addresses now have “Attention”, “Title”, and “Business ID” fields.
- Added the “Order PDF Filename Format” setting in Commerce → Settings → General Settings, for customizing the format of order PDF filenames.
- Added the `useBillingAddressForTax` config setting. If enabled, Craft Commerce will calculate taxes based on orders’ billing addresses, rather than their shipping addresses.
- Added the `requireEmailForAnonymousPayments` config setting. If enabled, Craft Commerce will require the email address of the order to be submitted in anonymous payment requests.
- The IP address of the customer is now stored on the order during order completion.
- Craft Commerce now makes all payment gateways available to unregistered installs, rather than limiting users to a single “Dummy” gateway.
- Added support for SagePay Server.
- Added support for the Netbanx Hosted.
- Added the `commerceCurrency` filter, which works identically to the |currency filter by default, but also has `convert` and `format` arguments that can be used to alter the behavior.
- Added `craft.commerce.shippingMethods`.
- Added `craft.commerce.shippingCategories`.
- Added `craft.commerce.shippingZones`.
- Added `craft.commerce.taxZones`.
- Added `OrderStatusService::getDefaultOrderStatusId()`.
- Added the `commerce_payments.onBeforeCaptureTransaction` and `onCaptureTransaction` events.
- Added the `commerce_payments.onBeforeRefundTransaction` and `onRefundTransaction` events.
- Added the `commerce_email.onBeforeSendEmail` and `onSendEmail` events.
- Added the `cp.commerce.order.edit` hook to the View Order page template.
- Added the [PHP Units of Measure](https://github.com/PhpUnitsOfMeasure/php-units-of-measure) PHP package.
- Added the [Vat Validation](https://github.com/snowcap/vat-validation) PHP package.

### Changed
- The tax categories returned by the template function `craft.commerce.getTaxCategories()` are now represented by `Commerce_TaxCategory` models by default, rather than arrays. To get them returned as arrays, you can pass `true` into the function.
- Status-change notification emails are now sent to the customer in the language they placed the order with.
- It’s now possible to update product statuses on the Products index page.
- The example templates folder has been renamed from “commerce” to “shop”.
- Craft Commerce now re-saves existing products when a Product Type’s settings are saved.
- The Tax Rates index page now lists the Tax Categories and Tax Zones each Tax Rate uses.
- Tax Rates now have the option to exclude themselves from orders with a valid VAT ID.
- Transaction Info HUDs on View Order pages now show the transaction IDs.
- Craft Commerce now stores the complete response data for gateway transaction requests in the commerce_transactions table.
- The commerce/cart/updateCart action now includes all validation errors found during partial cart updates in its response.
- Reduced the number of order recalculations performed during payment.
- The View Order page no longer labels an order as paid if its total price is zero.
- Craft Commerce now logs invalid email addresses when attempting to send order status notification emails.
- Custom fields on an order can now only be updated during payment if it is the user’s active cart.
- Craft Commerce now provides Stripe with the customer’s email address to support Stripe’s receipt email feature.
- Payment failures using PayPal Express now redirect the customer back to PayPal automatically, rather than displaying a message instructing the customer to return to PayPal.
- Updated the Authorize.Net gateway library to 2.4.2.
- Updated the Dummy gateway library to 2.1.2.
- Updated the Molli gateway library to 3.1.
- Updated the Payfast gateway library to 2.1.2.
- Updated the Payflow gateway library to 2.2.1.
- Updated the Stripe gateway library to 2.4.1.

### Deprecated
- Deprecated the `update` variable in email templates. Use `orderHistory` instead, which returns the same `Commerce_OrderHistoryModel`.

### Fixed
- Fixed a bug where `Commerce_OrderService::completeOrder()` was not checking to make sure the order was not already completed before doing its thing.
- Fixed a bug where addresses’ “Map” links on View Order pages were not passing the full address to the Google Maps window.
- Fixed an bug where address validation was not respecting the country setting, “Require a state to be selected when this country is chosen”.
- Fixed a bug where submitting new addresses to a fresh cart caused a cart update failure.
- Fixed a bug where collapsed variants’ summary info was overlapping the “Default” button.

## 1.1.1317 - 2016-09-27

### Added
- Craft Commerce is now translated into Portuguese.

### Fixed
- Fixed a bug where Edit Address modals on View Order pages were not including custom states in the State field options.

## 1.1.1217 - 2016-08-25

### Fixed
- Fixed a PHP error that occurred when referencing the default currency.

## 1.1.1216 - 2016-08-25

### Fixed
- Fixed a bug where eager-loading product variants wasn’t working.
- Fixed a bug where customer addresses were not showing up in the View Order page if they contained certain characters.
- Fixed a bug where orders were not getting marked as complete when they should have in some cases, due to a rounding comparison issue.

## 1.1.1215 - 2016-08-08

### Changed
- Customer Info fields now return the user’s `CustomerModel` when accessed in a template.

### Fixed
- Fixed a bug where discounts that apply free shipping to an order were not including the shipping reduction amount in the discount order adjustment amount.
- Fixed a bug where editing an address in the address book would unintentionally select that address as the active cart’s shipping address.
- Fixed SagePay Server gateway support.

## 1.1.1214 - 2016-07-20

### Fixed
- Fixed an error that occurred when PayPal rejected a payment completion request due to duplicate counting of included taxes.
- Fixed a MySQL error that could occur when `ElementsService::getTotalElements()` was called for orders, products, or variants.

## 1.1.1213 - 2016-07-05

### Changed
- Transaction dates are now shown on the View Order page.
- Order status change dates are now shown on the View Order page.
- Updated the Authorize.Net Omnipay gateway to 2.4, fixing issues with Authorize.Net support.
- Cart item information is now sent on gateway payment completion requests, in addition to initial payment requests.

### Fixed
- Fixed a bug where payments using Worldpay were not getting automatically redirected back to the store.

## 1.1.1212 - 2016-06-21

### Changed
- Line item detail HUDs within the View Order page now include the items’ subtotals.
- Renamed `Commerce_LineItemModel`’s `subtotalWithSale` attribute to `subtotal`, deprecating the former.
- Renamed `Commerce_OrderModel`’s `itemSubtotalWithSale` attribute to `itemSubtotal`, deprecating the former.
- Each of the nested arrays returned by `craft.commerce.availableShippingMethods` now include a `method` key that holds the actual shipping method object.

### Fixed
- Fixed a MySQL error that occurred when MySQL was running in Strict Mode.
- Fixed a rounding error that occurred when calculating tax on shipping costs.

## 1.1.1211 - 2016-06-07

### Added
- Added a new “Per Email Address Limit” condition to coupon-based discounts, which will limit the coupons’ use by email address.
- Added the ability to clear usage counters for coupon-based discounts.
- Added a new `hasSales` product criteria param, which can be used to limit the resulting products to those that have at least one applicable sale.
- Added a new `hasPurchasables` order criteria param, which can be used to limit the resulting orders to those that contain specific purchasables.
- Added a new `commerce_lineItems.onPopulateLineItem` event which is called right after a line item has been populated with a purchasable, and can be used to modify the line item attributes, such as its price.
- Added `LineItemModel::getSubtotal()` as an alias of the now-deprecated `getSubtotalWithSale()`.

### Fixed
- Fixed a bug where the “Per User Limit” discount condition was not being enforced for anonymous users.
- Fixed a bug where the quantity was not being taken into account when calculating a weight-based shipping cost.
- Fixed a validation error that could occur when submitting a payment for an order with a percentage-based discount.
- Fixed a bug where the cart was not getting recalculated when an associated address was updated in the user’s address book.

## 1.1.1210 - 2016-05-17

### Fixed
- Fixed a bug where sales could be applied to the same line item more than once.
- Fixed a bug where the `commerce/cart/cartUpdate` controller action’s Ajax response did not have up-to-date information.

## 1.1.1208 - 2016-05-16

### Added
- Added `commerce_products.onBeforeDeleteProduct` and `onDeleteProduct` events.

### Fixed
- Fixed a PHP error that occurred when adding a new item to the cart.

## 1.1.1207 - 2016-05-11

### Fixed
- Fixed a PHP error that occurred when saving a product with unlimited stock.

## 1.1.1206 - 2016-05-11

### Changed
- It is now possible to show customers’ and companies’ names on the Orders index page.
- Craft Commerce now sends customers’ full names to the payment gateways, pulled from the billing address.
- Craft Commerce now ensures that orders’ prices don’t change in the middle of payment requests, and declines any payments where the price does change.
- The onBeforeSaveProduct event is now triggered earlier to allow more modification of the product model before saving.
- Updated the Omnipay gateway libraries to their latest versions.

### Fixed
- Fixed a bug where changes to purchasable prices were not reflected in active carts.
- Fixed a PHP error that occurred when an active cart contained a variant that had no stock or had been disabled.
- Fixed a PHP error that occurred when paying with the Paypal Express gateway.

## 1.1.1202 - 2016-05-03

### Added
- Added the `commerce_lineItems.onCreateLineItem` event.
- Added the `hasStock` variant criteria param, which can be set to `true` to find variants that have stock (including variants with unlimited stock).

### Changed
- The View Order page now shows whether a coupon code was used on the order.
- All payment gateways support payments on the View Order page now.
- It is now possible to delete countries that are in use by tax/shipping zones and customer addresses.
- State-based tax/shipping zones now can match on the state abbreviation, in addition to the state name/ID.
- Craft Commerce now sends descriptions of the line items to gateways along with other cart info, when the `sendCartInfoToGateways` config setting is enabled.

### Fixed
- Fixed a bug where payment method setting values that were set from config/commerce.php would get saved to the database when the payment method was resaved in the Control Panel.
- Fixed a PHP error that occurred when calling `Commerce_OrderStatusesService::getAllEmailsByOrderStatusId()` if the order status ID was invalid.
- Fixed a PHP error that occurred when a cart contained a disabled purchasable.
- Fixed a bug where an order status’ sort order was forgotten when it was resaved.
- Fixed a bug where the `hasVariant` product criteria param was only checking the first 100 variants.
- Fixed a bug where only logged-in users could view a tokenized product preview URL.
- Fixed an issue where the selected shipping method was not getting removed from the cart when it was no longer available, in some cases.

## 1.1.1200 - 2016-04-13

### Added
- Added the `commerce_products.onBeforeSaveProduct` and `onSaveProduct` events.
- Added the `commerce_lineItems.onBeforeSaveLineItem` and `onSaveLineItem` events.

### Changed
- Stock fields are now marked as required to make it more clear that they are.
- Added a new “The Fleece Awakens” default product.

### Fixed
- Fixed an error that occurred when a variant was saved without a price.
- Fixed a bug where various front-end templates wouldn’t load correctly from the Control Panel if the [defaultTemplateFileExtensions](link) or [indexTemplateFilename](link) config settings had custom values.
- Fixed a bug where products’ `defaultVariantId` property was not being set on first save.
- Fixed a validation error that occurred when a cart was saved with a new shipping address and an existing billing address.
- Fixed a bug where customers’ last-used billing addresses were not being remembered.
- Fixed a MySQL error that occurred when attempting to delete a user that had an order transaction history.

### Security
- Fixed an XSS vulnerability.

## 1.1.1198 - 2016-03-22

### Added
- Added the `sendCartInfoToGateways` config setting, which defines whether Craft Commerce should send info about a cart’s line items and adjustments when sending payment requests to gateways.
- Product models now have a `totalStock` property, which returns the sum of all available stock across all of a product’s variants.
- Product models now have an `unlimitedStock` property, which returns whether any of a product’s variants have unlimited stock.
- Added the `commerce_variants.onOrderVariant` event.

### Changed
- Updated the Omnipay Authorize.Net driver to 2.3.1.
- Updated the Omnipay FirstData driver to 2.3.0.
- Updated the Omnipay Mollie driver to 3.0.5.
- Updated the Omnipay MultiSafePay driver to 2.3.0.
- Updated the Omnipay PayPal driver to 2.5.3.
- Updated the Omnipay Pin driver to 2.2.1.
- Updated the Omnipay SagePay driver to 2.3.1.
- Updated the Omnipay Stripe driver to  v2.3.1.
- Updated the Omnipay WorldPay driver to 2.2.

### Fixed
- Fixed a bug where shipping address rules and tax rates were not finding their matching shipping zone in some cases.
- Fixed a bug where the credit card number validator was not removing non-numeric characters.
- Fixed a PHP error that occurred when saving an order from a console command.

## 1.1.1197 - 2016-03-09

### Changed
- Ajax requests to the “commerce/payments/pay” controller action now include validation errors in the response, if any.

### Fixed
- Fixed a credit card validation bug that occurred when using the eWay Rapid gateway.
- Fixed an error that occurred on the Orders index page when searching for orders.
- Fixed a bug where refreshing the browser window after refunding or paying for an order on the View Order page would attempt to re-submit the refund/payment request.
- Fixed a bug where `Commerce_PaymentsService::processPayment()` was returning `false` when the order was already paid in full (e.g. due to a 100%-off coupon code).
- Fixed a bug where variants were defaulting to disabled for products that only had a single variant.

## 1.1.1196 - 2016-03-08

### Added
- Added Slovak message translations.
- Added Shipping Zones, making it easier to relate multiple Shipping Methods/Rules to a common list of countries/states. (Existing Shipping Rules will be migrated to use Shipping Zones automatically.)
- Added a “Recent Orders” Dashboard widget that shows a table of recently-placed orders.
- Added a “Revenue” Dashboard widget that shows a chart of recent revenue history.
- The Orders index page now shows a big, beautiful revenue chart above the order listing.
- It is now possible to edit Billing and Shipping addresses on the View Order page.
- It is now possible to manually mark orders as complete on the View Order page.
- It is now possible to submit new order payments from the View Order page.
- Edit Product pages now have a “Save as a new product” option in the Save button menu.
- Edit Product pages now list any sales that are associated with the product.
- It is now possible to sort custom order statuses.
- It is now possible to sort custom payment methods.
- It is now possible to soft-delete payment methods.
- Added a “Link to a product” option to Rich Text fields’ Link menus, making it easy to create links to products.
- Added support for Omnipay “item bags”, giving gateways some information about the cart contents.
- Added the “gatewayPostRedirectTemplate” config setting, which can be used to specify the template that should be used to render the POST redirection page for gateways that require it.
- Added support for eager-loading variants when querying products, by setting the `with: 'variants'` product param.
- Added support for eager-loading products when querying variants, by setting the `with: 'product'` variant param.
- Added `craft.commerce.variants` for querying product variants with custom parameters.
- Added the “defaultPrice” product criteria parameter, for querying products by their default variant’s price.
- Added the “hasVariant” product criteria parameter, for querying products that have a variant matching a specific criteria. (This replaces the now-deprecated “withVariant” parameter”.)
- Added the “stock” variant criteria parameter, for querying variants by their available stock.
- Added the “commerce/payments/pay” controller action, replacing the now-deprecated “commerce/cartPayment/pay” action.
- Added the “commerce/payments/completePayment” controller action, replacing the now-deprecated “commerce/cartPayment/completePayment” action.
- The “commerce/payments/pay” controller action now accepts an optional “orderNumber” param, for specifying which order should receive the payment. (If none is provided, the active cart is used.)
- The “commerce/payments/pay” controller action now accepts an optional “expiry” parameter, which takes a combined month + year value in the format “MM/YYYY”.
- The “commerce/payments/pay” controller action doesn’t required “redirect” and “cancelUrl” params, like its predecessor did.
- The “commerce/payments/pay” controller action supports Ajax requests.
- Added an abstract Purchasable class that purchasables can extend, if they want to.
- Gateway adapters are now responsible for creating the payment form model themselves, via the new `getPaymentFormModel()` method.
- Gateway adapters are now responsible for populating the CreditCard object based on payment form data themselves, via the new `populateCard()` method.
- Gateway adapters now have an opportunity to modify the Omnipay payment request, via the new `populateRequest()` method.
- Gateway adapters can now add support for Control Panel payments by implementing `cpPaymentsEnabled()` and `getPaymentFormHtml()`.

### Changed
- `Commerce_PaymentFormModel` has been replaced by an abstract BasePaymentFormModel class and subclasses that target specific gateway types.
- Gateway adapters must now implement the new `getPaymentFormModel()` and `populateCard()` methods, or extend `CreditCardGatewayAdapter`.
- The signatures and behaviors of `Commerce_PaymentsService::processPayment()` and `completePayment()` have changed.
- New Sales and Discounts are now enabled by default.
- The Orders index page now displays orders in chronological order by default.
- It is no longer possible to save a product with a disabled default variant.
- It is no longer possible to add a disabled variant, or the variant of a disabled product, to the cart.
- `Commerce_PaymentsService::processPayment()` and `completePayment()` no longer respond to the request directly, unless the gateway requires a redirect via POST. They now return `true` or `false` indicating whether the operation was successful, and leave it up to the controller to handle the client response.

### Deprecated
- The “commerce/cartPayment/pay” controller action has been deprecated. Templates should be updated to use “commerce/payments/pay” instead.
- The “commerce/cartPayment/completePayment” controller action has been deprecated. Templates should be updated to use “commerce/payments/completePayment” instead.
- The “withVariant” product criteria parameter has been deprecated. Templates should be updated to use “hasVariant” instead.

## 1.0.1190 - 2016-02-26

### Fixed
- Fixed a bug where product-specific sales were not being applied correctly.

## 1.0.1189 - 2016-02-23

### Changed
- Reduced the number of SQL queries required to perform various actions.
- The “Enabled” checkbox is now checked by default when creating new promotions and payment methods.
- Edit Product page URLs no longer require the slug to be appended after the product ID.
- Completed orders are now sorted by Date Ordered by default, and incomplete orders by Date Updated, in the Control Panel.

### Fixed
- Fixed a PHP error that occurred if an active cart contained a purchasable that had been deleted in the back-end.
- Fixed a PHP error that occurred when trying to access the addresses of a non-existent customer.
- Fixed a bug where only a single sale was being applied to products even if there were multiple matching sales.

## 1.0.1188 - 2016-02-09

### Changed
- Order queries will now return zero results if the `number` criteria param is set to any empty value besides `null` (e.g. `false` or `0`).
- Improved the behavior of the Status menu in the Update Order Status modal on View Order pages.
- Added some `<body>` classes to some of Craft Commerce’s Control Panel pages.

### Fixed
- Fixed a bug where new carts could be created with an existing order number.
- Fixed a bug where the default descriptions given to discounts were not necessarily using the correct currency and number formats.
- Fixed a bug where a default state was getting selected when creating a new shipping rule, but it was not getting saved.
- Fixed a bug where variants could not be saved as disabled.

## 1.0.1187 - 2016-01-28

### Added
- Added `craft.commerce.getDiscountByCode()`, making it possible for templates to fetch info about a discount by its code.

### Changed
- OrderHistoryModel objects now have a `dateCreated` attribute.

### Fixed
- Fixed a bug where customers could select addresses that did not belong to them.
- Fixed a bug where new billing addresses were not getting saved properly when carts were set to use an existing shipping address, but `sameAddress` was left unchecked.
- Fixed a bug where numeric variant fields (e.g Price) were storing incorrect values when entered from locales that use periods as the grouping symbol.
- Fixed a PHP error that occurred when saving a custom order status with no emails selected.
- Fixed a bug where discounts were being applied to carts even after the discount had been disabled.
- Fixed a bug where carts were not displaying descriptions for applied discounts.
- Fixed a bug where variants’ Title fields were not showing the correct locale ID in some cases.

## 1.0.1186 - 2016-01-06

### Changed
- Updated the translation strings.

### Fixed
- Fixed a PHP error that occurred when attempting to change a tax category’s handle.
- Fixed a PHP error that occurred when attempting to save a discount or sale without selecting any products or product types.

## 1.0.1185 - 2015-12-21

### Added
- Orders now have an `email` criteria parameter which can be used to only query orders placed with the given email.
- Address objects now have `getFullName()` method, for returning the customer’s first and last name combined.
- Added the `totalLength` attribute to front-end cart Ajax responses.
- It’s now possible to sort orders by Date Ordered and Date Paid on the Orders index page.

### Changed
- A clear error message is now displayed when attempting to save a product, if the product type’s Title Format setting is invalid.
- A clear error message is now displayed when attempting to save a product, if the product type’s Automatic SKU Format setting is invalid.
- Any Twig errors that occur when rendering email templates are now caught and logged, without affecting the actual order status change.
- The Payment Methods index now shows the payment methods’ gateways’ actual display names, rather than their class names.
- Payment method settings that are being overridden in craft/config/commerce.php now get disabled from Edit Payment Method pages.
- The extended line item info HUD now displays the included tax for the line item.

### Fixed
- Fixed a bug where the cart was not immediately forgotten when an order was completed.
- Fixed a bug where `Commerce_OrderModel::getTotalLength()` was returning the total height of each of its line items, rather than the length.
- Fixed a bug where variants’ height, length, and width were not being saved correctly on order line item snapshots.
- Fixed a bug where order queries would return results even when the `user` or `customer` params were set to invalid values.
- Fixed a PHP error that occurred when accessing a third party shipping method from an order object.
- Fixed a PHP error that occurred when accessing the Sales index page.
- Fixed a PHP error that occurred when loading dependencies on some servers.
- Fixed a JavaScript error that occurred when viewing extended info about an order’s line items.
- Fixed some language and styling bugs.

## 1.0.1184 - 2015-12-09

### Added
- Added support for inline product creation from product selection modals.
- Products now have an `editable` criteria parameter which can be used to only query products which the current user has permission to edit.
- Added support for payment methods using the eWAY Rapid gateway.

### Changed
- Improved compatibility with some payment gateways.
- Added the `shippingMethodId` attribute to front-end cart Ajax responses.
- Users that have permission to access Craft Commerce in the Control Panel, but not permission to manage Orders, Products, or Promotions now get a 403 error when accessing /admin/commerce, rather than a blank page.
- The “Download PDF” button no longer appears on the View Order page if no PDF template exists yet.
- `Commerce_OrderModel::getPdfUrl()` now only returns a URL if the PDF template exists; otherwise null will be returned.
- Errors that occur when parsing email templates now get logged in craft/storage/runtime/logs/commerce.log.
- Improved the wording of error messages that occur when an unsupported gateway request is made.

### Fixed
- Fixed a bug where entering a sale’s discount amount to a decimal number less than 1 would result in the sale applying a negative discount (surcharge) to applicable product prices. Please check any existing sales to make sure the correct amount is being discounted.
- Fixed bug where email template errors would cause order completion to fail.
- Fixed a bug where shipping rule description fields were not being saved.
- Fixed a PHP error that could occur when saving a product via an Element Editor HUD.
- Fixed a bug where billing and shipping addresses were receiving duplicate validation errors when the `sameAddress` flag was set to true.
- Fixed a JavaScript error that occurred when changing an order’s status on servers with case-sensitive file systems.

## 1.0.1183 - 2015-12-03

### Changed
- Discounts are now entered as positive numbers in the CP (e.g. a 50% discount is defined as either “0.5” or “50%” rather than “-0.5” or “-50%”).
- Added the `commerce_cart.onBeforeAddToCart` event.
- Added the `commerce_discounts.onBeforeMatchLineItem` event, making it possible for plugins to perform additional checks when determining if a discount should be applied to a line item.
- Added the `commerce_payments.onBeforeGatewayRequestSend` event.

### Fixed
- Fixed a PHP error that would occur when the Payment Methods index page if any of the existing payment methods were using classes that could not be found.
- Fixed a bug where some failed payment requests were not returning an error message.
- Fixed a bug where `PaymentsService::processPayment()` was attempting to redirect to the order’s return URL even if it didn’t have one, in the event that the order was already paid in full before `processPayment()` was called. Now `true` is returned instead.
- Fixed some UI strings that were not getting properly translated.

## 1.0.1182 - 2015-12-01

### Added
- Tax Rates now have a “Taxable Subject” setting, allowing admins to choose whether the Tax Rate should be applied to shipping costs, price, or both.
- View Order pages now display notes and options associated with line items.
- Added new `commerce_addresses.beforeSaveAddress` and `saveAddress` events.
- Purchasables now must implement a `getIsPromotable()` method, which returns whether the purchasable can be subject to discounts.
- Variants now support a `default` element criteria param, for only querying variants that are/aren’t the default variant of an invariable product.

### Changed
- All number fields now display values in the current locale’s number format.
- Variant descriptions now include the product’s title for products that have variants.
- It is now more obvious in the UI that you are unable to delete an order status while orders exist with that status.
- The `commerce_orders.beforeSaveOrder` event now respects event’s `$peformAction` value.
- The `commerce_orders.beforeSaveOrder` and `saveOrder` events trigger for carts, in addition to completed orders.
- `Commerce_PaymentsService::processPayment()` no longer redirects the browser if the `$redirect` argument passed to it is `null`.
- Renamed `Commerce_VariantsService::getPrimaryVariantByProductId()` to `getDefaultVariantByProductId()`.
- Updated all instances of `craft.commerce.getCart()` to `craft.commerce.cart` in the example templates.
- Customers are now redirected to the main products page when attempting to view their cart while it is empty.

### Removed
- Removed the `commerceDecimal` and `commerceCurrency` template filters. Craft CMS’s built-in [number](https://craftcms.com/docs/templating/filters#number) and [currency](https://craftcms.com/docs/templating/filters#currency) filters should be used instead. Note that you will need to explicitly pass in the cart’s currency to the `currency` filter (e.g. `|currency(craft.commerce.cart.currency)`).

### Fixed
- Fixed a bug where View Order pages were displaying links to purchased products even if the product didn’t exist anymore, which would result in a 404 error.
- Fixed a bug where orders’ base shipping costs and base discounts were not getting reset when adjustments were recalculated.
- Fixed the “Country” and “State” field labels on Edit Shipping Rule pages, which were incorrectly pluralized.
- Fixed a bug where toggling a product/variant’s “Unlimited” checkbox was not enabling/disabling the Stock text input.
- Fixed a PHP error that occurred on order completion when purchasing a third party purchasable.
- Fixed a PHP error that occurred when attempting to add a line item to the cart with zero quantity.
- Fixed a bug where the state name was not getting included from address models’ `getStateText()` methods.
- Fixed a PHP error that would occur when saving a variable product without any variants.

## 0.9.1179 - 2015-11-24

### Added
- Added a new “Manage orders” user permission, which determines whether the current user is allowed to manage orders.
- Added a new “Manage promotions” user permission, which determines whether the current user is allowed to manage promotions.
- Added new “Manage _[type]_ products” user permissions for each product type, which determines whether the current user is allowed to manage products of that type.
- It is now possible to set payment method settings from craft/config/commerce.php. To do so, have the file return an array with a `'paymentMethodSettings'` key, set to a sub-array that is indexed by payment method IDs, whose sub-values are set to the payment method’s settings (e.g. `return ['paymentMethodSettings' => ['1' => ['apiKey' => getenv('STRIPE_API_KEY')]]];`).
- Added an `isGuest()` method to order models, which returns whether the order is being made by a guest account.
- The `cartPayment/pay` controller action now checks for a `paymentMethodId` param, making it possible to select a payment gateway at the exact time of payment.
- Added `Commerce_TaxCategoriesService::getTaxCategoryByHandle()`.

### Changed
- Ajax requests to `commerce/cart/*` controller actions now get the `totalIncludedTax` amount in the response.
- Renamed `Commerce_ProductTypeService::save()` to `saveProductType()`.
- Renamed `Commerce_PurchasableService` to `Commerce_PurchasablesService` (plural).
- Renamed all `Commerce_OrderStatusService` methods to be more explicit (e.g. `save()` is now `saveOrderStatus()`).
- Renamed `Commerce_TaxCategoriesService::getAll()` to `getAllTaxCategories()`.
- Added “TYPE_” and “STATUS_” prefixes to each of the constants on TransactionRecord, to clarify their purposes.
- Order models no longer have $billingAddressData and $shippingAddressData properties. The billing/shipping addresses chosen by the customer during checkout are now duplicated in the craft_commerce_addresses table upon order completion, and the order’s billingAddressId and shippingAddressId attributes are updated to the new address records’ IDs.
- Purchasables must now have a `getTaxCategoryId()` method, which returns the ID of the tax category that should be applied to the purchasable.
- Third-party purchasables can now have taxes applied to their line items when in the cart.
- Added `totalTax`, `totalTaxIncluded`, `totalDiscount`, and `totalShippingCost` to the example templates’ order totals info.

### Fixed
- Fixed a bug where variants were not being returned in the user-defined order on the front end.
- Fixed a bug where `Commerce_OrdersService::getOrdersByCustomer()` was returning incomplete carts. It now only returns completed orders.
- Fixed a bug where the line items’ `taxIncluded` amount was not getting reset to zero before recalculating the amount of included tax.
- Fixed a bug where products of a type that had been switched from having variants to not having variants could end up with an extra Title field on the Edit Product page.
- Fixed an issue where Craft Personal and Client installations where making user groups available to sale and discount conditions.
- Fixed a PHP error that occurred when an order model’s `userId` attribute was set to the ID of a user account that didn’t have a customer record associated with it.
- Fixed a bug where quantity restrictions on a product/variant were not being applied consistently to line items that were added with custom options.
- Fixed some language strings that were not getting static translations applied to them.
- Fixed a bug where Price fields were displaying blank values when they had previously been set to `0`.
- Fixed a bug where `Commerce_TaxCategoriesService::getAllTaxCategories()` could return null values if `getTaxCategoryById()` had been called previously with an invalid tax category ID.

## 0.9.1177 - 2015-11-18

### Changed
- The example templates now display credit card errors more clearly.

### Fixed
- Fixed a bug where products’ and variants’ Stock fields were displaying blank values.

## 0.9.1176 - 2015-11-17

### Added
- Craft Commerce is now translated into German, Dutch, French (FR and CA), and Norwegian.
- Added the “Automatic SKU Format” Product Type setting, which defines what products’/variants’ SKUs should look like when they’re submitted without a value.
- It is now possible to save arbitrary “options” to line items. When the same purchasable is added to the cart twice, but with different options, it will result in two separate line items rather than one line item with a quantity of 2.
- Order models now have a `totalDiscount` property, which returns the total of all discounts applied to its line items, in addition to the base discount.

### Changed
- The tax engine now records the amount of included tax for each line item, via a new `taxIncluded` property on line item models. (This does not affect existing tax calculation behaviors in any way.)
- Customer data stored in session is now cleared out whenever a user logs in/out, and when a logged-out guest completes their order.
- The example templates have been updated to demonstrate the new Line Item Options feature.
- Address management features are now hidden for guest users in the example templates to avoid confusion.

### Fixed
- Fixed a bug where products/variants that were out of stock would show a blank value for the “Stock” field, rather than “0”.
- Fixed a bug where the `shippingMethod` property returned by Ajax requests to `commerce/cart/*` was getting set to an incorrect value. The property is now set to the shipping method’s handle.

## 0.9.1175 - 2015-11-11

### Added
- Added a new “Show the Title field for variants” setting to Product Types that have variants. When checked, variants of products of that Product Type will get a new “Title” field that can be directly edited by product managers.
- It’s now possible to update an order’s custom fields when posting to the `commerce/cartPayment/pay` controller action.

### Changed
- Renamed `craft.commerce.getShippingMethods()` to `getAvailableShippingMethods()`.
- The shipping method info arrays returned by `craft.commerce.getAvailableShippingMethods()` now include `description` properties, set to the shipping methods’ active rules’ description. It also returns the shipping methods’ `type`.
- The shipping method info arrays returned by `craft.commerce.getAvailableShippingMethods()` are now sorted by their added cost, from cheapest to most expensive.
- Ajax requests to `commerce/cart/*` controller actions now get information about the available shipping methods in the response.
- Customer address info is now purged from the session when a user logs out with an active cart.
- Changes to the payment method in the example templates’ checkout process are now immediately applied to the cart.
- When the Stripe gateway is selected as the Payment Method during checkout we now show an example implementation of token billing with stripe.js

### Fixed
- Fixed a bug where the user-managed shipping methods’ edit URLs were missing a `/` before their IDs.
- Fixed a bug where it was possible to complete an order with a shipping method that was not supposed to be available, per its rules.
- Fixed a bug where it was possible to log out of Craft but still see address data in the cart.
- Fixed a bug where plugin-based shipping methods were getting re-instantiated each time `craft.commerce.getShippingMethods()` was called.
- Fixed a bug where batch product deletion from the Products index page was not also deleting their associated variants.

## 0.9.1173 - 2015-11-09

### Added
- Added a “Business Name” field to customer addresses (accessible via a `businessName` attribute), which replaces the “Company” field (and `company` attribute), and can be used to store customers’ businesses’ names when purchasing on behalf of their company.
- Added a “Business Tax ID” field to customer addresses (accessible via a `businessTaxId` attribute), which can be used to store customers’ businesses’ tax IDs (e.g. VAT) when purchasing on behalf of their company.
- Added a `getCountriesByTaxZoneId()` method to the Tax Zones service.
- Added a `getStatesByTaxZoneId()` method to the Tax Zones service.
- It is now possible to create new Tax Zones and Tax Categories directly from the Edit Tax Rate page.

### Changed
- The ShippingMethod interface has three new methods: `getType()`, `getId()`, and `getCpEditUrl()`. (`getId()` should always return `null` for third party shipping methods.)
- It is no longer necessary to have created a Tax Zone before accessing Commerce → Settings → Tax Rates and creating a tax rate.
- The “Handle” field on Edit Tax Category pages is now automatically generated based on the “Name” field.
- Plugin-based shipping methods are now listed in Commerce → Settings → Shipping Methods alongside the user-managed ones.
- Orders can now be sorted by ID in the Control Panel.
- Updated the example templates to account for the new `businessName` and `businessTaxId` address attributes.

### Fixed
- Fixed a PHP error that occurred when editing a product if PHP was configured to display strict errors.
- Fixed a bug where products/variants would always show the “Dimensions” and “Weight” fields, even for product types that were configured to hide those fields.
- Fixed a PHP error that occurred when the tax calculator accessed third-party Shipping Methods.
- Fixed a MySQL error that occurred when saving a Tax Rate without a Tax Zone selected.
- Fixed an issue where clicking on the “Settings” global nav item under “Commerce” could direct users to the front-end site.

## 0.9.1171 - 2015-11-05

### Changed
- The “Promotable” and “Free Shipping” field headings on Edit Product pages now act as labels for their respective checkboxes.
- Craft Commerce now logs an error message when an order’s custom status is changed and the notification email’s template cannot be found.
- Commerce Customer Info fields are now read-only. (Customers can still edit their own addresses from the front-end.)
- Craft Commerce now keeps its customers’ emails in sync with their corresponding user accounts’ emails.
- Added a `shortNumber` attribute to order models, making it easy for templates to access the short version of the order number.
- The example templates’ product listings have new and improved icon images.

### Fixed
- Fixed a bug where the “Craft Commerce” link in the global sidebar would direct users to the front-end site, if the `cpTrigger` config setting was not set to `'admin'`.
- Updated the “Post Date” and “Expiry Date” table column headings on the Products index page, which were still labeled “Available On” and “Expires On”.
- Fixed a bug where one of the Market Commerce → Craft Commerce upgrade migrations wouldn’t run on case-sensitive file systems.
- Fixed a PHP error that occurred when viewing an active cart without an address from the Control Panel.
- Fixed a bug where custom field data was not saved via the `commerce/cart/updateCart` controller action if it wasn’t submitted along with other cart updates.
- Added some missing CSRF inputs to the example templates, when CSRF protection is enabled for the site.

### Security
- The example templates’ third party scripts now load over a protocol-relative URL, resolving security warnings.

## 0.9.1170 - 2015-11-04

### Added
- Renamed the plugin from Market Commerce to Craft Commerce.
- Craft Commerce supports One-Click Updating from the Updates page in the Control Panel.
- Gave Craft Commerce a fancy new plugin icon.
- Updated all of the Control Panel templates for improved consistency with Craft 2.5, and improved usability.
- Non-admins can now access Craft Commerce’s Control Panel pages via the “Access Craft Commerce” user permission (with the exception of its Settings section).
- Products are now localizable.
- It’s now possible to create a new sale or discount right from the Products index page, via a new Batch Action.
- It’s now possible to delete products from the Products index page in the Control Panel.
- Product variants are now managed right inline on Edit Product pages, via a new Matrix-inspired UI.
- Added Live Preview and Sharing support to Edit Product pages.
- It’s now possible to create new products right from Product Selector Modals (like the ones used by Products fields).
- Product types now have a “Has dimensions?” setting. The Width, Height, Length, and Weight variant fields will only show up when this is enabled now.
- It’s now possible to update multiple order statuses simultaneously from the Orders index page, via a new Batch Action.
- It’s now possible to delete orders from the Orders index page in the Control Panel.
- The View Order page now uses the same modal window to update order statuses as the Orders index page uses when updating statuses via the Batch Action.
- The View Order page now has “info” icons beside each line item and recorded transaction, for viewing deeper information about them.
- The View Order page now shows adjustments made on the order.
- Renamed the `craft.market` variable to `craft.commerce`.
- Added a new `commerce/cart/updateCart` controller action that can handle customer address/email changes, coupon application, line item additions, and shipping/payment method selections, replacing most of the old Cart actions. (The only other `commerce/cart/*` actions that remain are `updateLineItem`, `removeLineItem`, and `removeAllLineItems`.)
- It is now possible to use token billing with some gateways, like Stripe, by passing a `token` POST param to the `cartPay/pay` controller action, so your customers’ credit card info never touches your server.
- It is now possible to access through all custom Order Statuses `craft.commerce.orderStatuses`.
- Added the `itemSubtotalWithSale` attribute to order models, to get the subtotal of all order items before any adjustments have been applied.
- Renamed all class namespaces and prefixes for the Craft Commerce rename.
- Renamed nearly all service method names to be more explicit and follow Craft CMS naming conventions (i.e. `getById()` is now `getOrderById()`).
- All gateways must now implement the GatewayAdapterInterface interface. Craft Commerce provides a BaseGatewayAdapter class that adapts OmniPay gateway classes for this interface.
- Added the `commerce_transactions.onSaveTransaction` event.
- Added the `commerce_addOrderActions` hook.
- Added the `commerce_addProductActions` hook.
- Added the `commerce_defineAdditionalOrderTableAttributes` hook.
- Added the `commerce_defineAdditionalProductTableAttributes` hook.
- Added the `commerce_getOrderTableAttributeHtml` hook.
- Added the `commerce_getProductTableAttributeHtml` hook.
- Added the `commerce_modifyEmail` hook.
- Added the `commerce_modifyOrderSortableAttributes` hook.
- Added the `commerce_modifyOrderSources` hook.
- Added the `commerce_modifyPaymentRequest` hook.
- Added the `commerce_modifyProductSortableAttributes` hook.
- Added the `commerce_modifyProductSources` hook.
- Added the `commerce_registerShippingMethods` hook.

### Changed
- Sales rates and percentages are now entered as a positive number, and can be entered with or without a `%` sign.
- Products are now sorted by Post Date in descending order by default.
- All of the Settings pages have been cleaned up significantly.
- Renamed the `isPaid` order criteria param to `isUnpaid`.
- Renamed products’ `availableOn` and `expiresOn` attributes to `postDate` and `expiryDate`.
- Craft Commerce now records all failed payment transactions and include the gateway response.
- Reduced the number of SQL queries that get executed on order/product listing pages, depending on the attributes being accessed.
- Tax Categories now have “handles” rather than “codes”.
- When a Product Type is changed from having variants to not having variants, all of the existing products’ variants will be deleted, save for the Default Variants.
- If a default zone is not selected on an included tax rate, an error is displayed.
- Improved the extendability of the shipping engine. The new `ShippingMethod` and `ShippingRule` interfaces now allow a plugin to provide their own methods and rules which can dynamically add shipping costs to the cart.
- Added an `$error` argument to `Commerce_CartService::setPaymentMethod()` and `setShippingMethod()`.
- The example templates have been updated for the new variable names and controller actions, and their Twig code has been simplified to be more clear for newcomers (including more detailed explanation comments).
- The example PDF template now includes more information about the order, and a “PAID” stamp graphic.
- The example templates now include a customer address management section.
- Improved the customer address selection UI.

### Removed
- The “Cart Purge Interval” and “Cart Cookie Expiry Settings” have been removed from Control Panel. You will now need to add a `commerce.php` file in craft/config and set those settings from there. (See commerce/config.php for the default values.)
- Removed the default Shipping Method and improved the handling of blank shipping methods.
- Removed customer listing page. Add the Commerce Customer Info field type to your User field layout instead.

### Fixed
- Fixed a bug where you could pass an invalid `purchasableId` to the Cart.
- Fixed a bug where the customer link on the View Order page didn’t go to the user’s profile.
- Fixed a Twig error that occurred if a user manually went to /admin/commerce/orders/new. A 404 error is returned instead now.
- Fixed a bug where it was possible to use currency codes unsupported by OmniPay.
- Fixed a bug where the Mollie gateway was not providing the right token for payment completion.
- Fixed a bug where the `totalShipping` cost was incorrect when items with Free Shipping were in the cart.
- Fixed a bug in the Sale Amount logic.
- Products are now Promotable by default.
- Fixed bug where the logic to determine if an order is paid in full had a rounding error.<|MERGE_RESOLUTION|>--- conflicted
+++ resolved
@@ -2,7 +2,6 @@
 
 ## Unreleased
 
-<<<<<<< HEAD
 ### Added
 - Order indexes can now have a “Totals” column.
 - Added `craft\commerce\models\LineItem::$sku`.
@@ -21,10 +20,7 @@
 - Restored missing “New Subscription Plan” button. ([#1271](https://github.com/craftcms/commerce/pull/1271))
 - Fixed an error that could occur when upgrading to 3.0 from pre 2.2.6.
 - Fixed ability to view transactions tab for carts. ([#1268](https://github.com/craftcms/commerce/issues/1268))
-=======
-### Fixed
 - Fixed a error that prevented redirection back to the Customer info page.
->>>>>>> 900b9cd1
 
 ## 3.0.6 - 2020-02-06
 
