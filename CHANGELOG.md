# Release Notes for Craft Commerce

## Unreleased

<<<<<<< HEAD
-  Fixed a bug where where user group condition values are not migration from v3 to v4. ([#3176](https://github.com/craftcms/commerce/issues/3176))
=======
- Fixed a PHP error that occurred when making a payment through the Payments service directly.
- Deleting a user with existing orders or subscriptions now displays a better flash error message. ([#3071](https://github.com/craftcms/commerce/pull/3071), [#3070](https://github.com/craftcms/commerce/pull/3070))
>>>>>>> 151d0b25

## 4.2.9 - 2023-05-25

- The `commerce/cart/update-cart` action now accepts `clearAddresses`, `clearBillingAddress`, and `clearShippingAddress` params.
- Fixed a JavaScript error that occurred when switching control panel tabs on small screens. ([#3162](https://github.com/craftcms/commerce/issues/3162))
- Fixed a bug where the `commerce/upgrade` command wasn’t migrating discounts’ and coupons’ Max Uses values properly. ([#2947](https://github.com/craftcms/commerce/issues/2947))

## 4.2.8 - 2023-05-03

- Added `craft\commerce\services\Customers::EVENT_UPDATE_PRIMARY_PAYMENT_SOURCE`.
- Fixed a bug where PDFs could be generated using the wrong formatting locale. ([#3145](https://github.com/craftcms/commerce/issues/3145))

## 4.2.7 - 2023-04-13

- Added the “Order Site” order condition rule. ([#3131](https://github.com/craftcms/commerce/issues/3131))
- Email jobs are now reattempted up to five times on failure. ([#3121](https://github.com/craftcms/commerce/pull/3121))
- Fixed a bug where variants weren’t getting propagated properly when new sites were created. ([#3124](https://github.com/craftcms/commerce/issues/3124))
- Fixed a bug where the flash message that was shown for order status changes could be malformed, if there were any errors. ([#3116](https://github.com/craftcms/commerce/issues/3116))
- Fixed a bug where Commerce widgets’ “Order Statuses” settings’ instruction text wasn’t getting translated.
- Fixed a bug where the flash message displayed when tax settings failed to save on Commerce Lite wasn’t getting translated.
- Fixed a bug where the `commerce/upgrade` command could fail if there was a large number of orphaned customers.

## 4.2.6 - 2023-03-22

- Discounts’ “Match Customer” conditions can now have a “Signed In” rule.
- Added `craft\commerce\base\Gateway::showPaymentFormSubmitButton()`
- Added `craft\commmerce\elements\conditions\customer\SignedInConditionRule`.
- The `commerce/payments/pay` action now includes a `redirectData` key in JSON responses.
- Fixed a PHP error that could occur when processing a payment. ([#3092](https://github.com/craftcms/commerce/issues/3092))
- Fixed a bug where cart cookies weren’t getting removed on logout, if the `defaultCookieDomain` Craft config setting was set. ([#3091](https://github.com/craftcms/commerce/pull/3091))
- Fixed a bug where the `validateCartCustomFieldsOnSubmission` setting wasn’t being respected in Craft 4.4. ([#3109](https://github.com/craftcms/commerce/issues/3109))
- Fixed a bug where the “Tax Zone” and “Tax Category” selects could be incorrectly populated when editing a tax category.
- Fixed a PHP error that occurred when saving a tax zone with an empty name on Commerce Lite. ([#3089](https://github.com/craftcms/commerce/issues/3089))
- Fixed a PHP error that occurred when saving shipping settings with empty “Shipping Base Rate” or “Shipping Per Item Rate” settings on Commerce Lite.
- Fixed a bug where the flash message that was shown for order status changes was malformed. ([#3116](https://github.com/craftcms/commerce/issues/3116))
- Fixed a PHP error that could occur when creating an order in the control panel. ([#3115](https://github.com/craftcms/commerce/issues/3115))

## 4.2.5.1 - 2023-02-02

- Fixed a PHP error that occurred when retrieving orders with missing line item descriptions or SKUs. ([#2936](https://github.com/craftcms/commerce/issues/2936))

## 4.2.5 - 2023-02-01

- Added support for searching for orders by customer name. ([#3050](https://github.com/craftcms/commerce/issues/3050))
- Fixed a PHP error that occurred if `null` was passed to `craft\commerce\services\Discounts::getDiscountByCode()`. ([#3045](https://github.com/craftcms/commerce/issues/3045))
- Fixed a bug where a large number of shipping rule category queries could be executed.
- Fixed a PHP error that occurred if a product was re-saved before it had finished propagating to all sites. ([#1954](https://github.com/craftcms/commerce/issues/1954))
- Fixed a PHP error that occurred if `craft\commerce\services\ProductTypes::getEditableProductTypes()` was called when no user was logged in. 
- Fixed a PHP error that occurred when saving an invalid shipping method.
- Fixed a bug where gateways’ “Enabled for customers to select during checkout” setting wasn’t properly supporting environment variables. ([#3052](https://github.com/craftcms/commerce/issues/3052))
- Fixed a PHP error that could occur when entering values on an Edit Discount page. ([#3067](https://github.com/craftcms/commerce/issues/3067))
- Fixed a PHP error that could occur when validating an address’s Organization Tax ID field. ([#3046](https://github.com/craftcms/commerce/issues/3046))

## 4.2.4 - 2022-11-29

- The “Customer” order condition rule now supports orders with no customer.

## 4.2.3 - 2022-11-23

- Fixed a bug where saving an invalid tax category failed silently. ([#3013](https://github.com/craftcms/commerce/issues/3013))
- Fixed a bug where using the `autoSetNewCartAddresses` config setting was getting applied for guest carts.
- Fixed an error that could occur when purging inactive carts.
- Fixed a bug where products and variants weren’t always available as link options in Redactor. ([#3041](https://github.com/craftcms/commerce/issues/3041))

## 4.2.2 - 2022-11-06

### Fixed

- Fixed a bug where saving an invalid tax category doesn't return an error notice.
- Fixed an error that could occur when purging inactive carts.
- Fixed a bug where the `commerce/cart/update-cart` action wasn’t fully clearing the cart when the `clearLineItems` param was submitted, if the quantity of an exsiting line item was being increased in the same request. ([#3014](https://github.com/craftcms/commerce/issues/3014))
- Fixed an error that could occur when purging a large number of inactive carts.
- Fixed an error where addresses were assumed to have an owner. ([#3021](https://github.com/craftcms/commerce/pull/3021))

## 4.2.1 - 2022-10-27

- Fixed an error that occurred when viewing tax categories.
- Fixed a bug where the Top Products widget wasn’t showing the correct revenue total.
- Added `craft\commerce\models\TaxCategory::dateDeleted`.
- Added `craft\commerce\models\ShippingCategory::dateDeleted`.

## 4.2.0 - 2022-10-26

### Store Management
- Discounts’ “Match Customer” conditions can now have a “Has Orders” rule.
- Order conditions can now have a “Completed” rule.
- Order conditions can now have a “Customer” rule.
- Order conditions can now have a “Date Ordered” rule.
- Order conditions can now have a “Has Purchasable” rule.
- Order conditions can now have a “Item Subtotal” rule.
- Order conditions can now have a “Order Status” rule.
- Order conditions can now have a “Paid” rule.
- Order conditions can now have a “Reference” rule.
- Order conditions can now have a “Shipping Method” rule.
- Order conditions can now have a “Total” rule.
- Order conditions can now have a “Total Discount” rule.
- Order conditions can now have a “Total Price” rule.
- Order conditions can now have a “Total Qty” rule.
- Order conditions can now have a “Total Tax” rule.
- It’s now possible to assign primary payment sources on customers.
- It’s now possible to set the quantity when adding a line item on the Edit Order page. ([#2993](https://github.com/craftcms/commerce/discussions/2993))
- The “Update Order Status…” bulk order action now returns a more helpful response message.

### Administration
- Added the `autoSetPaymentSource` config setting, which can be enabled to automatically set a customers’ primary payment sources on new carts.
- Shipping and tax categories are now archived instead of deleted.

### Development
- Order queries now have `itemTotal`, `itemSubtotal`, `shippingMethodHandle`, `totalDiscount`, `total`, `totalPaid`, `totalPrice`, `totalQty`, and `totalTax` params.
- Order queries’ `reference` params now accept a wider range of values.
- `commerce/cart/*` actions now return `shippingAddress` and `billingAddress` values in JSON responses. ([#2921](https://github.com/craftcms/commerce/issues/2921))

### Extensibility
- Added `craft\commerce\base\Stat::getOrderStatuses()`.
- Added `craft\commerce\base\Stat::setOrderStatuses()`.
- Added `craft\commerce\base\StatInterface::getOrderStatuses()`.
- Added `craft\commerce\base\StatInterface::setOrderStatuses()`.
- Added `craft\commerce\base\StatWidgetTrait`.
- Added `craft\commerce\behaviors\CustomerBehavoir::getPrimaryPaymentSource()`.
- Added `craft\commerce\behaviors\CustomerBehavoir::getPrimaryPaymentSourceId()`.
- Added `craft\commerce\behaviors\CustomerBehavoir::setPrimaryPaymentSourceId()`.
- Added `craft\commerce\controllers\PaymentSourcesController::actionSetPrimaryPaymentSource()`.
- Added `craft\commerce\elements\Order::$storedTotalQty`.
- Added `craft\commerce\elements\Order::autoSetPaymentSource()`.
- Added `craft\commerce\elements\conditions\customers\HasOrdersConditionRule`.
- Added `craft\commerce\elements\conditions\orders\CompletedConditionRule`.
- Added `craft\commerce\elements\conditions\orders\CustomerConditionRule`.
- Added `craft\commerce\elements\conditions\orders\DateOrderedConditionRule`.
- Added `craft\commerce\elements\conditions\orders\HasPurchasableConditionRule`.
- Added `craft\commerce\elements\conditions\orders\ItemSubtotalConditionRule`.
- Added `craft\commerce\elements\conditions\orders\ItemTotalConditionRule`.
- Added `craft\commerce\elements\conditions\orders\OrderCurrencyValuesAttributeConditionRule`.
- Added `craft\commerce\elements\conditions\orders\OrderStatusConditionRule`.
- Added `craft\commerce\elements\conditions\orders\OrderTextValuesAttributeConditionRule`.
- Added `craft\commerce\elements\conditions\orders\PaidConditionRule`.
- Added `craft\commerce\elements\conditions\orders\ReferenceConditionRule`.
- Added `craft\commerce\elements\conditions\orders\ShippingMethodConditionRule`.
- Added `craft\commerce\elements\conditions\orders\TotalConditionRule`.
- Added `craft\commerce\elements\conditions\orders\TotalDiscountConditionRule`.
- Added `craft\commerce\elements\conditions\orders\TotalPriceConditionRule`.
- Added `craft\commerce\elements\conditions\orders\TotalQtyConditionRule`.
- Added `craft\commerce\elements\conditions\orders\TotalTaxConditionRule`.
- Added `craft\commerce\elements\db\OrderQuery::$itemSubtotal`.
- Added `craft\commerce\elements\db\OrderQuery::$itemTotal`.
- Added `craft\commerce\elements\db\OrderQuery::$shippingMethodHandle`.
- Added `craft\commerce\elements\db\OrderQuery::$totalDiscount`.
- Added `craft\commerce\elements\db\OrderQuery::$totalPaid`.
- Added `craft\commerce\elements\db\OrderQuery::$totalPrice`.
- Added `craft\commerce\elements\db\OrderQuery::$totalQty`.
- Added `craft\commerce\elements\db\OrderQuery::$totalTax`.
- Added `craft\commerce\elements\db\OrderQuery::$total`.
- Added `craft\commerce\elements\db\OrderQuery::itemSubtotal()`.
- Added `craft\commerce\elements\db\OrderQuery::itemTotal()`.
- Added `craft\commerce\elements\db\OrderQuery::shippingMethodHandle()`.
- Added `craft\commerce\elements\db\OrderQuery::total()`.
- Added `craft\commerce\elements\db\OrderQuery::totalDiscount()`.
- Added `craft\commerce\elements\db\OrderQuery::totalPaid()`.
- Added `craft\commerce\elements\db\OrderQuery::totalPrice()`.
- Added `craft\commerce\elements\db\OrderQuery::totalQty()`.
- Added `craft\commerce\elements\db\OrderQuery::totalTax()`.
- Added `craft\commerce\models\PaymentSource::getIsPrimary()`.
- Added `craft\commerce\models\Settings::$autoSetPaymentSource`.
- Added `craft\commerce\records\Customer::$primaryPaymentSourceId`.
- Added `craft\commerce\services\savePrimaryPaymentSourceId()`.
- `craft\commerce\elements\Order::hasMatchingAddresses()` now has an `$attributes` argument, which can be used to customize which address attributes should be checked.
- Deprecated `craft\commerce\elements\Order::getShippingMethod()`. `$shippingMethodName` and `$shippingMethodHandle` should be used instead.

### System
- Craft Commerce now requires Craft CMS 4.3.0 or later.
- Fixed a bug where it wasn't possible to use a path value for the `loadCartRedirectUrl` setting. ([#2992](https://github.com/craftcms/commerce/pull/2992))
- Fixed a bug where custom shipping methods weren’t applying to orders properly. ([#2986](https://github.com/craftcms/commerce/issues/2986))
- Fixed a bug where passing an invalid product type handle into product queries’ `type` params wouldn’t have any effect. ([#2966](https://github.com/craftcms/commerce/issues/2966))
- Fixed a bug where payments made from Edit Order pages weren’t factoring in gateways’ `availableForUseWithOrder()` methods. ([#2988](https://github.com/craftcms/commerce/issues/2988))
- Fixed a bug where the Emails index page wasn’t showing emails’ template paths. ([#3000](https://github.com/craftcms/commerce/issues/3000))
- Fixed a bug where product slideout editors were showing additional status fields. ([#3010](https://github.com/craftcms/commerce/issues/3010))

## 4.1.3 - 2022-10-07

### Changed
- The `commerce/downloads/pdf` action now accepts an `inline` param. ([#2981](https://github.com/craftcms/commerce/pull/2981))

### Fixed
- Fixed a SQL error that occurred when restoring a soft-deleted product. ([#2982](https://github.com/craftcms/commerce/issues/2982))
- Fixed a bug where the Edit Product page wasn’t handling site selection changes properly. ([#2971](https://github.com/craftcms/commerce/issues/2971))
- Fixed a bug where it wasn't possible to add variants to a sale from the Edit Product page. ([#2976](https://github.com/craftcms/commerce/issues/2976))
- Fixed a bug where primary addresses weren’t being automatically set on the Edit Order page. ([#2963](https://github.com/craftcms/commerce/issues/2963)) 
- Fixed a bug where it wasn’t possible to change the default order status. ([#2915](https://github.com/craftcms/commerce/issues/2915))

## 4.1.2 - 2022-09-15

### Fixed
- Fixed a SQL error that could occur when updating to Commerce 4 on MySQL.
- Fixed an error that could when sorting orders by address attributes. ([#2956](https://github.com/craftcms/commerce/issues/2956))
- Fixed a bug where it wasn’t possible to save decimal numbers for variant dimensions. ([#2540](https://github.com/craftcms/commerce/issues/2540))
- Fixed a bug where the Edit Product page wasn’t handling site selection changes properly. ([#2920](https://github.com/craftcms/commerce/issues/2920))
- Fixed a bug where partial elements were not being deleted during garbage collection.
- Fixed a bug where orders’ item subtotals weren’t being saved to the database.
- Fixed a bug where the “Per Item Amount Off” setting on Edit Discount pages was stripping decimal values for locales that use commas for decimal symbols. ([#2937](https://github.com/craftcms/commerce/issues/2937))

## 4.1.1 - 2022-09-01

### Fixed
- Fixed a bug where Edit Subscription pages were blank. ([#2913](https://github.com/craftcms/commerce/issues/2913))
- Fixed a bug where `craft\commerce\elements\Order::hasMatchingAddresses()` wasn’t checking the `fullName` property. ([#2917](https://github.com/craftcms/commerce/issues/2917))
- Fixed a bug where discounts’ Purchase Total values weren’t getting saved.
- Fixed a bug where discounts’ shipping address conditions were being saved as billing address conditions. ([#2938](https://github.com/craftcms/commerce/issues/2938)) 
- Fixed an error that occurred when exporting orders using the “Expanded” export type. ([#2953](https://github.com/craftcms/commerce/issues/2953))
- Fixed a bug where it wasn’t possible to clear out variants’ min and max quantities. ([#2954](https://github.com/craftcms/commerce/issues/2954))

## 4.1.0 - 2022-07-19

### Added
- Tax rates now have a “Unit price” taxable subject option. ([#2883](https://github.com/craftcms/commerce/pull/2883))
- The Total Revenue widget can now show the total paid, rather than the total invoiced. ([#2852](https://github.com/craftcms/commerce/issues/2852))
- Added the `commerce/transfer-customer-data` command.
- Added `craft\commerce\elements\Order::EVENT_BEFORE_APPLY_ADD_NOTICE`. ([#2676](https://github.com/craftcms/commerce/issues/2676))
- Added `craft\commerce\elements\Order::hasMatchingAddresses()`.
- Added `craft\commerce\services\Customers::transferCustomerData()`. ([#2801](https://github.com/craftcms/commerce/pull/2801))
- Added `craft\commerce\stats\TotalRevenue::$type`.
- Added `craft\commerce\stats\TotalRevenue::TYPE_TOTAL_PAID`.
- Added `craft\commerce\stats\TotalRevenue::TYPE_TOTAL`.
- Added `craft\commerce\widgets\TotalRevenue::$type`.

### Changed
- Craft Commerce now requires Dompdf 2.0.0 or later. ([#2879](https://github.com/craftcms/commerce/pull/2879))
- Addresses submitted to the cart are now validated. ([#2874](https://github.com/craftcms/commerce/pull/2874))
- Garbage collection now removes any orphaned variants, as well as partial donation, order, product, subscription, and variant data.
- `craft\commerce\elements\Product` now supports the `EVENT_DEFINE_CACHE_TAGS` event.
- `craft\commerce\elements\Variant` now supports the `EVENT_DEFINE_CACHE_TAGS` event.

### Fixed
- Fixed an error that occurred when disabling all variants on Edit Product pages.
- Fixed a bug where order address titles weren’t being updated correctly.
- Fixed a bug where it was possible to save an order with the same billing and shipping address IDs. ([#2841](https://github.com/craftcms/commerce/issues/2841))
- Fixed a bug where order addresses were not being saved with the `live` scenario.
- Fixed a PHP error that occurred when editing a subscription with custom fields.
- Fixed an infinite recursion bug that occurred when `autoSetCartShippingMethodOption` was enabled. ([#2875](https://github.com/craftcms/commerce/issues/2875))
- Fixed a bug where product slideout editors were attempting to create provisional drafts. ([#2886](https://github.com/craftcms/commerce/issues/2886))

## 4.0.4 - 2022-06-22

> {note} If you’ve already upgraded a site to Commerce 4, please go to **Commerce** → **Promotions** → **Discounts** and review your discounts’ coupons’ Max Uses values, as the `commerce/upgrade` command wasn’t migrating those values properly before this release.

### Fixed
- Fixed a bug where `craft\commerce\services\PaymentSources::getAllGatewayPaymentSourcesByUserId()` wasn’t passing along the user ID to `getAllPaymentSourcesByCustomerId()`.
- Fixed an error that could occur when using a discount with a coupon code.
- Fixed a bug where it wasn’t possible to delete a shipping rule. ([#2857](https://github.com/craftcms/commerce/issues/2857))
- Fixed a bug where it wasn’t possible to subscribe and create a payment source simultaneously. ([#2834](https://github.com/craftcms/commerce/pull/2834))
- Fixed inaccurate PHP type declarations.
- Fixed errors that could occur when expiring, cancelling, or suspending a subscription. ([#2831](https://github.com/craftcms/commerce/issues/2831))
- Fixed a bug where the Order Value condition rule wasn’t working.
- Fixed a bug where the `commerce/upgrade` command wasn’t migrating discounts’ coupons’ Max Uses values properly.

## 4.0.3 - 2022-06-09

### Deprecated
- Deprecated `craft\commerce\services\Orders::pruneDeletedField()`.
- Deprecated `craft\commerce\services\ProductType::pruneDeletedField()`.
- Deprecated `craft\commerce\services\Subscriptions::pruneDeletedField()`.

### Fixed
- Fixed a PHP error that could occur when saving a shipping rule. ([#2824](https://github.com/craftcms/commerce/issues/2824))
- Fixed a PHP error that could occur when saving a sale. ([#2827](https://github.com/craftcms/commerce/issues/2827))
- Fixed a bug where `administrativeArea` data wasn’t being saved for an address in the example templates. ([#2840](https://github.com/craftcms/commerce/issues/2840))

## 4.0.2 - 2022-06-03

### Fixed
- Fixed a bug where it wasn’t possible to set a coupon’s Max Uses setting to `0`.
- Fixed UI bugs in the “Update Order Status” modal. ([#2821](https://github.com/craftcms/commerce/issues/2821))
- Fixed a bug where the `commerce/upgrade` console command caused customer discount uses to be reset.
- Fixed a bug where the `commerce/upgrade` console command would fail when multiple orders used the same email address with different casing.

## 4.0.1 - 2022-05-18

### Changed
- Address forms in the example templates now include any Plain Text custom fields in the address field layout.

### Fixed
- Fixed a bug where the `autoSetNewCartAddresses` setting didn’t have any effect. ([#2804](https://github.com/craftcms/commerce/issues/2804))
- Fixed a PHP error that occurred when making a payment on the Edit Order page. ([#2795](https://github.com/craftcms/commerce/issues/2795))
- Fixed a PHP error that occurred when duplicating addresses that wasn’t owned by a user.
- Fixed a bug where address cards appeared to be editable when viewing completed orders. ([#2817](https://github.com/craftcms/commerce/issues/2817))
- Fixed a front-end validation error that was raised incorrectly on address inputs in the example templates. ([#2777](https://github.com/craftcms/commerce/pull/2777))

## 4.0.0 - 2022-05-04

### Added
- Customers are now native Craft user elements. ([#2524](https://github.com/craftcms/commerce/discussions/2524), [2385](https://github.com/craftcms/commerce/discussions/2385))
- Discounts can now have condition builders, enabling flexible matching based on the order, user, and addresses. ([#2290](https://github.com/craftcms/commerce/discussions/2290),  [#2296](https://github.com/craftcms/commerce/discussions/2296), [#2299](https://github.com/craftcms/commerce/discussions/2299))
- Shipping zones can now have condition builders, enabling flexible matching based on the address. ([#2290](https://github.com/craftcms/commerce/discussions/2290), [#2296](https://github.com/craftcms/commerce/discussions/2296))
- Tax zones can now have condition builders, enabling flexible matching based on the address. ([#2290](https://github.com/craftcms/commerce/discussions/2290), [#2296](https://github.com/craftcms/commerce/discussions/2296))
- Discounts can now have multiple coupon codes, each with their own usage rules. ([#2377](https://github.com/craftcms/commerce/discussions/2377), [#2303](https://github.com/craftcms/commerce/discussions/2303), [#2713](https://github.com/craftcms/commerce/pull/2713))
- It’s now possible to bulk-generate coupon codes.
- It’s now possible to create orders from the Edit User page.
- Added a “Commerce” panel to the Debug Toolbar.
- Added “Edit”, “Create”, and “Delete” permissions for product types, sales, and discounts. ([#174](https://github.com/craftcms/commerce/issues/174), [#2400](https://github.com/craftcms/commerce/discussions/2400))
- Added the `|commercePaymentFormNamespace` Twig filter.
- Added `craft\commerce\base\Zone`.
- Added `craft\commerce\behaviors\CustomerAddressBehavior`.
- Added `craft\commerce\behaviors\CustomerBehavior`.
- Added `craft\commerce\console\controllers\UpgradeController`.
- Added `craft\commerce\controllers\DiscountsController::DISCOUNT_COUNTER_TYPE_EMAIL`.
- Added `craft\commerce\controllers\DiscountsController::DISCOUNT_COUNTER_TYPE_TOTAL`.
- Added `craft\commerce\controllers\DiscountsController::DISCOUNT_COUNTER_TYPE_USER`.
- Added `craft\commerce\controllers\DiscountsController::actionGenerateCoupons()`.
- Added `craft\commerce\controllers\OrdersController::actionCreateCustomer()`.
- Added `craft\commerce\controllers\OrdersController::actionGetCustomerAddresses()`.
- Added `craft\commerce\controllers\OrdersController::actionGetOrderAddress()`.
- Added `craft\commerce\controllers\OrdersController::actionValidateAddress()`.
- Added `craft\commerce\controllers\OrdersController::enforceManageOrderPermissions()`.
- Added `craft\commerce\controllers\SubscriptionsController::enforceManageSubscriptionPermissions()`.
- Added `craft\commerce\elements\Order::$sourceBillingAddressId`
- Added `craft\commerce\elements\Order::$sourceShippingAddressId`
- Added `craft\commerce\elements\Product::canCreateDrafts()`.
- Added `craft\commerce\elements\Product::canDelete()`.
- Added `craft\commerce\elements\Product::canDeleteForSite()`.
- Added `craft\commerce\elements\Product::canDuplicate()`.
- Added `craft\commerce\elements\Product::canSave()`.
- Added `craft\commerce\elements\Product::canView()`.
- Added `craft\commerce\elements\Subscription::canView()`.
- Added `craft\commerce\elements\actions\UpdateOrderStatus::$suppressEmails`.
- Added `craft\commerce\events\CommerceDebugPanelDataEvent`.
- Added `craft\commerce\events\OrderStatusEmailsEvent`.
- Added `craft\commerce\events\PdfRenderEvent`.
- Added `craft\commerce\fieldlayoutelements\UserAddressSettings`.
- Added `craft\commerce\helpers\DebugPanel`.
- Added `craft\commerce\helpers\PaymentForm`.
- Added `craft\commerce\models\Coupon`.
- Added `craft\commerce\models\Discount::$couponFormat`.
- Added `craft\commerce\models\Discount::getCoupons()`.
- Added `craft\commerce\models\Discount::setCoupons()`.
- Added `craft\commerce\models\OrderHistory::$userId`.
- Added `craft\commerce\models\OrderHistory::$userName`.
- Added `craft\commerce\models\OrderHistory::getUser()`.
- Added `craft\commerce\models\ShippingAddressZone::condition`.
- Added `craft\commerce\models\Store`.
- Added `craft\commerce\models\TaxAddressZone::condition`.
- Added `craft\commerce\plugin\Services::getCoupons()`.
- Added `craft\commerce\record\OrderHistory::$userName`.
- Added `craft\commerce\records\Coupon`.
- Added `craft\commerce\records\OrderHistory::$userId`.
- Added `craft\commerce\records\OrderHistory::getUser()`.
- Added `craft\commerce\service\Store`.
- Added `craft\commerce\services\Carts::$cartCookieDuration`.
- Added `craft\commerce\services\Carts::$cartCookie`.
- Added `craft\commerce\services\Coupons`.
- Added `craft\commerce\services\Customers::ensureCustomer()`.
- Added `craft\commerce\services\Customers::savePrimaryBillingAddressId()`.
- Added `craft\commerce\services\Customers::savePrimaryShippingAddressId()`.
- Added `craft\commerce\services\Discounts::clearUserUsageHistoryById()`.
- Added `craft\commerce\services\OrderStatuses::EVENT_ORDER_STATUS_CHANGE_EMAILS`.
- Added `craft\commerce\services\Pdfs::EVENT_BEFORE_DELETE_PDF`.
- Added `craft\commerce\services\ProductTypes::getCreatableProductTypeIds()`.
- Added `craft\commerce\services\ProductTypes::getCreatableProductTypes()`.
- Added `craft\commerce\services\ProductTypes::getEditableProductTypeIds()`.
- Added `craft\commerce\services\ProductTypes::hasPermission()`.
- Added `craft\commerce\validators\CouponValidator`.
- Added `craft\commerce\validators\StoreCountryValidator`.
- Added `craft\commerce\web\assets\coupons\CouponsAsset`.

### Changed
- Craft Commerce now requires Craft CMS 4.0.0-RC2 or later.
- Tax rate inputs no longer require the percent symbol.
- Subscription plans are no longer accessible via old Control Panel URLs.
- Addresses can no longer be related to both a user’s address book and an order at the same time. ([#2457](https://github.com/craftcms/commerce/discussions/2457))
- Gateways’ `isFrontendEnabled` settings now support environment variables.
- The active cart number is now stored in a cookie rather than the PHP session data, so it can be retained across browser reboots. ([#2790](https://github.com/craftcms/commerce/pull/2790))
- The installer now archives any database tables that were left behind by a previous Craft Commerce installation.
- `commerce/*` actions no longer accept `orderNumber` params. `number` can be used instead.
- `commerce/cart/*` actions no longer accept `cartUpdatedNotice` params. `successMessage` can be used instead.
- `commerce/cart/*` actions no longer include `availableShippingMethods` in their JSON responses. `availableShippingMethodOptions` can be used instead.
- `commerce/payment-sources/*` actions no longer include `paymentForm` in their JSON responses. `paymentFormErrors` can be used instead.
- `commerce/payments/*` actions now expect payment form fields to be namespaced with the `|commercePaymentFormNamespace` Twig filter’s response.
- `craft\commerce\elements\Order::getCustomer()` now returns a `craft\elements\User` object.
- `craft\commerce\elements\Product::getVariants()`, `getDefaultVariant()`, `getCheapestVariant()`, `getTotalStock()`, and `getHasUnlimitedStock()` now only return data related to enabled variants by default.
- `craft\commerce\model\ProductType::$titleFormat` was renamed to `$variantTitleFormat`.
- `craft\commerce\models\TaxRate::getRateAsPercent()` now returns a localized value.
- `craft\commerce\services\LineItems::createLineItem()` no longer has an `$orderId` argument.
- `craft\commerce\services\LineItems::resolveLineItem()` now has an `$order` argument rather than `$orderId`.
- `craft\commerce\services\Pdfs::EVENT_AFTER_RENDER_PDF` now raises `craft\commerce\events\PdfRenderEvent` rather than `PdfEvent`.
- `craft\commerce\services\Pdfs::EVENT_AFTER_SAVE_PDF` now raises `craft\commerce\events\PdfEvent` rather than `PdfSaveEvent`.
- `craft\commerce\services\Pdfs::EVENT_BEFORE_RENDER_PDF` now raises `craft\commerce\events\PdfRenderEvent` rather than `PdfEvent`.
- `craft\commerce\services\Pdfs::EVENT_BEFORE_SAVE_PDF` now raises `craft\commerce\events\PdfEvent` rather than `PdfSaveEvent`.
- `craft\commerce\services\ShippingMethods::getAvailableShippingMethods()` has been renamed to `getMatchingShippingMethods()`.
- `craft\commerce\services\Variants::getAllVariantsByProductId()` now accepts a `$includeDisabled` argument.

### Deprecated
- Deprecated `craft\commerce\elements\Order::getUser()`. `getCustomer()` should be used instead.
- Deprecated `craft\commerce\services\Carts::getCartName()`. `$cartCookie['name']` should be used instead.
- Deprecated `craft\commerce\services\Plans::getAllGatewayPlans()`. `getPlansByGatewayId()` should be used instead.
- Deprecated `craft\commerce\services\Subscriptions::doesUserHaveAnySubscriptions()`. `doesUserHaveSubscriptions()` should be used instead.
- Deprecated `craft\commerce\services\Subscriptions::getSubscriptionCountForPlanById()`. `getSubscriptionCountByPlanId()` should be used instead.
- Deprecated `craft\commerce\services\TaxRates::getTaxRatesForZone()`. `getTaxRatesByTaxZoneId()` should be used instead.
- Deprecated `craft\commerce\services\Transactions::deleteTransaction()`. `deleteTransactionById()` should be used instead.

### Removed
- Removed the `orderPdfFilenameFormat` setting.
- Removed the `orderPdfPath` setting.
- Removed the `commerce-manageCustomers` permission.
- Removed the `commerce-manageProducts` permission.
- Removed `json_encode_filtered` Twig filter.
- Removed the `commerce/orders/purchasable-search` action. `commerce/orders/purchasables-table` can be used instead.
- Removed `Plugin::getInstance()->getPdf()`. `getPdfs()` can be used instead.
- Removed `craft\commerce\Plugin::t()`. `Craft::t('commerce', 'My String')` can be used instead.
- Removed `craft\commerce\base\AddressZoneInterface`. `craft\commerce\base\ZoneInterface` can be used instead.
- Removed `craft\commerce\base\OrderDeprecatedTrait`.
- Removed `craft\commerce\controllers\AddressesController`.
- Removed `craft\commerce\controllers\CountriesController`.
- Removed `craft\commerce\controllers\CustomerAddressesController`.
- Removed `craft\commerce\controllers\CustomersController`.
- Removed `craft\commerce\controllers\PlansController::actionRedirect()`.
- Removed `craft\commerce\controllers\ProductsPreviewController::actionSaveProduct()`.
- Removed `craft\commerce\controllers\ProductsPreviewController::enforceProductPermissions()`.
- Removed `craft\commerce\controllers\StatesController`.
- Removed `craft\commerce\elements\Order::getAdjustmentsTotalByType()`. `getTotalTax()`, `getTotalDiscount()`, or `getTotalShippingCost()` can be used instead.
- Removed `craft\commerce\elements\Order::getAvailableShippingMethods()`. `getAvailableShippingMethodOptions()` can be used instead.
- Removed `craft\commerce\elements\Order::getOrderLocale()`. `$orderLanguage` can be used instead.
- Removed `craft\commerce\elements\Order::getShippingMethodId()`. `getShippingMethodHandle()` can be used instead.
- Removed `craft\commerce\elements\Order::getShouldRecalculateAdjustments()`. `getRecalculationMode()` can be used instead.
- Removed `craft\commerce\elements\Order::getTotalTaxablePrice()`. The taxable price is now calculated within the tax adjuster.
- Removed `craft\commerce\elements\Order::removeEstimatedBillingAddress()`. `setEstimatedBillingAddress(null)` can be used instead.
- Removed `craft\commerce\elements\Order::removeEstimatedShippingAddress()`. `setEstimatedShippingAddress(null)` can be used instead.
- Removed `craft\commerce\elements\Order::setShouldRecalculateAdjustments()`. `setRecalculationMode()` can be used instead.
- Removed `craft\commerce\elements\actions\DeleteOrder`. `craft\elements\actions\Delete` can be used instead.
- Removed `craft\commerce\elements\actions\DeleteProduct`. `craft\elements\actions\Delete` can be used instead.
- Removed `craft\commerce\elements\traits\OrderDeprecatedTrait`.
- Removed `craft\commerce\events\AddressEvent`.
- Removed `craft\commerce\events\CustomerAddressEvent`.
- Removed `craft\commerce\events\CustomerEvent`.
- Removed `craft\commerce\events\DefineAddressLinesEvent`. `craft\services\Addresses::formatAddress()` can be used instead.
- Removed `craft\commerce\events\LineItemEvent::isValid`.
- Removed `craft\commerce\events\PdfSaveEvent`.
- Removed `craft\commerce\helpers\Localization::formatAsPercentage()`.
- Removed `craft\commerce\models\Country`.
- Removed `craft\commerce\models\Discount::$code`.
- Removed `craft\commerce\models\Discount::getDiscountUserGroups()`.
- Removed `craft\commerce\models\Discount::getUserGroupIds()`. Discount user groups were migrated to the customer condition rule.
- Removed `craft\commerce\models\Discount::setUserGroupIds()`. Discount user groups were migrated to the customer condition rule.
- Removed `craft\commerce\models\Email::getPdfTemplatePath()`. `getPdf()->getTemplatePath()` can be used instead.
- Removed `craft\commerce\models\LineItem::getAdjustmentsTotalByType()`. `getTax()`, `getDiscount()`, or `getShippingCost()` can be used instead.
- Removed `craft\commerce\models\LineItem::setSaleAmount()`.
- Removed `craft\commerce\models\OrderHistory::$customerId`. `$userId` can be used instead.
- Removed `craft\commerce\models\OrderHistory::getCustomer()`. `getUser()` can be used instead.
- Removed `craft\commerce\models\ProductType::getLineItemFormat()`.
- Removed `craft\commerce\models\ProductType::setLineItemFormat()`.
- Removed `craft\commerce\models\Settings::$showCustomerInfoTab`. `$showEditUserCommerceTab` can be used instead.
- Removed `craft\commerce\models\ShippingAddressZone::getCountries()`.
- Removed `craft\commerce\models\ShippingAddressZone::getCountriesNames()`.
- Removed `craft\commerce\models\ShippingAddressZone::getCountryIds()`.
- Removed `craft\commerce\models\ShippingAddressZone::getStateIds()`.
- Removed `craft\commerce\models\ShippingAddressZone::getStates()`.
- Removed `craft\commerce\models\ShippingAddressZone::getStatesNames()`.
- Removed `craft\commerce\models\ShippingAddressZone::isCountryBased`.
- Removed `craft\commerce\models\State`.
- Removed `craft\commerce\models\TaxAddressZone::getCountries()`.
- Removed `craft\commerce\models\TaxAddressZone::getCountriesNames()`.
- Removed `craft\commerce\models\TaxAddressZone::getCountryIds()`.
- Removed `craft\commerce\models\TaxAddressZone::getStateIds()`.
- Removed `craft\commerce\models\TaxAddressZone::getStates()`.
- Removed `craft\commerce\models\TaxAddressZone::getStatesNames()`.
- Removed `craft\commerce\models\TaxAddressZone::isCountryBased`.
- Removed `craft\commerce\queue\jobs\ConsolidateGuestOrders`.
- Removed `craft\commerce\records\Country`.
- Removed `craft\commerce\records\CustomerAddress`. `craft\records\Address` can be used instead.
- Removed `craft\commerce\records\Discount::CONDITION_USER_GROUPS_ANY_OR_NONE`. Discount user groups were migrated to the customer condition rule.
- Removed `craft\commerce\records\Discount::CONDITION_USER_GROUPS_EXCLUDE`. Discount user groups were migrated to the customer condition rule.
- Removed `craft\commerce\records\Discount::CONDITION_USER_GROUPS_INCLUDE_ALL`. Discount user groups were migrated to the customer condition rule.
- Removed `craft\commerce\records\Discount::CONDITION_USER_GROUPS_INCLUDE_ANY`. Discount user groups were migrated to the customer condition rule.
- Removed `craft\commerce\records\DiscountUserGroup`.
- Removed `craft\commerce\records\OrderHistory::getCustomer()`. `getUser()` can be used instead.
- Removed `craft\commerce\records\ShippingZoneCountry`.
- Removed `craft\commerce\records\ShippingZoneState`.
- Removed `craft\commerce\records\State`.
- Removed `craft\commerce\records\TaxZoneCountry`.
- Removed `craft\commerce\records\TaxZoneState`.
- Removed `craft\commerce\services\Addresses::purgeOrphanedAddresses()`.
- Removed `craft\commerce\services\Addresses`.
- Removed `craft\commerce\services\Countries`.
- Removed `craft\commerce\services\Customers::EVENT_AFTER_SAVE_CUSTOMER_ADDRESS`.
- Removed `craft\commerce\services\Customers::EVENT_AFTER_SAVE_CUSTOMER`.
- Removed `craft\commerce\services\Customers::EVENT_BEFORE_SAVE_CUSTOMER_ADDRESS`.
- Removed `craft\commerce\services\Customers::EVENT_BEFORE_SAVE_CUSTOMER`.
- Removed `craft\commerce\services\Customers::SESSION_CUSTOMER`.
- Removed `craft\commerce\services\Customers::consolidateOrdersToUser()`.
- Removed `craft\commerce\services\Customers::deleteCustomer()`.
- Removed `craft\commerce\services\Customers::forgetCustomer()`.
- Removed `craft\commerce\services\Customers::getAddressIds()`.
- Removed `craft\commerce\services\Customers::getCustomer()`.
- Removed `craft\commerce\services\Customers::getCustomerById()`.
- Removed `craft\commerce\services\Customers::getCustomerByUserId()`.
- Removed `craft\commerce\services\Customers::getCustomerId()`.
- Removed `craft\commerce\services\Customers::getCustomersQuery()`.
- Removed `craft\commerce\services\Customers::purgeOrphanedCustomers()`.
- Removed `craft\commerce\services\Customers::saveAddress()`.
- Removed `craft\commerce\services\Customers::saveCustomer()`.
- Removed `craft\commerce\services\Customers::saveUserHandler()`.
- Removed `craft\commerce\services\Discounts::EVENT_BEFORE_MATCH_LINE_ITEM`. `EVENT_DISCOUNT_MATCHES_LINE_ITEM` can be used instead.
- Removed `craft\commerce\services\Discounts::getOrderConditionParams()`. `$order->toArray()` can be used instead.
- Removed `craft\commerce\services\Discounts::populateDiscountRelations()`.
- Removed `craft\commerce\services\Orders::cartArray()`. `toArray()` can be used instead.
- Removed `craft\commerce\services\Payments::getTotalAuthorizedForOrder()`.
- Removed `craft\commerce\services\Payments::getTotalAuthorizedOnlyForOrder()`. `craft\commerce\elements\Order::getTotalAuthorized()` can be used instead.
- Removed `craft\commerce\services\Payments::getTotalPaidForOrder()`. `craft\commerce\elements\Order::getTotalPaid()` can be used instead.
- Removed `craft\commerce\services\Payments::getTotalRefundedForOrder()`.
- Removed `craft\commerce\services\Sales::populateSaleRelations()`.
- Removed `craft\commerce\services\States`.<|MERGE_RESOLUTION|>--- conflicted
+++ resolved
@@ -2,12 +2,9 @@
 
 ## Unreleased
 
-<<<<<<< HEAD
--  Fixed a bug where where user group condition values are not migration from v3 to v4. ([#3176](https://github.com/craftcms/commerce/issues/3176))
-=======
+- Fixed a bug where where user group condition values are not migration from v3 to v4. ([#3176](https://github.com/craftcms/commerce/issues/3176))
 - Fixed a PHP error that occurred when making a payment through the Payments service directly.
 - Deleting a user with existing orders or subscriptions now displays a better flash error message. ([#3071](https://github.com/craftcms/commerce/pull/3071), [#3070](https://github.com/craftcms/commerce/pull/3070))
->>>>>>> 151d0b25
 
 ## 4.2.9 - 2023-05-25
 
