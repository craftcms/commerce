# Release Notes for Craft Commerce

## Unreleased

- Fixed a bug where the store management menu was not listing all items on the Stores index page.
<<<<<<< HEAD
- Fixed an error that could occur when querying products via GraphQL.
- Fixed an error that could occur when querying variants via GraphQL.
- Added `craft\commerce\gql\types\input\IntFalse`.
=======
- Fixed an SQL error that occurred when using the `hasStock` Purchasable query param. ([#3505](https://github.com/craftcms/commerce/issues/3505))
>>>>>>> 5348e43b

## 5.0.6 - 2024-05-15

- Fixed an error that occurred when deleting or duplicating a shipping rule on the Edit Shipping Rule screen. ([#3490](https://github.com/craftcms/commerce/issues/3490))
- Fixed a bug where dimension fields did not respect their product type visibility settings. ([#3493](https://github.com/craftcms/commerce/issues/3493))
- Fixed a SQL error that occurred when updating. ([#3495](https://github.com/craftcms/commerce/pull/3495),[#3496](https://github.com/craftcms/commerce/issues/3496))

## 5.0.5 - 2024-05-09

- Fixed a SQL error that could occur during installation. ([#3492](https://github.com/craftcms/commerce/issues/3492), [#3488](https://github.com/craftcms/commerce/issues/3488))

## 5.0.4 - 2024-05-08

- Fixed a SQL error that could occur on the Edit Store screen. ([#3482](https://github.com/craftcms/commerce/issues/3482))
- Fixed a SQL error that could that occurred when using the `hasSales` variant query param. ([#3483](https://github.com/craftcms/commerce/issues/3483))
- Fixed SQL errors that could occur during installation. ([#3486](https://github.com/craftcms/commerce/issues/3486), [#3488](https://github.com/craftcms/commerce/issues/3488))

## 5.0.3 - 2024-05-02

- Added `craft\commerce\helpers\ProjectConfigData::ensureAllStoresProcessed()`.
- Added `craft\commerce\models\OrderStatus::getConfig()`.
- Fixed a bug where it wasn’t possible to download PDFs from the Orders index page. ([#3477](https://github.com/craftcms/commerce/issues/3477))
- Fixed an error that could occur when installing Craft CMS + Craft Commerce with an existing project config. ([#3472](https://github.com/craftcms/commerce/issues/3472))
- Fixed a bug where order status configs were missing their store assignments after rebuilding the project config. 

## 5.0.2 - 2024-05-01

- Fixed a bug where setting a default tax zone would unset the default zone for all other stores. ([#3473](https://github.com/craftcms/commerce/issues/3473))
- Fixed a bug where email queue jobs weren’t completing. ([#3476](https://github.com/craftcms/commerce/issues/3476))
- Fixed a bug where it wasn’t possible to create a new order for a non-primary store from the control panel. ([#3474](https://github.com/craftcms/commerce/issues/3474))

## 5.0.1 - 2024-05-01

- Fixed a bug where the “Commerce” Edit User screen wasn’t showing.
- Added `craft\commerce\controllers\UsersController`.
- Deprecated `craft\commerce\fields\UserCommerceField`.

## 5.0.0 - 2024-04-30

### Store Management
- It’s now possible to manage multiple stores (up to five). ([#2283](https://github.com/craftcms/commerce/discussions/2283))
- It’s now possible to manage multiple inventory locations (up to five). ([#2286](https://github.com/craftcms/commerce/discussions/2286), [#2669](https://github.com/craftcms/commerce/discussions/2669))
- Added support for catalog pricing of purchasables, improving scalability and pricing flexibility for high-volume stores.
- Products now support drafts, autosaving, and versioning. ([#2358](https://github.com/craftcms/commerce/discussions/2358))
- Product variants are now managed via nested element indexes rather than inline-editable blocks.
- Product variants’ field layouts now support multiple tabs.
- Product pages’ breadcrumbs now include a menu that links to each editable product type.
- It’s now possible to create new products from product select modals when a custom source is selected, if the source is configured to only show products of one type.
- The Products index page now shows a primary “New product” button when a custom source is selected, if the source is configured to only show products of one type.
- Order conditions can now have a “Total Weight” rule.
- Shipping methods and shipping rules now support flexible order matching, based on an order condition.
- Users’ orders, carts, and subscriptions are now managed on a dedicated “Commerce” screen within Edit User sections.

### Administration
- Added a new “Manage inventory stock levels” permission.
- Added a new “Manage inventory locations” permission.

### Development
- Added the `currentStore` Twig variable.
- Added `commerce/pricing-catalog/generate` command.
- Deprecated the `hasUnlimitedStock` variant query param. `inventoryTracked` should be used instead.
- Removed the `shippingCategory`, `shippingCategoryId`, `taxCategory`, and `taxCategoryId` product query params. The corresponding variant query params can be used instead.
- Removed the `showEditUserCommerceTab` config setting.

### Extensibility
- Added `craft\commerce\base\CatalogPricingConditionRuleInterface`.
- Added `craft\commerce\base\EnumHelpersTrait`
- Added `craft\commerce\base\HasStoreInterface`.
- Added `craft\commerce\base\InventoryMovementInterface`.
- Added `craft\commerce\base\InventoryMovement`.
- Added `craft\commerce\base\Purchasable::$availableForPurchase`.
- Added `craft\commerce\base\Purchasable::$freeShipping`.
- Added `craft\commerce\base\Purchasable::$height`.
- Added `craft\commerce\base\Purchasable::$inventoryTracked`
- Added `craft\commerce\base\Purchasable::$length`.
- Added `craft\commerce\base\Purchasable::$maxQty`.
- Added `craft\commerce\base\Purchasable::$minQty`.
- Added `craft\commerce\base\Purchasable::$promotable`.
- Added `craft\commerce\base\Purchasable::$shippingCategoryId`.
- Added `craft\commerce\base\Purchasable::$stock`
- Added `craft\commerce\base\Purchasable::$taxCategoryId`.
- Added `craft\commerce\base\Purchasable::$weight`.
- Added `craft\commerce\base\Purchasable::$width`.
- Added `craft\commerce\base\Purchasable::getInventoryItem()`.
- Added `craft\commerce\base\Purchasable::getInventoryLevels()`.
- Added `craft\commerce\base\Purchasable::getOnPromotion()`.
- Added `craft\commerce\base\Purchasable::getPrice()`.
- Added `craft\commerce\base\Purchasable::getPromotionalPrice()`.
- Added `craft\commerce\base\Purchasable::getStock()`
- Added `craft\commerce\base\Purchasable::getStore()`
- Added `craft\commerce\base\Purchasable::setPrice()`.
- Added `craft\commerce\base\Purchasable::setPromotionalPrice()`.
- Added `craft\commerce\base\StoreRecordTrait`.
- Added `craft\commerce\base\StoreTrait`.
- Added `craft\commerce\behaviors\StoreBehavior`.
- Added `craft\commerce\collections\InventoryMovementCollection`
- Added `craft\commerce\collections\UpdateInventoryLevelCollection`
- Added `craft\commerce\console\controllers\CatalogPricingController`.
- Added `craft\commerce\controllers\CatalogPricingController`.
- Added `craft\commerce\controllers\CatalogPricingRulesController`.
- Added `craft\commerce\controllers\InventoryLocationsController`
- Added `craft\commerce\controllers\InventoryLocationsStoresController`
- Added `craft\commerce\controllers\VariantsController`.
- Added `craft\commerce\db\Table::CATALOG_PRICING_RULES_USERS`.
- Added `craft\commerce\db\Table::CATALOG_PRICING_RULES`.
- Added `craft\commerce\db\Table::CATALOG_PRICING`.
- Added `craft\commerce\db\Table::INVENTORYITEMS`.
- Added `craft\commerce\db\Table::INVENTORYLOCATIONS_STORES`.
- Added `craft\commerce\db\Table::INVENTORYLOCATIONS`.
- Added `craft\commerce\db\Table::INVENTORYMOVEMENTS`.
- Added `craft\commerce\db\Table::PURCHASABLES_STORES`.
- Added `craft\commerce\db\Table::STORESETTINGS`.
- Added `craft\commerce\db\Table::STORES`.
- Added `craft\commerce\db\Table::TRANSFERS_INVENTORYITEMS`.
- Added `craft\commerce\db\Table::TRANSFERS`.
- Added `craft\commerce\elements\Product::getVariantManager()`.
- Added `craft\commerce\elements\Variant::getProductSlug()`.
- Added `craft\commerce\elements\Variant::getProductTypeHandle()`.
- Added `craft\commerce\elements\Variant::setProductSlug()`.
- Added `craft\commerce\elements\Variant::setProductTypeHandle()`.
- Added `craft\commerce\elements\VariantCollection`.
- Added `craft\commerce\elements\actions\SetDefaultVariant`.
- Added `craft\commerce\elements\conditions\customer\CatalogPricingCustomerCondition`.
- Added `craft\commerce\elements\conditions\orders\DiscountedItemSubtotalConditionRule`.
- Added `craft\commerce\elements\conditions\orders\ShippingAddressZoneConditionRule`.
- Added `craft\commerce\elements\conditions\orders\ShippingMethodOrderCondition`.
- Added `craft\commerce\elements\conditions\orders\ShippingRuleOrderCondition`.
- Added `craft\commerce\elements\conditions\orders\TotalWeightConditionRule`.
- Added `craft\commerce\elements\conditions\products\ProductVariantInventoryTrackedConditionRule`.
- Added `craft\commerce\elements\conditions\purchasables\CatalogPricingCondition`.
- Added `craft\commerce\elements\conditions\purchasables\CatalogPricingCustomerConditionRule`.
- Added `craft\commerce\elements\conditions\purchasables\CatalogPricingPurchasableConditionRule`.
- Added `craft\commerce\elements\conditions\purchasables\PurchasableConditionRule`.
- Added `craft\commerce\elements\db\OrderQuery::$totalWeight`.
- Added `craft\commerce\elements\db\OrderQuery::totalWeight()`.
- Added `craft\commerce\elements\traits\OrderValidatorsTrait::validateOrganizationTaxIdAsVatId()`.
- Added `craft\commerce\enums\InventoryTransactionType`.
- Added `craft\commerce\enums\InventoryUpdateQuantityType`.
- Added `craft\commerce\events\RegisterAvailableShippingMethodsEvent::getShippingMethods()`.
- Added `craft\commerce\events\RegisterAvailableShippingMethodsEvent::setShippingMethods()`.
- Added `craft\commerce\fieldlayoutelements\PurchasabaleAllowedQtyField`.
- Added `craft\commerce\fieldlayoutelements\PurchasabaleAvailableForPurchaseField`.
- Added `craft\commerce\fieldlayoutelements\PurchasabaleDimensionsField`.
- Added `craft\commerce\fieldlayoutelements\PurchasabaleFreeShippingField`.
- Added `craft\commerce\fieldlayoutelements\PurchasabalePriceField`.
- Added `craft\commerce\fieldlayoutelements\PurchasabalePromotableField`.
- Added `craft\commerce\fieldlayoutelements\PurchasabaleSkuField`.
- Added `craft\commerce\fieldlayoutelements\PurchasabaleStockField`.
- Added `craft\commerce\fieldlayoutelements\PurchasabaleWeightField`.
- Added `craft\commerce\helpers\Cp`.
- Added `craft\commerce\helpers\Currency::moneyInputHtml()`.
- Added `craft\commerce\helpers\Purchasable::catalogPricingRulesTableByPurchasableId()`.
- Added `craft\commerce\models\CatalogPricingRule`.
- Added `craft\commerce\models\Discount::$storeId`.
- Added `craft\commerce\models\InventoryItem`.
- Added `craft\commerce\models\InventoryLocation`.
- Added `craft\commerce\models\InventoryTransaction`.
- Added `craft\commerce\models\Level`.
- Added `craft\commerce\models\LineItem::getSnapshot()`.
- Added `craft\commerce\models\LineItem::setSnapshot()`.
- Added `craft\commerce\models\LineItems::getFulfilledTotalQuantity()`.
- Added `craft\commerce\models\PaymentSources::getStore()`.
- Added `craft\commerce\models\ProductType::$maxVariants`.
- Added `craft\commerce\models\PurchasableStore`.
- Added `craft\commerce\models\Store::getInventoryLocations()`.
- Added `craft\commerce\models\Store::getInventoryLocationsOptions()`.
- Added `craft\commerce\models\inventory\InventoryCommittedMovement`
- Added `craft\commerce\models\inventory\InventoryLocationDeactivatedMovement`.
- Added `craft\commerce\models\inventory\InventoryManualMovement`.
- Added `craft\commerce\models\inventory\UpdateInventoryLevel`.
- Added `craft\commerce\plugin\Services::getVat()`.
- Added `craft\commerce\records\CatalogPricingRulePurchasable`.
- Added `craft\commerce\records\CatalogPricingRuleUser`.
- Added `craft\commerce\records\CatalogPricingRule`.
- Added `craft\commerce\records\CatalogPricing`.
- Added `craft\commerce\records\InventoryItem`.
- Added `craft\commerce\records\InventoryLocation`.
- Added `craft\commerce\records\PurchasableStore`.
- Added `craft\commerce\services\CatalogPricingRules`.
- Added `craft\commerce\services\CatalogPricing`.
- Added `craft\commerce\services\Discounts::getAllDiscountsByStoreId()`.
- Added `craft\commerce\services\InventoryLocations`.
- Added `craft\commerce\services\Inventory`.
- Added `craft\commerce\services\OrderStatuses::getOrderStatusByUid()`.
- Added `craft\commerce\services\Purchasables::updateStoreStockCache()`
- Added `craft\commerce\services\Sales::canUseSales()`.
- Added `craft\commerce\services\ShippingCategories::clearCaches()`.
- Added `craft\commerce\services\Stores`.
- Added `craft\commerce\services\Vat`.
- Added `craft\commerce\web\assets\inventory\InventoryAsset`.
- Deprecated `craft\commerce\base\Purchasable::getOnSale()`. `getOnPromotion()` should be used instead.
- Deprecated `craft\commerce\base\Variant::hasUnlimitedStock()`. `craft\commerce\base\Purchasable::$inventoryTracked` should be used instead.
- Deprecated `craft\commerce\elements\Order::$totalSaleAmount`. `$totalPromotionalAmount` should be used instead.
- Deprecated `craft\commerce\elements\Variant::getProduct()`. `getOwner()` should be used instead.
- Deprecated `craft\commerce\elements\Variant::getProductId()`. `getOwnerId()` should be used instead.
- Deprecated `craft\commerce\elements\Variant::setProduct()`. `setOwner()` should be used instead.
- Deprecated `craft\commerce\elements\Variant::setProductId()`. `setOwnerId()` should be used instead.
- Deprecated `craft\commerce\elements\conditions\products\ProductVariantHasUnlimitedStockConditionRule`. `ProductVariantInventoryTrackedConditionRule` should be used instead.
- Deprecated `craft\commerce\models\Store::getCountries()`. `craft\commerce\models\Store::getSettings()->getCountries()` should be used instead.
- Deprecated `craft\commerce\models\Store::getMarketAddressCondition()`. `craft\commerce\models\Store::getSettings()->getMarketAddressCondition()` should be used instead.
- Deprecated `craft\commerce\models\Store::setCountries()`. `craft\commerce\models\Store::getSettings()->setCountries()` should be used instead.
- Removed `craft\commerce\base\PurchasableInterface::getId()`.
- Removed `craft\commerce\base\Variant::$unlimitedStock`. `craft\commerce\base\Purchasable::$inventoryTracked` can be used instead.
- Removed `craft\commerce\console\controllers\UpgradeController`.
- Removed `craft\commerce\controllers\LiteShippingController`.
- Removed `craft\commerce\controllers\LiteTaxController`.
- Removed `craft\commerce\controllers\ProductsController::actionDeleteProduct()`.
- Removed `craft\commerce\controllers\ProductsController::actionDuplicateProduct()`.
- Removed `craft\commerce\controllers\ProductsController::actionVariantIndex()`.
- Removed `craft\commerce\controllers\ProductsPreviewController`.
- Removed `craft\commerce\elements\Product::$availableForPurchase`. `craft\commerce\base\Purchasable::$availableForPurchase` can be used instead.
- Removed `craft\commerce\elements\Product::$promotable`. `craft\commerce\base\Purchasable::$promotable` can be used instead.
- Removed `craft\commerce\elements\Product::$shippingCategoryId`. `craft\commerce\base\Purchasable::$shippingCategoryId` can be used instead.
- Removed `craft\commerce\elements\Product::$taxCategoryId`. `craft\commerce\base\Purchasable::$taxCategoryId` can be used instead.
- Removed `craft\commerce\elements\Variant::$stock`. `craft\commerce\base\Purchasable::getStock()` can be used instead.
- Removed `craft\commerce\helpers\Product`.
- Removed `craft\commerce\helpers\VariantMatrix`.
- Removed `craft\commerce\helpers\VariantMatrix`.
- Removed `craft\commerce\models\Currency`.
- Removed `craft\commerce\models\Discount::$baseDiscountType`.
- Removed `craft\commerce\models\LiteShippingSettings`.
- Removed `craft\commerce\models\LiteTaxSettings`.
- Removed `craft\commerce\models\ProductType::$hasVariants`. `$maxVariants` can be used instead.
- Removed `craft\commerce\models\Settings::$allowCheckoutWithoutPayment`. `craft\commerce\models\Store::getAllowCheckoutWithoutPayment()` can be used instead.
- Removed `craft\commerce\models\Settings::$allowEmptyCartOnCheckout`. `craft\commerce\models\Store::getAllowEmptyCartOnCheckout()` can be used instead.
- Removed `craft\commerce\models\Settings::$allowPartialPaymentOnCheckout`. `craft\commerce\models\Store::getAllowPartialPaymentOnCheckout()` can be used instead.
- Removed `craft\commerce\models\Settings::$autoSetCartShippingMethodOption`. `craft\commerce\models\Store::getAutoSetCartShippingMethodOption()` can be used instead.
- Removed `craft\commerce\models\Settings::$autoSetNewCartAddresses`. `craft\commerce\models\Store::getAutoSetNewCartAddresses()` can be used instead.
- Removed `craft\commerce\models\Settings::$autoSetPaymentSource`. `craft\commerce\models\Store::getAutoSetPaymentSource()` can be used instead.
- Removed `craft\commerce\models\Settings::$emailSenderAddressPlaceholder`.
- Removed `craft\commerce\models\Settings::$emailSenderAddress`. `craft\commerce\models\Email::$senderAddress` can be used instead.
- Removed `craft\commerce\models\Settings::$emailSenderNamePlaceholder`.
- Removed `craft\commerce\models\Settings::$emailSenderName`. `craft\commerce\models\Email::$senderName` can be used instead.
- Removed `craft\commerce\models\Settings::$freeOrderPaymentStrategy`. `craft\commerce\models\Store::getFreeOrderPaymentStrategy()` can be used instead.
- Removed `craft\commerce\models\Settings::$minimumTotalPriceStrategy`. `craft\commerce\models\Store::getMinimumTotalPriceStrategy()` can be used instead.
- Removed `craft\commerce\models\Settings::$pdfPaperOrientation`. `craft\commerce\models\Pdf::$paperOrientation` can be used instead.
- Removed `craft\commerce\models\Settings::$pdfPaperSize`. `craft\commerce\models\Pdf::$paperSize` can be used instead.
- Removed `craft\commerce\models\Settings::$requireBillingAddressAtCheckout`. `craft\commerce\models\Store::getRequireBillingAddressAtCheckout()` can be used instead.
- Removed `craft\commerce\models\Settings::$requireShippingAddressAtCheckout`. `craft\commerce\models\Store::getRequireShippingAddressAtCheckout()` can be used instead.
- Removed `craft\commerce\models\Settings::$requireShippingMethodSelectionAtCheckout`. `craft\commerce\models\Store::getRequireShippingMethodSelectionAtCheckout()` can be used instead.
- Removed `craft\commerce\models\Settings::$useBillingAddressForTax`. `craft\commerce\models\Store::getUseBillingAddressForTax()` can be used instead.
- Removed `craft\commerce\models\Settings::$validateBusinessTaxIdasVatId`. `craft\commerce\models\Store::getValidateOrganizationTaxIdasVatId()` can be used instead.
- Removed `craft\commerce\models\Settings::FREE_ORDER_PAYMENT_STRATEGY_COMPLETE`. `craft\commerce\models\Store::FREE_ORDER_PAYMENT_STRATEGY_COMPLETE` can be used instead.
- Removed `craft\commerce\models\Settings::FREE_ORDER_PAYMENT_STRATEGY_PROCESS`. `craft\commerce\models\Store::FREE_ORDER_PAYMENT_STRATEGY_PROCESS` can be used instead.
- Removed `craft\commerce\models\Settings::MINIMUM_TOTAL_PRICE_STRATEGY_DEFAULT`. `craft\commerce\models\Store::MINIMUM_TOTAL_PRICE_STRATEGY_DEFAULT` can be used instead.
- Removed `craft\commerce\models\Settings::MINIMUM_TOTAL_PRICE_STRATEGY_SHIPPING`. `craft\commerce\models\Store::MINIMUM_TOTAL_PRICE_STRATEGY_SHIPPING` can be used instead.
- Removed `craft\commerce\models\Settings::MINIMUM_TOTAL_PRICE_STRATEGY_ZERO`. `craft\commerce\models\Store::MINIMUM_TOTAL_PRICE_STRATEGY_ZERO` can be used instead.
- Removed `craft\commerce\models\ShippingRule::$maxQty`.
- Removed `craft\commerce\models\ShippingRule::$maxTotal`.
- Removed `craft\commerce\models\ShippingRule::$maxWeight`.
- Removed `craft\commerce\models\ShippingRule::$minMaxTotalType`.
- Removed `craft\commerce\models\ShippingRule::$minQty`.
- Removed `craft\commerce\models\ShippingRule::$minTotal`.
- Removed `craft\commerce\models\ShippingRule::$minWeight`.
- Removed `craft\commerce\models\ShippingRule::$shippingZoneId`.
- Removed `craft\commerce\models\ShippingRule::getShippingZone()`.
- Removed `craft\commerce\records\Discount::BASE_DISCOUNT_TYPE_PERCENT_ITEMS_DISCOUNTED`.
- Removed `craft\commerce\records\Discount::BASE_DISCOUNT_TYPE_PERCENT_ITEMS`.
- Removed `craft\commerce\records\Discount::BASE_DISCOUNT_TYPE_PERCENT_TOTAL_DISCOUNTED`.
- Removed `craft\commerce\records\Discount::BASE_DISCOUNT_TYPE_PERCENT_TOTAL`.
- Removed `craft\commerce\records\Discount::BASE_DISCOUNT_TYPE_VALUE`.
- Removed `craft\commerce\records\ShippingRule::TYPE_MIN_MAX_TOTAL_SALEPRICE_WITH_DISCOUNTS`.
- Removed `craft\commerce\records\ShippingRule::TYPE_MIN_MAX_TOTAL_SALEPRICE`.
- Removed `craft\commerce\records\ShippingRule::getShippingZone()`.
- Removed `craft\commerce\services\Customers::addEditUserCommerceTab()`.
- Removed `craft\commerce\services\Customers::addEditUserCommerceTabContent()`.
- Removed `craft\commerce\services\PaymentSources::getAllGatewayPaymentSourcesByUserId()`.
- Removed `craft\commerce\services\PaymentSources::getAllPaymentSourcesByUserId()`.
- Removed `craft\commerce\services\TaxRates::getTaxRatesForZone()`.
- Removed `craft\commerce\validators\StoreCountryValidator`.
- Removed `craft\commerce\widgets\Orders::$orderStatusId`. `$orderStatuses` can be used instead.
- `craft\commerce\base\PurchasableInterface` now extends `craft\base\ElementInterface`.
- `craft\commerce\elements\Product::getVariants()` now returns a collection.
- `craft\commerce\elements\Variant` now implements `craft\base\NestedElementTrait`.
- `craft\commerce\elements\db\PurchasableQuery` is now abstract.
- `craft\commerce\services\Discounts::getAllDiscounts()` now returns a collection.
- `craft\commerce\services\Gateways::getAllCustomerEnabledGateways()` now returns a collection.
- `craft\commerce\services\Gateways::getAllGateways()` now returns a collection.
- `craft\commerce\services\PaymentSources::getAllGatewayPaymentSourcesByCustomerId()` now returns a collection.
- `craft\commerce\services\PaymentSources::getAllPaymentSourcesByCustomerId()` now returns a collection.
- `craft\commerce\services\PaymentSources::getAllPaymentSourcesByGatewayId()` now returns a collection.
- `craft\commerce\services\ShippingCategories::getAllShippingCategories()` now returns a collection.
- `craft\commerce\services\ShippingMethods::getAllShippingMethods()` now returns a collection.
- `craft\commerce\services\ShippingRules::getAllShippingRules()` now returns a collection.
- `craft\commerce\services\ShippingRules::getAllShippingRulesByShippingMethodId()` now returns a collection.
- `craft\commerce\services\TaxRates::getAllTaxRates()` now returns a collection.
- `craft\commerce\services\TaxRates::getTaxRatesByTaxZoneId()` now returns a collection.
- `craft\commerce\services\TaxZones::getAllTaxZones()` now returns a collection.
- Renamed `craft\commerce\base\Purchasable::tableAttributeHtml()` to `attributeHtml()`.
- Renamed `craft\commerce\controllers\BaseStoreSettingsController` to `BaseStoreManagementController`.
- Renamed `craft\commerce\controllers\StoreSettingsController` to `StoreManagementController`.
- Renamed `craft\commerce\elements\Subscription::tableAttributeHtml()` to `attributeHtml()`.
- Renamed `craft\commerce\elements\Variant::tableAttributeHtml()` to `attributeHtml()`.
- Renamed `craft\commerce\elements\traits\OrderElementTrait::tableAttributeHtml()` to `attributeHtml()`.

### System
- Craft Commerce now requires Craft CMS 5.1 or later.
- Craft Commerce now strictly requires Craft CMS Pro edition.<|MERGE_RESOLUTION|>--- conflicted
+++ resolved
@@ -3,13 +3,10 @@
 ## Unreleased
 
 - Fixed a bug where the store management menu was not listing all items on the Stores index page.
-<<<<<<< HEAD
+- Fixed an SQL error that occurred when using the `hasStock` Purchasable query param. ([#3505](https://github.com/craftcms/commerce/issues/3505))
 - Fixed an error that could occur when querying products via GraphQL.
 - Fixed an error that could occur when querying variants via GraphQL.
 - Added `craft\commerce\gql\types\input\IntFalse`.
-=======
-- Fixed an SQL error that occurred when using the `hasStock` Purchasable query param. ([#3505](https://github.com/craftcms/commerce/issues/3505))
->>>>>>> 5348e43b
 
 ## 5.0.6 - 2024-05-15
 
