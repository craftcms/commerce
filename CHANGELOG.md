# Release Notes for Craft Commerce

## Unreleased

<<<<<<< HEAD
### Changed
- Improved the editing of line item options on the Edit Order page.
- Made `craft\commerce\web\assets\commerceui\CommerceUiAsset` an abstract class. Use `craft\commerce\web\assets\commerceui\CommerceOrderAsset` instead.

### Fixed
- Fixed an SQL error that could occur when saving an Product ([#1407](https://github.com/craftcms/commerce/pull/1407))
=======
### Added
- It’s now possible to query for a single product or variant via GraphQL.
- Address models now include `countryIso`. ([#1419](https://github.com/craftcms/commerce/issues/1419))
- Added `craft\commerce\fields\Products::getContentGqlType()`.
- Added `craft\commerce\fields\Variants::getContentGqlType()`.
- Added `craft\commerce\models\Address::getCountryIso()`.

### Fixed
- Fixed a bug where Product and Variant fields were returning the incorrect type in GraphQL queries. ([#1434](https://github.com/craftcms/commerce/issues/1434))
- Fixed an SQL error that could occur when saving a Product ([#1407](https://github.com/craftcms/commerce/pull/1407))
- Fixed a bug where it wasn’t possible to add a line item on the Edit Order page. ([#1424](https://github.com/craftcms/commerce/issues/1424))
- Fixed a bug where user groups would be unset when saving a primary address on the Edit User page. ([#1421](https://github.com/craftcms/commerce/issues/1421))
- Fixed an error that could occur when saving an address. ([#1417](https://github.com/craftcms/commerce/issues/1417))
- Fixed a bug where entering a localized number for a base discount value would save incorrectly. ([#1400](https://github.com/craftcms/commerce/issues/1400))
- Fixed a bug where blank address models were being set on an order on the Edit Order page. ([#1401](https://github.com/craftcms/commerce/issues/1401))
- Fixed a bug where orders weren’t being consolidated to new users. ([#1423](https://github.com/craftcms/commerce/issues/1423))
- Fixed a bug where an order could recalculate during a payment request in some cases. ([#1431](https://github.com/craftcms/commerce/issues/1431))
>>>>>>> e0d8aa0d

## 3.1.3 - 2020-04-22

### Fixed
- Fixed a PHP error that occurred when saving variants. ([#1403](https://github.com/craftcms/commerce/pull/1403))
- Fixed an error that could occur when processing Project Config changes that also included new sites. ([#1390](https://github.com/craftcms/commerce/issues/1390))
- Fixed a bug where “Purchase Total” and “Purchase Quantity” discount conditions weren’t being applied correctly. ([#1389](https://github.com/craftcms/commerce/issues/1389))

## 3.1.2 - 2020-04-17

### Added
- It’s now possible to query for products and variants by their custom field values via GraphQL.
- Added the `variants` field to GraphQL product queries.
- Added `craft\commerce\service\Variants::getVariantGqlContentArguments()`.

### Changed
- It’s now possible to query for orders using multiple email addresses. ([#1361](https://github.com/craftcms/commerce/issues/1361))
- `craft\commerce\controllers\CartController::$_cart` is now protected.
- `craft\commerce\controllers\CartController::$_cartVariable` is now protected.

### Deprecated
- Deprecated `craft\commerce\queue\jobs\ConsolidateGuestOrders::consolidate()`. Use `craft\commerce\services\Customers::consolidateGuestOrdersByEmail()` instead.

### Fixed
- Fixed a bug where orders weren’t marked as complete when using an offsite gateway and the “authorize” payment type.
- Fixed an error that occurred when attempting to pay for an order from the control panel. ([#1362](https://github.com/craftcms/commerce/issues/1362))
- Fixed a PHP error that occurred when using a custom shipping method during checkout. ([#1378](https://github.com/craftcms/commerce/issues/1378))
- Fixed a bug where Edit Address pages weren’t redirecting back to the Edit User page on save. ([#1368](https://github.com/craftcms/commerce/issues/1368))
- Fixed a bug where selecting the “All Orders” source on the Orders index page wouldn’t update the browser’s history. ([#1367](https://github.com/craftcms/commerce/issues/1367))
- Fixed a bug where the Orders index page wouldn’t work as expected after cancelling an order status update. ([#1375](https://github.com/craftcms/commerce/issues/1375))
- Fixed a bug where the Edit Order pages would continue showing the previous order status message after it had been changed. ([#1366](https://github.com/craftcms/commerce/issues/1366))
- Fixed a race condition that could occur when consolidating guest orders.
- Fixed a bug where the Edit Order page was showing order-level adjustments’ “Edit” links for incomplete orders. ([#1374](https://github.com/craftcms/commerce/issues/1374))
- Fixed a PHP error that could occur when viewing a disabled country in the control panel.
- Fixed a bug where `craft\commerce\models\LineItem::$saleAmount` was being incorrectly validated. ([#1365](https://github.com/craftcms/commerce/issues/1365))
- Fixed a bug where variants weren’t getting deleted when a product was hard-deleted. ([#1186](https://github.com/craftcms/commerce/issues/1186))
- Fixed a bug where the `cp.commerce.product.edit.details` template hook was getting called in the wrong place in Edit Product pages. ([#1376](https://github.com/craftcms/commerce/issues/1376))
- Fixed a bug where line items’ caches were not being invalidated on save. ([#1377](https://github.com/craftcms/commerce/issues/1377))

## 3.1.1 - 2020-04-03

### Changed
- Line items’ sale amounts are now calculated automatically.

### Fixed
- Fixed a bug where orders weren’t saving properly during payment.
- Fixed a bug where it wasn’t obvious how to set shipping and billing addresses on a new order. ([#1354](https://github.com/craftcms/commerce/issues/1354))
- Fixed a bug where variant blocks were getting extra padding above their fields.
- Fixed an error that could occur when using the `|commerceCurrency` Twig filter if the Intl extension wasn’t enabled. ([#1353](https://github.com/craftcms/commerce/issues/1353))
- Fixed a bug where the `hasSales` variant query param could override most other params.
- Fixed a SQL error that could occur when querying for variants using the `hasStock` param on PostgreSQL. ([#1356](https://github.com/craftcms/commerce/issues/1356))
- Fixed a SQL error that could occur when querying for orders using the `isPaid` or `isUnpaid` params on PostgreSQL.
- Fixed a bug where passing `false` to a subscription query’s `isCanceled` or `isExpired` params would do nothing.

## 3.1.0.1 - 2020-04-02

### Fixed
- Fixed a bug where the `commerce_discounts` table was missing an `orderConditionFormula` column on fresh installs. ([#1351](https://github.com/craftcms/commerce/issues/1351))

## 3.1.0 - 2020-04-02

### Added
- It’s now possible to set dynamic condition formulas on discounts. ([#470](https://github.com/craftcms/commerce/issues/470))
- It’s now possible to reorder states. ([#1284](https://github.com/craftcms/commerce/issues/1284))
- It’s now possible to load a previous cart into the current session. ([#1348](https://github.com/craftcms/commerce/issues/1348))
- Customers can now pay the outstanding balance on a cart or completed order.
- It’s now possible to pass a `paymentSourceId` param on `commerce/payments/pay` requests, to set the desired payment gateway at the time of payment. ([#1283](https://github.com/craftcms/commerce/issues/1283))
- Edit Order pages now automatically populate the billing and shipping addresses when a new customer is selected. ([#1295](https://github.com/craftcms/commerce/issues/1295))
- It’s now possible to populate the billing and shipping addresses on an order based on existing addresses in the customer’s address book. ([#990](https://github.com/craftcms/commerce/issues/990))
- JSON responses for `commerce/cart/*` actions now include an `availableShippingMethodOptions` array, which lists all available shipping method options and their prices.
- It’s now possible to query for variants via GraphQL. ([#1315](https://github.com/craftcms/commerce/issues/1315))
- It’s now possible to set an `availableForPurchase` argument when querying for products via GraphQL.
- It’s now possible to set a `defaultPrice` argument when querying for products via GraphQL.
- Products now have an `availableForPurchase` field when queried via GraphQL.
- Products now have a `defaultPrice` field when queried via GraphQL.
- Added `craft\commerce\adjusters\Tax::_getTaxAmount()`.
- Added `craft\commerce\base\TaxEngineInterface`.
- Added `craft\commerce\controllers\AddressesController::actionValidate()`.
- Added `craft\commerce\controllers\AddressesController::getAddressById()`.
- Added `craft\commerce\controllers\AddressesController::getCustomerAddress()`.
- Added `craft\commerce\controllers\CartController::actionLoadCart()`.
- Added `craft\commerce\elements\Order::getAvailableShippingMethodsOptions()`.
- Added `craft\commerce\elements\Order::removeBillingAddress()`.
- Added `craft\commerce\elements\Order::removeEstimateBillingAddress()`.
- Added `craft\commerce\elements\Order::removeEstimateShippingAddress()`.
- Added `craft\commerce\elements\Order::removeShippingAddress()`.
- Added `craft\commerce\elements\Variant::getGqlTypeName()`.
- Added `craft\commerce\elements\Variant::gqlScopesByContext()`.
- Added `craft\commerce\elements\Variant::gqlTypeNameByContext()`.
- Added `craft\commerce\engines\TaxEngine`.
- Added `craft\commerce\gql\arguments\elements\Variant`.
- Added `craft\commerce\gql\arguments\interfaces\Variant`.
- Added `craft\commerce\gql\arguments\queries\Variant`.
- Added `craft\commerce\gql\arguments\resolvers\Variant`.
- Added `craft\commerce\gql\arguments\types\elements\Variant`.
- Added `craft\commerce\gql\arguments\types\generators\VariantType`.
- Added `craft\commerce\models\Settings::$loadCartRedirectUrl`.
- Added `craft\commerce\models\ShippingMethodOption`.
- Added `craft\commerce\services\Addresses::removeReadOnlyAttributesFromArray()`.
- Added `craft\commerce\services\Carts::getCartName()`.
- Added `craft\commerce\services\Customers::getCustomersQuery()`.
- Added `craft\commerce\services\Taxes`.

### Changed
- Improved performance for installations with millions of orders.
- Improved the “Add a line item” behavior and styling on the Edit Order page.
- Discount adjustments are now only applied to line items, not the whole order. The “Base discount” amount is now spread across all line items.
- Line items’ sale prices are now rounded before being multiplied by the quantity.
- Improved the consistency of discount and tax calculations and rounding logic across the system.
- Products and subscriptions can now be sorted by their IDs in the control panel.
- Improved the styling and behavior of the example templates.

### Deprecated
- Deprecated the ability to create percentage-based order-level discounts.

### Fixed
- Fixed an error that could occur when querying for products by type via GraphQL. 
- Fixed a bug where it was possible to issue refunds for more than the remaining transaction amount. ([#1098](https://github.com/craftcms/commerce/issues/1098))
- Fixed a bug where order queries could return orders in the wrong sequence when ordered by `dateUpdated`. ([#1345](https://github.com/craftcms/commerce/issues/1345))
- Fixed a PHP error that could occur on the Edit Order page if the customer had been deleted. ([#1347](https://github.com/craftcms/commerce/issues/1347))
- Fixed a bug where shipping rules and discounts weren’t properly supporting localized number formats. ([#1332](https://github.com/craftcms/commerce/issues/1332), [#1174](https://github.com/craftcms/commerce/issues/1174))
- Fixed an error that could occur while updating an order status message, if the order was being recalculated at the same time. ([#1309](https://github.com/craftcms/commerce/issues/1309))
- Fixed an error that could occur when deleting an address on the front end.

## 3.0.12 - 2020-03-20

### Added
- Added the `validateCartCustomFieldsOnSubmission` config setting. ([#1292](https://github.com/craftcms/commerce/issues/1292))
- It is now possible to search orders by the SKUs being purchased. ([#1328](https://github.com/craftcms/commerce/issues/1328))
- Added `craft\commerce\services\Carts::restorePreviousCartForCurrentUser()`.

### Changed
- Updated the minimum required version to upgrade to `2.2.18`.

### Fixed
- Fixed a bug where “Purchase Total” and “Purchase Quantity” discount conditions were not checked when removing shipping costs. ([#1321](https://github.com/craftcms/commerce/issues/1321))
- Fixed an error that could occur when eager loading `product` on a variant query.
- Fixed an PHP error that could occur when all countries are disabled. ([#1314](https://github.com/craftcms/commerce/issues/1314))
- Fixed a bug that could occur for logged in users when removing all items from the cart. ([#1319](https://github.com/craftcms/commerce/issues/1319))

## 3.0.11 - 2020-02-25

### Added
- Added the `cp.commerce.subscriptions.edit.content`, `cp.commerce.subscriptions.edit.meta`, and `cp.commerce.product.edit.content` template hooks. ([#1290](https://github.com/craftcms/commerce/pull/1290))

### Changed
- The order index page now updates the per-status order counts after using the “Update Order Status” action. ([#1217](https://github.com/craftcms/commerce/issues/1217))

### Fixed
- Fixed an error that could occur when editing variants’ stock value. ([#1288](https://github.com/craftcms/commerce/issues/1288))
- Fixed a bug where `0` values were being shown for order amounts. ([#1293](https://github.com/craftcms/commerce/issues/1293))

## 3.0.10 - 2020-02-20

### Fixed
- Fixed an error that could occur when creating a new product.

## 3.0.9 - 2020-02-19

### Fixed
- Fixed a migration error that could occur when updating. ([#1285](https://github.com/craftcms/commerce/issues/1285))

## 3.0.8 - 2020-02-18

### Fixed
- Fixed an SQL error that could occur when updating to Commerce 3.

## 3.0.7 - 2020-02-18

### Added
- Order indexes can now have a “Totals” column.
- Added `craft\commerce\models\LineItem::$sku`.
- Added `craft\commerce\models\LineItem::$description`.
- Added `craft\commerce\elements\Order::$dateAuthorized`.
- Added `craft\commerce\elements\Order::EVENT_AFTER_ORDER_AUTHORIZED`.
- Added `craft\commerce\models\LineItem::$sku`.
- Added `craft\commerce\models\LineItem::$description`.

### Changed
- Line items now store their purchasable’s SKU and description directly, in addition to within the snapshot.
- Ajax requests to `commerce/cart/*` now include line items’ `subtotal` values in their responses. ([#1263](https://github.com/craftcms/commerce/issues/1263))

### Fixed
- Fixed a bug where `commerce/cart/*` actions weren’t formatting `0` values correctly in their JSON responses. ([#1278](https://github.com/craftcms/commerce/issues/1278)) 
- Fixed a bug that caused adjustments’ “Included” checkbox to be ticked when editing another part of the order. ([#1234](https://github.com/craftcms/commerce/issues/1243))
- Fixed a JavaScript error that could occur when editing products. ([#1273](https://github.com/craftcms/commerce/issues/1273))
- Restored the missing “New Subscription Plan” button. ([#1271](https://github.com/craftcms/commerce/pull/1271))
- Fixed an error that could occur when updating to Commerce 3 from 2.2.5 or earlier.
- Fixed a bug where the “Transactions” tab on Edit Order pages was disabled for incomplete orders. ([#1268](https://github.com/craftcms/commerce/issues/1268))
- Fixed a error that prevented redirection back to the Edit Customer page after editing an address.

## 3.0.6 - 2020-02-06

### Added
- It’s now possible to sort customers by email address.

### Fixed
- Fixed PHP 7.0 compatibility. ([#1262](https://github.com/craftcms/commerce/issues/1262))
- Fixed a bug where it wasn’t possible to refund orders. ([#1259](https://github.com/craftcms/commerce/issues/1259))
- Fixed a bug where it wasn’t possible to add purchasables to an order on the Edit Order page.
- Fixed a bug where clicking on “Save and return to all orders” wouldn’t redirect back to the Orders index page. ([#1266](https://github.com/craftcms/commerce/issues/1266))
- Fixed an error that occurred when attempting to open a product editor HUD.

## 3.0.5 - 2020-01-31

### Fixed
- Fixed a bug that prevented emails from being sent. ([#1257](https://github.com/craftcms/commerce/issues/1257))

## 3.0.4 - 2020-01-31

### Added
- Orphaned addresses are now purged as part of garbage collection.
- Added `craft\commerce\services\Addresses::purgeOrphanedAddresses()`.
- Added the `commerce/addresses/set-primary-address` action.

### Changed
- `craft\commerce\events\OrderStatusEvent` no longer extends `craft\events\CancelableEvent`. ([#1244](https://github.com/craftcms/commerce/issues/1244))

### Fixed
- Fixed an error that could occur when trying to changing the customer the Edit Order page. ([#1238](https://github.com/craftcms/commerce/issues/1238))
- Fixed a PHP error that occurred on Windows environments. ([#1247](https://github.com/craftcms/commerce/issues/1247))
- Fixed a bug where orders’ Date Ordered attributes could shift after saving an order from the Edit Order page. ([#1246](https://github.com/craftcms/commerce/issues/1246))
- Fixed a bug that caused the “Variant Fields” tab to disappear on Edit Product Type pages.
- Fixed a bug that prevented emails from being sent. ([#1257])(https://github.com/craftcms/commerce/issues/1257)
- Fixed a error that occurred on the Edit User page when the logged-in user did’t have the “Manage subscriptions” permission. ([#1252](https://github.com/craftcms/commerce/issues/1252))
- Fixed an error that occurred when setting a primary address on a customer. ([#1253](https://github.com/craftcms/commerce/issues/1253))
- Fixed an error that could occur when selecting certain options on the Total Revenue dashboard widget. ([#1255](https://github.com/craftcms/commerce/issues/1255))
- Fixed an error that could occur when sending an email from the Edit Order page if the email settings had not be resaved after updating to Craft Commerce 3.
- Fixed a bug where it wasn’t possible to change order statuses and custom field values when using the Lite edition.
- Fixed an error that could occur on order complete if a discount had been applied programmatically. 

## 3.0.3 - 2020-01-29

### Fixed
- Fixed the styling of the address’s “Edit” button on the Edit Order page. 

## 3.0.2 - 2020-01-29

### Added
- Ajax requests to `commerce/cart/*` now include `totalTax`, `totalTaxIncluded`, `totalDiscount`, and `totalShippingCost` fields in the JSON response.

### Fixed
- Fixed a PostgreSQL error that occurred on the Edit Order page.

## 3.0.1 - 2020-01-29

### Changed
- A customer record is now created when saving a user. ([#1237](https://github.com/craftcms/commerce/issues/1237))

### Fixed
- Fixed an error that occurred on order complete. ([#1239](https://github.com/craftcms/commerce/issues/1239)) 

## 3.0.0 - 2020-01-28

> {warning} Order notification emails are now sent via a queue job, so running a queue worker as a daemon is highly recommended to avoid notification delays.

> {warning} Plugins and modules that modify the Edit Order page are likely to break with this update.

### Added
- Commerce 3.0 requires Craft 3.4 or later.
- Added the ability to create and edit orders from the control panel.
- Added the ability to manage customers and customer addresses from the control panel. ([#1043](https://github.com/craftcms/commerce/issues/1043))
- Added GraphQL support for products. ([#1092](https://github.com/craftcms/commerce/issues/1092))
- Added the ability to send emails from the Edit Order page.
- Line items can now be exported from the Orders index page. ([#976](https://github.com/craftcms/commerce/issues/976))
- Added the “Edit orders” and “Delete orders” user permissions.
- Line items now have a status that can be changed on Edit Order pages.
- Line items now have a Private Note field for store managers.
- Inactive carts are now purged during garbage collection.
- Orders now have recalculation modes to determine what should be recalculated on the order.
- Added the `origin` order query param.
- Added the `hasLineItems` order query param.
- `commerce/payments/pay` JSON responses now include an `orderErrors` array if there were any errors on the order.
- Added warnings to settings that are being overridden in the config file. ([#746](https://github.com/craftcms/commerce/issues/746))
- Promotions can now specify which elements are the source vs. target on category relations added by the promotion. ([#984](https://github.com/craftcms/commerce/issues/984))
- Added the ability to add products existing sales from Edit Product pages. ([#594](https://github.com/craftcms/commerce/issues/594))
- Added the ability to set a plain text template for Commerce emails. ([#1106](https://github.com/craftcms/commerce/issues/1106))
- Added the `showCustomerInfoTab` config setting, which determines whether Edit User pages should show a “Customer Info” tab. ([#1037](https://github.com/craftcms/commerce/issues/1037))
- Added the ability to create a percentage-based discount on the order total. ([#438](https://github.com/craftcms/commerce/issues/438))
- Added the ability to sort by customer attributes on the Orders index page. ([#1089](https://github.com/craftcms/commerce/issues/1089))
- Added the ability to set the title label for products and variants per product type. ([#244](https://github.com/craftcms/commerce/issues/244))
- Added the ability to enable/disabled countries and states. ([#213](https://github.com/craftcms/commerce/issues/213))
- Added the ability to show customer info on the Orders index page.
- Added `craft\commerce\base\Stat`.
- Added `craft\commerce\base\StatInterface`.
- Added `craft\commerce\base\StatTrait`.
- Added `craft\commerce\controllers\CountriesController::actionUpdateStatus()`.
- Added `craft\commerce\controllers\DiscountsController::actionClearDiscountUses()`.
- Added `craft\commerce\controllers\DiscountsController::actionUpdateStatus()`.
- Added `craft\commerce\controllers\DiscountsController::DISCOUNT_COUNTER_TYPE_CUSTOMER`.
- Added `craft\commerce\controllers\DiscountsController::DISCOUNT_COUNTER_TYPE_EMAIL`.
- Added `craft\commerce\controllers\DiscountsController::DISCOUNT_COUNTER_TYPE_TOTAL`.
- Added `craft\commerce\controllers\LineItemStatuses`.
- Added `craft\commerce\controllers\OrdersController::_getTransactionsWIthLevelsTableArray()`.
- Added `craft\commerce\controllers\OrdersController::actionNewOrder()`.
- Added `craft\commerce\controllers\SalesController::actionUpdateStatus()`.
- Added `craft\commerce\controllers\StatesController::actionUpdateStatus()`.
- Added `craft\commerce\elements\Order::$origin`.
- Added `craft\commerce\elements\Order::$recalculationMode`.
- Added `craft\commerce\elements\Order::getAdjustmentsByType()`.
- Added `craft\commerce\elements\Order::getCustomerLinkHtml()`.
- Added `craft\commerce\elements\Order::hasLineItems()`.
- Added `craft\commerce\models\Country::$enabled`.
- Added `craft\commerce\models\Customer::getCpEditUrl()`.
- Added `craft\commerce\models\Discount::$totalDiscountUseLimit`.
- Added `craft\commerce\models\Discount::$totalDiscountUses`.
- Added `craft\commerce\models\LineItem::$lineItemStatusId`.
- Added `craft\commerce\models\LineItem::$privateNote`.
- Added `craft\commerce\models\ProductType::$titleLabel`.
- Added `craft\commerce\models\ProductType::$variantTitleLabel`.
- Added `craft\commerce\models\State::$enabled`.
- Added `craft\commerce\queue\ConsolidateGuestOrders`.
- Added `craft\commerce\records\Country::$enabled`.
- Added `craft\commerce\records\LineItemStatus`.
- Added `craft\commerce\records\Purchasable::$description`.
- Added `craft\commerce\records\State::$enabled`.
- Added `craft\commerce\services\Countries::getAllEnabledCountries`.
- Added `craft\commerce\services\Countries::getAllEnabledCountriesAsList`.
- Added `craft\commerce\services\Discounts::clearCustomerUsageHistoryById()`.
- Added `craft\commerce\services\Discounts::clearDiscountUsesById()`.
- Added `craft\commerce\services\Discounts::clearEmailUsageHistoryById()`.
- Added `craft\commerce\services\Discounts::getCustomerUsageStatsById()`.
- Added `craft\commerce\services\Discounts::getEmailUsageStatsById()`.
- Added `craft\commerce\services\Emails::getAllEnabledEmails()`.
- Added `craft\commerce\services\LineItemStatuses::EVENT_DEFAULT_LINE_ITEM_STATUS`.
- Added `craft\commerce\services\LineItemStatuses`.
- Added `craft\commerce\services\States::getAllEnabledStates`.
- Added `craft\commerce\services\States::getAllEnabledStatesAsList`.
- Added `craft\commerce\services\States::getAllEnabledStatesAsListGroupedByCountryId`.
- Added `craft\commerce\services\States::getAllStatesAsListGroupedByCountryId`.
- Added `craft\commerce\stats\AverageOrderTotal`.
- Added `craft\commerce\stats\NewCustomers`.
- Added `craft\commerce\stats\RepeatCustomers`.
- Added `craft\commerce\stats\TopCustomers`.
- Added `craft\commerce\stats\TopProducts`.
- Added `craft\commerce\stats\TopProductTypes`.
- Added `craft\commerce\stats\TopPurchasables`.
- Added `craft\commerce\stats\TotalOrders`.
- Added `craft\commerce\stats\TotalOrdersByCountry`.
- Added `craft\commerce\stats\TotalRevenue`.
- Added `craft\commerce\web\assets\chartjs\ChartJsAsset`.
- Added `craft\commerce\web\assets\deepmerge\DeepMerge`.
- Added `craft\commerce\web\assets\statwidgets\StatWidgets`.
- Added `craft\commerce\widgets\AverageOrderTotal`.
- Added `craft\commerce\widgets\NewCustomers`.
- Added `craft\commerce\widgets\RepeatCustomers`.
- Added `craft\commerce\widgets\TopCustomers`.
- Added `craft\commerce\widgets\TopProducts`.
- Added `craft\commerce\widgets\TopProductTypes`.
- Added `craft\commerce\widgets\TopPurchasables`.
- Added `craft\commerce\widgets\TotalOrders`.
- Added `craft\commerce\widgets\TotalOrdersByCountry`.
- Added `craft\commerce\widgets\TotalRevenue`.

## Changed
- When a customer logs in, and their current guest cart is empty, their most recent cart that had items in it will be restored as the new current cart.
- The date range picker on the Orders index page has been moved to the page toolbar, and now affects which orders are shown in the order listing and which orders are included in order exports, rather than just affecting the chart.
- The Edit Order page is now a Vue app.
- Order status change emails are triggered by a queue job for faster checkout.
- When adding a donation to the cart, supplying a `donationAmount` parameter is no longer required. (Donations will default to zero if omitted.)
- `commerce/cart/*` actions now call `craft\commerce\elements\Order::toArray()` when generating the cart array for JSON responses.
- `commerce/payments/pay` JSON responses now list payment form errors under `paymentFormErrors` rather than `paymentForm`.
- Customer records that are anonymous and orphaned are now deleted during garbage collection.
- Changed the default category relationship type on promotions from `sourceElement` to `element`. ([#984](https://github.com/craftcms/commerce/issues/984))
- The `purgeInactiveCartsDuration` and `activeCartDuration` config settings now support all value formats supported by `craft\cms\helpers\ConfigHelper::durationInSeconds()`. ([#1071](https://github.com/craftcms/commerce/issues/1071))
- The `commerce/customer-addresses/save` action no long forces primary shipping and billing addresses if they do not exist. ([#1069](https://github.com/craftcms/commerce/issues/1069))
- Moved `craft\commerce\services\States::getAllStatesAsList()` logic to `craft\commerce\services\States::getAllStatesAsListGroupedByCountryId()` to be consistent with other service methods.
- The `allowEmptyCartOnCheckout` config setting is now set to `false` by default.
- Discount usage conditions now apply to the discount as a whole, rather than just the coupon code.
- Discounts’ user and email usage counters can be cleared individually.
- Addresses no longer require a first and last name.
- Guest orders are now consolidated with other orders from the same customer immediately after an order is completed, rather than when a user logs in. ([#1062](https://github.com/craftcms/commerce/issues/1062))
- It is no longer possible to merge previous carts automatically using the `mergeCarts` param.
- Removed the `mergeCarts` parameter from `craft\commerce\services\Carts::getCart()`.

## Deprecated
- Deprecated `craft\commerce\elements\Order::getShouldRecalculateAdjustments()` and `setShouldRecalculateAdjustments()`. `craft\commerce\elements\Order::$recalculationMode` should be used instead.
- Deprecated `craft\commerce\serviced\Customers::consolidateOrdersToUser()`. `craft\commerce\queue\ConsolidateGuestOrders` job should be used instead.
- Deprecated `craft\commerce\services\Orders::cartArray()`. `craft\commerce\elements\Order::toArray()` should be used instead.

## Removed
- Removed the Customer Info field type. ([#1037](https://github.com/craftcms/commerce/issues/1037))
- Removed the `craft.commerce.availableShippingMethods` Twig property.
- Removed the `craft.commerce.cart` Twig property.
- Removed the `craft.commerce.countriesList` Twig property.
- Removed the `craft.commerce.customer` Twig property.
- Removed the `craft.commerce.discountByCode` Twig property.
- Removed the `craft.commerce.primaryPaymentCurrency` Twig property.
- Removed the `craft.commerce.statesArray` Twig property.
- Removed the `commerce/cart/remove-all-line-items` action.
- Removed the `commerce/cart/remove-line-item` action.
- Removed the `commerce/cart/update-line-item` action.
- Removed `craft\commerce\base\Purchasable::getPurchasableId()`.
- Removed `craft\commerce\controllers\ChartsController`.
- Removed `craft\commerce\controllers\DiscountsController::actionClearCouponUsageHistory()`.
- Removed `craft\commerce\controllers\DownloadController::actionExportOrder()`.
- Removed `craft\commerce\elements\db\OrderQuery::updatedAfter()`.
- Removed `craft\commerce\elements\db\OrderQuery::updatedBefore()`.
- Removed `craft\commerce\elements\db\SubscriptionQuery::subscribedAfter()`.
- Removed `craft\commerce\elements\db\SubscriptionQuery::subscribedBefore()`.
- Removed `craft\commerce\elements\Order::getOrderLocale()`.
- Removed `craft\commerce\elements\Order::updateOrderPaidTotal()`.
- Removed `craft\commerce\elements\Product::getSnapshot()`.
- Removed `craft\commerce\elements\Product::getUnlimitedStock()`.
- Removed `craft\commerce\elements\Variant::getSalesApplied()`.
- Removed `craft\commerce\helpers\Order::mergeOrders()`.
- Removed `craft\commerce\models\Address::getFullName()`.
- Removed `craft\commerce\models\Discount::$totalUses`.
- Removed `craft\commerce\models\Discount::$totalUseLimit`.
- Removed `craft\commerce\models\Discount::getFreeShipping()`.
- Removed `craft\commerce\models\Discount::setFreeShipping()`.
- Removed `craft\commerce\models\LineItem::fillFromPurchasable()`.
- Removed `craft\commerce\models\LineItem::getDescription()`. Use `craft\commerce\models\LineItem::$description` instead. 
- Removed `craft\commerce\models\LineItem::getSku()`. Use `craft\commerce\models\LineItem::$sku` instead. 
- Removed `craft\commerce\models\Order::getDiscount()`.
- Removed `craft\commerce\models\Order::getShippingCost()`.
- Removed `craft\commerce\models\Order::getTax()`.
- Removed `craft\commerce\models\Order::getTaxIncluded()`.
- Removed `craft\commerce\models\ShippingMethod::$amount`.
- Removed `craft\commerce\services\Countries::getAllCountriesListData()`.
- Removed `craft\commerce\services\Discounts::clearCouponUsageHistoryById()`.
- Removed `craft\commerce\services\Gateways::getAllFrontEndGateways()`.
- Removed `craft\commerce\services\ShippingMethods::getOrderedAvailableShippingMethods()`.
- Removed `craft\commerce\services\Reports::getOrdersExportFile()`.
- Removed `craft\commerce\models\Address::EVENT_REGISTER_ADDRESS_VALIDATION_RULES` event. Use `craft\base\Model::EVENT_DEFINE_RULES` instead.
- Removed `craft\commerce\services\Reports::EVENT_BEFORE_GENERATE_EXPORT` event. Use `craft\base\Element::EVENT_REGISTER_EXPORTERS` to create your own exports.
- Removed `craft\commerce\web\assets\RevenueWidgetAsset`.
- Removed `craft\commerce\widgets\Revenue`. Use `craft\commerce\widgets\TotalRevenue` instead.
- Removed the `phpoffice/phpspreadsheet` package dependency.

## 2.2.19 - 2020-04-15

### Fixed
- Fixed a bug where “Purchase Total” and “Purchase Quantity” discount conditions were not checked when removing shipping costs. ([#1321](https://github.com/craftcms/commerce/issues/1321))

## 2.2.18 - 2020-03-05

### Fixed
- Fixed an error that occurred when editing a product from a Products field. ([#1291](https://github.com/craftcms/commerce/pull/1291))
- Fixed an error that could occur when editing a variant’s stock value. ([#1306](https://github.com/craftcms/commerce/issues/1306))

## 2.2.17 - 2020-02-12

### Changed
- Improved the performance of the Orders index page.

## 2.2.16 - 2020-02-10

### Changed
- Improved the performance of the Orders index page.

### Fixed
- Fixed a bug where customers could get an “Address does not belong to customer” validation error incorrectly during checkout. ([#1227](https://github.com/craftcms/commerce/issues/1227))

## 2.2.15 - 2020-01-25

### Fixed
- Fixed a bug where sales were not being applied to the cart in some cases. ([#1206](https://github.com/craftcms/commerce/issues/1206))
- Fixed a validation error that occurred when saving an order status.
- All models now extend base model rules correctly.

## 2.2.14 - 2020-01-14

### Added
- Added `craft\commerce\services\Discounts::getAllActiveDiscounts()`.

### Fixed
- Fixed an error that occurred when calling `toArray()` on a payment currency model. ([#1200](https://github.com/craftcms/commerce/issues/1200))
- Fixed a bug where adding items to the cart was slow if there were several disabled or outdated discounts.

## 2.2.13 - 2019-12-19

### Fixed
- Fixed a bug where discounts were getting calculated incorrectly when using a “Per Email Limit” condition.

## 2.2.12 - 2019-12-19

### Fixed
- Fixed a PHP error that could occur when using coupon codes.
- Fixed a bug where taxes were getting calculated incorrectly when shipping costs were marked as having taxes included.

## 2.2.11 - 2019-12-16

### Fixed
- Fixed an infinite recursion bug that could occur when calculating discounts. ([#1182](https://github.com/craftcms/commerce/issues/1182))

## 2.2.10 - 2019-12-14

### Fixed
- Fixed an issue where discounts matching an order were referencing a missing method.

## 2.2.9 - 2019-12-13

### Added
- Order indexes can now have a “Coupon Code” column.
- Added the `resave/orders` and `resave/carts` commands.

### Deprecated
- Deprecated `craft\commerce\elements\Order::getTotalTaxablePrice()`.

### Fixed
- Fixed a bug where the wrong tax zone could be selected when editing a tax rate.
- Fixed a bug where some address data would be forgotten after completing an order.
- Fixed a typo in the `totalShipping` column heading on order exports. ([#1153](https://github.com/craftcms/commerce/issues/1153))
- Fixed a bug where discounts without a coupon code weren’t checking other discount conditions. ([#1144](https://github.com/craftcms/commerce/issues/1144))
- Fixed a SQL error that occurred when trying to save a long zip code condition formula. ([#1138](https://github.com/craftcms/commerce/issues/1138))
- Fixed an error that could occur on the Orders index page. ([#1160](https://github.com/craftcms/commerce/issues/1160))
- Fixed an error that could occur when executing a variant query with the `hasSales` param, if no one was logged in.
- Fixed an bug where it wasn’t possible to clear out the State field value on an address. ([#1162](https://github.com/craftcms/commerce/issues/1162))
- Fixed an error that occurred when marking an order as complete in the Control Panel. ([#1166](https://github.com/craftcms/commerce/issues/1166))
- Fixed an error that could occur when validating a product that had variants which didn’t have a SKU yet. ([#1165](https://github.com/craftcms/commerce/pull/1165))
- Fixed a bug where payments source active records could not retrieve their related gateway record. ([#1121](https://github.com/craftcms/commerce/pull/1121))
- Fixed a JavaScript error that occurred when editing shipping rules.

## 2.2.8 - 2019-11-21

### Added
- It’s now possible to sort products by Date Updated, Date Created and Promotable on the Products index page. ([#1101](https://github.com/craftcms/commerce/issues/1101))
- `totalTax`, `totalTaxIncluded`, `totalDiscount`, and `totalShipping` are now included on order exports. ([#719](https://github.com/craftcms/commerce/issues/719))
- Added the `COMMERCE_PAYMENT_CURRENCY` environment variable. ([#999](https://github.com/craftcms/commerce/pull/999))

### Fixed
- Fixed an error that could occur when deploying `project.yaml` changes to a new environment. ([#1085](https://github.com/craftcms/commerce/issues/1085))
- Fixed an issue where purchasables were added to the cart when the qty submitted was `0` (zero).
- Fixed a performance issue using the `craft\commerce\elements\db\VariantQuery::hasSales()` query param.
- Fixed an error that could occur with `dateCreated` when programmatically adding line items.

## 2.2.7 - 2019-10-30

### Changed
- `commerce/cart/*` requests now include estimated address data in their JSON responses. ([#1084](https://github.com/craftcms/commerce/issues/1084))

### Deprecated
- Deprecated `craft\commerce\models\Address::getFullName()`.

### Fixed
- Fixed an error that could occur when deploying `project.yaml` changes to a new environment. ([#1085](https://github.com/craftcms/commerce/issues/1085))
- Fixed a missing import. ([#1087](https://github.com/craftcms/commerce/issues/1087))
- Fixed a SQL error that occurred when eager-loading variants. ([#1093](https://github.com/craftcms/commerce/pull/1093))
- Fixed an error that occurred on the Orders index page if the "Shipping Business Name" column was shown.

## 2.2.6 - 2019-10-26

### Fixed
- Fixed a PHP error that occurred when rendering PDFs. ([#1072](https://github.com/craftcms/commerce/pull/1072))
- Fixed a PHP error that occurred when saving order statuses. ([#1082](https://github.com/craftcms/commerce/issues/1082))

## 2.2.5 - 2019-10-24

### Fixed
- Fixed formatting of customer info field.

## 2.2.4 - 2019-10-24

### Fixed
- Fixed a PHP error when loading the order in the CP. ([#1079](https://github.com/craftcms/commerce/issues/1079))
- Fixed a 404 error for missing JavaScript. ([#1078](https://github.com/craftcms/commerce/issues/1078))

## 2.2.3 - 2019-10-24

### Fixed
- Fixed a PHP error when calculating shipping or taxes in the cart. ([#1076](https://github.com/craftcms/commerce/issues/1076))
- Fixed a PHP error when saving a sale. ([#1075](https://github.com/craftcms/commerce/issues/1075))

## 2.2.2 - 2019-10-23

### Fixed
- Fixed a PHP error when calculating shipping or taxes in the cart.

## 2.2.1 - 2019-10-23

### Fixed
- Fixed a PostgreSQL migration issue.

## 2.2.0 - 2019-10-23

### Added
- Added the ability to produce estimated shipping and tax costs based on incomplete shipping and billing addresses. ([#514](https://github.com/craftcms/commerce/issues/514))
- Edit User pages now have a “Customer Info” tab.
- It’s now possible to view and create discounts directly from from the Edit Product page.
- It’s now possible to delete customer addresses directly from the Edit User page. ([#171](https://github.com/craftcms/commerce/issues/171))
- Addresses can now have “Address 3”, “Full Name”, “Label”, “Notes”, and four custom fields.
- Email settings can now specify CC and Reply To email addresses.
- Discounts now have the option to ignore sales when applied (enabled by default for new discounts). ([#1008](https://github.com/craftcms/commerce/issues/1008))
- Shipping and tax zones can now have a dynamic zip code condition. ([#204](https://github.com/craftcms/commerce/issues/304))
- Tax rates can now have codes. ([#707](https://github.com/craftcms/commerce/issues/707))
- Countries can now be ordered manually. ([#224](https://github.com/craftcms/commerce/issues/224))
- Order statuses can now have descriptions. ([#1004](https://github.com/craftcms/commerce/issues/1004))
- Added support for using cards that require Strong Customer Authentication for subscriptions.
- Added the ability to resolve payment issues for subscriptions.
- Added the “Default View” setting, which determines which view should be shown by default when “Commerce” is selected in the global nav. ([#555](https://github.com/craftcms/commerce/issues/555))
- Added the `activeCartDuration` config setting. ([#959](https://github.com/craftcms/commerce/issues/959))
- Added the `allowEmptyCartOnCheckout` config setting, which determines whether a customer can check out with an empty cart. ([#620](https://github.com/craftcms/commerce/issues/620))
- Added the ability to pass additional variables to the PDF template. ([#599](https://github.com/craftcms/commerce/issues/599))
- Added the ability to override the “Cart updated” flash message by passing a `cartUpdatedNotice` parameter to the `commerce/cart/update-cart` action. ([#1038](https://github.com/craftcms/commerce/issues/1038))
- Added the `shortNumber` order query param.
- `commerce/cart/update-cart` requests can now specify `estimatedShippingAddress` and `estimatedBillingAddress` params.
- Added `craft\commerce\base\SubscriptionGatewayInterface::getBillingIssueDescription()`.
- Added `craft\commerce\base\SubscriptionGatewayInterface::getBillingIssueResolveFormHtml()`.
- Added `craft\commerce\base\SubscriptionGatewayInterface::getHasBillingIssues()`.
- Added `craft\commerce\controllers\BaseFrontEndController::EVENT_MODIFY_CART_INFO`. ([#1002](https://github.com/craftcms/commerce/issues/1002))
- Added `craft\commerce\elements\db\SubscriptionQuery::$dateSuspended`.
- Added `craft\commerce\elements\db\SubscriptionQuery::$hasStarted`.
- Added `craft\commerce\elements\db\SubscriptionQuery::$isSuspended`.
- Added `craft\commerce\elements\db\SubscriptionQuery::anyStatus()`.
- Added `craft\commerce\elements\db\SubscriptionQuery::dateSuspended()`.
- Added `craft\commerce\elements\db\SubscriptionQuery::hasStarted()`.
- Added `craft\commerce\elements\db\SubscriptionQuery::isSuspended()`.
- Added `craft\commerce\elements\Order::$estimatedBillingAddressId`.
- Added `craft\commerce\elements\Order::$estimatedBillingSameAsShipping`.
- Added `craft\commerce\elements\Order::$estimatedShippingAddressId`.
- Added `craft\commerce\elements\Order::getEstimatedBillingAddress()`.
- Added `craft\commerce\elements\Order::getEstimatedShippingAddress()`.
- Added `craft\commerce\elements\Order::setEstimatedBillingAddress()`.
- Added `craft\commerce\elements\Order::setEstimatedShippingAddress()`.
- Added `craft\commerce\elements\Subscription::$dateSuspended`.
- Added `craft\commerce\elements\Subscription::$hasStarted`.
- Added `craft\commerce\elements\Subscription::$isSuspended`.
- Added `craft\commerce\elements\Subscription::getBillingIssueDescription()`.
- Added `craft\commerce\elements\Subscription::getBillingIssueResolveFormHtml()`.
- Added `craft\commerce\elements\Subscription::getHasBillingIssues()`.
- Added `craft\commerce\models\Address::$isEstimated`.
- Added `craft\commerce\models\Customer::getActiveCarts()`.
- Added `craft\commerce\models\Customer::getInactiveCarts()`.
- Added `craft\commerce\models\OrderAdjustment::$isEstimated`.
- Added `craft\commerce\services\Sales::EVENT_AFTER_SAVE_SALE`. ([#622](https://github.com/craftcms/commerce/issues/622))
- Added `craft\commerce\services\Sales::EVENT_BEFORE_SAVE_SALE`. ([#622](https://github.com/craftcms/commerce/issues/622))
- Added `craft\commerce\test\fixtures\elements\ProductFixture`. ([#1009](https://github.com/craftcms/commerce/pull/1009))
- Added the `updateBillingDetailsUrl` config setting.
- Added the `suspended` status for Subscriptions.

### Changed
- Craft Commerce now required Craft CMS 3.3.0 or later.
- Edit Product pages no longer show SKU fields for new products or variants when the SKU will be automatically generated. ([#217](https://github.com/craftcms/commerce/issues/217))
- The View Order page now shows timestamps for “Order Completed”, “Paid”, and “Last Updated”. ([#1020](https://github.com/craftcms/commerce/issues/1020))
- The Orders index page now has unique URLs for each order status. ([#901](https://github.com/craftcms/commerce/issues/901))
- Orders now show whether they’ve been overpaid. ([#945](https://github.com/craftcms/commerce/issues/945))
- Carts now return their line items  `dateCreated DESC` in the cart by default. ([#1055](https://github.com/craftcms/commerce/pull/1055))
- Leading and trailing whitespace is now trimmed from all address fields.
- Coupon code usage is now tracked even for discounts with no limit set. ([#521](https://github.com/craftcms/commerce/issues/521))
- Variants now always include their product’s title in their search keywords. ([#934](https://github.com/craftcms/commerce/issues/934))
- The Subscriptions index page now includes “Failed to start” and “Payment method issue” sources.
- Subscriptions now get suspended if there are any payment issues.
- Expired orders are now purged during garbage collection rather than when viewing the Orders index page.
- Customer records that are not related to anything are now purged during garbage collection. ([#1045](https://github.com/craftcms/commerce/issues/1045))
- `commerce/cart/update-cart` requests now include line item adjustment data in their JSON response. ([#1014](https://github.com/craftcms/commerce/issues/1014))
- `craft\commerce\elements\Order::getTotalDiscount()` is no longer deprecated.
- `craft\commerce\elements\Order::getTotalShippingCost()` is no longer deprecated.
- `craft\commerce\elements\Order::getTotalTax()` is no longer deprecated.
- `craft\commerce\elements\Order::getTotalTaxIncluded()` is no longer deprecated.
- `craft\commerce\models\LineItem::getDiscount()` is no longer deprecated.
- `craft\commerce\models\LineItem::getShippingCost()` is no longer deprecated.
- `craft\commerce\models\LineItem::getTax()` is no longer deprecated.
- `craft\commerce\models\LineItem::getTaxIncluded()` is no longer deprecated.

### Deprecated
- Commerce Customer Info fields are now deprecated.
- Deprecated `craft\commerce\models\LineItem::getAdjustmentsTotalByType()`.
- Deprecated `craft\commerce\elements\Order::getAdjustmentsTotalByType()`.

### Fixed
- Fixed a PostgreSQL migration issue.
- Fixed a bug where the Orders index page was listing non-sortable fields as sort options. ([#933](https://github.com/craftcms/commerce/issues/993))
- Fixed a bug where timestamps on the View Order page weren’t respecting the user’s locale.
- Fixed a bug where product types’ site settings weren’t being added to the project config when a new site was created.
- Fixed a bug where order taxes weren’t accounting for discounted shipping costs. ([#1007](https://github.com/craftcms/commerce/issues/1007))
- Fixed a bug where orders’ `datePaid` attributes weren’t getting set to `null` after a refund. ([#1026](https://github.com/craftcms/commerce/pull/1026))
- Fixed a bug where order status handles could get a validation error if another order status with the same handle had been soft-deleted. ([#1027](https://github.com/craftcms/commerce/pull/1027))
- Fixed a bug where soft-deleted order statuses weren’t showing up in the History tab on View Order pages.
- Fixed a bug where breadcrumbs weren’t displaying correctly in the “Shipping” and “Tax” sections.
- Fixed an error that could occur when clicking “Refresh Payment History” on a canceled or expired subscription. ([#871](https://github.com/craftcms/commerce/issues/871))
- Fixed a bug where gateways that were disabled via `config/commerce-gateways.php` were still visible on the front-end. ([#1054](https://github.com/craftcms/commerce/issues/1054))
- Fixed a bug where it was possible to submit a zero-value donation. ([#820](https://github.com/craftcms/commerce/issues/820))
- Fixed a bug where line items’ `dateCreated` would get reset each time the cart was saved.
- Fixed a bug where all states were shown on the Store Location page regardless of which country was selected. ([#942](https://github.com/craftcms/commerce/issues/942))
- Fixed a bug where expired subscriptions were being identified as trials. ([#723](https://github.com/craftcms/commerce/issues/723))
- Fixed a bug where users’ addresses could be copied to impersonated users’ address books. ([#903](https://github.com/craftcms/commerce/issues/903))

## 2.1.13 - 2019-09-09

### Changed
- The “Status Email Address” and “From Name” settings now accept environment variables.

### Fixed
- Fixed a error when requesting a PDF URL in headless mode. ([#1011](https://github.com/craftcms/commerce/pull/1011))
- Fixed a bug where the “Download PDF” button wouldn’t show in the View Order page. ([#962](https://github.com/craftcms/commerce/issues/962))
- Fixed a bug where the <kbd>Command</kbd>/<kbd>Ctrl</kbd> + <kbd>S</kbd> shortcut didn’t work in General Settings.
- Fixed a bug where <kbd>Command</kbd>/<kbd>Ctrl</kbd> + <kbd>S</kbd> shortcut didn’t work in Store Location settings.
- Fixed a bug where users were forced to choose a tax category for order taxable subjects. ([#538](https://github.com/craftcms/commerce/issues/538))
- Fixed a bug where variants’ statuses were getting overridden by their product’s status. ([#926](https://github.com/craftcms/commerce/issues/926))
- Fixed a bug where Control Panel payments were incorrectly using the order’s previous payment source. ([#891](https://github.com/craftcms/commerce/issues/891))
- Fixed a bug where products’ shipping and tax categories weren’t getting updated if their selected shipping/tax category was no longer available. ([#688](https://github.com/craftcms/commerce/issues/688))
- Fixed a PHP error that occurred when entering an order description format on a product type that was longer than 255 characters. ([#989](https://github.com/craftcms/commerce/issues/989))
- Fixed a bug where emails were displaying the wrong timestamp for new orders. ([#882](https://github.com/craftcms/commerce/issues/882))
- Fixed a bug where the Products index page was not sorting correctly. ([#987](https://github.com/craftcms/commerce/issues/987))
- Fixed an error that could occur on payment when using a custom shipping method if the `requireShippingMethodSelectionAtCheckout` config setting was enabled.

## 2.1.12.1 - 2019-08-23

### Fixed
- Fixed a PHP error that could occur at checkout. ([#973](https://github.com/craftcms/commerce/pull/973))

## 2.1.12 - 2019-08-22

### Changed
- `craft\commerce\elements\Order::getPdfUrl()` no longer pre-renders the order PDF before returning the URL, improving performance. ([#962](https://github.com/craftcms/commerce/issues/962))

### Fixed
- Fixed a bug where order revenue charts weren’t showing the correct currency. ([#792](https://github.com/craftcms/commerce/issues/792))
- Fixed a bug where decimals were being stripped in locales that use commas as separators ([#592](https://github.com/craftcms/commerce/issues/592))
- Fixed a bug where sites with a large number of variants might not update properly when updating to Craft Commerce 2. ([#964](https://github.com/craftcms/commerce/issues/964))
- Fixed a bug where the “Purchase Total” discount condition would only save whole numbers. ([#966](https://github.com/craftcms/commerce/pull/966))
- Fixed a bug where products showed a blank validation error message when their variants had errors. ([#546](https://github.com/craftcms/commerce/issues/546))
- Fixed a bug where emails would ignore the “From Name” setting. ([#939](https://github.com/craftcms/commerce/issues/939))
- Fixed a bug where order adjustments were not being returned during PDF rendering. ([#960](https://github.com/craftcms/commerce/issues/960))
- Fixed a bug where the `commerce/payments/pay` action did not return order errors. ([#601](https://github.com/craftcms/commerce/issues/601))
- Fixed a SQL error that occurred when updating an order status with a very long message. ([#629](https://github.com/craftcms/commerce/issues/629))
- Fixed a JavaScript error that occurred when displaying product edit HUDs. ([#418](https://github.com/craftcms/commerce/issues/418))
- Fixed a PHP error that occurred when saving a product from an editor HUD. ([#958](https://github.com/craftcms/commerce/issues/958))
- Fixed an bug where the `requireShippingMethodSelectionAtCheckout` setting was being ignored.
- Fixed a bug that caused the order revenue chart to display incorrect data. ([#518](https://github.com/craftcms/commerce/issues/518))

## 2.1.11 - 2019-08-09

### Added
- Added the `cp.commerce.discount.edit` template hook. ([#936](https://github.com/craftcms/commerce/pull/936))
- Added `craft\commerce\services\Carts::getHasSessionCartNumber()`.
- Added `craft\commerce\services\Carts::getMergedCart()`.
- Added `craft\commerce\services\Discounts::EVENT_AFTER_DELETE_DISCOUNT`. ([#936](https://github.com/craftcms/commerce/pull/936))
- Added `craft\commerce\services\Discounts::EVENT_AFTER_SAVE_DISCOUNT`. ([#936](https://github.com/craftcms/commerce/pull/936))
- Added `craft\commerce\services\Discounts::EVENT_BEFORE_SAVE_DISCOUNT`. ([#936](https://github.com/craftcms/commerce/pull/936))
- Added `craft\commerce\services\Reports::EVENT_BEFORE_GENERATE_EXPORT`. ([#949](https://github.com/craftcms/commerce/pull/949))

### Changed
- Improved the performance of Craft Commerce 2 migrations.
- Users’ carts are no longer merged together automatically. Instead cart merging can be manually triggered by passing a `mergeCarts` param to the `commerce/cart/get-cart` and `commerce/cart/update-cart` actions. ([#947](https://github.com/craftcms/commerce/issues/947))
- After a logged-in user completes an order, their most recent incomplete cart is now loaded as the current cart in session.
- Order file exports are now cached in `storage/runtime/commerce-order-exports/` instead of `storage/runtime/temp/commerce-order-exports/`.
- The example templates now include client side polling to detect if the cart has changed in another tab or session.
- The example templates show more information about the cart to help with debugging.

### Removed
- Removed the `mergeLastCartOnLogin` setting.

### Fixed
- Fixed a bug where `craft/commerce/elements/Order::EVENT_BEFORE_ADD_LINE_ITEM` events had `$isNew` set incorrectly. ([#851](https://github.com/craftcms/commerce/pull/851))
- Fixed a bug where non-shippable purchasables were getting included in shipping price calculations.
- Fixed an error that occurred when clearing order caches.
- Fixed a bug where the `project-config/rebuild` command would remove the order field layout. ([#948](https://github.com/craftcms/commerce/issues/948))

### Security
- Fixed a data disclosure vulnerability.

## 2.1.10 - 2019-07-12

### Fixed
- Fixed a bug where all payments from the control panel were rejected. ([#928](https://github.com/craftcms/commerce/issues/928))

## 2.1.9 - 2019-07-10

### Security
- Fixed a data disclosure vulnerability.

## 2.1.8 - 2019-07-08

### Added
- Added the `resave/products` command (requires Craft 3.2).

### Changed
- Orders now include the full customer name as search keywords. ([#892](https://github.com/craftcms/commerce/issues/892))
- CSRF protection is now disabled for the `commerce/pay/complete-payment` controller action. ([#900](https://github.com/craftcms/commerce/issues/900))
- Leading and trailing whitespace is now trimmed from coupon codes. ([#894](https://github.com/craftcms/commerce/issues/894))

### Fixed
- Fixed a bug where the `lineItems` array wasn’t getting indexed correctly when calling `toArray()` on an order.
- Fixed a PHP error that occurred when `commerce/subscriptions/*` actions had validation errors. ([#918](https://github.com/craftcms/commerce/issues/918))
- Fixed a PHP error that occurred when retrieving line items with no option data. ([#897](https://github.com/craftcms/commerce/issues/897))
- Fixed a bug where shipping and billing addresses weren’t being set correctly when saving an order. ([#922](https://github.com/craftcms/commerce/issues/922))
- Fixed a bug where it was possible to pay with a disabled gateway. ([#912](https://github.com/craftcms/commerce/issues/912))
- Fixed a bug where Edit Subscription pages weren’t showing custom tabs. ([#884](https://github.com/craftcms/commerce/issues/884))
- Fixed a bug where an empty cart was created unnecessarily when a user logged in. ([#906](https://github.com/craftcms/commerce/issues/906))
- Fixed a bug where `craft\commerce\services\Plans::getAllEnabledPlans()` was returning archived subscription plans. ([#916](https://github.com/craftcms/commerce/issues/916))

## 2.1.7 - 2019-06-11

### Fixed
- Fixed a SQL error that would occur when upgrading Craft Commerce. ([#829](https://github.com/craftcms/commerce/issues/829))
- Fixed an bug that could stop more that one sale being applied to a purchasable. ([#839](https://github.com/craftcms/commerce/issues/839))
- Fixed a SQL error that could occur when saving a line item with an emoji in it.([#886](https://github.com/craftcms/commerce/issues/886))
- Fixed an error that could occur on the order index page when viewing carts with certain columns enabled. ([#876](https://github.com/craftcms/commerce/issues/876))
- Fixed a bug on the order index page where carts without transactions would show up under the “Attempted Payments” source. ([#880](https://github.com/craftcms/commerce/issues/880))

## 2.1.6.1 - 2019-05-14

### Added
- Added the `mergeLastCartOnLogin` config setting.

## 2.1.6 - 2019-05-14

### Added
- Added `craft\commerce\elements\db\VariantQuery::minQty()` and `maxQty()`. ([#827](https://github.com/craftcms/commerce/pull/827))

### Changed
- Line item options are no longer forced to be sorted alphabetically by key.

### Fixed
- Fixed a bug where product and variant snapshots were missing data. ([#846](https://github.com/craftcms/commerce/issues/846))
- Fixed an SQL error that occurred when saving a SKU that was too long. ([#853](https://github.com/craftcms/commerce/issues/853))
- Fixed an SQL error that could occur when attempting to update a soft-deleted cart. ([#854](https://github.com/craftcms/commerce/issues/854))
- Fixed an SQL error that could occur when attempting to add a line item to a completed order. ([#860](https://github.com/craftcms/commerce/issues/860))
- Fixed a bug where line item quantity validators weren’t checking for updated quantities. ([#855](https://github.com/craftcms/commerce/pull/855))
- Fixed a bug where it wasn’t possible to query for unpaid orders. ([#858](https://github.com/craftcms/commerce/pull/858))
- Fixed a JavaScript error that could occur on the Order index page. ([#862](https://github.com/craftcms/commerce/pull/862))
- Fixed a bug where the “Create discount…” product action wasn’t pre-populating discounts’ variant conditions.
- Fixed a bug that could prevent a purchasable from being added to the cart when using multi-add.

## 2.1.5.2 - 2019-05-08

## Fixed
- Fixed a missing import. ([#845](https://github.com/craftcms/commerce/issues/845))
- Fixed an error that could occur when a customer logged in.
- Fixed an error that occurred when saving a sale. ([#837](https://github.com/craftcms/commerce/issues/837))

## 2.1.5.1 - 2019-05-07

### Fixed
- Fixed a missing import. ([#843](https://github.com/craftcms/commerce/issues/843))

## 2.1.5 - 2019-05-07

### Added
- Added `craft\commerce\helpers\Order::mergeDuplicateLineItems()`.
- Added `craft\commerce\helpers\Order::mergeOrders()`.

### Changed
- Customers’ previous cart items are now merged into the active cart on login.

### Fixed
- Fixed a bug where Craft Commerce would create a subscription even if the card was declined.
- Fixed an error that could occur when creating a subscription using the Dummy gateway.

## 2.1.4 - 2019-04-29

### Added
- Added `craft\commerce\base\SubscriptionResponseInterface::isInactive()`.

### Changed
- Improved performance of the Orders index page. ([#828](https://github.com/craftcms/commerce/issues/828))
- `commerce/cart/*` action JSON responses now list cart errors under an `errors` key.
- Craft Commerce now correctly typecasts all boolean and integer values saved to the project config.

### Fixed
- Fixed a SQL error that occurred when duplicate line items were added the cart. ([#506](https://github.com/craftcms/commerce/issues/506))
- Fixed a PHP error on the View Order page when viewing inactive carts. ([#826](https://github.com/craftcms/commerce/issues/826))
- Fixed a deprecation warning. ([#825](https://github.com/craftcms/commerce/issues/825))
- Fixed a bug where the wrong variant could be set as the default when saving a product. ([#830](https://github.com/craftcms/commerce/issues/830))
- Fixed a bug that prevented plugins and modules from adding custom index table attributes. ([#832](https://github.com/craftcms/commerce/pull/832))

## 2.1.3.1 - 2019-04-10

### Fixed
- Fixed a bug where `project.yaml` changes weren’t always getting picked up.

## 2.1.3 - 2019-04-03

### Added
- Added support for user registration on checkout. ([#472](https://github.com/craftcms/commerce/issues/472))
- Added “Capture Payment” and “Refund Payment” user permissions. ([#788](https://github.com/craftcms/commerce/pull/788))
- Added support for the `project-config/rebuild` command.
- Added the `validateBusinessTaxIdAsVatId` setting, which can be set to `true` from `config/commerce.php`.
- Added `craft\commerce\services\Addresses::EVENT_AFTER_DELETE_ADDRESS`. ([#810](https://github.com/craftcms/commerce/pull/810))

### Changed
- Craft Commerce now requires Craft CMS 3.1.20 or later.
- An `order` variable is now available to payment forms when a payment is made from the Control Panel.
- Ajax requests to `commerce/cart/get-cart` now include the price of available shipping methods in the response.

### Fixed
- Fixed a bug where an order could be listed multiple times under “Attempted Payments” on order pages. ([#602](https://github.com/craftcms/commerce/issues/602))
- Fixed a bug where product sources did not fully support using UIDs. ([#781](https://github.com/craftcms/commerce/issues/781))
- Fixed a bug where non-admin users could get a 403 error when attempting to edit subscriptions. ([#722](https://github.com/craftcms/commerce/issues/722))
- Fixed a bug where products’ `defaultVariantId` was not getting set on the first save. ([#796](https://github.com/craftcms/commerce/issues/796))
- Fixed a PHP error when querying for products with the `hasSales` param.
- Fixed a bug where product metadata wasn’t available to templates on Live Preview requests.
- Fixed a bug where the wrong Craft Commerce subnav item could appear selected in the Control Panel.
- Fixed a bug where taxes could be incorrectly calculated if included taxes had been removed from the price.
- Fixed a bug where additional discounts could be incorrectly applied to an order if multiple products had been added to the cart at the same time. ([#797](https://github.com/craftcms/commerce/issues/797))
- Fixed a bug where products’ Post Dates could be incorrect on first save. ([#774](https://github.com/craftcms/commerce/issues/774))
- Fixed a bug where emails weren’t getting sent when the “Status Email Address” setting was set. ([#806](https://github.com/craftcms/commerce/issues/806))
- Fixed a bug where order status email changes in `project.yaml` could be ignored. ([#802](https://github.com/craftcms/commerce/pull/802))
- Fixed a PHP error that occurred when submitting a `paymentCurrency` parameter on a `commerce/payments/pay` request. ([#809](https://github.com/craftcms/commerce/pull/809))

## 2.1.2 - 2019-03-12

### Added
- Added a “Minimum Total Price Strategy” setting that allows the minimum order price be negative (default), at least zero, or at least the shipping cost. ([#651](https://github.com/craftcms/commerce/issues/651))
- Added `craft\commerce\elements\Order::getTotal()` to get the price of the order before any pricing strategies.
- Added `craft\commerce\base\SubscriptionGatewayInterface::refreshPaymentHistory()` method that should be used to refresh all payments on a subscription.
- Added `craft\commerce\base\SubscriptionGateway::refreshPaymentHistory()` method to fulfill the interface requirements.

### Changed
- The `commerce-manageSubscriptions` permission is now required (instead of admin permissions) to manage another user’s subscriptions. ([#722](https://github.com/craftcms/commerce/issues/722))

## 2.1.1.1 - 2019-03-01

### Fixed
- Fixed a PHP error raised when a discount adjustment was applied to the cart.

## 2.1.1 - 2019-03-11

### Changed
- Improved performance when listing products with sales that have many category conditions. ([#758](https://github.com/craftcms/commerce/issues/758))
- Purchasable types are now responsible to ensure SKU uniqueness when they are restored from being soft-deleted.

### Fixed
- Fixed a bug where orders could receive free shipping on some line items when an expired coupon code had been entered. ([#777](https://github.com/craftcms/commerce/issues/777))
- Fixed a bug where variants weren’t enforcing required field validation. ([#761](https://github.com/craftcms/commerce/issues/761))
- Fixed a bug where the sort order wasn’t getting saved correctly for new order statuses.
- Fixed the breadcrumb navigation on Store Settings pages. ([#769](https://github.com/craftcms/commerce/issues/769))
- Fixed an error that occurred when viewing an order for a soft-deleted user. ([#771](https://github.com/craftcms/commerce/issues/771))
- Fixed an error that could occur when saving a new gateway.
- Fixed a SQL error that occurred when saving a purchasable with the same SKU as a soft-deleted purchasable. ([#718](https://github.com/craftcms/commerce/issues/718))

## 2.1.0.2 - 2019-02-25

### Fixed
- Fixed more template loading errors on Craft Commerce settings pages. ([#751](https://github.com/craftcms/commerce/issues/751))

## 2.1.0.1 - 2019-02-25

### Fixed
- Fixed some template loading errors on Craft Commerce settings pages. ([#751](https://github.com/craftcms/commerce/issues/751))

## 2.1.0 - 2019-02-25

### Added
- Added a new Donation built-in purchasable type. ([#201](https://github.com/craftcms/commerce/issues/201))
- Added a new “Manage store settings” user permission, which determines whether the current user is allowed to manage store settings.
- Added `craft\commerce\elements\Order::EVENT_BEFORE_ADD_LINE_ITEM`.
- Added `craft\commerce\base\PurchasableInterface::getIsTaxable()`.
- Added `craft\commerce\base\PurchasableInterface::getIsShippable()`.
- Added `craft\commerce\models\Discount::getHasFreeShippingForMatchingItems()`.

### Changed
- Discounts can now apply free shipping on the whole order. ([#745](https://github.com/craftcms/commerce/issues/745))
- The “Settings” section has been split into “System Settings”, “Store Settings”, “Shipping”, and “Tax” sections.
- The Orders index page now shows total order counts.
- The `commerce/payments/pay` action JSON response now include the order data. ([#715](https://github.com/craftcms/commerce/issues/715))
- The `craft\commerce\elements\Order::EVENT_AFTER_ORDER_PAID` event is now fired after the `craft\commerce\elements\Order::EVENT_AFTER_COMPLETE_ORDER` event. ([#670](https://github.com/craftcms/commerce/issues/670))

### Deprecated
- `craft\commerce\models\Discount::$freeShipping` is deprecated. `getHasFreeShippingForMatchingItems()` should be used instead.

### Fixed
- Fixed an bug where multiple shipping discounts could result in a negative shipping cost.
- Fixed a validation error that occurred when attempting to apply a coupon with a per-email limit, if the cart didn’t have a customer email assigned to it yet.
- `commerce/cart/*` actions’ JSON responses now encode all boolean attributes correctly.
- `commerce/customer-addresses/*` actions’ JSON responses now include an `errors` array if there were any issues with the request.
- Fixed a bug where the order field layout could be lost when upgrading from Craft Commerce 1 to 2. ([#668](https://github.com/craftcms/commerce/issues/668))
- Fixed a bug where line item update requests could result in line items being removed if the `qty` parameter was missing.
- Fixed a bug where coupon codes weren’t being removed from carts when no longer valid. ([#711](https://github.com/craftcms/commerce/issues/711))
- Fixed a bug that could prevent a payment gateway from being modified. ([#656](https://github.com/craftcms/commerce/issues/656))
- Fixed a bug that prevented shipping and tax settings from being modified when the `allowAdminChanges` config setting was set to `false`.
- Fixed a PHP error that occurred when saving a product that was marked as disabled. ([#683](https://github.com/craftcms/commerce/pull/683))
- Fixed a PHP error that occurred when trying to access a soft-deleted cart from the front-end. ([#700](https://github.com/craftcms/commerce/issues/700))

## 2.0.4 - 2019-02-04

### Fixed
- Fixed a PHP error when recalculating tax.

### Added
- Added additional useful information when logging email rendering errors. ([#669](https://github.com/craftcms/commerce/pull/669))

## 2.0.3 - 2019-02-02

### Added
- Added the “Tax is included in price” tax setting for Craft Commerce Lite. ([#654](https://github.com/craftcms/commerce/issues/654))

### Changed
- Soft-deleted products are now restorable.
- Craft Commerce project config settings are now removed when Craft Commerce is uninstalled.

### Fixed
- Fixed an error that occurred when upgrading to Craft Commerce 2 with a database that had missing constraints on the `commerce_orderhistories` table.
- Fixed a bug where sale conditions could be lost when upgrading to Craft Commerce 2. ([#626](https://github.com/craftcms/commerce/issues/626))
- Fixed a PHP error that occurred when saving a product type. ([#645](https://github.com/craftcms/commerce/issues/645))
- Fixed a bug that prevented products from being deleted. ([#650](https://github.com/craftcms/commerce/issues/650))
- Fixed a PHP error that occurred when deleting the cart’s line item on Craft Commerce Lite. ([#639](https://github.com/craftcms/commerce/pull/639))
- Fixed a bug where Craft Commerce’s general settings weren’t saving. ([#655](https://github.com/craftcms/commerce/issues/655))
- Fixed a missing import. ([#643](https://github.com/craftcms/commerce/issues/643))
- Fixed a bug that caused an incorrect tax rate calculation when included taxes had been removed from the price.
- Fixed a SQL error that occurred when saving a tax rate without a tax zone selected. ([#667](https://github.com/craftcms/commerce/issues/667))
- Fixed an error that occurred when refunding a transaction with a localized currency format. ([#659](https://github.com/craftcms/commerce/issues/659))
- Fixed a SQL error that could occur when saving an invalid discount. ([#673](https://github.com/craftcms/commerce/issues/673))
- Fixed a bug where it wans’t posible to add non-numeric characters to expiry input in the default credit card form. ([#636](https://github.com/craftcms/commerce/issues/636))

## 2.0.2 - 2019-01-23

### Added
- Added the new Craft Commerce Lite example templates folder `templates/buy`, this is in addition to the existing Craft Commerce Pro example templates folder `templates/shop`.

### Fixed
- Fixed a PHP error raised when extending the `craft\commerce\base\ShippingMethod` class. ([#634](https://github.com/craftcms/commerce/issues/634))
- Fixed a PHP error that occurred when viewing an order that used a since-deleted shipping method.

## 2.0.1 - 2019-01-17

### Changed
- Renamed the shipping rule condition from “Mimimum order price” to “Minimum order value” which clarifies the condition is based on item value before discounts and tax.
- Renamed the shipping rule condition from “Maximum order price” to “Maximum order value” which clarifies the condition is based on item value before discounts and tax.

### Fixed
- Fixed an issue where the “Total Paid”, “Total Price”, and “Total Shipping Cost” Order index page columns were showing incorrect values. ([#632](https://github.com/craftcms/commerce/issues/632))
- Fixed an issue where custom field validation errors did not show up on the View Order page. ([#580](https://github.com/craftcms/commerce/issues/580))

## 2.0.0 - 2019-01-15

### Added
- Craft Craft Commerce has been completely rewritten for Craft CMS 3.
- Emails, gateways, order fields, order statuses, product types, and subscription fields are now stored in the project config.
- Added support for Craft 3.1 project config support.
- Gateways can now provide recurring subscription payments. ([#257](https://github.com/craftcms/commerce/issues/257))
- Added the Store Location setting.
- Customers can now save their credit cards or payment sources stored as tokens in Craft Commerce so customers don’t need to enter their card number on subsequent checkouts. ([#21](https://github.com/craftcms/commerce/issues/21))
- Any custom purchasable can now have sales and discounts applied to them.
- Sales and discounts can now be set on categories of products or purchasables.
- Customers can now set their primary default shipping and billing addresses in their address book.
- It’s now possible to export orders as CSV, ODS, XSL, and XLSX, from the Orders index page. ([#222](https://github.com/craftcms/commerce/issues/222))
- Orders can now have custom-formatted, sequential reference numbers. ([#184](https://github.com/craftcms/commerce/issues/184))
- The Orders index page now has an “Attempted Payments” source that shows incomplete carts that had a payment processing issue.
- Variant indexes can now have a “Product” column.
- Order indexes can now have “Total Tax” and “Total Included Tax” columns.
- The cart now defaults to the first cheapest available shipping method if no shipping method is set, or the previously-selected method is not available.
- Products now have an “Available for purchase” checkbox, making it possible to have a live product that isn’t available for purchase yet. ([#345](https://github.com/craftcms/commerce/issues/345))
- Added the ability to place a note on a refund transaction.
- Added a “Copy reference tag” Product element action.
- Added additional ways for sales promotions to affect the price of matching products.
- All credit card gateways are now provided as separate plugins.
- A custom PDF can now be attached to any order status email.
- Multiple purchasables can now be added to the cart in the same request. ([#238](https://github.com/craftcms/commerce/issues/238))
- Multiple line items can now be updated in the same request. ([#357](https://github.com/craftcms/commerce/issues/357))
- The `commerce/cart/update-cart` action will now remove items from the cart if a quantity of zero is submitted.
- `commerce/cart/*` actions’ JSON responses now include any address errors.
- The cart can now be retrieved as JSON with the `commerce/cart/get-cart` action.
- Added the `craft.variants()` Twig function, which returns a new variant query.
- Added the `craft.subscriptions()` Twig function, which returns a new subscription query.
- Product queries now have an `availableForPurchase` param.
- Variant queries now have a `price` param.
- Variant queries now have a `hasSales` param.
- Order queries now have a `hasTransactions` param.
- Added `cract\commerce\services\ProductTypes::getProductTypesByShippingCategoryId()`.
- Added `cract\commerce\services\ProductTypes::getProductTypesByTaxCategoryId()`.
- Added `craft\commerce\adjustments\Discount::EVENT_AFTER_DISCOUNT_ADJUSTMENTS_CREATED`.
- Added `craft\commerce\base\ShippingMethod`.
- Added `craft\commerce\elements\Order::$paidStatus`.
- Added `craft\commerce\elements\Order::EVENT_AFTER_ADD_LINE_ITEM`.
- Added `craft\commerce\elements\Order::EVENT_AFTER_COMPLETE_ORDER`.
- Added `craft\commerce\elements\Order::EVENT_AFTER_ORDER_PAID`.
- Added `craft\commerce\elements\Order::EVENT_BEFORE_COMPLETE_ORDER`.
- Added `craft\commerce\elements\Order::getAdjustmentsTotalByType()`.
- Added `craft\commerce\elements\Variant::EVENT_AFTER_CAPTURE_PRODUCT_SNAPSHOT`.
- Added `craft\commerce\elements\Variant::EVENT_BEFORE_CAPTURE_PRODUCT_SNAPSHOT`.
- Added `craft\commerce\elements\Variant::EVENT_BEFORE_CAPTURE_VARIANT_SNAPSHOT`.
- Added `craft\commerce\elements\Variant::EVENT_BEFORE_CAPTURE_VARIANT_SNAPSHOT`.
- Added `craft\commerce\models\Customer::getPrimaryBillingAddress()`.
- Added `craft\commerce\models\Customer::getPrimaryShippingAddress()`.
- Added `craft\commerce\models\LineItem::getAdjustmentsTotalByType()`.
- Added `craft\commerce\services\Addresses::EVENT_AFTER_SAVE_ADDREESS`.
- Added `craft\commerce\services\Addresses::EVENT_BEFORE_SAVE_ADDREESS`.
- Added `craft\commerce\services\Discounts::EVENT_BEFORE_MATCH_LINE_ITEM`.
- Added `craft\commerce\services\Emails::EVENT_AFTER_SAVE_EMAIL`.
- Added `craft\commerce\services\Emails::EVENT_AFTER_SAVE_EMAIL`.
- Added `craft\commerce\services\Emails::EVENT_AFTER_SEND_EMAIL`.
- Added `craft\commerce\services\Emails::EVENT_BEFORE_DELETE_EMAIL`.
- Added `craft\commerce\services\Emails::EVENT_BEFORE_SAVE_EMAIL`.
- Added `craft\commerce\services\Emails::EVENT_BEFORE_SEND_EMAIL`.
- Added `craft\commerce\services\Gateways::EVENT_REGISTER_GATEWAY_TYPES`.
- Added `craft\commerce\services\LineItems::EVENT_AFTER_SAVE_LINE_ITEM`.
- Added `craft\commerce\services\LineItems::EVENT_BEFORE_POPULATE_LINE_ITEM`.
- Added `craft\commerce\services\LineItems::EVENT_BEFORE_SAVE_LINE_ITEM`.
- Added `craft\commerce\services\LineItems::EVENT_CREATE_LINE_ITEM`.
- Added `craft\commerce\services\OrderAdjustments::EVENT_REGISTER_ORDER_ADJUSTERS`.
- Added `craft\commerce\services\OrderHistories::EVENT_ORDER_STATUS_CHANGE`.
- Added `craft\commerce\services\OrderStatuses::archiveOrderStatusById()`.
- Added `craft\commerce\services\Payments::EVENT_AFTER_CAPTURE_TRANSACTION`.
- Added `craft\commerce\services\Payments::EVENT_AFTER_CAPTURE_TRANSACTION`.
- Added `craft\commerce\services\Payments::EVENT_AFTER_PROCESS_PAYMENT`.
- Added `craft\commerce\services\Payments::EVENT_BEFORE_CAPTURE_TRANSACTION`.
- Added `craft\commerce\services\Payments::EVENT_BEFORE_PROCESS_PAYMENT`.
- Added `craft\commerce\services\Payments::EVENT_BEFORE_REFUND_TRANSACTION`.
- Added `craft\commerce\services\PaymentSources::EVENT_AFTER_SAVE_PAYMENT_SOURCE`.
- Added `craft\commerce\services\PaymentSources::EVENT_BEFORE_SAVE_PAYMENT_SOURCE`.
- Added `craft\commerce\services\PaymentSources::EVENT_DELETE_PAYMENT_SOURCE`.
- Added `craft\commerce\services\PaymentSources`.
- Added `craft\commerce\services\Plans::EVENT_AFTER_SAVE_PLAN`.
- Added `craft\commerce\services\Plans::EVENT_ARCHIVE_PLAN`.
- Added `craft\commerce\services\Plans::EVENT_BEFORE_SAVE_PLAN`.
- Added `craft\commerce\services\Plans`.
- Added `craft\commerce\services\Purchasables::EVENT_REGISTER_PURCHASABLE_ELEMENT_TYPES`.
- Added `craft\commerce\services\Sales::EVENT_BEFORE_MATCH_PURCHASABLE_SALE`.
- Added `craft\commerce\services\ShippingMethods::EVENT_REGISTER_AVAILABLE_SHIPPING_METHODS`.
- Added `craft\commerce\services\Subscriptions::EVENT_AFTER_CANCEL_SUBSCRIPTION`.
- Added `craft\commerce\services\Subscriptions::EVENT_AFTER_CREATE_SUBSCRIPTION`.
- Added `craft\commerce\services\Subscriptions::EVENT_AFTER_REACTIVATE_SUBSCRIPTION`.
- Added `craft\commerce\services\Subscriptions::EVENT_AFTER_SWITCH_SUBSCRIPTION`.
- Added `craft\commerce\services\Subscriptions::EVENT_BEFORE_CANCEL_SUBSCRIPTION`.
- Added `craft\commerce\services\Subscriptions::EVENT_BEFORE_CREATE_SUBSCRIPTION`.
- Added `craft\commerce\services\Subscriptions::EVENT_BEFORE_REACTIVATE_SUBSCRIPTION`.
- Added `craft\commerce\services\Subscriptions::EVENT_BEFORE_SWITCH_SUBSCRIPTION`.
- Added `craft\commerce\services\Subscriptions::EVENT_BEFORE_UPDATE_SUBSCRIPTION`.
- Added `craft\commerce\services\Subscriptions::EVENT_EXPIRE_SUBSCRIPTION`.
- Added `craft\commerce\services\Subscriptions::EVENT_RECEIVE_SUBSCRIPTION_PAYMENT`.
- Added `craft\commerce\services\Subscriptions`.
- Added `craft\commerce\services\TaxCategories::getAllTaxCategoriesAsList()`.
- Added `craft\commerce\services\Transactions::EVENT_AFTER_SAVE_TRANSACTION`.

### Changed
- Payment Methods are now called “Gateways”.
- Order statuses are now archived instead of deleted.
- Product types can no longer select applicable shipping categories. Instead, shipping categories select applicable product types.
- Product types can no longer select applicable tax categories. Instead, tax categories select applicable product types.
- Order status messages can now be longer than 255 characters. ([#465](https://github.com/craftcms/commerce/issues/465)
- Product and variant custom field data is no longer included in the line item snapshot by default for performance reasons. Use the new snapshot events to manually snapshot custom field data.
- Variant titles are now prefixed by their products’ titles.
- Last addresses used by customers are no longer stored. Instead, customers have primary shipping and billing addresses.
- The `paymentMethodSettings` config setting was renamed to `gatewaySettings`, and it now uses handles to reference gateways instead of IDs.
- The `sendCartInfoToGateways` was renamed to `sendCartInfo,` and is a per-gateway setting.
- The payment method overrides in `config/commerce.php` have been moved to `config/commerce-gateway.php`.
- The `craft.commerce.availableShippingMethods` Twig variable has been replaced with `craft.commerce.carts.cart.availableShippingMethods`.
- The `craft.commerce.cart` Twig variable has been replaced with `craft.commerce.carts.cart`.
- The `craft.commerce.countries` Twig variable has been replaced with `craft.commerce.countries.allCountries`.
- The `craft.commerce.countriesList` Twig variable has been replaced with `craft.commerce.countries.allCountriesAsList`.
- The `craft.commerce.currencies` Twig variable has been replaced with `craft.commerce.currencies.allCurrencies`.
- The `craft.commerce.customer` Twig variable has been replaced with `craft.commerce.customers.customer`.
- The `craft.commerce.discountByCode` Twig variable has been replaced with `craft.commerce.discounts.discountByCode`.
- The `craft.commerce.discounts` Twig variable has been replaced with `craft.commerce.discounts.allDiscounts`.
- The `craft.commerce.orders` Twig variable has been replaced with `craft.orders()`.
- The `craft.commerce.orderStatuses` Twig variable has been replaced with `craft.commerce.orderStatuses.allOrderStatuses`.
- The `craft.commerce.paymentCurrencies` Twig variable has been replaced with `craft.commerce.paymentCurrencies.allPaymentCurrencies`.
- The `craft.commerce.paymentMethods` Twig variable has been replaced with `craft.commerce.gateways.allCustomerEnabledGateways`.
- The `craft.commerce.primaryPaymentCurrency` Twig variable has been replaced with `craft.commerce.paymentCurrencies.primaryPaymentCurrency`.
- The `craft.commerce.products` Twig variable has been replaced with `craft.products()`.
- The `craft.commerce.productTypes` Twig variable has been replaced with `craft.commerce.productTypes.allProductTypes`.
- The `craft.commerce.sales` Twig variable has been replaced with `craft.commerce.sales.allSales`.
- The `craft.commerce.shippingCategories` Twig variable has been replaced with `craft.commerce.shippingCategories.allShippingCategories`.
- The `craft.commerce.shippingMethods` Twig variable has been replaced with `craft.commerce.shippingMethods.allShippingMethods`.
- The `craft.commerce.shippingZones` Twig variable has been replaced with `craft.commerce.shippingZones.allShippingZones`.
- The `craft.commerce.states` Twig variable has been replaced with `craft.commerce.states.allStates`.
- The `craft.commerce.statesArray` Twig variable has been replaced with `craft.commerce.states.allStatesAsList`.
- The `craft.commerce.taxCategories` Twig variable has been replaced with `craft.commerce.taxCategories.allTaxCategories`.
- The `craft.commerce.taxRates` Twig variable has been replaced with `craft.commerce.taxRates.allTaxRates`.
- The `craft.commerce.taxZones` Twig variable has been replaced with `craft.commerce.taxZones.allTaxZones`.
- The `craft.commerce.variants` Twig variable has been replaced with `craft.variants()`.
- `Customer::$lastUsedBillingAddress` has been replaced with `$primaryBillingAddress`.
- `Customer::$lastUsedShippingAddress` has been replaced with `$primaryShippingAddres`.
- `OrderAdjustment::$optionsJson` was renamed to `$sourceSnapshot`.
- `Variant::getSalesApplied()` was renamed to `getSales()`.
- `Variant::setSalesApplied()` was renamed to `setSales()`.
- The Shipping Rule interface now expects a shipping category ID passed to each rate method.
- Any custom shipping method classes should now extend `craft\commerce\base\ShippingMethod`.
- All hooks have been replaced by events.
- Replaced `customer.lastUsedShippingAddress` and `customer.lastUsedBillingAddress` with `customer.primaryBillingAddress` and `customer.primaryShippingAddress`.
- Vat ID validation is now powered by the “vat.php” library.

### Removed
- Removed the `cartCookieDuration` config setting. All carts are now related to craft php session and not their own cookie.
- Removed the `requireEmailForAnonymousPayments` config setting, as completed order now always require the correct email address to make anonymous payments on orders.
- Removed `baseShipping`, `baseDiscount`, `baseTax`, `baseTaxIncluded` attributes from the order model. Orders now have order-level adjustments.
- Removed `shipping`, `discount`, `tax`, `taxIncluded` attributes from the line item model. Line items now have line item level adjustments.
- Removed `PurchasableInterface::validateLineItem()`. `getLineItemRules()` should be used instead.
- Removed the `deleteOrderStatusById()` method on the `OrderStatuses` service.
- Removed the `OrderSettings` model, record, and service.
- Removed the `getCountryByAttributes()` method from the `Countries` service.
- Removed the `getStatesByAttributes()` method from the `States` service.
- Removed the `getLastUsedBillingAddress()` and `getLatUsedShippingAddress()` methods from `Customer` models.

### Fixed
- Fixed a bug where a product’s `getCpEditUrl()` method could omit the site handle on multi-site installs. ([craftcms/cms#3089](https://github.com/craftcms/cms/issues/3089))
- Fixed a bug where handles and names for archived gateways were not freed up for re-use. ([#485](https://github.com/craftcms/commerce/issues/485))

## 1.2.1368 - 2018-11-30

### Changed
- Updated the Payflow Omnipay driver to 2.3.1
- Updated the Securepay Omnipay driver to 2.2.0
- Updated the Authorize.net Omnipay driver to 2.5.1
- Updated the Payment Express Omnipay driver to 2.2.1
- Updated the Eway Omnipay driver to 2.2.2
- Updated the Payfast Omnipay driver to 2.2

## 1.2.1366 - 2018-11-28

### Fixed
- Fixed a bug where it was possible to create duplicate order history change records.
- Fixed a bug where offsite gateways wouldn’t redirect back and complete the transaction correctly for Control Panel payments.

## 1.2.1365 - 2018-10-23

### Fixed
- Fix a bug where it wasn’t possible to set the billing address based off an existing shipping address.

### Fixed
- Fixed a Javascript error when viewing a customer field on the Edit User page.

## 1.2.1364 - 2018-08-23

### Fixed
- Fixed a PHP error that would occur when saving a User.

## 1.2.1363 - 2018-08-23

### Added
- Added the `resaveAllCustomerOrdersOnCustomerSave` config setting.

### Fixed
- Fixed a bug where the Date Paid column on the Orders index page could show incorrect values.

### Security
- Fixed a bug where it was possible to access purchase receipts when it shouldn’t have been.

## 1.2.1362 - 2018-05-10

### Changed
- Craft Commerce will now enforce boolean types for settings that a gateway expects to be boolean.

### Fixed
- Fixed an SSL error that could when communicating with the Authorize.net payment gateway.

## 1.2.1360 - 2018-03-23

### Added
- The order index page now includes the time when displaying order dates.

### Changed
- Line item modals on View Order pages now include the line item total.
- Added Craft 2.6.3013 compatibility.

## 1.2.1359 - 2018-03-08

### Fixed
- Fixed an error where variants would indicate they had zero stock at checkout when they had been marked as having unlimited stock.

## 1.2.1358 - 2018-03-07

### Fixed
- Fixed a PHP error that would occur when using an order element criteria model.

## 1.2.1356 - 2018-03-07

### Added
- Added the `shippingMethod` order criteria param.

### Changed
- Order recalculation now occurs after the `orders.onBeforeSaveOrder` event.

### Fixed
- Fixed a bug where a blank order could be placed if the cart’s cookie was deleted while the customer was on the payment page.
- Fixed a bug where a cart could be completed despite a lack of available stock, in some cases.
- Fixed a bug where the “Capture” transaction button on View Order pages was still shown after a capture was completed.

## 1.2.1354 - 2018-02-06

### Added
- Craft Commerce now adds `Craft Commerce` to the `X-Powered-By` header on requests, unless disabled by the [sendPoweredByHeader](https://craftcms.com/docs/config-settings#sendPoweredByHeader) config setting.

### Changed
- Updated the Authorize.net driver to 2.5.1
- Updated the Worldpay Omnipay driver to 2.2.2
- Updated the PayPal Omnipay driver to 2.6.4
- Updated the Payflow Omnipay driver to 2.3
- Updated the Dompdf Package to 0.8.2

### Fixed
- Fixed an error that occurred when generating an order PDF.
- Fixed a PHP error that could occur if you edited a non-primary currency’s settings.

## 1.2.1353 - 2018-01-18

### Added
- Added the `requireShippingMethodSelectionAtCheckout` config setting.
- Added new user permissions to manage shipping and tax settings without needing to be an admin.

### Fixed
- Fixed an error that occurred when creating or editing a discount.
- Fixed an error that occurred when generating an order PDF.

## 1.2.1352 - 2018-01-16

### Added
- Added the ability to update the email address of a guest order from the Control Panel.
- Added the `commerce_defaultCartShippingAddress` and `commerce_defaultCartBillingAddress` plugin hooks.

## 1.2.1351 - 2017-10-31

### Added
- Added the `defaultSku` product criteria param.
- Added stock information to the Product index page.

### Fixed
- Fixed a bug where stock validation was off by one when different line item options were set for the same purchasable.
- Fixed a bug where custom adjusters supplied by plugins where not being sorted by priority before getting applied to the order.
- Fixed a bug where the `commerce/cart/updateCart` action was not returning the correct validation errors when an invalid shipping address was submitted along with the `sameAddress` param.

## 1.2.1350 - 2017-10-05

### Changed
- Order adjustments are now displayed in the order they were applied, rather than alphabetically.

### Fixed
- Fixed a bug where emails weren’t getting sent to customers.

## 1.2.1349 - 2017-09-29

### Added
- Added the `cp.commerce.product.edit.right-pane` template hook, enabling plugins to modify the right pane on Edit Product pages.
- Added the `pdfAllowRemoteImages` config setting, which can be set to `true` to allow external images to be loaded in PDF templates.

### Changed
- `Commerce_OrderModel::getEmail()` now always returns the associated user account’s email, if there is one.
- The error data returned for `commerce/customerAddresses/save` Ajax requests now include field handles as the error keys.
- `Commerce_CustomerModel::getEmail()` has now been deprecated. It will only return the email address of the associated user account’s email if there was one. Use `order.email` to get the email address of the order within templates.
- Updated the Dompdf package to 0.8.1.
- Updated the PayFast Omnipay driver to 2.1.3.

### Fixed
- Fixed an issue in the example templates where the “Use same address for billing” checkbox would remain checked when different addresses were previously selected.
- Fixed a tax calculation error that occurred when included tax was removed from a product’s price and subsequent additional taxes did not take the removed values into account.

## 1.2.1346 - 2017-07-24

### Added
- Added the `autoSetNewCartAddresses` config setting, which can be set to `false` to prevent Craft Commerce from automatically assigning the last-used billing and shipping addresses on new carts.

### Changed
- Updated the Migs Omnipay driver to 2.2.2
- Updated the Stripe Omnipay driver to 2.4.7

### Fixed
- Fixed an API authentication error when making payments using the Stripe gateway.
- Fixed a bug where the `commerce/payments/pay` action was still processing the payment even if the cart had errors placed on it by other plugins.
- Fixed a bug where `LineItemModel::onSale()` could sometimes return an incorrect response due to rounding errors.
- Fixed a PHP error that could occur if a purchasable invalidated a line item when it was being added to a new cart.
- Fixed an issue where credit card forms’ First/Last Name fields were getting overridden by billing addresses’ values for some gateways.
- Fixed a bug where adding to cart with invalid `options` params would pass stock validation.

## 1.2.1345 - 2017-06-26

### Added
- Percentage-based discounts now have the option to be applied to the item’s original price or its discounted price (if other discounts were already applied).

## Changed
- Ajax requests to `commerce/cart/*` actions will now get a `itemSubtotal` key in the response JSON.
- Updated the Omnipay Stripe driver to 2.4.6.
- Updated the Omnipay Payment Express driver to 2.2.1.
- Updated the Omnipay MultiSafePay driver to 2.3.6.
- Updated the Omnipay Worldpay driver to 2.2.1.

### Fixed
- Fixed a bug where email address limits on discounts were able to by circumvented if the customer changed the casing of the coupon code.
- Fixed a PHP error that occurred when viewing a cart in the Control Panel if no payment methods had been created yet.
- Fixed a bug where discounts based on user group were not being added/removed after the user logged in/out.
- Fixed a bug where variants’ sale prices were only getting rounded when at least one sale was applied.
- Fixed a bug where special characters in Tax and Shipping Category names could break some form inputs in the Control Panel.
- Fixed a validation error that occurred when saving two shipping rules with the same name.

## 1.2.1343 - 2017-06-09

### Added
- Added the `pdfPaperSize` config setting.
- Added the `pdfPaperOrientation` config setting.
- Added a new Stripe gateway setting that determines whether the `receipt_email` param should be sent in payment requests.
- Added the `commerce_transactions.onCreateTransaction` event, which enables plugins to modify a newly-created transaction model.

### Changed
- Updated the Buckeroo driver to 2.2.
- Updated the Stripe driver to 2.4.5.
- Enabled the Buckeroo Credit Card Gateway within the Buckeroo Omnipay driver.

## 1.2.1342 - 2017-05-24

### Added
- Added support for Worldpay’s new `v1` API.

### Fixed
- Fixed a bug where `VariantModel:onSale()` could sometimes return an incorrect response due to rounding errors.
- Fixed a PHP error that occurred when saving a product with an empty dimension input on servers running PHP 7.
- Fixed a issue where orders were getting recalculated after receiving a completion response, when using the Sage Pay gateway.
- Fixed a PHP error that occurred when a plugin prevented a purchasable from getting added to the cart.

## 1.2.1341 - 2017-05-02

### Changed
- Increased the tax rate decimal storage length to allow 3 decimal places in tax rate percentages.
- The `CommerceDbHelper` class has be deprecated.

### Fixed
- Fixed a bug where some characters in product names were getting double-encoded on View Order pages.
- Fixed a bug where orders were incorrectly recalculating their adjustments when receiving notifications from the SagePay payment gateway.
- Fixed a tax calculation bug that occurred when using the “Total Order Price” taxable subject.

## 1.2.1339 - 2017-04-24

### Added
- Added new “Taxable Subject” options to Tax Rates, enabling taxes to be applied at the order level.
- Added the `datePaid` order element criteria attribute.

### Changed
- Updated the Dompdf package to 0.8.
- Updated the Omnipay Mollie driver to 3.2.
- Updated the Omnipay Authorize.net driver to 2.5.
- Updated the Omnipay MultiSafePay driver to 2.3.4.

### Fixed
- Fixed some PHP errors that occurred when rendering PDFs on servers running PHP 7.1.

## 1.2.1338 - 2017-04-04

### Added
- Added the `requireBillingAddressAtCheckout` config setting.
- Added the `cp.commerce.order.main-pane` template hook to the View Order page.
- Added `Commerce_VariantModel::hasStock()`.

### Fixed
- Fixed some PHP errors that occurred when saving products on servers running PHP 7.1.
- Fixed a bug where the `commerce/payments/pay` action was not blocking disabled payment methods.
- Fixed a bug where old carts did not default to the primary payment currency when their current payment currency was no longer valid.

## 1.2.1337 - 2017-03-08

### Added
- Added the `commerce_sale.onBeforeMatchProductAndSale` event, which enables plugins to add custom matching logic to sales.
- Added the `commerce_products.onBeforeEditProduct` event.
- Added the `cp.commerce.product.edit` template hook to the Edit Product page.

### Changed
- If a product SKU can’t be generated from its product type’s Automatic SKU Format, Craft Commerce now logs why.

### Fixed
- Fixed some PHP errors that occurred on servers running PHP 7.1.
- Fixed a bug where line items could be removed if their `qty` param was missing from a `commerce/cart/updateLineItem` request.
- The Orders index page now displays zero-value currency amounts, instead of leaving the cell blank.
- Fixed bug where duplicate products could be displayed when editing sales when the User Groups condition was in use.
- Fixed a bug where the `isUnpaid` and `isPaid` order element criteria params did not work correctly.
- Fixed a PHP error that occurred if a plugin’s custom shipping method object didn’t inherit `BaseModel`.
- Fixed a bug where payments made with MultiSafepay would be marked as successful before the user was redirected to the offsite gateway.
- Fixed a bug where shipping rule names were required to be unique across the entire installation, rather than per-shipping method.

## 1.2.1334 - 2017-01-30

### Added
- Added a new `purgeInactiveCarts` config setting, which determines whether Craft Commerce should purge inactive carts from the database (`true` by default).
- Added a new `commerce_modifyOrderAdjusters` hook, which enables plugins to modify the order adjusters before they are applied.
- Added the “Shipping Method” and “Payment Method” table attribute options to the Orders index page.

### Changed
- Updated the Stripe gateway library to 2.4.2.
- Updated the PayPal gateway library to 2.6.3.
- Fixed a memory error that occurred when purging a large number of carts.

### Fixed
- Fixed a bug where the `hasVariant` product criteria attribute would only account the first 100 variants.
- Fixed a bug where custom order adjusters could not inspect earlier adjustments made to the order within the current recalculation.
- Fixed a bug where the default product type that gets created on installation was referencing the old `commerce` templates path, rather than `shop`.
- Fixed compatibility with some payment gateways that were expecting abbreviated state names in the billing address.

## 1.2.1333 - 2017-01-05

### Fixed
- Fixed a PHP error that occurred when retrieving the sale price of variants that were fetched via `craft.commerce.products`.

## 1.2.1332 - 2017-01-03

### Added
- Added the `commerce_modifyItemBag` hook, allowing plugins to modify cart information sent to the payment gateway.
- Added the `requireShippingAddressAtCheckout` config setting.
- Added a new `defaultHeight` product criteria param, for querying products by their default variant’s height.
- Added a new `defaultLength` product criteria param, for querying products by their default variant’s length.
- Added a new `defaultWidth` product criteria param, for querying products by their default variant’s width.
- Added a new `defaultWeight` product criteria param, for querying products by their default variant’s weight.

### Fixed
- Fixed a bug where sales were not being applied to variants that were fetched via `craft.commerce.variants`.
- Fixed a bug where line items’ `salePrice` were not reflecting any changes made to their `saleAmount` via the `lineItem.onPopulateLineItem` event.

## 1.2.1331 - 2016-12-13

### Added
- Craft Commerce now includes a gateway adapter for Payeezy by First Data.
- Added `Commerce_VariantModel::getSalesApplied()`, which returns an array of the `Commerce_SaleModel` objects that were used to calculate the salePrice of the variant.

### Changed
- Ajax requests to `commerce/cart/*` actions now include `subtotal` and `shippingCategoryId` properties in the response data.
- The `commerce_orders/beforeOrderComplete` event now gets fired a little later than before, giving plugins a chance to change the order status ID.

### Fixed
- Fixed a bug where MultiSafepay was not being treated as an offsite payment gateway.

## 1.2.1330 - 2016-12-06

### Changed
- Added a new `baseTax` attribute to order models, which can be modified by custom order adjusters to add taxes to the order as a whole.
- `Commerce_OrderModel::getTotalTax()` now includes the new `baseTax` amount.

### Fixed
- Fixed a rounding error that occurred with some percentage-based discounts.
- Fixed a PHP error that occurred when searching for products with the `hasVariants` criteria param, in some cases.

## 1.2.1329 - 2016-11-30

### Fixed
- Fixed a bug where discounts without a coupon code condition could apply before their start date.
- Fixed a bug where the `hasSales` product criteria attribute would only apply to the first 100 products.
- Fixed a bug where the post-payment redirect would take the customer to the site homepage.

## 1.2.1328 - 2016-11-29

### Added
- Craft Commerce now includes a gateway adapter for MultiSafepay.

### Changed
- Ajax requests to `cart/updateCart` now include a `cart` object in the response data in the event of an error.

### Fixed
- Fixed a bug where PayPal payments could fail due to inconsistencies between how Craft Commerce and PayPal calculated the total payment amount for transactions.
- Fixed a bug where First Name and Last Name customer field labels weren’t being translated for the current locale in the Control Panel.
- Fixed a bug some offsite gateway payment requests were not getting sent with the correct return and cancel URLs.
- Fixed a bug that prevented Craft Commerce from updating successfully from pre-1.0 versions on case-sensitive file systems.
- Fixed a bug where applicable VAT taxes were not being removed correctly for customers with a valid VAT ID.
- Fixed a bug where archived payment methods were still showing up as options in Control Panel payment form modals.

## 1.2.1327 - 2016-10-25

### Changed
- When saving a product type, if any tax/shipping categories had been deselected, Craft Commerce will now reassign any existing products with the no-longer-available tax/shipping categories to the default categories.
- The “HTML Email Template Path” Email setting can now contain Twig code.

### Fixed
- Fixed a bug where Craft Commerce was not respecting the system time zone when purging inactive carts.
- Fixed a bug where a no-longer-applicable shipping method could still be selected by a cart if it was the only defined shipping method.
- Fixed a bug where the `Commerce_ProductModel` provided by the onSaveProduct event was not updated with the latest and greatest values based on its default variant.
- Fixed a bug where all products were being re-saved when a product type was saved, rather than just the products that belong to that product type.
- Fixed a PHP error that occurred when adding something to the cart, if the cart didn’t have a shipping address yet and the default tax zone’s tax rate was marked as VAT.
- Fixed a bug where a coupon based discount could apply before its start date.

## 1.2.1325 - 2016-10-13

### Fixed
- Fixed a PHP error that occurred when a custom purchasable didn’t provide a tax category ID.
- Fixed a bug where the relevant template caches were not being cleared after the stock of a variant was deducted.
- Fixed a display issue on the order transaction details modal when a large amount of gateway response data was present.

## 1.2.1324 - 2016-10-12

### Fixed
- Fixed a bug where orders were not being marked as complete after successful offsite gateway payments.
- Fixed a PHP error that occurred when deleting a product type.

## 1.2.1323 - 2016-10-11

### Added
- It is now possible to accept payments in multiple currencies.
- Added Shipping Categories.
- Discounts can now be user-sorted, which defines the order that they will be applied to carts.
- Discounts now have the option to prevent subsequent discounts from being applied.
- The start/end dates for Discounts and Sales can now specify the time of day.
- Discounts can now have a “Minimum Purchase Quantity” condition.
- Product Types now have an “Order Description Format” setting, which can be used to override the description of the products in orders’ line items.
- Addresses now have “Attention”, “Title”, and “Business ID” fields.
- Added the “Order PDF Filename Format” setting in Commerce → Settings → General Settings, for customizing the format of order PDF filenames.
- Added the `useBillingAddressForTax` config setting. If enabled, Craft Commerce will calculate taxes based on orders’ billing addresses, rather than their shipping addresses.
- Added the `requireEmailForAnonymousPayments` config setting. If enabled, Craft Commerce will require the email address of the order to be submitted in anonymous payment requests.
- The IP address of the customer is now stored on the order during order completion.
- Craft Commerce now makes all payment gateways available to unregistered installs, rather than limiting users to a single “Dummy” gateway.
- Added support for SagePay Server.
- Added support for the Netbanx Hosted.
- Added the `commerceCurrency` filter, which works identically to the |currency filter by default, but also has `convert` and `format` arguments that can be used to alter the behavior.
- Added `craft.commerce.shippingMethods`.
- Added `craft.commerce.shippingCategories`.
- Added `craft.commerce.shippingZones`.
- Added `craft.commerce.taxZones`.
- Added `OrderStatusService::getDefaultOrderStatusId()`.
- Added the `commerce_payments.onBeforeCaptureTransaction` and `onCaptureTransaction` events.
- Added the `commerce_payments.onBeforeRefundTransaction` and `onRefundTransaction` events.
- Added the `commerce_email.onBeforeSendEmail` and `onSendEmail` events.
- Added the `cp.commerce.order.edit` hook to the View Order page template.
- Added the [PHP Units of Measure](https://github.com/PhpUnitsOfMeasure/php-units-of-measure) PHP package.
- Added the [Vat Validation](https://github.com/snowcap/vat-validation) PHP package.

### Changed
- The tax categories returned by the template function `craft.commerce.getTaxCategories()` are now represented by `Commerce_TaxCategory` models by default, rather than arrays. To get them returned as arrays, you can pass `true` into the function.
- Status-change notification emails are now sent to the customer in the language they placed the order with.
- It’s now possible to update product statuses on the Products index page.
- The example templates folder has been renamed from “commerce” to “shop”.
- Craft Commerce now re-saves existing products when a Product Type’s settings are saved.
- The Tax Rates index page now lists the Tax Categories and Tax Zones each Tax Rate uses.
- Tax Rates now have the option to exclude themselves from orders with a valid VAT ID.
- Transaction Info HUDs on View Order pages now show the transaction IDs.
- Craft Commerce now stores the complete response data for gateway transaction requests in the commerce_transactions table.
- The commerce/cart/updateCart action now includes all validation errors found during partial cart updates in its response.
- Reduced the number of order recalculations performed during payment.
- The View Order page no longer labels an order as paid if its total price is zero.
- Craft Commerce now logs invalid email addresses when attempting to send order status notification emails.
- Custom fields on an order can now only be updated during payment if it is the user’s active cart.
- Craft Commerce now provides Stripe with the customer’s email address to support Stripe’s receipt email feature.
- Payment failures using PayPal Express now redirect the customer back to PayPal automatically, rather than displaying a message instructing the customer to return to PayPal.
- Updated the Authorize.Net gateway library to 2.4.2.
- Updated the Dummy gateway library to 2.1.2.
- Updated the Molli gateway library to 3.1.
- Updated the Payfast gateway library to 2.1.2.
- Updated the Payflow gateway library to 2.2.1.
- Updated the Stripe gateway library to 2.4.1.

### Deprecated
- Deprecated the `update` variable in email templates. Use `orderHistory` instead, which returns the same `Commerce_OrderHistoryModel`.

### Fixed
- Fixed a bug where `Commerce_OrderService::completeOrder()` was not checking to make sure the order was not already completed before doing its thing.
- Fixed a bug where addresses’ “Map” links on View Order pages were not passing the full address to the Google Maps window.
- Fixed an bug where address validation was not respecting the country setting, “Require a state to be selected when this country is chosen”.
- Fixed a bug where submitting new addresses to a fresh cart caused a cart update failure.
- Fixed a bug where collapsed variants’ summary info was overlapping the “Default” button.

## 1.1.1317 - 2016-09-27

### Added
- Craft Commerce is now translated into Portuguese.

### Fixed
- Fixed a bug where Edit Address modals on View Order pages were not including custom states in the State field options.

## 1.1.1217 - 2016-08-25

### Fixed
- Fixed a PHP error that occurred when referencing the default currency.

## 1.1.1216 - 2016-08-25

### Fixed
- Fixed a bug where eager-loading product variants wasn’t working.
- Fixed a bug where customer addresses were not showing up in the View Order page if they contained certain characters.
- Fixed a bug where orders were not getting marked as complete when they should have in some cases, due to a rounding comparison issue.

## 1.1.1215 - 2016-08-08

### Changed
- Customer Info fields now return the user’s `CustomerModel` when accessed in a template.

### Fixed
- Fixed a bug where discounts that apply free shipping to an order were not including the shipping reduction amount in the discount order adjustment amount.
- Fixed a bug where editing an address in the address book would unintentionally select that address as the active cart’s shipping address.
- Fixed SagePay Server gateway support.

## 1.1.1214 - 2016-07-20

### Fixed
- Fixed an error that occurred when PayPal rejected a payment completion request due to duplicate counting of included taxes.
- Fixed a MySQL error that could occur when `ElementsService::getTotalElements()` was called for orders, products, or variants.

## 1.1.1213 - 2016-07-05

### Changed
- Transaction dates are now shown on the View Order page.
- Order status change dates are now shown on the View Order page.
- Updated the Authorize.Net Omnipay gateway to 2.4, fixing issues with Authorize.Net support.
- Cart item information is now sent on gateway payment completion requests, in addition to initial payment requests.

### Fixed
- Fixed a bug where payments using Worldpay were not getting automatically redirected back to the store.

## 1.1.1212 - 2016-06-21

### Changed
- Line item detail HUDs within the View Order page now include the items’ subtotals.
- Renamed `Commerce_LineItemModel`’s `subtotalWithSale` attribute to `subtotal`, deprecating the former.
- Renamed `Commerce_OrderModel`’s `itemSubtotalWithSale` attribute to `itemSubtotal`, deprecating the former.
- Each of the nested arrays returned by `craft.commerce.availableShippingMethods` now include a `method` key that holds the actual shipping method object.

### Fixed
- Fixed a MySQL error that occurred when MySQL was running in Strict Mode.
- Fixed a rounding error that occurred when calculating tax on shipping costs.

## 1.1.1211 - 2016-06-07

### Added
- Added a new “Per Email Address Limit” condition to coupon-based discounts, which will limit the coupons’ use by email address.
- Added the ability to clear usage counters for coupon-based discounts.
- Added a new `hasSales` product criteria param, which can be used to limit the resulting products to those that have at least one applicable sale.
- Added a new `hasPurchasables` order criteria param, which can be used to limit the resulting orders to those that contain specific purchasables.
- Added a new `commerce_lineItems.onPopulateLineItem` event which is called right after a line item has been populated with a purchasable, and can be used to modify the line item attributes, such as its price.
- Added `LineItemModel::getSubtotal()` as an alias of the now-deprecated `getSubtotalWithSale()`.

### Fixed
- Fixed a bug where the “Per User Limit” discount condition was not being enforced for anonymous users.
- Fixed a bug where the quantity was not being taken into account when calculating a weight-based shipping cost.
- Fixed a validation error that could occur when submitting a payment for an order with a percentage-based discount.
- Fixed a bug where the cart was not getting recalculated when an associated address was updated in the user’s address book.

## 1.1.1210 - 2016-05-17

### Fixed
- Fixed a bug where sales could be applied to the same line item more than once.
- Fixed a bug where the `commerce/cart/cartUpdate` controller action’s Ajax response did not have up-to-date information.

## 1.1.1208 - 2016-05-16

### Added
- Added `commerce_products.onBeforeDeleteProduct` and `onDeleteProduct` events.

### Fixed
- Fixed a PHP error that occurred when adding a new item to the cart.

## 1.1.1207 - 2016-05-11

### Fixed
- Fixed a PHP error that occurred when saving a product with unlimited stock.

## 1.1.1206 - 2016-05-11

### Changed
- It is now possible to show customers’ and companies’ names on the Orders index page.
- Craft Commerce now sends customers’ full names to the payment gateways, pulled from the billing address.
- Craft Commerce now ensures that orders’ prices don’t change in the middle of payment requests, and declines any payments where the price does change.
- The onBeforeSaveProduct event is now triggered earlier to allow more modification of the product model before saving.
- Updated the Omnipay gateway libraries to their latest versions.

### Fixed
- Fixed a bug where changes to purchasable prices were not reflected in active carts.
- Fixed a PHP error that occurred when an active cart contained a variant that had no stock or had been disabled.
- Fixed a PHP error that occurred when paying with the Paypal Express gateway.

## 1.1.1202 - 2016-05-03

### Added
- Added the `commerce_lineItems.onCreateLineItem` event.
- Added the `hasStock` variant criteria param, which can be set to `true` to find variants that have stock (including variants with unlimited stock).

### Changed
- The View Order page now shows whether a coupon code was used on the order.
- All payment gateways support payments on the View Order page now.
- It is now possible to delete countries that are in use by tax/shipping zones and customer addresses.
- State-based tax/shipping zones now can match on the state abbreviation, in addition to the state name/ID.
- Craft Commerce now sends descriptions of the line items to gateways along with other cart info, when the `sendCartInfoToGateways` config setting is enabled.

### Fixed
- Fixed a bug where payment method setting values that were set from config/commerce.php would get saved to the database when the payment method was resaved in the Control Panel.
- Fixed a PHP error that occurred when calling `Commerce_OrderStatusesService::getAllEmailsByOrderStatusId()` if the order status ID was invalid.
- Fixed a PHP error that occurred when a cart contained a disabled purchasable.
- Fixed a bug where an order status’ sort order was forgotten when it was resaved.
- Fixed a bug where the `hasVariant` product criteria param was only checking the first 100 variants.
- Fixed a bug where only logged-in users could view a tokenized product preview URL.
- Fixed an issue where the selected shipping method was not getting removed from the cart when it was no longer available, in some cases.

## 1.1.1200 - 2016-04-13

### Added
- Added the `commerce_products.onBeforeSaveProduct` and `onSaveProduct` events.
- Added the `commerce_lineItems.onBeforeSaveLineItem` and `onSaveLineItem` events.

### Changed
- Stock fields are now marked as required to make it more clear that they are.
- Added a new “The Fleece Awakens” default product.

### Fixed
- Fixed an error that occurred when a variant was saved without a price.
- Fixed a bug where various front-end templates wouldn’t load correctly from the Control Panel if the [defaultTemplateFileExtensions](link) or [indexTemplateFilename](link) config settings had custom values.
- Fixed a bug where products’ `defaultVariantId` property was not being set on first save.
- Fixed a validation error that occurred when a cart was saved with a new shipping address and an existing billing address.
- Fixed a bug where customers’ last-used billing addresses were not being remembered.
- Fixed a MySQL error that occurred when attempting to delete a user that had an order transaction history.

### Security
- Fixed an XSS vulnerability.

## 1.1.1198 - 2016-03-22

### Added
- Added the `sendCartInfoToGateways` config setting, which defines whether Craft Commerce should send info about a cart’s line items and adjustments when sending payment requests to gateways.
- Product models now have a `totalStock` property, which returns the sum of all available stock across all of a product’s variants.
- Product models now have an `unlimitedStock` property, which returns whether any of a product’s variants have unlimited stock.
- Added the `commerce_variants.onOrderVariant` event.

### Changed
- Updated the Omnipay Authorize.Net driver to 2.3.1.
- Updated the Omnipay FirstData driver to 2.3.0.
- Updated the Omnipay Mollie driver to 3.0.5.
- Updated the Omnipay MultiSafePay driver to 2.3.0.
- Updated the Omnipay PayPal driver to 2.5.3.
- Updated the Omnipay Pin driver to 2.2.1.
- Updated the Omnipay SagePay driver to 2.3.1.
- Updated the Omnipay Stripe driver to  v2.3.1.
- Updated the Omnipay WorldPay driver to 2.2.

### Fixed
- Fixed a bug where shipping address rules and tax rates were not finding their matching shipping zone in some cases.
- Fixed a bug where the credit card number validator was not removing non-numeric characters.
- Fixed a PHP error that occurred when saving an order from a console command.

## 1.1.1197 - 2016-03-09

### Changed
- Ajax requests to the “commerce/payments/pay” controller action now include validation errors in the response, if any.

### Fixed
- Fixed a credit card validation bug that occurred when using the eWay Rapid gateway.
- Fixed an error that occurred on the Orders index page when searching for orders.
- Fixed a bug where refreshing the browser window after refunding or paying for an order on the View Order page would attempt to re-submit the refund/payment request.
- Fixed a bug where `Commerce_PaymentsService::processPayment()` was returning `false` when the order was already paid in full (e.g. due to a 100%-off coupon code).
- Fixed a bug where variants were defaulting to disabled for products that only had a single variant.

## 1.1.1196 - 2016-03-08

### Added
- Added Slovak message translations.
- Added Shipping Zones, making it easier to relate multiple Shipping Methods/Rules to a common list of countries/states. (Existing Shipping Rules will be migrated to use Shipping Zones automatically.)
- Added a “Recent Orders” Dashboard widget that shows a table of recently-placed orders.
- Added a “Revenue” Dashboard widget that shows a chart of recent revenue history.
- The Orders index page now shows a big, beautiful revenue chart above the order listing.
- It is now possible to edit Billing and Shipping addresses on the View Order page.
- It is now possible to manually mark orders as complete on the View Order page.
- It is now possible to submit new order payments from the View Order page.
- Edit Product pages now have a “Save as a new product” option in the Save button menu.
- Edit Product pages now list any sales that are associated with the product.
- It is now possible to sort custom order statuses.
- It is now possible to sort custom payment methods.
- It is now possible to soft-delete payment methods.
- Added a “Link to a product” option to Rich Text fields’ Link menus, making it easy to create links to products.
- Added support for Omnipay “item bags”, giving gateways some information about the cart contents.
- Added the “gatewayPostRedirectTemplate” config setting, which can be used to specify the template that should be used to render the POST redirection page for gateways that require it.
- Added support for eager-loading variants when querying products, by setting the `with: 'variants'` product param.
- Added support for eager-loading products when querying variants, by setting the `with: 'product'` variant param.
- Added `craft.commerce.variants` for querying product variants with custom parameters.
- Added the “defaultPrice” product criteria parameter, for querying products by their default variant’s price.
- Added the “hasVariant” product criteria parameter, for querying products that have a variant matching a specific criteria. (This replaces the now-deprecated “withVariant” parameter”.)
- Added the “stock” variant criteria parameter, for querying variants by their available stock.
- Added the “commerce/payments/pay” controller action, replacing the now-deprecated “commerce/cartPayment/pay” action.
- Added the “commerce/payments/completePayment” controller action, replacing the now-deprecated “commerce/cartPayment/completePayment” action.
- The “commerce/payments/pay” controller action now accepts an optional “orderNumber” param, for specifying which order should receive the payment. (If none is provided, the active cart is used.)
- The “commerce/payments/pay” controller action now accepts an optional “expiry” parameter, which takes a combined month + year value in the format “MM/YYYY”.
- The “commerce/payments/pay” controller action doesn’t required “redirect” and “cancelUrl” params, like its predecessor did.
- The “commerce/payments/pay” controller action supports Ajax requests.
- Added an abstract Purchasable class that purchasables can extend, if they want to.
- Gateway adapters are now responsible for creating the payment form model themselves, via the new `getPaymentFormModel()` method.
- Gateway adapters are now responsible for populating the CreditCard object based on payment form data themselves, via the new `populateCard()` method.
- Gateway adapters now have an opportunity to modify the Omnipay payment request, via the new `populateRequest()` method.
- Gateway adapters can now add support for Control Panel payments by implementing `cpPaymentsEnabled()` and `getPaymentFormHtml()`.

### Changed
- `Commerce_PaymentFormModel` has been replaced by an abstract BasePaymentFormModel class and subclasses that target specific gateway types.
- Gateway adapters must now implement the new `getPaymentFormModel()` and `populateCard()` methods, or extend `CreditCardGatewayAdapter`.
- The signatures and behaviors of `Commerce_PaymentsService::processPayment()` and `completePayment()` have changed.
- New Sales and Discounts are now enabled by default.
- The Orders index page now displays orders in chronological order by default.
- It is no longer possible to save a product with a disabled default variant.
- It is no longer possible to add a disabled variant, or the variant of a disabled product, to the cart.
- `Commerce_PaymentsService::processPayment()` and `completePayment()` no longer respond to the request directly, unless the gateway requires a redirect via POST. They now return `true` or `false` indicating whether the operation was successful, and leave it up to the controller to handle the client response.

### Deprecated
- The “commerce/cartPayment/pay” controller action has been deprecated. Templates should be updated to use “commerce/payments/pay” instead.
- The “commerce/cartPayment/completePayment” controller action has been deprecated. Templates should be updated to use “commerce/payments/completePayment” instead.
- The “withVariant” product criteria parameter has been deprecated. Templates should be updated to use “hasVariant” instead.

## 1.0.1190 - 2016-02-26

### Fixed
- Fixed a bug where product-specific sales were not being applied correctly.

## 1.0.1189 - 2016-02-23

### Changed
- Reduced the number of SQL queries required to perform various actions.
- The “Enabled” checkbox is now checked by default when creating new promotions and payment methods.
- Edit Product page URLs no longer require the slug to be appended after the product ID.
- Completed orders are now sorted by Date Ordered by default, and incomplete orders by Date Updated, in the Control Panel.

### Fixed
- Fixed a PHP error that occurred if an active cart contained a purchasable that had been deleted in the back-end.
- Fixed a PHP error that occurred when trying to access the addresses of a non-existent customer.
- Fixed a bug where only a single sale was being applied to products even if there were multiple matching sales.

## 1.0.1188 - 2016-02-09

### Changed
- Order queries will now return zero results if the `number` criteria param is set to any empty value besides `null` (e.g. `false` or `0`).
- Improved the behavior of the Status menu in the Update Order Status modal on View Order pages.
- Added some `<body>` classes to some of Craft Commerce’s Control Panel pages.

### Fixed
- Fixed a bug where new carts could be created with an existing order number.
- Fixed a bug where the default descriptions given to discounts were not necessarily using the correct currency and number formats.
- Fixed a bug where a default state was getting selected when creating a new shipping rule, but it was not getting saved.
- Fixed a bug where variants could not be saved as disabled.

## 1.0.1187 - 2016-01-28

### Added
- Added `craft.commerce.getDiscountByCode()`, making it possible for templates to fetch info about a discount by its code.

### Changed
- OrderHistoryModel objects now have a `dateCreated` attribute.

### Fixed
- Fixed a bug where customers could select addresses that did not belong to them.
- Fixed a bug where new billing addresses were not getting saved properly when carts were set to use an existing shipping address, but `sameAddress` was left unchecked.
- Fixed a bug where numeric variant fields (e.g Price) were storing incorrect values when entered from locales that use periods as the grouping symbol.
- Fixed a PHP error that occurred when saving a custom order status with no emails selected.
- Fixed a bug where discounts were being applied to carts even after the discount had been disabled.
- Fixed a bug where carts were not displaying descriptions for applied discounts.
- Fixed a bug where variants’ Title fields were not showing the correct locale ID in some cases.

## 1.0.1186 - 2016-01-06

### Changed
- Updated the translation strings.

### Fixed
- Fixed a PHP error that occurred when attempting to change a tax category’s handle.
- Fixed a PHP error that occurred when attempting to save a discount or sale without selecting any products or product types.

## 1.0.1185 - 2015-12-21

### Added
- Orders now have an `email` criteria parameter which can be used to only query orders placed with the given email.
- Address objects now have `getFullName()` method, for returning the customer’s first and last name combined.
- Added the `totalLength` attribute to front-end cart Ajax responses.
- It’s now possible to sort orders by Date Ordered and Date Paid on the Orders index page.

### Changed
- A clear error message is now displayed when attempting to save a product, if the product type’s Title Format setting is invalid.
- A clear error message is now displayed when attempting to save a product, if the product type’s Automatic SKU Format setting is invalid.
- Any Twig errors that occur when rendering email templates are now caught and logged, without affecting the actual order status change.
- The Payment Methods index now shows the payment methods’ gateways’ actual display names, rather than their class names.
- Payment method settings that are being overridden in craft/config/commerce.php now get disabled from Edit Payment Method pages.
- The extended line item info HUD now displays the included tax for the line item.

### Fixed
- Fixed a bug where the cart was not immediately forgotten when an order was completed.
- Fixed a bug where `Commerce_OrderModel::getTotalLength()` was returning the total height of each of its line items, rather than the length.
- Fixed a bug where variants’ height, length, and width were not being saved correctly on order line item snapshots.
- Fixed a bug where order queries would return results even when the `user` or `customer` params were set to invalid values.
- Fixed a PHP error that occurred when accessing a third party shipping method from an order object.
- Fixed a PHP error that occurred when accessing the Sales index page.
- Fixed a PHP error that occurred when loading dependencies on some servers.
- Fixed a JavaScript error that occurred when viewing extended info about an order’s line items.
- Fixed some language and styling bugs.

## 1.0.1184 - 2015-12-09

### Added
- Added support for inline product creation from product selection modals.
- Products now have an `editable` criteria parameter which can be used to only query products which the current user has permission to edit.
- Added support for payment methods using the eWAY Rapid gateway.

### Changed
- Improved compatibility with some payment gateways.
- Added the `shippingMethodId` attribute to front-end cart Ajax responses.
- Users that have permission to access Craft Commerce in the Control Panel, but not permission to manage Orders, Products, or Promotions now get a 403 error when accessing /admin/commerce, rather than a blank page.
- The “Download PDF” button no longer appears on the View Order page if no PDF template exists yet.
- `Commerce_OrderModel::getPdfUrl()` now only returns a URL if the PDF template exists; otherwise null will be returned.
- Errors that occur when parsing email templates now get logged in craft/storage/runtime/logs/commerce.log.
- Improved the wording of error messages that occur when an unsupported gateway request is made.

### Fixed
- Fixed a bug where entering a sale’s discount amount to a decimal number less than 1 would result in the sale applying a negative discount (surcharge) to applicable product prices. Please check any existing sales to make sure the correct amount is being discounted.
- Fixed bug where email template errors would cause order completion to fail.
- Fixed a bug where shipping rule description fields were not being saved.
- Fixed a PHP error that could occur when saving a product via an Element Editor HUD.
- Fixed a bug where billing and shipping addresses were receiving duplicate validation errors when the `sameAddress` flag was set to true.
- Fixed a JavaScript error that occurred when changing an order’s status on servers with case-sensitive file systems.

## 1.0.1183 - 2015-12-03

### Changed
- Discounts are now entered as positive numbers in the CP (e.g. a 50% discount is defined as either “0.5” or “50%” rather than “-0.5” or “-50%”).
- Added the `commerce_cart.onBeforeAddToCart` event.
- Added the `commerce_discounts.onBeforeMatchLineItem` event, making it possible for plugins to perform additional checks when determining if a discount should be applied to a line item.
- Added the `commerce_payments.onBeforeGatewayRequestSend` event.

### Fixed
- Fixed a PHP error that would occur when the Payment Methods index page if any of the existing payment methods were using classes that could not be found.
- Fixed a bug where some failed payment requests were not returning an error message.
- Fixed a bug where `PaymentsService::processPayment()` was attempting to redirect to the order’s return URL even if it didn’t have one, in the event that the order was already paid in full before `processPayment()` was called. Now `true` is returned instead.
- Fixed some UI strings that were not getting properly translated.

## 1.0.1182 - 2015-12-01

### Added
- Tax Rates now have a “Taxable Subject” setting, allowing admins to choose whether the Tax Rate should be applied to shipping costs, price, or both.
- View Order pages now display notes and options associated with line items.
- Added new `commerce_addresses.beforeSaveAddress` and `saveAddress` events.
- Purchasables now must implement a `getIsPromotable()` method, which returns whether the purchasable can be subject to discounts.
- Variants now support a `default` element criteria param, for only querying variants that are/aren’t the default variant of an invariable product.

### Changed
- All number fields now display values in the current locale’s number format.
- Variant descriptions now include the product’s title for products that have variants.
- It is now more obvious in the UI that you are unable to delete an order status while orders exist with that status.
- The `commerce_orders.beforeSaveOrder` event now respects event’s `$peformAction` value.
- The `commerce_orders.beforeSaveOrder` and `saveOrder` events trigger for carts, in addition to completed orders.
- `Commerce_PaymentsService::processPayment()` no longer redirects the browser if the `$redirect` argument passed to it is `null`.
- Renamed `Commerce_VariantsService::getPrimaryVariantByProductId()` to `getDefaultVariantByProductId()`.
- Updated all instances of `craft.commerce.getCart()` to `craft.commerce.cart` in the example templates.
- Customers are now redirected to the main products page when attempting to view their cart while it is empty.

### Removed
- Removed the `commerceDecimal` and `commerceCurrency` template filters. Craft CMS’s built-in [number](https://craftcms.com/docs/templating/filters#number) and [currency](https://craftcms.com/docs/templating/filters#currency) filters should be used instead. Note that you will need to explicitly pass in the cart’s currency to the `currency` filter (e.g. `|currency(craft.commerce.cart.currency)`).

### Fixed
- Fixed a bug where View Order pages were displaying links to purchased products even if the product didn’t exist anymore, which would result in a 404 error.
- Fixed a bug where orders’ base shipping costs and base discounts were not getting reset when adjustments were recalculated.
- Fixed the “Country” and “State” field labels on Edit Shipping Rule pages, which were incorrectly pluralized.
- Fixed a bug where toggling a product/variant’s “Unlimited” checkbox was not enabling/disabling the Stock text input.
- Fixed a PHP error that occurred on order completion when purchasing a third party purchasable.
- Fixed a PHP error that occurred when attempting to add a line item to the cart with zero quantity.
- Fixed a bug where the state name was not getting included from address models’ `getStateText()` methods.
- Fixed a PHP error that would occur when saving a variable product without any variants.

## 0.9.1179 - 2015-11-24

### Added
- Added a new “Manage orders” user permission, which determines whether the current user is allowed to manage orders.
- Added a new “Manage promotions” user permission, which determines whether the current user is allowed to manage promotions.
- Added new “Manage _[type]_ products” user permissions for each product type, which determines whether the current user is allowed to manage products of that type.
- It is now possible to set payment method settings from craft/config/commerce.php. To do so, have the file return an array with a `'paymentMethodSettings'` key, set to a sub-array that is indexed by payment method IDs, whose sub-values are set to the payment method’s settings (e.g. `return ['paymentMethodSettings' => ['1' => ['apiKey' => getenv('STRIPE_API_KEY')]]];`).
- Added an `isGuest()` method to order models, which returns whether the order is being made by a guest account.
- The `cartPayment/pay` controller action now checks for a `paymentMethodId` param, making it possible to select a payment gateway at the exact time of payment.
- Added `Commerce_TaxCategoriesService::getTaxCategoryByHandle()`.

### Changed
- Ajax requests to `commerce/cart/*` controller actions now get the `totalIncludedTax` amount in the response.
- Renamed `Commerce_ProductTypeService::save()` to `saveProductType()`.
- Renamed `Commerce_PurchasableService` to `Commerce_PurchasablesService` (plural).
- Renamed all `Commerce_OrderStatusService` methods to be more explicit (e.g. `save()` is now `saveOrderStatus()`).
- Renamed `Commerce_TaxCategoriesService::getAll()` to `getAllTaxCategories()`.
- Added “TYPE_” and “STATUS_” prefixes to each of the constants on TransactionRecord, to clarify their purposes.
- Order models no longer have $billingAddressData and $shippingAddressData properties. The billing/shipping addresses chosen by the customer during checkout are now duplicated in the craft_commerce_addresses table upon order completion, and the order’s billingAddressId and shippingAddressId attributes are updated to the new address records’ IDs.
- Purchasables must now have a `getTaxCategoryId()` method, which returns the ID of the tax category that should be applied to the purchasable.
- Third-party purchasables can now have taxes applied to their line items when in the cart.
- Added `totalTax`, `totalTaxIncluded`, `totalDiscount`, and `totalShippingCost` to the example templates’ order totals info.

### Fixed
- Fixed a bug where variants were not being returned in the user-defined order on the front end.
- Fixed a bug where `Commerce_OrdersService::getOrdersByCustomer()` was returning incomplete carts. It now only returns completed orders.
- Fixed a bug where the line items’ `taxIncluded` amount was not getting reset to zero before recalculating the amount of included tax.
- Fixed a bug where products of a type that had been switched from having variants to not having variants could end up with an extra Title field on the Edit Product page.
- Fixed an issue where Craft Personal and Client installations where making user groups available to sale and discount conditions.
- Fixed a PHP error that occurred when an order model’s `userId` attribute was set to the ID of a user account that didn’t have a customer record associated with it.
- Fixed a bug where quantity restrictions on a product/variant were not being applied consistently to line items that were added with custom options.
- Fixed some language strings that were not getting static translations applied to them.
- Fixed a bug where Price fields were displaying blank values when they had previously been set to `0`.
- Fixed a bug where `Commerce_TaxCategoriesService::getAllTaxCategories()` could return null values if `getTaxCategoryById()` had been called previously with an invalid tax category ID.

## 0.9.1177 - 2015-11-18

### Changed
- The example templates now display credit card errors more clearly.

### Fixed
- Fixed a bug where products’ and variants’ Stock fields were displaying blank values.

## 0.9.1176 - 2015-11-17

### Added
- Craft Commerce is now translated into German, Dutch, French (FR and CA), and Norwegian.
- Added the “Automatic SKU Format” Product Type setting, which defines what products’/variants’ SKUs should look like when they’re submitted without a value.
- It is now possible to save arbitrary “options” to line items. When the same purchasable is added to the cart twice, but with different options, it will result in two separate line items rather than one line item with a quantity of 2.
- Order models now have a `totalDiscount` property, which returns the total of all discounts applied to its line items, in addition to the base discount.

### Changed
- The tax engine now records the amount of included tax for each line item, via a new `taxIncluded` property on line item models. (This does not affect existing tax calculation behaviors in any way.)
- Customer data stored in session is now cleared out whenever a user logs in/out, and when a logged-out guest completes their order.
- The example templates have been updated to demonstrate the new Line Item Options feature.
- Address management features are now hidden for guest users in the example templates to avoid confusion.

### Fixed
- Fixed a bug where products/variants that were out of stock would show a blank value for the “Stock” field, rather than “0”.
- Fixed a bug where the `shippingMethod` property returned by Ajax requests to `commerce/cart/*` was getting set to an incorrect value. The property is now set to the shipping method’s handle.

## 0.9.1175 - 2015-11-11

### Added
- Added a new “Show the Title field for variants” setting to Product Types that have variants. When checked, variants of products of that Product Type will get a new “Title” field that can be directly edited by product managers.
- It’s now possible to update an order’s custom fields when posting to the `commerce/cartPayment/pay` controller action.

### Changed
- Renamed `craft.commerce.getShippingMethods()` to `getAvailableShippingMethods()`.
- The shipping method info arrays returned by `craft.commerce.getAvailableShippingMethods()` now include `description` properties, set to the shipping methods’ active rules’ description. It also returns the shipping methods’ `type`.
- The shipping method info arrays returned by `craft.commerce.getAvailableShippingMethods()` are now sorted by their added cost, from cheapest to most expensive.
- Ajax requests to `commerce/cart/*` controller actions now get information about the available shipping methods in the response.
- Customer address info is now purged from the session when a user logs out with an active cart.
- Changes to the payment method in the example templates’ checkout process are now immediately applied to the cart.
- When the Stripe gateway is selected as the Payment Method during checkout we now show an example implementation of token billing with stripe.js

### Fixed
- Fixed a bug where the user-managed shipping methods’ edit URLs were missing a `/` before their IDs.
- Fixed a bug where it was possible to complete an order with a shipping method that was not supposed to be available, per its rules.
- Fixed a bug where it was possible to log out of Craft but still see address data in the cart.
- Fixed a bug where plugin-based shipping methods were getting re-instantiated each time `craft.commerce.getShippingMethods()` was called.
- Fixed a bug where batch product deletion from the Products index page was not also deleting their associated variants.

## 0.9.1173 - 2015-11-09

### Added
- Added a “Business Name” field to customer addresses (accessible via a `businessName` attribute), which replaces the “Company” field (and `company` attribute), and can be used to store customers’ businesses’ names when purchasing on behalf of their company.
- Added a “Business Tax ID” field to customer addresses (accessible via a `businessTaxId` attribute), which can be used to store customers’ businesses’ tax IDs (e.g. VAT) when purchasing on behalf of their company.
- Added a `getCountriesByTaxZoneId()` method to the Tax Zones service.
- Added a `getStatesByTaxZoneId()` method to the Tax Zones service.
- It is now possible to create new Tax Zones and Tax Categories directly from the Edit Tax Rate page.

### Changed
- The ShippingMethod interface has three new methods: `getType()`, `getId()`, and `getCpEditUrl()`. (`getId()` should always return `null` for third party shipping methods.)
- It is no longer necessary to have created a Tax Zone before accessing Commerce → Settings → Tax Rates and creating a tax rate.
- The “Handle” field on Edit Tax Category pages is now automatically generated based on the “Name” field.
- Plugin-based shipping methods are now listed in Commerce → Settings → Shipping Methods alongside the user-managed ones.
- Orders can now be sorted by ID in the Control Panel.
- Updated the example templates to account for the new `businessName` and `businessTaxId` address attributes.

### Fixed
- Fixed a PHP error that occurred when editing a product if PHP was configured to display strict errors.
- Fixed a bug where products/variants would always show the “Dimensions” and “Weight” fields, even for product types that were configured to hide those fields.
- Fixed a PHP error that occurred when the tax calculator accessed third-party Shipping Methods.
- Fixed a MySQL error that occurred when saving a Tax Rate without a Tax Zone selected.
- Fixed an issue where clicking on the “Settings” global nav item under “Commerce” could direct users to the front-end site.

## 0.9.1171 - 2015-11-05

### Changed
- The “Promotable” and “Free Shipping” field headings on Edit Product pages now act as labels for their respective checkboxes.
- Craft Commerce now logs an error message when an order’s custom status is changed and the notification email’s template cannot be found.
- Commerce Customer Info fields are now read-only. (Customers can still edit their own addresses from the front-end.)
- Craft Commerce now keeps its customers’ emails in sync with their corresponding user accounts’ emails.
- Added a `shortNumber` attribute to order models, making it easy for templates to access the short version of the order number.
- The example templates’ product listings have new and improved icon images.

### Fixed
- Fixed a bug where the “Craft Commerce” link in the global sidebar would direct users to the front-end site, if the `cpTrigger` config setting was not set to `'admin'`.
- Updated the “Post Date” and “Expiry Date” table column headings on the Products index page, which were still labeled “Available On” and “Expires On”.
- Fixed a bug where one of the Market Commerce → Craft Commerce upgrade migrations wouldn’t run on case-sensitive file systems.
- Fixed a PHP error that occurred when viewing an active cart without an address from the Control Panel.
- Fixed a bug where custom field data was not saved via the `commerce/cart/updateCart` controller action if it wasn’t submitted along with other cart updates.
- Added some missing CSRF inputs to the example templates, when CSRF protection is enabled for the site.

### Security
- The example templates’ third party scripts now load over a protocol-relative URL, resolving security warnings.

## 0.9.1170 - 2015-11-04

### Added
- Renamed the plugin from Market Commerce to Craft Commerce.
- Craft Commerce supports One-Click Updating from the Updates page in the Control Panel.
- Gave Craft Commerce a fancy new plugin icon.
- Updated all of the Control Panel templates for improved consistency with Craft 2.5, and improved usability.
- Non-admins can now access Craft Commerce’s Control Panel pages via the “Access Craft Commerce” user permission (with the exception of its Settings section).
- Products are now localizable.
- It’s now possible to create a new sale or discount right from the Products index page, via a new Batch Action.
- It’s now possible to delete products from the Products index page in the Control Panel.
- Product variants are now managed right inline on Edit Product pages, via a new Matrix-inspired UI.
- Added Live Preview and Sharing support to Edit Product pages.
- It’s now possible to create new products right from Product Selector Modals (like the ones used by Products fields).
- Product types now have a “Has dimensions?” setting. The Width, Height, Length, and Weight variant fields will only show up when this is enabled now.
- It’s now possible to update multiple order statuses simultaneously from the Orders index page, via a new Batch Action.
- It’s now possible to delete orders from the Orders index page in the Control Panel.
- The View Order page now uses the same modal window to update order statuses as the Orders index page uses when updating statuses via the Batch Action.
- The View Order page now has “info” icons beside each line item and recorded transaction, for viewing deeper information about them.
- The View Order page now shows adjustments made on the order.
- Renamed the `craft.market` variable to `craft.commerce`.
- Added a new `commerce/cart/updateCart` controller action that can handle customer address/email changes, coupon application, line item additions, and shipping/payment method selections, replacing most of the old Cart actions. (The only other `commerce/cart/*` actions that remain are `updateLineItem`, `removeLineItem`, and `removeAllLineItems`.)
- It is now possible to use token billing with some gateways, like Stripe, by passing a `token` POST param to the `cartPay/pay` controller action, so your customers’ credit card info never touches your server.
- It is now possible to access through all custom Order Statuses `craft.commerce.orderStatuses`.
- Added the `itemSubtotalWithSale` attribute to order models, to get the subtotal of all order items before any adjustments have been applied.
- Renamed all class namespaces and prefixes for the Craft Commerce rename.
- Renamed nearly all service method names to be more explicit and follow Craft CMS naming conventions (i.e. `getById()` is now `getOrderById()`).
- All gateways must now implement the GatewayAdapterInterface interface. Craft Commerce provides a BaseGatewayAdapter class that adapts OmniPay gateway classes for this interface.
- Added the `commerce_transactions.onSaveTransaction` event.
- Added the `commerce_addOrderActions` hook.
- Added the `commerce_addProductActions` hook.
- Added the `commerce_defineAdditionalOrderTableAttributes` hook.
- Added the `commerce_defineAdditionalProductTableAttributes` hook.
- Added the `commerce_getOrderTableAttributeHtml` hook.
- Added the `commerce_getProductTableAttributeHtml` hook.
- Added the `commerce_modifyEmail` hook.
- Added the `commerce_modifyOrderSortableAttributes` hook.
- Added the `commerce_modifyOrderSources` hook.
- Added the `commerce_modifyPaymentRequest` hook.
- Added the `commerce_modifyProductSortableAttributes` hook.
- Added the `commerce_modifyProductSources` hook.
- Added the `commerce_registerShippingMethods` hook.

### Changed
- Sales rates and percentages are now entered as a positive number, and can be entered with or without a `%` sign.
- Products are now sorted by Post Date in descending order by default.
- All of the Settings pages have been cleaned up significantly.
- Renamed the `isPaid` order criteria param to `isUnpaid`.
- Renamed products’ `availableOn` and `expiresOn` attributes to `postDate` and `expiryDate`.
- Craft Commerce now records all failed payment transactions and include the gateway response.
- Reduced the number of SQL queries that get executed on order/product listing pages, depending on the attributes being accessed.
- Tax Categories now have “handles” rather than “codes”.
- When a Product Type is changed from having variants to not having variants, all of the existing products’ variants will be deleted, save for the Default Variants.
- If a default zone is not selected on an included tax rate, an error is displayed.
- Improved the extendability of the shipping engine. The new `ShippingMethod` and `ShippingRule` interfaces now allow a plugin to provide their own methods and rules which can dynamically add shipping costs to the cart.
- Added an `$error` argument to `Commerce_CartService::setPaymentMethod()` and `setShippingMethod()`.
- The example templates have been updated for the new variable names and controller actions, and their Twig code has been simplified to be more clear for newcomers (including more detailed explanation comments).
- The example PDF template now includes more information about the order, and a “PAID” stamp graphic.
- The example templates now include a customer address management section.
- Improved the customer address selection UI.

### Removed
- The “Cart Purge Interval” and “Cart Cookie Expiry Settings” have been removed from Control Panel. You will now need to add a `commerce.php` file in craft/config and set those settings from there. (See commerce/config.php for the default values.)
- Removed the default Shipping Method and improved the handling of blank shipping methods.
- Removed customer listing page. Add the Commerce Customer Info field type to your User field layout instead.

### Fixed
- Fixed a bug where you could pass an invalid `purchasableId` to the Cart.
- Fixed a bug where the customer link on the View Order page didn’t go to the user’s profile.
- Fixed a Twig error that occurred if a user manually went to /admin/commerce/orders/new. A 404 error is returned instead now.
- Fixed a bug where it was possible to use currency codes unsupported by OmniPay.
- Fixed a bug where the Mollie gateway was not providing the right token for payment completion.
- Fixed a bug where the `totalShipping` cost was incorrect when items with Free Shipping were in the cart.
- Fixed a bug in the Sale Amount logic.
- Products are now Promotable by default.
- Fixed bug where the logic to determine if an order is paid in full had a rounding error.<|MERGE_RESOLUTION|>--- conflicted
+++ resolved
@@ -2,20 +2,16 @@
 
 ## Unreleased
 
-<<<<<<< HEAD
-### Changed
-- Improved the editing of line item options on the Edit Order page.
-- Made `craft\commerce\web\assets\commerceui\CommerceUiAsset` an abstract class. Use `craft\commerce\web\assets\commerceui\CommerceOrderAsset` instead.
-
-### Fixed
-- Fixed an SQL error that could occur when saving an Product ([#1407](https://github.com/craftcms/commerce/pull/1407))
-=======
 ### Added
 - It’s now possible to query for a single product or variant via GraphQL.
 - Address models now include `countryIso`. ([#1419](https://github.com/craftcms/commerce/issues/1419))
 - Added `craft\commerce\fields\Products::getContentGqlType()`.
 - Added `craft\commerce\fields\Variants::getContentGqlType()`.
 - Added `craft\commerce\models\Address::getCountryIso()`.
+
+### Changed
+- Improved the editing of line item options on the Edit Order page.
+- Made `craft\commerce\web\assets\commerceui\CommerceUiAsset` an abstract class. Use `craft\commerce\web\assets\commerceui\CommerceOrderAsset` instead.
 
 ### Fixed
 - Fixed a bug where Product and Variant fields were returning the incorrect type in GraphQL queries. ([#1434](https://github.com/craftcms/commerce/issues/1434))
@@ -27,7 +23,6 @@
 - Fixed a bug where blank address models were being set on an order on the Edit Order page. ([#1401](https://github.com/craftcms/commerce/issues/1401))
 - Fixed a bug where orders weren’t being consolidated to new users. ([#1423](https://github.com/craftcms/commerce/issues/1423))
 - Fixed a bug where an order could recalculate during a payment request in some cases. ([#1431](https://github.com/craftcms/commerce/issues/1431))
->>>>>>> e0d8aa0d
 
 ## 3.1.3 - 2020-04-22
 
