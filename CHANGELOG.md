# Release Notes for Craft Commerce

<<<<<<< HEAD
# Unreleased (3.x)

### Added
- Added the `activeCartDuration` setting to determine if a cart should show as inactive on the Order index page. ([#959](https://github.com/craftcms/commerce/issues/959))

### Changed
- Customer records that are anonymous and orphaned are now deleted during garbage collection.

## 3.0.0-alpha.1 - 2019-07-24

### Added
- Added the ability to create and edit orders from the Control Panel.
- Added the ability to send emails from the Edit Order page.
- Added “Edit Orders” and “Delete Orders” user permissions.
- Line items now have a status that can be changed on the Edit Order page.
- Line items now have a Private Note field for store managers.
- Inactive carts are now purged during garbage collection.
- Orders now have recalculation modes to determine what should be recalculated on the order.
- Added the `origin` order query param.
- `commerce/payments/pay` JSON responses now include an `orderErrors` array if there were any errors on the order.
- Added `craft\commerce\controllers\LineItemStatuses`.
- Added `craft\commerce\controllers\OrdersController::actionNewOrder()`.
- Added `craft\commerce\elements\Order::$origin`.
- Added `craft\commerce\elements\Order::$recalculationMode`.
- Added `craft\commerce\models\LineItem::$lineItemStatusId`.
- Added `craft\commerce\models\LineItem::$privateNote`.
- Added `craft\commerce\records\LineItemStatus`.
- Added `craft\commerce\records\Purchasable::$description`.
- Added `craft\commerce\services\Emails::getAllEnabledEmails()`.
- Added `craft\commerce\services\LineItemStatuses::EVENT_DEFAULT_LINE_ITEM_STATUS`.
- Added `craft\commerce\services\LineItemStatuses`.

## Changed
- The Edit Order page is now a Vue app. This is likely to break any plugins that use JavaScript to modify the DOM on that page.
- If no `donationAmount` line item option parameter is submitted when adding a donation to the cart, the donation amount will default to zero.
- Controller actions now call `craft\commerce\elements\Order::toArray()` when generating the cart array for JSON responses.
- `commerce/payments/pay` JSON responses now list payment form errors under `paymentFormErrors` rather than `paymentForm`.

## Deprecated
- Deprecated `craft\commerce\elements\Order::getShouldRecalculateAdjustments()` and `setShouldRecalculateAdjustments()`. `craft\commerce\elements\Order::$recalculationMode` should be used instead.
- Deprecated `craft\commerce\services\Orders::cartArray()`. `craft\commerce\elements\Order::toArray()` should be used instead.

## Removed
- Removed the `craft.commerce.availableShippingMethods` Twig property.
- Removed the `craft.commerce.cart` Twig property.
- Removed the `craft.commerce.countriesList` Twig property.
- Removed the `craft.commerce.customer` Twig property.
- Removed the `craft.commerce.discountByCode` Twig property.
- Removed the `craft.commerce.primaryPaymentCurrency` Twig property.
- Removed the `craft.commerce.statesArray` Twig property.
- Removed the `commerce/cart/remove-all-line-items` action.
- Removed the `commerce/cart/remove-line-item` action.
- Removed the `commerce/cart/update-line-item` action.
- Removed `craft\commerce\base\Purchasable::getPurchasableId()`.
- Removed `craft\commerce\elements\db\OrderQuery::updatedAfter()`.
- Removed `craft\commerce\elements\db\OrderQuery::updatedBefore()`.
- Removed `craft\commerce\elements\db\SubscriptionQuery::subscribedAfter()`.
- Removed `craft\commerce\elements\db\SubscriptionQuery::subscribedBefore()`.
- Removed `craft\commerce\elements\Order::getOrderLocale()`.
- Removed `craft\commerce\elements\Order::getTotalDiscount()`.
- Removed `craft\commerce\elements\Order::getTotalShippingCost()`.
- Removed `craft\commerce\elements\Order::getTotalTax()`.
- Removed `craft\commerce\elements\Order::getTotalTaxIncluded()`.
- Removed `craft\commerce\elements\Order::updateOrderPaidTotal()`.
- Removed `craft\commerce\elements\Product::getSnapshot()`.
- Removed `craft\commerce\elements\Product::getUnlimitedStock()`.
- Removed `craft\commerce\elements\Variant::getSalesApplied()`.
- Removed `craft\commerce\models\Discount::getFreeShipping()`.
- Removed `craft\commerce\models\Discount::setFreeShipping()`.
- Removed `craft\commerce\models\LineItem::fillFromPurchasable()`.
- Removed `craft\commerce\models\Order::getDiscount()`.
- Removed `craft\commerce\models\Order::getShippingCost()`.
- Removed `craft\commerce\models\Order::getTax()`.
- Removed `craft\commerce\models\Order::getTaxIncluded()`.
- Removed `craft\commerce\models\ShippingMethod::$amount`.
- Removed `craft\commerce\services\Countries::getAllCountriesListData()`.
- Removed `craft\commerce\services\Gateways::getAllFrontEndGateways()`.
- Removed `craft\commerce\services\ShippingMethods::getOrderedAvailableShippingMethods()`.
=======
## Unreleased

### Added
- `commerce/cart/*` requests now include estimated address data in their JSON response. ([#1084](https://github.com/craftcms/commerce/issues/1084))

### Fixed
- Fixed a bug where changing an order status while updating Commerce would cause an update failure. ([#1085](https://github.com/craftcms/commerce/issues/1085))

## 2.2.6 - 2019-10-26

### Fixed
- Fixed a PHP error that occurred when rendering PDFs. ([#1072](https://github.com/craftcms/commerce/pull/1072))
- Fixed a PHP error that occurred when saving order statuses. ([#1082](https://github.com/craftcms/commerce/issues/1082))
>>>>>>> cb6748e7

## 2.2.5 - 2019-10-24

### Fixed
- Fixed formatting of customer info field.

## 2.2.4 - 2019-10-24

### Fixed
- Fixed a PHP error when loading the order in the CP. ([#1079](https://github.com/craftcms/commerce/issues/1079))
- Fixed a 404 error for missing JavaScript. ([#1078](https://github.com/craftcms/commerce/issues/1078))

## 2.2.3 - 2019-10-24

### Fixed
- Fixed a PHP error when calculating shipping or taxes in the cart. ([#1076](https://github.com/craftcms/commerce/issues/1076))
- Fixed a PHP error when saving a sale. ([#1075](https://github.com/craftcms/commerce/issues/1075))

## 2.2.2 - 2019-10-23

### Fixed
- Fixed a PHP error when calculating shipping or taxes in the cart.

## 2.2.1 - 2019-10-23

### Fixed
- Fixed a PostgreSQL migration issue.

## 2.2.0 - 2019-10-23

### Added
- Added the ability to produce estimated shipping and tax costs based on incomplete shipping and billing addresses. ([#514](https://github.com/craftcms/commerce/issues/514))
- Edit User pages now have a “Customer Info” tab.
- It’s now possible to view and create discounts directly from from the Edit Product page.
- It’s now possible to delete customer addresses directly from the Edit User page. ([#171](https://github.com/craftcms/commerce/issues/171))
- Addresses can now have “Address 3”, “Full Name”, “Label”, “Notes”, and four custom fields.
- Email settings can now specify CC and Reply To email addresses.
- Discounts now have the option to ignore sales when applied (enabled by default for new discounts). ([#1008](https://github.com/craftcms/commerce/issues/1008))
- Shipping and tax zones can now have a dynamic zip code condition. ([#204](https://github.com/craftcms/commerce/issues/304))
- Tax rates can now have codes. ([#707](https://github.com/craftcms/commerce/issues/707))
- Countries can now be ordered manually. ([#224](https://github.com/craftcms/commerce/issues/224))
- Order statuses can now have descriptions. ([#1004](https://github.com/craftcms/commerce/issues/1004))
- Added support for using cards that require Strong Customer Authentication for subscriptions.
- Added the ability to resolve payment issues for subscriptions.
- Added the “Default View” setting, which determines which view should be shown by default when “Commerce” is selected in the global nav. ([#555](https://github.com/craftcms/commerce/issues/555))
- Added the `activeCartDuration` config setting. ([#959](https://github.com/craftcms/commerce/issues/959))
- Added the `allowEmptyCartOnCheckout` config setting, which determines whether a customer can check out with an empty cart. ([#620](https://github.com/craftcms/commerce/issues/620))
- Added the ability to pass additional variables to the PDF template. ([#599](https://github.com/craftcms/commerce/issues/599))
- Added the ability to override the “Cart updated” flash message by passing a `cartUpdatedNotice` parameter to the `commerce/cart/update-cart` action. ([#1038](https://github.com/craftcms/commerce/issues/1038))
- Added the `shortNumber` order query param.
- `commerce/cart/update-cart` requests can now specify `estimatedShippingAddress` and `estimatedBillingAddress` params.
- Added `craft\commerce\base\SubscriptionGatewayInterface::getBillingIssueDescription()`.
- Added `craft\commerce\base\SubscriptionGatewayInterface::getBillingIssueResolveFormHtml()`.
- Added `craft\commerce\base\SubscriptionGatewayInterface::getHasBillingIssues()`.
- Added `craft\commerce\controllers\BaseFrontEndController::EVENT_MODIFY_CART_INFO`. ([#1002](https://github.com/craftcms/commerce/issues/1002))
- Added `craft\commerce\elements\db\SubscriptionQuery::$dateSuspended`.
- Added `craft\commerce\elements\db\SubscriptionQuery::$hasStarted`.
- Added `craft\commerce\elements\db\SubscriptionQuery::$isSuspended`.
- Added `craft\commerce\elements\db\SubscriptionQuery::anyStatus()`.
- Added `craft\commerce\elements\db\SubscriptionQuery::dateSuspended()`.
- Added `craft\commerce\elements\db\SubscriptionQuery::hasStarted()`.
- Added `craft\commerce\elements\db\SubscriptionQuery::isSuspended()`.
- Added `craft\commerce\elements\Order::$estimatedBillingAddressId`.
- Added `craft\commerce\elements\Order::$estimatedBillingSameAsShipping`.
- Added `craft\commerce\elements\Order::$estimatedShippingAddressId`.
- Added `craft\commerce\elements\Order::getEstimatedBillingAddress()`.
- Added `craft\commerce\elements\Order::getEstimatedShippingAddress()`.
- Added `craft\commerce\elements\Order::setEstimatedBillingAddress()`.
- Added `craft\commerce\elements\Order::setEstimatedShippingAddress()`.
- Added `craft\commerce\elements\Subscription::$dateSuspended`.
- Added `craft\commerce\elements\Subscription::$hasStarted`.
- Added `craft\commerce\elements\Subscription::$isSuspended`.
- Added `craft\commerce\elements\Subscription::getBillingIssueDescription()`.
- Added `craft\commerce\elements\Subscription::getBillingIssueResolveFormHtml()`.
- Added `craft\commerce\elements\Subscription::getHasBillingIssues()`.
- Added `craft\commerce\models\Address::$isEstimated`.
- Added `craft\commerce\models\Customer::getActiveCarts()`.
- Added `craft\commerce\models\Customer::getInactiveCarts()`.
- Added `craft\commerce\models\OrderAdjustment::$isEstimated`.
- Added `craft\commerce\services\Sales::EVENT_AFTER_SAVE_SALE`. ([#622](https://github.com/craftcms/commerce/issues/622))
- Added `craft\commerce\services\Sales::EVENT_BEFORE_SAVE_SALE`. ([#622](https://github.com/craftcms/commerce/issues/622))
- Added `craft\commerce\test\fixtures\elements\ProductFixture`. ([#1009](https://github.com/craftcms/commerce/pull/1009))
- Added the `updateBillingDetailsUrl` config setting.
- Added the `suspended` status for Subscriptions.

### Changed
- Craft Commerce now required Craft CMS 3.3.0 or later.
- Edit Product pages no longer show SKU fields for new products or variants when the SKU will be automatically generated. ([#217](https://github.com/craftcms/commerce/issues/217))  
- The View Order page now shows timestamps for “Order Completed”, “Paid”, and “Last Updated”. ([#1020](https://github.com/craftcms/commerce/issues/1020))
- The Orders index page now has unique URLs for each order status. ([#901](https://github.com/craftcms/commerce/issues/901))
- Orders now show whether they’ve been overpaid. ([#945](https://github.com/craftcms/commerce/issues/945))
- Carts now return their line items  `dateCreated DESC` in the cart by default. ([#1055](https://github.com/craftcms/commerce/pull/1055))
- Leading and trailing whitespace is now trimmed from all address fields.
- Coupon code usage is now tracked even for discounts with no limit set. ([#521](https://github.com/craftcms/commerce/issues/521))
- Variants now always include their product’s title in their search keywords. ([#934](https://github.com/craftcms/commerce/issues/934))
- The Subscriptions index page now includes “Failed to start” and “Payment method issue” sources.
- Subscriptions now get suspended if there are any payment issues.
- Expired orders are now purged during garbage collection rather than when viewing the Orders index page.
- Customer records that are not related to anything are now purged during garbage collection. ([#1045](https://github.com/craftcms/commerce/issues/1045))
- `commerce/cart/update-cart` requests now include line item adjustment data in their JSON response. ([#1014](https://github.com/craftcms/commerce/issues/1014))
- `craft\commerce\elements\Order::getTotalDiscount()` is no longer deprecated.
- `craft\commerce\elements\Order::getTotalShippingCost()` is no longer deprecated.
- `craft\commerce\elements\Order::getTotalTax()` is no longer deprecated.
- `craft\commerce\elements\Order::getTotalTaxIncluded()` is no longer deprecated.
- `craft\commerce\models\LineItem::getDiscount()` is no longer deprecated.
- `craft\commerce\models\LineItem::getShippingCost()` is no longer deprecated.
- `craft\commerce\models\LineItem::getTax()` is no longer deprecated.
- `craft\commerce\models\LineItem::getTaxIncluded()` is no longer deprecated.

### Deprecated
- Commerce Customer Info fields are now deprecated.
- Deprecated `craft\commerce\models\LineItem::getAdjustmentsTotalByType()`.
- Deprecated `craft\commerce\elements\Order::getAdjustmentsTotalByType()`.

### Fixed
- Fixed a PostgreSQL migration issue.
- Fixed a bug where the Orders index page was listing non-sortable fields as sort options. ([#933](https://github.com/craftcms/commerce/issues/993))
- Fixed a bug where timestamps on the View Order page weren’t respecting the user’s locale.
- Fixed a bug where product types’ site settings weren’t being added to the project config when a new site was created.
- Fixed a bug where order taxes weren’t accounting for discounted shipping costs. ([#1007](https://github.com/craftcms/commerce/issues/1007))
- Fixed a bug where orders’ `datePaid` attributes weren’t getting set to `null` after a refund. ([#1026](https://github.com/craftcms/commerce/pull/1026))
- Fixed a bug where order status handles could get a validation error if another order status with the same handle had been soft-deleted. ([#1027](https://github.com/craftcms/commerce/pull/1027))
- Fixed a bug where soft-deleted order statuses weren’t showing up in the History tab on View Order pages.
- Fixed a bug where breadcrumbs weren’t displaying correctly in the “Shipping” and “Tax” sections.
- Fixed an error that could occur when clicking “Refresh Payment History” on a canceled or expired subscription. ([#871](https://github.com/craftcms/commerce/issues/871))
- Fixed a bug where gateways that were disabled via `config/commerce-gateways.php` were still visible on the front-end. ([#1054](https://github.com/craftcms/commerce/issues/1054))
- Fixed a bug where it was possible to submit a zero-value donation. ([#820](https://github.com/craftcms/commerce/issues/820))
- Fixed a bug where line items’ `dateCreated` would get reset each time the cart was saved.
- Fixed a bug where all states were shown on the Store Location page regardless of which country was selected. ([#942](https://github.com/craftcms/commerce/issues/942))
- Fixed a bug where expired subscriptions were being identified as trials. ([#723](https://github.com/craftcms/commerce/issues/723))
- Fixed a bug where users’ addresses could be copied to impersonated users’ address books. ([#903](https://github.com/craftcms/commerce/issues/903))

## 2.1.13 - 2019-09-09

### Fixed
- Fixed a error when requesting a PDF URL in headless mode. ([#1011](https://github.com/craftcms/commerce/pull/1011))

### Changed
- The “Status Email Address” and “From Name” settings now accept environment variables.

### Fixed
- Fixed a bug where the “Download PDF” button wouldn’t show in the View Order page. ([#962](https://github.com/craftcms/commerce/issues/962))
- Fixed a bug where the <kbd>Command</kbd>/<kbd>Ctrl</kbd> + <kbd>S</kbd> shortcut didn’t work in General Settings.
- Fixed a bug where <kbd>Command</kbd>/<kbd>Ctrl</kbd> + <kbd>S</kbd> shortcut didn’t work in Store Location settings.
- Fixed a bug where users were forced to choose a tax category for order taxable subjects. ([#538](https://github.com/craftcms/commerce/issues/538))
- Fixed a bug where variants’ statuses were getting overridden by their product’s status. ([#926](https://github.com/craftcms/commerce/issues/926))
- Fixed a bug where Control Panel payments were incorrectly using the order’s previous payment source. ([#891](https://github.com/craftcms/commerce/issues/891))
- Fixed a bug where products’ shipping and tax categories weren’t getting updated if their selected shipping/tax category was no longer available. ([#688](https://github.com/craftcms/commerce/issues/688))
- Fixed a PHP error that occurred when entering an order description format on a product type that was longer than 255 characters. ([#989](https://github.com/craftcms/commerce/issues/989))
- Fixed a bug where emails were displaying the wrong timestamp for new orders. ([#882](https://github.com/craftcms/commerce/issues/882))
- Fixed a bug where the Products index page was not sorting correctly. ([#987](https://github.com/craftcms/commerce/issues/987))
- Fixed an error that could occur on payment when using a custom shipping method if the `requireShippingMethodSelectionAtCheckout` config setting was enabled.

## 2.1.12.1 - 2019-08-23

### Fixed
- Fixed a PHP error that could occur at checkout. ([#973](https://github.com/craftcms/commerce/pull/973))

## 2.1.12 - 2019-08-22

### Changed
- `craft\commerce\elements\Order::getPdfUrl()` no longer pre-renders the order PDF before returning the URL, improving performance. ([#962](https://github.com/craftcms/commerce/issues/962))

### Fixed
- Fixed a bug where order revenue charts weren’t showing the correct currency. ([#792](https://github.com/craftcms/commerce/issues/792))
- Fixed a bug where decimals were being stripped in locales that use commas as separators ([#592](https://github.com/craftcms/commerce/issues/592)) 
- Fixed a bug where sites with a large number of variants might not update properly when updating to Craft Commerce 2. ([#964](https://github.com/craftcms/commerce/issues/964))
- Fixed a bug where the “Purchase Total” discount condition would only save whole numbers. ([#966](https://github.com/craftcms/commerce/pull/966))
- Fixed a bug where products showed a blank validation error message when their variants had errors. ([#546](https://github.com/craftcms/commerce/issues/546))
- Fixed a bug where emails would ignore the “From Name” setting. ([#939](https://github.com/craftcms/commerce/issues/939))
- Fixed a bug where order adjustments were not being returned during PDF rendering. ([#960](https://github.com/craftcms/commerce/issues/960))
- Fixed a bug where the `commerce/payments/pay` action did not return order errors. ([#601](https://github.com/craftcms/commerce/issues/601))
- Fixed a SQL error that occurred when updating an order status with a very long message. ([#629](https://github.com/craftcms/commerce/issues/629))
- Fixed a JavaScript error that occurred when displaying product edit HUDs. ([#418](https://github.com/craftcms/commerce/issues/418))
- Fixed a PHP error that occurred when saving a product from an editor HUD. ([#958](https://github.com/craftcms/commerce/issues/958))
- Fixed an bug where the `requireShippingMethodSelectionAtCheckout` setting was being ignored.
- Fixed a bug that caused the order revenue chart to display incorrect data. ([#518](https://github.com/craftcms/commerce/issues/518))

## 2.1.11 - 2019-08-09

### Added
- Added the `cp.commerce.discount.edit` template hook. ([#936](https://github.com/craftcms/commerce/pull/936))
- Added `craft\commerce\services\Carts::getHasSessionCartNumber()`.
- Added `craft\commerce\services\Carts::getMergedCart()`.
- Added `craft\commerce\services\Discounts::EVENT_AFTER_DELETE_DISCOUNT`. ([#936](https://github.com/craftcms/commerce/pull/936))
- Added `craft\commerce\services\Discounts::EVENT_AFTER_SAVE_DISCOUNT`. ([#936](https://github.com/craftcms/commerce/pull/936))
- Added `craft\commerce\services\Discounts::EVENT_BEFORE_SAVE_DISCOUNT`. ([#936](https://github.com/craftcms/commerce/pull/936))
- Added `craft\commerce\services\Reports::EVENT_BEFORE_GENERATE_EXPORT`. ([#949](https://github.com/craftcms/commerce/pull/949))

### Changed
- Improved the performance of Craft Commerce 2 migrations.
- Users’ carts are no longer merged together automatically. Instead cart merging can be manually triggered by passing a `mergeCarts` param to the `commerce/cart/get-cart` and `commerce/cart/update-cart` actions. ([#947](https://github.com/craftcms/commerce/issues/947))
- After a logged-in user completes an order, their most recent incomplete cart is now loaded as the current cart in session.
- Order file exports are now cached in `storage/runtime/commerce-order-exports/` instead of `storage/runtime/temp/commerce-order-exports/`.
- The example templates now include client side polling to detect if the cart has changed in another tab or session.
- The example templates show more information about the cart to help with debugging.

### Removed
- Removed the `mergeLastCartOnLogin` setting.

### Fixed
- Fixed a bug where `craft/commerce/elements/Order::EVENT_BEFORE_ADD_LINE_ITEM` events had `$isNew` set incorrectly. ([#851](https://github.com/craftcms/commerce/pull/851))
- Fixed a bug where non-shippable purchasables were getting included in shipping price calculations.
- Fixed an error that occurred when clearing order caches.
- Fixed a bug where the `project-config/rebuild` command would remove the order field layout. ([#948](https://github.com/craftcms/commerce/issues/948))

### Security
- Fixed a data disclosure vulnerability.

## 2.1.10 - 2019-07-12

### Fixed
- Fixed a bug where all payments from the control panel were rejected. ([#928](https://github.com/craftcms/commerce/issues/928))

## 2.1.9 - 2019-07-10

### Security
- Fixed a data disclosure vulnerability.

## 2.1.8 - 2019-07-08

### Added
- Added the `resave/products` command (requires Craft 3.2).

### Changed
- Orders now include the full customer name as search keywords. ([#892](https://github.com/craftcms/commerce/issues/892))
- CSRF protection is now disabled for the `commerce/pay/complete-payment` controller action. ([#900](https://github.com/craftcms/commerce/issues/900))
- Leading and trailing whitespace is now trimmed from coupon codes. ([#894](https://github.com/craftcms/commerce/issues/894))

### Fixed
- Fixed a bug where the `lineItems` array wasn’t getting indexed correctly when calling `toArray()` on an order.
- Fixed a PHP error that occurred when `commerce/subscriptions/*` actions had validation errors. ([#918](https://github.com/craftcms/commerce/issues/918))
- Fixed a PHP error that occurred when retrieving line items with no option data. ([#897](https://github.com/craftcms/commerce/issues/897))
- Fixed a bug where shipping and billing addresses weren’t being set correctly when saving an order. ([#922](https://github.com/craftcms/commerce/issues/922))
- Fixed a bug where it was possible to pay with a disabled gateway. ([#912](https://github.com/craftcms/commerce/issues/912))
- Fixed a bug where Edit Subscription pages weren’t showing custom tabs. ([#884](https://github.com/craftcms/commerce/issues/884))
- Fixed a bug where an empty cart was created unnecessarily when a user logged in. ([#906](https://github.com/craftcms/commerce/issues/906))
- Fixed a bug where `craft\commerce\services\Plans::getAllEnabledPlans()` was returning archived subscription plans. ([#916](https://github.com/craftcms/commerce/issues/916))

## 2.1.7 - 2019-06-11

### Fixed
- Fixed a SQL error that would occur when upgrading Craft Commerce. ([#829](https://github.com/craftcms/commerce/issues/829))
- Fixed an bug that could stop more that one sale being applied to a purchasable. ([#839](https://github.com/craftcms/commerce/issues/839))
- Fixed a SQL error that could occur when saving a line item with an emoji in it.([#886](https://github.com/craftcms/commerce/issues/886))
- Fixed an error that could occur on the order index page when viewing carts with certain columns enabled. ([#876](https://github.com/craftcms/commerce/issues/876))
- Fixed a bug on the order index page where carts without transactions would show up under the “Attempted Payments” source. ([#880](https://github.com/craftcms/commerce/issues/880))

## 2.1.6.1 - 2019-05-14

### Added
- Added the `mergeLastCartOnLogin` config setting.

## 2.1.6 - 2019-05-14

### Added
- Added `craft\commerce\elements\db\VariantQuery::minQty()` and `maxQty()`. ([#827](https://github.com/craftcms/commerce/pull/827))

### Changed
- Line item options are no longer forced to be sorted alphabetically by key.

### Fixed
- Fixed a bug where product and variant snapshots were missing data. ([#846](https://github.com/craftcms/commerce/issues/846))
- Fixed an SQL error that occurred when saving a SKU that was too long. ([#853](https://github.com/craftcms/commerce/issues/853))
- Fixed an SQL error that could occur when attempting to update a soft-deleted cart. ([#854](https://github.com/craftcms/commerce/issues/854))
- Fixed an SQL error that could occur when attempting to add a line item to a completed order. ([#860](https://github.com/craftcms/commerce/issues/860))
- Fixed a bug where line item quantity validators weren’t checking for updated quantities. ([#855](https://github.com/craftcms/commerce/pull/855))
- Fixed a bug where it wasn’t possible to query for unpaid orders. ([#858](https://github.com/craftcms/commerce/pull/858))
- Fixed a JavaScript error that could occur on the Order index page. ([#862](https://github.com/craftcms/commerce/pull/862))
- Fixed a bug where the “Create discount…” product action wasn’t pre-populating discounts’ variant conditions.
- Fixed a bug that could prevent a purchasable from being added to the cart when using multi-add.

## 2.1.5.2 - 2019-05-08

## Fixed
- Fixed a missing import. ([#845](https://github.com/craftcms/commerce/issues/845))
- Fixed an error that could occur when a customer logged in.
- Fixed an error that occurred when saving a sale. ([#837](https://github.com/craftcms/commerce/issues/837))

## 2.1.5.1 - 2019-05-07

### Fixed
- Fixed a missing import. ([#843](https://github.com/craftcms/commerce/issues/843))

## 2.1.5 - 2019-05-07

### Added
- Added `craft\commerce\helpers\Order::mergeDuplicateLineItems()`.
- Added `craft\commerce\helpers\Order::mergeOrders()`.

### Changed
- Customers’ previous cart items are now merged into the active cart on login.

### Fixed
- Fixed a bug where Craft Commerce would create a subscription even if the card was declined.
- Fixed an error that could occur when creating a subscription using the Dummy gateway.

## 2.1.4 - 2019-04-29

### Added
- Added `craft\commerce\base\SubscriptionResponseInterface::isInactive()`.

### Changed
- Improved performance of the Orders index page. ([#828](https://github.com/craftcms/commerce/issues/828))
- `commerce/cart/*` action JSON responses now list cart errors under an `errors` key.
- Craft Commerce now correctly typecasts all boolean and integer values saved to the project config.

### Fixed
- Fixed a SQL error that occurred when duplicate line items were added the cart. ([#506](https://github.com/craftcms/commerce/issues/506))
- Fixed a PHP error on the View Order page when viewing inactive carts. ([#826](https://github.com/craftcms/commerce/issues/826))
- Fixed a deprecation warning. ([#825](https://github.com/craftcms/commerce/issues/825))
- Fixed a bug where the wrong variant could be set as the default when saving a product. ([#830](https://github.com/craftcms/commerce/issues/830))
- Fixed a bug that prevented plugins and modules from adding custom index table attributes. ([#832](https://github.com/craftcms/commerce/pull/832))

## 2.1.3.1 - 2019-04-10

### Fixed
- Fixed a bug where `project.yaml` changes weren’t always getting picked up.

## 2.1.3 - 2019-04-03

### Added
- Added support for user registration on checkout. ([#472](https://github.com/craftcms/commerce/issues/472))
- Added “Capture Payment” and “Refund Payment” user permissions. ([#788](https://github.com/craftcms/commerce/pull/788))
- Added support for the `project-config/rebuild` command.
- Added the `validateBusinessTaxIdAsVatId` setting, which can be set to `true` from `config/commerce.php`.
- Added `craft\commerce\services\Addresses::EVENT_AFTER_DELETE_ADDRESS`. ([#810](https://github.com/craftcms/commerce/pull/810))

### Changed
- Craft Commerce now requires Craft CMS 3.1.20 or later.
- An `order` variable is now available to payment forms when a payment is made from the Control Panel.
- Ajax requests to `commerce/cart/get-cart` now include the price of available shipping methods in the response.

### Fixed
- Fixed a bug where an order could be listed multiple times under “Attempted Payments” on order pages. ([#602](https://github.com/craftcms/commerce/issues/602))
- Fixed a bug where product sources did not fully support using UIDs. ([#781](https://github.com/craftcms/commerce/issues/781))
- Fixed a bug where non-admin users could get a 403 error when attempting to edit subscriptions. ([#722](https://github.com/craftcms/commerce/issues/722))
- Fixed a bug where products’ `defaultVariantId` was not getting set on the first save. ([#796](https://github.com/craftcms/commerce/issues/796))
- Fixed a PHP error when querying for products with the `hasSales` param.
- Fixed a bug where product metadata wasn’t available to templates on Live Preview requests.
- Fixed a bug where the wrong Craft Commerce subnav item could appear selected in the Control Panel.
- Fixed a bug where taxes could be incorrectly calculated if included taxes had been removed from the price.
- Fixed a bug where additional discounts could be incorrectly applied to an order if multiple products had been added to the cart at the same time. ([#797](https://github.com/craftcms/commerce/issues/797))
- Fixed a bug where products’ Post Dates could be incorrect on first save. ([#774](https://github.com/craftcms/commerce/issues/774))
- Fixed a bug where emails weren’t getting sent when the “Status Email Address” setting was set. ([#806](https://github.com/craftcms/commerce/issues/806))
- Fixed a bug where order status email changes in `project.yaml` could be ignored. ([#802](https://github.com/craftcms/commerce/pull/802))
- Fixed a PHP error that occurred when submitting a `paymentCurrency` parameter on a `commerce/payments/pay` request. ([#809](https://github.com/craftcms/commerce/pull/809))

## 2.1.2 - 2019-03-12

### Added
- Added a “Minimum Total Price Strategy” setting that allows the minimum order price be negative (default), at least zero, or at least the shipping cost. ([#651](https://github.com/craftcms/commerce/issues/651))
- Added `craft\commerce\elements\Order::getTotal()` to get the price of the order before any pricing strategies.
- Added `craft\commerce\base\SubscriptionGatewayInterface::refreshPaymentHistory()` method that should be used to refresh all payments on a subscription.
- Added `craft\commerce\base\SubscriptionGateway::refreshPaymentHistory()` method to fulfill the interface requirements.

### Changed
- The `commerce-manageSubscriptions` permission is now required (instead of admin permissions) to manage another user’s subscriptions. ([#722](https://github.com/craftcms/commerce/issues/722))

## 2.1.1.1 - 2019-03-01

### Fixed
- Fixed a PHP error raised when a discount adjustment was applied to the cart.

## 2.1.1 - 2019-03-11

### Changed
- Improved performance when listing products with sales that have many category conditions. ([#758](https://github.com/craftcms/commerce/issues/758))
- Purchasable types are now responsible to ensure SKU uniqueness when they are restored from being soft-deleted.

### Fixed
- Fixed a bug where orders could receive free shipping on some line items when an expired coupon code had been entered. ([#777](https://github.com/craftcms/commerce/issues/777))
- Fixed a bug where variants weren’t enforcing required field validation. ([#761](https://github.com/craftcms/commerce/issues/761))
- Fixed a bug where the sort order wasn’t getting saved correctly for new order statuses.
- Fixed the breadcrumb navigation on Store Settings pages. ([#769](https://github.com/craftcms/commerce/issues/769))
- Fixed an error that occurred when viewing an order for a soft-deleted user. ([#771](https://github.com/craftcms/commerce/issues/771))
- Fixed an error that could occur when saving a new gateway.
- Fixed a SQL error that occurred when saving a purchasable with the same SKU as a soft-deleted purchasable. ([#718](https://github.com/craftcms/commerce/issues/718))

## 2.1.0.2 - 2019-02-25

### Fixed
- Fixed more template loading errors on Craft Commerce settings pages. ([#751](https://github.com/craftcms/commerce/issues/751))

## 2.1.0.1 - 2019-02-25

### Fixed
- Fixed some template loading errors on Craft Commerce settings pages. ([#751](https://github.com/craftcms/commerce/issues/751))

## 2.1.0 - 2019-02-25

### Added
- Added a new Donation built-in purchasable type. ([#201](https://github.com/craftcms/commerce/issues/201))
- Added a new “Manage store settings” user permission, which determines whether the current user is allowed to manage store settings.
- Added `craft\commerce\elements\Order::EVENT_BEFORE_ADD_LINE_ITEM`.
- Added `craft\commerce\base\PurchasableInterface::getIsTaxable()`.
- Added `craft\commerce\base\PurchasableInterface::getIsShippable()`.
- Added `craft\commerce\models\Discount::getHasFreeShippingForMatchingItems()`.

### Changed
- Discounts can now apply free shipping on the whole order. ([#745](https://github.com/craftcms/commerce/issues/745))
- The “Settings” section has been split into “System Settings”, “Store Settings”, “Shipping”, and “Tax” sections.
- The Orders index page now shows total order counts.
- The `commerce/payments/pay` action JSON response now include the order data. ([#715](https://github.com/craftcms/commerce/issues/715))
- The `craft\commerce\elements\Order::EVENT_AFTER_ORDER_PAID` event is now fired after the `craft\commerce\elements\Order::EVENT_AFTER_COMPLETE_ORDER` event. ([#670](https://github.com/craftcms/commerce/issues/670))

### Deprecated
- `craft\commerce\models\Discount::$freeShipping` is deprecated. `getHasFreeShippingForMatchingItems()` should be used instead.

### Fixed
- Fixed an bug where multiple shipping discounts could result in a negative shipping cost.
- Fixed a validation error that occurred when attempting to apply a coupon with a per-email limit, if the cart didn’t have a customer email assigned to it yet.
- `commerce/cart/*` actions’ JSON responses now encode all boolean attributes correctly.
- `commerce/customer-addresses/*` actions’ JSON responses now include an `errors` array if there were any issues with the request.
- Fixed a bug where the order field layout could be lost when upgrading from Craft Commerce 1 to 2. ([#668](https://github.com/craftcms/commerce/issues/668))
- Fixed a bug where line item update requests could result in line items being removed if the `qty` parameter was missing.
- Fixed a bug where coupon codes weren’t being removed from carts when no longer valid. ([#711](https://github.com/craftcms/commerce/issues/711))
- Fixed a bug that could prevent a payment gateway from being modified. ([#656](https://github.com/craftcms/commerce/issues/656))
- Fixed a bug that prevented shipping and tax settings from being modified when the `allowAdminChanges` config setting was set to `false`.
- Fixed a PHP error that occurred when saving a product that was marked as disabled. ([#683](https://github.com/craftcms/commerce/pull/683))
- Fixed a PHP error that occurred when trying to access a soft-deleted cart from the front-end. ([#700](https://github.com/craftcms/commerce/issues/700))

## 2.0.4 - 2019-02-04

### Fixed
- Fixed a PHP error when recalculating tax.

### Added
- Added additional useful information when logging email rendering errors. ([#669](https://github.com/craftcms/commerce/pull/669))

## 2.0.3 - 2019-02-02

### Added
- Added the “Tax is included in price” tax setting for Craft Commerce Lite. ([#654](https://github.com/craftcms/commerce/issues/654))

### Changed
- Soft-deleted products are now restorable.
- Craft Commerce project config settings are now removed when Craft Commerce is uninstalled.

### Fixed
- Fixed an error that occurred when upgrading to Craft Commerce 2 with a database that had missing constraints on the `commerce_orderhistories` table.
- Fixed a bug where sale conditions could be lost when upgrading to Craft Commerce 2. ([#626](https://github.com/craftcms/commerce/issues/626))
- Fixed a PHP error that occurred when saving a product type. ([#645](https://github.com/craftcms/commerce/issues/645))
- Fixed a bug that prevented products from being deleted. ([#650](https://github.com/craftcms/commerce/issues/650))
- Fixed a PHP error that occurred when deleting the cart’s line item on Craft Commerce Lite. ([#639](https://github.com/craftcms/commerce/pull/639))
- Fixed a bug where Craft Commerce’s general settings weren’t saving. ([#655](https://github.com/craftcms/commerce/issues/655))
- Fixed a missing import. ([#643](https://github.com/craftcms/commerce/issues/643))
- Fixed a bug that caused an incorrect tax rate calculation when included taxes had been removed from the price.
- Fixed a SQL error that occurred when saving a tax rate without a tax zone selected. ([#667](https://github.com/craftcms/commerce/issues/667))
- Fixed an error that occurred when refunding a transaction with a localized currency format. ([#659](https://github.com/craftcms/commerce/issues/659))
- Fixed a SQL error that could occur when saving an invalid discount. ([#673](https://github.com/craftcms/commerce/issues/673))
- Fixed a bug where it wans’t posible to add non-numeric characters to expiry input in the default credit card form. ([#636](https://github.com/craftcms/commerce/issues/636))

## 2.0.2 - 2019-01-23

### Added
- Added the new Craft Commerce Lite example templates folder `templates/buy`, this is in addition to the existing Craft Commerce Pro example templates folder `templates/shop`.

### Fixed
- Fixed a PHP error raised when extending the `craft\commerce\base\ShippingMethod` class. ([#634](https://github.com/craftcms/commerce/issues/634))
- Fixed a PHP error that occurred when viewing an order that used a since-deleted shipping method.

## 2.0.1 - 2019-01-17

### Fixed
- Fixed an issue where the “Total Paid”, “Total Price”, and “Total Shipping Cost” Order index page columns were showing incorrect values. ([#632](https://github.com/craftcms/commerce/issues/632))
- Fixed an issue where custom field validation errors did not show up on the View Order page. ([#580](https://github.com/craftcms/commerce/issues/580))

### Changed
- Renamed the shipping rule condition from “Mimimum order price” to “Minimum order value” which clarifies the condition is based on item value before discounts and tax.
- Renamed the shipping rule condition from “Maximum order price” to “Maximum order value” which clarifies the condition is based on item value before discounts and tax.

## 2.0.0 - 2019-01-15

### Added
- Craft Craft Commerce has been completely rewritten for Craft CMS 3.
- Emails, gateways, order fields, order statuses, product types, and subscription fields are now stored in the project config.
- Added support for Craft 3.1 project config support.
- Gateways can now provide recurring subscription payments. ([#257](https://github.com/craftcms/commerce/issues/257))
- Added the Store Location setting.
- Customers can now save their credit cards or payment sources stored as tokens in Craft Commerce so customers don’t need to enter their card number on subsequent checkouts. ([#21](https://github.com/craftcms/commerce/issues/21))
- Any custom purchasable can now have sales and discounts applied to them.
- Sales and discounts can now be set on categories of products or purchasables.
- Customers can now set their primary default shipping and billing addresses in their address book.
- It’s now possible to export orders as CSV, ODS, XSL, and XLSX, from the Orders index page. ([#222](https://github.com/craftcms/commerce/issues/222))
- Orders can now have custom-formatted, sequential reference numbers. ([#184](https://github.com/craftcms/commerce/issues/184))
- The Orders index page now has an “Attempted Payments” source that shows incomplete carts that had a payment processing issue.
- Variant indexes can now have a “Product” column.
- Order indexes can now have “Total Tax” and “Total Included Tax” columns.
- The cart now defaults to the first cheapest available shipping method if no shipping method is set, or the previously-selected method is not available.
- Products now have an “Available for purchase” checkbox, making it possible to have a live product that isn’t available for purchase yet. ([#345](https://github.com/craftcms/commerce/issues/345))
- Added the ability to place a note on a refund transaction.
- Added a “Copy reference tag” Product element action.
- Added additional ways for sales promotions to affect the price of matching products.
- All credit card gateways are now provided as separate plugins.
- A custom PDF can now be attached to any order status email.
- Multiple purchasables can now be added to the cart in the same request. ([#238](https://github.com/craftcms/commerce/issues/238))
- Multiple line items can now be updated in the same request. ([#357](https://github.com/craftcms/commerce/issues/357))
- The `commerce/cart/update-cart` action will now remove items from the cart if a quantity of zero is submitted.
- `commerce/cart/*` actions’ JSON responses now include any address errors.
- The cart can now be retrieved as JSON with the `commerce/cart/get-cart` action.
- Added the `craft.variants()` Twig function, which returns a new variant query.
- Added the `craft.subscriptions()` Twig function, which returns a new subscription query.
- Product queries now have an `availableForPurchase` param.
- Variant queries now have a `price` param.
- Variant queries now have a `hasSales` param.
- Order queries now have a `hasTransactions` param.
- Added `cract\commerce\services\ProductTypes::getProductTypesByShippingCategoryId()`.
- Added `cract\commerce\services\ProductTypes::getProductTypesByTaxCategoryId()`.
- Added `craft\commerce\adjustments\Discount::EVENT_AFTER_DISCOUNT_ADJUSTMENTS_CREATED`.
- Added `craft\commerce\base\ShippingMethod`.
- Added `craft\commerce\elements\Order::$paidStatus`.
- Added `craft\commerce\elements\Order::EVENT_AFTER_ADD_LINE_ITEM`.
- Added `craft\commerce\elements\Order::EVENT_AFTER_COMPLETE_ORDER`.
- Added `craft\commerce\elements\Order::EVENT_AFTER_ORDER_PAID`.
- Added `craft\commerce\elements\Order::EVENT_BEFORE_COMPLETE_ORDER`.
- Added `craft\commerce\elements\Order::getAdjustmentsTotalByType()`.
- Added `craft\commerce\elements\Variant::EVENT_AFTER_CAPTURE_PRODUCT_SNAPSHOT`.
- Added `craft\commerce\elements\Variant::EVENT_BEFORE_CAPTURE_PRODUCT_SNAPSHOT`.
- Added `craft\commerce\elements\Variant::EVENT_BEFORE_CAPTURE_VARIANT_SNAPSHOT`.
- Added `craft\commerce\elements\Variant::EVENT_BEFORE_CAPTURE_VARIANT_SNAPSHOT`.
- Added `craft\commerce\models\Customer::getPrimaryBillingAddress()`.
- Added `craft\commerce\models\Customer::getPrimaryShippingAddress()`.
- Added `craft\commerce\models\LineItem::getAdjustmentsTotalByType()`.
- Added `craft\commerce\services\Addresses::EVENT_AFTER_SAVE_ADDREESS`.
- Added `craft\commerce\services\Addresses::EVENT_BEFORE_SAVE_ADDREESS`.
- Added `craft\commerce\services\Discounts::EVENT_BEFORE_MATCH_LINE_ITEM`.
- Added `craft\commerce\services\Emails::EVENT_AFTER_SAVE_EMAIL`.
- Added `craft\commerce\services\Emails::EVENT_AFTER_SAVE_EMAIL`.
- Added `craft\commerce\services\Emails::EVENT_AFTER_SEND_EMAIL`.
- Added `craft\commerce\services\Emails::EVENT_BEFORE_DELETE_EMAIL`.
- Added `craft\commerce\services\Emails::EVENT_BEFORE_SAVE_EMAIL`.
- Added `craft\commerce\services\Emails::EVENT_BEFORE_SEND_EMAIL`.
- Added `craft\commerce\services\Gateways::EVENT_REGISTER_GATEWAY_TYPES`.
- Added `craft\commerce\services\LineItems::EVENT_AFTER_SAVE_LINE_ITEM`.
- Added `craft\commerce\services\LineItems::EVENT_BEFORE_POPULATE_LINE_ITEM`.
- Added `craft\commerce\services\LineItems::EVENT_BEFORE_SAVE_LINE_ITEM`.
- Added `craft\commerce\services\LineItems::EVENT_CREATE_LINE_ITEM`.
- Added `craft\commerce\services\OrderAdjustments::EVENT_REGISTER_ORDER_ADJUSTERS`.
- Added `craft\commerce\services\OrderHistories::EVENT_ORDER_STATUS_CHANGE`.
- Added `craft\commerce\services\OrderStatuses::archiveOrderStatusById()`.
- Added `craft\commerce\services\Payments::EVENT_AFTER_CAPTURE_TRANSACTION`.
- Added `craft\commerce\services\Payments::EVENT_AFTER_CAPTURE_TRANSACTION`.
- Added `craft\commerce\services\Payments::EVENT_AFTER_PROCESS_PAYMENT`.
- Added `craft\commerce\services\Payments::EVENT_BEFORE_CAPTURE_TRANSACTION`.
- Added `craft\commerce\services\Payments::EVENT_BEFORE_PROCESS_PAYMENT`.
- Added `craft\commerce\services\Payments::EVENT_BEFORE_REFUND_TRANSACTION`.
- Added `craft\commerce\services\PaymentSources::EVENT_AFTER_SAVE_PAYMENT_SOURCE`.
- Added `craft\commerce\services\PaymentSources::EVENT_BEFORE_SAVE_PAYMENT_SOURCE`.
- Added `craft\commerce\services\PaymentSources::EVENT_DELETE_PAYMENT_SOURCE`.
- Added `craft\commerce\services\PaymentSources`.
- Added `craft\commerce\services\Plans::EVENT_AFTER_SAVE_PLAN`.
- Added `craft\commerce\services\Plans::EVENT_ARCHIVE_PLAN`.
- Added `craft\commerce\services\Plans::EVENT_BEFORE_SAVE_PLAN`.
- Added `craft\commerce\services\Plans`.
- Added `craft\commerce\services\Purchasables::EVENT_REGISTER_PURCHASABLE_ELEMENT_TYPES`.
- Added `craft\commerce\services\Sales::EVENT_BEFORE_MATCH_PURCHASABLE_SALE`.
- Added `craft\commerce\services\ShippingMethods::EVENT_REGISTER_AVAILABLE_SHIPPING_METHODS`.
- Added `craft\commerce\services\Subscriptions::EVENT_AFTER_CANCEL_SUBSCRIPTION`.
- Added `craft\commerce\services\Subscriptions::EVENT_AFTER_CREATE_SUBSCRIPTION`.
- Added `craft\commerce\services\Subscriptions::EVENT_AFTER_REACTIVATE_SUBSCRIPTION`.
- Added `craft\commerce\services\Subscriptions::EVENT_AFTER_SWITCH_SUBSCRIPTION`.
- Added `craft\commerce\services\Subscriptions::EVENT_BEFORE_CANCEL_SUBSCRIPTION`.
- Added `craft\commerce\services\Subscriptions::EVENT_BEFORE_CREATE_SUBSCRIPTION`.
- Added `craft\commerce\services\Subscriptions::EVENT_BEFORE_REACTIVATE_SUBSCRIPTION`.
- Added `craft\commerce\services\Subscriptions::EVENT_BEFORE_SWITCH_SUBSCRIPTION`.
- Added `craft\commerce\services\Subscriptions::EVENT_BEFORE_UPDATE_SUBSCRIPTION`.
- Added `craft\commerce\services\Subscriptions::EVENT_EXPIRE_SUBSCRIPTION`.
- Added `craft\commerce\services\Subscriptions::EVENT_RECEIVE_SUBSCRIPTION_PAYMENT`.
- Added `craft\commerce\services\Subscriptions`.
- Added `craft\commerce\services\TaxCategories::getAllTaxCategoriesAsList()`.
- Added `craft\commerce\services\Transactions::EVENT_AFTER_SAVE_TRANSACTION`.

### Changed
- Payment Methods are now called “Gateways”.
- Order statuses are now archived instead of deleted.
- Product types can no longer select applicable shipping categories. Instead, shipping categories select applicable product types.
- Product types can no longer select applicable tax categories. Instead, tax categories select applicable product types.
- Order status messages can now be longer than 255 characters. ([#465](https://github.com/craftcms/commerce/issues/465)
- Product and variant custom field data is no longer included in the line item snapshot by default for performance reasons. Use the new snapshot events to manually snapshot custom field data.
- Variant titles are now prefixed by their products’ titles.
- Last addresses used by customers are no longer stored. Instead, customers have primary shipping and billing addresses.
- The `paymentMethodSettings` config setting was renamed to `gatewaySettings`, and it now uses handles to reference gateways instead of IDs.
- The `sendCartInfoToGateways` was renamed to `sendCartInfo,` and is a per-gateway setting.
- The payment method overrides in `config/commerce.php` have been moved to `config/commerce-gateway.php`.
- The `craft.commerce.availableShippingMethods` Twig variable has been replaced with `craft.commerce.carts.cart.availableShippingMethods`.
- The `craft.commerce.cart` Twig variable has been replaced with `craft.commerce.carts.cart`.
- The `craft.commerce.countries` Twig variable has been replaced with `craft.commerce.countries.allCountries`.
- The `craft.commerce.countriesList` Twig variable has been replaced with `craft.commerce.countries.allCountriesAsList`.
- The `craft.commerce.currencies` Twig variable has been replaced with `craft.commerce.currencies.allCurrencies`.
- The `craft.commerce.customer` Twig variable has been replaced with `craft.commerce.customers.customer`.
- The `craft.commerce.discountByCode` Twig variable has been replaced with `craft.commerce.discounts.discountByCode`.
- The `craft.commerce.discounts` Twig variable has been replaced with `craft.commerce.discounts.allDiscounts`.
- The `craft.commerce.orders` Twig variable has been replaced with `craft.orders()`.
- The `craft.commerce.orderStatuses` Twig variable has been replaced with `craft.commerce.orderStatuses.allOrderStatuses`.
- The `craft.commerce.paymentCurrencies` Twig variable has been replaced with `craft.commerce.paymentCurrencies.allPaymentCurrencies`.
- The `craft.commerce.paymentMethods` Twig variable has been replaced with `craft.commerce.gateways.allCustomerEnabledGateways`.
- The `craft.commerce.primaryPaymentCurrency` Twig variable has been replaced with `craft.commerce.paymentCurrencies.primaryPaymentCurrency`.
- The `craft.commerce.products` Twig variable has been replaced with `craft.products()`.
- The `craft.commerce.productTypes` Twig variable has been replaced with `craft.commerce.productTypes.allProductTypes`.
- The `craft.commerce.sales` Twig variable has been replaced with `craft.commerce.sales.allSales`.
- The `craft.commerce.shippingCategories` Twig variable has been replaced with `craft.commerce.shippingCategories.allShippingCategories`.
- The `craft.commerce.shippingMethods` Twig variable has been replaced with `craft.commerce.shippingMethods.allShippingMethods`.
- The `craft.commerce.shippingZones` Twig variable has been replaced with `craft.commerce.shippingZones.allShippingZones`.
- The `craft.commerce.states` Twig variable has been replaced with `craft.commerce.states.allStates`.
- The `craft.commerce.statesArray` Twig variable has been replaced with `craft.commerce.states.allStatesAsList`.
- The `craft.commerce.taxCategories` Twig variable has been replaced with `craft.commerce.taxCategories.allTaxCategories`.
- The `craft.commerce.taxRates` Twig variable has been replaced with `craft.commerce.taxRates.allTaxRates`.
- The `craft.commerce.taxZones` Twig variable has been replaced with `craft.commerce.taxZones.allTaxZones`.
- The `craft.commerce.variants` Twig variable has been replaced with `craft.variants()`.
- `Customer::$lastUsedBillingAddress` has been replaced with `$primaryBillingAddress`.
- `Customer::$lastUsedShippingAddress` has been replaced with `$primaryShippingAddres`.
- `OrderAdjustment::$optionsJson` was renamed to `$sourceSnapshot`.
- `Variant::getSalesApplied()` was renamed to `getSales()`.
- `Variant::setSalesApplied()` was renamed to `setSales()`.
- The Shipping Rule interface now expects a shipping category ID passed to each rate method.
- Any custom shipping method classes should now extend `craft\commerce\base\ShippingMethod`.
- All hooks have been replaced by events.
- Replaced `customer.lastUsedShippingAddress` and `customer.lastUsedBillingAddress` with `customer.primaryBillingAddress` and `customer.primaryShippingAddress`.
- Vat ID validation is now powered by the “vat.php” library.

### Removed
- Removed the `cartCookieDuration` config setting. All carts are now related to craft php session and not their own cookie.
- Removed the `requireEmailForAnonymousPayments` config setting, as completed order now always require the correct email address to make anonymous payments on orders.
- Removed `baseShipping`, `baseDiscount`, `baseTax`, `baseTaxIncluded` attributes from the order model. Orders now have order-level adjustments.
- Removed `shipping`, `discount`, `tax`, `taxIncluded` attributes from the line item model. Line items now have line item level adjustments.
- Removed `PurchasableInterface::validateLineItem()`. `getLineItemRules()` should be used instead.
- Removed the `deleteOrderStatusById()` method on the `OrderStatuses` service.
- Removed the `OrderSettings` model, record, and service.
- Removed the `getCountryByAttributes()` method from the `Countries` service.
- Removed the `getStatesByAttributes()` method from the `States` service.
- Removed the `getLastUsedBillingAddress()` and `getLatUsedShippingAddress()` methods from `Customer` models.

### Fixed
- Fixed a bug where a product’s `getCpEditUrl()` method could omit the site handle on multi-site installs. ([craftcms/cms#3089](https://github.com/craftcms/cms/issues/3089))
- Fixed a bug where handles and names for archived gateways were not freed up for re-use. ([#485](https://github.com/craftcms/commerce/issues/485))

## 1.2.1368 - 2018-11-30

### Changed
- Updated the Payflow Omnipay driver to 2.3.1
- Updated the Securepay Omnipay driver to 2.2.0
- Updated the Authorize.net Omnipay driver to 2.5.1
- Updated the Payment Express Omnipay driver to 2.2.1
- Updated the Eway Omnipay driver to 2.2.2
- Updated the Payfast Omnipay driver to 2.2

## 1.2.1366 - 2018-11-28

### Fixed
- Fixed a bug where it was possible to create duplicate order history change records.
- Fixed a bug where offsite gateways wouldn’t redirect back and complete the transaction correctly for Control Panel payments.

## 1.2.1365 - 2018-10-23

### Fixed
- Fix a bug where it wasn’t possible to set the billing address based off an existing shipping address.

### Fixed
- Fixed a Javascript error when viewing a customer field on the Edit User page.

## 1.2.1364 - 2018-08-23

### Fixed
- Fixed a PHP error that would occur when saving a User.

## 1.2.1363 - 2018-08-23

### Added
- Added the `resaveAllCustomerOrdersOnCustomerSave` config setting.

### Fixed
- Fixed a bug where the Date Paid column on the Orders index page could show incorrect values.

### Security
- Fixed a bug where it was possible to access purchase receipts when it shouldn’t have been.

## 1.2.1362 - 2018-05-10

### Changed
- Craft Commerce will now enforce boolean types for settings that a gateway expects to be boolean.

### Fixed
- Fixed an SSL error that could when communicating with the Authorize.net payment gateway.

## 1.2.1360 - 2018-03-23

### Added
- The order index page now includes the time when displaying order dates.

### Changed
- Line item modals on View Order pages now include the line item total.
- Added Craft 2.6.3013 compatibility.

## 1.2.1359 - 2018-03-08

### Fixed
- Fixed an error where variants would indicate they had zero stock at checkout when they had been marked as having unlimited stock.

## 1.2.1358 - 2018-03-07

### Fixed
- Fixed a PHP error that would occur when using an order element criteria model.

## 1.2.1356 - 2018-03-07

### Added
- Added the `shippingMethod` order criteria param.

### Changed
- Order recalculation now occurs after the `orders.onBeforeSaveOrder` event.

### Fixed
- Fixed a bug where a blank order could be placed if the cart’s cookie was deleted while the customer was on the payment page.
- Fixed a bug where a cart could be completed despite a lack of available stock, in some cases.
- Fixed a bug where the “Capture” transaction button on View Order pages was still shown after a capture was completed.

## 1.2.1354 - 2018-02-06

### Added
- Craft Commerce now adds `Craft Commerce` to the `X-Powered-By` header on requests, unless disabled by the [sendPoweredByHeader](https://craftcms.com/docs/config-settings#sendPoweredByHeader) config setting.

### Changed
- Updated the Authorize.net driver to 2.5.1
- Updated the Worldpay Omnipay driver to 2.2.2
- Updated the PayPal Omnipay driver to 2.6.4
- Updated the Payflow Omnipay driver to 2.3
- Updated the Dompdf Package to 0.8.2

### Fixed
- Fixed an error that occurred when generating an order PDF.
- Fixed a PHP error that could occur if you edited a non-primary currency’s settings.

## 1.2.1353 - 2018-01-18

### Added
- Added the `requireShippingMethodSelectionAtCheckout` config setting.
- Added new user permissions to manage shipping and tax settings without needing to be an admin.

### Fixed
- Fixed an error that occurred when creating or editing a discount.
- Fixed an error that occurred when generating an order PDF.

## 1.2.1352 - 2018-01-16

### Added
- Added the ability to update the email address of a guest order from the Control Panel.
- Added the `commerce_defaultCartShippingAddress` and `commerce_defaultCartBillingAddress` plugin hooks.

## 1.2.1351 - 2017-10-31

### Added
- Added the `defaultSku` product criteria param.
- Added stock information to the Product index page.

### Fixed
- Fixed a bug where stock validation was off by one when different line item options were set for the same purchasable.
- Fixed a bug where custom adjusters supplied by plugins where not being sorted by priority before getting applied to the order.
- Fixed a bug where the `commerce/cart/updateCart` action was not returning the correct validation errors when an invalid shipping address was submitted along with the `sameAddress` param.

## 1.2.1350 - 2017-10-05

### Changed
- Order adjustments are now displayed in the order they were applied, rather than alphabetically.

### Fixed
- Fixed a bug where emails weren’t getting sent to customers.

## 1.2.1349 - 2017-09-29

### Added
- Added the `cp.commerce.product.edit.right-pane` template hook, enabling plugins to modify the right pane on Edit Product pages.
- Added the `pdfAllowRemoteImages` config setting, which can be set to `true` to allow external images to be loaded in PDF templates.

### Changed
- `Commerce_OrderModel::getEmail()` now always returns the associated user account’s email, if there is one.
- The error data returned for `commerce/customerAddresses/save` Ajax requests now include field handles as the error keys.
- `Commerce_CustomerModel::getEmail()` has now been deprecated. It will only return the email address of the associated user account’s email if there was one. Use `order.email` to get the email address of the order within templates.
- Updated the Dompdf package to 0.8.1.
- Updated the PayFast Omnipay driver to 2.1.3.

### Fixed
- Fixed an issue in the example templates where the “Use same address for billing” checkbox would remain checked when different addresses were previously selected.
- Fixed a tax calculation error that occurred when included tax was removed from a product’s price and subsequent additional taxes did not take the removed values into account.

## 1.2.1346 - 2017-07-24

### Added
- Added the `autoSetNewCartAddresses` config setting, which can be set to `false` to prevent Craft Commerce from automatically assigning the last-used billing and shipping addresses on new carts.

### Changed
- Updated the Migs Omnipay driver to 2.2.2
- Updated the Stripe Omnipay driver to 2.4.7

### Fixed
- Fixed an API authentication error when making payments using the Stripe gateway.
- Fixed a bug where the `commerce/payments/pay` action was still processing the payment even if the cart had errors placed on it by other plugins.
- Fixed a bug where `LineItemModel::onSale()` could sometimes return an incorrect response due to rounding errors.
- Fixed a PHP error that could occur if a purchasable invalidated a line item when it was being added to a new cart.
- Fixed an issue where credit card forms’ First/Last Name fields were getting overridden by billing addresses’ values for some gateways.
- Fixed a bug where adding to cart with invalid `options` params would pass stock validation.

## 1.2.1345 - 2017-06-26

### Added
- Percentage-based discounts now have the option to be applied to the item’s original price or its discounted price (if other discounts were already applied).

## Changed
- Ajax requests to `commerce/cart/*` actions will now get a `itemSubtotal` key in the response JSON.
- Updated the Omnipay Stripe driver to 2.4.6.
- Updated the Omnipay Payment Express driver to 2.2.1.
- Updated the Omnipay MultiSafePay driver to 2.3.6.
- Updated the Omnipay Worldpay driver to 2.2.1.

### Fixed
- Fixed a bug where email address limits on discounts were able to by circumvented if the customer changed the casing of the coupon code.
- Fixed a PHP error that occurred when viewing a cart in the Control Panel if no payment methods had been created yet.
- Fixed a bug where discounts based on user group were not being added/removed after the user logged in/out.
- Fixed a bug where variants’ sale prices were only getting rounded when at least one sale was applied.
- Fixed a bug where special characters in Tax and Shipping Category names could break some form inputs in the Control Panel.
- Fixed a validation error that occurred when saving two shipping rules with the same name.

## 1.2.1343 - 2017-06-09

### Added
- Added the `pdfPaperSize` config setting.
- Added the `pdfPaperOrientation` config setting.
- Added a new Stripe gateway setting that determines whether the `receipt_email` param should be sent in payment requests.
- Added the `commerce_transactions.onCreateTransaction` event, which enables plugins to modify a newly-created transaction model.

### Changed
- Updated the Buckeroo driver to 2.2.
- Updated the Stripe driver to 2.4.5.
- Enabled the Buckeroo Credit Card Gateway within the Buckeroo Omnipay driver.

## 1.2.1342 - 2017-05-24

### Added
- Added support for Worldpay’s new `v1` API.

### Fixed
- Fixed a bug where `VariantModel:onSale()` could sometimes return an incorrect response due to rounding errors.
- Fixed a PHP error that occurred when saving a product with an empty dimension input on servers running PHP 7.
- Fixed a issue where orders were getting recalculated after receiving a completion response, when using the Sage Pay gateway.
- Fixed a PHP error that occurred when a plugin prevented a purchasable from getting added to the cart.

## 1.2.1341 - 2017-05-02

### Changed
- Increased the tax rate decimal storage length to allow 3 decimal places in tax rate percentages.
- The `CommerceDbHelper` class has be deprecated.

### Fixed
- Fixed a bug where some characters in product names were getting double-encoded on View Order pages.
- Fixed a bug where orders were incorrectly recalculating their adjustments when receiving notifications from the SagePay payment gateway.
- Fixed a tax calculation bug that occurred when using the “Total Order Price” taxable subject.

## 1.2.1339 - 2017-04-24

### Added
- Added new “Taxable Subject” options to Tax Rates, enabling taxes to be applied at the order level.
- Added the `datePaid` order element criteria attribute.

### Changed
- Updated the Dompdf package to 0.8.
- Updated the Omnipay Mollie driver to 3.2.
- Updated the Omnipay Authorize.net driver to 2.5.
- Updated the Omnipay MultiSafePay driver to 2.3.4.

### Fixed
- Fixed some PHP errors that occurred when rendering PDFs on servers running PHP 7.1.

## 1.2.1338 - 2017-04-04

### Added
- Added the `requireBillingAddressAtCheckout` config setting.
- Added the `cp.commerce.order.main-pane` template hook to the View Order page.
- Added `Commerce_VariantModel::hasStock()`.

### Fixed
- Fixed some PHP errors that occurred when saving products on servers running PHP 7.1.
- Fixed a bug where the `commerce/payments/pay` action was not blocking disabled payment methods.
- Fixed a bug where old carts did not default to the primary payment currency when their current payment currency was no longer valid.

## 1.2.1337 - 2017-03-08

### Added
- Added the `commerce_sale.onBeforeMatchProductAndSale` event, which enables plugins to add custom matching logic to sales.
- Added the `commerce_products.onBeforeEditProduct` event.
- Added the `cp.commerce.product.edit` template hook to the Edit Product page.

### Changed
- If a product SKU can’t be generated from its product type’s Automatic SKU Format, Craft Commerce now logs why.

### Fixed
- Fixed some PHP errors that occurred on servers running PHP 7.1.
- Fixed a bug where line items could be removed if their `qty` param was missing from a `commerce/cart/updateLineItem` request.
- The Orders index page now displays zero-value currency amounts, instead of leaving the cell blank.
- Fixed bug where duplicate products could be displayed when editing sales when the User Groups condition was in use.
- Fixed a bug where the `isUnpaid` and `isPaid` order element criteria params did not work correctly.
- Fixed a PHP error that occurred if a plugin’s custom shipping method object didn’t inherit `BaseModel`.
- Fixed a bug where payments made with MultiSafepay would be marked as successful before the user was redirected to the offsite gateway.
- Fixed a bug where shipping rule names were required to be unique across the entire installation, rather than per-shipping method.

## 1.2.1334 - 2017-01-30

### Added
- Added a new `purgeInactiveCarts` config setting, which determines whether Craft Commerce should purge inactive carts from the database (`true` by default).
- Added a new `commerce_modifyOrderAdjusters` hook, which enables plugins to modify the order adjusters before they are applied.
- Added the “Shipping Method” and “Payment Method” table attribute options to the Orders index page.

### Changed
- Updated the Stripe gateway library to 2.4.2.
- Updated the PayPal gateway library to 2.6.3.
- Fixed a memory error that occurred when purging a large number of carts.

### Fixed
- Fixed a bug where the `hasVariant` product criteria attribute would only account the first 100 variants.
- Fixed a bug where custom order adjusters could not inspect earlier adjustments made to the order within the current recalculation.
- Fixed a bug where the default product type that gets created on installation was referencing the old `commerce` templates path, rather than `shop`.
- Fixed compatibility with some payment gateways that were expecting abbreviated state names in the billing address.

## 1.2.1333 - 2017-01-05

### Fixed
- Fixed a PHP error that occurred when retrieving the sale price of variants that were fetched via `craft.commerce.products`.

## 1.2.1332 - 2017-01-03

### Added
- Added the `commerce_modifyItemBag` hook, allowing plugins to modify cart information sent to the payment gateway.
- Added the `requireShippingAddressAtCheckout` config setting.
- Added a new `defaultHeight` product criteria param, for querying products by their default variant’s height.
- Added a new `defaultLength` product criteria param, for querying products by their default variant’s length.
- Added a new `defaultWidth` product criteria param, for querying products by their default variant’s width.
- Added a new `defaultWeight` product criteria param, for querying products by their default variant’s weight.

### Fixed
- Fixed a bug where sales were not being applied to variants that were fetched via `craft.commerce.variants`.
- Fixed a bug where line items’ `salePrice` were not reflecting any changes made to their `saleAmount` via the `lineItem.onPopulateLineItem` event.

## 1.2.1331 - 2016-12-13

### Added
- Craft Commerce now includes a gateway adapter for Payeezy by First Data.
- Added `Commerce_VariantModel::getSalesApplied()`, which returns an array of the `Commerce_SaleModel` objects that were used to calculate the salePrice of the variant.

### Changed
- Ajax requests to `commerce/cart/*` actions now include `subtotal` and `shippingCategoryId` properties in the response data.
- The `commerce_orders/beforeOrderComplete` event now gets fired a little later than before, giving plugins a chance to change the order status ID.

### Fixed
- Fixed a bug where MultiSafepay was not being treated as an offsite payment gateway.

## 1.2.1330 - 2016-12-06

### Changed
- Added a new `baseTax` attribute to order models, which can be modified by custom order adjusters to add taxes to the order as a whole.
- `Commerce_OrderModel::getTotalTax()` now includes the new `baseTax` amount.

### Fixed
- Fixed a rounding error that occurred with some percentage-based discounts.
- Fixed a PHP error that occurred when searching for products with the `hasVariants` criteria param, in some cases.

## 1.2.1329 - 2016-11-30

### Fixed
- Fixed a bug where discounts without a coupon code condition could apply before their start date.
- Fixed a bug where the `hasSales` product criteria attribute would only apply to the first 100 products.
- Fixed a bug where the post-payment redirect would take the customer to the site homepage.

## 1.2.1328 - 2016-11-29

### Added
- Craft Commerce now includes a gateway adapter for MultiSafepay.

### Changed
- Ajax requests to `cart/updateCart` now include a `cart` object in the response data in the event of an error.

### Fixed
- Fixed a bug where PayPal payments could fail due to inconsistencies between how Craft Commerce and PayPal calculated the total payment amount for transactions.
- Fixed a bug where First Name and Last Name customer field labels weren’t being translated for the current locale in the Control Panel.
- Fixed a bug some offsite gateway payment requests were not getting sent with the correct return and cancel URLs.
- Fixed a bug that prevented Craft Commerce from updating successfully from pre-1.0 versions on case-sensitive file systems.
- Fixed a bug where applicable VAT taxes were not being removed correctly for customers with a valid VAT ID.
- Fixed a bug where archived payment methods were still showing up as options in Control Panel payment form modals.

## 1.2.1327 - 2016-10-25

### Changed
- When saving a product type, if any tax/shipping categories had been deselected, Craft Commerce will now reassign any existing products with the no-longer-available tax/shipping categories to the default categories.
- The “HTML Email Template Path” Email setting can now contain Twig code.

### Fixed
- Fixed a bug where Craft Commerce was not respecting the system time zone when purging inactive carts.
- Fixed a bug where a no-longer-applicable shipping method could still be selected by a cart if it was the only defined shipping method.
- Fixed a bug where the `Commerce_ProductModel` provided by the onSaveProduct event was not updated with the latest and greatest values based on its default variant.
- Fixed a bug where all products were being re-saved when a product type was saved, rather than just the products that belong to that product type.
- Fixed a PHP error that occurred when adding something to the cart, if the cart didn’t have a shipping address yet and the default tax zone’s tax rate was marked as VAT.
- Fixed a bug where a coupon based discount could apply before its start date.

## 1.2.1325 - 2016-10-13

### Fixed
- Fixed a PHP error that occurred when a custom purchasable didn’t provide a tax category ID.
- Fixed a bug where the relevant template caches were not being cleared after the stock of a variant was deducted.
- Fixed a display issue on the order transaction details modal when a large amount of gateway response data was present.

## 1.2.1324 - 2016-10-12

### Fixed
- Fixed a bug where orders were not being marked as complete after successful offsite gateway payments.
- Fixed a PHP error that occurred when deleting a product type.

## 1.2.1323 - 2016-10-11

### Added
- It is now possible to accept payments in multiple currencies.
- Added Shipping Categories.
- Discounts can now be user-sorted, which defines the order that they will be applied to carts.
- Discounts now have the option to prevent subsequent discounts from being applied.
- The start/end dates for Discounts and Sales can now specify the time of day.
- Discounts can now have a “Minimum Purchase Quantity” condition.
- Product Types now have an “Order Description Format” setting, which can be used to override the description of the products in orders’ line items.
- Addresses now have “Attention”, “Title”, and “Business ID” fields.
- Added the “Order PDF Filename Format” setting in Commerce → Settings → General Settings, for customizing the format of order PDF filenames.
- Added the `useBillingAddressForTax` config setting. If enabled, Craft Commerce will calculate taxes based on orders’ billing addresses, rather than their shipping addresses.
- Added the `requireEmailForAnonymousPayments` config setting. If enabled, Craft Commerce will require the email address of the order to be submitted in anonymous payment requests.
- The IP address of the customer is now stored on the order during order completion.
- Craft Commerce now makes all payment gateways available to unregistered installs, rather than limiting users to a single “Dummy” gateway.
- Added support for SagePay Server.
- Added support for the Netbanx Hosted.
- Added the `commerceCurrency` filter, which works identically to the |currency filter by default, but also has `convert` and `format` arguments that can be used to alter the behavior.
- Added `craft.commerce.shippingMethods`.
- Added `craft.commerce.shippingCategories`.
- Added `craft.commerce.shippingZones`.
- Added `craft.commerce.taxZones`.
- Added `OrderStatusService::getDefaultOrderStatusId()`.
- Added the `commerce_payments.onBeforeCaptureTransaction` and `onCaptureTransaction` events.
- Added the `commerce_payments.onBeforeRefundTransaction` and `onRefundTransaction` events.
- Added the `commerce_email.onBeforeSendEmail` and `onSendEmail` events.
- Added the `cp.commerce.order.edit` hook to the View Order page template.
- Added the [PHP Units of Measure](https://github.com/PhpUnitsOfMeasure/php-units-of-measure) PHP package.
- Added the [Vat Validation](https://github.com/snowcap/vat-validation) PHP package.

### Changed
- The tax categories returned by the template function `craft.commerce.getTaxCategories()` are now represented by `Commerce_TaxCategory` models by default, rather than arrays. To get them returned as arrays, you can pass `true` into the function.
- Status-change notification emails are now sent to the customer in the language they placed the order with.
- It’s now possible to update product statuses on the Products index page.
- The example templates folder has been renamed from “commerce” to “shop”.
- Craft Commerce now re-saves existing products when a Product Type’s settings are saved.
- The Tax Rates index page now lists the Tax Categories and Tax Zones each Tax Rate uses.
- Tax Rates now have the option to exclude themselves from orders with a valid VAT ID.
- Transaction Info HUDs on View Order pages now show the transaction IDs.
- Craft Commerce now stores the complete response data for gateway transaction requests in the commerce_transactions table.
- The commerce/cart/updateCart action now includes all validation errors found during partial cart updates in its response.
- Reduced the number of order recalculations performed during payment.
- The View Order page no longer labels an order as paid if its total price is zero.
- Craft Commerce now logs invalid email addresses when attempting to send order status notification emails.
- Custom fields on an order can now only be updated during payment if it is the user’s active cart.
- Craft Commerce now provides Stripe with the customer’s email address to support Stripe’s receipt email feature.
- Payment failures using PayPal Express now redirect the customer back to PayPal automatically, rather than displaying a message instructing the customer to return to PayPal.
- Updated the Authorize.Net gateway library to 2.4.2.
- Updated the Dummy gateway library to 2.1.2.
- Updated the Molli gateway library to 3.1.
- Updated the Payfast gateway library to 2.1.2.
- Updated the Payflow gateway library to 2.2.1.
- Updated the Stripe gateway library to 2.4.1.

### Deprecated
- Deprecated the `update` variable in email templates. Use `orderHistory` instead, which returns the same `Commerce_OrderHistoryModel`.

### Fixed
- Fixed a bug where `Commerce_OrderService::completeOrder()` was not checking to make sure the order was not already completed before doing its thing.
- Fixed a bug where addresses’ “Map” links on View Order pages were not passing the full address to the Google Maps window.
- Fixed an bug where address validation was not respecting the country setting, “Require a state to be selected when this country is chosen”.
- Fixed a bug where submitting new addresses to a fresh cart caused a cart update failure.
- Fixed a bug where collapsed variants’ summary info was overlapping the “Default” button.

## 1.1.1317 - 2016-09-27

### Added
- Craft Commerce is now translated into Portuguese.

### Fixed
- Fixed a bug where Edit Address modals on View Order pages were not including custom states in the State field options.

## 1.1.1217 - 2016-08-25

### Fixed
- Fixed a PHP error that occurred when referencing the default currency.

## 1.1.1216 - 2016-08-25

### Fixed
- Fixed a bug where eager-loading product variants wasn’t working.
- Fixed a bug where customer addresses were not showing up in the View Order page if they contained certain characters.
- Fixed a bug where orders were not getting marked as complete when they should have in some cases, due to a rounding comparison issue.

## 1.1.1215 - 2016-08-08

### Changed
- Customer Info fields now return the user’s `CustomerModel` when accessed in a template.

### Fixed
- Fixed a bug where discounts that apply free shipping to an order were not including the shipping reduction amount in the discount order adjustment amount.
- Fixed a bug where editing an address in the address book would unintentionally select that address as the active cart’s shipping address.
- Fixed SagePay Server gateway support.

## 1.1.1214 - 2016-07-20

### Fixed
- Fixed an error that occurred when PayPal rejected a payment completion request due to duplicate counting of included taxes.
- Fixed a MySQL error that could occur when `ElementsService::getTotalElements()` was called for orders, products, or variants.

## 1.1.1213 - 2016-07-05

### Changed
- Transaction dates are now shown on the View Order page.
- Order status change dates are now shown on the View Order page.
- Updated the Authorize.Net Omnipay gateway to 2.4, fixing issues with Authorize.Net support.
- Cart item information is now sent on gateway payment completion requests, in addition to initial payment requests.

### Fixed
- Fixed a bug where payments using Worldpay were not getting automatically redirected back to the store.

## 1.1.1212 - 2016-06-21

### Changed
- Line item detail HUDs within the View Order page now include the items’ subtotals.
- Renamed `Commerce_LineItemModel`’s `subtotalWithSale` attribute to `subtotal`, deprecating the former.
- Renamed `Commerce_OrderModel`’s `itemSubtotalWithSale` attribute to `itemSubtotal`, deprecating the former.
- Each of the nested arrays returned by `craft.commerce.availableShippingMethods` now include a `method` key that holds the actual shipping method object.

### Fixed
- Fixed a MySQL error that occurred when MySQL was running in Strict Mode.
- Fixed a rounding error that occurred when calculating tax on shipping costs.

## 1.1.1211 - 2016-06-07

### Added
- Added a new “Per Email Address Limit” condition to coupon-based discounts, which will limit the coupons’ use by email address.
- Added the ability to clear usage counters for coupon-based discounts.
- Added a new `hasSales` product criteria param, which can be used to limit the resulting products to those that have at least one applicable sale.
- Added a new `hasPurchasables` order criteria param, which can be used to limit the resulting orders to those that contain specific purchasables.
- Added a new `commerce_lineItems.onPopulateLineItem` event which is called right after a line item has been populated with a purchasable, and can be used to modify the line item attributes, such as its price.
- Added `LineItemModel::getSubtotal()` as an alias of the now-deprecated `getSubtotalWithSale()`.

### Fixed
- Fixed a bug where the “Per User Limit” discount condition was not being enforced for anonymous users.
- Fixed a bug where the quantity was not being taken into account when calculating a weight-based shipping cost.
- Fixed a validation error that could occur when submitting a payment for an order with a percentage-based discount.
- Fixed a bug where the cart was not getting recalculated when an associated address was updated in the user’s address book.

## 1.1.1210 - 2016-05-17

### Fixed
- Fixed a bug where sales could be applied to the same line item more than once.
- Fixed a bug where the `commerce/cart/cartUpdate` controller action’s Ajax response did not have up-to-date information.

## 1.1.1208 - 2016-05-16

### Added
- Added `commerce_products.onBeforeDeleteProduct` and `onDeleteProduct` events.

### Fixed
- Fixed a PHP error that occurred when adding a new item to the cart.

## 1.1.1207 - 2016-05-11

### Fixed
- Fixed a PHP error that occurred when saving a product with unlimited stock.

## 1.1.1206 - 2016-05-11

### Changed
- It is now possible to show customers’ and companies’ names on the Orders index page.
- Craft Commerce now sends customers’ full names to the payment gateways, pulled from the billing address.
- Craft Commerce now ensures that orders’ prices don’t change in the middle of payment requests, and declines any payments where the price does change.
- The onBeforeSaveProduct event is now triggered earlier to allow more modification of the product model before saving.
- Updated the Omnipay gateway libraries to their latest versions.

### Fixed
- Fixed a bug where changes to purchasable prices were not reflected in active carts.
- Fixed a PHP error that occurred when an active cart contained a variant that had no stock or had been disabled.
- Fixed a PHP error that occurred when paying with the Paypal Express gateway.

## 1.1.1202 - 2016-05-03

### Added
- Added the `commerce_lineItems.onCreateLineItem` event.
- Added the `hasStock` variant criteria param, which can be set to `true` to find variants that have stock (including variants with unlimited stock).

### Changed
- The View Order page now shows whether a coupon code was used on the order.
- All payment gateways support payments on the View Order page now.
- It is now possible to delete countries that are in use by tax/shipping zones and customer addresses.
- State-based tax/shipping zones now can match on the state abbreviation, in addition to the state name/ID.
- Craft Commerce now sends descriptions of the line items to gateways along with other cart info, when the `sendCartInfoToGateways` config setting is enabled.

### Fixed
- Fixed a bug where payment method setting values that were set from config/commerce.php would get saved to the database when the payment method was resaved in the Control Panel.
- Fixed a PHP error that occurred when calling `Commerce_OrderStatusesService::getAllEmailsByOrderStatusId()` if the order status ID was invalid.
- Fixed a PHP error that occurred when a cart contained a disabled purchasable.
- Fixed a bug where an order status’ sort order was forgotten when it was resaved.
- Fixed a bug where the `hasVariant` product criteria param was only checking the first 100 variants.
- Fixed a bug where only logged-in users could view a tokenized product preview URL.
- Fixed an issue where the selected shipping method was not getting removed from the cart when it was no longer available, in some cases.

## 1.1.1200 - 2016-04-13

### Added
- Added the `commerce_products.onBeforeSaveProduct` and `onSaveProduct` events.
- Added the `commerce_lineItems.onBeforeSaveLineItem` and `onSaveLineItem` events.

### Changed
- Stock fields are now marked as required to make it more clear that they are.
- Added a new “The Fleece Awakens” default product.

### Fixed
- Fixed an error that occurred when a variant was saved without a price.
- Fixed a bug where various front-end templates wouldn’t load correctly from the Control Panel if the [defaultTemplateFileExtensions](link) or [indexTemplateFilename](link) config settings had custom values.
- Fixed a bug where products’ `defaultVariantId` property was not being set on first save.
- Fixed a validation error that occurred when a cart was saved with a new shipping address and an existing billing address.
- Fixed a bug where customers’ last-used billing addresses were not being remembered.
- Fixed a MySQL error that occurred when attempting to delete a user that had an order transaction history.

### Security
- Fixed an XSS vulnerability.

## 1.1.1198 - 2016-03-22

### Added
- Added the `sendCartInfoToGateways` config setting, which defines whether Craft Commerce should send info about a cart’s line items and adjustments when sending payment requests to gateways.
- Product models now have a `totalStock` property, which returns the sum of all available stock across all of a product’s variants.
- Product models now have an `unlimitedStock` property, which returns whether any of a product’s variants have unlimited stock.
- Added the `commerce_variants.onOrderVariant` event.

### Changed
- Updated the Omnipay Authorize.Net driver to 2.3.1.
- Updated the Omnipay FirstData driver to 2.3.0.
- Updated the Omnipay Mollie driver to 3.0.5.
- Updated the Omnipay MultiSafePay driver to 2.3.0.
- Updated the Omnipay PayPal driver to 2.5.3.
- Updated the Omnipay Pin driver to 2.2.1.
- Updated the Omnipay SagePay driver to 2.3.1.
- Updated the Omnipay Stripe driver to  v2.3.1.
- Updated the Omnipay WorldPay driver to 2.2.

### Fixed
- Fixed a bug where shipping address rules and tax rates were not finding their matching shipping zone in some cases.
- Fixed a bug where the credit card number validator was not removing non-numeric characters.
- Fixed a PHP error that occurred when saving an order from a console command.

## 1.1.1197 - 2016-03-09

### Changed
- Ajax requests to the “commerce/payments/pay” controller action now include validation errors in the response, if any.

### Fixed
- Fixed a credit card validation bug that occurred when using the eWay Rapid gateway.
- Fixed an error that occurred on the Orders index page when searching for orders.
- Fixed a bug where refreshing the browser window after refunding or paying for an order on the View Order page would attempt to re-submit the refund/payment request.
- Fixed a bug where `Commerce_PaymentsService::processPayment()` was returning `false` when the order was already paid in full (e.g. due to a 100%-off coupon code).
- Fixed a bug where variants were defaulting to disabled for products that only had a single variant.

## 1.1.1196 - 2016-03-08

### Added
- Added Slovak message translations.
- Added Shipping Zones, making it easier to relate multiple Shipping Methods/Rules to a common list of countries/states. (Existing Shipping Rules will be migrated to use Shipping Zones automatically.)
- Added a “Recent Orders” Dashboard widget that shows a table of recently-placed orders.
- Added a “Revenue” Dashboard widget that shows a chart of recent revenue history.
- The Orders index page now shows a big, beautiful revenue chart above the order listing.
- It is now possible to edit Billing and Shipping addresses on the View Order page.
- It is now possible to manually mark orders as complete on the View Order page.
- It is now possible to submit new order payments from the View Order page.
- Edit Product pages now have a “Save as a new product” option in the Save button menu.
- Edit Product pages now list any sales that are associated with the product.
- It is now possible to sort custom order statuses.
- It is now possible to sort custom payment methods.
- It is now possible to soft-delete payment methods.
- Added a “Link to a product” option to Rich Text fields’ Link menus, making it easy to create links to products.
- Added support for Omnipay “item bags”, giving gateways some information about the cart contents.
- Added the “gatewayPostRedirectTemplate” config setting, which can be used to specify the template that should be used to render the POST redirection page for gateways that require it.
- Added support for eager-loading variants when querying products, by setting the `with: 'variants'` product param.
- Added support for eager-loading products when querying variants, by setting the `with: 'product'` variant param.
- Added `craft.commerce.variants` for querying product variants with custom parameters.
- Added the “defaultPrice” product criteria parameter, for querying products by their default variant’s price.
- Added the “hasVariant” product criteria parameter, for querying products that have a variant matching a specific criteria. (This replaces the now-deprecated “withVariant” parameter”.)
- Added the “stock” variant criteria parameter, for querying variants by their available stock.
- Added the “commerce/payments/pay” controller action, replacing the now-deprecated “commerce/cartPayment/pay” action.
- Added the “commerce/payments/completePayment” controller action, replacing the now-deprecated “commerce/cartPayment/completePayment” action.
- The “commerce/payments/pay” controller action now accepts an optional “orderNumber” param, for specifying which order should receive the payment. (If none is provided, the active cart is used.)
- The “commerce/payments/pay” controller action now accepts an optional “expiry” parameter, which takes a combined month + year value in the format “MM/YYYY”.
- The “commerce/payments/pay” controller action doesn’t required “redirect” and “cancelUrl” params, like its predecessor did.
- The “commerce/payments/pay” controller action supports Ajax requests.
- Added an abstract Purchasable class that purchasables can extend, if they want to.
- Gateway adapters are now responsible for creating the payment form model themselves, via the new `getPaymentFormModel()` method.
- Gateway adapters are now responsible for populating the CreditCard object based on payment form data themselves, via the new `populateCard()` method.
- Gateway adapters now have an opportunity to modify the Omnipay payment request, via the new `populateRequest()` method.
- Gateway adapters can now add support for Control Panel payments by implementing `cpPaymentsEnabled()` and `getPaymentFormHtml()`.

### Changed
- `Commerce_PaymentFormModel` has been replaced by an abstract BasePaymentFormModel class and subclasses that target specific gateway types.
- Gateway adapters must now implement the new `getPaymentFormModel()` and `populateCard()` methods, or extend `CreditCardGatewayAdapter`.
- The signatures and behaviors of `Commerce_PaymentsService::processPayment()` and `completePayment()` have changed.
- New Sales and Discounts are now enabled by default.
- The Orders index page now displays orders in chronological order by default.
- It is no longer possible to save a product with a disabled default variant.
- It is no longer possible to add a disabled variant, or the variant of a disabled product, to the cart.
- `Commerce_PaymentsService::processPayment()` and `completePayment()` no longer respond to the request directly, unless the gateway requires a redirect via POST. They now return `true` or `false` indicating whether the operation was successful, and leave it up to the controller to handle the client response.

### Deprecated
- The “commerce/cartPayment/pay” controller action has been deprecated. Templates should be updated to use “commerce/payments/pay” instead.
- The “commerce/cartPayment/completePayment” controller action has been deprecated. Templates should be updated to use “commerce/payments/completePayment” instead.
- The “withVariant” product criteria parameter has been deprecated. Templates should be updated to use “hasVariant” instead.

## 1.0.1190 - 2016-02-26

### Fixed
- Fixed a bug where product-specific sales were not being applied correctly.

## 1.0.1189 - 2016-02-23

### Changed
- Reduced the number of SQL queries required to perform various actions.
- The “Enabled” checkbox is now checked by default when creating new promotions and payment methods.
- Edit Product page URLs no longer require the slug to be appended after the product ID.
- Completed orders are now sorted by Date Ordered by default, and incomplete orders by Date Updated, in the Control Panel.

### Fixed
- Fixed a PHP error that occurred if an active cart contained a purchasable that had been deleted in the back-end.
- Fixed a PHP error that occurred when trying to access the addresses of a non-existent customer.
- Fixed a bug where only a single sale was being applied to products even if there were multiple matching sales.

## 1.0.1188 - 2016-02-09

### Changed
- Order queries will now return zero results if the `number` criteria param is set to any empty value besides `null` (e.g. `false` or `0`).
- Improved the behavior of the Status menu in the Update Order Status modal on View Order pages.
- Added some `<body>` classes to some of Craft Commerce’s Control Panel pages.

### Fixed
- Fixed a bug where new carts could be created with an existing order number.
- Fixed a bug where the default descriptions given to discounts were not necessarily using the correct currency and number formats.
- Fixed a bug where a default state was getting selected when creating a new shipping rule, but it was not getting saved.
- Fixed a bug where variants could not be saved as disabled.

## 1.0.1187 - 2016-01-28

### Added
- Added `craft.commerce.getDiscountByCode()`, making it possible for templates to fetch info about a discount by its code.

### Changed
- OrderHistoryModel objects now have a `dateCreated` attribute.

### Fixed
- Fixed a bug where customers could select addresses that did not belong to them.
- Fixed a bug where new billing addresses were not getting saved properly when carts were set to use an existing shipping address, but `sameAddress` was left unchecked.
- Fixed a bug where numeric variant fields (e.g Price) were storing incorrect values when entered from locales that use periods as the grouping symbol.
- Fixed a PHP error that occurred when saving a custom order status with no emails selected.
- Fixed a bug where discounts were being applied to carts even after the discount had been disabled.
- Fixed a bug where carts were not displaying descriptions for applied discounts.
- Fixed a bug where variants’ Title fields were not showing the correct locale ID in some cases.

## 1.0.1186 - 2016-01-06

### Changed
- Updated the translation strings.

### Fixed
- Fixed a PHP error that occurred when attempting to change a tax category’s handle.
- Fixed a PHP error that occurred when attempting to save a discount or sale without selecting any products or product types.

## 1.0.1185 - 2015-12-21

### Added
- Orders now have an `email` criteria parameter which can be used to only query orders placed with the given email.
- Address objects now have `getFullName()` method, for returning the customer’s first and last name combined.
- Added the `totalLength` attribute to front-end cart Ajax responses.
- It’s now possible to sort orders by Date Ordered and Date Paid on the Orders index page.

### Changed
- A clear error message is now displayed when attempting to save a product, if the product type’s Title Format setting is invalid.
- A clear error message is now displayed when attempting to save a product, if the product type’s Automatic SKU Format setting is invalid.
- Any Twig errors that occur when rendering email templates are now caught and logged, without affecting the actual order status change.
- The Payment Methods index now shows the payment methods’ gateways’ actual display names, rather than their class names.
- Payment method settings that are being overridden in craft/config/commerce.php now get disabled from Edit Payment Method pages.
- The extended line item info HUD now displays the included tax for the line item.

### Fixed
- Fixed a bug where the cart was not immediately forgotten when an order was completed.
- Fixed a bug where `Commerce_OrderModel::getTotalLength()` was returning the total height of each of its line items, rather than the length.
- Fixed a bug where variants’ height, length, and width were not being saved correctly on order line item snapshots.
- Fixed a bug where order queries would return results even when the `user` or `customer` params were set to invalid values.
- Fixed a PHP error that occurred when accessing a third party shipping method from an order object.
- Fixed a PHP error that occurred when accessing the Sales index page.
- Fixed a PHP error that occurred when loading dependencies on some servers.
- Fixed a JavaScript error that occurred when viewing extended info about an order’s line items.
- Fixed some language and styling bugs.

## 1.0.1184 - 2015-12-09

### Added
- Added support for inline product creation from product selection modals.
- Products now have an `editable` criteria parameter which can be used to only query products which the current user has permission to edit.
- Added support for payment methods using the eWAY Rapid gateway.

### Changed
- Improved compatibility with some payment gateways.
- Added the `shippingMethodId` attribute to front-end cart Ajax responses.
- Users that have permission to access Craft Commerce in the Control Panel, but not permission to manage Orders, Products, or Promotions now get a 403 error when accessing /admin/commerce, rather than a blank page.
- The “Download PDF” button no longer appears on the View Order page if no PDF template exists yet.
- `Commerce_OrderModel::getPdfUrl()` now only returns a URL if the PDF template exists; otherwise null will be returned.
- Errors that occur when parsing email templates now get logged in craft/storage/runtime/logs/commerce.log.
- Improved the wording of error messages that occur when an unsupported gateway request is made.

### Fixed
- Fixed a bug where entering a sale’s discount amount to a decimal number less than 1 would result in the sale applying a negative discount (surcharge) to applicable product prices. Please check any existing sales to make sure the correct amount is being discounted.
- Fixed bug where email template errors would cause order completion to fail.
- Fixed a bug where shipping rule description fields were not being saved.
- Fixed a PHP error that could occur when saving a product via an Element Editor HUD.
- Fixed a bug where billing and shipping addresses were receiving duplicate validation errors when the `sameAddress` flag was set to true.
- Fixed a JavaScript error that occurred when changing an order’s status on servers with case-sensitive file systems.

## 1.0.1183 - 2015-12-03

### Changed
- Discounts are now entered as positive numbers in the CP (e.g. a 50% discount is defined as either “0.5” or “50%” rather than “-0.5” or “-50%”).
- Added the `commerce_cart.onBeforeAddToCart` event.
- Added the `commerce_discounts.onBeforeMatchLineItem` event, making it possible for plugins to perform additional checks when determining if a discount should be applied to a line item.
- Added the `commerce_payments.onBeforeGatewayRequestSend` event.

### Fixed
- Fixed a PHP error that would occur when the Payment Methods index page if any of the existing payment methods were using classes that could not be found.
- Fixed a bug where some failed payment requests were not returning an error message.
- Fixed a bug where `PaymentsService::processPayment()` was attempting to redirect to the order’s return URL even if it didn’t have one, in the event that the order was already paid in full before `processPayment()` was called. Now `true` is returned instead.
- Fixed some UI strings that were not getting properly translated.

## 1.0.1182 - 2015-12-01

### Added
- Tax Rates now have a “Taxable Subject” setting, allowing admins to choose whether the Tax Rate should be applied to shipping costs, price, or both.
- View Order pages now display notes and options associated with line items.
- Added new `commerce_addresses.beforeSaveAddress` and `saveAddress` events.
- Purchasables now must implement a `getIsPromotable()` method, which returns whether the purchasable can be subject to discounts.
- Variants now support a `default` element criteria param, for only querying variants that are/aren’t the default variant of an invariable product.

### Changed
- All number fields now display values in the current locale’s number format.
- Variant descriptions now include the product’s title for products that have variants.
- It is now more obvious in the UI that you are unable to delete an order status while orders exist with that status.
- The `commerce_orders.beforeSaveOrder` event now respects event’s `$peformAction` value.
- The `commerce_orders.beforeSaveOrder` and `saveOrder` events trigger for carts, in addition to completed orders.
- `Commerce_PaymentsService::processPayment()` no longer redirects the browser if the `$redirect` argument passed to it is `null`.
- Renamed `Commerce_VariantsService::getPrimaryVariantByProductId()` to `getDefaultVariantByProductId()`.
- Updated all instances of `craft.commerce.getCart()` to `craft.commerce.cart` in the example templates.
- Customers are now redirected to the main products page when attempting to view their cart while it is empty.

### Removed
- Removed the `commerceDecimal` and `commerceCurrency` template filters. Craft CMS’s built-in [number](https://craftcms.com/docs/templating/filters#number) and [currency](https://craftcms.com/docs/templating/filters#currency) filters should be used instead. Note that you will need to explicitly pass in the cart’s currency to the `currency` filter (e.g. `|currency(craft.commerce.cart.currency)`).

### Fixed
- Fixed a bug where View Order pages were displaying links to purchased products even if the product didn’t exist anymore, which would result in a 404 error.
- Fixed a bug where orders’ base shipping costs and base discounts were not getting reset when adjustments were recalculated.
- Fixed the “Country” and “State” field labels on Edit Shipping Rule pages, which were incorrectly pluralized.
- Fixed a bug where toggling a product/variant’s “Unlimited” checkbox was not enabling/disabling the Stock text input.
- Fixed a PHP error that occurred on order completion when purchasing a third party purchasable.
- Fixed a PHP error that occurred when attempting to add a line item to the cart with zero quantity.
- Fixed a bug where the state name was not getting included from address models’ `getStateText()` methods.
- Fixed a PHP error that would occur when saving a variable product without any variants.

## 0.9.1179 - 2015-11-24

### Added
- Added a new “Manage orders” user permission, which determines whether the current user is allowed to manage orders.
- Added a new “Manage promotions” user permission, which determines whether the current user is allowed to manage promotions.
- Added new “Manage _[type]_ products” user permissions for each product type, which determines whether the current user is allowed to manage products of that type.
- It is now possible to set payment method settings from craft/config/commerce.php. To do so, have the file return an array with a `'paymentMethodSettings'` key, set to a sub-array that is indexed by payment method IDs, whose sub-values are set to the payment method’s settings (e.g. `return ['paymentMethodSettings' => ['1' => ['apiKey' => getenv('STRIPE_API_KEY')]]];`).
- Added an `isGuest()` method to order models, which returns whether the order is being made by a guest account.
- The `cartPayment/pay` controller action now checks for a `paymentMethodId` param, making it possible to select a payment gateway at the exact time of payment.
- Added `Commerce_TaxCategoriesService::getTaxCategoryByHandle()`.

### Changed
- Ajax requests to `commerce/cart/*` controller actions now get the `totalIncludedTax` amount in the response.
- Renamed `Commerce_ProductTypeService::save()` to `saveProductType()`.
- Renamed `Commerce_PurchasableService` to `Commerce_PurchasablesService` (plural).
- Renamed all `Commerce_OrderStatusService` methods to be more explicit (e.g. `save()` is now `saveOrderStatus()`).
- Renamed `Commerce_TaxCategoriesService::getAll()` to `getAllTaxCategories()`.
- Added “TYPE_” and “STATUS_” prefixes to each of the constants on TransactionRecord, to clarify their purposes.
- Order models no longer have $billingAddressData and $shippingAddressData properties. The billing/shipping addresses chosen by the customer during checkout are now duplicated in the craft_commerce_addresses table upon order completion, and the order’s billingAddressId and shippingAddressId attributes are updated to the new address records’ IDs.
- Purchasables must now have a `getTaxCategoryId()` method, which returns the ID of the tax category that should be applied to the purchasable.
- Third-party purchasables can now have taxes applied to their line items when in the cart.
- Added `totalTax`, `totalTaxIncluded`, `totalDiscount`, and `totalShippingCost` to the example templates’ order totals info.

### Fixed
- Fixed a bug where variants were not being returned in the user-defined order on the front end.
- Fixed a bug where `Commerce_OrdersService::getOrdersByCustomer()` was returning incomplete carts. It now only returns completed orders.
- Fixed a bug where the line items’ `taxIncluded` amount was not getting reset to zero before recalculating the amount of included tax.
- Fixed a bug where products of a type that had been switched from having variants to not having variants could end up with an extra Title field on the Edit Product page.
- Fixed an issue where Craft Personal and Client installations where making user groups available to sale and discount conditions.
- Fixed a PHP error that occurred when an order model’s `userId` attribute was set to the ID of a user account that didn’t have a customer record associated with it.
- Fixed a bug where quantity restrictions on a product/variant were not being applied consistently to line items that were added with custom options.
- Fixed some language strings that were not getting static translations applied to them.
- Fixed a bug where Price fields were displaying blank values when they had previously been set to `0`.
- Fixed a bug where `Commerce_TaxCategoriesService::getAllTaxCategories()` could return null values if `getTaxCategoryById()` had been called previously with an invalid tax category ID.

## 0.9.1177 - 2015-11-18

### Changed
- The example templates now display credit card errors more clearly.

### Fixed
- Fixed a bug where products’ and variants’ Stock fields were displaying blank values.

## 0.9.1176 - 2015-11-17

### Added
- Craft Commerce is now translated into German, Dutch, French (FR and CA), and Norwegian.
- Added the “Automatic SKU Format” Product Type setting, which defines what products’/variants’ SKUs should look like when they’re submitted without a value.
- It is now possible to save arbitrary “options” to line items. When the same purchasable is added to the cart twice, but with different options, it will result in two separate line items rather than one line item with a quantity of 2.
- Order models now have a `totalDiscount` property, which returns the total of all discounts applied to its line items, in addition to the base discount.

### Changed
- The tax engine now records the amount of included tax for each line item, via a new `taxIncluded` property on line item models. (This does not affect existing tax calculation behaviors in any way.)
- Customer data stored in session is now cleared out whenever a user logs in/out, and when a logged-out guest completes their order.
- The example templates have been updated to demonstrate the new Line Item Options feature.
- Address management features are now hidden for guest users in the example templates to avoid confusion.

### Fixed
- Fixed a bug where products/variants that were out of stock would show a blank value for the “Stock” field, rather than “0”.
- Fixed a bug where the `shippingMethod` property returned by Ajax requests to `commerce/cart/*` was getting set to an incorrect value. The property is now set to the shipping method’s handle.

## 0.9.1175 - 2015-11-11

### Added
- Added a new “Show the Title field for variants” setting to Product Types that have variants. When checked, variants of products of that Product Type will get a new “Title” field that can be directly edited by product managers.
- It’s now possible to update an order’s custom fields when posting to the `commerce/cartPayment/pay` controller action.

### Changed
- Renamed `craft.commerce.getShippingMethods()` to `getAvailableShippingMethods()`.
- The shipping method info arrays returned by `craft.commerce.getAvailableShippingMethods()` now include `description` properties, set to the shipping methods’ active rules’ description. It also returns the shipping methods’ `type`.
- The shipping method info arrays returned by `craft.commerce.getAvailableShippingMethods()` are now sorted by their added cost, from cheapest to most expensive.
- Ajax requests to `commerce/cart/*` controller actions now get information about the available shipping methods in the response.
- Customer address info is now purged from the session when a user logs out with an active cart.
- Changes to the payment method in the example templates’ checkout process are now immediately applied to the cart.
- When the Stripe gateway is selected as the Payment Method during checkout we now show an example implementation of token billing with stripe.js

### Fixed
- Fixed a bug where the user-managed shipping methods’ edit URLs were missing a `/` before their IDs.
- Fixed a bug where it was possible to complete an order with a shipping method that was not supposed to be available, per its rules.
- Fixed a bug where it was possible to log out of Craft but still see address data in the cart.
- Fixed a bug where plugin-based shipping methods were getting re-instantiated each time `craft.commerce.getShippingMethods()` was called.
- Fixed a bug where batch product deletion from the Products index page was not also deleting their associated variants.

## 0.9.1173 - 2015-11-09

### Added
- Added a “Business Name” field to customer addresses (accessible via a `businessName` attribute), which replaces the “Company” field (and `company` attribute), and can be used to store customers’ businesses’ names when purchasing on behalf of their company.
- Added a “Business Tax ID” field to customer addresses (accessible via a `businessTaxId` attribute), which can be used to store customers’ businesses’ tax IDs (e.g. VAT) when purchasing on behalf of their company.
- Added a `getCountriesByTaxZoneId()` method to the Tax Zones service.
- Added a `getStatesByTaxZoneId()` method to the Tax Zones service.
- It is now possible to create new Tax Zones and Tax Categories directly from the Edit Tax Rate page.

### Changed
- The ShippingMethod interface has three new methods: `getType()`, `getId()`, and `getCpEditUrl()`. (`getId()` should always return `null` for third party shipping methods.)
- It is no longer necessary to have created a Tax Zone before accessing Commerce → Settings → Tax Rates and creating a tax rate.
- The “Handle” field on Edit Tax Category pages is now automatically generated based on the “Name” field.
- Plugin-based shipping methods are now listed in Commerce → Settings → Shipping Methods alongside the user-managed ones.
- Orders can now be sorted by ID in the Control Panel.
- Updated the example templates to account for the new `businessName` and `businessTaxId` address attributes.

### Fixed
- Fixed a PHP error that occurred when editing a product if PHP was configured to display strict errors.
- Fixed a bug where products/variants would always show the “Dimensions” and “Weight” fields, even for product types that were configured to hide those fields.
- Fixed a PHP error that occurred when the tax calculator accessed third-party Shipping Methods.
- Fixed a MySQL error that occurred when saving a Tax Rate without a Tax Zone selected.
- Fixed an issue where clicking on the “Settings” global nav item under “Commerce” could direct users to the front-end site.

## 0.9.1171 - 2015-11-05

### Changed
- The “Promotable” and “Free Shipping” field headings on Edit Product pages now act as labels for their respective checkboxes.
- Craft Commerce now logs an error message when an order’s custom status is changed and the notification email’s template cannot be found.
- Commerce Customer Info fields are now read-only. (Customers can still edit their own addresses from the front-end.)
- Craft Commerce now keeps its customers’ emails in sync with their corresponding user accounts’ emails.
- Added a `shortNumber` attribute to order models, making it easy for templates to access the short version of the order number.
- The example templates’ product listings have new and improved icon images.

### Fixed
- Fixed a bug where the “Craft Commerce” link in the global sidebar would direct users to the front-end site, if the `cpTrigger` config setting was not set to `'admin'`.
- Updated the “Post Date” and “Expiry Date” table column headings on the Products index page, which were still labeled “Available On” and “Expires On”.
- Fixed a bug where one of the Market Commerce → Craft Commerce upgrade migrations wouldn’t run on case-sensitive file systems.
- Fixed a PHP error that occurred when viewing an active cart without an address from the Control Panel.
- Fixed a bug where custom field data was not saved via the `commerce/cart/updateCart` controller action if it wasn’t submitted along with other cart updates.
- Added some missing CSRF inputs to the example templates, when CSRF protection is enabled for the site.

### Security
- The example templates’ third party scripts now load over a protocol-relative URL, resolving security warnings.

## 0.9.1170 - 2015-11-04

### Added
- Renamed the plugin from Market Commerce to Craft Commerce.
- Craft Commerce supports One-Click Updating from the Updates page in the Control Panel.
- Gave Craft Commerce a fancy new plugin icon.
- Updated all of the Control Panel templates for improved consistency with Craft 2.5, and improved usability.
- Non-admins can now access Craft Commerce’s Control Panel pages via the “Access Craft Commerce” user permission (with the exception of its Settings section).
- Products are now localizable.
- It’s now possible to create a new sale or discount right from the Products index page, via a new Batch Action.
- It’s now possible to delete products from the Products index page in the Control Panel.
- Product variants are now managed right inline on Edit Product pages, via a new Matrix-inspired UI.
- Added Live Preview and Sharing support to Edit Product pages.
- It’s now possible to create new products right from Product Selector Modals (like the ones used by Products fields).
- Product types now have a “Has dimensions?” setting. The Width, Height, Length, and Weight variant fields will only show up when this is enabled now.
- It’s now possible to update multiple order statuses simultaneously from the Orders index page, via a new Batch Action.
- It’s now possible to delete orders from the Orders index page in the Control Panel.
- The View Order page now uses the same modal window to update order statuses as the Orders index page uses when updating statuses via the Batch Action.
- The View Order page now has “info” icons beside each line item and recorded transaction, for viewing deeper information about them.
- The View Order page now shows adjustments made on the order.
- Renamed the `craft.market` variable to `craft.commerce`.
- Added a new `commerce/cart/updateCart` controller action that can handle customer address/email changes, coupon application, line item additions, and shipping/payment method selections, replacing most of the old Cart actions. (The only other `commerce/cart/*` actions that remain are `updateLineItem`, `removeLineItem`, and `removeAllLineItems`.)
- It is now possible to use token billing with some gateways, like Stripe, by passing a `token` POST param to the `cartPay/pay` controller action, so your customers’ credit card info never touches your server.
- It is now possible to access through all custom Order Statuses `craft.commerce.orderStatuses`.
- Added the `itemSubtotalWithSale` attribute to order models, to get the subtotal of all order items before any adjustments have been applied.
- Renamed all class namespaces and prefixes for the Craft Commerce rename.
- Renamed nearly all service method names to be more explicit and follow Craft CMS naming conventions (i.e. `getById()` is now `getOrderById()`).
- All gateways must now implement the GatewayAdapterInterface interface. Craft Commerce provides a BaseGatewayAdapter class that adapts OmniPay gateway classes for this interface.
- Added the `commerce_transactions.onSaveTransaction` event.
- Added the `commerce_addOrderActions` hook.
- Added the `commerce_addProductActions` hook.
- Added the `commerce_defineAdditionalOrderTableAttributes` hook.
- Added the `commerce_defineAdditionalProductTableAttributes` hook.
- Added the `commerce_getOrderTableAttributeHtml` hook.
- Added the `commerce_getProductTableAttributeHtml` hook.
- Added the `commerce_modifyEmail` hook.
- Added the `commerce_modifyOrderSortableAttributes` hook.
- Added the `commerce_modifyOrderSources` hook.
- Added the `commerce_modifyPaymentRequest` hook.
- Added the `commerce_modifyProductSortableAttributes` hook.
- Added the `commerce_modifyProductSources` hook.
- Added the `commerce_registerShippingMethods` hook.

### Changed
- Sales rates and percentages are now entered as a positive number, and can be entered with or without a `%` sign.
- Products are now sorted by Post Date in descending order by default.
- All of the Settings pages have been cleaned up significantly.
- Renamed the `isPaid` order criteria param to `isUnpaid`.
- Renamed products’ `availableOn` and `expiresOn` attributes to `postDate` and `expiryDate`.
- Craft Commerce now records all failed payment transactions and include the gateway response.
- Reduced the number of SQL queries that get executed on order/product listing pages, depending on the attributes being accessed.
- Tax Categories now have “handles” rather than “codes”.
- When a Product Type is changed from having variants to not having variants, all of the existing products’ variants will be deleted, save for the Default Variants.
- If a default zone is not selected on an included tax rate, an error is displayed.
- Improved the extendability of the shipping engine. The new `ShippingMethod` and `ShippingRule` interfaces now allow a plugin to provide their own methods and rules which can dynamically add shipping costs to the cart.
- Added an `$error` argument to `Commerce_CartService::setPaymentMethod()` and `setShippingMethod()`.
- The example templates have been updated for the new variable names and controller actions, and their Twig code has been simplified to be more clear for newcomers (including more detailed explanation comments).
- The example PDF template now includes more information about the order, and a “PAID” stamp graphic.
- The example templates now include a customer address management section.
- Improved the customer address selection UI.

### Removed
- The “Cart Purge Interval” and “Cart Cookie Expiry Settings” have been removed from Control Panel. You will now need to add a `commerce.php` file in craft/config and set those settings from there. (See commerce/config.php for the default values.)
- Removed the default Shipping Method and improved the handling of blank shipping methods.
- Removed customer listing page. Add the Commerce Customer Info field type to your User field layout instead.

### Fixed
- Fixed a bug where you could pass an invalid `purchasableId` to the Cart.
- Fixed a bug where the customer link on the View Order page didn’t go to the user’s profile.
- Fixed a Twig error that occurred if a user manually went to /admin/commerce/orders/new. A 404 error is returned instead now.
- Fixed a bug where it was possible to use currency codes unsupported by OmniPay.
- Fixed a bug where the Mollie gateway was not providing the right token for payment completion.
- Fixed a bug where the `totalShipping` cost was incorrect when items with Free Shipping were in the cart.
- Fixed a bug in the Sale Amount logic.
- Products are now Promotable by default.
- Fixed bug where the logic to determine if an order is paid in full had a rounding error.<|MERGE_RESOLUTION|>--- conflicted
+++ resolved
@@ -1,7 +1,6 @@
 # Release Notes for Craft Commerce
 
-<<<<<<< HEAD
-# Unreleased (3.x)
+## Unreleased (3.x)
 
 ### Added
 - Added the `activeCartDuration` setting to determine if a cart should show as inactive on the Order index page. ([#959](https://github.com/craftcms/commerce/issues/959))
@@ -79,8 +78,8 @@
 - Removed `craft\commerce\services\Countries::getAllCountriesListData()`.
 - Removed `craft\commerce\services\Gateways::getAllFrontEndGateways()`.
 - Removed `craft\commerce\services\ShippingMethods::getOrderedAvailableShippingMethods()`.
-=======
-## Unreleased
+
+## Unreleased 2.2.x
 
 ### Added
 - `commerce/cart/*` requests now include estimated address data in their JSON response. ([#1084](https://github.com/craftcms/commerce/issues/1084))
@@ -93,7 +92,6 @@
 ### Fixed
 - Fixed a PHP error that occurred when rendering PDFs. ([#1072](https://github.com/craftcms/commerce/pull/1072))
 - Fixed a PHP error that occurred when saving order statuses. ([#1082](https://github.com/craftcms/commerce/issues/1082))
->>>>>>> cb6748e7
 
 ## 2.2.5 - 2019-10-24
 
