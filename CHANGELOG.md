# Release Notes for Craft Commerce

## 3.4.20 - 2023-02-21

- Fixed a bug that could occur when updating to Commerce 3.
- Fixed a bug that could cause a large number of shipping rule category queries.
<<<<<<< HEAD
- Fixed a PHP error that would occur when calling `craft\commerce\services\ProductTypes::getEditableProductTypes()` while not logged in. 
- Fixed a bug where calling a shipping method with an integer handle throws an error. ([#3093])(https://github.com/craftcms/commerce/issues/3093)
=======
- Fixed a PHP error that occurred when eager-loading variant fields.
- Fixed a PHP error that occurred when calling `craft\commerce\services\ProductTypes::getEditableProductTypes()` while not signed in. 
>>>>>>> 7ed46650

## 3.4.19 - 2022-11-23

### Fixed
- Fixed a bug where carts weren’t getting default billing and shipping addresses set after login when `autoSetNewCartAddresses` was enabled. ([#2903](https://github.com/craftcms/commerce/issues/2903))
- Fixed an error that could occur when purging inactive carts.

## 3.4.18 - 2022-10-26

### Deprecated
- Deprecated `craft\commerce\elements\Order::getShippingMethod()`. `$shippingMethodName` and `$shippingMethodHandle` should be used instead.

### Fixed
- Fixed a bug where custom shipping methods weren’t applying to orders properly. ([#2986](https://github.com/craftcms/commerce/issues/2986))
- Fixed a bug where passing an invalid product type handle into product queries’ `type` params wouldn’t have any effect. ([#2966](https://github.com/craftcms/commerce/issues/2966))

## 3.4.17.2 - 2022-09-16

### Fixed
- Fixed a bug where partial elements were not being deleted during garbage collection.
- Fixed a bug where orders’ item subtotals weren’t being saved to the database.

## 3.4.17.1 - 2022-08-30

### Fixed
- Fixed a bug where the incorrect version number was being shown after updating.

## 3.4.17 - 2022-08-30

### Deprecated
- Deprecated `craft\commerce\services\Orders::pruneDeletedField()`.
- Deprecated `craft\commerce\services\ProductType::pruneDeletedField()`.
- Deprecated `craft\commerce\services\Subscriptions::pruneDeletedField()`.

### Fixed
- Fixed a bug where condition formula results were being cached incorrectly. ([#2842](https://github.com/craftcms/commerce/issues/2842))
- Fixed a bug where not all project config changes would be applied if a field or site was deleted. ([craftcms/cms#9567](https://github.com/craftcms/cms/issues/9567))

## 3.4.16 - 2022-08-05

### Fixed
- Fixed a bug where address zone condition formulas were being cached incorrectly. ([#2842](https://github.com/craftcms/commerce/issues/2842))
- Fixed a bug where querying for orders by email would return incorrect results on PostgreSQL.
- Fixed a bug where clearing a date from a discount would also clear out its usage count. ([#2819](https://github.com/craftcms/commerce/issues/2819))

## 3.4.15 - 2022-05-16

### Changed
- It’s now possible to disable the default variant on the Edit Product page.

### Fixed
- Fixed a bug where it wasn’t possible to navigate the color field with the keyboard on the Edit Order Status page. ([#2601](https://github.com/craftcms/commerce/issues/2601))
- Fixed a bug where it was possible to attempt a payment for a cart with unsaved changes on the Edit Order page. ([#2795](https://github.com/craftcms/commerce/issues/2795))

## 3.4.14 - 2022-04-06

### Fixed
- Fixed a bug where eager-loaded line items weren’t getting returned in a consistent order. ([#2740](https://github.com/craftcms/commerce/issues/2740))
- Fixed a bug where it wasn’t possible to remove an address on the Edit Order page. ([#2745](https://github.com/craftcms/commerce/issues/2745))
- Fixed a bug where the First Name and Last Name fields weren’t shown in payment modals on the Edit Order page, when using the Dummy gateway.

## 3.4.13 - 2022-03-24

### Changed
- Condition formulas now support `abs`, `filter`, `first`, `map`, and `merge` filters. ([#2744](https://github.com/craftcms/commerce/issues/2744))

### Fixed
- Fixed a bug where some order history records were getting deleted along with guest customer records during garbage collection. ([#2727](https://github.com/craftcms/commerce/issues/2727))

## 3.4.12 - 2022-03-16

### Added
- Added support for PHP 8.1.

### Changed
- `craft\commerce\models\ProductType` now supports `EVENT_DEFINE_BEHAVIORS`. ([#2715](https://github.com/craftcms/commerce/issues/2715))

### Fixed
- Fixed a bug where collapsed variant blocks weren’t showing the correct preview text on Edit Product pages.
- Fixed a bug where `craft\commerce\errors\ProductTypeNotFoundException` had the wrong namespace (`craft\errors`) and wasn’t autoloadable with Composer 2.

## 3.4.11 - 2022-02-09

### Changed
- Improved memory usage for `craft\commerce\services\LineItems::getAllLineItemsByOrderId()`.  ([#2673](https://github.com/craftcms/commerce/issues/2673))

### Fixed
- Fixed a bug that could occur when attempting to create a customer on the Edit Order page. ([#2671](https://github.com/craftcms/commerce/issues/2671))
- Fixed a bug where the shipping method name wasn’t getting updated in the Edit Order page sidebar if the shipping method was changed. ([#2682](https://github.com/craftcms/commerce/issues/2682))
- Fixed a bug where `Addresses::getStoreLocation()` could return an address with `isStoreLocation` set to `false`. ([#2688](https://github.com/craftcms/commerce/issues/2688))
- Fixed a bug where Edit State pages included a breadcrumb that linked to a 404. ([#2692](https://github.com/craftcms/commerce/pull/2692))
- Fixed an error that could occur when saving a discount. ([#2505](https://github.com/craftcms/commerce/issues/2505))

## 3.4.10.1 - 2022-01-13

### Fixed
- Fixed a bug where `craft\commerce\models\LiteTaxSettings::getTaxRateAsPercent()` wasn’t returning a value.

## 3.4.10 - 2022-01-12

### Added
- It’s now possible to completely disable the Donation purchasable. ([#2374](https://github.com/craftcms/commerce/discussions/2374))
- Added support for searching orders by line item description. ([#2658](https://github.com/craftcms/commerce/pull/2658))
- Added `craft\commerce\elements\Order::isPaymentAmountPartial()`.
- Added `craft\commerce\helpers\Localization`.

### Fixed
- Fixed a bug where gateways’ `supportsPartialPayment()` methods weren’t being respected.
- Fixed an error that could occur when saving a discount. ([#2660](https://github.com/craftcms/commerce/issues/2660))
- Fixed a bug where partial payment errors weren’t getting returned correctly for Ajax requests to `commerce/payments/pay`.
- Fixed an error that could occur when trying to refund an order. ([#2642](https://github.com/craftcms/commerce/pull/2642))
- Fixed a bug where tax rates weren’t properly supporting localized number formats.

### Security
- Fixed XSS vulnerabilities.

## 3.4.9.3 - 2021-12-23

### Fixed
- Fixed a bug where it wasn’t possible to scroll transactions’ gateway response data on View Order pages. ([#2639](https://github.com/craftcms/commerce/issues/2639))
- Fixed a bug where it wasn’t possible to save sales.

## 3.4.9.2 - 2021-12-15

### Fixed
- Fixed an error that occurred when loading the Order Edit page. ([#2640](https://github.com/craftcms/commerce/issues/2640))

## 3.4.9.1 - 2021-12-15

### Changed
- Craft Commerce now requires Craft CMS 3.7.25 or later. ([#2638](https://github.com/craftcms/commerce/issues/2638))

## 3.4.9 - 2021-12-14

### Added
- Discounts and sales now have “All purchasables”, “All categories”, and “All customers” settings. ([#2615](https://github.com/craftcms/commerce/issues/2615))

### Changed
- Product indexes now use a “Product” header column heading by default, rather than “Title”.

### Fixed
- Fixed a bug where adjustment snapshots were removed when recalculating a completed order.
- Fixed a bug where email previews included control panel assets. ([#2632](https://github.com/craftcms/commerce/issues/2632))

## 3.4.8 - 2021-11-25

### Added
- Added `craft\commerce\controllers\ProductsController::enforceEditProductPermissions()`.
- Added `craft\commerce\controllers\ProductsController::enforceDeleteProductPermissions()`.
- Added `craft\commerce\controllers\ProductsPreviewController::enforceEditProductPermissions()`.
- Added `craft\commerce\controllers\SubscriptionsController::enforceEditSubscriptionPermissions()`.

### Changed
- Improved the performance of order saving.
- Formula condition results are now cached.
- Products now support `EVENT_DEFINE_IS_EDITABLE` and `EVENT_DEFINE_IS_DELETABLE`. ([#2606](https://github.com/craftcms/commerce/issues/2606))
- Subscriptions now support `EVENT_DEFINE_IS_EDITABLE`.

## Deprecated
- Deprecated `craft\commerce\controllers\ProductsController::enforceProductPermissions()`.
- Deprecated `craft\commerce\controllers\ProductsPreviewController::enforceProductPermissions()`.
- Deprecated `craft\commerce\controllers\ProductsPreviewController::actionSaveProduct()`.

### Fixed
- Fixed a bug where active/inactive cart queries weren’t factoring the system time zone properly. ([#2601](https://github.com/craftcms/commerce/issues/2601))
- Fixed a bug where it was possible to save a product without any variants. ([#2612](https://github.com/craftcms/commerce/issues/2612))
- Fixed a bug where the First Name and Last Name fields within payment modals weren’t immediately visible. ([#2603](https://github.com/craftcms/commerce/issues/2603))
- Fixed a bug where the “Billing Details URL” subscription setting didn’t fully support being set to an environment variable. ([#2571](https://github.com/craftcms/commerce/pull/2571))

## 3.4.7 - 2021-11-03

### Deprecated
- Deprecated `craft\commerce\models\ProductType::getLineItemFormat()` and `setLineItemFormat()`.

### Fixed
- Fixed a bug where products’ Variants fields could be added to the field layout twice.
- Fixed a bug where PDFs could be rendered incorrectly. ([#2599](https://github.com/craftcms/commerce/issues/2599))
- Fixed an error that that could occur when instantiating a `craft\commerce\elements\Order` object. ([#2602](https://github.com/craftcms/commerce/issues/2602))

### Security
- Fixed XSS vulnerabilities.

## 3.4.6 - 2021-10-20

### Added
- Added `craft\commerce\services\PaymentSources::getPaymentSourceByTokenAndGatewayId()`.

### Changed
- Improved the styling and behavior of the example templates.

### Fixed
- Fixed a bug where purging inactive carts did not respect time zones. ([#2588](https://github.com/craftcms/commerce/issues/2588))
- Fixed a bug where it was possible to manage discounts when using the Lite edition. ([#2590](https://github.com/craftcms/commerce/issues/2590))

## 3.4.5 - 2021-10-13

### Added
- Added `craft\commerce\services\Transactions::getTransactionByReference()`.

### Fixed
- Fixed a bug where shipping rules could never match when the cart was empty. ([#2583](https://github.com/craftcms/commerce/issues/2583))
- Fixed a bug where a default shipping method was not being set per the `autoSetCartShippingMethodOption` setting. ([#2584](https://github.com/craftcms/commerce/issues/2584))

## 3.4.4 - 2021-10-07

### Added
- Added the `autoSetCartShippingMethodOption` config setting.

### Changed
- The `commerce/cart/update-cart` action now supports a `clearLineItems` param.

### Fixed
- Fixed a bug where addresses weren’t getting copied to orders correctly. ([#2555](https://github.com/craftcms/commerce/issues/2555))

## 3.4.3 - 2021-09-22

### Fixed
- Fixed a bug where discounts’ purchasable conditions weren’t applying to products when they were initially added to the cart. ([#2559](https://github.com/craftcms/commerce/issues/2559)) 
- Fixed a bug where carts weren’t getting recalculated when force-saved. ([#2560](https://github.com/craftcms/commerce/issues/2560))
- Fixed a bug where Commerce models’ `defineRules()` methods were declared as `public` instead of `protected`.
- Fixed a bug where new Commerce installs were getting a `sendCartInfo` column added to their `commerce_gateways` table, which isn’t needed.

### Security
- Fixed XSS vulnerabilities.

## 3.4.2 - 2021-08-11

### Changed
- Discount condition formulas now allow `|date` filters. ([#2505](https://github.com/craftcms/commerce/issues/2505))
- Orders now include billing and shipping addresses in search their keywords.
- The `registerUserOnOrderComplete` order parameter is now honored when completing an order from the control panel. ([#2503](https://github.com/craftcms/commerce/issues/2503))

### Fixed
- Fixed a bug where zero-value payment amounts would be ignored in favor of the outstanding balance, if using an alternative currency. ([#2501](https://github.com/craftcms/commerce/issues/2501))
- Fixed a bug where it wasn't possible to modify the address query from `craft\commerce\services\Addresses::EVENT_BEFORE_PURGE_ADDRESSES` event handlers.
- Fixed a bug where `craft\commerce\services\Formulas::validateFormulaSyntax()` wasn't working properly.

## 3.4.1 - 2021-07-26

### Changed
- Improved the performance of order recalculation.

### Fixed
- Fixed a bug where discount queries on coupon codes were case sensitive. ([#2249](https://github.com/craftcms/commerce/issues/2249))
- Fixed a SQL error that could occur during a migration with a database using a table prefix. ([#2497](https://github.com/craftcms/commerce/issues/2497))

## 3.4.0.3 - 2021-07-21

### Fixed
- Fixed a bug where it wasn't possible for customers to select shipping methods registered by plugins. ([#2278](https://github.com/craftcms/commerce/issues/2278))
- Fixed a PHP error that could occur when accessing an orders’ shipping method that was registered by plugins. ([#2279](https://github.com/craftcms/commerce/issues/2279))

## 3.4.0.2 - 2021-07-19

### Fixed
- Fixed a bug where it wasn't possible for customers to select shipping methods registered by plugins. ([#2273](https://github.com/craftcms/commerce/issues/2273))

## 3.4.0.1 - 2021-07-14

### Fixed
- Fixed a couple UI bugs on Edit Order pages. ([#2270](https://github.com/craftcms/commerce/issues/2270))
- Fixed a bug where `orderSiteId` and `orderLanguage` order query params woren’t working correctly. ([#2272](https://github.com/craftcms/commerce/issues/2272))

## 3.4.0 - 2021-07-13

### Added
- Added the ability to download multiple orders’ PDFs as a single, combined PDF from the Orders index page. ([#1785](https://github.com/craftcms/commerce/issues/1785))
- Added the ability to disable included tax removal. ([#1881](https://github.com/craftcms/commerce/issues/1881))
- Added the “Revenue Options” setting to the Top Products widget. ([#1919](https://github.com/craftcms/commerce/issues/1919))
- Added the ability to bulk-delete discounts from the Discounts index page. ([#2172](https://github.com/craftcms/commerce/issues/2172))
- Added the ability to bulk-delete sales from the Sales index page.
- Added the `cp.commerce.discounts.index`, `cp.commerce.discounts.edit`, `cp.commerce.discounts.edit.content`, and `cp.commerce.discounts.edit.details` template hooks. ([#2173](https://github.com/craftcms/commerce/issues/2173))
- Added the `cp.commerce.sales.index`, `cp.commerce.sales.edit`, `cp.commerce.sales.edit.content`, and `cp.commerce.sales.edit.details` template hooks. ([#2173](https://github.com/craftcms/commerce/issues/2173))
- Added `craft\commerce\base\Plan::$dateCreated`.
- Added `craft\commerce\base\Plan::$dateUpdated`.
- Added `craft\commerce\elements\Order::hasShippableItems()`.
- Added `craft\commerce\models\Address::$dateCreated`.
- Added `craft\commerce\models\Address::$dateUpdated`.
- Added `craft\commerce\models\Country::$dateCreated`.
- Added `craft\commerce\models\Country::$dateUpdated`.
- Added `craft\commerce\models\Customer::$dateCreated`.
- Added `craft\commerce\models\Customer::$dateUpdated`.
- Added `craft\commerce\models\LineItem::getIsShippable()`.
- Added `craft\commerce\models\PaymentCurrency::$dateCreated`.
- Added `craft\commerce\models\PaymentCurrency::$dateUpdated`.
- Added `craft\commerce\models\Sale::$dateCreated`.
- Added `craft\commerce\models\Sale::$dateUpdated`.
- Added `craft\commerce\models\ShippingAddressZone::$dateCreated`.
- Added `craft\commerce\models\ShippingAddressZone::$dateUpdated`.
- Added `craft\commerce\models\ShippingCategory::$dateCreated`.
- Added `craft\commerce\models\ShippingCategory::$dateUpdated`.
- Added `craft\commerce\models\ShippingMethod::$dateCreated`.
- Added `craft\commerce\models\ShippingMethod::$dateUpdated`.
- Added `craft\commerce\models\ShippingRule::$dateCreated`.
- Added `craft\commerce\models\ShippingRule::$dateUpdated`.
- Added `craft\commerce\models\State::$dateCreated`.
- Added `craft\commerce\models\State::$dateUpdated`.
- Added `craft\commerce\models\TaxAddressZone::$dateCreated`.
- Added `craft\commerce\models\TaxAddressZone::$dateUpdated`.
- Added `craft\commerce\models\TaxCategory::$dateCreated`.
- Added `craft\commerce\models\TaxCategory::$dateUpdated`.
- Added `craft\commerce\models\TaxRate::$dateCreated`.
- Added `craft\commerce\models\TaxRate::$dateUpdated`.
- Added `craft\commerce\models\TaxRate::$removeIncluded`.
- Added `craft\commerce\models\TaxRate::$removeVatIncluded`.
- Added `craft\commerce\stats\TopProducts::$revenueOptions`.
- Added `craft\commerce\stats\TopProducts::REVENUE_OPTION_DISCOUNT`.
- Added `craft\commerce\stats\TopProducts::REVENUE_OPTION_SHIPPING`.
- Added `craft\commerce\stats\TopProducts::REVENUE_OPTION_TAX_INCLUDED`.
- Added `craft\commerce\stats\TopProducts::REVENUE_OPTION_TAX`.
- Added `craft\commerce\stats\TopProducts::TYPE_QTY`.
- Added `craft\commerce\stats\TopProducts::TYPE_REVENUE`.
- Added `craft\commerce\stats\TopProducts::createAdjustmentsSubQuery()`.
- Added `craft\commerce\stats\TopProducts::getAdjustmentsSelect()`.
- Added `craft\commerce\stats\TopProducts::getGroupBy()`.
- Added `craft\commerce\stats\TopProducts::getOrderBy()`.
- Added libmergepdf.

### Changed
- Craft Commerce now requires Craft CMS 3.7 or later.
- Product slideouts now include the full field layout and meta fields. ([#2205](https://github.com/craftcms/commerce/pull/2205))
- Discounts now have additional user group condition options. ([#220](https://github.com/craftcms/commerce/issues/220))
- It’s now possible to select any shipping method for a completed order. ([#1521](https://github.com/craftcms/commerce/issues/1521))
- The order field layout no longer validates if it contains a field called `billingAddress`, `customer`, `estimatedBillingAddress`, `estimatedShippingAddress`, `paymentAmount`, `paymentCurrency`, `paymentSource`, `recalculationMode` or `shippingAddress`.
- Product field layouts no longer validate if they contain a field called `cheapestVariant`, `defaultVariant` or `variants`.
- Variant field layouts no longer validate if they contain a field called `description`, `price`, `product` or `sku`.
- Order notices are now cleared when orders are completed. ([#2116](https://github.com/craftcms/commerce/issues/2116))
- Donations, orders, products, and variants now support `EVENT_DEFINE_IS_EDITABLE` and `EVENT_DEFINE_IS_DELETABLE`. ([craftcms/cms#8023](https://github.com/craftcms/cms/issues/8023))
- Address, customer, country, state, payment currency, promotion, shipping, subscription plan, and tax edit pages now display date meta info.
- Emails are now added to the queue with a higher priority than most jobs. ([#2157](https://github.com/craftcms/commerce/issues/2157))
- Improved the performance of store location address retrieval. ([#2238](https://github.com/craftcms/commerce/issues/2238))

### Fixed
- Fixed a bug where discounts weren’t displaying validation errors for the “Per Email Address Discount Limit” field. ([#1455](https://github.com/craftcms/commerce/issues/1455))
- Fixed a bug where orders that didn‘t contain any shippable items still required a shipping method selection. ([#2204](https://github.com/craftcms/commerce/issues/2204))
- Fixed a UI bug with Order Edit page template hooks. ([#2148](https://github.com/craftcms/commerce/issues/2148))
- Fixed a PHP error that could occur when adding multiple items to the cart at once.

## 3.3.5.1 - 2021-07-07

### Fixed
- Fixed a bug where the customer search box was showing as “undefined” on Edit Order pages. ([#2247](https://github.com/craftcms/commerce/issues/2247))
- Fixed a bug where it wasn’t possible to query for products by `productTypeId` via GraphQL. ([#2248](https://github.com/craftcms/commerce/issues/2248))

## 3.3.5 - 2021-07-06

### Added
- It’s now possible to copy a subscription’s reference from its edit page.
- It’s now possible to search for orders by their shipping and billing addresses.

### Fixed
- Fixed a bug where long subscription references would break the meta layout on Edit Subscription pages. ([#2211](https://github.com/craftcms/commerce/issues/2211))
- Fixed a bug where non-promotable purchasables could have order-level discounts applied. ([#2180](https://github.com/craftcms/commerce/issues/2180))
- Fixed a bug where it wasn’t possible to change the base currency. ([#2221](https://github.com/craftcms/commerce/issues/2221))
- Fixed a bug where primary addresses weren’t being copied to new guest customers’ address books. ([#2224](https://github.com/craftcms/commerce/issues/2224))
- Fixed a bug where months were missing in Past Year stat queries.
- Fixed a bug where the outstanding payment amount due in an alternate currency wasn’t getting rounded after conversion, preventing orders from being barked as fully paid. ([#2222](https://github.com/craftcms/commerce/issues/2222))
- Fixed a bug where some PDF settings weren’t getting migrated properly when updating from an earlier version of Commerce than 3.2.0. ([#2213](https://github.com/craftcms/commerce/issues/2213))
- Fixed a PHP 8 compatibility bug. ([#2198](https://github.com/craftcms/commerce/issues/2198))

## 3.3.4.1 - 2021-06-16

### Fixed
- Fixed a bug where the database schema for new Craft Commerce installations wasn’t consistent with older installations.

## 3.3.4 - 2021-06-15

### Added
- Added `craft\commerce\elements\db\VariantQuery::hasUnlimitedStock()`. ([#2188](https://github.com/craftcms/commerce/issues/2188))
- Added `craft\commerce\models\LineItem::getIsTaxable()`.

### Changed
- Improved the performance of determining an order’s available discounts. ([#1744](https://github.com/craftcms/commerce/issues/1744))

### Fixed
- Fixed a bug that could occur when rebuilding the project config. ([#2194](https://github.com/craftcms/commerce/issues/2194))
- Fixed a bug where it was possible for an order to use a disabled payment gateway. ([#2150](https://github.com/craftcms/commerce/issues/2150))
- Fixed a SQL error that could occur when programmatically saving a variant without stock. ([#2186](https://github.com/craftcms/commerce/issues/2186))
- Fixed a bug where a donation marked as non-taxable could still receive tax. ([#2144](https://github.com/craftcms/commerce/pull/2144))
- Fixed a bug where the order field layout’s UID would change on every save. ([#2193](https://github.com/craftcms/commerce/issues/2193))
- Fixed a SQL error that occurred when saving a payment currency without a conversion rate. ([#2149](https://github.com/craftcms/commerce/issues/2149))
- Fixed a bug where discounts weren’t displaying validation errors for the “Per User Discount Limit” field. ([#2176](https://github.com/craftcms/commerce/issues/2176))

## 3.3.3 - 2021-06-01

### Added
- Added the `productCount` and `variantCount` GraphQL queries. ([#1411](https://github.com/craftcms/commerce/issues/1411))

### Changed
- It’s now possible to sort products by their SKUs on product indexes. ([#2167](https://github.com/craftcms/commerce/issues/2167))
- Products now have a `url` field when queried via GraphQL.

### Fixed
- Fixed a bug where it wasn’t possible to customize product search keywords via `EVENT_DEFINE_KEYWORDS`. ([#2142](https://github.com/craftcms/commerce/issues/2142))
- Fixed a bug where the “Add Product to Sale” modal on Edit Product pages could be unresponsive when opened multiple times. ([#2146](https://github.com/craftcms/commerce/issues/2146))
- Fixed an error that could occur if MySQL’s time zone tables weren’t populated yet. ([#2163](https://github.com/craftcms/commerce/issues/2163))
- Fixed a PHP error that could occur when validating a product. ([#2138](https://github.com/craftcms/commerce/issues/2138))

## 3.3.2 - 2021-05-18

### Added
- It’s now possible to create customer addresses in the control panel. ([#1324](https://github.com/craftcms/commerce/issues/1324))
- Added `craft\commerce\events\PurchasableShippableEvent`.
- Added `craft\commerce\services\Purchasables::EVENT_PURCHASABLE_SHIPPABLE`.
- Added `craft\commerce\services\Purchasables::isPurchasableShippable()`.

### Fixed
- Customer search Ajax requests are now cancelled before sending new ones on Edit Order pages. ([#2137](https://github.com/craftcms/commerce/issues/2137))
- Fixed an error that occurred when submitting a blank line item quantity from an Edit Order page, when running PHP 8. ([#2125](https://github.com/craftcms/commerce/issues/2125))
- Fixed a bug where changes to addresses’ State fields on Edit Order pages weren’t persisting. ([#2136](https://github.com/craftcms/commerce/issues/2136))
- Fixed a bug where charts weren’t always displaying the correct data for the date range, when running MySQL. ([#2117](https://github.com/craftcms/commerce/issues/2117))

## 3.3.1.1 - 2021-05-09

### Fixed
- Fixed a bug that caused the billing address to be overridden by the shipping address on order completion. ([#2128](https://github.com/craftcms/commerce/issues/2128))

## 3.3.1 - 2021-05-04

### Added
- Added `craft\commerce\events\RefundTransactionEvent::$refundTransaction`. ([#2081](https://github.com/craftcms/commerce/issues/2081))
- Added `craft\commerce\services\Purchasables::EVENT_PURCHASABLE_AVAILABLE`.
- Added `craft\commerce\services\Purchasables::isPurchasableAvailable()`.

### Changed
- Order condition formulas now include serialized custom field values. ([#2066](https://github.com/craftcms/commerce/issues/2066))
- Replaced `date` to `datetime` filter of `orderHistory.dateCreated` attribute in status history tab in order edit page.

### Fixed
- Fixed a PHP error that occurred when changing a variant from having unlimited stock. ([#2111](https://github.com/craftcms/commerce/issues/2111))
- Fixed a PHP error that occurred when passing the `registerUserOnOrderComplete` parameter to the `commerce/cart/complete` action.
- Fixed a PHP error that occurred when attempting to retrieve an order notice that doesn’t exist. ([#2108](https://github.com/craftcms/commerce/issues/2108))
- Fixed a bug where orders’ address IDs were `null` at the time `EVENT_AFTER_COMPLETE_ORDER` was triggered.
- Fixed a bug where payment source error messages weren’t being returned correctly.

## 3.3.0.1 - 2021-04-26

### Fixed
- Fixed a bug where an incorrect amount could be calculated when paying an outstanding balance in a non-primary currency.
- Fixed a bug where shipping rules were enforcing the “Order Condition Formula” field as required. ([#2098](https://github.com/craftcms/commerce/issues/2098))
- Fixed a bug where Base Discount and Per Item Discount fields could show negative values on the Edit Discount page. ([#2090](https://github.com/craftcms/commerce/issues/2090))

## 3.3.0 - 2021-04-20

### Added
- Added support for partial payments. ([#585](https://github.com/craftcms/commerce/issues/585))
- Carts can now display customer-facing notices on price changes and when items are automatically removed due to going out of stock. ([#2000](https://github.com/craftcms/commerce/pull/2000))
- It’s now possible to set dynamic condition formulas on shipping rules. ([#1959](https://github.com/craftcms/commerce/issues/1959))
- The Orders index page and Edit Order page now have a “Share cart” action, which generates a sharable URL that will load the cart into the user’s session, making it the active cart. ([#1386](https://github.com/craftcms/commerce/issues/1386))
- Shipping rule conditions can now be based on an order’s discounted price, rather than its original price. ([#1948](https://github.com/craftcms/commerce/pull/1948))
- Added the `allowCheckoutWithoutPayment` config setting.
- Added the `allowPartialPaymentOnCheckout` config setting.
- Added the `commerce/cart/complete` action.
- Added `craft\commerce\base\GatewayInterface::supportsPartialPayment()`.
- Added `craft\commerce\base\Gateway::supportsPartialPayment()`.
- Added `craft\commerce\elements\Order::getLoadCartUrl()`.
- Added `craft\commerce\services\Addresses::EVENT_BEFORE_PURGE_ADDRESSES`. ([#1627](https://github.com/craftcms/commerce/issues/1627))
- Added `craft\commerce\services\PaymentCurrencies::convertCurrency()`.
- Added `craft\commerce\test\fixtures\elements\ProductFixture::_getProductTypeIds()`.

### Changed
- Improved the line item editing workflow on the Edit Order page.
- Line item descriptions now link to the purchasable’s edit page in the control panel. ([#2048](https://github.com/craftcms/commerce/issues/2048))
- All front-end controllers now support passing the order number via a `number` param. ([#1970](https://github.com/craftcms/commerce/issues/1970))
- Products are now resaved when a product type’s available tax or shipping categories change. ([#1933](https://github.com/craftcms/commerce/pull/1933))
- Updated Dompdf to 1.0.2.

### Deprecated
- Deprecated `craft\commerce\services\Gateways::getGatewayOverrides()` and the `commerce-gateways.php` config file. Gateway-specific config files should be used instead. ([#1963](https://github.com/craftcms/commerce/issues/1963))

### Fixed
- Fixed a PHP 8 compatibility bug. ([#1987](https://github.com/craftcms/commerce/issues/1987))
- Fixed an error that occurred when passing an unsupported payment currency to `craft\commerce\services\PaymentCurrencies::convert()`.

## 3.2.17.4 - 2021-04-06

### Fixed
- Fixed a bug where line items would disappear from the Edit Order page when their quantity value was cleared. ([#2058](https://github.com/craftcms/commerce/issues/2058))
- Fixed a bug where customers without primary billing and shipping addresses weren’t being shown in the Customers list. ([#2052](https://github.com/craftcms/commerce/issues/2052))

## 3.2.17.3 - 2021-03-18

### Fixed
- Fixed a bug where the “All Totals” column on the Orders index page was showing blank values. ([#2047](https://github.com/craftcms/commerce/pull/2047))

## 3.2.17.2 - 2021-03-17

### Fixed
- Fixed a bug where the `commerce/reset-data` command did not delete addresses. ([#2042](https://github.com/craftcms/commerce/issues/2042))
- Fixed a bug where included tax totals may be incorrect after updating from Commerce 1.
- Fixed a bug where the `success` and `error` keys were missing from `commerce/payments/complete-payment` JSON responses. ([#2043](https://github.com/craftcms/commerce/issues/2043))

## 3.2.17.1 - 2021-03-08

### Changed
- The `generateTransformsBeforePageLoad` config setting is now automatically enabled when rendering emails. ([#2034](https://github.com/craftcms/commerce/issues/2034))
- `craft\commerce\services\Pdfs::EVENT_BEFORE_RENDER_PDF` event handlers can now modify the variables the PDF will be rendered with. ([#2039](https://github.com/craftcms/commerce/issues/2039))

### Fixed
- Fixed a bug where the Orders index page was showing the wrong shipping and billing addresses. ([#1962](https://github.com/craftcms/commerce/issues/1962))
- Fixed a bug where sales were storing incorrect amounts for locales that use a period for the grouping symbol. ([#2029](https://github.com/craftcms/commerce/issues/2029))

## 3.2.17 - 2021-03-03

### Added 
- Added the ability to set a cart’s order site on the Edit Order page. ([#2031](https://github.com/craftcms/commerce/issues/2031))
- Added the `cp.commerce.customers.edit`, `cp.commerce.customers.edit.content`, and `cp.commerce.customers.edit.details` template hooks to the Edit Customer page. ([#2030](https://github.com/craftcms/commerce/issues/2030))

### Fixed
- Fixed a UI bug with the “Order Site” and “Status” fields on the Edit Order page. ([#2023](https://github.com/craftcms/commerce/issues/2023))

### Security
- Fixed an XSS vulnerability.

## 3.2.16 - 2021-02-26

### Fixed
- Fixed a bug where it wasn’t possible to paginate addresses on the Edit Order page. ([#2024](https://github.com/craftcms/commerce/issues/2024))
- Fixed a PHP error that could occur when adding purchasables to a sale from the Edit Product page. ([#1998](https://github.com/craftcms/commerce/issues/1998))
- Fixed a bug where guest customers weren’t being consolidated to the user’s customer. ([#2019](https://github.com/craftcms/commerce/issues/2019))
- Fixed a migration error that could occur when updating from Commerce 2. ([#2022](https://github.com/craftcms/commerce/issues/2022))

## 3.2.15.3 - 2021-02-24

### Fixed
- Fixed a bug where past orders weren’t being consolidated to the user’s customer. ([#2019](https://github.com/craftcms/commerce/issues/2019))

## 3.2.15.2 - 2021-02-18

### Fixed
- Fixed a bug where querying for an empty array on the `productId` variant query param would return all variants.

## 3.2.15.1 - 2021-02-18

### Fixed
- Fixed an error that occurred when deleting products. ([#2009](https://github.com/craftcms/commerce/issues/2009))

## 3.2.15 - 2021-02-17

### Changed
- Carts that only contains non-shipppable items no longer attempt to match any shipping rules. ([#1990](https://github.com/craftcms/commerce/issues/1990))
- Product queries with the `type` or `typeId` param will now only invalidate their `{% cache %}` tags when products of the same type(s) are saved/deleted.
- Variant queries with the `product` or `productId` param will now only invalidate their `{% cache %}` tags when the referenced products are saved/deleted.
- The `commerce/payment-sources/add`, `commerce/subscriptions/subscribe`, `commerce/subscriptions/switch`, `commerce/subscriptions/cancel`, and `commerce/subscriptions/reactivate` actions now accept hashed `successMessage` params. ([#1955](https://github.com/craftcms/commerce/issues/1955))
- `craft\commerce\elements\db\VariantQuery::product` is now write-only.

### Fixed
- Fixed a bug where carts weren’t getting recalculated after their billing address was saved via the `commerce/customer-addresses/save` action. ([#1997](https://github.com/craftcms/commerce/issues/1997))
- Fixed a bug where category shipping rules weren’t remembering their cost overrides when set to `0` . ([#1999](https://github.com/craftcms/commerce/issues/1999))

## 3.2.14.1 - 2021-01-28

### Fixed
- Fixed a UI bug with product dimension inputs on Craft 3.6. ([#1977](https://github.com/craftcms/commerce/issues/1977))

## 3.2.14 - 2021-01-13

### Added
- It is now possible to sort purchasables by `description`, `sku` or `price` when adding a line item on the Edit Order page. ([#1940](https://github.com/craftcms/commerce/issues/1940))
- Added `craft\commerce\elements\db\ProductQuery::defaultPrice()`, `defaultWidth()`, `defaultHeight()`, `defaultLength()`, `defaultWeight()`, and `defaultSku()`. ([#1877](https://github.com/craftcms/commerce/issues/1877))

### Changed
- Purchasables are now sorted by `id` by default when adding a line item to an order on the Edit Order page.

### Fixed
- Fixed a bug where the Edit Order page was listing soft-deleted purchasables when adding a line item. ([#1939](https://github.com/craftcms/commerce/issues/1939))
- Fixed a bug where product indexes’ “Title” columns were getting mislabeled as “ID”. ([#1787](https://github.com/craftcms/commerce/issues/1787))
- Fixed an error that could occur when saving a product, if a price, weight, or dimension field was set to a non-numeric value. ([#1942](https://github.com/craftcms/commerce/issues/1942))
- Fixed a bug where line item prices could show the wrong currency on Edit Order pages. ([#1890](https://github.com/craftcms/commerce/issues/1890))
- Fixed an error that could occur when saving an address. ([#1947](https://github.com/craftcms/commerce/issues/1947))
- Fixed an error that occurred when calling `Plans::getPlansByInformationEntryId()`. ([#1949](https://github.com/craftcms/commerce/issues/1949))
- Fixed a SQL error that occurred when purging customers on MySQL. ([#1958](https://github.com/craftcms/commerce/issues/1958))
- Fixed a SQL error that occurred when retrieving the default line item status on PostgreSQL.

## 3.2.13.2 - 2020-12-15

### Fixed
- Fixed a bug where product URLs were resolving even though the product was not live. ([#1929](https://github.com/craftcms/commerce/pull/1929))

## 3.2.13.1 - 2020-12-15

### Fixed
- Fixed a migration error that could occur when updating from Commerce 3.1 ([#1928](https://github.com/craftcms/commerce/issues/1928))

## 3.2.13 - 2020-12-10

### Added
- Emails and PDFs now have Language settings that can be used to specify the language that should be used, instead of the order’s language. ([#1884](https://github.com/craftcms/commerce/issues/1884))
- Added the `cp.commerce.order.content`, `cp.commerce.order.edit.order-actions`, and `cp.commerce.order.edit.order-secondary-actions` template hooks to the Edit Order page. ([#138](https://github.com/craftcms/commerce/issues/138), [#1269](https://github.com/craftcms/commerce/issues/1269))

### Changed
- Improved the Edit Product page load time by lazy-loading variants’ related sales on scroll. ([#1883](https://github.com/craftcms/commerce/issues/1883))
- The Edit Order page no longer requires orders to have at least one line item to be saved.

### Fixed
- Fixed a bug where Products indexes weren’t displaying `0` stock values. ([#1908](https://github.com/craftcms/commerce/issues/1908))
- Fixed a bug where dates and numbers in order PDFs weren’t always rendered with the order’s locale. ([#1876](https://github.com/craftcms/commerce/issues/1876))
- Fixed a bug where `craft\commerce\models\Address::getAddressLines()` wasn’t including a `businessTaxId` key. ([#1894](https://github.com/craftcms/commerce/issues/1894))
- Fixed a bug where `craft\commerce\services\Discounts::getDiscountByCode()` was returning disabled discounts.
- Fixed a bug where `craft\commerce\models\Address::setAttributes()` wasn’t setting the `businessId` by default. ([#1909](https://github.com/craftcms/commerce/issues/1909))
- Fixed some PostgreSQL compatibility issues.

## 3.2.12 - 2020-11-17

### Added
- Variants now have `priceAsCurrency` and `salePriceAsCurrency` fields when queried via GraphQL. ([#1856](https://github.com/craftcms/commerce/issues/1856))
- Products now have an `defaultPriceAsCurrency` field when queried via GraphQL. ([#1856](https://github.com/craftcms/commerce/issues/1856))

### Changed
- Improved the Edit Order page’s ability to warn against losing unsaved changes. ([#1850](https://github.com/craftcms/commerce/issues/1850))
- All built-in success/fail flash messages are now customizable by passing hashed `successMessage` and `failMessage` params with the request. ([#1871](https://github.com/craftcms/commerce/issues/1871))

### Fixed
- Fixed an error that occurred when attempting to edit a subscription plan, if `allowAdminChanges` was disabled. ([#1857](https://github.com/craftcms/commerce/issues/1857))
- Fixed an error that occurred when attempting to preview an email, if no orders had been completed yet. ([#1858](https://github.com/craftcms/commerce/issues/1858))
- Fixed an error that occurred when adding a new address to a completed order on the Edit Order page, if using PostgreSQL.
- Fixed a bug where template caches weren’t getting invalidated when sales were added or removed. ([#1849](https://github.com/craftcms/commerce/issues/1849))
- Fixed a bug where sales weren’t properly supporting localized number formats.
- Fixed a deprecation warning that occurred in the example templates. ([#1859](https://github.com/craftcms/commerce/issues/1859))

## 3.2.11 - 2020-11-04

### Changed
- Moved subscription plans from `commerce/settings/subscriptions/plans` to `commerce/store-settings/subscription-plans` in the control panel. ([#1846](https://github.com/craftcms/commerce/issues/1846))

### Fixed
- Emails that are prevented from being sent using the `\craft\commerce\services\Emails::EVENT_BEFORE_SEND_MAIL` event are no longer shown as failed jobs on the queue. ([#1842](https://github.com/craftcms/commerce/issues/1842))
- Fixed a PHP error that occurred when creating a new Product with multiple variants. ([#1851](https://github.com/craftcms/commerce/issues/1851))

## 3.2.10.1 - 2020-11-03

### Fixed
- Fixed a PostgreSQL migration issue. ([#1845](https://github.com/craftcms/commerce/pull/1845))

## 3.2.10 - 2020-11-02

### Added
- Added the ability to unset a cart’s selected payment source with the `commerce/cart/update-cart` action. ([#1835](https://github.com/craftcms/commerce/issues/1835))
- Added `craft\commerce\services\Pdfs::EVENT_MODIFY_RENDER_OPTIONS`. ([#1761](https://github.com/craftcms/commerce/issues/1761))

### Fixed
- Fixed a PHP error that occurred when retrieving the field layout for a variant of a deleted product. ([#1830](https://github.com/craftcms/commerce/pull/1830))
- Fixed a bug where restoring a deleted product restored previously-deleted variants. ([#1827](https://github.com/craftcms/commerce/issues/1827))
- Fixed a template error that would occur when creating or editing a tax rate. ([#1841](https://github.com/craftcms/commerce/issues/1841))

## 3.2.9.1 - 2020-10-30

### Fixed
- Fixed a bug where the `commerce_orders` table was missing the `orderSiteId` column on fresh installs. ([#1828](https://github.com/craftcms/commerce/pull/1828))

## 3.2.9 - 2020-10-29

### Added
- Added the ability to track which site an order was placed from.
- Added the “ID” column to the Products index page. ([#1787](https://github.com/craftcms/commerce/issues/1787))
- Added the “Order Site” column to the Orders index page.
- Added the ability to retry failed order status emails. ([#1397](https://github.com/craftcms/commerce/issues/1379))
- Added the ability to change the default tax category right from the Tax Categories index page. ([#1499](https://github.com/craftcms/commerce/issues/1499))
- Added the ability to change the default shipping category right from the Shipping Categories index page.
- Added the ability to update a shipping method’s status right from the Shipping Methods index page.
- All front-end success/fail flash messages are now customizable by passing hashed `successMessage`/`failMessage` params with the request. ([#1801](https://github.com/craftcms/commerce/issues/1801))
- It’s now possible to see purchasables’ snaphsot data when adding line items to an order from the Edit Order page. ([#1792](https://github.com/craftcms/commerce/issues/1792))
- Addresses now show whether they are the primary shipping/billing address for a customer on the Edit Address page. ([#1802](https://github.com/craftcms/commerce/issues/1802))
- Added the `cp.commerce.shippingMethods.edit.content` hook to the `shipping/shippingmethods/_edit.html` template. ([#1819](https://github.com/craftcms/commerce/pull/1819))
- Added `craft\commerce\elements\Order::$orderSiteId`.
- Added `craft\commerce\services\Customers::EVENT_AFTER_SAVE_CUSTOMER_ADDRESS`. ([#1220](https://github.com/craftcms/commerce/issues/1220))
- Added `craft\commerce\services\Customers::EVENT_AFTER_SAVE_CUSTOMER`.
- Added `craft\commerce\services\Customers::EVENT_BEFORE_SAVE_CUSTOMER_ADDRESS`. ([#1220](https://github.com/craftcms/commerce/issues/1220))
- Added `craft\commerce\services\Customers::EVENT_BEFORE_SAVE_CUSTOMER`.
- Added `craft\commerce\services\Webhooks::EVENT_AFTER_PROCESS_WEBHOOK`. ([#1799](https://github.com/craftcms/commerce/issues/1799))
- Added `craft\commerce\services\Webhooks::EVENT_BEFORE_PROCESS_WEBHOOK`. ([#1799](https://github.com/craftcms/commerce/issues/1799))

### Changed
- `salePrice` is now included when calling a purchasable’s `toArray()` method. ([#1793](https://github.com/craftcms/commerce/issues/1793))

### Deprecated
- Deprecated support for passing a `cartUpdatedNotice` param to the `commerce/cart/update-cart` action. A hashed `successMessage` param should be passed instead.

### Fixed
- Fixed a bug where changing the customer of an order could result in an “Address does not belong to customer” error. ([#1227](https://github.com/craftcms/commerce/issues/1227))
- Fixed a bug where cached discounts were not getting updated when a discount was saved or deleted. ([#1813](https://github.com/craftcms/commerce/pull/1813))
- Fixed formatting of URLs in the example templates. ([#1808](https://github.com/craftcms/commerce/issues/1808))
- Fixed a bug where `commerce/products/save-product`, `commerce/products/duplicate-product` and `commerce/products/delete-product` actions required the “Access Craft Commerce” permission. ([#1814](https://github.com/craftcms/commerce/pull/1814))
- Fixed a bug where it was possible to delete the default tax category.
- Fixed a bug where it was possible to delete the default shipping category.
- Restored the missing `craft\commerce\services\Payments::EVENT_AFTER_PROCESS_PAYMENT` event. ([#1818](https://github.com/craftcms/commerce/pull/1818))

## 3.2.8.1 - 2020-10-15

### Fixed
- Fixed a PHP error that occurred when duplicating a product. ([#1783](https://github.com/craftcms/commerce/issues/1783))

## 3.2.8 - 2020-10-13

### Added
- Added a “Variants” column to the Products index page. ([#1765](https://github.com/craftcms/commerce/issues/1765))
- Added the `commerce/reset-data` command. ([#581](https://github.com/craftcms/commerce/issues/581))
- Added `craft\commerce\console\controlllers\ResetData`.
- Added `craft\commerce\elements\Variants::getSkuAsText()`.
- Added `craft\commerce\helpers\Purchasable`.
- Added `craft\commerce\services\PaymentSources::getAllPaymentSourcesByGatewayId()`.

### Changed
- Coupon codes are no longer case-sensitive. ([#1763](https://github.com/craftcms/commerce/issues/1763))
- Disabled the browser autosuggest list when searching for a customer on the Edit Order page. ([#1752](https://github.com/craftcms/commerce/issues/1752))

### Fixed
- Fixed a PHP error that occurred when an order’s history was changed via a queue job.
- Fixed a bug where the store location address had its `isStoreLocation` property set to `false`. ([#1773](https://github.com/craftcms/commerce/issues/1773))
- Fixed a bug where the Template setting for product types wasn’t showing autosuggestions.
- Fixed a bug where disabled variants weren’t getting deleted along with their products. ([#1772](https://github.com/craftcms/commerce/issues/1772))
- Fixed a bug where incomplete carts weren’t getting updated when their selected payment gateway was disabled. ([#1531](https://github.com/craftcms/commerce/issues/1531))
- Fixed a bug where the incorrect confirmation message was shown when deleting a subscription plan.
- Fixed a PHP error that occurred when a subscription plan and gateway had been deleted. ([#1667](https://github.com/craftcms/commerce/issues/1667))
- Fixed a bug where address changes weren’t persisting on the Edit Order page. ([#1766](https://github.com/craftcms/commerce/issues/1766))
- Fixed a SQL error that could occur when saving a product, if it was disabled and missing required field values. ([#1764](https://github.com/craftcms/commerce/issues/1764))
- Fixed a bug where it was possible to change the primary currency after completed orders had been placed. ([#1777](https://github.com/craftcms/commerce/issues/1777))
- Fixed a JavaScript error that occurred on the payment page of the example templates.

## 3.2.7 - 2020-09-24

### Added
- Craft Commerce is now translated into Japanese.
- Added the ability to retrieve a customer’s addresses via Ajax. ([#1682](https://github.com/craftcms/commerce/issues/1682))
- Added the ability to retrieve a customer’s previous orders via Ajax. ([#1682](https://github.com/craftcms/commerce/issues/1682))
- Added `craft\commerce\controllers\CustomerAddressesController::actionGetAddresses`. ([#1682](https://github.com/craftcms/commerce/issues/1682))
- Added `craft\commerce\controllers\CustomerOrdersControllers`. ([#1682](https://github.com/craftcms/commerce/issues/1682))

### Changed
- Improved the performance of exporting orders using the “Raw Data” export type. ([#1744](https://github.com/craftcms/commerce/issues/1744))
- Disabled the browser autosuggest list when searching for a customer on the Edit Order page. ([#1752](https://github.com/craftcms/commerce/issues/1752))
- `craft\models\Customer::getOrders()` now returns orders sorted by date ordered, in descending order.

### Fixed
- Fixed a migration error that could occur when updating to Commerce 3. ([#1726](https://github.com/craftcms/commerce/issues/1726))
- Fixed a bug where control panel styles were getting included in rendered email previews. ([#1734](https://github.com/craftcms/commerce/issues/1734))
- Fixed a PHP error that could occur when saving an order without a customer ID.
- Fixed a PHP error that occurred when rendering a PDF, if the temp directory was missing. ([#1745](https://github.com/craftcms/commerce/issues/1745))
- Fixed a bug where `craft\commerce\models\Address:getAddressLines()` wasn’t including `countryText` in the response data.
- Fixed a PHP error that occurred when entering a localized number as a category shipping rule price.
- Fixed a bug where long translations would break the line item layout on the Edit Order page.
- Fixed a JavaScript error that occurred when editing shipping rules.

## 3.2.6 - 2020-09-13

### Fixed
- Fixed a bug that prevented a customer from unsubscribing from a subscription. ([#1650](https://github.com/craftcms/commerce/issues/1650))
- Fixed a bug that prevented a customer from deleting a payment source. ([#1650](https://github.com/craftcms/commerce/issues/1650))

## 3.2.5 - 2020-09-11

### Changed
- Purchasable descriptions are now generated based on data from the primary site only.
- JSON responses from the `commerce/payments/pay` action now include order information.

### Fixed
- Fixed a PHP error that occurred when exporting orders using the “Raw data” export type.
- Fixed a PHP error that could occur when resaving products. ([#1698](https://github.com/craftcms/commerce/issues/1698))
- Fixed a PHP error that occurred when using the `|commerceCurrency` Twig filter for currency conversion. ([#1702](https://github.com/craftcms/commerce/issues/1702))
- Fixed a SQL error that occurred when previewing emails on PostgreSQL. ([#1673](https://github.com/craftcms/commerce/issues/1673))
- Fixed a PHP error that occurred when there was a syntax error in an order condition formula. ([#1716](https://github.com/craftcms/commerce/issues/1716))
- Fixed a bug where order history records created at the same time were ordered incorrectly.
- Fixed a 400 error that could occur when a product type’s Template setting was blank.
- Fixed a bug where purchasables without a product type were incorrectly showing on the “Top Product Types” Dashboard widget. ([#1720](https://github.com/craftcms/commerce/issues/1720))
- Fixed a bug where shipping zone caches weren’t getting invalidated. ([#1721](https://github.com/craftcms/commerce/issues/1721))
- Fixed a Twig error that occurred when viewing the “Buy” example templates. ([#1722](https://github.com/craftcms/commerce/issues/1722))

## 3.2.4 - 2020-09-07

### Added
- Added the “Item Total” and “Item Subtotal” Orders index page columns. ([#1695](https://github.com/craftcms/commerce/issues/1695))
- Added the `hasProduct` argument to GraphQL variant queries. ([#1697](https://github.com/craftcms/commerce/issues/1697))
- Added `craft\commerce\elements\Order::$storedItemSubtotalAsCurrency`. ([#1695](https://github.com/craftcms/commerce/issues/1695))
- Added `craft\commerce\elements\Order::$storedItemSubtotal`. ([#1695](https://github.com/craftcms/commerce/issues/1695))
- Added `craft\commerce\services\Addresses::EVENT_BEFORE_DELETE_ADDRESS`. ([#1590](https://github.com/craftcms/commerce/pull/1590))

### Changed
- Address forms now show the Country field before State to avoid confusion when editing an address.
- Products’, subscriptions’, and orders’ date sort options are now sorted in descending order by default when selected (requires Craft 3.5.9 or later).
- `craft\commerce\models\Address::getAddressLines()` now has a `$sanitize` argument. ([#1671](https://github.com/craftcms/commerce/issues/1671))

### Deprecated
- Deprecated `craft\commerce\Plugin::t()`.
- Deprecated `craft\commerce\services\Discounts::populateDiscountRelations()`.

### Fixed
- Fixed a bug where donation queries weren’t returning complete results if the primary site had changed.
- Fixed a bug where addresses would always get a new ID when updating the cart. ([#1683](https://github.com/craftcms/commerce/issues/1683))
- Fixed a bug where sales weren’t being applied to orders on the Edit Order page. ([#1662](https://github.com/craftcms/commerce/issues/1662))
- Fixed a bug where users without orders weren’t available for selection in customer lists.
- Fixed a bug where the `*AsCurrency` order attributes were showing the base currency rather than the order currency. ([#1668](https://github.com/craftcms/commerce/issues/1668))
- Fixed a bug where it wasn’t possible to permanently delete orders from the Orders index page. ([#1708](https://github.com/craftcms/commerce/issues/1708))
- Fixed a bug where it wasn’t possible to permanently delete products from the Product index page. ([#1708](https://github.com/craftcms/commerce/issues/1708))
- Fixed a missing validation error when saving a product type. ([#1678](https://github.com/craftcms/commerce/issues/1678))
- Fixed a bug where address lines were getting double-encoded. ([#1671](https://github.com/craftcms/commerce/issues/1671))
- Fixed a bug where shipping method caches weren’t getting invalidated. ([#1674](https://github.com/craftcms/commerce/issues/1674))
- Fixed a bug where `dateUpdated` wasn’t getting populated when saving a line item. ([#1691](https://github.com/craftcms/commerce/issues/1691))
- Fixed a bug where purchasable descriptions were able to be longer than line item descriptions.
- Fixed a bug where discounts could be applied to products that were already on sale, even if their “Exclude this discount for products that are already on sale” condition was enabled. ([#1700](https://github.com/craftcms/commerce/issues/1700))
- Fixed a bug where discount condition formulas weren’t preventing discount codes from applying to a cart. ([#1705](https://github.com/craftcms/commerce/pull/1705))
- Fixed a bug where orders’ cached transactions were not getting updated when a transaction was saved. ([#1703](https://github.com/craftcms/commerce/pull/1703))

## 3.2.3 - 2020-08-19

### Fixed
- Fixed a SQL error that occurred when searching for orders from the Orders index page. ([#1652](https://github.com/craftcms/commerce/issues/1652))
- Fixed a bug where discounts with purchasable conditions were not being applied correctly to the cart. ([#1641](https://github.com/craftcms/commerce/issues/1641))
- Fixed a migration error that could occur when updating to Commerce 3.2. ([#1655](https://github.com/craftcms/commerce/issues/1655))
- Fixed a PHP error that occurred when displaying the “Top Product Types” Dashboard widget.
- Fixed a deprecation warning that occurred on the Orders index page. ([#1656](https://github.com/craftcms/commerce/issues/1656))
- Fixed a bug where Live Preview wasn’t showing custom fields for products. ([#1651](https://github.com/craftcms/commerce/issues/1651))

## 3.2.2.1 - 2020-08-14

### Fixed
- Fixed a bug where `craft\commerce\services\LineItemStatuses::getLineItemStatusByHandle()`, `getDefaultLineItemStatus()`, `getDefaultLineItemStatusForLineItem()` and `getLineItemStatusById()` were returning archived statuses. ([#1643](https://github.com/craftcms/commerce/issues/1643))
- Fixed a bug where line item status caches weren’t getting invalidated.

## 3.2.2 - 2020-08-13

### Added
- Added `craft\commerce\models\LineItem::setLineItemStatus()`. ([#1638](https://github.com/craftcms/commerce/issues/1638))
- Added `craft\commerce\services\LineItems::orderCompleteHandler()`.

### Changed
- Commerce now requires Craft 3.5.4 or later.

### Fixed
- Fixed a bug where the default line item status was not getting applied on order completion. ([#1643](https://github.com/craftcms/commerce/issues/1643))
- Fixed a bug where sales weren’t getting initialized with their `sortOrder` value. ([#1633](https://github.com/craftcms/commerce/issues/1633))
- Fixed a PHP error that could occur when downloading a PDF. ([#1626](https://github.com/craftcms/commerce/issues/1626))
- Fixed a PHP error that could occur when adding a custom purchasable to an order from the Edit Order page. ([#1646](https://github.com/craftcms/commerce/issues/1646))
- Fixed a bug where duplicate orders could be returned by an order query when using the `hasPurchasables` or `hasTransactions` params. ([#1637](https://github.com/craftcms/commerce/issues/1637))
- Fixed a bug where the Top Products and Top Product Types lists weren’t counting correctly on multi-site installs. ([#1644](https://github.com/craftcms/commerce/issues/1644))
- Fixed a bug where the Edit Order page wasn’t swapping the selected tab correctly when saving changes, if a custom tab was selected. ([#1647](https://github.com/craftcms/commerce/issues/1647))
- Fixed a bug where custom field JavaScript wasn’t getting initialized properly on the Edit Order page in some cases. ([#1647](https://github.com/craftcms/commerce/issues/1647))

## 3.2.1 - 2020-08-06

### Added
- Added `craft\commerce\models\Address::sameAs()`. ([#1616](https://github.com/craftcms/commerce/issues/1616))

### Fixed
- Fixed an error that could occur when rebuilding the project config. ([#1618](https://github.com/craftcms/commerce/issues/1618))
- Fixed an error that could occur on the order index page when viewing orders with deleted gateways. ([#1617](https://github.com/craftcms/commerce/issues/1617))
- Fixed a deprecation warning that occurred when sending an Ajax request to `commerce/cart/*` actions. ([#1548](https://github.com/craftcms/commerce/issues/1548))
- Fixed a bug where purchasables weren’t getting pre-populated properly when clicking “Add all to Sale” on the Edit Product page. ([#1595](https://github.com/craftcms/commerce/issues/1595))
- Fixed PHP 7.0 compatibility.
- Fixed a Twig error that occurred when viewing the “Buy” example templates. ([#1621](https://github.com/craftcms/commerce/issues/1621))

## 3.2.0.2 - 2020-08-04

### Fixed
- Fixed a bug that caused the product Title field to be hidden on Edit Product pages. ([#1614](https://github.com/craftcms/commerce/pull/1614))

## 3.2.0.1 - 2020-08-04

### Fixed
- Fixed a SQL error that could occur when updating to Commerce 3.2.

## 3.2.0 - 2020-08-04

### Added
- Order, product, and variant field layouts now support the new field layout features added in Craft 3.5.
- It’s now possible to set Title fields’ positions within product and variant field layouts.
- It’s now possible to set the Variants field’s position within product field layouts.
- Added support for managing multiple PDF templates. Each email can choose which PDF should be attached. ([#208](https://github.com/craftcms/commerce/issues/208))
- Added a “Download PDF” action to the Orders index page, which supports downloading multiple orders’ PDFs at once. ([#1598](https://github.com/craftcms/commerce/issues/1598))
- Shipping rules can now be duplicated from the Edit Shipping Rule page. ([#153](https://github.com/craftcms/commerce/issues/153))
- Added the ability to preview HTML emails from the Emails index page. ([#1387](https://github.com/craftcms/commerce/issues/1387))
- Variants now have a `product` field when queried via the GraphQL API.
- It’s now possible to query for variants by their dimensions. ([#1570](https://github.com/craftcms/commerce/issues/1570))
- Products can now have auto-generated titles with the “Title Format” product type setting. ([#148](https://github.com/craftcms/commerce/issues/148))
- Added the `withLineItems`, `withTransactions`, `withAdjustments`, `withCustomer` and `withAddresses` order query params, for eager-loading related models. ([#1603](https://github.com/craftcms/commerce/issues/1603))
- Added `apply`, `applyAmount`, `applyAmountAsPercent`, `applyAmountAsFlat`, `dateFrom` and `dateTo` fields to sales when queried via the GraphQL API. ([#1607](https://github.com/craftcms/commerce/issues/1607))
- Added the `freeOrderPaymentStrategy` config setting. ([#1526](https://github.com/craftcms/commerce/pull/1526))
- Added the `cp.commerce.order.edit.details` template hook. ([#1597](https://github.com/craftcms/commerce/issues/1597))
- Added `craft\commerce\controllers\Pdf`.
- Added `craft\commerce\elements\Orders::EVENT_AFTER_APPLY_ADD_LINE_ITEM`. ([#1516](https://github.com/craftcms/commerce/pull/1516))
- Added `craft\commerce\elements\Orders::EVENT_AFTER_APPLY_REMOVE_LINE_ITEM`. ([#1516](https://github.com/craftcms/commerce/pull/1516))
- Added `craft\commerce\elements\db\VariantQuery::width()`, `height()`, `length()` and `weight()`. ([#1570](https://github.com/craftcms/commerce/issues/1570))
- Added `craft\commerce\events\DefineAddressLinesEvent`.
- Added `craft\commerce\fieldlayoutelements\ProductTitleField`.
- Added `craft\commerce\fieldlayoutelements\VariantTitleField`.
- Added `craft\commerce\fieldlayoutelements\VariantsField`.
- Added `craft\commerce\models\Address::getAddressLines()`.
- Added `craft\commerce\models\EVENT_DEFINE_ADDRESS_LINES`. ([#1305](https://github.com/craftcms/commerce/issues/1305))
- Added `craft\commerce\models\Email::$pdfId`.
- Added `craft\commerce\models\LineItem::dateUpdated`. ([#1132](https://github.com/craftcms/commerce/issues/1132))
- Added `craft\commerce\models\Pdf`.
- Added `craft\commerce\records\Pdf`.
- Added `craft\commerce\services\Addresses::eagerLoadAddressesForOrders()`.
- Added `craft\commerce\services\Customers::eagerLoadCustomerForOrders()`.
- Added `craft\commerce\services\LineItems::eagerLoadLineItemsForOrders()`.
- Added `craft\commerce\services\OrderAdjustments::eagerLoadOrderAdjustmentsForOrders()`.
- Added `craft\commerce\services\Pdfs::EVENT_AFTER_SAVE_PDF`.
- Added `craft\commerce\services\Pdfs::EVENT_BEFORE_SAVE_PDF`.
- Added `craft\commerce\services\Pdfs::getAllEnabledPdfs()`.
- Added `craft\commerce\services\Pdfs::getAllPdfs()`.
- Added `craft\commerce\services\Pdfs::getDefaultPdf()`.
- Added `craft\commerce\services\Pdfs::getPdfByHandle()`.
- Added `craft\commerce\services\Pdfs::getPdfById()`.
- Added `craft\commerce\services\Pdfs::savePdf()`.
- Added `craft\commerce\services\Transactions::eagerLoadTransactionsForOrders()`.

### Changed
- Commerce now requires Craft 3.5.0 or later.
- Improved the performance of order indexes.
- Improved the performance of querying for products and orders via the GraphQL API.
- Countries are now initially sorted by name, rather than country code.
- Improved customer search and creation when editing an order. ([#1594](https://github.com/craftcms/commerce/issues/1594))
- It’s now possible to use multiple keywords when searching for variants from the Edit Order page. ([#1546](https://github.com/craftcms/commerce/pull/1546))
- New products, countries, states, and emails are now enabled by default.

### Deprecated
- Deprecated `craft\commerce\controllers\Orders::actionPurchasableSearch()`. Use `actionPurchasablesTable()` instead.
- Deprecated `craft\commerce\services\Sales::populateSaleRelations()`.
- Deprecated the `orderPdfPath` config setting.
- Deprecated the `orderPdfFilenameFormat` config setting.

### Removed
- Removed `craft\commerce\models\ProductType::$titleLabel`.
- Removed `craft\commerce\models\ProductType::$variantTitleLabel`.
- Removed `craft\commerce\records\ProductType::$titleLabel`.
- Removed `craft\commerce\records\ProductType::$variantTitleLabel`.
- Removed `craft\commerce\models\Email::$pdfTemplatePath`.
- Removed `craft\commerce\records\Email::$pdfTemplatePath`.

### Fixed
- Fixed a bug where interactive custom fields weren’t working within newly created product variants, from product editor HUDs.
- Fixed a bug where it was possible to select purchasables that weren’t available for purchase on the Edit Order page. ([#1505](https://github.com/craftcms/commerce/issues/1505))
- Fixed a PHP error that could occur during line item validation on Yii 2.0.36. ([yiisoft/yii2#18175](https://github.com/yiisoft/yii2/issues/18175))
- Fixed a bug that prevented shipping rules for being sorted correctly on the Edit Shipping Method page.
- Fixed a bug where programmatically-set related IDs could be ignored when saving a sale.
- Fixed a bug where order status descriptions were getting dropped when rebuilding the project config.

## 3.1.12 - 2020-07-14

### Changed
- Improved the wording of the “Categories Relationship Type” setting’s instructions and option labels on Edit Sale and Edit Discount pages. ([#1565](https://github.com/craftcms/commerce/pull/1565))

### Fixed
- Fixed a bug where existing sales and discounts would get the wrong “Categories Relationship Type” seletion when upgrading to Commerce 3. ([#1565](https://github.com/craftcms/commerce/pull/1565))
- Fixed a bug where the wrong shipping method could be selected for completed orders on the Edit Order page. ([#1557](https://github.com/craftcms/commerce/issues/1557))
- Fixed a bug where it wasn’t possible to update a customer’s primary billing or shipping address from the front end. ([#1562](https://github.com/craftcms/commerce/issues/1562))
- Fixed a bug where customers’ states weren’t always shown in the control panel. ([#1556](https://github.com/craftcms/commerce/issues/1556))
- Fixed a bug where programmatically removing an unsaved line item could remove the wrong line item. ([#1555](https://github.com/craftcms/commerce/issues/1555))
- Fixed a PHP error that could occur when using the `currency` Twig filter. ([#1554](https://github.com/craftcms/commerce/issues/1554))
- Fixed a PHP error that could occur on the order completion template when outputting dates. ([#1030](https://github.com/craftcms/commerce/issues/1030))
- Fixed a bug that could occur if a gateway had truncated its “Gateway Message”.

## 3.1.11 - 2020-07-06

### Added
- Added new `*AsCurrency` attributes to all currency attributes on orders, line items, products, variants, adjustments and transactions.
- Added the `hasVariant` argument to GraphQL product queries. ([#1544](https://github.com/craftcms/commerce/issues/1544))
- Added `craft\commerce\events\ModifyCartInfoEvent::$cart`. ([#1536](https://github.com/craftcms/commerce/issues/1536))
- Added `craft\commerce\behaviors\CurrencyAttributeBehavior`.
- Added `craft\commerce\gql\types\input\Variant`.

### Fixed
- Improved performance when adding items to the cart. ([#1543](https://github.com/craftcms/commerce/pull/1543), [#1520](https://github.com/craftcms/commerce/issues/1520))
- Fixed a bug where products that didn’t have current sales could be returned when the `hasSales` query parameter was enabled.
- Fixed a bug where the “Message” field wasn’t getting cleared after updating the order status on the Order edit page. ([#1366](https://github.com/craftcms/commerce/issues/1366))
- Fixed a bug where it wasn’t possible to update the conversion rate on a payment currency. ([#1547](https://github.com/craftcms/commerce/issues/1547))
- Fixed a bug where it wasn’t possible to delete all line item statuses.
- Fixed a bug where zero currency values weren’t getting formatted correctly in `commerce/cart/*` actions’ JSON responses. ([#1539](https://github.com/craftcms/commerce/issues/1539))
- Fixed a bug where the wrong line item could be added to the cart when using the Lite edition. ([#1552](https://github.com/craftcms/commerce/issues/1552))
- Fixed a bug where a validation error was being shown incorrectly on the Edit Discount page. ([#1549](https://github.com/craftcms/commerce/issues/1549))

### Deprecated
- The `|json_encode_filtered` twig filter has now been deprecated.

## 3.1.10 - 2020-06-23

### Added
- Added the `salePrice` and `sales` fields to GraphQL variant queries. ([#1525](https://github.com/craftcms/commerce/issues/1525))
- Added support for non-parameterized gateway webhook URLs. ([#1530](https://github.com/craftcms/commerce/issues/1530))
- Added `craft\commerce\gql\types\SaleType`.

### Changed
- The selected shipping method now shows both name and handle for completed orders on the Edit Order page. ([#1472](https://github.com/craftcms/commerce/issues/1472))

### Fixed
- Fixed a bug where the current user’s email was unintentionally being used as a fallback when creating a customer with an invalid email address on the Edit Order page. ([#1523](https://github.com/craftcms/commerce/issues/1523))
- Fixed a bug where an incorrect validation error would be shown when using custom address validation on the Edit Order page. ([#1519](https://github.com/craftcms/commerce/issues/1519))
- Fixed a bug where `defaultVariantId` wasn’t being set when saving a Product. ([#1529](https://github.com/craftcms/commerce/issues/1529))
- Fixed a bug where custom shipping methods would show a zero price. ([#1532](https://github.com/craftcms/commerce/issues/1532))
- Fixed a bug where the payment form modal wasn’t getting sized correctly on the Edit Order page. ([#1441](https://github.com/craftcms/commerce/issues/1441))
- Fixed the link to Commerce documentation from the control panel. ([#1517](https://github.com/craftcms/commerce/issues/1517))
- Fixed a deprecation warning for `Order::getAvailableShippingMethods()` on the Edit Order page. ([#1518](https://github.com/craftcms/commerce/issues/1518))

## 3.1.9 - 2020-06-17

### Added
- Added `craft\commerce\base\Gateway::getTransactionHashFromWebhook()`.
- Added `craft\commerce\services\OrderAdjustments::EVENT_REGISTER_DISCOUNT_ADJUSTERS`.
- Added `craft\commerce\services\Webhooks`.

### Changed
- Discount calculations now take adjustments created by custom discount adjusters into account. ([#1506](https://github.com/craftcms/commerce/issues/1506))
- Improved handling of race conditions between processing a webhook and completing an order. ([#1510](https://github.com/craftcms/commerce/issues/1510))
- Improved performance when retrieving order statuses. ([#1497](https://github.com/craftcms/commerce/issues/1497))

### Fixed
- Fixed a bug where zero stock items would be removed from the order before accepting payment. ([#1503](https://github.com/craftcms/commerce/issues/1503))
- Fixed an error that occurred when saving an order with a deleted variant on the Edit Order page. ([#1504](https://github.com/craftcms/commerce/issues/1504))
- Fixed a bug where line items weren’t being returned in the correct order after adding a new line item to the card via Ajax. ([#1496](https://github.com/craftcms/commerce/issues/1496))
- Fixed a bug where countries and states weren’t being returned in the correct order. ([#1512](https://github.com/craftcms/commerce/issues/1512))
- Fixed a deprecation warning. ([#1508](https://github.com/craftcms/commerce/issues/1508))

## 3.1.8 - 2020-06-11

### Added
- Added `craft\commerce\services\Sales::EVENT_AFTER_DELETE_SALE`.

### Changed
- Custom adjuster types now show as read-only on the Edit Order page. ([#1460](https://github.com/craftcms/commerce/issues/1460))
- Variant SKU, price, and stock validation is now more lenient unless the product and variant are enabled.

### Fixed
- Fixed a bug where empty carts would get new cart numbers on every request. ([#1486](https://github.com/craftcms/commerce/issues/1486))
- Fixed a PHP error that occurred when saving a payment source using an erroneous card. ([#1492](https://github.com/craftcms/commerce/issues/1492))
- Fixed a bug where deleted orders were being included in reporting widget calculations. ([#1490](https://github.com/craftcms/commerce/issues/1490))
- Fixed the styling of line item option values on the Edit Order page.
- Fixed a SQL error that occurred when duplicating a product on a multi-site Craft install. ([#1491](https://github.com/craftcms/commerce/issues/1491))
- Fixed a bug where products could be duplicated even if there was a validation error that made it look like the product hadn’t been duplicated.

## 3.1.7 - 2020-06-02

### Fixed
- Fixed a bug where blank addresses were being automatically created on new carts. ([#1486](https://github.com/craftcms/commerce/issues/1486))
- Fixed a SQL error that could occur during order consolidation on PostgreSQL.

## 3.1.6 - 2020-06-02

### Changed
- `craft\commerce\services\Customers::consolidateOrdersToUser()` is no longer deprecated.

### Fixed
- Fixed a bug where the “Purchase Total” and “Purchase Quantity” discount conditions weren’t being applied correctly. ([#1389](https://github.com/craftcms/commerce/issues/1389))
- Fixed a bug where a customer could be deleted if `Order::$registerUserOnOrderComplete` was set to `true` on order completion. ([#1483](https://github.com/craftcms/commerce/issues/1483))
- Fixed a bug where it wasn’t possible to save an order without addresses on the Edit Order page. ([#1484](https://github.com/craftcms/commerce/issues/1484))
- Fixed a bug where addresses weren’t being set automatically when retrieving a cart. ([#1476](https://github.com/craftcms/commerce/issues/1476))
- Fixed a bug where transaction information wasn’t being displayed correctly on the Edit Order page. ([#1467](https://github.com/craftcms/commerce/issues/1467))
- Fixed a bug where `commerce/pay/*` and `commerce/customer-addresses/*` actions ignored the `updateCartSearchIndexes` config setting.
- Fixed a deprecation warning. ([#1481](https://github.com/craftcms/commerce/issues/1481))

## 3.1.5 - 2020-05-27

### Added
- Added the `updateCartSearchIndexes` config setting. ([#1416](https://github.com/craftcms/commerce/issues/1416))
- Added `craft\commerce\services\Discounts::EVENT_DISCOUNT_MATCHES_ORDER`.
- Renamed the `Totals` column to `All Totals` and `Total` to `Total Price` on the Orders index page. ([#1482](https://github.com/craftcms/commerce/issues/1482))

### Deprecated
- Deprecated `craft\commerce\services\Discounts::EVENT_BEFORE_MATCH_LINE_ITEM`. `EVENT_DISCOUNT_MATCHES_LINE_ITEM` should be used instead.

### Fixed
- Fixed a PHP error that could occur on Craft 3.5. ([#1471](https://github.com/craftcms/commerce/issues/1471))
- Fixed a bug where the “Purchase Total” discount condition would show a negative value.
- Fixed a bug where payment transaction amounts where not being formatted correctly on Edit Order pages. ([#1463](https://github.com/craftcms/commerce/issues/1463))
- Fixed a bug where free shipping discounts could be applied incorrectly. ([#1473](https://github.com/craftcms/commerce/issues/1473))

## 3.1.4 - 2020-05-18

### Added
- Added a “Duplicate” action to the Products index page. ([#1107](https://github.com/craftcms/commerce/issues/1107))
- It’s now possible to query for a single product or variant via GraphQL.
- Address and line item notes now support emoji characters. ([#1426](https://github.com/craftcms/commerce/issues/1426))
- Added `craft\commerce\fields\Products::getContentGqlType()`.
- Added `craft\commerce\fields\Variants::getContentGqlType()`.
- Added `craft\commerce\models\Address::getCountryIso()`. ([#1419](https://github.com/craftcms/commerce/issues/1419))
- Added `craft\commerce\web\assets\commerceui\CommerceOrderAsset`.

### Changed
- It’s now possible to add multiple line items at a time on the Edit Order page. ([#1446](https://github.com/craftcms/commerce/issues/1446))
- It’s now possible to copy the billing address over to the shipping address, and vise-versa, on Edit Order pages. ([#1412](https://github.com/craftcms/commerce/issues/1412))
- Edit Order pages now link to the customer’s edit page. ([#1397](https://github.com/craftcms/commerce/issues/1397))
- Improved the line item options layout on the Edit Order page.

### Fixed
- Fixed a bug where products weren’t getting duplicate correctly when the “Save as a new product” option was selected. ([#1393](https://github.com/craftcms/commerce/issues/1393))
- Fixed a bug where addresses were being incorrectly duplicated when updating a cart from the Edit Order page. ([#1435](https://github.com/craftcms/commerce/issues/1435))
- Fixed a bug where `product` and `variant` fields were returning the wrong type in GraphQL queries. ([#1434](https://github.com/craftcms/commerce/issues/1434))
- Fixed a SQL error that could occur when saving a product. ([#1407](https://github.com/craftcms/commerce/pull/1407))
- Fixed a bug where only admin users were allowed to add line item on the Edit Order page. ([#1424](https://github.com/craftcms/commerce/issues/1424))
- Fixed a bug where it wasn’t possible to remove an address on the Edit Order page. ([#1436](https://github.com/craftcms/commerce/issues/1436))
- Fixed a bug where user groups would be unset when saving a primary address on the Edit User page. ([#1421](https://github.com/craftcms/commerce/issues/1421))
- Fixed a PHP error that could occur when saving an address. ([#1417](https://github.com/craftcms/commerce/issues/1417))
- Fixed a bug where entering a localized number for a base discount value would save incorrectly. ([#1400](https://github.com/craftcms/commerce/issues/1400))
- Fixed a bug where blank addresses were being set on orders from the Edit Order page. ([#1401](https://github.com/craftcms/commerce/issues/1401))
- Fixed a bug where past orders weren’t being consolidated for new users. ([#1423](https://github.com/craftcms/commerce/issues/1423))
- Fixed a bug where unnecessary order recalculation could occur during a payment request. ([#1431](https://github.com/craftcms/commerce/issues/1431))
- Fixed a bug where variants weren’t getting resaved automatically if their field layout was removed from the product type settings. ([#1359](https://github.com/craftcms/commerce/issues/1359))
- Fixed a PHP error that could occur when saving a discount.

## 3.1.3 - 2020-04-22

### Fixed
- Fixed a PHP error that occurred when saving variants. ([#1403](https://github.com/craftcms/commerce/pull/1403))
- Fixed an error that could occur when processing Project Config changes that also included new sites. ([#1390](https://github.com/craftcms/commerce/issues/1390))
- Fixed a bug where “Purchase Total” and “Purchase Quantity” discount conditions weren’t being applied correctly. ([#1389](https://github.com/craftcms/commerce/issues/1389))

## 3.1.2 - 2020-04-17

### Added
- It’s now possible to query for products and variants by their custom field values via GraphQL.
- Added the `variants` field to GraphQL product queries.
- Added `craft\commerce\service\Variants::getVariantGqlContentArguments()`.

### Changed
- It’s now possible to query for orders using multiple email addresses. ([#1361](https://github.com/craftcms/commerce/issues/1361))
- `craft\commerce\controllers\CartController::$_cart` is now protected.
- `craft\commerce\controllers\CartController::$_cartVariable` is now protected.

### Deprecated
- Deprecated `craft\commerce\queue\jobs\ConsolidateGuestOrders::consolidate()`. `craft\commerce\services\Customers::consolidateGuestOrdersByEmail()` should be used instead.

### Fixed
- Fixed a bug where orders weren’t marked as complete when using an offsite gateway and the “authorize” payment type.
- Fixed an error that occurred when attempting to pay for an order from the control panel. ([#1362](https://github.com/craftcms/commerce/issues/1362))
- Fixed a PHP error that occurred when using a custom shipping method during checkout. ([#1378](https://github.com/craftcms/commerce/issues/1378))
- Fixed a bug where Edit Address pages weren’t redirecting back to the Edit User page on save. ([#1368](https://github.com/craftcms/commerce/issues/1368))
- Fixed a bug where selecting the “All Orders” source on the Orders index page wouldn’t update the browser’s history. ([#1367](https://github.com/craftcms/commerce/issues/1367))
- Fixed a bug where the Orders index page wouldn’t work as expected after cancelling an order status update. ([#1375](https://github.com/craftcms/commerce/issues/1375))
- Fixed a bug where the Edit Order pages would continue showing the previous order status message after it had been changed. ([#1366](https://github.com/craftcms/commerce/issues/1366))
- Fixed a race condition that could occur when consolidating guest orders.
- Fixed a bug where the Edit Order page was showing order-level adjustments’ “Edit” links for incomplete orders. ([#1374](https://github.com/craftcms/commerce/issues/1374))
- Fixed a PHP error that could occur when viewing a disabled country in the control panel.
- Fixed a bug where `craft\commerce\models\LineItem::$saleAmount` was being incorrectly validated. ([#1365](https://github.com/craftcms/commerce/issues/1365))
- Fixed a bug where variants weren’t getting deleted when a product was hard-deleted. ([#1186](https://github.com/craftcms/commerce/issues/1186))
- Fixed a bug where the `cp.commerce.product.edit.details` template hook was getting called in the wrong place in Edit Product pages. ([#1376](https://github.com/craftcms/commerce/issues/1376))
- Fixed a bug where line items’ caches were not being invalidated on save. ([#1377](https://github.com/craftcms/commerce/issues/1377))

## 3.1.1 - 2020-04-03

### Changed
- Line items’ sale amounts are now calculated automatically.

### Fixed
- Fixed a bug where orders weren’t saving properly during payment.
- Fixed a bug where it wasn’t obvious how to set shipping and billing addresses on a new order. ([#1354](https://github.com/craftcms/commerce/issues/1354))
- Fixed a bug where variant blocks were getting extra padding above their fields.
- Fixed an error that could occur when using the `|commerceCurrency` Twig filter if the Intl extension wasn’t enabled. ([#1353](https://github.com/craftcms/commerce/issues/1353))
- Fixed a bug where the `hasSales` variant query param could override most other params.
- Fixed a SQL error that could occur when querying for variants using the `hasStock` param on PostgreSQL. ([#1356](https://github.com/craftcms/commerce/issues/1356))
- Fixed a SQL error that could occur when querying for orders using the `isPaid` or `isUnpaid` params on PostgreSQL.
- Fixed a bug where passing `false` to a subscription query’s `isCanceled` or `isExpired` params would do nothing.

## 3.1.0.1 - 2020-04-02

### Fixed
- Fixed a bug where the `commerce_discounts` table was missing an `orderConditionFormula` column on fresh installs. ([#1351](https://github.com/craftcms/commerce/issues/1351))

## 3.1.0 - 2020-04-02

### Added
- It’s now possible to set dynamic condition formulas on discounts. ([#470](https://github.com/craftcms/commerce/issues/470))
- It’s now possible to reorder states. ([#1284](https://github.com/craftcms/commerce/issues/1284))
- It’s now possible to load a previous cart into the current session. ([#1348](https://github.com/craftcms/commerce/issues/1348))
- Customers can now pay the outstanding balance on a cart or completed order.
- It’s now possible to pass a `paymentSourceId` param on `commerce/payments/pay` requests, to set the desired payment gateway at the time of payment. ([#1283](https://github.com/craftcms/commerce/issues/1283))
- Edit Order pages now automatically populate the billing and shipping addresses when a new customer is selected. ([#1295](https://github.com/craftcms/commerce/issues/1295))
- It’s now possible to populate the billing and shipping addresses on an order based on existing addresses in the customer’s address book. ([#990](https://github.com/craftcms/commerce/issues/990))
- JSON responses for `commerce/cart/*` actions now include an `availableShippingMethodOptions` array, which lists all available shipping method options and their prices.
- It’s now possible to query for variants via GraphQL. ([#1315](https://github.com/craftcms/commerce/issues/1315))
- It’s now possible to set an `availableForPurchase` argument when querying for products via GraphQL.
- It’s now possible to set a `defaultPrice` argument when querying for products via GraphQL.
- Products now have an `availableForPurchase` field when queried via GraphQL.
- Products now have a `defaultPrice` field when queried via GraphQL.
- Added `craft\commerce\adjusters\Tax::_getTaxAmount()`.
- Added `craft\commerce\base\TaxEngineInterface`.
- Added `craft\commerce\controllers\AddressesController::actionValidate()`.
- Added `craft\commerce\controllers\AddressesController::getAddressById()`.
- Added `craft\commerce\controllers\AddressesController::getCustomerAddress()`.
- Added `craft\commerce\controllers\CartController::actionLoadCart()`.
- Added `craft\commerce\elements\Order::getAvailableShippingMethodsOptions()`.
- Added `craft\commerce\elements\Order::removeBillingAddress()`.
- Added `craft\commerce\elements\Order::removeEstimateBillingAddress()`.
- Added `craft\commerce\elements\Order::removeEstimateShippingAddress()`.
- Added `craft\commerce\elements\Order::removeShippingAddress()`.
- Added `craft\commerce\elements\Variant::getGqlTypeName()`.
- Added `craft\commerce\elements\Variant::gqlScopesByContext()`.
- Added `craft\commerce\elements\Variant::gqlTypeNameByContext()`.
- Added `craft\commerce\engines\TaxEngine`.
- Added `craft\commerce\gql\arguments\elements\Variant`.
- Added `craft\commerce\gql\arguments\interfaces\Variant`.
- Added `craft\commerce\gql\arguments\queries\Variant`.
- Added `craft\commerce\gql\arguments\resolvers\Variant`.
- Added `craft\commerce\gql\arguments\types\elements\Variant`.
- Added `craft\commerce\gql\arguments\types\generators\VariantType`.
- Added `craft\commerce\models\Settings::$loadCartRedirectUrl`.
- Added `craft\commerce\models\ShippingMethodOption`.
- Added `craft\commerce\services\Addresses::removeReadOnlyAttributesFromArray()`.
- Added `craft\commerce\services\Carts::getCartName()`.
- Added `craft\commerce\services\Customers::getCustomersQuery()`.
- Added `craft\commerce\services\Taxes`.

### Changed
- Improved performance for installations with millions of orders.
- Improved the “Add a line item” behavior and styling on the Edit Order page.
- Discount adjustments are now only applied to line items, not the whole order. The “Base discount” amount is now spread across all line items.
- Line items’ sale prices are now rounded before being multiplied by the quantity.
- Improved the consistency of discount and tax calculations and rounding logic across the system.
- Products and subscriptions can now be sorted by their IDs in the control panel.
- Improved the styling and behavior of the example templates.

### Deprecated
- Deprecated the ability to create percentage-based order-level discounts.

### Fixed
- Fixed an error that could occur when querying for products by type via GraphQL.
- Fixed a bug where it was possible to issue refunds for more than the remaining transaction amount. ([#1098](https://github.com/craftcms/commerce/issues/1098))
- Fixed a bug where order queries could return orders in the wrong sequence when ordered by `dateUpdated`. ([#1345](https://github.com/craftcms/commerce/issues/1345))
- Fixed a PHP error that could occur on the Edit Order page if the customer had been deleted. ([#1347](https://github.com/craftcms/commerce/issues/1347))
- Fixed a bug where shipping rules and discounts weren’t properly supporting localized number formats. ([#1332](https://github.com/craftcms/commerce/issues/1332), [#1174](https://github.com/craftcms/commerce/issues/1174))
- Fixed an error that could occur while updating an order status message, if the order was being recalculated at the same time. ([#1309](https://github.com/craftcms/commerce/issues/1309))
- Fixed an error that could occur when deleting an address on the front end.

## 3.0.12 - 2020-03-20

### Added
- Added the `validateCartCustomFieldsOnSubmission` config setting. ([#1292](https://github.com/craftcms/commerce/issues/1292))
- It’s now possible to search orders by the SKUs being purchased. ([#1328](https://github.com/craftcms/commerce/issues/1328))
- Added `craft\commerce\services\Carts::restorePreviousCartForCurrentUser()`.

### Changed
- Updated the minimum required version to upgrade to `2.2.18`.

### Fixed
- Fixed a bug where “Purchase Total” and “Purchase Quantity” discount conditions were not checked when removing shipping costs. ([#1321](https://github.com/craftcms/commerce/issues/1321))
- Fixed an error that could occur when eager loading `product` on a variant query.
- Fixed an PHP error that could occur when all countries are disabled. ([#1314](https://github.com/craftcms/commerce/issues/1314))
- Fixed a bug that could occur for logged in users when removing all items from the cart. ([#1319](https://github.com/craftcms/commerce/issues/1319))

## 3.0.11 - 2020-02-25

### Added
- Added the `cp.commerce.subscriptions.edit.content`, `cp.commerce.subscriptions.edit.meta`, and `cp.commerce.product.edit.content` template hooks. ([#1290](https://github.com/craftcms/commerce/pull/1290))

### Changed
- The order index page now updates the per-status order counts after using the “Update Order Status” action. ([#1217](https://github.com/craftcms/commerce/issues/1217))

### Fixed
- Fixed an error that could occur when editing variants’ stock value. ([#1288](https://github.com/craftcms/commerce/issues/1288))
- Fixed a bug where `0` values were being shown for order amounts. ([#1293](https://github.com/craftcms/commerce/issues/1293))

## 3.0.10 - 2020-02-20

### Fixed
- Fixed an error that could occur when creating a new product.

## 3.0.9 - 2020-02-19

### Fixed
- Fixed a migration error that could occur when updating. ([#1285](https://github.com/craftcms/commerce/issues/1285))

## 3.0.8 - 2020-02-18

### Fixed
- Fixed an SQL error that could occur when updating to Commerce 3.

## 3.0.7 - 2020-02-18

### Added
- Order indexes can now have a “Totals” column.
- Added `craft\commerce\models\LineItem::$sku`.
- Added `craft\commerce\models\LineItem::$description`.
- Added `craft\commerce\elements\Order::$dateAuthorized`.
- Added `craft\commerce\elements\Order::EVENT_AFTER_ORDER_AUTHORIZED`.
- Added `craft\commerce\models\LineItem::$sku`.
- Added `craft\commerce\models\LineItem::$description`.

### Changed
- Line items now store their purchasable’s SKU and description directly, in addition to within the snapshot.
- Ajax requests to `commerce/cart/*` now include line items’ `subtotal` values in their responses. ([#1263](https://github.com/craftcms/commerce/issues/1263))

### Fixed
- Fixed a bug where `commerce/cart/*` actions weren’t formatting `0` values correctly in their JSON responses. ([#1278](https://github.com/craftcms/commerce/issues/1278))
- Fixed a bug that caused adjustments’ “Included” checkbox to be ticked when editing another part of the order. ([#1234](https://github.com/craftcms/commerce/issues/1243))
- Fixed a JavaScript error that could occur when editing products. ([#1273](https://github.com/craftcms/commerce/issues/1273))
- Restored the missing “New Subscription Plan” button. ([#1271](https://github.com/craftcms/commerce/pull/1271))
- Fixed an error that could occur when updating to Commerce 3 from 2.2.5 or earlier.
- Fixed a bug where the “Transactions” tab on Edit Order pages was disabled for incomplete orders. ([#1268](https://github.com/craftcms/commerce/issues/1268))
- Fixed a error that prevented redirection back to the Edit Customer page after editing an address.

## 3.0.6 - 2020-02-06

### Added
- It’s now possible to sort customers by email address.

### Fixed
- Fixed PHP 7.0 compatibility. ([#1262](https://github.com/craftcms/commerce/issues/1262))
- Fixed a bug where it wasn’t possible to refund orders. ([#1259](https://github.com/craftcms/commerce/issues/1259))
- Fixed a bug where it wasn’t possible to add purchasables to an order on the Edit Order page.
- Fixed a bug where clicking on “Save and return to all orders” wouldn’t redirect back to the Orders index page. ([#1266](https://github.com/craftcms/commerce/issues/1266))
- Fixed an error that occurred when attempting to open a product editor HUD.

## 3.0.5 - 2020-01-31

### Fixed
- Fixed a bug that prevented emails from being sent. ([#1257](https://github.com/craftcms/commerce/issues/1257))

## 3.0.4 - 2020-01-31

### Added
- Orphaned addresses are now purged as part of garbage collection.
- Added `craft\commerce\services\Addresses::purgeOrphanedAddresses()`.
- Added the `commerce/addresses/set-primary-address` action.

### Changed
- `craft\commerce\events\OrderStatusEvent` no longer extends `craft\events\CancelableEvent`. ([#1244](https://github.com/craftcms/commerce/issues/1244))

### Fixed
- Fixed an error that could occur when trying to changing the customer the Edit Order page. ([#1238](https://github.com/craftcms/commerce/issues/1238))
- Fixed a PHP error that occurred on Windows environments. ([#1247](https://github.com/craftcms/commerce/issues/1247))
- Fixed a bug where orders’ Date Ordered attributes could shift after saving an order from the Edit Order page. ([#1246](https://github.com/craftcms/commerce/issues/1246))
- Fixed a bug that caused the “Variant Fields” tab to disappear on Edit Product Type pages.
- Fixed a bug that prevented emails from being sent. ([#1257](https://github.com/craftcms/commerce/issues/1257))
- Fixed a error that occurred on the Edit User page when the logged-in user did’t have the “Manage subscriptions” permission. ([#1252](https://github.com/craftcms/commerce/issues/1252))
- Fixed an error that occurred when setting a primary address on a customer. ([#1253](https://github.com/craftcms/commerce/issues/1253))
- Fixed an error that could occur when selecting certain options on the Total Revenue dashboard widget. ([#1255](https://github.com/craftcms/commerce/issues/1255))
- Fixed an error that could occur when sending an email from the Edit Order page if the email settings had not be resaved after updating to Craft Commerce 3.
- Fixed a bug where it wasn’t possible to change order statuses and custom field values when using the Lite edition.
- Fixed an error that could occur on order complete if a discount had been applied programmatically.

## 3.0.3 - 2020-01-29

### Fixed
- Fixed the styling of the address’s “Edit” button on the Edit Order page.

## 3.0.2 - 2020-01-29

### Added
- Ajax requests to `commerce/cart/*` now include `totalTax`, `totalTaxIncluded`, `totalDiscount`, and `totalShippingCost` fields in the JSON response.

### Fixed
- Fixed a PostgreSQL error that occurred on the Edit Order page.

## 3.0.1 - 2020-01-29

### Changed
- A customer record is now created when saving a user. ([#1237](https://github.com/craftcms/commerce/issues/1237))

### Fixed
- Fixed an error that occurred on order complete. ([#1239](https://github.com/craftcms/commerce/issues/1239))

## 3.0.0 - 2020-01-28

> {warning} Order notification emails are now sent via a queue job, so running a queue worker as a daemon is highly recommended to avoid notification delays.

> {warning} Plugins and modules that modify the Edit Order page are likely to break with this update.

### Added
- Commerce 3.0 requires Craft 3.4 or later.
- Added the ability to create and edit orders from the control panel.
- Added the ability to manage customers and customer addresses from the control panel. ([#1043](https://github.com/craftcms/commerce/issues/1043))
- Added GraphQL support for products. ([#1092](https://github.com/craftcms/commerce/issues/1092))
- Added the ability to send emails from the Edit Order page.
- Line items can now be exported from the Orders index page. ([#976](https://github.com/craftcms/commerce/issues/976))
- Added the “Edit orders” and “Delete orders” user permissions.
- Line items now have a status that can be changed on Edit Order pages.
- Line items now have a Private Note field for store managers.
- Inactive carts are now purged during garbage collection.
- Orders now have recalculation modes to determine what should be recalculated on the order.
- Added the `origin` order query param.
- Added the `hasLineItems` order query param.
- `commerce/payments/pay` JSON responses now include an `orderErrors` array if there were any errors on the order.
- Added warnings to settings that are being overridden in the config file. ([#746](https://github.com/craftcms/commerce/issues/746))
- Promotions can now specify which elements are the source vs. target on category relations added by the promotion. ([#984](https://github.com/craftcms/commerce/issues/984))
- Added the ability to add products existing sales from Edit Product pages. ([#594](https://github.com/craftcms/commerce/issues/594))
- Added the ability to set a plain text template for Commerce emails. ([#1106](https://github.com/craftcms/commerce/issues/1106))
- Added the `showCustomerInfoTab` config setting, which determines whether Edit User pages should show a “Customer Info” tab. ([#1037](https://github.com/craftcms/commerce/issues/1037))
- Added the ability to create a percentage-based discount on the order total. ([#438](https://github.com/craftcms/commerce/issues/438))
- Added the ability to sort by customer attributes on the Orders index page. ([#1089](https://github.com/craftcms/commerce/issues/1089))
- Added the ability to set the title label for products and variants per product type. ([#244](https://github.com/craftcms/commerce/issues/244))
- Added the ability to enable/disabled countries and states. ([#213](https://github.com/craftcms/commerce/issues/213))
- Added the ability to show customer info on the Orders index page.
- Added `craft\commerce\base\Stat`.
- Added `craft\commerce\base\StatInterface`.
- Added `craft\commerce\base\StatTrait`.
- Added `craft\commerce\controllers\CountriesController::actionUpdateStatus()`.
- Added `craft\commerce\controllers\DiscountsController::actionClearDiscountUses()`.
- Added `craft\commerce\controllers\DiscountsController::actionUpdateStatus()`.
- Added `craft\commerce\controllers\DiscountsController::DISCOUNT_COUNTER_TYPE_CUSTOMER`.
- Added `craft\commerce\controllers\DiscountsController::DISCOUNT_COUNTER_TYPE_EMAIL`.
- Added `craft\commerce\controllers\DiscountsController::DISCOUNT_COUNTER_TYPE_TOTAL`.
- Added `craft\commerce\controllers\LineItemStatuses`.
- Added `craft\commerce\controllers\OrdersController::_getTransactionsWIthLevelsTableArray()`.
- Added `craft\commerce\controllers\OrdersController::actionNewOrder()`.
- Added `craft\commerce\controllers\SalesController::actionUpdateStatus()`.
- Added `craft\commerce\controllers\StatesController::actionUpdateStatus()`.
- Added `craft\commerce\elements\Order::$origin`.
- Added `craft\commerce\elements\Order::$recalculationMode`.
- Added `craft\commerce\elements\Order::getAdjustmentsByType()`.
- Added `craft\commerce\elements\Order::getCustomerLinkHtml()`.
- Added `craft\commerce\elements\Order::hasLineItems()`.
- Added `craft\commerce\models\Country::$enabled`.
- Added `craft\commerce\models\Customer::getCpEditUrl()`.
- Added `craft\commerce\models\Discount::$totalDiscountUseLimit`.
- Added `craft\commerce\models\Discount::$totalDiscountUses`.
- Added `craft\commerce\models\LineItem::$lineItemStatusId`.
- Added `craft\commerce\models\LineItem::$privateNote`.
- Added `craft\commerce\models\ProductType::$titleLabel`.
- Added `craft\commerce\models\ProductType::$variantTitleLabel`.
- Added `craft\commerce\models\State::$enabled`.
- Added `craft\commerce\queue\ConsolidateGuestOrders`.
- Added `craft\commerce\records\Country::$enabled`.
- Added `craft\commerce\records\LineItemStatus`.
- Added `craft\commerce\records\Purchasable::$description`.
- Added `craft\commerce\records\State::$enabled`.
- Added `craft\commerce\services\Countries::getAllEnabledCountries`.
- Added `craft\commerce\services\Countries::getAllEnabledCountriesAsList`.
- Added `craft\commerce\services\Discounts::clearCustomerUsageHistoryById()`.
- Added `craft\commerce\services\Discounts::clearDiscountUsesById()`.
- Added `craft\commerce\services\Discounts::clearEmailUsageHistoryById()`.
- Added `craft\commerce\services\Discounts::getCustomerUsageStatsById()`.
- Added `craft\commerce\services\Discounts::getEmailUsageStatsById()`.
- Added `craft\commerce\services\Emails::getAllEnabledEmails()`.
- Added `craft\commerce\services\LineItemStatuses::EVENT_DEFAULT_LINE_ITEM_STATUS`.
- Added `craft\commerce\services\LineItemStatuses`.
- Added `craft\commerce\services\States::getAllEnabledStates`.
- Added `craft\commerce\services\States::getAllEnabledStatesAsList`.
- Added `craft\commerce\services\States::getAllEnabledStatesAsListGroupedByCountryId`.
- Added `craft\commerce\services\States::getAllStatesAsListGroupedByCountryId`.
- Added `craft\commerce\stats\AverageOrderTotal`.
- Added `craft\commerce\stats\NewCustomers`.
- Added `craft\commerce\stats\RepeatCustomers`.
- Added `craft\commerce\stats\TopCustomers`.
- Added `craft\commerce\stats\TopProducts`.
- Added `craft\commerce\stats\TopProductTypes`.
- Added `craft\commerce\stats\TopPurchasables`.
- Added `craft\commerce\stats\TotalOrders`.
- Added `craft\commerce\stats\TotalOrdersByCountry`.
- Added `craft\commerce\stats\TotalRevenue`.
- Added `craft\commerce\web\assets\chartjs\ChartJsAsset`.
- Added `craft\commerce\web\assets\deepmerge\DeepMerge`.
- Added `craft\commerce\web\assets\statwidgets\StatWidgets`.
- Added `craft\commerce\widgets\AverageOrderTotal`.
- Added `craft\commerce\widgets\NewCustomers`.
- Added `craft\commerce\widgets\RepeatCustomers`.
- Added `craft\commerce\widgets\TopCustomers`.
- Added `craft\commerce\widgets\TopProducts`.
- Added `craft\commerce\widgets\TopProductTypes`.
- Added `craft\commerce\widgets\TopPurchasables`.
- Added `craft\commerce\widgets\TotalOrders`.
- Added `craft\commerce\widgets\TotalOrdersByCountry`.
- Added `craft\commerce\widgets\TotalRevenue`.

## Changed
- When a customer logs in, and their current guest cart is empty, their most recent cart that had items in it will be restored as the new current cart.
- The date range picker on the Orders index page has been moved to the page toolbar, and now affects which orders are shown in the order listing and which orders are included in order exports, rather than just affecting the chart.
- The Edit Order page is now a Vue app.
- Order status change emails are triggered by a queue job for faster checkout.
- When adding a donation to the cart, supplying a `donationAmount` parameter is no longer required. (Donations will default to zero if omitted.)
- `commerce/cart/*` actions now call `craft\commerce\elements\Order::toArray()` when generating the cart array for JSON responses.
- `commerce/payments/pay` JSON responses now list payment form errors under `paymentFormErrors` rather than `paymentForm`.
- Customer records that are anonymous and orphaned are now deleted during garbage collection.
- Changed the default category relationship type on promotions from `sourceElement` to `element`. ([#984](https://github.com/craftcms/commerce/issues/984))
- The `purgeInactiveCartsDuration` and `activeCartDuration` config settings now support all value formats supported by `craft\cms\helpers\ConfigHelper::durationInSeconds()`. ([#1071](https://github.com/craftcms/commerce/issues/1071))
- The `commerce/customer-addresses/save` action no long forces primary shipping and billing addresses if they do not exist. ([#1069](https://github.com/craftcms/commerce/issues/1069))
- Moved `craft\commerce\services\States::getAllStatesAsList()` logic to `craft\commerce\services\States::getAllStatesAsListGroupedByCountryId()` to be consistent with other service methods.
- The `allowEmptyCartOnCheckout` config setting is now set to `false` by default.
- Discount usage conditions now apply to the discount as a whole, rather than just the coupon code.
- Discounts’ user and email usage counters can be cleared individually.
- Addresses no longer require a first and last name.
- Guest orders are now consolidated with other orders from the same customer immediately after an order is completed, rather than when a user logs in. ([#1062](https://github.com/craftcms/commerce/issues/1062))
- It is no longer possible to merge previous carts automatically using the `mergeCarts` param.
- Removed the `mergeCarts` parameter from `craft\commerce\services\Carts::getCart()`.

## Deprecated
- Deprecated `craft\commerce\elements\Order::getShouldRecalculateAdjustments()` and `setShouldRecalculateAdjustments()`. `craft\commerce\elements\Order::$recalculationMode` should be used instead.
- Deprecated `craft\commerce\serviced\Customers::consolidateOrdersToUser()`. `craft\commerce\queue\ConsolidateGuestOrders` jobs should be used instead.
- Deprecated `craft\commerce\services\Orders::cartArray()`. `craft\commerce\elements\Order::toArray()` should be used instead.

## Removed
- Removed the Customer Info field type. ([#1037](https://github.com/craftcms/commerce/issues/1037))
- Removed the `craft.commerce.availableShippingMethods` Twig property.
- Removed the `craft.commerce.cart` Twig property.
- Removed the `craft.commerce.countriesList` Twig property.
- Removed the `craft.commerce.customer` Twig property.
- Removed the `craft.commerce.discountByCode` Twig property.
- Removed the `craft.commerce.primaryPaymentCurrency` Twig property.
- Removed the `craft.commerce.statesArray` Twig property.
- Removed the `commerce/cart/remove-all-line-items` action.
- Removed the `commerce/cart/remove-line-item` action.
- Removed the `commerce/cart/update-line-item` action.
- Removed `craft\commerce\base\Purchasable::getPurchasableId()`.
- Removed `craft\commerce\controllers\ChartsController`.
- Removed `craft\commerce\controllers\DiscountsController::actionClearCouponUsageHistory()`.
- Removed `craft\commerce\controllers\DownloadController::actionExportOrder()`.
- Removed `craft\commerce\elements\db\OrderQuery::updatedAfter()`.
- Removed `craft\commerce\elements\db\OrderQuery::updatedBefore()`.
- Removed `craft\commerce\elements\db\SubscriptionQuery::subscribedAfter()`.
- Removed `craft\commerce\elements\db\SubscriptionQuery::subscribedBefore()`.
- Removed `craft\commerce\elements\Order::getOrderLocale()`.
- Removed `craft\commerce\elements\Order::updateOrderPaidTotal()`.
- Removed `craft\commerce\elements\Product::getSnapshot()`.
- Removed `craft\commerce\elements\Product::getUnlimitedStock()`.
- Removed `craft\commerce\elements\Variant::getSalesApplied()`.
- Removed `craft\commerce\helpers\Order::mergeOrders()`.
- Removed `craft\commerce\models\Address::getFullName()`.
- Removed `craft\commerce\models\Discount::$totalUses`.
- Removed `craft\commerce\models\Discount::$totalUseLimit`.
- Removed `craft\commerce\models\Discount::getFreeShipping()`.
- Removed `craft\commerce\models\Discount::setFreeShipping()`.
- Removed `craft\commerce\models\LineItem::fillFromPurchasable()`.
- Removed `craft\commerce\models\LineItem::getDescription()`. Use `craft\commerce\models\LineItem::$description` instead.
- Removed `craft\commerce\models\LineItem::getSku()`. Use `craft\commerce\models\LineItem::$sku` instead.
- Removed `craft\commerce\models\Order::getDiscount()`.
- Removed `craft\commerce\models\Order::getShippingCost()`.
- Removed `craft\commerce\models\Order::getTax()`.
- Removed `craft\commerce\models\Order::getTaxIncluded()`.
- Removed `craft\commerce\models\ShippingMethod::$amount`.
- Removed `craft\commerce\services\Countries::getAllCountriesListData()`.
- Removed `craft\commerce\services\Discounts::clearCouponUsageHistoryById()`.
- Removed `craft\commerce\services\Gateways::getAllFrontEndGateways()`.
- Removed `craft\commerce\services\ShippingMethods::getOrderedAvailableShippingMethods()`.
- Removed `craft\commerce\services\Reports::getOrdersExportFile()`.
- Removed `craft\commerce\models\Address::EVENT_REGISTER_ADDRESS_VALIDATION_RULES` event. Use `craft\base\Model::EVENT_DEFINE_RULES` instead.
- Removed `craft\commerce\services\Reports::EVENT_BEFORE_GENERATE_EXPORT` event. Use `craft\base\Element::EVENT_REGISTER_EXPORTERS` to create your own exports.
- Removed `craft\commerce\web\assets\RevenueWidgetAsset`.
- Removed `craft\commerce\widgets\Revenue`. Use `craft\commerce\widgets\TotalRevenue` instead.
- Removed the `phpoffice/phpspreadsheet` package dependency.

## 2.2.27 - 2021-03-17

### Fixed
- Fixed a bug where included taxes may not have shown up in order totals.

## 2.2.26 - 2021-03-03

### Fixed
- Fixed a bug where `craft\commerce\elements\Order::getTotalShippingCost()` wasn’t returning a value. ([#2027](https://github.com/craftcms/commerce/pull/2027))

## 2.2.25 - 2021-01-21

### Fixed
- Fixed a bug where comparing getTotalPaid and getTotal methods in `craft\commerce\elements\Order::getPaidStatus` returns invalid boolean value. ([#1836](https://github.com/craftcms/commerce/issues/1836))
- Fixed a bug that prevented a customer from unsubscribing from a subscription and deleting payment sources.

## 2.2.24 - 2020-11-16

### Fixed
- Fixed a bug when deleting an address as a customer throws an error when cart is not empty. ([#1874](https://github.com/craftcms/commerce/pull/1874))

## 2.2.23 - 2020-10-19

### Fixed
- Fixed a bug where addresses were incorrectly associated with a customer after logging in. ([#1227](https://github.com/craftcms/commerce/issues/1227))

## 2.2.22 - 2020-09-15

### Fixed
- Fixed a PHP error that could occur during line item validation on Yii 2.0.36. ([yiisoft/yii2#18175](https://github.com/yiisoft/yii2/issues/18175))
- Fixed a bug products were incorrectly showing as having sales when using the `hasSales` query parameter.
- Fixed a bug where it wasn’t possible to update the rate on a payment currency. ([#1547](https://github.com/craftcms/commerce/issues/1547))

## 2.2.21 - 2020-06-17

### Changed
- Improved handling of race conditions between processing a webhook and completing an order. ([#1510](https://github.com/craftcms/commerce/issues/1510))

### Fixed
- Fixed a bug where “Purchase Total” and “Purchase Quantity” discount conditions weren’t being applied correctly. ([#1389](https://github.com/craftcms/commerce/issues/1389))

## 2.2.20 - 2020-05-27

### Fixed
- Fixed a bug where free shipping discounts could be applied incorrectly. ([#1473](https://github.com/craftcms/commerce/issues/1473))

## 2.2.19 - 2020-04-15

### Fixed
- Fixed a bug where “Purchase Total” and “Purchase Quantity” discount conditions were not checked when removing shipping costs. ([#1321](https://github.com/craftcms/commerce/issues/1321))

## 2.2.18 - 2020-03-05

### Fixed
- Fixed an error that occurred when editing a product from a Products field. ([#1291](https://github.com/craftcms/commerce/pull/1291))
- Fixed an error that could occur when editing a variant’s stock value. ([#1306](https://github.com/craftcms/commerce/issues/1306))

## 2.2.17 - 2020-02-12

### Changed
- Improved the performance of the Orders index page.

## 2.2.16 - 2020-02-10

### Changed
- Improved the performance of the Orders index page.

### Fixed
- Fixed a bug where customers could get an “Address does not belong to customer” validation error incorrectly during checkout. ([#1227](https://github.com/craftcms/commerce/issues/1227))

## 2.2.15 - 2020-01-25

### Fixed
- Fixed a bug where sales were not being applied to the cart in some cases. ([#1206](https://github.com/craftcms/commerce/issues/1206))
- Fixed a validation error that occurred when saving an order status.
- All models now extend base model rules correctly.

## 2.2.14 - 2020-01-14

### Added
- Added `craft\commerce\services\Discounts::getAllActiveDiscounts()`.

### Fixed
- Fixed an error that occurred when calling `toArray()` on a payment currency model. ([#1200](https://github.com/craftcms/commerce/issues/1200))
- Fixed a bug where adding items to the cart was slow if there were several disabled or outdated discounts.

## 2.2.13 - 2019-12-19

### Fixed
- Fixed a bug where discounts were getting calculated incorrectly when using a “Per Email Limit” condition.

## 2.2.12 - 2019-12-19

### Fixed
- Fixed a PHP error that could occur when using coupon codes.
- Fixed a bug where taxes were getting calculated incorrectly when shipping costs were marked as having taxes included.

## 2.2.11 - 2019-12-16

### Fixed
- Fixed an infinite recursion bug that could occur when calculating discounts. ([#1182](https://github.com/craftcms/commerce/issues/1182))

## 2.2.10 - 2019-12-14

### Fixed
- Fixed an issue where discounts matching an order were referencing a missing method.

## 2.2.9 - 2019-12-13

### Added
- Order indexes can now have a “Coupon Code” column.
- Added the `resave/orders` and `resave/carts` commands.

### Deprecated
- Deprecated `craft\commerce\elements\Order::getTotalTaxablePrice()`.

### Fixed
- Fixed a bug where the wrong tax zone could be selected when editing a tax rate.
- Fixed a bug where some address data would be forgotten after completing an order.
- Fixed a typo in the `totalShipping` column heading on order exports. ([#1153](https://github.com/craftcms/commerce/issues/1153))
- Fixed a bug where discounts without a coupon code weren’t checking other discount conditions. ([#1144](https://github.com/craftcms/commerce/issues/1144))
- Fixed a SQL error that occurred when trying to save a long zip code condition formula. ([#1138](https://github.com/craftcms/commerce/issues/1138))
- Fixed an error that could occur on the Orders index page. ([#1160](https://github.com/craftcms/commerce/issues/1160))
- Fixed an error that could occur when executing a variant query with the `hasSales` param, if no one was logged in.
- Fixed an bug where it wasn’t possible to clear out the State field value on an address. ([#1162](https://github.com/craftcms/commerce/issues/1162))
- Fixed an error that occurred when marking an order as complete in the Control Panel. ([#1166](https://github.com/craftcms/commerce/issues/1166))
- Fixed an error that could occur when validating a product that had variants which didn’t have a SKU yet. ([#1165](https://github.com/craftcms/commerce/pull/1165))
- Fixed a bug where payments source active records could not retrieve their related gateway record. ([#1121](https://github.com/craftcms/commerce/pull/1121))
- Fixed a JavaScript error that occurred when editing shipping rules.

## 2.2.8 - 2019-11-21

### Added
- It’s now possible to sort products by Date Updated, Date Created and Promotable on the Products index page. ([#1101](https://github.com/craftcms/commerce/issues/1101))
- `totalTax`, `totalTaxIncluded`, `totalDiscount`, and `totalShipping` are now included on order exports. ([#719](https://github.com/craftcms/commerce/issues/719))
- Added the `COMMERCE_PAYMENT_CURRENCY` environment variable. ([#999](https://github.com/craftcms/commerce/pull/999))

### Fixed
- Fixed an error that could occur when deploying `project.yaml` changes to a new environment. ([#1085](https://github.com/craftcms/commerce/issues/1085))
- Fixed an issue where purchasables were added to the cart when the qty submitted was `0` (zero).
- Fixed a performance issue using the `craft\commerce\elements\db\VariantQuery::hasSales()` query param.
- Fixed an error that could occur with `dateCreated` when programmatically adding line items.

## 2.2.7 - 2019-10-30

### Changed
- `commerce/cart/*` requests now include estimated address data in their JSON responses. ([#1084](https://github.com/craftcms/commerce/issues/1084))

### Deprecated
- Deprecated `craft\commerce\models\Address::getFullName()`.

### Fixed
- Fixed an error that could occur when deploying `project.yaml` changes to a new environment. ([#1085](https://github.com/craftcms/commerce/issues/1085))
- Fixed a missing import. ([#1087](https://github.com/craftcms/commerce/issues/1087))
- Fixed a SQL error that occurred when eager-loading variants. ([#1093](https://github.com/craftcms/commerce/pull/1093))
- Fixed an error that occurred on the Orders index page if the “Shipping Business Name” column was shown.

## 2.2.6 - 2019-10-26

### Fixed
- Fixed a PHP error that occurred when rendering PDFs. ([#1072](https://github.com/craftcms/commerce/pull/1072))
- Fixed a PHP error that occurred when saving order statuses. ([#1082](https://github.com/craftcms/commerce/issues/1082))

## 2.2.5 - 2019-10-24

### Fixed
- Fixed formatting of customer info field.

## 2.2.4 - 2019-10-24

### Fixed
- Fixed a PHP error when loading the order in the CP. ([#1079](https://github.com/craftcms/commerce/issues/1079))
- Fixed a 404 error for missing JavaScript. ([#1078](https://github.com/craftcms/commerce/issues/1078))

## 2.2.3 - 2019-10-24

### Fixed
- Fixed a PHP error when calculating shipping or taxes in the cart. ([#1076](https://github.com/craftcms/commerce/issues/1076))
- Fixed a PHP error when saving a sale. ([#1075](https://github.com/craftcms/commerce/issues/1075))

## 2.2.2 - 2019-10-23

### Fixed
- Fixed a PHP error when calculating shipping or taxes in the cart.

## 2.2.1 - 2019-10-23

### Fixed
- Fixed a PostgreSQL migration issue.

## 2.2.0 - 2019-10-23

### Added
- Added the ability to produce estimated shipping and tax costs based on incomplete shipping and billing addresses. ([#514](https://github.com/craftcms/commerce/issues/514))
- Edit User pages now have a “Customer Info” tab.
- It’s now possible to view and create discounts directly from the Edit Product page.
- It’s now possible to delete customer addresses directly from the Edit User page. ([#171](https://github.com/craftcms/commerce/issues/171))
- Addresses can now have “Address 3”, “Full Name”, “Label”, “Notes”, and four custom fields.
- Email settings can now specify CC and Reply To email addresses.
- Discounts now have the option to ignore sales when applied (enabled by default for new discounts). ([#1008](https://github.com/craftcms/commerce/issues/1008))
- Shipping and tax zones can now have a dynamic zip code condition. ([#204](https://github.com/craftcms/commerce/issues/304))
- Tax rates can now have codes. ([#707](https://github.com/craftcms/commerce/issues/707))
- Countries can now be ordered manually. ([#224](https://github.com/craftcms/commerce/issues/224))
- Order statuses can now have descriptions. ([#1004](https://github.com/craftcms/commerce/issues/1004))
- Added support for using cards that require Strong Customer Authentication for subscriptions.
- Added the ability to resolve payment issues for subscriptions.
- Added the “Default View” setting, which determines which view should be shown by default when “Commerce” is selected in the global nav. ([#555](https://github.com/craftcms/commerce/issues/555))
- Added the `activeCartDuration` config setting. ([#959](https://github.com/craftcms/commerce/issues/959))
- Added the `allowEmptyCartOnCheckout` config setting, which determines whether a customer can check out with an empty cart. ([#620](https://github.com/craftcms/commerce/issues/620))
- Added the ability to pass additional variables to the PDF template. ([#599](https://github.com/craftcms/commerce/issues/599))
- Added the ability to override the “Cart updated” flash message by passing a `cartUpdatedNotice` parameter to the `commerce/cart/update-cart` action. ([#1038](https://github.com/craftcms/commerce/issues/1038))
- Added the `shortNumber` order query param.
- `commerce/cart/update-cart` requests can now specify `estimatedShippingAddress` and `estimatedBillingAddress` params.
- Added `craft\commerce\base\SubscriptionGatewayInterface::getBillingIssueDescription()`.
- Added `craft\commerce\base\SubscriptionGatewayInterface::getBillingIssueResolveFormHtml()`.
- Added `craft\commerce\base\SubscriptionGatewayInterface::getHasBillingIssues()`.
- Added `craft\commerce\controllers\BaseFrontEndController::EVENT_MODIFY_CART_INFO`. ([#1002](https://github.com/craftcms/commerce/issues/1002))
- Added `craft\commerce\elements\db\SubscriptionQuery::$dateSuspended`.
- Added `craft\commerce\elements\db\SubscriptionQuery::$hasStarted`.
- Added `craft\commerce\elements\db\SubscriptionQuery::$isSuspended`.
- Added `craft\commerce\elements\db\SubscriptionQuery::anyStatus()`.
- Added `craft\commerce\elements\db\SubscriptionQuery::dateSuspended()`.
- Added `craft\commerce\elements\db\SubscriptionQuery::hasStarted()`.
- Added `craft\commerce\elements\db\SubscriptionQuery::isSuspended()`.
- Added `craft\commerce\elements\Order::$estimatedBillingAddressId`.
- Added `craft\commerce\elements\Order::$estimatedBillingSameAsShipping`.
- Added `craft\commerce\elements\Order::$estimatedShippingAddressId`.
- Added `craft\commerce\elements\Order::getEstimatedBillingAddress()`.
- Added `craft\commerce\elements\Order::getEstimatedShippingAddress()`.
- Added `craft\commerce\elements\Order::setEstimatedBillingAddress()`.
- Added `craft\commerce\elements\Order::setEstimatedShippingAddress()`.
- Added `craft\commerce\elements\Subscription::$dateSuspended`.
- Added `craft\commerce\elements\Subscription::$hasStarted`.
- Added `craft\commerce\elements\Subscription::$isSuspended`.
- Added `craft\commerce\elements\Subscription::getBillingIssueDescription()`.
- Added `craft\commerce\elements\Subscription::getBillingIssueResolveFormHtml()`.
- Added `craft\commerce\elements\Subscription::getHasBillingIssues()`.
- Added `craft\commerce\models\Address::$isEstimated`.
- Added `craft\commerce\models\Customer::getActiveCarts()`.
- Added `craft\commerce\models\Customer::getInactiveCarts()`.
- Added `craft\commerce\models\OrderAdjustment::$isEstimated`.
- Added `craft\commerce\services\Sales::EVENT_AFTER_SAVE_SALE`. ([#622](https://github.com/craftcms/commerce/issues/622))
- Added `craft\commerce\services\Sales::EVENT_BEFORE_SAVE_SALE`. ([#622](https://github.com/craftcms/commerce/issues/622))
- Added `craft\commerce\test\fixtures\elements\ProductFixture`. ([#1009](https://github.com/craftcms/commerce/pull/1009))
- Added the `updateBillingDetailsUrl` config setting.
- Added the `suspended` status for Subscriptions.

### Changed
- Craft Commerce now required Craft CMS 3.3.0 or later.
- Edit Product pages no longer show SKU fields for new products or variants when the SKU will be automatically generated. ([#217](https://github.com/craftcms/commerce/issues/217))
- The View Order page now shows timestamps for “Order Completed”, “Paid”, and “Last Updated”. ([#1020](https://github.com/craftcms/commerce/issues/1020))
- The Orders index page now has unique URLs for each order status. ([#901](https://github.com/craftcms/commerce/issues/901))
- Orders now show whether they’ve been overpaid. ([#945](https://github.com/craftcms/commerce/issues/945))
- Carts now return their line items  `dateCreated DESC` in the cart by default. ([#1055](https://github.com/craftcms/commerce/pull/1055))
- Leading and trailing whitespace is now trimmed from all address fields.
- Coupon code usage is now tracked even for discounts with no limit set. ([#521](https://github.com/craftcms/commerce/issues/521))
- Variants now always include their product’s title in their search keywords. ([#934](https://github.com/craftcms/commerce/issues/934))
- The Subscriptions index page now includes “Failed to start” and “Payment method issue” sources.
- Subscriptions now get suspended if there are any payment issues.
- Expired orders are now purged during garbage collection rather than when viewing the Orders index page.
- Customer records that are not related to anything are now purged during garbage collection. ([#1045](https://github.com/craftcms/commerce/issues/1045))
- `commerce/cart/update-cart` requests now include line item adjustment data in their JSON response. ([#1014](https://github.com/craftcms/commerce/issues/1014))
- `craft\commerce\elements\Order::getTotalDiscount()` is no longer deprecated.
- `craft\commerce\elements\Order::getTotalShippingCost()` is no longer deprecated.
- `craft\commerce\elements\Order::getTotalTax()` is no longer deprecated.
- `craft\commerce\elements\Order::getTotalTaxIncluded()` is no longer deprecated.
- `craft\commerce\models\LineItem::getDiscount()` is no longer deprecated.
- `craft\commerce\models\LineItem::getShippingCost()` is no longer deprecated.
- `craft\commerce\models\LineItem::getTax()` is no longer deprecated.
- `craft\commerce\models\LineItem::getTaxIncluded()` is no longer deprecated.

### Deprecated
- Commerce Customer Info fields are now deprecated.
- Deprecated `craft\commerce\models\LineItem::getAdjustmentsTotalByType()`.
- Deprecated `craft\commerce\elements\Order::getAdjustmentsTotalByType()`.

### Fixed
- Fixed a PostgreSQL migration issue.
- Fixed a bug where the Orders index page was listing non-sortable fields as sort options. ([#933](https://github.com/craftcms/commerce/issues/993))
- Fixed a bug where timestamps on the View Order page weren’t respecting the user’s locale.
- Fixed a bug where product types’ site settings weren’t being added to the project config when a new site was created.
- Fixed a bug where order taxes weren’t accounting for discounted shipping costs. ([#1007](https://github.com/craftcms/commerce/issues/1007))
- Fixed a bug where orders’ `datePaid` attributes weren’t getting set to `null` after a refund. ([#1026](https://github.com/craftcms/commerce/pull/1026))
- Fixed a bug where order status handles could get a validation error if another order status with the same handle had been soft-deleted. ([#1027](https://github.com/craftcms/commerce/pull/1027))
- Fixed a bug where soft-deleted order statuses weren’t showing up in the History tab on View Order pages.
- Fixed a bug where breadcrumbs weren’t displaying correctly in the “Shipping” and “Tax” sections.
- Fixed an error that could occur when clicking “Refresh Payment History” on a canceled or expired subscription. ([#871](https://github.com/craftcms/commerce/issues/871))
- Fixed a bug where gateways that were disabled via `config/commerce-gateways.php` were still visible on the front-end. ([#1054](https://github.com/craftcms/commerce/issues/1054))
- Fixed a bug where it was possible to submit a zero-value donation. ([#820](https://github.com/craftcms/commerce/issues/820))
- Fixed a bug where line items’ `dateCreated` would get reset each time the cart was saved.
- Fixed a bug where all states were shown on the Store Location page regardless of which country was selected. ([#942](https://github.com/craftcms/commerce/issues/942))
- Fixed a bug where expired subscriptions were being identified as trials. ([#723](https://github.com/craftcms/commerce/issues/723))
- Fixed a bug where users’ addresses could be copied to impersonated users’ address books. ([#903](https://github.com/craftcms/commerce/issues/903))

## 2.1.13 - 2019-09-09

### Changed
- The “Status Email Address” and “From Name” settings now accept environment variables.

### Fixed
- Fixed a error when requesting a PDF URL in headless mode. ([#1011](https://github.com/craftcms/commerce/pull/1011))
- Fixed a bug where the “Download PDF” button wouldn’t show in the View Order page. ([#962](https://github.com/craftcms/commerce/issues/962))
- Fixed a bug where the <kbd>Command</kbd>/<kbd>Ctrl</kbd> + <kbd>S</kbd> shortcut didn’t work in General Settings.
- Fixed a bug where <kbd>Command</kbd>/<kbd>Ctrl</kbd> + <kbd>S</kbd> shortcut didn’t work in Store Location settings.
- Fixed a bug where users were forced to choose a tax category for order taxable subjects. ([#538](https://github.com/craftcms/commerce/issues/538))
- Fixed a bug where variants’ statuses were getting overridden by their product’s status. ([#926](https://github.com/craftcms/commerce/issues/926))
- Fixed a bug where Control Panel payments were incorrectly using the order’s previous payment source. ([#891](https://github.com/craftcms/commerce/issues/891))
- Fixed a bug where products’ shipping and tax categories weren’t getting updated if their selected shipping/tax category was no longer available. ([#688](https://github.com/craftcms/commerce/issues/688))
- Fixed a PHP error that occurred when entering an order description format on a product type that was longer than 255 characters. ([#989](https://github.com/craftcms/commerce/issues/989))
- Fixed a bug where emails were displaying the wrong timestamp for new orders. ([#882](https://github.com/craftcms/commerce/issues/882))
- Fixed a bug where the Products index page was not sorting correctly. ([#987](https://github.com/craftcms/commerce/issues/987))
- Fixed an error that could occur on payment when using a custom shipping method if the `requireShippingMethodSelectionAtCheckout` config setting was enabled.

## 2.1.12.1 - 2019-08-23

### Fixed
- Fixed a PHP error that could occur at checkout. ([#973](https://github.com/craftcms/commerce/pull/973))

## 2.1.12 - 2019-08-22

### Changed
- `craft\commerce\elements\Order::getPdfUrl()` no longer pre-renders the order PDF before returning the URL, improving performance. ([#962](https://github.com/craftcms/commerce/issues/962))

### Fixed
- Fixed a bug where order revenue charts weren’t showing the correct currency. ([#792](https://github.com/craftcms/commerce/issues/792))
- Fixed a bug where decimals were being stripped in locales that use commas as separators ([#592](https://github.com/craftcms/commerce/issues/592))
- Fixed a bug where sites with a large number of variants might not update properly when updating to Craft Commerce 2. ([#964](https://github.com/craftcms/commerce/issues/964))
- Fixed a bug where the “Purchase Total” discount condition would only save whole numbers. ([#966](https://github.com/craftcms/commerce/pull/966))
- Fixed a bug where products showed a blank validation error message when their variants had errors. ([#546](https://github.com/craftcms/commerce/issues/546))
- Fixed a bug where emails would ignore the “From Name” setting. ([#939](https://github.com/craftcms/commerce/issues/939))
- Fixed a bug where order adjustments were not being returned during PDF rendering. ([#960](https://github.com/craftcms/commerce/issues/960))
- Fixed a bug where the `commerce/payments/pay` action did not return order errors. ([#601](https://github.com/craftcms/commerce/issues/601))
- Fixed a SQL error that occurred when updating an order status with a very long message. ([#629](https://github.com/craftcms/commerce/issues/629))
- Fixed a JavaScript error that occurred when displaying product edit HUDs. ([#418](https://github.com/craftcms/commerce/issues/418))
- Fixed a PHP error that occurred when saving a product from an editor HUD. ([#958](https://github.com/craftcms/commerce/issues/958))
- Fixed an bug where the `requireShippingMethodSelectionAtCheckout` setting was being ignored.
- Fixed a bug that caused the order revenue chart to display incorrect data. ([#518](https://github.com/craftcms/commerce/issues/518))

## 2.1.11 - 2019-08-09

### Added
- Added the `cp.commerce.discount.edit` template hook. ([#936](https://github.com/craftcms/commerce/pull/936))
- Added `craft\commerce\services\Carts::getHasSessionCartNumber()`.
- Added `craft\commerce\services\Carts::getMergedCart()`.
- Added `craft\commerce\services\Discounts::EVENT_AFTER_DELETE_DISCOUNT`. ([#936](https://github.com/craftcms/commerce/pull/936))
- Added `craft\commerce\services\Discounts::EVENT_AFTER_SAVE_DISCOUNT`. ([#936](https://github.com/craftcms/commerce/pull/936))
- Added `craft\commerce\services\Discounts::EVENT_BEFORE_SAVE_DISCOUNT`. ([#936](https://github.com/craftcms/commerce/pull/936))
- Added `craft\commerce\services\Reports::EVENT_BEFORE_GENERATE_EXPORT`. ([#949](https://github.com/craftcms/commerce/pull/949))

### Changed
- Improved the performance of Craft Commerce 2 migrations.
- Users’ carts are no longer merged together automatically. Instead cart merging can be manually triggered by passing a `mergeCarts` param to the `commerce/cart/get-cart` and `commerce/cart/update-cart` actions. ([#947](https://github.com/craftcms/commerce/issues/947))
- After a logged-in user completes an order, their most recent incomplete cart is now loaded as the current cart in session.
- Order file exports are now cached in `storage/runtime/commerce-order-exports/` instead of `storage/runtime/temp/commerce-order-exports/`.
- The example templates now include client side polling to detect if the cart has changed in another tab or session.
- The example templates show more information about the cart to help with debugging.

### Removed
- Removed the `mergeLastCartOnLogin` setting.

### Fixed
- Fixed a bug where `craft/commerce/elements/Order::EVENT_BEFORE_ADD_LINE_ITEM` events had `$isNew` set incorrectly. ([#851](https://github.com/craftcms/commerce/pull/851))
- Fixed a bug where non-shippable purchasables were getting included in shipping price calculations.
- Fixed an error that occurred when clearing order caches.
- Fixed a bug where the `project-config/rebuild` command would remove the order field layout. ([#948](https://github.com/craftcms/commerce/issues/948))

### Security
- Fixed a data disclosure vulnerability.

## 2.1.10 - 2019-07-12

### Fixed
- Fixed a bug where all payments from the control panel were rejected. ([#928](https://github.com/craftcms/commerce/issues/928))

## 2.1.9 - 2019-07-10

### Security
- Fixed a data disclosure vulnerability.

## 2.1.8 - 2019-07-08

### Added
- Added the `resave/products` command (requires Craft 3.2).

### Changed
- Orders now include the full customer name as search keywords. ([#892](https://github.com/craftcms/commerce/issues/892))
- CSRF protection is now disabled for the `commerce/pay/complete-payment` controller action. ([#900](https://github.com/craftcms/commerce/issues/900))
- Leading and trailing whitespace is now trimmed from coupon codes. ([#894](https://github.com/craftcms/commerce/issues/894))

### Fixed
- Fixed a bug where the `lineItems` array wasn’t getting indexed correctly when calling `toArray()` on an order.
- Fixed a PHP error that occurred when `commerce/subscriptions/*` actions had validation errors. ([#918](https://github.com/craftcms/commerce/issues/918))
- Fixed a PHP error that occurred when retrieving line items with no option data. ([#897](https://github.com/craftcms/commerce/issues/897))
- Fixed a bug where shipping and billing addresses weren’t being set correctly when saving an order. ([#922](https://github.com/craftcms/commerce/issues/922))
- Fixed a bug where it was possible to pay with a disabled gateway. ([#912](https://github.com/craftcms/commerce/issues/912))
- Fixed a bug where Edit Subscription pages weren’t showing custom tabs. ([#884](https://github.com/craftcms/commerce/issues/884))
- Fixed a bug where an empty cart was created unnecessarily when a user logged in. ([#906](https://github.com/craftcms/commerce/issues/906))
- Fixed a bug where `craft\commerce\services\Plans::getAllEnabledPlans()` was returning archived subscription plans. ([#916](https://github.com/craftcms/commerce/issues/916))

## 2.1.7 - 2019-06-11

### Fixed
- Fixed a SQL error that would occur when upgrading Craft Commerce. ([#829](https://github.com/craftcms/commerce/issues/829))
- Fixed an bug that could stop more that one sale being applied to a purchasable. ([#839](https://github.com/craftcms/commerce/issues/839))
- Fixed a SQL error that could occur when saving a line item with an emoji in it.([#886](https://github.com/craftcms/commerce/issues/886))
- Fixed an error that could occur on the order index page when viewing carts with certain columns enabled. ([#876](https://github.com/craftcms/commerce/issues/876))
- Fixed a bug on the order index page where carts without transactions would show up under the “Attempted Payments” source. ([#880](https://github.com/craftcms/commerce/issues/880))

## 2.1.6.1 - 2019-05-14

### Added
- Added the `mergeLastCartOnLogin` config setting.

## 2.1.6 - 2019-05-14

### Added
- Added `craft\commerce\elements\db\VariantQuery::minQty()` and `maxQty()`. ([#827](https://github.com/craftcms/commerce/pull/827))

### Changed
- Line item options are no longer forced to be sorted alphabetically by key.

### Fixed
- Fixed a bug where product and variant snapshots were missing data. ([#846](https://github.com/craftcms/commerce/issues/846))
- Fixed an SQL error that occurred when saving a SKU that was too long. ([#853](https://github.com/craftcms/commerce/issues/853))
- Fixed an SQL error that could occur when attempting to update a soft-deleted cart. ([#854](https://github.com/craftcms/commerce/issues/854))
- Fixed an SQL error that could occur when attempting to add a line item to a completed order. ([#860](https://github.com/craftcms/commerce/issues/860))
- Fixed a bug where line item quantity validators weren’t checking for updated quantities. ([#855](https://github.com/craftcms/commerce/pull/855))
- Fixed a bug where it wasn’t possible to query for unpaid orders. ([#858](https://github.com/craftcms/commerce/pull/858))
- Fixed a JavaScript error that could occur on the Order index page. ([#862](https://github.com/craftcms/commerce/pull/862))
- Fixed a bug where the “Create discount…” product action wasn’t pre-populating discounts’ variant conditions.
- Fixed a bug that could prevent a purchasable from being added to the cart when using multi-add.

## 2.1.5.2 - 2019-05-08

## Fixed
- Fixed a missing import. ([#845](https://github.com/craftcms/commerce/issues/845))
- Fixed an error that could occur when a customer logged in.
- Fixed an error that occurred when saving a sale. ([#837](https://github.com/craftcms/commerce/issues/837))

## 2.1.5.1 - 2019-05-07

### Fixed
- Fixed a missing import. ([#843](https://github.com/craftcms/commerce/issues/843))

## 2.1.5 - 2019-05-07

### Added
- Added `craft\commerce\helpers\Order::mergeDuplicateLineItems()`.
- Added `craft\commerce\helpers\Order::mergeOrders()`.

### Changed
- Customers’ previous cart items are now merged into the active cart on login.

### Fixed
- Fixed a bug where Craft Commerce would create a subscription even if the card was declined.
- Fixed an error that could occur when creating a subscription using the Dummy gateway.

## 2.1.4 - 2019-04-29

### Added
- Added `craft\commerce\base\SubscriptionResponseInterface::isInactive()`.

### Changed
- Improved performance of the Orders index page. ([#828](https://github.com/craftcms/commerce/issues/828))
- `commerce/cart/*` action JSON responses now list cart errors under an `errors` key.
- Craft Commerce now correctly typecasts all boolean and integer values saved to the project config.

### Fixed
- Fixed a SQL error that occurred when duplicate line items were added the cart. ([#506](https://github.com/craftcms/commerce/issues/506))
- Fixed a PHP error on the View Order page when viewing inactive carts. ([#826](https://github.com/craftcms/commerce/issues/826))
- Fixed a deprecation warning. ([#825](https://github.com/craftcms/commerce/issues/825))
- Fixed a bug where the wrong variant could be set as the default when saving a product. ([#830](https://github.com/craftcms/commerce/issues/830))
- Fixed a bug that prevented plugins and modules from adding custom index table attributes. ([#832](https://github.com/craftcms/commerce/pull/832))

## 2.1.3.1 - 2019-04-10

### Fixed
- Fixed a bug where `project.yaml` changes weren’t always getting picked up.

## 2.1.3 - 2019-04-03

### Added
- Added support for user registration on checkout. ([#472](https://github.com/craftcms/commerce/issues/472))
- Added “Capture Payment” and “Refund Payment” user permissions. ([#788](https://github.com/craftcms/commerce/pull/788))
- Added support for the `project-config/rebuild` command.
- Added the `validateBusinessTaxIdAsVatId` setting, which can be set to `true` from `config/commerce.php`.
- Added `craft\commerce\services\Addresses::EVENT_AFTER_DELETE_ADDRESS`. ([#810](https://github.com/craftcms/commerce/pull/810))

### Changed
- Craft Commerce now requires Craft CMS 3.1.20 or later.
- An `order` variable is now available to payment forms when a payment is made from the Control Panel.
- Ajax requests to `commerce/cart/get-cart` now include the price of available shipping methods in the response.

### Fixed
- Fixed a bug where an order could be listed multiple times under “Attempted Payments” on order pages. ([#602](https://github.com/craftcms/commerce/issues/602))
- Fixed a bug where product sources did not fully support using UIDs. ([#781](https://github.com/craftcms/commerce/issues/781))
- Fixed a bug where non-admin users could get a 403 error when attempting to edit subscriptions. ([#722](https://github.com/craftcms/commerce/issues/722))
- Fixed a bug where products’ `defaultVariantId` was not getting set on the first save. ([#796](https://github.com/craftcms/commerce/issues/796))
- Fixed a PHP error when querying for products with the `hasSales` param.
- Fixed a bug where product metadata wasn’t available to templates on Live Preview requests.
- Fixed a bug where the wrong Craft Commerce subnav item could appear selected in the Control Panel.
- Fixed a bug where taxes could be incorrectly calculated if included taxes had been removed from the price.
- Fixed a bug where additional discounts could be incorrectly applied to an order if multiple products had been added to the cart at the same time. ([#797](https://github.com/craftcms/commerce/issues/797))
- Fixed a bug where products’ Post Dates could be incorrect on first save. ([#774](https://github.com/craftcms/commerce/issues/774))
- Fixed a bug where emails weren’t getting sent when the “Status Email Address” setting was set. ([#806](https://github.com/craftcms/commerce/issues/806))
- Fixed a bug where order status email changes in `project.yaml` could be ignored. ([#802](https://github.com/craftcms/commerce/pull/802))
- Fixed a PHP error that occurred when submitting a `paymentCurrency` parameter on a `commerce/payments/pay` request. ([#809](https://github.com/craftcms/commerce/pull/809))

## 2.1.2 - 2019-03-12

### Added
- Added a “Minimum Total Price Strategy” setting that allows the minimum order price be negative (default), at least zero, or at least the shipping cost. ([#651](https://github.com/craftcms/commerce/issues/651))
- Added `craft\commerce\elements\Order::getTotal()` to get the price of the order before any pricing strategies.
- Added `craft\commerce\base\SubscriptionGatewayInterface::refreshPaymentHistory()` method that should be used to refresh all payments on a subscription.
- Added `craft\commerce\base\SubscriptionGateway::refreshPaymentHistory()` method to fulfill the interface requirements.

### Changed
- The `commerce-manageSubscriptions` permission is now required (instead of admin permissions) to manage another user’s subscriptions. ([#722](https://github.com/craftcms/commerce/issues/722))

## 2.1.1.1 - 2019-03-01

### Fixed
- Fixed a PHP error raised when a discount adjustment was applied to the cart.

## 2.1.1 - 2019-03-11

### Changed
- Improved performance when listing products with sales that have many category conditions. ([#758](https://github.com/craftcms/commerce/issues/758))
- Purchasable types are now responsible to ensure SKU uniqueness when they are restored from being soft-deleted.

### Fixed
- Fixed a bug where orders could receive free shipping on some line items when an expired coupon code had been entered. ([#777](https://github.com/craftcms/commerce/issues/777))
- Fixed a bug where variants weren’t enforcing required field validation. ([#761](https://github.com/craftcms/commerce/issues/761))
- Fixed a bug where the sort order wasn’t getting saved correctly for new order statuses.
- Fixed the breadcrumb navigation on Store Settings pages. ([#769](https://github.com/craftcms/commerce/issues/769))
- Fixed an error that occurred when viewing an order for a soft-deleted user. ([#771](https://github.com/craftcms/commerce/issues/771))
- Fixed an error that could occur when saving a new gateway.
- Fixed a SQL error that occurred when saving a purchasable with the same SKU as a soft-deleted purchasable. ([#718](https://github.com/craftcms/commerce/issues/718))

## 2.1.0.2 - 2019-02-25

### Fixed
- Fixed more template loading errors on Craft Commerce settings pages. ([#751](https://github.com/craftcms/commerce/issues/751))

## 2.1.0.1 - 2019-02-25

### Fixed
- Fixed some template loading errors on Craft Commerce settings pages. ([#751](https://github.com/craftcms/commerce/issues/751))

## 2.1.0 - 2019-02-25

### Added
- Added a new Donation built-in purchasable type. ([#201](https://github.com/craftcms/commerce/issues/201))
- Added a new “Manage store settings” user permission, which determines whether the current user is allowed to manage store settings.
- Added `craft\commerce\elements\Order::EVENT_BEFORE_ADD_LINE_ITEM`.
- Added `craft\commerce\base\PurchasableInterface::getIsTaxable()`.
- Added `craft\commerce\base\PurchasableInterface::getIsShippable()`.
- Added `craft\commerce\models\Discount::getHasFreeShippingForMatchingItems()`.

### Changed
- Discounts can now apply free shipping on the whole order. ([#745](https://github.com/craftcms/commerce/issues/745))
- The “Settings” section has been split into “System Settings”, “Store Settings”, “Shipping”, and “Tax” sections.
- The Orders index page now shows total order counts.
- The `commerce/payments/pay` action JSON response now include the order data. ([#715](https://github.com/craftcms/commerce/issues/715))
- The `craft\commerce\elements\Order::EVENT_AFTER_ORDER_PAID` event is now fired after the `craft\commerce\elements\Order::EVENT_AFTER_COMPLETE_ORDER` event. ([#670](https://github.com/craftcms/commerce/issues/670))

### Deprecated
- `craft\commerce\models\Discount::$freeShipping` is deprecated. `getHasFreeShippingForMatchingItems()` should be used instead.

### Fixed
- Fixed an bug where multiple shipping discounts could result in a negative shipping cost.
- Fixed a validation error that occurred when attempting to apply a coupon with a per-email limit, if the cart didn’t have a customer email assigned to it yet.
- `commerce/cart/*` actions’ JSON responses now encode all boolean attributes correctly.
- `commerce/customer-addresses/*` actions’ JSON responses now include an `errors` array if there were any issues with the request.
- Fixed a bug where the order field layout could be lost when upgrading from Craft Commerce 1 to 2. ([#668](https://github.com/craftcms/commerce/issues/668))
- Fixed a bug where line item update requests could result in line items being removed if the `qty` parameter was missing.
- Fixed a bug where coupon codes weren’t being removed from carts when no longer valid. ([#711](https://github.com/craftcms/commerce/issues/711))
- Fixed a bug that could prevent a payment gateway from being modified. ([#656](https://github.com/craftcms/commerce/issues/656))
- Fixed a bug that prevented shipping and tax settings from being modified when the `allowAdminChanges` config setting was set to `false`.
- Fixed a PHP error that occurred when saving a product that was marked as disabled. ([#683](https://github.com/craftcms/commerce/pull/683))
- Fixed a PHP error that occurred when trying to access a soft-deleted cart from the front-end. ([#700](https://github.com/craftcms/commerce/issues/700))

## 2.0.4 - 2019-02-04

### Fixed
- Fixed a PHP error when recalculating tax.

### Added
- Added additional useful information when logging email rendering errors. ([#669](https://github.com/craftcms/commerce/pull/669))

## 2.0.3 - 2019-02-02

### Added
- Added the “Tax is included in price” tax setting for Craft Commerce Lite. ([#654](https://github.com/craftcms/commerce/issues/654))

### Changed
- Soft-deleted products are now restorable.
- Craft Commerce project config settings are now removed when Craft Commerce is uninstalled.

### Fixed
- Fixed an error that occurred when upgrading to Craft Commerce 2 with a database that had missing constraints on the `commerce_orderhistories` table.
- Fixed a bug where sale conditions could be lost when upgrading to Craft Commerce 2. ([#626](https://github.com/craftcms/commerce/issues/626))
- Fixed a PHP error that occurred when saving a product type. ([#645](https://github.com/craftcms/commerce/issues/645))
- Fixed a bug that prevented products from being deleted. ([#650](https://github.com/craftcms/commerce/issues/650))
- Fixed a PHP error that occurred when deleting the cart’s line item on Craft Commerce Lite. ([#639](https://github.com/craftcms/commerce/pull/639))
- Fixed a bug where Craft Commerce’s general settings weren’t saving. ([#655](https://github.com/craftcms/commerce/issues/655))
- Fixed a missing import. ([#643](https://github.com/craftcms/commerce/issues/643))
- Fixed a bug that caused an incorrect tax rate calculation when included taxes had been removed from the price.
- Fixed a SQL error that occurred when saving a tax rate without a tax zone selected. ([#667](https://github.com/craftcms/commerce/issues/667))
- Fixed an error that occurred when refunding a transaction with a localized currency format. ([#659](https://github.com/craftcms/commerce/issues/659))
- Fixed a SQL error that could occur when saving an invalid discount. ([#673](https://github.com/craftcms/commerce/issues/673))
- Fixed a bug where it wans’t possible to add non-numeric characters to expiry input in the default credit card form. ([#636](https://github.com/craftcms/commerce/issues/636))

## 2.0.2 - 2019-01-23

### Added
- Added the new Craft Commerce Lite example templates folder `templates/buy`, this is in addition to the existing Craft Commerce Pro example templates folder `templates/shop`.

### Fixed
- Fixed a PHP error raised when extending the `craft\commerce\base\ShippingMethod` class. ([#634](https://github.com/craftcms/commerce/issues/634))
- Fixed a PHP error that occurred when viewing an order that used a since-deleted shipping method.

## 2.0.1 - 2019-01-17

### Changed
- Renamed the shipping rule condition from “Mimimum order price” to “Minimum order value” which clarifies the condition is based on item value before discounts and tax.
- Renamed the shipping rule condition from “Maximum order price” to “Maximum order value” which clarifies the condition is based on item value before discounts and tax.

### Fixed
- Fixed an issue where the “Total Paid”, “Total Price”, and “Total Shipping Cost” Order index page columns were showing incorrect values. ([#632](https://github.com/craftcms/commerce/issues/632))
- Fixed an issue where custom field validation errors did not show up on the View Order page. ([#580](https://github.com/craftcms/commerce/issues/580))

## 2.0.0 - 2019-01-15

### Added
- Craft Craft Commerce has been completely rewritten for Craft CMS 3.
- Emails, gateways, order fields, order statuses, product types, and subscription fields are now stored in the project config.
- Added support for Craft 3.1 project config support.
- Gateways can now provide recurring subscription payments. ([#257](https://github.com/craftcms/commerce/issues/257))
- Added the Store Location setting.
- Customers can now save their credit cards or payment sources stored as tokens in Craft Commerce so customers don’t need to enter their card number on subsequent checkouts. ([#21](https://github.com/craftcms/commerce/issues/21))
- Any custom purchasable can now have sales and discounts applied to them.
- Sales and discounts can now be set on categories of products or purchasables.
- Customers can now set their primary default shipping and billing addresses in their address book.
- It’s now possible to export orders as CSV, ODS, XSL, and XLSX, from the Orders index page. ([#222](https://github.com/craftcms/commerce/issues/222))
- Orders can now have custom-formatted, sequential reference numbers. ([#184](https://github.com/craftcms/commerce/issues/184))
- The Orders index page now has an “Attempted Payments” source that shows incomplete carts that had a payment processing issue.
- Variant indexes can now have a “Product” column.
- Order indexes can now have “Total Tax” and “Total Included Tax” columns.
- The cart now defaults to the first cheapest available shipping method if no shipping method is set, or the previously-selected method is not available.
- Products now have an “Available for purchase” checkbox, making it possible to have a live product that isn’t available for purchase yet. ([#345](https://github.com/craftcms/commerce/issues/345))
- Added the ability to place a note on a refund transaction.
- Added a “Copy reference tag” Product element action.
- Added additional ways for sales promotions to affect the price of matching products.
- All credit card gateways are now provided as separate plugins.
- A custom PDF can now be attached to any order status email.
- Multiple purchasables can now be added to the cart in the same request. ([#238](https://github.com/craftcms/commerce/issues/238))
- Multiple line items can now be updated in the same request. ([#357](https://github.com/craftcms/commerce/issues/357))
- The `commerce/cart/update-cart` action will now remove items from the cart if a quantity of zero is submitted.
- `commerce/cart/*` actions’ JSON responses now include any address errors.
- The cart can now be retrieved as JSON with the `commerce/cart/get-cart` action.
- Added the `craft.variants()` Twig function, which returns a new variant query.
- Added the `craft.subscriptions()` Twig function, which returns a new subscription query.
- Product queries now have an `availableForPurchase` param.
- Variant queries now have a `price` param.
- Variant queries now have a `hasSales` param.
- Order queries now have a `hasTransactions` param.
- Added `cract\commerce\services\ProductTypes::getProductTypesByShippingCategoryId()`.
- Added `cract\commerce\services\ProductTypes::getProductTypesByTaxCategoryId()`.
- Added `craft\commerce\adjustments\Discount::EVENT_AFTER_DISCOUNT_ADJUSTMENTS_CREATED`.
- Added `craft\commerce\base\ShippingMethod`.
- Added `craft\commerce\elements\Order::$paidStatus`.
- Added `craft\commerce\elements\Order::EVENT_AFTER_ADD_LINE_ITEM`.
- Added `craft\commerce\elements\Order::EVENT_AFTER_COMPLETE_ORDER`.
- Added `craft\commerce\elements\Order::EVENT_AFTER_ORDER_PAID`.
- Added `craft\commerce\elements\Order::EVENT_BEFORE_COMPLETE_ORDER`.
- Added `craft\commerce\elements\Order::getAdjustmentsTotalByType()`.
- Added `craft\commerce\elements\Variant::EVENT_AFTER_CAPTURE_PRODUCT_SNAPSHOT`.
- Added `craft\commerce\elements\Variant::EVENT_BEFORE_CAPTURE_PRODUCT_SNAPSHOT`.
- Added `craft\commerce\elements\Variant::EVENT_BEFORE_CAPTURE_VARIANT_SNAPSHOT`.
- Added `craft\commerce\elements\Variant::EVENT_BEFORE_CAPTURE_VARIANT_SNAPSHOT`.
- Added `craft\commerce\models\Customer::getPrimaryBillingAddress()`.
- Added `craft\commerce\models\Customer::getPrimaryShippingAddress()`.
- Added `craft\commerce\models\LineItem::getAdjustmentsTotalByType()`.
- Added `craft\commerce\services\Addresses::EVENT_AFTER_SAVE_ADDREESS`.
- Added `craft\commerce\services\Addresses::EVENT_BEFORE_SAVE_ADDREESS`.
- Added `craft\commerce\services\Discounts::EVENT_BEFORE_MATCH_LINE_ITEM`.
- Added `craft\commerce\services\Emails::EVENT_AFTER_SAVE_EMAIL`.
- Added `craft\commerce\services\Emails::EVENT_AFTER_SAVE_EMAIL`.
- Added `craft\commerce\services\Emails::EVENT_AFTER_SEND_EMAIL`.
- Added `craft\commerce\services\Emails::EVENT_BEFORE_DELETE_EMAIL`.
- Added `craft\commerce\services\Emails::EVENT_BEFORE_SAVE_EMAIL`.
- Added `craft\commerce\services\Emails::EVENT_BEFORE_SEND_EMAIL`.
- Added `craft\commerce\services\Gateways::EVENT_REGISTER_GATEWAY_TYPES`.
- Added `craft\commerce\services\LineItems::EVENT_AFTER_SAVE_LINE_ITEM`.
- Added `craft\commerce\services\LineItems::EVENT_BEFORE_POPULATE_LINE_ITEM`.
- Added `craft\commerce\services\LineItems::EVENT_BEFORE_SAVE_LINE_ITEM`.
- Added `craft\commerce\services\LineItems::EVENT_CREATE_LINE_ITEM`.
- Added `craft\commerce\services\OrderAdjustments::EVENT_REGISTER_ORDER_ADJUSTERS`.
- Added `craft\commerce\services\OrderHistories::EVENT_ORDER_STATUS_CHANGE`.
- Added `craft\commerce\services\OrderStatuses::archiveOrderStatusById()`.
- Added `craft\commerce\services\Payments::EVENT_AFTER_CAPTURE_TRANSACTION`.
- Added `craft\commerce\services\Payments::EVENT_AFTER_CAPTURE_TRANSACTION`.
- Added `craft\commerce\services\Payments::EVENT_AFTER_PROCESS_PAYMENT`.
- Added `craft\commerce\services\Payments::EVENT_BEFORE_CAPTURE_TRANSACTION`.
- Added `craft\commerce\services\Payments::EVENT_BEFORE_PROCESS_PAYMENT`.
- Added `craft\commerce\services\Payments::EVENT_BEFORE_REFUND_TRANSACTION`.
- Added `craft\commerce\services\PaymentSources::EVENT_AFTER_SAVE_PAYMENT_SOURCE`.
- Added `craft\commerce\services\PaymentSources::EVENT_BEFORE_SAVE_PAYMENT_SOURCE`.
- Added `craft\commerce\services\PaymentSources::EVENT_DELETE_PAYMENT_SOURCE`.
- Added `craft\commerce\services\PaymentSources`.
- Added `craft\commerce\services\Plans::EVENT_AFTER_SAVE_PLAN`.
- Added `craft\commerce\services\Plans::EVENT_ARCHIVE_PLAN`.
- Added `craft\commerce\services\Plans::EVENT_BEFORE_SAVE_PLAN`.
- Added `craft\commerce\services\Plans`.
- Added `craft\commerce\services\Purchasables::EVENT_REGISTER_PURCHASABLE_ELEMENT_TYPES`.
- Added `craft\commerce\services\Sales::EVENT_BEFORE_MATCH_PURCHASABLE_SALE`.
- Added `craft\commerce\services\ShippingMethods::EVENT_REGISTER_AVAILABLE_SHIPPING_METHODS`.
- Added `craft\commerce\services\Subscriptions::EVENT_AFTER_CANCEL_SUBSCRIPTION`.
- Added `craft\commerce\services\Subscriptions::EVENT_AFTER_CREATE_SUBSCRIPTION`.
- Added `craft\commerce\services\Subscriptions::EVENT_AFTER_REACTIVATE_SUBSCRIPTION`.
- Added `craft\commerce\services\Subscriptions::EVENT_AFTER_SWITCH_SUBSCRIPTION`.
- Added `craft\commerce\services\Subscriptions::EVENT_BEFORE_CANCEL_SUBSCRIPTION`.
- Added `craft\commerce\services\Subscriptions::EVENT_BEFORE_CREATE_SUBSCRIPTION`.
- Added `craft\commerce\services\Subscriptions::EVENT_BEFORE_REACTIVATE_SUBSCRIPTION`.
- Added `craft\commerce\services\Subscriptions::EVENT_BEFORE_SWITCH_SUBSCRIPTION`.
- Added `craft\commerce\services\Subscriptions::EVENT_BEFORE_UPDATE_SUBSCRIPTION`.
- Added `craft\commerce\services\Subscriptions::EVENT_EXPIRE_SUBSCRIPTION`.
- Added `craft\commerce\services\Subscriptions::EVENT_RECEIVE_SUBSCRIPTION_PAYMENT`.
- Added `craft\commerce\services\Subscriptions`.
- Added `craft\commerce\services\TaxCategories::getAllTaxCategoriesAsList()`.
- Added `craft\commerce\services\Transactions::EVENT_AFTER_SAVE_TRANSACTION`.

### Changed
- Payment Methods are now called “Gateways”.
- Order statuses are now archived instead of deleted.
- Product types can no longer select applicable shipping categories. Instead, shipping categories select applicable product types.
- Product types can no longer select applicable tax categories. Instead, tax categories select applicable product types.
- Order status messages can now be longer than 255 characters. ([#465](https://github.com/craftcms/commerce/issues/465)
- Product and variant custom field data is no longer included in the line item snapshot by default for performance reasons. Use the new snapshot events to manually snapshot custom field data.
- Variant titles are now prefixed by their products’ titles.
- Last addresses used by customers are no longer stored. Instead, customers have primary shipping and billing addresses.
- The `paymentMethodSettings` config setting was renamed to `gatewaySettings`, and it now uses handles to reference gateways instead of IDs.
- The `sendCartInfoToGateways` was renamed to `sendCartInfo,` and is a per-gateway setting.
- The payment method overrides in `config/commerce.php` have been moved to `config/commerce-gateway.php`.
- The `craft.commerce.availableShippingMethods` Twig variable has been replaced with `craft.commerce.carts.cart.availableShippingMethods`.
- The `craft.commerce.cart` Twig variable has been replaced with `craft.commerce.carts.cart`.
- The `craft.commerce.countries` Twig variable has been replaced with `craft.commerce.countries.allCountries`.
- The `craft.commerce.countriesList` Twig variable has been replaced with `craft.commerce.countries.allCountriesAsList`.
- The `craft.commerce.currencies` Twig variable has been replaced with `craft.commerce.currencies.allCurrencies`.
- The `craft.commerce.customer` Twig variable has been replaced with `craft.commerce.customers.customer`.
- The `craft.commerce.discountByCode` Twig variable has been replaced with `craft.commerce.discounts.discountByCode`.
- The `craft.commerce.discounts` Twig variable has been replaced with `craft.commerce.discounts.allDiscounts`.
- The `craft.commerce.orders` Twig variable has been replaced with `craft.orders()`.
- The `craft.commerce.orderStatuses` Twig variable has been replaced with `craft.commerce.orderStatuses.allOrderStatuses`.
- The `craft.commerce.paymentCurrencies` Twig variable has been replaced with `craft.commerce.paymentCurrencies.allPaymentCurrencies`.
- The `craft.commerce.paymentMethods` Twig variable has been replaced with `craft.commerce.gateways.allCustomerEnabledGateways`.
- The `craft.commerce.primaryPaymentCurrency` Twig variable has been replaced with `craft.commerce.paymentCurrencies.primaryPaymentCurrency`.
- The `craft.commerce.products` Twig variable has been replaced with `craft.products()`.
- The `craft.commerce.productTypes` Twig variable has been replaced with `craft.commerce.productTypes.allProductTypes`.
- The `craft.commerce.sales` Twig variable has been replaced with `craft.commerce.sales.allSales`.
- The `craft.commerce.shippingCategories` Twig variable has been replaced with `craft.commerce.shippingCategories.allShippingCategories`.
- The `craft.commerce.shippingMethods` Twig variable has been replaced with `craft.commerce.shippingMethods.allShippingMethods`.
- The `craft.commerce.shippingZones` Twig variable has been replaced with `craft.commerce.shippingZones.allShippingZones`.
- The `craft.commerce.states` Twig variable has been replaced with `craft.commerce.states.allStates`.
- The `craft.commerce.statesArray` Twig variable has been replaced with `craft.commerce.states.allStatesAsList`.
- The `craft.commerce.taxCategories` Twig variable has been replaced with `craft.commerce.taxCategories.allTaxCategories`.
- The `craft.commerce.taxRates` Twig variable has been replaced with `craft.commerce.taxRates.allTaxRates`.
- The `craft.commerce.taxZones` Twig variable has been replaced with `craft.commerce.taxZones.allTaxZones`.
- The `craft.commerce.variants` Twig variable has been replaced with `craft.variants()`.
- `Customer::$lastUsedBillingAddress` has been replaced with `$primaryBillingAddress`.
- `Customer::$lastUsedShippingAddress` has been replaced with `$primaryShippingAddres`.
- `OrderAdjustment::$optionsJson` was renamed to `$sourceSnapshot`.
- `Variant::getSalesApplied()` was renamed to `getSales()`.
- `Variant::setSalesApplied()` was renamed to `setSales()`.
- The Shipping Rule interface now expects a shipping category ID passed to each rate method.
- Any custom shipping method classes should now extend `craft\commerce\base\ShippingMethod`.
- All hooks have been replaced by events.
- Replaced `customer.lastUsedShippingAddress` and `customer.lastUsedBillingAddress` with `customer.primaryBillingAddress` and `customer.primaryShippingAddress`.
- Vat ID validation is now powered by the “vat.php” library.

### Removed
- Removed the `cartCookieDuration` config setting. All carts are now related to craft php session and not their own cookie.
- Removed the `requireEmailForAnonymousPayments` config setting, as completed order now always require the correct email address to make anonymous payments on orders.
- Removed `baseShipping`, `baseDiscount`, `baseTax`, `baseTaxIncluded` attributes from the order model. Orders now have order-level adjustments.
- Removed `shipping`, `discount`, `tax`, `taxIncluded` attributes from the line item model. Line items now have line item level adjustments.
- Removed `PurchasableInterface::validateLineItem()`. `getLineItemRules()` should be used instead.
- Removed the `deleteOrderStatusById()` method on the `OrderStatuses` service.
- Removed the `OrderSettings` model, record, and service.
- Removed the `getCountryByAttributes()` method from the `Countries` service.
- Removed the `getStatesByAttributes()` method from the `States` service.
- Removed the `getLastUsedBillingAddress()` and `getLatUsedShippingAddress()` methods from `Customer` models.

### Fixed
- Fixed a bug where a product’s `getCpEditUrl()` method could omit the site handle on multi-site installs. ([craftcms/cms#3089](https://github.com/craftcms/cms/issues/3089))
- Fixed a bug where handles and names for archived gateways were not freed up for re-use. ([#485](https://github.com/craftcms/commerce/issues/485))

## 1.2.1368 - 2018-11-30

### Changed
- Updated the Payflow Omnipay driver to 2.3.1
- Updated the Securepay Omnipay driver to 2.2.0
- Updated the Authorize.net Omnipay driver to 2.5.1
- Updated the Payment Express Omnipay driver to 2.2.1
- Updated the Eway Omnipay driver to 2.2.2
- Updated the Payfast Omnipay driver to 2.2

## 1.2.1366 - 2018-11-28

### Fixed
- Fixed a bug where it was possible to create duplicate order history change records.
- Fixed a bug where offsite gateways wouldn’t redirect back and complete the transaction correctly for Control Panel payments.

## 1.2.1365 - 2018-10-23

### Fixed
- Fix a bug where it wasn’t possible to set the billing address based off an existing shipping address.

### Fixed
- Fixed a Javascript error when viewing a customer field on the Edit User page.

## 1.2.1364 - 2018-08-23

### Fixed
- Fixed a PHP error that would occur when saving a User.

## 1.2.1363 - 2018-08-23

### Added
- Added the `resaveAllCustomerOrdersOnCustomerSave` config setting.

### Fixed
- Fixed a bug where the Date Paid column on the Orders index page could show incorrect values.

### Security
- Fixed a bug where it was possible to access purchase receipts when it shouldn’t have been.

## 1.2.1362 - 2018-05-10

### Changed
- Craft Commerce will now enforce boolean types for settings that a gateway expects to be boolean.

### Fixed
- Fixed an SSL error that could when communicating with the Authorize.net payment gateway.

## 1.2.1360 - 2018-03-23

### Added
- The order index page now includes the time when displaying order dates.

### Changed
- Line item modals on View Order pages now include the line item total.
- Added Craft 2.6.3013 compatibility.

## 1.2.1359 - 2018-03-08

### Fixed
- Fixed an error where variants would indicate they had zero stock at checkout when they had been marked as having unlimited stock.

## 1.2.1358 - 2018-03-07

### Fixed
- Fixed a PHP error that would occur when using an order element criteria model.

## 1.2.1356 - 2018-03-07

### Added
- Added the `shippingMethod` order criteria param.

### Changed
- Order recalculation now occurs after the `orders.onBeforeSaveOrder` event.

### Fixed
- Fixed a bug where a blank order could be placed if the cart’s cookie was deleted while the customer was on the payment page.
- Fixed a bug where a cart could be completed despite a lack of available stock, in some cases.
- Fixed a bug where the “Capture” transaction button on View Order pages was still shown after a capture was completed.

## 1.2.1354 - 2018-02-06

### Added
- Craft Commerce now adds `Craft Commerce` to the `X-Powered-By` header on requests, unless disabled by the [sendPoweredByHeader](https://craftcms.com/docs/config-settings#sendPoweredByHeader) config setting.

### Changed
- Updated the Authorize.net driver to 2.5.1
- Updated the Worldpay Omnipay driver to 2.2.2
- Updated the PayPal Omnipay driver to 2.6.4
- Updated the Payflow Omnipay driver to 2.3
- Updated the Dompdf Package to 0.8.2

### Fixed
- Fixed an error that occurred when generating an order PDF.
- Fixed a PHP error that could occur if you edited a non-primary currency’s settings.

## 1.2.1353 - 2018-01-18

### Added
- Added the `requireShippingMethodSelectionAtCheckout` config setting.
- Added new user permissions to manage shipping and tax settings without needing to be an admin.

### Fixed
- Fixed an error that occurred when creating or editing a discount.
- Fixed an error that occurred when generating an order PDF.

## 1.2.1352 - 2018-01-16

### Added
- Added the ability to update the email address of a guest order from the Control Panel.
- Added the `commerce_defaultCartShippingAddress` and `commerce_defaultCartBillingAddress` plugin hooks.

## 1.2.1351 - 2017-10-31

### Added
- Added the `defaultSku` product criteria param.
- Added stock information to the Product index page.

### Fixed
- Fixed a bug where stock validation was off by one when different line item options were set for the same purchasable.
- Fixed a bug where custom adjusters supplied by plugins where not being sorted by priority before getting applied to the order.
- Fixed a bug where the `commerce/cart/updateCart` action was not returning the correct validation errors when an invalid shipping address was submitted along with the `sameAddress` param.

## 1.2.1350 - 2017-10-05

### Changed
- Order adjustments are now displayed in the order they were applied, rather than alphabetically.

### Fixed
- Fixed a bug where emails weren’t getting sent to customers.

## 1.2.1349 - 2017-09-29

### Added
- Added the `cp.commerce.product.edit.right-pane` template hook, enabling plugins to modify the right pane on Edit Product pages.
- Added the `pdfAllowRemoteImages` config setting, which can be set to `true` to allow external images to be loaded in PDF templates.

### Changed
- `Commerce_OrderModel::getEmail()` now always returns the associated user account’s email, if there is one.
- The error data returned for `commerce/customerAddresses/save` Ajax requests now include field handles as the error keys.
- `Commerce_CustomerModel::getEmail()` has now been deprecated. It will only return the email address of the associated user account’s email if there was one. Use `order.email` to get the email address of the order within templates.
- Updated the Dompdf package to 0.8.1.
- Updated the PayFast Omnipay driver to 2.1.3.

### Fixed
- Fixed an issue in the example templates where the “Use same address for billing” checkbox would remain checked when different addresses were previously selected.
- Fixed a tax calculation error that occurred when included tax was removed from a product’s price and subsequent additional taxes did not take the removed values into account.

## 1.2.1346 - 2017-07-24

### Added
- Added the `autoSetNewCartAddresses` config setting, which can be set to `false` to prevent Craft Commerce from automatically assigning the last-used billing and shipping addresses on new carts.

### Changed
- Updated the Migs Omnipay driver to 2.2.2
- Updated the Stripe Omnipay driver to 2.4.7

### Fixed
- Fixed an API authentication error when making payments using the Stripe gateway.
- Fixed a bug where the `commerce/payments/pay` action was still processing the payment even if the cart had errors placed on it by other plugins.
- Fixed a bug where `LineItemModel::onSale()` could sometimes return an incorrect response due to rounding errors.
- Fixed a PHP error that could occur if a purchasable invalidated a line item when it was being added to a new cart.
- Fixed an issue where credit card forms’ First/Last Name fields were getting overridden by billing addresses’ values for some gateways.
- Fixed a bug where adding to cart with invalid `options` params would pass stock validation.

## 1.2.1345 - 2017-06-26

### Added
- Percentage-based discounts now have the option to be applied to the item’s original price or its discounted price (if other discounts were already applied).

## Changed
- Ajax requests to `commerce/cart/*` actions will now get a `itemSubtotal` key in the response JSON.
- Updated the Omnipay Stripe driver to 2.4.6.
- Updated the Omnipay Payment Express driver to 2.2.1.
- Updated the Omnipay MultiSafePay driver to 2.3.6.
- Updated the Omnipay Worldpay driver to 2.2.1.

### Fixed
- Fixed a bug where email address limits on discounts were able to by circumvented if the customer changed the casing of the coupon code.
- Fixed a PHP error that occurred when viewing a cart in the Control Panel if no payment methods had been created yet.
- Fixed a bug where discounts based on user group were not being added/removed after the user logged in/out.
- Fixed a bug where variants’ sale prices were only getting rounded when at least one sale was applied.
- Fixed a bug where special characters in Tax and Shipping Category names could break some form inputs in the Control Panel.
- Fixed a validation error that occurred when saving two shipping rules with the same name.

## 1.2.1343 - 2017-06-09

### Added
- Added the `pdfPaperSize` config setting.
- Added the `pdfPaperOrientation` config setting.
- Added a new Stripe gateway setting that determines whether the `receipt_email` param should be sent in payment requests.
- Added the `commerce_transactions.onCreateTransaction` event, which enables plugins to modify a newly-created transaction model.

### Changed
- Updated the Buckeroo driver to 2.2.
- Updated the Stripe driver to 2.4.5.
- Enabled the Buckeroo Credit Card Gateway within the Buckeroo Omnipay driver.

## 1.2.1342 - 2017-05-24

### Added
- Added support for Worldpay’s new `v1` API.

### Fixed
- Fixed a bug where `VariantModel:onSale()` could sometimes return an incorrect response due to rounding errors.
- Fixed a PHP error that occurred when saving a product with an empty dimension input on servers running PHP 7.
- Fixed a issue where orders were getting recalculated after receiving a completion response, when using the Sage Pay gateway.
- Fixed a PHP error that occurred when a plugin prevented a purchasable from getting added to the cart.

## 1.2.1341 - 2017-05-02

### Changed
- Increased the tax rate decimal storage length to allow 3 decimal places in tax rate percentages.
- The `CommerceDbHelper` class has be deprecated.

### Fixed
- Fixed a bug where some characters in product names were getting double-encoded on View Order pages.
- Fixed a bug where orders were incorrectly recalculating their adjustments when receiving notifications from the SagePay payment gateway.
- Fixed a tax calculation bug that occurred when using the “Total Order Price” taxable subject.

## 1.2.1339 - 2017-04-24

### Added
- Added new “Taxable Subject” options to Tax Rates, enabling taxes to be applied at the order level.
- Added the `datePaid` order element criteria attribute.

### Changed
- Updated the Dompdf package to 0.8.
- Updated the Omnipay Mollie driver to 3.2.
- Updated the Omnipay Authorize.net driver to 2.5.
- Updated the Omnipay MultiSafePay driver to 2.3.4.

### Fixed
- Fixed some PHP errors that occurred when rendering PDFs on servers running PHP 7.1.

## 1.2.1338 - 2017-04-04

### Added
- Added the `requireBillingAddressAtCheckout` config setting.
- Added the `cp.commerce.order.main-pane` template hook to the View Order page.
- Added `Commerce_VariantModel::hasStock()`.

### Fixed
- Fixed some PHP errors that occurred when saving products on servers running PHP 7.1.
- Fixed a bug where the `commerce/payments/pay` action was not blocking disabled payment methods.
- Fixed a bug where old carts did not default to the primary payment currency when their current payment currency was no longer valid.

## 1.2.1337 - 2017-03-08

### Added
- Added the `commerce_sale.onBeforeMatchProductAndSale` event, which enables plugins to add custom matching logic to sales.
- Added the `commerce_products.onBeforeEditProduct` event.
- Added the `cp.commerce.product.edit` template hook to the Edit Product page.

### Changed
- If a product SKU can’t be generated from its product type’s Automatic SKU Format, Craft Commerce now logs why.

### Fixed
- Fixed some PHP errors that occurred on servers running PHP 7.1.
- Fixed a bug where line items could be removed if their `qty` param was missing from a `commerce/cart/updateLineItem` request.
- The Orders index page now displays zero-value currency amounts, instead of leaving the cell blank.
- Fixed bug where duplicate products could be displayed when editing sales when the User Groups condition was in use.
- Fixed a bug where the `isUnpaid` and `isPaid` order element criteria params did not work correctly.
- Fixed a PHP error that occurred if a plugin’s custom shipping method object didn’t inherit `BaseModel`.
- Fixed a bug where payments made with MultiSafepay would be marked as successful before the user was redirected to the offsite gateway.
- Fixed a bug where shipping rule names were required to be unique across the entire installation, rather than per-shipping method.

## 1.2.1334 - 2017-01-30

### Added
- Added a new `purgeInactiveCarts` config setting, which determines whether Craft Commerce should purge inactive carts from the database (`true` by default).
- Added a new `commerce_modifyOrderAdjusters` hook, which enables plugins to modify the order adjusters before they are applied.
- Added the “Shipping Method” and “Payment Method” table attribute options to the Orders index page.

### Changed
- Updated the Stripe gateway library to 2.4.2.
- Updated the PayPal gateway library to 2.6.3.
- Fixed a memory error that occurred when purging a large number of carts.

### Fixed
- Fixed a bug where the `hasVariant` product criteria attribute would only account the first 100 variants.
- Fixed a bug where custom order adjusters could not inspect earlier adjustments made to the order within the current recalculation.
- Fixed a bug where the default product type that gets created on installation was referencing the old `commerce` templates path, rather than `shop`.
- Fixed compatibility with some payment gateways that were expecting abbreviated state names in the billing address.

## 1.2.1333 - 2017-01-05

### Fixed
- Fixed a PHP error that occurred when retrieving the sale price of variants that were fetched via `craft.commerce.products`.

## 1.2.1332 - 2017-01-03

### Added
- Added the `commerce_modifyItemBag` hook, allowing plugins to modify cart information sent to the payment gateway.
- Added the `requireShippingAddressAtCheckout` config setting.
- Added a new `defaultHeight` product criteria param, for querying products by their default variant’s height.
- Added a new `defaultLength` product criteria param, for querying products by their default variant’s length.
- Added a new `defaultWidth` product criteria param, for querying products by their default variant’s width.
- Added a new `defaultWeight` product criteria param, for querying products by their default variant’s weight.

### Fixed
- Fixed a bug where sales were not being applied to variants that were fetched via `craft.commerce.variants`.
- Fixed a bug where line items’ `salePrice` were not reflecting any changes made to their `saleAmount` via the `lineItem.onPopulateLineItem` event.

## 1.2.1331 - 2016-12-13

### Added
- Craft Commerce now includes a gateway adapter for Payeezy by First Data.
- Added `Commerce_VariantModel::getSalesApplied()`, which returns an array of the `Commerce_SaleModel` objects that were used to calculate the salePrice of the variant.

### Changed
- Ajax requests to `commerce/cart/*` actions now include `subtotal` and `shippingCategoryId` properties in the response data.
- The `commerce_orders/beforeOrderComplete` event now gets fired a little later than before, giving plugins a chance to change the order status ID.

### Fixed
- Fixed a bug where MultiSafepay was not being treated as an offsite payment gateway.

## 1.2.1330 - 2016-12-06

### Changed
- Added a new `baseTax` attribute to order models, which can be modified by custom order adjusters to add taxes to the order as a whole.
- `Commerce_OrderModel::getTotalTax()` now includes the new `baseTax` amount.

### Fixed
- Fixed a rounding error that occurred with some percentage-based discounts.
- Fixed a PHP error that occurred when searching for products with the `hasVariants` criteria param, in some cases.

## 1.2.1329 - 2016-11-30

### Fixed
- Fixed a bug where discounts without a coupon code condition could apply before their start date.
- Fixed a bug where the `hasSales` product criteria attribute would only apply to the first 100 products.
- Fixed a bug where the post-payment redirect would take the customer to the site homepage.

## 1.2.1328 - 2016-11-29

### Added
- Craft Commerce now includes a gateway adapter for MultiSafepay.

### Changed
- Ajax requests to `cart/updateCart` now include a `cart` object in the response data in the event of an error.

### Fixed
- Fixed a bug where PayPal payments could fail due to inconsistencies between how Craft Commerce and PayPal calculated the total payment amount for transactions.
- Fixed a bug where First Name and Last Name customer field labels weren’t being translated for the current locale in the Control Panel.
- Fixed a bug some offsite gateway payment requests were not getting sent with the correct return and cancel URLs.
- Fixed a bug that prevented Craft Commerce from updating successfully from pre-1.0 versions on case-sensitive file systems.
- Fixed a bug where applicable VAT taxes were not being removed correctly for customers with a valid VAT ID.
- Fixed a bug where archived payment methods were still showing up as options in Control Panel payment form modals.

## 1.2.1327 - 2016-10-25

### Changed
- When saving a product type, if any tax/shipping categories had been deselected, Craft Commerce will now reassign any existing products with the no-longer-available tax/shipping categories to the default categories.
- The “HTML Email Template Path” Email setting can now contain Twig code.

### Fixed
- Fixed a bug where Craft Commerce was not respecting the system time zone when purging inactive carts.
- Fixed a bug where a no-longer-applicable shipping method could still be selected by a cart if it was the only defined shipping method.
- Fixed a bug where the `Commerce_ProductModel` provided by the onSaveProduct event was not updated with the latest and greatest values based on its default variant.
- Fixed a bug where all products were being re-saved when a product type was saved, rather than just the products that belong to that product type.
- Fixed a PHP error that occurred when adding something to the cart, if the cart didn’t have a shipping address yet and the default tax zone’s tax rate was marked as VAT.
- Fixed a bug where a coupon based discount could apply before its start date.

## 1.2.1325 - 2016-10-13

### Fixed
- Fixed a PHP error that occurred when a custom purchasable didn’t provide a tax category ID.
- Fixed a bug where the relevant template caches were not being cleared after the stock of a variant was deducted.
- Fixed a display issue on the order transaction details modal when a large amount of gateway response data was present.

## 1.2.1324 - 2016-10-12

### Fixed
- Fixed a bug where orders were not being marked as complete after successful offsite gateway payments.
- Fixed a PHP error that occurred when deleting a product type.

## 1.2.1323 - 2016-10-11

### Added
- It’s now possible to accept payments in multiple currencies.
- Added Shipping Categories.
- Discounts can now be user-sorted, which defines the order that they will be applied to carts.
- Discounts now have the option to prevent subsequent discounts from being applied.
- The start/end dates for Discounts and Sales can now specify the time of day.
- Discounts can now have a “Minimum Purchase Quantity” condition.
- Product Types now have an “Order Description Format” setting, which can be used to override the description of the products in orders’ line items.
- Addresses now have “Attention”, “Title”, and “Business ID” fields.
- Added the “Order PDF Filename Format” setting in Commerce → Settings → General Settings, for customizing the format of order PDF filenames.
- Added the `useBillingAddressForTax` config setting. If enabled, Craft Commerce will calculate taxes based on orders’ billing addresses, rather than their shipping addresses.
- Added the `requireEmailForAnonymousPayments` config setting. If enabled, Craft Commerce will require the email address of the order to be submitted in anonymous payment requests.
- The IP address of the customer is now stored on the order during order completion.
- Craft Commerce now makes all payment gateways available to unregistered installs, rather than limiting users to a single “Dummy” gateway.
- Added support for SagePay Server.
- Added support for the Netbanx Hosted.
- Added the `commerceCurrency` filter, which works identically to the |currency filter by default, but also has `convert` and `format` arguments that can be used to alter the behavior.
- Added `craft.commerce.shippingMethods`.
- Added `craft.commerce.shippingCategories`.
- Added `craft.commerce.shippingZones`.
- Added `craft.commerce.taxZones`.
- Added `OrderStatusService::getDefaultOrderStatusId()`.
- Added the `commerce_payments.onBeforeCaptureTransaction` and `onCaptureTransaction` events.
- Added the `commerce_payments.onBeforeRefundTransaction` and `onRefundTransaction` events.
- Added the `commerce_email.onBeforeSendEmail` and `onSendEmail` events.
- Added the `cp.commerce.order.edit` hook to the View Order page template.
- Added the [PHP Units of Measure](https://github.com/PhpUnitsOfMeasure/php-units-of-measure) PHP package.
- Added the [Vat Validation](https://github.com/snowcap/vat-validation) PHP package.

### Changed
- The tax categories returned by the template function `craft.commerce.getTaxCategories()` are now represented by `Commerce_TaxCategory` models by default, rather than arrays. To get them returned as arrays, you can pass `true` into the function.
- Status-change notification emails are now sent to the customer in the language they placed the order with.
- It’s now possible to update product statuses on the Products index page.
- The example templates folder has been renamed from “commerce” to “shop”.
- Craft Commerce now re-saves existing products when a Product Type’s settings are saved.
- The Tax Rates index page now lists the Tax Categories and Tax Zones each Tax Rate uses.
- Tax Rates now have the option to exclude themselves from orders with a valid VAT ID.
- Transaction Info HUDs on View Order pages now show the transaction IDs.
- Craft Commerce now stores the complete response data for gateway transaction requests in the commerce_transactions table.
- The commerce/cart/updateCart action now includes all validation errors found during partial cart updates in its response.
- Reduced the number of order recalculations performed during payment.
- The View Order page no longer labels an order as paid if its total price is zero.
- Craft Commerce now logs invalid email addresses when attempting to send order status notification emails.
- Custom fields on an order can now only be updated during payment if it is the user’s active cart.
- Craft Commerce now provides Stripe with the customer’s email address to support Stripe’s receipt email feature.
- Payment failures using PayPal Express now redirect the customer back to PayPal automatically, rather than displaying a message instructing the customer to return to PayPal.
- Updated the Authorize.Net gateway library to 2.4.2.
- Updated the Dummy gateway library to 2.1.2.
- Updated the Molli gateway library to 3.1.
- Updated the Payfast gateway library to 2.1.2.
- Updated the Payflow gateway library to 2.2.1.
- Updated the Stripe gateway library to 2.4.1.

### Deprecated
- Deprecated the `update` variable in email templates. The `orderHistory` variable should be used instead.

### Fixed
- Fixed a bug where `Commerce_OrderService::completeOrder()` was not checking to make sure the order was not already completed before doing its thing.
- Fixed a bug where addresses’ “Map” links on View Order pages were not passing the full address to the Google Maps window.
- Fixed an bug where address validation was not respecting the country setting, “Require a state to be selected when this country is chosen”.
- Fixed a bug where submitting new addresses to a fresh cart caused a cart update failure.
- Fixed a bug where collapsed variants’ summary info was overlapping the “Default” button.

## 1.1.1317 - 2016-09-27

### Added
- Craft Commerce is now translated into Portuguese.

### Fixed
- Fixed a bug where Edit Address modals on View Order pages were not including custom states in the State field options.

## 1.1.1217 - 2016-08-25

### Fixed
- Fixed a PHP error that occurred when referencing the default currency.

## 1.1.1216 - 2016-08-25

### Fixed
- Fixed a bug where eager-loading product variants wasn’t working.
- Fixed a bug where customer addresses were not showing up in the View Order page if they contained certain characters.
- Fixed a bug where orders were not getting marked as complete when they should have in some cases, due to a rounding comparison issue.

## 1.1.1215 - 2016-08-08

### Changed
- Customer Info fields now return the user’s `CustomerModel` when accessed in a template.

### Fixed
- Fixed a bug where discounts that apply free shipping to an order were not including the shipping reduction amount in the discount order adjustment amount.
- Fixed a bug where editing an address in the address book would unintentionally select that address as the active cart’s shipping address.
- Fixed SagePay Server gateway support.

## 1.1.1214 - 2016-07-20

### Fixed
- Fixed an error that occurred when PayPal rejected a payment completion request due to duplicate counting of included taxes.
- Fixed a MySQL error that could occur when `ElementsService::getTotalElements()` was called for orders, products, or variants.

## 1.1.1213 - 2016-07-05

### Changed
- Transaction dates are now shown on the View Order page.
- Order status change dates are now shown on the View Order page.
- Updated the Authorize.Net Omnipay gateway to 2.4, fixing issues with Authorize.Net support.
- Cart item information is now sent on gateway payment completion requests, in addition to initial payment requests.

### Fixed
- Fixed a bug where payments using Worldpay were not getting automatically redirected back to the store.

## 1.1.1212 - 2016-06-21

### Changed
- Line item detail HUDs within the View Order page now include the items’ subtotals.
- Renamed `Commerce_LineItemModel`’s `subtotalWithSale` attribute to `subtotal`, deprecating the former.
- Renamed `Commerce_OrderModel`’s `itemSubtotalWithSale` attribute to `itemSubtotal`, deprecating the former.
- Each of the nested arrays returned by `craft.commerce.availableShippingMethods` now include a `method` key that holds the actual shipping method object.

### Fixed
- Fixed a MySQL error that occurred when MySQL was running in Strict Mode.
- Fixed a rounding error that occurred when calculating tax on shipping costs.

## 1.1.1211 - 2016-06-07

### Added
- Added a new “Per Email Address Limit” condition to coupon-based discounts, which will limit the coupons’ use by email address.
- Added the ability to clear usage counters for coupon-based discounts.
- Added a new `hasSales` product criteria param, which can be used to limit the resulting products to those that have at least one applicable sale.
- Added a new `hasPurchasables` order criteria param, which can be used to limit the resulting orders to those that contain specific purchasables.
- Added a new `commerce_lineItems.onPopulateLineItem` event which is called right after a line item has been populated with a purchasable, and can be used to modify the line item attributes, such as its price.
- Added `LineItemModel::getSubtotal()` as an alias of the now-deprecated `getSubtotalWithSale()`.

### Fixed
- Fixed a bug where the “Per User Limit” discount condition was not being enforced for anonymous users.
- Fixed a bug where the quantity was not being taken into account when calculating a weight-based shipping cost.
- Fixed a validation error that could occur when submitting a payment for an order with a percentage-based discount.
- Fixed a bug where the cart was not getting recalculated when an associated address was updated in the user’s address book.

## 1.1.1210 - 2016-05-17

### Fixed
- Fixed a bug where sales could be applied to the same line item more than once.
- Fixed a bug where the `commerce/cart/cartUpdate` controller action’s Ajax response did not have up-to-date information.

## 1.1.1208 - 2016-05-16

### Added
- Added `commerce_products.onBeforeDeleteProduct` and `onDeleteProduct` events.

### Fixed
- Fixed a PHP error that occurred when adding a new item to the cart.

## 1.1.1207 - 2016-05-11

### Fixed
- Fixed a PHP error that occurred when saving a product with unlimited stock.

## 1.1.1206 - 2016-05-11

### Changed
- It’s now possible to show customers’ and companies’ names on the Orders index page.
- Craft Commerce now sends customers’ full names to the payment gateways, pulled from the billing address.
- Craft Commerce now ensures that orders’ prices don’t change in the middle of payment requests, and declines any payments where the price does change.
- The onBeforeSaveProduct event is now triggered earlier to allow more modification of the product model before saving.
- Updated the Omnipay gateway libraries to their latest versions.

### Fixed
- Fixed a bug where changes to purchasable prices were not reflected in active carts.
- Fixed a PHP error that occurred when an active cart contained a variant that had no stock or had been disabled.
- Fixed a PHP error that occurred when paying with the Paypal Express gateway.

## 1.1.1202 - 2016-05-03

### Added
- Added the `commerce_lineItems.onCreateLineItem` event.
- Added the `hasStock` variant criteria param, which can be set to `true` to find variants that have stock (including variants with unlimited stock).

### Changed
- The View Order page now shows whether a coupon code was used on the order.
- All payment gateways support payments on the View Order page now.
- It’s now possible to delete countries that are in use by tax/shipping zones and customer addresses.
- State-based tax/shipping zones now can match on the state abbreviation, in addition to the state name/ID.
- Craft Commerce now sends descriptions of the line items to gateways along with other cart info, when the `sendCartInfoToGateways` config setting is enabled.

### Fixed
- Fixed a bug where payment method setting values that were set from config/commerce.php would get saved to the database when the payment method was resaved in the Control Panel.
- Fixed a PHP error that occurred when calling `Commerce_OrderStatusesService::getAllEmailsByOrderStatusId()` if the order status ID was invalid.
- Fixed a PHP error that occurred when a cart contained a disabled purchasable.
- Fixed a bug where an order status’ sort order was forgotten when it was resaved.
- Fixed a bug where the `hasVariant` product criteria param was only checking the first 100 variants.
- Fixed a bug where only logged-in users could view a tokenized product preview URL.
- Fixed an issue where the selected shipping method was not getting removed from the cart when it was no longer available, in some cases.

## 1.1.1200 - 2016-04-13

### Added
- Added the `commerce_products.onBeforeSaveProduct` and `onSaveProduct` events.
- Added the `commerce_lineItems.onBeforeSaveLineItem` and `onSaveLineItem` events.

### Changed
- Stock fields are now marked as required to make it more clear that they are.
- Added a new “The Fleece Awakens” default product.

### Fixed
- Fixed an error that occurred when a variant was saved without a price.
- Fixed a bug where various front-end templates wouldn’t load correctly from the Control Panel if the [defaultTemplateFileExtensions](link) or [indexTemplateFilename](link) config settings had custom values.
- Fixed a bug where products’ `defaultVariantId` property was not being set on first save.
- Fixed a validation error that occurred when a cart was saved with a new shipping address and an existing billing address.
- Fixed a bug where customers’ last-used billing addresses were not being remembered.
- Fixed a MySQL error that occurred when attempting to delete a user that had an order transaction history.

### Security
- Fixed an XSS vulnerability.

## 1.1.1198 - 2016-03-22

### Added
- Added the `sendCartInfoToGateways` config setting, which defines whether Craft Commerce should send info about a cart’s line items and adjustments when sending payment requests to gateways.
- Product models now have a `totalStock` property, which returns the sum of all available stock across all of a product’s variants.
- Product models now have an `unlimitedStock` property, which returns whether any of a product’s variants have unlimited stock.
- Added the `commerce_variants.onOrderVariant` event.

### Changed
- Updated the Omnipay Authorize.Net driver to 2.3.1.
- Updated the Omnipay FirstData driver to 2.3.0.
- Updated the Omnipay Mollie driver to 3.0.5.
- Updated the Omnipay MultiSafePay driver to 2.3.0.
- Updated the Omnipay PayPal driver to 2.5.3.
- Updated the Omnipay Pin driver to 2.2.1.
- Updated the Omnipay SagePay driver to 2.3.1.
- Updated the Omnipay Stripe driver to  v2.3.1.
- Updated the Omnipay WorldPay driver to 2.2.

### Fixed
- Fixed a bug where shipping address rules and tax rates were not finding their matching shipping zone in some cases.
- Fixed a bug where the credit card number validator was not removing non-numeric characters.
- Fixed a PHP error that occurred when saving an order from a console command.

## 1.1.1197 - 2016-03-09

### Changed
- Ajax requests to the “commerce/payments/pay” controller action now include validation errors in the response, if any.

### Fixed
- Fixed a credit card validation bug that occurred when using the eWay Rapid gateway.
- Fixed an error that occurred on the Orders index page when searching for orders.
- Fixed a bug where refreshing the browser window after refunding or paying for an order on the View Order page would attempt to re-submit the refund/payment request.
- Fixed a bug where `Commerce_PaymentsService::processPayment()` was returning `false` when the order was already paid in full (e.g. due to a 100%-off coupon code).
- Fixed a bug where variants were defaulting to disabled for products that only had a single variant.

## 1.1.1196 - 2016-03-08

### Added
- Added Slovak message translations.
- Added Shipping Zones, making it easier to relate multiple Shipping Methods/Rules to a common list of countries/states. (Existing Shipping Rules will be migrated to use Shipping Zones automatically.)
- Added a “Recent Orders” Dashboard widget that shows a table of recently-placed orders.
- Added a “Revenue” Dashboard widget that shows a chart of recent revenue history.
- The Orders index page now shows a big, beautiful revenue chart above the order listing.
- It’s now possible to edit Billing and Shipping addresses on the View Order page.
- It’s now possible to manually mark orders as complete on the View Order page.
- It’s now possible to submit new order payments from the View Order page.
- Edit Product pages now have a “Save as a new product” option in the Save button menu.
- Edit Product pages now list any sales that are associated with the product.
- It’s now possible to sort custom order statuses.
- It’s now possible to sort custom payment methods.
- It’s now possible to soft-delete payment methods.
- Added a “Link to a product” option to Rich Text fields’ Link menus, making it easy to create links to products.
- Added support for Omnipay “item bags”, giving gateways some information about the cart contents.
- Added the “gatewayPostRedirectTemplate” config setting, which can be used to specify the template that should be used to render the POST redirection page for gateways that require it.
- Added support for eager-loading variants when querying products, by setting the `with: 'variants'` product param.
- Added support for eager-loading products when querying variants, by setting the `with: 'product'` variant param.
- Added `craft.commerce.variants` for querying product variants with custom parameters.
- Added the “defaultPrice” product criteria parameter, for querying products by their default variant’s price.
- Added the “hasVariant” product criteria parameter, for querying products that have a variant matching a specific criteria. (This replaces the now-deprecated “withVariant” parameter”.)
- Added the “stock” variant criteria parameter, for querying variants by their available stock.
- Added the “commerce/payments/pay” controller action, replacing the now-deprecated “commerce/cartPayment/pay” action.
- Added the “commerce/payments/completePayment” controller action, replacing the now-deprecated “commerce/cartPayment/completePayment” action.
- The “commerce/payments/pay” controller action now accepts an optional “orderNumber” param, for specifying which order should receive the payment. (If none is provided, the active cart is used.)
- The “commerce/payments/pay” controller action now accepts an optional “expiry” parameter, which takes a combined month + year value in the format “MM/YYYY”.
- The “commerce/payments/pay” controller action doesn’t required “redirect” and “cancelUrl” params, like its predecessor did.
- The “commerce/payments/pay” controller action supports Ajax requests.
- Added an abstract Purchasable class that purchasables can extend, if they want to.
- Gateway adapters are now responsible for creating the payment form model themselves, via the new `getPaymentFormModel()` method.
- Gateway adapters are now responsible for populating the CreditCard object based on payment form data themselves, via the new `populateCard()` method.
- Gateway adapters now have an opportunity to modify the Omnipay payment request, via the new `populateRequest()` method.
- Gateway adapters can now add support for Control Panel payments by implementing `cpPaymentsEnabled()` and `getPaymentFormHtml()`.

### Changed
- `Commerce_PaymentFormModel` has been replaced by an abstract BasePaymentFormModel class and subclasses that target specific gateway types.
- Gateway adapters must now implement the new `getPaymentFormModel()` and `populateCard()` methods, or extend `CreditCardGatewayAdapter`.
- The signatures and behaviors of `Commerce_PaymentsService::processPayment()` and `completePayment()` have changed.
- New Sales and Discounts are now enabled by default.
- The Orders index page now displays orders in chronological order by default.
- It is no longer possible to save a product with a disabled default variant.
- It is no longer possible to add a disabled variant, or the variant of a disabled product, to the cart.
- `Commerce_PaymentsService::processPayment()` and `completePayment()` no longer respond to the request directly, unless the gateway requires a redirect via POST. They now return `true` or `false` indicating whether the operation was successful, and leave it up to the controller to handle the client response.

### Deprecated
- The `commerce/cartPayment/pay` action has been deprecated. `commerce/payments/pay` should be used instead.
- The `commerce/cartPayment/completePayment` action has been deprecated. `commerce/payments/completePayment` should be used instead.
- The `withVariant` product criteria parameter has been deprecated. `hasVariant` should be used instead.

## 1.0.1190 - 2016-02-26

### Fixed
- Fixed a bug where product-specific sales were not being applied correctly.

## 1.0.1189 - 2016-02-23

### Changed
- Reduced the number of SQL queries required to perform various actions.
- The “Enabled” checkbox is now checked by default when creating new promotions and payment methods.
- Edit Product page URLs no longer require the slug to be appended after the product ID.
- Completed orders are now sorted by Date Ordered by default, and incomplete orders by Date Updated, in the Control Panel.

### Fixed
- Fixed a PHP error that occurred if an active cart contained a purchasable that had been deleted in the back-end.
- Fixed a PHP error that occurred when trying to access the addresses of a non-existent customer.
- Fixed a bug where only a single sale was being applied to products even if there were multiple matching sales.

## 1.0.1188 - 2016-02-09

### Changed
- Order queries will now return zero results if the `number` criteria param is set to any empty value besides `null` (e.g. `false` or `0`).
- Improved the behavior of the Status menu in the Update Order Status modal on View Order pages.
- Added some `<body>` classes to some of Craft Commerce’s Control Panel pages.

### Fixed
- Fixed a bug where new carts could be created with an existing order number.
- Fixed a bug where the default descriptions given to discounts were not necessarily using the correct currency and number formats.
- Fixed a bug where a default state was getting selected when creating a new shipping rule, but it was not getting saved.
- Fixed a bug where variants could not be saved as disabled.

## 1.0.1187 - 2016-01-28

### Added
- Added `craft.commerce.getDiscountByCode()`, making it possible for templates to fetch info about a discount by its code.

### Changed
- OrderHistoryModel objects now have a `dateCreated` attribute.

### Fixed
- Fixed a bug where customers could select addresses that did not belong to them.
- Fixed a bug where new billing addresses were not getting saved properly when carts were set to use an existing shipping address, but `sameAddress` was left unchecked.
- Fixed a bug where numeric variant fields (e.g Price) were storing incorrect values when entered from locales that use periods as the grouping symbol.
- Fixed a PHP error that occurred when saving a custom order status with no emails selected.
- Fixed a bug where discounts were being applied to carts even after the discount had been disabled.
- Fixed a bug where carts were not displaying descriptions for applied discounts.
- Fixed a bug where variants’ Title fields were not showing the correct locale ID in some cases.

## 1.0.1186 - 2016-01-06

### Changed
- Updated the translation strings.

### Fixed
- Fixed a PHP error that occurred when attempting to change a tax category’s handle.
- Fixed a PHP error that occurred when attempting to save a discount or sale without selecting any products or product types.

## 1.0.1185 - 2015-12-21

### Added
- Orders now have an `email` criteria parameter which can be used to only query orders placed with the given email.
- Address objects now have `getFullName()` method, for returning the customer’s first and last name combined.
- Added the `totalLength` attribute to front-end cart Ajax responses.
- It’s now possible to sort orders by Date Ordered and Date Paid on the Orders index page.

### Changed
- A clear error message is now displayed when attempting to save a product, if the product type’s Title Format setting is invalid.
- A clear error message is now displayed when attempting to save a product, if the product type’s Automatic SKU Format setting is invalid.
- Any Twig errors that occur when rendering email templates are now caught and logged, without affecting the actual order status change.
- The Payment Methods index now shows the payment methods’ gateways’ actual display names, rather than their class names.
- Payment method settings that are being overridden in craft/config/commerce.php now get disabled from Edit Payment Method pages.
- The extended line item info HUD now displays the included tax for the line item.

### Fixed
- Fixed a bug where the cart was not immediately forgotten when an order was completed.
- Fixed a bug where `Commerce_OrderModel::getTotalLength()` was returning the total height of each of its line items, rather than the length.
- Fixed a bug where variants’ height, length, and width were not being saved correctly on order line item snapshots.
- Fixed a bug where order queries would return results even when the `user` or `customer` params were set to invalid values.
- Fixed a PHP error that occurred when accessing a third party shipping method from an order object.
- Fixed a PHP error that occurred when accessing the Sales index page.
- Fixed a PHP error that occurred when loading dependencies on some servers.
- Fixed a JavaScript error that occurred when viewing extended info about an order’s line items.
- Fixed some language and styling bugs.

## 1.0.1184 - 2015-12-09

### Added
- Added support for inline product creation from product selection modals.
- Products now have an `editable` criteria parameter which can be used to only query products which the current user has permission to edit.
- Added support for payment methods using the eWAY Rapid gateway.

### Changed
- Improved compatibility with some payment gateways.
- Added the `shippingMethodId` attribute to front-end cart Ajax responses.
- Users that have permission to access Craft Commerce in the Control Panel, but not permission to manage Orders, Products, or Promotions now get a 403 error when accessing /admin/commerce, rather than a blank page.
- The “Download PDF” button no longer appears on the View Order page if no PDF template exists yet.
- `Commerce_OrderModel::getPdfUrl()` now only returns a URL if the PDF template exists; otherwise null will be returned.
- Errors that occur when parsing email templates now get logged in craft/storage/runtime/logs/commerce.log.
- Improved the wording of error messages that occur when an unsupported gateway request is made.

### Fixed
- Fixed a bug where entering a sale’s discount amount to a decimal number less than 1 would result in the sale applying a negative discount (surcharge) to applicable product prices. Please check any existing sales to make sure the correct amount is being discounted.
- Fixed bug where email template errors would cause order completion to fail.
- Fixed a bug where shipping rule description fields were not being saved.
- Fixed a PHP error that could occur when saving a product via an Element Editor HUD.
- Fixed a bug where billing and shipping addresses were receiving duplicate validation errors when the `sameAddress` flag was set to true.
- Fixed a JavaScript error that occurred when changing an order’s status on servers with case-sensitive file systems.

## 1.0.1183 - 2015-12-03

### Changed
- Discounts are now entered as positive numbers in the CP (e.g. a 50% discount is defined as either “0.5” or “50%” rather than “-0.5” or “-50%”).
- Added the `commerce_cart.onBeforeAddToCart` event.
- Added the `commerce_discounts.onBeforeMatchLineItem` event, making it possible for plugins to perform additional checks when determining if a discount should be applied to a line item.
- Added the `commerce_payments.onBeforeGatewayRequestSend` event.

### Fixed
- Fixed a PHP error that would occur when the Payment Methods index page if any of the existing payment methods were using classes that could not be found.
- Fixed a bug where some failed payment requests were not returning an error message.
- Fixed a bug where `PaymentsService::processPayment()` was attempting to redirect to the order’s return URL even if it didn’t have one, in the event that the order was already paid in full before `processPayment()` was called. Now `true` is returned instead.
- Fixed some UI strings that were not getting properly translated.

## 1.0.1182 - 2015-12-01

### Added
- Tax Rates now have a “Taxable Subject” setting, allowing admins to choose whether the Tax Rate should be applied to shipping costs, price, or both.
- View Order pages now display notes and options associated with line items.
- Added new `commerce_addresses.beforeSaveAddress` and `saveAddress` events.
- Purchasables now must implement a `getIsPromotable()` method, which returns whether the purchasable can be subject to discounts.
- Variants now support a `default` element criteria param, for only querying variants that are/aren’t the default variant of an invariable product.

### Changed
- All number fields now display values in the current locale’s number format.
- Variant descriptions now include the product’s title for products that have variants.
- It’s now more obvious in the UI that you are unable to delete an order status while orders exist with that status.
- The `commerce_orders.beforeSaveOrder` event now respects event’s `$peformAction` value.
- The `commerce_orders.beforeSaveOrder` and `saveOrder` events trigger for carts, in addition to completed orders.
- `Commerce_PaymentsService::processPayment()` no longer redirects the browser if the `$redirect` argument passed to it is `null`.
- Renamed `Commerce_VariantsService::getPrimaryVariantByProductId()` to `getDefaultVariantByProductId()`.
- Updated all instances of `craft.commerce.getCart()` to `craft.commerce.cart` in the example templates.
- Customers are now redirected to the main products page when attempting to view their cart while it is empty.

### Removed
- Removed the `commerceDecimal` and `commerceCurrency` template filters. Craft CMS’s built-in [number](https://craftcms.com/docs/templating/filters#number) and [currency](https://craftcms.com/docs/templating/filters#currency) filters should be used instead. Note that you will need to explicitly pass in the cart’s currency to the `currency` filter (e.g. `|currency(craft.commerce.cart.currency)`).

### Fixed
- Fixed a bug where View Order pages were displaying links to purchased products even if the product didn’t exist anymore, which would result in a 404 error.
- Fixed a bug where orders’ base shipping costs and base discounts were not getting reset when adjustments were recalculated.
- Fixed the “Country” and “State” field labels on Edit Shipping Rule pages, which were incorrectly pluralized.
- Fixed a bug where toggling a product/variant’s “Unlimited” checkbox was not enabling/disabling the Stock text input.
- Fixed a PHP error that occurred on order completion when purchasing a third party purchasable.
- Fixed a PHP error that occurred when attempting to add a line item to the cart with zero quantity.
- Fixed a bug where the state name was not getting included from address models’ `getStateText()` methods.
- Fixed a PHP error that would occur when saving a variable product without any variants.

## 0.9.1179 - 2015-11-24

### Added
- Added a new “Manage orders” user permission, which determines whether the current user is allowed to manage orders.
- Added a new “Manage promotions” user permission, which determines whether the current user is allowed to manage promotions.
- Added new “Manage _[type]_ products” user permissions for each product type, which determines whether the current user is allowed to manage products of that type.
- It’s now possible to set payment method settings from craft/config/commerce.php. To do so, have the file return an array with a `'paymentMethodSettings'` key, set to a sub-array that is indexed by payment method IDs, whose sub-values are set to the payment method’s settings (e.g. `return ['paymentMethodSettings' => ['1' => ['apiKey' => getenv('STRIPE_API_KEY')]]];`).
- Added an `isGuest()` method to order models, which returns whether the order is being made by a guest account.
- The `cartPayment/pay` controller action now checks for a `paymentMethodId` param, making it possible to select a payment gateway at the exact time of payment.
- Added `Commerce_TaxCategoriesService::getTaxCategoryByHandle()`.

### Changed
- Ajax requests to `commerce/cart/*` controller actions now get the `totalIncludedTax` amount in the response.
- Renamed `Commerce_ProductTypeService::save()` to `saveProductType()`.
- Renamed `Commerce_PurchasableService` to `Commerce_PurchasablesService` (plural).
- Renamed all `Commerce_OrderStatusService` methods to be more explicit (e.g. `save()` is now `saveOrderStatus()`).
- Renamed `Commerce_TaxCategoriesService::getAll()` to `getAllTaxCategories()`.
- Added “TYPE_” and “STATUS_” prefixes to each of the constants on TransactionRecord, to clarify their purposes.
- Order models no longer have $billingAddressData and $shippingAddressData properties. The billing/shipping addresses chosen by the customer during checkout are now duplicated in the craft_commerce_addresses table upon order completion, and the order’s billingAddressId and shippingAddressId attributes are updated to the new address records’ IDs.
- Purchasables must now have a `getTaxCategoryId()` method, which returns the ID of the tax category that should be applied to the purchasable.
- Third-party purchasables can now have taxes applied to their line items when in the cart.
- Added `totalTax`, `totalTaxIncluded`, `totalDiscount`, and `totalShippingCost` to the example templates’ order totals info.

### Fixed
- Fixed a bug where variants were not being returned in the user-defined order on the front end.
- Fixed a bug where `Commerce_OrdersService::getOrdersByCustomer()` was returning incomplete carts. It now only returns completed orders.
- Fixed a bug where the line items’ `taxIncluded` amount was not getting reset to zero before recalculating the amount of included tax.
- Fixed a bug where products of a type that had been switched from having variants to not having variants could end up with an extra Title field on the Edit Product page.
- Fixed an issue where Craft Personal and Client installations where making user groups available to sale and discount conditions.
- Fixed a PHP error that occurred when an order model’s `userId` attribute was set to the ID of a user account that didn’t have a customer record associated with it.
- Fixed a bug where quantity restrictions on a product/variant were not being applied consistently to line items that were added with custom options.
- Fixed some language strings that were not getting static translations applied to them.
- Fixed a bug where Price fields were displaying blank values when they had previously been set to `0`.
- Fixed a bug where `Commerce_TaxCategoriesService::getAllTaxCategories()` could return null values if `getTaxCategoryById()` had been called previously with an invalid tax category ID.

## 0.9.1177 - 2015-11-18

### Changed
- The example templates now display credit card errors more clearly.

### Fixed
- Fixed a bug where products’ and variants’ Stock fields were displaying blank values.

## 0.9.1176 - 2015-11-17

### Added
- Craft Commerce is now translated into German, Dutch, French (FR and CA), and Norwegian.
- Added the “Automatic SKU Format” Product Type setting, which defines what products’/variants’ SKUs should look like when they’re submitted without a value.
- It’s now possible to save arbitrary “options” to line items. When the same purchasable is added to the cart twice, but with different options, it will result in two separate line items rather than one line item with a quantity of 2.
- Order models now have a `totalDiscount` property, which returns the total of all discounts applied to its line items, in addition to the base discount.

### Changed
- The tax engine now records the amount of included tax for each line item, via a new `taxIncluded` property on line item models. (This does not affect existing tax calculation behaviors in any way.)
- Customer data stored in session is now cleared out whenever a user logs in/out, and when a logged-out guest completes their order.
- The example templates have been updated to demonstrate the new Line Item Options feature.
- Address management features are now hidden for guest users in the example templates to avoid confusion.

### Fixed
- Fixed a bug where products/variants that were out of stock would show a blank value for the “Stock” field, rather than “0”.
- Fixed a bug where the `shippingMethod` property returned by Ajax requests to `commerce/cart/*` was getting set to an incorrect value. The property is now set to the shipping method’s handle.

## 0.9.1175 - 2015-11-11

### Added
- Added a new “Show the Title field for variants” setting to Product Types that have variants. When checked, variants of products of that Product Type will get a new “Title” field that can be directly edited by product managers.
- It’s now possible to update an order’s custom fields when posting to the `commerce/cartPayment/pay` controller action.

### Changed
- Renamed `craft.commerce.getShippingMethods()` to `getAvailableShippingMethods()`.
- The shipping method info arrays returned by `craft.commerce.getAvailableShippingMethods()` now include `description` properties, set to the shipping methods’ active rules’ description. It also returns the shipping methods’ `type`.
- The shipping method info arrays returned by `craft.commerce.getAvailableShippingMethods()` are now sorted by their added cost, from cheapest to most expensive.
- Ajax requests to `commerce/cart/*` controller actions now get information about the available shipping methods in the response.
- Customer address info is now purged from the session when a user logs out with an active cart.
- Changes to the payment method in the example templates’ checkout process are now immediately applied to the cart.
- When the Stripe gateway is selected as the Payment Method during checkout we now show an example implementation of token billing with stripe.js

### Fixed
- Fixed a bug where the user-managed shipping methods’ edit URLs were missing a `/` before their IDs.
- Fixed a bug where it was possible to complete an order with a shipping method that was not supposed to be available, per its rules.
- Fixed a bug where it was possible to log out of Craft but still see address data in the cart.
- Fixed a bug where plugin-based shipping methods were getting re-instantiated each time `craft.commerce.getShippingMethods()` was called.
- Fixed a bug where batch product deletion from the Products index page was not also deleting their associated variants.

## 0.9.1173 - 2015-11-09

### Added
- Added a “Business Name” field to customer addresses (accessible via a `businessName` attribute), which replaces the “Company” field (and `company` attribute), and can be used to store customers’ businesses’ names when purchasing on behalf of their company.
- Added a “Business Tax ID” field to customer addresses (accessible via a `businessTaxId` attribute), which can be used to store customers’ businesses’ tax IDs (e.g. VAT) when purchasing on behalf of their company.
- Added a `getCountriesByTaxZoneId()` method to the Tax Zones service.
- Added a `getStatesByTaxZoneId()` method to the Tax Zones service.
- It’s now possible to create new Tax Zones and Tax Categories directly from the Edit Tax Rate page.

### Changed
- The ShippingMethod interface has three new methods: `getType()`, `getId()`, and `getCpEditUrl()`. (`getId()` should always return `null` for third party shipping methods.)
- It is no longer necessary to have created a Tax Zone before accessing Commerce → Settings → Tax Rates and creating a tax rate.
- The “Handle” field on Edit Tax Category pages is now automatically generated based on the “Name” field.
- Plugin-based shipping methods are now listed in Commerce → Settings → Shipping Methods alongside the user-managed ones.
- Orders can now be sorted by ID in the Control Panel.
- Updated the example templates to account for the new `businessName` and `businessTaxId` address attributes.

### Fixed
- Fixed a PHP error that occurred when editing a product if PHP was configured to display strict errors.
- Fixed a bug where products/variants would always show the “Dimensions” and “Weight” fields, even for product types that were configured to hide those fields.
- Fixed a PHP error that occurred when the tax calculator accessed third-party Shipping Methods.
- Fixed a MySQL error that occurred when saving a Tax Rate without a Tax Zone selected.
- Fixed an issue where clicking on the “Settings” global nav item under “Commerce” could direct users to the front-end site.

## 0.9.1171 - 2015-11-05

### Changed
- The “Promotable” and “Free Shipping” field headings on Edit Product pages now act as labels for their respective checkboxes.
- Craft Commerce now logs an error message when an order’s custom status is changed and the notification email’s template cannot be found.
- Commerce Customer Info fields are now read-only. (Customers can still edit their own addresses from the front-end.)
- Craft Commerce now keeps its customers’ emails in sync with their corresponding user accounts’ emails.
- Added a `shortNumber` attribute to order models, making it easy for templates to access the short version of the order number.
- The example templates’ product listings have new and improved icon images.

### Fixed
- Fixed a bug where the “Craft Commerce” link in the global sidebar would direct users to the front-end site, if the `cpTrigger` config setting was not set to `'admin'`.
- Updated the “Post Date” and “Expiry Date” table column headings on the Products index page, which were still labeled “Available On” and “Expires On”.
- Fixed a bug where one of the Market Commerce → Craft Commerce upgrade migrations wouldn’t run on case-sensitive file systems.
- Fixed a PHP error that occurred when viewing an active cart without an address from the Control Panel.
- Fixed a bug where custom field data was not saved via the `commerce/cart/updateCart` controller action if it wasn’t submitted along with other cart updates.
- Added some missing CSRF inputs to the example templates, when CSRF protection is enabled for the site.

### Security
- The example templates’ third party scripts now load over a protocol-relative URL, resolving security warnings.

## 0.9.1170 - 2015-11-04

### Added
- Renamed the plugin from Market Commerce to Craft Commerce.
- Craft Commerce supports One-Click Updating from the Updates page in the Control Panel.
- Gave Craft Commerce a fancy new plugin icon.
- Updated all of the Control Panel templates for improved consistency with Craft 2.5, and improved usability.
- Non-admins can now access Craft Commerce’s Control Panel pages via the “Access Craft Commerce” user permission (with the exception of its Settings section).
- Products are now localizable.
- It’s now possible to create a new sale or discount right from the Products index page, via a new Batch Action.
- It’s now possible to delete products from the Products index page in the Control Panel.
- Product variants are now managed right inline on Edit Product pages, via a new Matrix-inspired UI.
- Added Live Preview and Sharing support to Edit Product pages.
- It’s now possible to create new products right from Product Selector Modals (like the ones used by Products fields).
- Product types now have a “Has dimensions?” setting. The Width, Height, Length, and Weight variant fields will only show up when this is enabled now.
- It’s now possible to update multiple order statuses simultaneously from the Orders index page, via a new Batch Action.
- It’s now possible to delete orders from the Orders index page in the Control Panel.
- The View Order page now uses the same modal window to update order statuses as the Orders index page uses when updating statuses via the Batch Action.
- The View Order page now has “info” icons beside each line item and recorded transaction, for viewing deeper information about them.
- The View Order page now shows adjustments made on the order.
- Renamed the `craft.market` variable to `craft.commerce`.
- Added a new `commerce/cart/updateCart` controller action that can handle customer address/email changes, coupon application, line item additions, and shipping/payment method selections, replacing most of the old Cart actions. (The only other `commerce/cart/*` actions that remain are `updateLineItem`, `removeLineItem`, and `removeAllLineItems`.)
- It’s now possible to use token billing with some gateways, like Stripe, by passing a `token` POST param to the `cartPay/pay` controller action, so your customers’ credit card info never touches your server.
- It’s now possible to access through all custom Order Statuses `craft.commerce.orderStatuses`.
- Added the `itemSubtotalWithSale` attribute to order models, to get the subtotal of all order items before any adjustments have been applied.
- Renamed all class namespaces and prefixes for the Craft Commerce rename.
- Renamed nearly all service method names to be more explicit and follow Craft CMS naming conventions (i.e. `getById()` is now `getOrderById()`).
- All gateways must now implement the GatewayAdapterInterface interface. Craft Commerce provides a BaseGatewayAdapter class that adapts OmniPay gateway classes for this interface.
- Added the `commerce_transactions.onSaveTransaction` event.
- Added the `commerce_addOrderActions` hook.
- Added the `commerce_addProductActions` hook.
- Added the `commerce_defineAdditionalOrderTableAttributes` hook.
- Added the `commerce_defineAdditionalProductTableAttributes` hook.
- Added the `commerce_getOrderTableAttributeHtml` hook.
- Added the `commerce_getProductTableAttributeHtml` hook.
- Added the `commerce_modifyEmail` hook.
- Added the `commerce_modifyOrderSortableAttributes` hook.
- Added the `commerce_modifyOrderSources` hook.
- Added the `commerce_modifyPaymentRequest` hook.
- Added the `commerce_modifyProductSortableAttributes` hook.
- Added the `commerce_modifyProductSources` hook.
- Added the `commerce_registerShippingMethods` hook.

### Changed
- Sales rates and percentages are now entered as a positive number, and can be entered with or without a `%` sign.
- Products are now sorted by Post Date in descending order by default.
- All of the Settings pages have been cleaned up significantly.
- Renamed the `isPaid` order criteria param to `isUnpaid`.
- Renamed products’ `availableOn` and `expiresOn` attributes to `postDate` and `expiryDate`.
- Craft Commerce now records all failed payment transactions and include the gateway response.
- Reduced the number of SQL queries that get executed on order/product listing pages, depending on the attributes being accessed.
- Tax Categories now have “handles” rather than “codes”.
- When a Product Type is changed from having variants to not having variants, all of the existing products’ variants will be deleted, save for the Default Variants.
- If a default zone is not selected on an included tax rate, an error is displayed.
- Improved the extendability of the shipping engine. The new `ShippingMethod` and `ShippingRule` interfaces now allow a plugin to provide their own methods and rules which can dynamically add shipping costs to the cart.
- Added an `$error` argument to `Commerce_CartService::setPaymentMethod()` and `setShippingMethod()`.
- The example templates have been updated for the new variable names and controller actions, and their Twig code has been simplified to be more clear for newcomers (including more detailed explanation comments).
- The example PDF template now includes more information about the order, and a “PAID” stamp graphic.
- The example templates now include a customer address management section.
- Improved the customer address selection UI.

### Removed
- The “Cart Purge Interval” and “Cart Cookie Expiry Settings” have been removed from Control Panel. You will now need to add a `commerce.php` file in craft/config and set those settings from there. (See commerce/config.php for the default values.)
- Removed the default Shipping Method and improved the handling of blank shipping methods.
- Removed customer listing page. Add the Commerce Customer Info field type to your User field layout instead.

### Fixed
- Fixed a bug where you could pass an invalid `purchasableId` to the Cart.
- Fixed a bug where the customer link on the View Order page didn’t go to the user’s profile.
- Fixed a Twig error that occurred if a user manually went to /admin/commerce/orders/new. A 404 error is returned instead now.
- Fixed a bug where it was possible to use currency codes unsupported by OmniPay.
- Fixed a bug where the Mollie gateway was not providing the right token for payment completion.
- Fixed a bug where the `totalShipping` cost was incorrect when items with Free Shipping were in the cart.
- Fixed a bug in the Sale Amount logic.
- Products are now Promotable by default.
- Fixed bug where the logic to determine if an order is paid in full had a rounding error.<|MERGE_RESOLUTION|>--- conflicted
+++ resolved
@@ -4,13 +4,8 @@
 
 - Fixed a bug that could occur when updating to Commerce 3.
 - Fixed a bug that could cause a large number of shipping rule category queries.
-<<<<<<< HEAD
-- Fixed a PHP error that would occur when calling `craft\commerce\services\ProductTypes::getEditableProductTypes()` while not logged in. 
-- Fixed a bug where calling a shipping method with an integer handle throws an error. ([#3093])(https://github.com/craftcms/commerce/issues/3093)
-=======
 - Fixed a PHP error that occurred when eager-loading variant fields.
 - Fixed a PHP error that occurred when calling `craft\commerce\services\ProductTypes::getEditableProductTypes()` while not signed in. 
->>>>>>> 7ed46650
 
 ## 3.4.19 - 2022-11-23
 
