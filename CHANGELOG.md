--- conflicted
+++ resolved
@@ -1,6 +1,5 @@
 # Release Notes for Craft Commerce
 
-<<<<<<< HEAD
 ## 3.4.0-beta.1 - 2021-06-16
 
 ### Added
@@ -67,7 +66,7 @@
 
 ### Fixed
 - Fixed a bug where discounts weren’t displaying validation errors for the “Per Email Address Discount Limit” field. ([#1455](https://github.com/craftcms/commerce/issues/1455))
-=======
+
 ## Unreleased
 
 ### Changed
@@ -80,7 +79,6 @@
 - Fixed a bug where user cannot change base currency due to rate being required. ([#2221](https://github.com/craftcms/commerce/issues/2221))
 - Fixed a bug where primary addresses weren’t being copied to a brand new guest customer’s address book. ([#2224](https://github.com/craftcms/commerce/issues/2224))
 - Fixed a bug where months were missing in past year stat queries.
->>>>>>> 5b57f69e
 
 ## 3.3.4.1 - 2021-06-16
 
