--- conflicted
+++ resolved
@@ -2,19 +2,15 @@
 
 ## Unreleased
 
-<<<<<<< HEAD
 ### Added
 - Added `craft\commerce\elements\Order::hasMatchingAddresses()`.
 
-### Fixed
-- Fixed a bug where it was possible to save an order with the same address IDs. ([#2841](https://github.com/craftcms/commerce/issues/2841)) 
-=======
 ### Fixed
 - Fixed a bug where `craft\commerce\services\PaymentSources::getAllGatewayPaymentSourcesByUserId()` wasn’t passing along the user ID to `getAllPaymentSourcesByCustomerId()`.
 - Fixed an error that could occur when using a discount with a coupon code.
 - Fixed a bug where it wasn’t possible to subscribe and create a payment source simultaneously. ([#2834](https://github.com/craftcms/commerce/pull/2834))
+- Fixed a bug where it was possible to save an order with the same address IDs. ([#2841](https://github.com/craftcms/commerce/issues/2841)) 
 - Fixed errors that could occur when expiring, cancelling or suspending a subscription. ([#2831](https://github.com/craftcms/commerce/issues/2831))
->>>>>>> c76d3390
 
 ## 4.0.3 - 2022-06-09
 
