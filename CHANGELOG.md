--- conflicted
+++ resolved
@@ -3,12 +3,10 @@
 ## Unreleased
 
 - Fixed a SQL error that could occur on the Edit Store screen. ([#3482](https://github.com/craftcms/commerce/issues/3482))
-<<<<<<< HEAD
 - Fixed a SQL error that could that occurred when using the `hasSales` Variant query param. ([#3483](https://github.com/craftcms/commerce/issues/3483))
-=======
 - Fixed a SQL error that could occur during installation. ([#3486](https://github.com/craftcms/commerce/issues/3486))
 - Fixed a PHP error that could occur during installation. ([#3488](https://github.com/craftcms/commerce/issues/3488)) 
->>>>>>> 767b8c9c
+
 
 ## 5.0.3 - 2024-05-02
 
