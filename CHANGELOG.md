# Release Notes for Craft Commerce

## Unreleased

- Fixed a bug where variants’ `promotionalPrices` weren’t showing as currency values on variant indexes.
<<<<<<< HEAD
- Fixed a PHP error that could occur when sending an order email. ([#3596](https://github.com/craftcms/commerce/issues/3596))
=======
- Fixed a bug where dimension fields were not displaying values in the correct formatting locale. ([#3636](https://github.com/craftcms/commerce/issues/3636))
>>>>>>> c95c9b25

## 5.0.16.2 - 2024-08-16

- Fixed a bug where variants’ `sku` values could be cleared out when saving a product revision.

## 5.0.16.1 - 2024-08-16

- Fixed a bug where variants’ `sku` values could be cleared out when saving a product.
- Fixed a bug where `craft\commerce\elements\Product::getVariants()` wasn’t respecting variants’ site statuses.

## 5.0.16 - 2024-08-14

- It’s now possible to duplicate variants.
- It’s now possible to search for orders by shipping and billing address. ([#3603](https://github.com/craftcms/commerce/pull/3603))
- Fixed a bug where it wasn’t possible to remove the last email from an order status configuration. ([#3621](https://github.com/craftcms/commerce/issues/3621))
- Fixed a bug where the “Create Sale” and “Create Discount” product index actions weren’t working. ([#3611](https://github.com/craftcms/commerce/issues/3611))
- Fixed a bug where `craft\commerce\elements\Order::getOrderStatus()` could incorrectly return `null`. ([#3615](https://github.com/craftcms/commerce/issues/3615))
- Fixed a bug where draft variants became orphaned when products were deleted.
- Fixed a PHP error that occurred when using a custom queue driver. ([#3619](https://github.com/craftcms/commerce/pull/3619))
- Fixed a bug where stat widgets weren’t respecting the user’s preferred week start day. ([#3620](https://github.com/craftcms/commerce/pull/3620))
- Fixed a bug where variants weren’t getting duplicated when duplicating a product. ([#924](https://github.com/craftcms/commerce/issues/924))

## 5.0.15 - 2024-07-31

- Fixed a SQL error that could occur when upgrading to Commerce 5 on PostgreSQL. ([#3600](https://github.com/craftcms/commerce/pull/3600), [#3601](https://github.com/craftcms/commerce/pull/3601))
- Fixed a bug where payment modals weren’t calculating additional payment currencies on Edit Order pages.
- Fixed a PHP error that occurred when retrieving an order that referenced a deleted payment currency.
- Fixed a bug where Edit Variant screens were showing shipping categories that were unrelated to the current store. ([#3608](https://github.com/craftcms/commerce/issues/3608))

## 5.0.14 - 2024-07-24

- Fixed a bug where account activation emails weren’t being sent on order completion. ([#3226](https://github.com/craftcms/commerce/issues/3226))
- Fixed a bug where email previewing wasn’t working on installs with multiple stores. ([#3595](https://github.com/craftcms/commerce/issues/3595))
- Fixed a bug where emails sent via the control panel could be rendered with the wrong language.
- Fixed a SQL error that occurred when exporting order line items. ([#3592](https://github.com/craftcms/commerce/issues/3592))
- Fixed a PHP error that could occur when generating catalog prices. ([#3591](https://github.com/craftcms/commerce/issues/3591))

## 5.0.13 - 2024-07-18

- Fixed a SQL error that could occur when updating Commerce on PostgreSQL. ([#3588](https://github.com/craftcms/commerce/pull/3588))
- Fixed a SQL error that could occur when saving a payment currency. ([#3563](https://github.com/craftcms/commerce/issues/3563))
- Fixed a bug where SCA payment sources prevented subscriptions from starting. ([#3590](https://github.com/craftcms/commerce/pull/3590))
- Fixed PHP error that occurred when saving an estimated billing address. ([#3549](https://github.com/craftcms/commerce/pull/3549))
- Fixed a bug where variant indexes were including table columns for all custom fields added to variant field layouts, across all product types. ([#15373](https://github.com/craftcms/cms/issues/15373))
- Fixed a bug where the “Ignore promotional prices” discount setting wasn’t getting saved correctly. ([#3573](https://github.com/craftcms/commerce/issues/3573))
- Fixed a bug where setting a new default variant wouldn’t persist. ([#3565](https://github.com/craftcms/commerce/issues/3565), [#3564](https://github.com/craftcms/commerce/issues/3564), [#3589](https://github.com/craftcms/commerce/issues/3589))

## 5.0.12.2 - 2024-07-12

- Fixed a bug where shipping rule descriptions weren’t being saved. ([#3580](https://github.com/craftcms/commerce/issues/3580))
- Fixed a SQL error that could occur when updating. ([#3581](https://github.com/craftcms/commerce/issues/3581))

## 5.0.12.1 - 2024-07-12

- Fixed a SQL error that occurred when updating.

## 5.0.12 - 2024-07-11

- Variant index tables can now have a “Promotable” column. ([#3571](https://github.com/craftcms/commerce/issues/3571))
- Added `craft\commerce\base\Purchasable::availableShippingCategories()`.
- Added `craft\commerce\base\Purchasable::availableTaxCategories()`.
- Added `craft\commerce\base\Purchasable::shippingCategoryFieldHtml()`.
- Added `craft\commerce\base\Purchasable::taxCategoryFieldHtml()`.
- Added `craft\commerce\elements\Variant::availableShippingCategories()`.
- Added `craft\commerce\elements\Variant::availableTaxCategories()`.
- Added `craft\commerce\events\PdfRenderEvent::$sourcePdf`. ([#3543](https://github.com/craftcms/commerce/issues/3543))
- Fixed a SQL error that occurred when reordering order statuses on PostgreSQL. ([#3554](https://github.com/craftcms/commerce/issues/3554))
- Fixed a SQL error that could occur when saving a payment currency. ([#3563](https://github.com/craftcms/commerce/issues/3563))
- Fixed a bug where it was possible to select shipping and tax categories that weren’t allowed for the product type. ([#3557](https://github.com/craftcms/commerce/issues/3557))
- Fixed a bug where payment currencies, shipping categories, and tax categories weren’t deletable. ([#3548](https://github.com/craftcms/commerce/issues/3548))
- Fixed a bug where variant field layouts could render incorrectly. ([#3570](https://github.com/craftcms/commerce/issues/3570))
- Fixed a bug where address custom fields weren’t visible on Edit Inventory Location pages. ([#3569](https://github.com/craftcms/commerce/issues/3569))
- Fixed a SQL error that could occur when fixing foreign keys.

## 5.0.11.1 - 2024-06-20

- Fixed a PHP error that could occur on app initialization.

## 5.0.11 - 2024-06-18

- Added `craft\commerce\elements\Product::getDefaultPrice()`.
- Added `craft\commerce\elements\Product::setDefaultPrice()`.
- Fixed a bug where `craft\commerce\elements\Product::$defaultPrice` could return an incorrect value.
- Fixed a bug where default variant attributes weren’t being saved on products.
- Fixed a bug where search wasn’t working on user indexes.

## 5.0.10.1 - 2024-06-14

- Fixed a bug where duplicate Store location addresses were being created.
- Fixed a bug where a customers’ primary address selections weren’t being saved. 

## 5.0.10 - 2024-06-13 

- `craft\elements\User::toArray()` now includes `primaryBillingAddressId` and `primaryShippingAddressId` values in response arrays.
- `craft\elements\Address::toArray()` now includes `isPrimaryBilling` and `isPrimaryShipping` values in response arrays for user addresses.
- Fixed a PHP error that could occur when saving a discount. ([#3538](https://github.com/craftcms/commerce/issues/3538))
- Fixed a bug where the “Edit” action could be incorrectly shown when managing inventory locations.

## 5.0.9 - 2024-06-05

- Product Title fields are no longer shown when “Show the Title field” is disabled and there’s a validation error on the `title` attribute. ([craftcms/cms#13876](https://github.com/craftcms/cms/issues/13876))
- Fixed a PHP error that occurred when saving donation settings on multi-store installs. ([#3521](https://github.com/craftcms/commerce/issues/3521))

## 5.0.8 - 2024-05-29

- Fixed a bug where orders’ `shippingMethodName` values could be cleared out when saving a completed order with a plugin-provided shipping method. ([#3519](https://github.com/craftcms/commerce/issues/3519))
- Fixed a PHP error that could occur on app initialization.
- Fixed missing validation for Inventory Location handles. ([#3511](https://github.com/craftcms/commerce/issues/3511))
- Fixed a SQL error that could occur when switching sites with a cart cookie set. ([#3522](https://github.com/craftcms/commerce/issues/3522))
- Fixed an error that could occur when attempting to save a variant with special characters. ([#3516](https://github.com/craftcms/commerce/issues/3516))

## 5.0.7 - 2024-05-22

- Improved store query performance. ([#3481](https://github.com/craftcms/commerce/issues/3481))
- Added `craft\commerce\gql\types\input\IntFalse`.
- Fixed a bug where disclosure menus on the Stores index page weren’t listing all their items.
- Fixed an SQL error that occurred when querying for purchasables with the `hasStock` param. ([#3505](https://github.com/craftcms/commerce/issues/3505))
- Fixed an error that could occur when querying for products or variants via GraphQL.
- Fixed a SQL error that could occur when generating the pricing catalog. ([#3513](https://github.com/craftcms/commerce/issues/3513))
- Fixed a bug where untracked stock items weren’t displaying correctly in the example templates. ([#3510](https://github.com/craftcms/commerce/issues/3510))
- Fixed a bug where the pricing catalog wasn’t getting updated after a pricing rule was disabled. ([#3515](https://github.com/craftcms/commerce/issues/3515))
- Fixed an SQL error that could occur when switching stores. ([#3501](https://github.com/craftcms/commerce/issues/3501))

## 5.0.6 - 2024-05-15

- Fixed an error that occurred when deleting or duplicating a shipping rule on the Edit Shipping Rule screen. ([#3490](https://github.com/craftcms/commerce/issues/3490))
- Fixed a bug where dimension fields did not respect their product type visibility settings. ([#3493](https://github.com/craftcms/commerce/issues/3493))
- Fixed a SQL error that occurred when updating. ([#3495](https://github.com/craftcms/commerce/pull/3495),[#3496](https://github.com/craftcms/commerce/issues/3496))

## 5.0.5 - 2024-05-09

- Fixed a SQL error that could occur during installation. ([#3492](https://github.com/craftcms/commerce/issues/3492), [#3488](https://github.com/craftcms/commerce/issues/3488))

## 5.0.4 - 2024-05-08

- Fixed a SQL error that could occur on the Edit Store screen. ([#3482](https://github.com/craftcms/commerce/issues/3482))
- Fixed a SQL error that could that occurred when using the `hasSales` variant query param. ([#3483](https://github.com/craftcms/commerce/issues/3483))
- Fixed SQL errors that could occur during installation. ([#3486](https://github.com/craftcms/commerce/issues/3486), [#3488](https://github.com/craftcms/commerce/issues/3488))

## 5.0.3 - 2024-05-02

- Added `craft\commerce\helpers\ProjectConfigData::ensureAllStoresProcessed()`.
- Added `craft\commerce\models\OrderStatus::getConfig()`.
- Fixed a bug where it wasn’t possible to download PDFs from the Orders index page. ([#3477](https://github.com/craftcms/commerce/issues/3477))
- Fixed an error that could occur when installing Craft CMS + Craft Commerce with an existing project config. ([#3472](https://github.com/craftcms/commerce/issues/3472))
- Fixed a bug where order status configs were missing their store assignments after rebuilding the project config. 

## 5.0.2 - 2024-05-01

- Fixed a bug where setting a default tax zone would unset the default zone for all other stores. ([#3473](https://github.com/craftcms/commerce/issues/3473))
- Fixed a bug where email queue jobs weren’t completing. ([#3476](https://github.com/craftcms/commerce/issues/3476))
- Fixed a bug where it wasn’t possible to create a new order for a non-primary store from the control panel. ([#3474](https://github.com/craftcms/commerce/issues/3474))

## 5.0.1 - 2024-05-01

- Fixed a bug where the “Commerce” Edit User screen wasn’t showing.
- Added `craft\commerce\controllers\UsersController`.
- Deprecated `craft\commerce\fields\UserCommerceField`.

## 5.0.0 - 2024-04-30

### Store Management
- It’s now possible to manage multiple stores (up to five). ([#2283](https://github.com/craftcms/commerce/discussions/2283))
- It’s now possible to manage multiple inventory locations (up to five). ([#2286](https://github.com/craftcms/commerce/discussions/2286), [#2669](https://github.com/craftcms/commerce/discussions/2669))
- Added support for catalog pricing of purchasables, improving scalability and pricing flexibility for high-volume stores.
- Products now support drafts, autosaving, and versioning. ([#2358](https://github.com/craftcms/commerce/discussions/2358))
- Product variants are now managed via nested element indexes rather than inline-editable blocks.
- Product variants’ field layouts now support multiple tabs.
- Product pages’ breadcrumbs now include a menu that links to each editable product type.
- It’s now possible to create new products from product select modals when a custom source is selected, if the source is configured to only show products of one type.
- The Products index page now shows a primary “New product” button when a custom source is selected, if the source is configured to only show products of one type.
- Order conditions can now have a “Total Weight” rule.
- Shipping methods and shipping rules now support flexible order matching, based on an order condition.
- Users’ orders, carts, and subscriptions are now managed on a dedicated “Commerce” screen within Edit User sections.

### Administration
- Added a new “Manage inventory stock levels” permission.
- Added a new “Manage inventory locations” permission.

### Development
- Added the `currentStore` Twig variable.
- Added `commerce/pricing-catalog/generate` command.
- Deprecated the `hasUnlimitedStock` variant query param. `inventoryTracked` should be used instead.
- Removed the `shippingCategory`, `shippingCategoryId`, `taxCategory`, and `taxCategoryId` product query params. The corresponding variant query params can be used instead.
- Removed the `showEditUserCommerceTab` config setting.

### Extensibility
- Added `craft\commerce\base\CatalogPricingConditionRuleInterface`.
- Added `craft\commerce\base\EnumHelpersTrait`
- Added `craft\commerce\base\HasStoreInterface`.
- Added `craft\commerce\base\InventoryMovementInterface`.
- Added `craft\commerce\base\InventoryMovement`.
- Added `craft\commerce\base\Purchasable::$availableForPurchase`.
- Added `craft\commerce\base\Purchasable::$freeShipping`.
- Added `craft\commerce\base\Purchasable::$height`.
- Added `craft\commerce\base\Purchasable::$inventoryTracked`
- Added `craft\commerce\base\Purchasable::$length`.
- Added `craft\commerce\base\Purchasable::$maxQty`.
- Added `craft\commerce\base\Purchasable::$minQty`.
- Added `craft\commerce\base\Purchasable::$promotable`.
- Added `craft\commerce\base\Purchasable::$shippingCategoryId`.
- Added `craft\commerce\base\Purchasable::$stock`
- Added `craft\commerce\base\Purchasable::$taxCategoryId`.
- Added `craft\commerce\base\Purchasable::$weight`.
- Added `craft\commerce\base\Purchasable::$width`.
- Added `craft\commerce\base\Purchasable::getInventoryItem()`.
- Added `craft\commerce\base\Purchasable::getInventoryLevels()`.
- Added `craft\commerce\base\Purchasable::getOnPromotion()`.
- Added `craft\commerce\base\Purchasable::getPrice()`.
- Added `craft\commerce\base\Purchasable::getPromotionalPrice()`.
- Added `craft\commerce\base\Purchasable::getStock()`
- Added `craft\commerce\base\Purchasable::getStore()`
- Added `craft\commerce\base\Purchasable::setPrice()`.
- Added `craft\commerce\base\Purchasable::setPromotionalPrice()`.
- Added `craft\commerce\base\StoreRecordTrait`.
- Added `craft\commerce\base\StoreTrait`.
- Added `craft\commerce\behaviors\StoreBehavior`.
- Added `craft\commerce\collections\InventoryMovementCollection`
- Added `craft\commerce\collections\UpdateInventoryLevelCollection`
- Added `craft\commerce\console\controllers\CatalogPricingController`.
- Added `craft\commerce\controllers\CatalogPricingController`.
- Added `craft\commerce\controllers\CatalogPricingRulesController`.
- Added `craft\commerce\controllers\InventoryLocationsController`
- Added `craft\commerce\controllers\InventoryLocationsStoresController`
- Added `craft\commerce\controllers\VariantsController`.
- Added `craft\commerce\db\Table::CATALOG_PRICING_RULES_USERS`.
- Added `craft\commerce\db\Table::CATALOG_PRICING_RULES`.
- Added `craft\commerce\db\Table::CATALOG_PRICING`.
- Added `craft\commerce\db\Table::INVENTORYITEMS`.
- Added `craft\commerce\db\Table::INVENTORYLOCATIONS_STORES`.
- Added `craft\commerce\db\Table::INVENTORYLOCATIONS`.
- Added `craft\commerce\db\Table::INVENTORYMOVEMENTS`.
- Added `craft\commerce\db\Table::PURCHASABLES_STORES`.
- Added `craft\commerce\db\Table::STORESETTINGS`.
- Added `craft\commerce\db\Table::STORES`.
- Added `craft\commerce\db\Table::TRANSFERS_INVENTORYITEMS`.
- Added `craft\commerce\db\Table::TRANSFERS`.
- Added `craft\commerce\elements\Product::getVariantManager()`.
- Added `craft\commerce\elements\Variant::getProductSlug()`.
- Added `craft\commerce\elements\Variant::getProductTypeHandle()`.
- Added `craft\commerce\elements\Variant::setProductSlug()`.
- Added `craft\commerce\elements\Variant::setProductTypeHandle()`.
- Added `craft\commerce\elements\VariantCollection`.
- Added `craft\commerce\elements\actions\SetDefaultVariant`.
- Added `craft\commerce\elements\conditions\customer\CatalogPricingCustomerCondition`.
- Added `craft\commerce\elements\conditions\orders\DiscountedItemSubtotalConditionRule`.
- Added `craft\commerce\elements\conditions\orders\ShippingAddressZoneConditionRule`.
- Added `craft\commerce\elements\conditions\orders\ShippingMethodOrderCondition`.
- Added `craft\commerce\elements\conditions\orders\ShippingRuleOrderCondition`.
- Added `craft\commerce\elements\conditions\orders\TotalWeightConditionRule`.
- Added `craft\commerce\elements\conditions\products\ProductVariantInventoryTrackedConditionRule`.
- Added `craft\commerce\elements\conditions\purchasables\CatalogPricingCondition`.
- Added `craft\commerce\elements\conditions\purchasables\CatalogPricingCustomerConditionRule`.
- Added `craft\commerce\elements\conditions\purchasables\CatalogPricingPurchasableConditionRule`.
- Added `craft\commerce\elements\conditions\purchasables\PurchasableConditionRule`.
- Added `craft\commerce\elements\db\OrderQuery::$totalWeight`.
- Added `craft\commerce\elements\db\OrderQuery::totalWeight()`.
- Added `craft\commerce\elements\traits\OrderValidatorsTrait::validateOrganizationTaxIdAsVatId()`.
- Added `craft\commerce\enums\InventoryTransactionType`.
- Added `craft\commerce\enums\InventoryUpdateQuantityType`.
- Added `craft\commerce\events\RegisterAvailableShippingMethodsEvent::getShippingMethods()`.
- Added `craft\commerce\events\RegisterAvailableShippingMethodsEvent::setShippingMethods()`.
- Added `craft\commerce\fieldlayoutelements\PurchasabaleAllowedQtyField`.
- Added `craft\commerce\fieldlayoutelements\PurchasabaleAvailableForPurchaseField`.
- Added `craft\commerce\fieldlayoutelements\PurchasabaleDimensionsField`.
- Added `craft\commerce\fieldlayoutelements\PurchasabaleFreeShippingField`.
- Added `craft\commerce\fieldlayoutelements\PurchasabalePriceField`.
- Added `craft\commerce\fieldlayoutelements\PurchasabalePromotableField`.
- Added `craft\commerce\fieldlayoutelements\PurchasabaleSkuField`.
- Added `craft\commerce\fieldlayoutelements\PurchasabaleStockField`.
- Added `craft\commerce\fieldlayoutelements\PurchasabaleWeightField`.
- Added `craft\commerce\helpers\Cp`.
- Added `craft\commerce\helpers\Currency::moneyInputHtml()`.
- Added `craft\commerce\helpers\Purchasable::catalogPricingRulesTableByPurchasableId()`.
- Added `craft\commerce\models\CatalogPricingRule`.
- Added `craft\commerce\models\Discount::$storeId`.
- Added `craft\commerce\models\InventoryItem`.
- Added `craft\commerce\models\InventoryLocation`.
- Added `craft\commerce\models\InventoryTransaction`.
- Added `craft\commerce\models\Level`.
- Added `craft\commerce\models\LineItem::getSnapshot()`.
- Added `craft\commerce\models\LineItem::setSnapshot()`.
- Added `craft\commerce\models\LineItems::getFulfilledTotalQuantity()`.
- Added `craft\commerce\models\PaymentSources::getStore()`.
- Added `craft\commerce\models\ProductType::$maxVariants`.
- Added `craft\commerce\models\PurchasableStore`.
- Added `craft\commerce\models\Store::getInventoryLocations()`.
- Added `craft\commerce\models\Store::getInventoryLocationsOptions()`.
- Added `craft\commerce\models\inventory\InventoryCommittedMovement`
- Added `craft\commerce\models\inventory\InventoryLocationDeactivatedMovement`.
- Added `craft\commerce\models\inventory\InventoryManualMovement`.
- Added `craft\commerce\models\inventory\UpdateInventoryLevel`.
- Added `craft\commerce\plugin\Services::getVat()`.
- Added `craft\commerce\records\CatalogPricingRulePurchasable`.
- Added `craft\commerce\records\CatalogPricingRuleUser`.
- Added `craft\commerce\records\CatalogPricingRule`.
- Added `craft\commerce\records\CatalogPricing`.
- Added `craft\commerce\records\InventoryItem`.
- Added `craft\commerce\records\InventoryLocation`.
- Added `craft\commerce\records\PurchasableStore`.
- Added `craft\commerce\services\CatalogPricingRules`.
- Added `craft\commerce\services\CatalogPricing`.
- Added `craft\commerce\services\Discounts::getAllDiscountsByStoreId()`.
- Added `craft\commerce\services\InventoryLocations`.
- Added `craft\commerce\services\Inventory`.
- Added `craft\commerce\services\OrderStatuses::getOrderStatusByUid()`.
- Added `craft\commerce\services\Purchasables::updateStoreStockCache()`
- Added `craft\commerce\services\Sales::canUseSales()`.
- Added `craft\commerce\services\ShippingCategories::clearCaches()`.
- Added `craft\commerce\services\Stores`.
- Added `craft\commerce\services\Vat`.
- Added `craft\commerce\web\assets\inventory\InventoryAsset`.
- Deprecated `craft\commerce\base\Purchasable::getOnSale()`. `getOnPromotion()` should be used instead.
- Deprecated `craft\commerce\base\Variant::hasUnlimitedStock()`. `craft\commerce\base\Purchasable::$inventoryTracked` should be used instead.
- Deprecated `craft\commerce\elements\Order::$totalSaleAmount`. `$totalPromotionalAmount` should be used instead.
- Deprecated `craft\commerce\elements\Variant::getProduct()`. `getOwner()` should be used instead.
- Deprecated `craft\commerce\elements\Variant::getProductId()`. `getOwnerId()` should be used instead.
- Deprecated `craft\commerce\elements\Variant::setProduct()`. `setOwner()` should be used instead.
- Deprecated `craft\commerce\elements\Variant::setProductId()`. `setOwnerId()` should be used instead.
- Deprecated `craft\commerce\elements\conditions\products\ProductVariantHasUnlimitedStockConditionRule`. `ProductVariantInventoryTrackedConditionRule` should be used instead.
- Deprecated `craft\commerce\models\Store::getCountries()`. `craft\commerce\models\Store::getSettings()->getCountries()` should be used instead.
- Deprecated `craft\commerce\models\Store::getMarketAddressCondition()`. `craft\commerce\models\Store::getSettings()->getMarketAddressCondition()` should be used instead.
- Deprecated `craft\commerce\models\Store::setCountries()`. `craft\commerce\models\Store::getSettings()->setCountries()` should be used instead.
- Removed `craft\commerce\base\PurchasableInterface::getId()`.
- Removed `craft\commerce\base\Variant::$unlimitedStock`. `craft\commerce\base\Purchasable::$inventoryTracked` can be used instead.
- Removed `craft\commerce\console\controllers\UpgradeController`.
- Removed `craft\commerce\controllers\LiteShippingController`.
- Removed `craft\commerce\controllers\LiteTaxController`.
- Removed `craft\commerce\controllers\ProductsController::actionDeleteProduct()`.
- Removed `craft\commerce\controllers\ProductsController::actionDuplicateProduct()`.
- Removed `craft\commerce\controllers\ProductsController::actionVariantIndex()`.
- Removed `craft\commerce\controllers\ProductsPreviewController`.
- Removed `craft\commerce\elements\Product::$availableForPurchase`. `craft\commerce\base\Purchasable::$availableForPurchase` can be used instead.
- Removed `craft\commerce\elements\Product::$promotable`. `craft\commerce\base\Purchasable::$promotable` can be used instead.
- Removed `craft\commerce\elements\Product::$shippingCategoryId`. `craft\commerce\base\Purchasable::$shippingCategoryId` can be used instead.
- Removed `craft\commerce\elements\Product::$taxCategoryId`. `craft\commerce\base\Purchasable::$taxCategoryId` can be used instead.
- Removed `craft\commerce\elements\Variant::$stock`. `craft\commerce\base\Purchasable::getStock()` can be used instead.
- Removed `craft\commerce\helpers\Product`.
- Removed `craft\commerce\helpers\VariantMatrix`.
- Removed `craft\commerce\helpers\VariantMatrix`.
- Removed `craft\commerce\models\Currency`.
- Removed `craft\commerce\models\Discount::$baseDiscountType`.
- Removed `craft\commerce\models\LiteShippingSettings`.
- Removed `craft\commerce\models\LiteTaxSettings`.
- Removed `craft\commerce\models\ProductType::$hasVariants`. `$maxVariants` can be used instead.
- Removed `craft\commerce\models\Settings::$allowCheckoutWithoutPayment`. `craft\commerce\models\Store::getAllowCheckoutWithoutPayment()` can be used instead.
- Removed `craft\commerce\models\Settings::$allowEmptyCartOnCheckout`. `craft\commerce\models\Store::getAllowEmptyCartOnCheckout()` can be used instead.
- Removed `craft\commerce\models\Settings::$allowPartialPaymentOnCheckout`. `craft\commerce\models\Store::getAllowPartialPaymentOnCheckout()` can be used instead.
- Removed `craft\commerce\models\Settings::$autoSetCartShippingMethodOption`. `craft\commerce\models\Store::getAutoSetCartShippingMethodOption()` can be used instead.
- Removed `craft\commerce\models\Settings::$autoSetNewCartAddresses`. `craft\commerce\models\Store::getAutoSetNewCartAddresses()` can be used instead.
- Removed `craft\commerce\models\Settings::$autoSetPaymentSource`. `craft\commerce\models\Store::getAutoSetPaymentSource()` can be used instead.
- Removed `craft\commerce\models\Settings::$emailSenderAddressPlaceholder`.
- Removed `craft\commerce\models\Settings::$emailSenderAddress`. `craft\commerce\models\Email::$senderAddress` can be used instead.
- Removed `craft\commerce\models\Settings::$emailSenderNamePlaceholder`.
- Removed `craft\commerce\models\Settings::$emailSenderName`. `craft\commerce\models\Email::$senderName` can be used instead.
- Removed `craft\commerce\models\Settings::$freeOrderPaymentStrategy`. `craft\commerce\models\Store::getFreeOrderPaymentStrategy()` can be used instead.
- Removed `craft\commerce\models\Settings::$minimumTotalPriceStrategy`. `craft\commerce\models\Store::getMinimumTotalPriceStrategy()` can be used instead.
- Removed `craft\commerce\models\Settings::$pdfPaperOrientation`. `craft\commerce\models\Pdf::$paperOrientation` can be used instead.
- Removed `craft\commerce\models\Settings::$pdfPaperSize`. `craft\commerce\models\Pdf::$paperSize` can be used instead.
- Removed `craft\commerce\models\Settings::$requireBillingAddressAtCheckout`. `craft\commerce\models\Store::getRequireBillingAddressAtCheckout()` can be used instead.
- Removed `craft\commerce\models\Settings::$requireShippingAddressAtCheckout`. `craft\commerce\models\Store::getRequireShippingAddressAtCheckout()` can be used instead.
- Removed `craft\commerce\models\Settings::$requireShippingMethodSelectionAtCheckout`. `craft\commerce\models\Store::getRequireShippingMethodSelectionAtCheckout()` can be used instead.
- Removed `craft\commerce\models\Settings::$useBillingAddressForTax`. `craft\commerce\models\Store::getUseBillingAddressForTax()` can be used instead.
- Removed `craft\commerce\models\Settings::$validateBusinessTaxIdasVatId`. `craft\commerce\models\Store::getValidateOrganizationTaxIdasVatId()` can be used instead.
- Removed `craft\commerce\models\Settings::FREE_ORDER_PAYMENT_STRATEGY_COMPLETE`. `craft\commerce\models\Store::FREE_ORDER_PAYMENT_STRATEGY_COMPLETE` can be used instead.
- Removed `craft\commerce\models\Settings::FREE_ORDER_PAYMENT_STRATEGY_PROCESS`. `craft\commerce\models\Store::FREE_ORDER_PAYMENT_STRATEGY_PROCESS` can be used instead.
- Removed `craft\commerce\models\Settings::MINIMUM_TOTAL_PRICE_STRATEGY_DEFAULT`. `craft\commerce\models\Store::MINIMUM_TOTAL_PRICE_STRATEGY_DEFAULT` can be used instead.
- Removed `craft\commerce\models\Settings::MINIMUM_TOTAL_PRICE_STRATEGY_SHIPPING`. `craft\commerce\models\Store::MINIMUM_TOTAL_PRICE_STRATEGY_SHIPPING` can be used instead.
- Removed `craft\commerce\models\Settings::MINIMUM_TOTAL_PRICE_STRATEGY_ZERO`. `craft\commerce\models\Store::MINIMUM_TOTAL_PRICE_STRATEGY_ZERO` can be used instead.
- Removed `craft\commerce\models\ShippingRule::$maxQty`.
- Removed `craft\commerce\models\ShippingRule::$maxTotal`.
- Removed `craft\commerce\models\ShippingRule::$maxWeight`.
- Removed `craft\commerce\models\ShippingRule::$minMaxTotalType`.
- Removed `craft\commerce\models\ShippingRule::$minQty`.
- Removed `craft\commerce\models\ShippingRule::$minTotal`.
- Removed `craft\commerce\models\ShippingRule::$minWeight`.
- Removed `craft\commerce\models\ShippingRule::$shippingZoneId`.
- Removed `craft\commerce\models\ShippingRule::getShippingZone()`.
- Removed `craft\commerce\records\Discount::BASE_DISCOUNT_TYPE_PERCENT_ITEMS_DISCOUNTED`.
- Removed `craft\commerce\records\Discount::BASE_DISCOUNT_TYPE_PERCENT_ITEMS`.
- Removed `craft\commerce\records\Discount::BASE_DISCOUNT_TYPE_PERCENT_TOTAL_DISCOUNTED`.
- Removed `craft\commerce\records\Discount::BASE_DISCOUNT_TYPE_PERCENT_TOTAL`.
- Removed `craft\commerce\records\Discount::BASE_DISCOUNT_TYPE_VALUE`.
- Removed `craft\commerce\records\ShippingRule::TYPE_MIN_MAX_TOTAL_SALEPRICE_WITH_DISCOUNTS`.
- Removed `craft\commerce\records\ShippingRule::TYPE_MIN_MAX_TOTAL_SALEPRICE`.
- Removed `craft\commerce\records\ShippingRule::getShippingZone()`.
- Removed `craft\commerce\services\Customers::addEditUserCommerceTab()`.
- Removed `craft\commerce\services\Customers::addEditUserCommerceTabContent()`.
- Removed `craft\commerce\services\PaymentSources::getAllGatewayPaymentSourcesByUserId()`.
- Removed `craft\commerce\services\PaymentSources::getAllPaymentSourcesByUserId()`.
- Removed `craft\commerce\services\TaxRates::getTaxRatesForZone()`.
- Removed `craft\commerce\validators\StoreCountryValidator`.
- Removed `craft\commerce\widgets\Orders::$orderStatusId`. `$orderStatuses` can be used instead.
- `craft\commerce\base\PurchasableInterface` now extends `craft\base\ElementInterface`.
- `craft\commerce\elements\Product::getVariants()` now returns a collection.
- `craft\commerce\elements\Variant` now implements `craft\base\NestedElementTrait`.
- `craft\commerce\elements\db\PurchasableQuery` is now abstract.
- `craft\commerce\services\Discounts::getAllDiscounts()` now returns a collection.
- `craft\commerce\services\Gateways::getAllCustomerEnabledGateways()` now returns a collection.
- `craft\commerce\services\Gateways::getAllGateways()` now returns a collection.
- `craft\commerce\services\PaymentSources::getAllGatewayPaymentSourcesByCustomerId()` now returns a collection.
- `craft\commerce\services\PaymentSources::getAllPaymentSourcesByCustomerId()` now returns a collection.
- `craft\commerce\services\PaymentSources::getAllPaymentSourcesByGatewayId()` now returns a collection.
- `craft\commerce\services\ShippingCategories::getAllShippingCategories()` now returns a collection.
- `craft\commerce\services\ShippingMethods::getAllShippingMethods()` now returns a collection.
- `craft\commerce\services\ShippingRules::getAllShippingRules()` now returns a collection.
- `craft\commerce\services\ShippingRules::getAllShippingRulesByShippingMethodId()` now returns a collection.
- `craft\commerce\services\TaxRates::getAllTaxRates()` now returns a collection.
- `craft\commerce\services\TaxRates::getTaxRatesByTaxZoneId()` now returns a collection.
- `craft\commerce\services\TaxZones::getAllTaxZones()` now returns a collection.
- Renamed `craft\commerce\base\Purchasable::tableAttributeHtml()` to `attributeHtml()`.
- Renamed `craft\commerce\controllers\BaseStoreSettingsController` to `BaseStoreManagementController`.
- Renamed `craft\commerce\controllers\StoreSettingsController` to `StoreManagementController`.
- Renamed `craft\commerce\elements\Subscription::tableAttributeHtml()` to `attributeHtml()`.
- Renamed `craft\commerce\elements\Variant::tableAttributeHtml()` to `attributeHtml()`.
- Renamed `craft\commerce\elements\traits\OrderElementTrait::tableAttributeHtml()` to `attributeHtml()`.

### System
- Craft Commerce now requires Craft CMS 5.1 or later.
- Craft Commerce now strictly requires Craft CMS Pro edition.<|MERGE_RESOLUTION|>--- conflicted
+++ resolved
@@ -3,11 +3,8 @@
 ## Unreleased
 
 - Fixed a bug where variants’ `promotionalPrices` weren’t showing as currency values on variant indexes.
-<<<<<<< HEAD
 - Fixed a PHP error that could occur when sending an order email. ([#3596](https://github.com/craftcms/commerce/issues/3596))
-=======
 - Fixed a bug where dimension fields were not displaying values in the correct formatting locale. ([#3636](https://github.com/craftcms/commerce/issues/3636))
->>>>>>> c95c9b25
 
 ## 5.0.16.2 - 2024-08-16
 
