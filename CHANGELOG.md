# Release Notes for Craft Commerce

## Unreleased

### Added
- Added new `*AsCurrency` magic properties to all currency attributes on orders, line items, products, variants, adjustments and transactions.
- Added the `hasVariant` argument to GraphQL product queries. ([#1544](https://github.com/craftcms/commerce/issues/1544))
- Added `craft\commerce\events\ModifyCartInfoEvent::$cart`. ([#1536](https://github.com/craftcms/commerce/issues/1536))
- Added `craft\commerce\behaviors\CurrencyAttributeBehavior`.
- Added `craft\commerce\gql\types\input\Variant`.

### Fixed
<<<<<<< HEAD
- Improved performance when adding items to the cart. ([#1543](https://github.com/craftcms/commerce/pull/1543),[#1520](https://github.com/craftcms/commerce/issues/1520))
- Fixed a bug products were incorrectly showing as having sales when using the `hasSales` query parameter.
=======
- Fixed a bug where products where incorrectly showing as having sales when using the `hasSales` query parameter.
>>>>>>> 385cca27
- Fixed a bug where the Edit Order page would save the previous order status message after only changing the status. ([#1366](https://github.com/craftcms/commerce/issues/1366))
- Fixed a bug where it wasn’t possible to update the rate on a payment currency. ([#1547](https://github.com/craftcms/commerce/issues/1547))
- Fixed a bug where it wasn’t possible to delete all line item statuses.
<<<<<<< HEAD
=======
- Improved performance when adding items to the cart. ([#1543](https://github.com/craftcms/commerce/pull/1543),[#1520](https://github.com/craftcms/commerce/issues/1520))
- JSON responses for `commerce/cart/*` actions now format any zero currency values correctly. [#1539](https://github.com/craftcms/commerce/issues/1539)
>>>>>>> 385cca27

## 3.1.10 - 2020-06-23

### Added
- Added the `salePrice` and `sales` fields to GraphQL variant queries. ([#1525](https://github.com/craftcms/commerce/issues/1525))
- Added support for non-parameterized gateway webhook URLs. ([#1530](https://github.com/craftcms/commerce/issues/1530))
- Added `craft\commerce\gql\types\SaleType`.

### Changed
- The selected shipping method now shows both name and handle for completed orders on the Edit Order page. ([#1472](https://github.com/craftcms/commerce/issues/1472))

### Fixed
- Fixed a bug where the current user’s email was unintentionally being used as a fallback when creating a customer with an invalid email address on the Edit Order page. ([#1523](https://github.com/craftcms/commerce/issues/1523))
- Fixed a bug where an incorrect validation error would be shown when using custom address validation on the Edit Order page. ([#1519](https://github.com/craftcms/commerce/issues/1519))
- Fixed a bug where `defaultVariantId` wasn’t being set when saving a Product. ([#1529](https://github.com/craftcms/commerce/issues/1529))
- Fixed a bug where custom shipping methods would show a zero price. ([#1532](https://github.com/craftcms/commerce/issues/1532))
- Fixed a bug where the payment form modal wasn’t getting sized correctly on the Edit Order page. ([#1441](https://github.com/craftcms/commerce/issues/1441))
- Fixed the link to Commerce documentation from the control panel. ([#1517](https://github.com/craftcms/commerce/issues/1517))
- Fixed a deprecation warning for `Order::getAvailableShippingMethods()` on the Edit Order page. ([#1518](https://github.com/craftcms/commerce/issues/1518))

## 3.1.9 - 2020-06-17

### Added
- Added `craft\commerce\base\Gateway::getTransactionHashFromWebhook()`.
- Added `craft\commerce\services\OrderAdjustments::EVENT_REGISTER_DISCOUNT_ADJUSTERS`.
- Added `craft\commerce\services\Webhooks`.

### Changed
- Discount calculations now take adjustments created by custom discount adjusters into account. ([#1506](https://github.com/craftcms/commerce/issues/1506))
- Improved handling of race conditions between processing a webhook and completing an order. ([#1510](https://github.com/craftcms/commerce/issues/1510))
- Improved performance when retrieving order statuses. ([#1497](https://github.com/craftcms/commerce/issues/1497))

### Fixed
- Fixed a bug where zero stock items would be removed from the order before accepting payment. ([#1503](https://github.com/craftcms/commerce/issues/1503))
- Fixed an error that occurred when saving an order with a deleted variant on the Edit Order page. ([#1504](https://github.com/craftcms/commerce/issues/1504))
- Fixed a bug where line items weren’t being returned in the correct order after adding a new line item to the card via Ajax. ([#1496](https://github.com/craftcms/commerce/issues/1496))
- Fixed a bug where countries and states weren’t being returned in the correct order. ([#1512](https://github.com/craftcms/commerce/issues/1512))
- Fixed a deprecation warning. ([#1508](https://github.com/craftcms/commerce/issues/1508))

## 3.1.8 - 2020-06-11

### Added
- Added `craft\commerce\services\Sales::EVENT_AFTER_DELETE_SALE`.

### Changed
- Custom adjuster types now show as read-only on the Edit Order page. ([#1460](https://github.com/craftcms/commerce/issues/1460))
- Variant SKU, price, and stock validation is now more lenient unless the product and variant are enabled.

### Fixed
- Fixed a bug where empty carts would get new cart numbers on every request. ([#1486](https://github.com/craftcms/commerce/issues/1486)) 
- Fixed a PHP error that occurred when saving a payment source using an erroneous card. ([#1492](https://github.com/craftcms/commerce/issues/1492))
- Fixed a bug where deleted orders were being included in reporting widget calculations. ([#1490](https://github.com/craftcms/commerce/issues/1490))
- Fixed the styling of line item option values on the Edit Order page.
- Fixed a SQL error that occurred when duplicating a product on a multi-site Craft install. ([#1491](https://github.com/craftcms/commerce/issues/1491))
- Fixed a bug where products could be duplicated even if there was a validation error that made it look like the product hadn’t been duplicated.

## 3.1.7 - 2020-06-02

### Fixed
- Fixed a bug where blank addresses were being automatically created on new carts. ([#1486](https://github.com/craftcms/commerce/issues/1486)) 
- Fixed a SQL error that could occur during order consolidation on PostgreSQL. 

## 3.1.6 - 2020-06-02

### Changed
- `craft\commerce\services\Customers::consolidateOrdersToUser()` is no longer deprecated.

### Fixed
- Fixed a bug where the “Purchase Total” and “Purchase Quantity” discount conditions weren’t being applied correctly. ([#1389](https://github.com/craftcms/commerce/issues/1389))
- Fixed a bug where a customer could be deleted if `Order::$registerUserOnOrderComplete` was set to `true` on order completion. ([#1483](https://github.com/craftcms/commerce/issues/1483))
- Fixed a bug where it wasn’t possible to save an order without addresses on the Edit Order page. ([#1484](https://github.com/craftcms/commerce/issues/1484))
- Fixed a bug where addresses weren’t being set automatically when retrieving a cart. ([#1476](https://github.com/craftcms/commerce/issues/1476))
- Fixed a bug where transaction information wasn’t being displayed correctly on the Edit Order page. ([#1467](https://github.com/craftcms/commerce/issues/1467))
- Fixed a bug where `commerce/pay/*` and `commerce/customer-addresses/*` actions ignored the `updateCartSearchIndexes` config setting.
- Fixed a deprecation warning. ([#1481](https://github.com/craftcms/commerce/issues/1481))

## 3.1.5 - 2020-05-27

### Added
- Added the `updateCartSearchIndexes` config setting. ([#1416](https://github.com/craftcms/commerce/issues/1416))
- Added `craft\commerce\services\Discounts::EVENT_DISCOUNT_MATCHES_ORDER`.
- Renamed the `Totals` column to `All Totals` and `Total` to `Total Price` on the Orders index page. ([#1482](https://github.com/craftcms/commerce/issues/1482))

### Deprecated
- Deprecated `craft\commerce\services\Discounts::EVENT_BEFORE_MATCH_LINE_ITEM`. `EVENT_DISCOUNT_MATCHES_LINE_ITEM` should be used instead.

### Fixed
- Fixed a PHP error that could occur on Craft 3.5. ([#1471](https://github.com/craftcms/commerce/issues/1471))
- Fixed a bug where the “Purchase Total” discount condition would show a negative value.
- Fixed a bug where payment transaction amounts where not being formatted correctly on Edit Order pages. ([#1463](https://github.com/craftcms/commerce/issues/1463)) 
- Fixed a bug where free shipping discounts could be applied incorrectly. ([#1473](https://github.com/craftcms/commerce/issues/1473))

## 3.1.4 - 2020-05-18

### Added
- Added a “Duplicate” action to the Products index page. ([#1107](https://github.com/craftcms/commerce/issues/1107))
- It’s now possible to query for a single product or variant via GraphQL.
- Address and line item notes now support emoji characters. ([#1426](https://github.com/craftcms/commerce/issues/1426))
- Added `craft\commerce\fields\Products::getContentGqlType()`.
- Added `craft\commerce\fields\Variants::getContentGqlType()`.
- Added `craft\commerce\models\Address::getCountryIso()`. ([#1419](https://github.com/craftcms/commerce/issues/1419))
- Added `craft\commerce\web\assets\commerceui\CommerceOrderAsset`.

### Changed
- It’s now possible to add multiple line items at a time on the Edit Order page. ([#1446](https://github.com/craftcms/commerce/issues/1446))
- It’s now possible to copy the billing address over to the shipping address, and vise-versa, on Edit Order pages. ([#1412](https://github.com/craftcms/commerce/issues/1412))
- Edit Order pages now link to the customer’s edit page. ([#1397](https://github.com/craftcms/commerce/issues/1397))
- Improved the line item options layout on the Edit Order page.

### Fixed
- Fixed a bug where products weren’t getting duplicate correctly when the “Save as a new product” option was selected. ([#1393](https://github.com/craftcms/commerce/issues/1393))
- Fixed a bug where addresses were being incorrectly duplicated when updating a cart from the Edit Order page. ([#1435](https://github.com/craftcms/commerce/issues/1435))
- Fixed a bug where `product` and `variant` fields were returning the wrong type in GraphQL queries. ([#1434](https://github.com/craftcms/commerce/issues/1434))
- Fixed a SQL error that could occur when saving a product. ([#1407](https://github.com/craftcms/commerce/pull/1407))
- Fixed a bug where only admin users were allowed to add line item on the Edit Order page. ([#1424](https://github.com/craftcms/commerce/issues/1424))
- Fixed a bug where it wasn’t possible to remove an address on the Edit Order page. ([#1436](https://github.com/craftcms/commerce/issues/1436))
- Fixed a bug where user groups would be unset when saving a primary address on the Edit User page. ([#1421](https://github.com/craftcms/commerce/issues/1421))
- Fixed a PHP error that could occur when saving an address. ([#1417](https://github.com/craftcms/commerce/issues/1417))
- Fixed a bug where entering a localized number for a base discount value would save incorrectly. ([#1400](https://github.com/craftcms/commerce/issues/1400))
- Fixed a bug where blank addresses were being set on orders from the Edit Order page. ([#1401](https://github.com/craftcms/commerce/issues/1401))
- Fixed a bug where past orders weren’t being consolidated for new users. ([#1423](https://github.com/craftcms/commerce/issues/1423))
- Fixed a bug where unnecessary order recalculation could occur during a payment request. ([#1431](https://github.com/craftcms/commerce/issues/1431))
- Fixed a bug where variants weren’t getting resaved automatically if their field layout was removed from the product type settings. ([#1359](https://github.com/craftcms/commerce/issues/1359))
- Fixed a PHP error that could occur when saving a discount.

## 3.1.3 - 2020-04-22

### Fixed
- Fixed a PHP error that occurred when saving variants. ([#1403](https://github.com/craftcms/commerce/pull/1403))
- Fixed an error that could occur when processing Project Config changes that also included new sites. ([#1390](https://github.com/craftcms/commerce/issues/1390))
- Fixed a bug where “Purchase Total” and “Purchase Quantity” discount conditions weren’t being applied correctly. ([#1389](https://github.com/craftcms/commerce/issues/1389))

## 3.1.2 - 2020-04-17

### Added
- It’s now possible to query for products and variants by their custom field values via GraphQL.
- Added the `variants` field to GraphQL product queries.
- Added `craft\commerce\service\Variants::getVariantGqlContentArguments()`.

### Changed
- It’s now possible to query for orders using multiple email addresses. ([#1361](https://github.com/craftcms/commerce/issues/1361))
- `craft\commerce\controllers\CartController::$_cart` is now protected.
- `craft\commerce\controllers\CartController::$_cartVariable` is now protected.

### Deprecated
- Deprecated `craft\commerce\queue\jobs\ConsolidateGuestOrders::consolidate()`. `craft\commerce\services\Customers::consolidateGuestOrdersByEmail()` should be used instead.

### Fixed
- Fixed a bug where orders weren’t marked as complete when using an offsite gateway and the “authorize” payment type.
- Fixed an error that occurred when attempting to pay for an order from the control panel. ([#1362](https://github.com/craftcms/commerce/issues/1362))
- Fixed a PHP error that occurred when using a custom shipping method during checkout. ([#1378](https://github.com/craftcms/commerce/issues/1378))
- Fixed a bug where Edit Address pages weren’t redirecting back to the Edit User page on save. ([#1368](https://github.com/craftcms/commerce/issues/1368))
- Fixed a bug where selecting the “All Orders” source on the Orders index page wouldn’t update the browser’s history. ([#1367](https://github.com/craftcms/commerce/issues/1367))
- Fixed a bug where the Orders index page wouldn’t work as expected after cancelling an order status update. ([#1375](https://github.com/craftcms/commerce/issues/1375))
- Fixed a bug where the Edit Order pages would continue showing the previous order status message after it had been changed. ([#1366](https://github.com/craftcms/commerce/issues/1366))
- Fixed a race condition that could occur when consolidating guest orders.
- Fixed a bug where the Edit Order page was showing order-level adjustments’ “Edit” links for incomplete orders. ([#1374](https://github.com/craftcms/commerce/issues/1374))
- Fixed a PHP error that could occur when viewing a disabled country in the control panel.
- Fixed a bug where `craft\commerce\models\LineItem::$saleAmount` was being incorrectly validated. ([#1365](https://github.com/craftcms/commerce/issues/1365))
- Fixed a bug where variants weren’t getting deleted when a product was hard-deleted. ([#1186](https://github.com/craftcms/commerce/issues/1186))
- Fixed a bug where the `cp.commerce.product.edit.details` template hook was getting called in the wrong place in Edit Product pages. ([#1376](https://github.com/craftcms/commerce/issues/1376))
- Fixed a bug where line items’ caches were not being invalidated on save. ([#1377](https://github.com/craftcms/commerce/issues/1377))

## 3.1.1 - 2020-04-03

### Changed
- Line items’ sale amounts are now calculated automatically.

### Fixed
- Fixed a bug where orders weren’t saving properly during payment.
- Fixed a bug where it wasn’t obvious how to set shipping and billing addresses on a new order. ([#1354](https://github.com/craftcms/commerce/issues/1354))
- Fixed a bug where variant blocks were getting extra padding above their fields.
- Fixed an error that could occur when using the `|commerceCurrency` Twig filter if the Intl extension wasn’t enabled. ([#1353](https://github.com/craftcms/commerce/issues/1353))
- Fixed a bug where the `hasSales` variant query param could override most other params.
- Fixed a SQL error that could occur when querying for variants using the `hasStock` param on PostgreSQL. ([#1356](https://github.com/craftcms/commerce/issues/1356))
- Fixed a SQL error that could occur when querying for orders using the `isPaid` or `isUnpaid` params on PostgreSQL.
- Fixed a bug where passing `false` to a subscription query’s `isCanceled` or `isExpired` params would do nothing.

## 3.1.0.1 - 2020-04-02

### Fixed
- Fixed a bug where the `commerce_discounts` table was missing an `orderConditionFormula` column on fresh installs. ([#1351](https://github.com/craftcms/commerce/issues/1351))

## 3.1.0 - 2020-04-02

### Added
- It’s now possible to set dynamic condition formulas on discounts. ([#470](https://github.com/craftcms/commerce/issues/470))
- It’s now possible to reorder states. ([#1284](https://github.com/craftcms/commerce/issues/1284))
- It’s now possible to load a previous cart into the current session. ([#1348](https://github.com/craftcms/commerce/issues/1348))
- Customers can now pay the outstanding balance on a cart or completed order.
- It’s now possible to pass a `paymentSourceId` param on `commerce/payments/pay` requests, to set the desired payment gateway at the time of payment. ([#1283](https://github.com/craftcms/commerce/issues/1283))
- Edit Order pages now automatically populate the billing and shipping addresses when a new customer is selected. ([#1295](https://github.com/craftcms/commerce/issues/1295))
- It’s now possible to populate the billing and shipping addresses on an order based on existing addresses in the customer’s address book. ([#990](https://github.com/craftcms/commerce/issues/990))
- JSON responses for `commerce/cart/*` actions now include an `availableShippingMethodOptions` array, which lists all available shipping method options and their prices.
- It’s now possible to query for variants via GraphQL. ([#1315](https://github.com/craftcms/commerce/issues/1315))
- It’s now possible to set an `availableForPurchase` argument when querying for products via GraphQL.
- It’s now possible to set a `defaultPrice` argument when querying for products via GraphQL.
- Products now have an `availableForPurchase` field when queried via GraphQL.
- Products now have a `defaultPrice` field when queried via GraphQL.
- Added `craft\commerce\adjusters\Tax::_getTaxAmount()`.
- Added `craft\commerce\base\TaxEngineInterface`.
- Added `craft\commerce\controllers\AddressesController::actionValidate()`.
- Added `craft\commerce\controllers\AddressesController::getAddressById()`.
- Added `craft\commerce\controllers\AddressesController::getCustomerAddress()`.
- Added `craft\commerce\controllers\CartController::actionLoadCart()`.
- Added `craft\commerce\elements\Order::getAvailableShippingMethodsOptions()`.
- Added `craft\commerce\elements\Order::removeBillingAddress()`.
- Added `craft\commerce\elements\Order::removeEstimateBillingAddress()`.
- Added `craft\commerce\elements\Order::removeEstimateShippingAddress()`.
- Added `craft\commerce\elements\Order::removeShippingAddress()`.
- Added `craft\commerce\elements\Variant::getGqlTypeName()`.
- Added `craft\commerce\elements\Variant::gqlScopesByContext()`.
- Added `craft\commerce\elements\Variant::gqlTypeNameByContext()`.
- Added `craft\commerce\engines\TaxEngine`.
- Added `craft\commerce\gql\arguments\elements\Variant`.
- Added `craft\commerce\gql\arguments\interfaces\Variant`.
- Added `craft\commerce\gql\arguments\queries\Variant`.
- Added `craft\commerce\gql\arguments\resolvers\Variant`.
- Added `craft\commerce\gql\arguments\types\elements\Variant`.
- Added `craft\commerce\gql\arguments\types\generators\VariantType`.
- Added `craft\commerce\models\Settings::$loadCartRedirectUrl`.
- Added `craft\commerce\models\ShippingMethodOption`.
- Added `craft\commerce\services\Addresses::removeReadOnlyAttributesFromArray()`.
- Added `craft\commerce\services\Carts::getCartName()`.
- Added `craft\commerce\services\Customers::getCustomersQuery()`.
- Added `craft\commerce\services\Taxes`.

### Changed
- Improved performance for installations with millions of orders.
- Improved the “Add a line item” behavior and styling on the Edit Order page.
- Discount adjustments are now only applied to line items, not the whole order. The “Base discount” amount is now spread across all line items.
- Line items’ sale prices are now rounded before being multiplied by the quantity.
- Improved the consistency of discount and tax calculations and rounding logic across the system.
- Products and subscriptions can now be sorted by their IDs in the control panel.
- Improved the styling and behavior of the example templates.

### Deprecated
- Deprecated the ability to create percentage-based order-level discounts.

### Fixed
- Fixed an error that could occur when querying for products by type via GraphQL. 
- Fixed a bug where it was possible to issue refunds for more than the remaining transaction amount. ([#1098](https://github.com/craftcms/commerce/issues/1098))
- Fixed a bug where order queries could return orders in the wrong sequence when ordered by `dateUpdated`. ([#1345](https://github.com/craftcms/commerce/issues/1345))
- Fixed a PHP error that could occur on the Edit Order page if the customer had been deleted. ([#1347](https://github.com/craftcms/commerce/issues/1347))
- Fixed a bug where shipping rules and discounts weren’t properly supporting localized number formats. ([#1332](https://github.com/craftcms/commerce/issues/1332), [#1174](https://github.com/craftcms/commerce/issues/1174))
- Fixed an error that could occur while updating an order status message, if the order was being recalculated at the same time. ([#1309](https://github.com/craftcms/commerce/issues/1309))
- Fixed an error that could occur when deleting an address on the front end.

## 3.0.12 - 2020-03-20

### Added
- Added the `validateCartCustomFieldsOnSubmission` config setting. ([#1292](https://github.com/craftcms/commerce/issues/1292))
- It is now possible to search orders by the SKUs being purchased. ([#1328](https://github.com/craftcms/commerce/issues/1328))
- Added `craft\commerce\services\Carts::restorePreviousCartForCurrentUser()`.

### Changed
- Updated the minimum required version to upgrade to `2.2.18`.

### Fixed
- Fixed a bug where “Purchase Total” and “Purchase Quantity” discount conditions were not checked when removing shipping costs. ([#1321](https://github.com/craftcms/commerce/issues/1321))
- Fixed an error that could occur when eager loading `product` on a variant query.
- Fixed an PHP error that could occur when all countries are disabled. ([#1314](https://github.com/craftcms/commerce/issues/1314))
- Fixed a bug that could occur for logged in users when removing all items from the cart. ([#1319](https://github.com/craftcms/commerce/issues/1319))

## 3.0.11 - 2020-02-25

### Added
- Added the `cp.commerce.subscriptions.edit.content`, `cp.commerce.subscriptions.edit.meta`, and `cp.commerce.product.edit.content` template hooks. ([#1290](https://github.com/craftcms/commerce/pull/1290))

### Changed
- The order index page now updates the per-status order counts after using the “Update Order Status” action. ([#1217](https://github.com/craftcms/commerce/issues/1217))

### Fixed
- Fixed an error that could occur when editing variants’ stock value. ([#1288](https://github.com/craftcms/commerce/issues/1288))
- Fixed a bug where `0` values were being shown for order amounts. ([#1293](https://github.com/craftcms/commerce/issues/1293))

## 3.0.10 - 2020-02-20

### Fixed
- Fixed an error that could occur when creating a new product.

## 3.0.9 - 2020-02-19

### Fixed
- Fixed a migration error that could occur when updating. ([#1285](https://github.com/craftcms/commerce/issues/1285))

## 3.0.8 - 2020-02-18

### Fixed
- Fixed an SQL error that could occur when updating to Commerce 3.

## 3.0.7 - 2020-02-18

### Added
- Order indexes can now have a “Totals” column.
- Added `craft\commerce\models\LineItem::$sku`.
- Added `craft\commerce\models\LineItem::$description`.
- Added `craft\commerce\elements\Order::$dateAuthorized`.
- Added `craft\commerce\elements\Order::EVENT_AFTER_ORDER_AUTHORIZED`.
- Added `craft\commerce\models\LineItem::$sku`.
- Added `craft\commerce\models\LineItem::$description`.

### Changed
- Line items now store their purchasable’s SKU and description directly, in addition to within the snapshot.
- Ajax requests to `commerce/cart/*` now include line items’ `subtotal` values in their responses. ([#1263](https://github.com/craftcms/commerce/issues/1263))

### Fixed
- Fixed a bug where `commerce/cart/*` actions weren’t formatting `0` values correctly in their JSON responses. ([#1278](https://github.com/craftcms/commerce/issues/1278)) 
- Fixed a bug that caused adjustments’ “Included” checkbox to be ticked when editing another part of the order. ([#1234](https://github.com/craftcms/commerce/issues/1243))
- Fixed a JavaScript error that could occur when editing products. ([#1273](https://github.com/craftcms/commerce/issues/1273))
- Restored the missing “New Subscription Plan” button. ([#1271](https://github.com/craftcms/commerce/pull/1271))
- Fixed an error that could occur when updating to Commerce 3 from 2.2.5 or earlier.
- Fixed a bug where the “Transactions” tab on Edit Order pages was disabled for incomplete orders. ([#1268](https://github.com/craftcms/commerce/issues/1268))
- Fixed a error that prevented redirection back to the Edit Customer page after editing an address.

## 3.0.6 - 2020-02-06

### Added
- It’s now possible to sort customers by email address.

### Fixed
- Fixed PHP 7.0 compatibility. ([#1262](https://github.com/craftcms/commerce/issues/1262))
- Fixed a bug where it wasn’t possible to refund orders. ([#1259](https://github.com/craftcms/commerce/issues/1259))
- Fixed a bug where it wasn’t possible to add purchasables to an order on the Edit Order page.
- Fixed a bug where clicking on “Save and return to all orders” wouldn’t redirect back to the Orders index page. ([#1266](https://github.com/craftcms/commerce/issues/1266))
- Fixed an error that occurred when attempting to open a product editor HUD.

## 3.0.5 - 2020-01-31

### Fixed
- Fixed a bug that prevented emails from being sent. ([#1257](https://github.com/craftcms/commerce/issues/1257))

## 3.0.4 - 2020-01-31

### Added
- Orphaned addresses are now purged as part of garbage collection.
- Added `craft\commerce\services\Addresses::purgeOrphanedAddresses()`.
- Added the `commerce/addresses/set-primary-address` action.

### Changed
- `craft\commerce\events\OrderStatusEvent` no longer extends `craft\events\CancelableEvent`. ([#1244](https://github.com/craftcms/commerce/issues/1244))

### Fixed
- Fixed an error that could occur when trying to changing the customer the Edit Order page. ([#1238](https://github.com/craftcms/commerce/issues/1238))
- Fixed a PHP error that occurred on Windows environments. ([#1247](https://github.com/craftcms/commerce/issues/1247))
- Fixed a bug where orders’ Date Ordered attributes could shift after saving an order from the Edit Order page. ([#1246](https://github.com/craftcms/commerce/issues/1246))
- Fixed a bug that caused the “Variant Fields” tab to disappear on Edit Product Type pages.
- Fixed a bug that prevented emails from being sent. ([#1257])(https://github.com/craftcms/commerce/issues/1257)
- Fixed a error that occurred on the Edit User page when the logged-in user did’t have the “Manage subscriptions” permission. ([#1252](https://github.com/craftcms/commerce/issues/1252))
- Fixed an error that occurred when setting a primary address on a customer. ([#1253](https://github.com/craftcms/commerce/issues/1253))
- Fixed an error that could occur when selecting certain options on the Total Revenue dashboard widget. ([#1255](https://github.com/craftcms/commerce/issues/1255))
- Fixed an error that could occur when sending an email from the Edit Order page if the email settings had not be resaved after updating to Craft Commerce 3.
- Fixed a bug where it wasn’t possible to change order statuses and custom field values when using the Lite edition.
- Fixed an error that could occur on order complete if a discount had been applied programmatically. 

## 3.0.3 - 2020-01-29

### Fixed
- Fixed the styling of the address’s “Edit” button on the Edit Order page. 

## 3.0.2 - 2020-01-29

### Added
- Ajax requests to `commerce/cart/*` now include `totalTax`, `totalTaxIncluded`, `totalDiscount`, and `totalShippingCost` fields in the JSON response.

### Fixed
- Fixed a PostgreSQL error that occurred on the Edit Order page.

## 3.0.1 - 2020-01-29

### Changed
- A customer record is now created when saving a user. ([#1237](https://github.com/craftcms/commerce/issues/1237))

### Fixed
- Fixed an error that occurred on order complete. ([#1239](https://github.com/craftcms/commerce/issues/1239)) 

## 3.0.0 - 2020-01-28

> {warning} Order notification emails are now sent via a queue job, so running a queue worker as a daemon is highly recommended to avoid notification delays.

> {warning} Plugins and modules that modify the Edit Order page are likely to break with this update.

### Added
- Commerce 3.0 requires Craft 3.4 or later.
- Added the ability to create and edit orders from the control panel.
- Added the ability to manage customers and customer addresses from the control panel. ([#1043](https://github.com/craftcms/commerce/issues/1043))
- Added GraphQL support for products. ([#1092](https://github.com/craftcms/commerce/issues/1092))
- Added the ability to send emails from the Edit Order page.
- Line items can now be exported from the Orders index page. ([#976](https://github.com/craftcms/commerce/issues/976))
- Added the “Edit orders” and “Delete orders” user permissions.
- Line items now have a status that can be changed on Edit Order pages.
- Line items now have a Private Note field for store managers.
- Inactive carts are now purged during garbage collection.
- Orders now have recalculation modes to determine what should be recalculated on the order.
- Added the `origin` order query param.
- Added the `hasLineItems` order query param.
- `commerce/payments/pay` JSON responses now include an `orderErrors` array if there were any errors on the order.
- Added warnings to settings that are being overridden in the config file. ([#746](https://github.com/craftcms/commerce/issues/746))
- Promotions can now specify which elements are the source vs. target on category relations added by the promotion. ([#984](https://github.com/craftcms/commerce/issues/984))
- Added the ability to add products existing sales from Edit Product pages. ([#594](https://github.com/craftcms/commerce/issues/594))
- Added the ability to set a plain text template for Commerce emails. ([#1106](https://github.com/craftcms/commerce/issues/1106))
- Added the `showCustomerInfoTab` config setting, which determines whether Edit User pages should show a “Customer Info” tab. ([#1037](https://github.com/craftcms/commerce/issues/1037))
- Added the ability to create a percentage-based discount on the order total. ([#438](https://github.com/craftcms/commerce/issues/438))
- Added the ability to sort by customer attributes on the Orders index page. ([#1089](https://github.com/craftcms/commerce/issues/1089))
- Added the ability to set the title label for products and variants per product type. ([#244](https://github.com/craftcms/commerce/issues/244))
- Added the ability to enable/disabled countries and states. ([#213](https://github.com/craftcms/commerce/issues/213))
- Added the ability to show customer info on the Orders index page.
- Added `craft\commerce\base\Stat`.
- Added `craft\commerce\base\StatInterface`.
- Added `craft\commerce\base\StatTrait`.
- Added `craft\commerce\controllers\CountriesController::actionUpdateStatus()`.
- Added `craft\commerce\controllers\DiscountsController::actionClearDiscountUses()`.
- Added `craft\commerce\controllers\DiscountsController::actionUpdateStatus()`.
- Added `craft\commerce\controllers\DiscountsController::DISCOUNT_COUNTER_TYPE_CUSTOMER`.
- Added `craft\commerce\controllers\DiscountsController::DISCOUNT_COUNTER_TYPE_EMAIL`.
- Added `craft\commerce\controllers\DiscountsController::DISCOUNT_COUNTER_TYPE_TOTAL`.
- Added `craft\commerce\controllers\LineItemStatuses`.
- Added `craft\commerce\controllers\OrdersController::_getTransactionsWIthLevelsTableArray()`.
- Added `craft\commerce\controllers\OrdersController::actionNewOrder()`.
- Added `craft\commerce\controllers\SalesController::actionUpdateStatus()`.
- Added `craft\commerce\controllers\StatesController::actionUpdateStatus()`.
- Added `craft\commerce\elements\Order::$origin`.
- Added `craft\commerce\elements\Order::$recalculationMode`.
- Added `craft\commerce\elements\Order::getAdjustmentsByType()`.
- Added `craft\commerce\elements\Order::getCustomerLinkHtml()`.
- Added `craft\commerce\elements\Order::hasLineItems()`.
- Added `craft\commerce\models\Country::$enabled`.
- Added `craft\commerce\models\Customer::getCpEditUrl()`.
- Added `craft\commerce\models\Discount::$totalDiscountUseLimit`.
- Added `craft\commerce\models\Discount::$totalDiscountUses`.
- Added `craft\commerce\models\LineItem::$lineItemStatusId`.
- Added `craft\commerce\models\LineItem::$privateNote`.
- Added `craft\commerce\models\ProductType::$titleLabel`.
- Added `craft\commerce\models\ProductType::$variantTitleLabel`.
- Added `craft\commerce\models\State::$enabled`.
- Added `craft\commerce\queue\ConsolidateGuestOrders`.
- Added `craft\commerce\records\Country::$enabled`.
- Added `craft\commerce\records\LineItemStatus`.
- Added `craft\commerce\records\Purchasable::$description`.
- Added `craft\commerce\records\State::$enabled`.
- Added `craft\commerce\services\Countries::getAllEnabledCountries`.
- Added `craft\commerce\services\Countries::getAllEnabledCountriesAsList`.
- Added `craft\commerce\services\Discounts::clearCustomerUsageHistoryById()`.
- Added `craft\commerce\services\Discounts::clearDiscountUsesById()`.
- Added `craft\commerce\services\Discounts::clearEmailUsageHistoryById()`.
- Added `craft\commerce\services\Discounts::getCustomerUsageStatsById()`.
- Added `craft\commerce\services\Discounts::getEmailUsageStatsById()`.
- Added `craft\commerce\services\Emails::getAllEnabledEmails()`.
- Added `craft\commerce\services\LineItemStatuses::EVENT_DEFAULT_LINE_ITEM_STATUS`.
- Added `craft\commerce\services\LineItemStatuses`.
- Added `craft\commerce\services\States::getAllEnabledStates`.
- Added `craft\commerce\services\States::getAllEnabledStatesAsList`.
- Added `craft\commerce\services\States::getAllEnabledStatesAsListGroupedByCountryId`.
- Added `craft\commerce\services\States::getAllStatesAsListGroupedByCountryId`.
- Added `craft\commerce\stats\AverageOrderTotal`.
- Added `craft\commerce\stats\NewCustomers`.
- Added `craft\commerce\stats\RepeatCustomers`.
- Added `craft\commerce\stats\TopCustomers`.
- Added `craft\commerce\stats\TopProducts`.
- Added `craft\commerce\stats\TopProductTypes`.
- Added `craft\commerce\stats\TopPurchasables`.
- Added `craft\commerce\stats\TotalOrders`.
- Added `craft\commerce\stats\TotalOrdersByCountry`.
- Added `craft\commerce\stats\TotalRevenue`.
- Added `craft\commerce\web\assets\chartjs\ChartJsAsset`.
- Added `craft\commerce\web\assets\deepmerge\DeepMerge`.
- Added `craft\commerce\web\assets\statwidgets\StatWidgets`.
- Added `craft\commerce\widgets\AverageOrderTotal`.
- Added `craft\commerce\widgets\NewCustomers`.
- Added `craft\commerce\widgets\RepeatCustomers`.
- Added `craft\commerce\widgets\TopCustomers`.
- Added `craft\commerce\widgets\TopProducts`.
- Added `craft\commerce\widgets\TopProductTypes`.
- Added `craft\commerce\widgets\TopPurchasables`.
- Added `craft\commerce\widgets\TotalOrders`.
- Added `craft\commerce\widgets\TotalOrdersByCountry`.
- Added `craft\commerce\widgets\TotalRevenue`.

## Changed
- When a customer logs in, and their current guest cart is empty, their most recent cart that had items in it will be restored as the new current cart.
- The date range picker on the Orders index page has been moved to the page toolbar, and now affects which orders are shown in the order listing and which orders are included in order exports, rather than just affecting the chart.
- The Edit Order page is now a Vue app.
- Order status change emails are triggered by a queue job for faster checkout.
- When adding a donation to the cart, supplying a `donationAmount` parameter is no longer required. (Donations will default to zero if omitted.)
- `commerce/cart/*` actions now call `craft\commerce\elements\Order::toArray()` when generating the cart array for JSON responses.
- `commerce/payments/pay` JSON responses now list payment form errors under `paymentFormErrors` rather than `paymentForm`.
- Customer records that are anonymous and orphaned are now deleted during garbage collection.
- Changed the default category relationship type on promotions from `sourceElement` to `element`. ([#984](https://github.com/craftcms/commerce/issues/984))
- The `purgeInactiveCartsDuration` and `activeCartDuration` config settings now support all value formats supported by `craft\cms\helpers\ConfigHelper::durationInSeconds()`. ([#1071](https://github.com/craftcms/commerce/issues/1071))
- The `commerce/customer-addresses/save` action no long forces primary shipping and billing addresses if they do not exist. ([#1069](https://github.com/craftcms/commerce/issues/1069))
- Moved `craft\commerce\services\States::getAllStatesAsList()` logic to `craft\commerce\services\States::getAllStatesAsListGroupedByCountryId()` to be consistent with other service methods.
- The `allowEmptyCartOnCheckout` config setting is now set to `false` by default.
- Discount usage conditions now apply to the discount as a whole, rather than just the coupon code.
- Discounts’ user and email usage counters can be cleared individually.
- Addresses no longer require a first and last name.
- Guest orders are now consolidated with other orders from the same customer immediately after an order is completed, rather than when a user logs in. ([#1062](https://github.com/craftcms/commerce/issues/1062))
- It is no longer possible to merge previous carts automatically using the `mergeCarts` param.
- Removed the `mergeCarts` parameter from `craft\commerce\services\Carts::getCart()`.

## Deprecated
- Deprecated `craft\commerce\elements\Order::getShouldRecalculateAdjustments()` and `setShouldRecalculateAdjustments()`. `craft\commerce\elements\Order::$recalculationMode` should be used instead.
- Deprecated `craft\commerce\serviced\Customers::consolidateOrdersToUser()`. `craft\commerce\queue\ConsolidateGuestOrders` jobs should be used instead.
- Deprecated `craft\commerce\services\Orders::cartArray()`. `craft\commerce\elements\Order::toArray()` should be used instead.

## Removed
- Removed the Customer Info field type. ([#1037](https://github.com/craftcms/commerce/issues/1037))
- Removed the `craft.commerce.availableShippingMethods` Twig property.
- Removed the `craft.commerce.cart` Twig property.
- Removed the `craft.commerce.countriesList` Twig property.
- Removed the `craft.commerce.customer` Twig property.
- Removed the `craft.commerce.discountByCode` Twig property.
- Removed the `craft.commerce.primaryPaymentCurrency` Twig property.
- Removed the `craft.commerce.statesArray` Twig property.
- Removed the `commerce/cart/remove-all-line-items` action.
- Removed the `commerce/cart/remove-line-item` action.
- Removed the `commerce/cart/update-line-item` action.
- Removed `craft\commerce\base\Purchasable::getPurchasableId()`.
- Removed `craft\commerce\controllers\ChartsController`.
- Removed `craft\commerce\controllers\DiscountsController::actionClearCouponUsageHistory()`.
- Removed `craft\commerce\controllers\DownloadController::actionExportOrder()`.
- Removed `craft\commerce\elements\db\OrderQuery::updatedAfter()`.
- Removed `craft\commerce\elements\db\OrderQuery::updatedBefore()`.
- Removed `craft\commerce\elements\db\SubscriptionQuery::subscribedAfter()`.
- Removed `craft\commerce\elements\db\SubscriptionQuery::subscribedBefore()`.
- Removed `craft\commerce\elements\Order::getOrderLocale()`.
- Removed `craft\commerce\elements\Order::updateOrderPaidTotal()`.
- Removed `craft\commerce\elements\Product::getSnapshot()`.
- Removed `craft\commerce\elements\Product::getUnlimitedStock()`.
- Removed `craft\commerce\elements\Variant::getSalesApplied()`.
- Removed `craft\commerce\helpers\Order::mergeOrders()`.
- Removed `craft\commerce\models\Address::getFullName()`.
- Removed `craft\commerce\models\Discount::$totalUses`.
- Removed `craft\commerce\models\Discount::$totalUseLimit`.
- Removed `craft\commerce\models\Discount::getFreeShipping()`.
- Removed `craft\commerce\models\Discount::setFreeShipping()`.
- Removed `craft\commerce\models\LineItem::fillFromPurchasable()`.
- Removed `craft\commerce\models\LineItem::getDescription()`. Use `craft\commerce\models\LineItem::$description` instead. 
- Removed `craft\commerce\models\LineItem::getSku()`. Use `craft\commerce\models\LineItem::$sku` instead. 
- Removed `craft\commerce\models\Order::getDiscount()`.
- Removed `craft\commerce\models\Order::getShippingCost()`.
- Removed `craft\commerce\models\Order::getTax()`.
- Removed `craft\commerce\models\Order::getTaxIncluded()`.
- Removed `craft\commerce\models\ShippingMethod::$amount`.
- Removed `craft\commerce\services\Countries::getAllCountriesListData()`.
- Removed `craft\commerce\services\Discounts::clearCouponUsageHistoryById()`.
- Removed `craft\commerce\services\Gateways::getAllFrontEndGateways()`.
- Removed `craft\commerce\services\ShippingMethods::getOrderedAvailableShippingMethods()`.
- Removed `craft\commerce\services\Reports::getOrdersExportFile()`.
- Removed `craft\commerce\models\Address::EVENT_REGISTER_ADDRESS_VALIDATION_RULES` event. Use `craft\base\Model::EVENT_DEFINE_RULES` instead.
- Removed `craft\commerce\services\Reports::EVENT_BEFORE_GENERATE_EXPORT` event. Use `craft\base\Element::EVENT_REGISTER_EXPORTERS` to create your own exports.
- Removed `craft\commerce\web\assets\RevenueWidgetAsset`.
- Removed `craft\commerce\widgets\Revenue`. Use `craft\commerce\widgets\TotalRevenue` instead.
- Removed the `phpoffice/phpspreadsheet` package dependency.

## 2.2.19 - 2020-04-15

### Fixed
- Fixed a bug where “Purchase Total” and “Purchase Quantity” discount conditions were not checked when removing shipping costs. ([#1321](https://github.com/craftcms/commerce/issues/1321))

## 2.2.18 - 2020-03-05

### Fixed
- Fixed an error that occurred when editing a product from a Products field. ([#1291](https://github.com/craftcms/commerce/pull/1291))
- Fixed an error that could occur when editing a variant’s stock value. ([#1306](https://github.com/craftcms/commerce/issues/1306))

## 2.2.17 - 2020-02-12

### Changed
- Improved the performance of the Orders index page.

## 2.2.16 - 2020-02-10

### Changed
- Improved the performance of the Orders index page.

### Fixed
- Fixed a bug where customers could get an “Address does not belong to customer” validation error incorrectly during checkout. ([#1227](https://github.com/craftcms/commerce/issues/1227))

## 2.2.15 - 2020-01-25

### Fixed
- Fixed a bug where sales were not being applied to the cart in some cases. ([#1206](https://github.com/craftcms/commerce/issues/1206))
- Fixed a validation error that occurred when saving an order status.
- All models now extend base model rules correctly.

## 2.2.14 - 2020-01-14

### Added
- Added `craft\commerce\services\Discounts::getAllActiveDiscounts()`.

### Fixed
- Fixed an error that occurred when calling `toArray()` on a payment currency model. ([#1200](https://github.com/craftcms/commerce/issues/1200))
- Fixed a bug where adding items to the cart was slow if there were several disabled or outdated discounts.

## 2.2.13 - 2019-12-19

### Fixed
- Fixed a bug where discounts were getting calculated incorrectly when using a “Per Email Limit” condition.

## 2.2.12 - 2019-12-19

### Fixed
- Fixed a PHP error that could occur when using coupon codes.
- Fixed a bug where taxes were getting calculated incorrectly when shipping costs were marked as having taxes included.

## 2.2.11 - 2019-12-16

### Fixed
- Fixed an infinite recursion bug that could occur when calculating discounts. ([#1182](https://github.com/craftcms/commerce/issues/1182))

## 2.2.10 - 2019-12-14

### Fixed
- Fixed an issue where discounts matching an order were referencing a missing method.

## 2.2.9 - 2019-12-13

### Added
- Order indexes can now have a “Coupon Code” column.
- Added the `resave/orders` and `resave/carts` commands.

### Deprecated
- Deprecated `craft\commerce\elements\Order::getTotalTaxablePrice()`.

### Fixed
- Fixed a bug where the wrong tax zone could be selected when editing a tax rate.
- Fixed a bug where some address data would be forgotten after completing an order.
- Fixed a typo in the `totalShipping` column heading on order exports. ([#1153](https://github.com/craftcms/commerce/issues/1153))
- Fixed a bug where discounts without a coupon code weren’t checking other discount conditions. ([#1144](https://github.com/craftcms/commerce/issues/1144))
- Fixed a SQL error that occurred when trying to save a long zip code condition formula. ([#1138](https://github.com/craftcms/commerce/issues/1138))
- Fixed an error that could occur on the Orders index page. ([#1160](https://github.com/craftcms/commerce/issues/1160))
- Fixed an error that could occur when executing a variant query with the `hasSales` param, if no one was logged in.
- Fixed an bug where it wasn’t possible to clear out the State field value on an address. ([#1162](https://github.com/craftcms/commerce/issues/1162))
- Fixed an error that occurred when marking an order as complete in the Control Panel. ([#1166](https://github.com/craftcms/commerce/issues/1166))
- Fixed an error that could occur when validating a product that had variants which didn’t have a SKU yet. ([#1165](https://github.com/craftcms/commerce/pull/1165))
- Fixed a bug where payments source active records could not retrieve their related gateway record. ([#1121](https://github.com/craftcms/commerce/pull/1121))
- Fixed a JavaScript error that occurred when editing shipping rules.

## 2.2.8 - 2019-11-21

### Added
- It’s now possible to sort products by Date Updated, Date Created and Promotable on the Products index page. ([#1101](https://github.com/craftcms/commerce/issues/1101))
- `totalTax`, `totalTaxIncluded`, `totalDiscount`, and `totalShipping` are now included on order exports. ([#719](https://github.com/craftcms/commerce/issues/719))
- Added the `COMMERCE_PAYMENT_CURRENCY` environment variable. ([#999](https://github.com/craftcms/commerce/pull/999))

### Fixed
- Fixed an error that could occur when deploying `project.yaml` changes to a new environment. ([#1085](https://github.com/craftcms/commerce/issues/1085))
- Fixed an issue where purchasables were added to the cart when the qty submitted was `0` (zero).
- Fixed a performance issue using the `craft\commerce\elements\db\VariantQuery::hasSales()` query param.
- Fixed an error that could occur with `dateCreated` when programmatically adding line items.

## 2.2.7 - 2019-10-30

### Changed
- `commerce/cart/*` requests now include estimated address data in their JSON responses. ([#1084](https://github.com/craftcms/commerce/issues/1084))

### Deprecated
- Deprecated `craft\commerce\models\Address::getFullName()`.

### Fixed
- Fixed an error that could occur when deploying `project.yaml` changes to a new environment. ([#1085](https://github.com/craftcms/commerce/issues/1085))
- Fixed a missing import. ([#1087](https://github.com/craftcms/commerce/issues/1087))
- Fixed a SQL error that occurred when eager-loading variants. ([#1093](https://github.com/craftcms/commerce/pull/1093))
- Fixed an error that occurred on the Orders index page if the "Shipping Business Name" column was shown.

## 2.2.6 - 2019-10-26

### Fixed
- Fixed a PHP error that occurred when rendering PDFs. ([#1072](https://github.com/craftcms/commerce/pull/1072))
- Fixed a PHP error that occurred when saving order statuses. ([#1082](https://github.com/craftcms/commerce/issues/1082))

## 2.2.5 - 2019-10-24

### Fixed
- Fixed formatting of customer info field.

## 2.2.4 - 2019-10-24

### Fixed
- Fixed a PHP error when loading the order in the CP. ([#1079](https://github.com/craftcms/commerce/issues/1079))
- Fixed a 404 error for missing JavaScript. ([#1078](https://github.com/craftcms/commerce/issues/1078))

## 2.2.3 - 2019-10-24

### Fixed
- Fixed a PHP error when calculating shipping or taxes in the cart. ([#1076](https://github.com/craftcms/commerce/issues/1076))
- Fixed a PHP error when saving a sale. ([#1075](https://github.com/craftcms/commerce/issues/1075))

## 2.2.2 - 2019-10-23

### Fixed
- Fixed a PHP error when calculating shipping or taxes in the cart.

## 2.2.1 - 2019-10-23

### Fixed
- Fixed a PostgreSQL migration issue.

## 2.2.0 - 2019-10-23

### Added
- Added the ability to produce estimated shipping and tax costs based on incomplete shipping and billing addresses. ([#514](https://github.com/craftcms/commerce/issues/514))
- Edit User pages now have a “Customer Info” tab.
- It’s now possible to view and create discounts directly from from the Edit Product page.
- It’s now possible to delete customer addresses directly from the Edit User page. ([#171](https://github.com/craftcms/commerce/issues/171))
- Addresses can now have “Address 3”, “Full Name”, “Label”, “Notes”, and four custom fields.
- Email settings can now specify CC and Reply To email addresses.
- Discounts now have the option to ignore sales when applied (enabled by default for new discounts). ([#1008](https://github.com/craftcms/commerce/issues/1008))
- Shipping and tax zones can now have a dynamic zip code condition. ([#204](https://github.com/craftcms/commerce/issues/304))
- Tax rates can now have codes. ([#707](https://github.com/craftcms/commerce/issues/707))
- Countries can now be ordered manually. ([#224](https://github.com/craftcms/commerce/issues/224))
- Order statuses can now have descriptions. ([#1004](https://github.com/craftcms/commerce/issues/1004))
- Added support for using cards that require Strong Customer Authentication for subscriptions.
- Added the ability to resolve payment issues for subscriptions.
- Added the “Default View” setting, which determines which view should be shown by default when “Commerce” is selected in the global nav. ([#555](https://github.com/craftcms/commerce/issues/555))
- Added the `activeCartDuration` config setting. ([#959](https://github.com/craftcms/commerce/issues/959))
- Added the `allowEmptyCartOnCheckout` config setting, which determines whether a customer can check out with an empty cart. ([#620](https://github.com/craftcms/commerce/issues/620))
- Added the ability to pass additional variables to the PDF template. ([#599](https://github.com/craftcms/commerce/issues/599))
- Added the ability to override the “Cart updated” flash message by passing a `cartUpdatedNotice` parameter to the `commerce/cart/update-cart` action. ([#1038](https://github.com/craftcms/commerce/issues/1038))
- Added the `shortNumber` order query param.
- `commerce/cart/update-cart` requests can now specify `estimatedShippingAddress` and `estimatedBillingAddress` params.
- Added `craft\commerce\base\SubscriptionGatewayInterface::getBillingIssueDescription()`.
- Added `craft\commerce\base\SubscriptionGatewayInterface::getBillingIssueResolveFormHtml()`.
- Added `craft\commerce\base\SubscriptionGatewayInterface::getHasBillingIssues()`.
- Added `craft\commerce\controllers\BaseFrontEndController::EVENT_MODIFY_CART_INFO`. ([#1002](https://github.com/craftcms/commerce/issues/1002))
- Added `craft\commerce\elements\db\SubscriptionQuery::$dateSuspended`.
- Added `craft\commerce\elements\db\SubscriptionQuery::$hasStarted`.
- Added `craft\commerce\elements\db\SubscriptionQuery::$isSuspended`.
- Added `craft\commerce\elements\db\SubscriptionQuery::anyStatus()`.
- Added `craft\commerce\elements\db\SubscriptionQuery::dateSuspended()`.
- Added `craft\commerce\elements\db\SubscriptionQuery::hasStarted()`.
- Added `craft\commerce\elements\db\SubscriptionQuery::isSuspended()`.
- Added `craft\commerce\elements\Order::$estimatedBillingAddressId`.
- Added `craft\commerce\elements\Order::$estimatedBillingSameAsShipping`.
- Added `craft\commerce\elements\Order::$estimatedShippingAddressId`.
- Added `craft\commerce\elements\Order::getEstimatedBillingAddress()`.
- Added `craft\commerce\elements\Order::getEstimatedShippingAddress()`.
- Added `craft\commerce\elements\Order::setEstimatedBillingAddress()`.
- Added `craft\commerce\elements\Order::setEstimatedShippingAddress()`.
- Added `craft\commerce\elements\Subscription::$dateSuspended`.
- Added `craft\commerce\elements\Subscription::$hasStarted`.
- Added `craft\commerce\elements\Subscription::$isSuspended`.
- Added `craft\commerce\elements\Subscription::getBillingIssueDescription()`.
- Added `craft\commerce\elements\Subscription::getBillingIssueResolveFormHtml()`.
- Added `craft\commerce\elements\Subscription::getHasBillingIssues()`.
- Added `craft\commerce\models\Address::$isEstimated`.
- Added `craft\commerce\models\Customer::getActiveCarts()`.
- Added `craft\commerce\models\Customer::getInactiveCarts()`.
- Added `craft\commerce\models\OrderAdjustment::$isEstimated`.
- Added `craft\commerce\services\Sales::EVENT_AFTER_SAVE_SALE`. ([#622](https://github.com/craftcms/commerce/issues/622))
- Added `craft\commerce\services\Sales::EVENT_BEFORE_SAVE_SALE`. ([#622](https://github.com/craftcms/commerce/issues/622))
- Added `craft\commerce\test\fixtures\elements\ProductFixture`. ([#1009](https://github.com/craftcms/commerce/pull/1009))
- Added the `updateBillingDetailsUrl` config setting.
- Added the `suspended` status for Subscriptions.

### Changed
- Craft Commerce now required Craft CMS 3.3.0 or later.
- Edit Product pages no longer show SKU fields for new products or variants when the SKU will be automatically generated. ([#217](https://github.com/craftcms/commerce/issues/217))
- The View Order page now shows timestamps for “Order Completed”, “Paid”, and “Last Updated”. ([#1020](https://github.com/craftcms/commerce/issues/1020))
- The Orders index page now has unique URLs for each order status. ([#901](https://github.com/craftcms/commerce/issues/901))
- Orders now show whether they’ve been overpaid. ([#945](https://github.com/craftcms/commerce/issues/945))
- Carts now return their line items  `dateCreated DESC` in the cart by default. ([#1055](https://github.com/craftcms/commerce/pull/1055))
- Leading and trailing whitespace is now trimmed from all address fields.
- Coupon code usage is now tracked even for discounts with no limit set. ([#521](https://github.com/craftcms/commerce/issues/521))
- Variants now always include their product’s title in their search keywords. ([#934](https://github.com/craftcms/commerce/issues/934))
- The Subscriptions index page now includes “Failed to start” and “Payment method issue” sources.
- Subscriptions now get suspended if there are any payment issues.
- Expired orders are now purged during garbage collection rather than when viewing the Orders index page.
- Customer records that are not related to anything are now purged during garbage collection. ([#1045](https://github.com/craftcms/commerce/issues/1045))
- `commerce/cart/update-cart` requests now include line item adjustment data in their JSON response. ([#1014](https://github.com/craftcms/commerce/issues/1014))
- `craft\commerce\elements\Order::getTotalDiscount()` is no longer deprecated.
- `craft\commerce\elements\Order::getTotalShippingCost()` is no longer deprecated.
- `craft\commerce\elements\Order::getTotalTax()` is no longer deprecated.
- `craft\commerce\elements\Order::getTotalTaxIncluded()` is no longer deprecated.
- `craft\commerce\models\LineItem::getDiscount()` is no longer deprecated.
- `craft\commerce\models\LineItem::getShippingCost()` is no longer deprecated.
- `craft\commerce\models\LineItem::getTax()` is no longer deprecated.
- `craft\commerce\models\LineItem::getTaxIncluded()` is no longer deprecated.

### Deprecated
- Commerce Customer Info fields are now deprecated.
- Deprecated `craft\commerce\models\LineItem::getAdjustmentsTotalByType()`.
- Deprecated `craft\commerce\elements\Order::getAdjustmentsTotalByType()`.

### Fixed
- Fixed a PostgreSQL migration issue.
- Fixed a bug where the Orders index page was listing non-sortable fields as sort options. ([#933](https://github.com/craftcms/commerce/issues/993))
- Fixed a bug where timestamps on the View Order page weren’t respecting the user’s locale.
- Fixed a bug where product types’ site settings weren’t being added to the project config when a new site was created.
- Fixed a bug where order taxes weren’t accounting for discounted shipping costs. ([#1007](https://github.com/craftcms/commerce/issues/1007))
- Fixed a bug where orders’ `datePaid` attributes weren’t getting set to `null` after a refund. ([#1026](https://github.com/craftcms/commerce/pull/1026))
- Fixed a bug where order status handles could get a validation error if another order status with the same handle had been soft-deleted. ([#1027](https://github.com/craftcms/commerce/pull/1027))
- Fixed a bug where soft-deleted order statuses weren’t showing up in the History tab on View Order pages.
- Fixed a bug where breadcrumbs weren’t displaying correctly in the “Shipping” and “Tax” sections.
- Fixed an error that could occur when clicking “Refresh Payment History” on a canceled or expired subscription. ([#871](https://github.com/craftcms/commerce/issues/871))
- Fixed a bug where gateways that were disabled via `config/commerce-gateways.php` were still visible on the front-end. ([#1054](https://github.com/craftcms/commerce/issues/1054))
- Fixed a bug where it was possible to submit a zero-value donation. ([#820](https://github.com/craftcms/commerce/issues/820))
- Fixed a bug where line items’ `dateCreated` would get reset each time the cart was saved.
- Fixed a bug where all states were shown on the Store Location page regardless of which country was selected. ([#942](https://github.com/craftcms/commerce/issues/942))
- Fixed a bug where expired subscriptions were being identified as trials. ([#723](https://github.com/craftcms/commerce/issues/723))
- Fixed a bug where users’ addresses could be copied to impersonated users’ address books. ([#903](https://github.com/craftcms/commerce/issues/903))

## 2.1.13 - 2019-09-09

### Changed
- The “Status Email Address” and “From Name” settings now accept environment variables.

### Fixed
- Fixed a error when requesting a PDF URL in headless mode. ([#1011](https://github.com/craftcms/commerce/pull/1011))
- Fixed a bug where the “Download PDF” button wouldn’t show in the View Order page. ([#962](https://github.com/craftcms/commerce/issues/962))
- Fixed a bug where the <kbd>Command</kbd>/<kbd>Ctrl</kbd> + <kbd>S</kbd> shortcut didn’t work in General Settings.
- Fixed a bug where <kbd>Command</kbd>/<kbd>Ctrl</kbd> + <kbd>S</kbd> shortcut didn’t work in Store Location settings.
- Fixed a bug where users were forced to choose a tax category for order taxable subjects. ([#538](https://github.com/craftcms/commerce/issues/538))
- Fixed a bug where variants’ statuses were getting overridden by their product’s status. ([#926](https://github.com/craftcms/commerce/issues/926))
- Fixed a bug where Control Panel payments were incorrectly using the order’s previous payment source. ([#891](https://github.com/craftcms/commerce/issues/891))
- Fixed a bug where products’ shipping and tax categories weren’t getting updated if their selected shipping/tax category was no longer available. ([#688](https://github.com/craftcms/commerce/issues/688))
- Fixed a PHP error that occurred when entering an order description format on a product type that was longer than 255 characters. ([#989](https://github.com/craftcms/commerce/issues/989))
- Fixed a bug where emails were displaying the wrong timestamp for new orders. ([#882](https://github.com/craftcms/commerce/issues/882))
- Fixed a bug where the Products index page was not sorting correctly. ([#987](https://github.com/craftcms/commerce/issues/987))
- Fixed an error that could occur on payment when using a custom shipping method if the `requireShippingMethodSelectionAtCheckout` config setting was enabled.

## 2.1.12.1 - 2019-08-23

### Fixed
- Fixed a PHP error that could occur at checkout. ([#973](https://github.com/craftcms/commerce/pull/973))

## 2.1.12 - 2019-08-22

### Changed
- `craft\commerce\elements\Order::getPdfUrl()` no longer pre-renders the order PDF before returning the URL, improving performance. ([#962](https://github.com/craftcms/commerce/issues/962))

### Fixed
- Fixed a bug where order revenue charts weren’t showing the correct currency. ([#792](https://github.com/craftcms/commerce/issues/792))
- Fixed a bug where decimals were being stripped in locales that use commas as separators ([#592](https://github.com/craftcms/commerce/issues/592))
- Fixed a bug where sites with a large number of variants might not update properly when updating to Craft Commerce 2. ([#964](https://github.com/craftcms/commerce/issues/964))
- Fixed a bug where the “Purchase Total” discount condition would only save whole numbers. ([#966](https://github.com/craftcms/commerce/pull/966))
- Fixed a bug where products showed a blank validation error message when their variants had errors. ([#546](https://github.com/craftcms/commerce/issues/546))
- Fixed a bug where emails would ignore the “From Name” setting. ([#939](https://github.com/craftcms/commerce/issues/939))
- Fixed a bug where order adjustments were not being returned during PDF rendering. ([#960](https://github.com/craftcms/commerce/issues/960))
- Fixed a bug where the `commerce/payments/pay` action did not return order errors. ([#601](https://github.com/craftcms/commerce/issues/601))
- Fixed a SQL error that occurred when updating an order status with a very long message. ([#629](https://github.com/craftcms/commerce/issues/629))
- Fixed a JavaScript error that occurred when displaying product edit HUDs. ([#418](https://github.com/craftcms/commerce/issues/418))
- Fixed a PHP error that occurred when saving a product from an editor HUD. ([#958](https://github.com/craftcms/commerce/issues/958))
- Fixed an bug where the `requireShippingMethodSelectionAtCheckout` setting was being ignored.
- Fixed a bug that caused the order revenue chart to display incorrect data. ([#518](https://github.com/craftcms/commerce/issues/518))

## 2.1.11 - 2019-08-09

### Added
- Added the `cp.commerce.discount.edit` template hook. ([#936](https://github.com/craftcms/commerce/pull/936))
- Added `craft\commerce\services\Carts::getHasSessionCartNumber()`.
- Added `craft\commerce\services\Carts::getMergedCart()`.
- Added `craft\commerce\services\Discounts::EVENT_AFTER_DELETE_DISCOUNT`. ([#936](https://github.com/craftcms/commerce/pull/936))
- Added `craft\commerce\services\Discounts::EVENT_AFTER_SAVE_DISCOUNT`. ([#936](https://github.com/craftcms/commerce/pull/936))
- Added `craft\commerce\services\Discounts::EVENT_BEFORE_SAVE_DISCOUNT`. ([#936](https://github.com/craftcms/commerce/pull/936))
- Added `craft\commerce\services\Reports::EVENT_BEFORE_GENERATE_EXPORT`. ([#949](https://github.com/craftcms/commerce/pull/949))

### Changed
- Improved the performance of Craft Commerce 2 migrations.
- Users’ carts are no longer merged together automatically. Instead cart merging can be manually triggered by passing a `mergeCarts` param to the `commerce/cart/get-cart` and `commerce/cart/update-cart` actions. ([#947](https://github.com/craftcms/commerce/issues/947))
- After a logged-in user completes an order, their most recent incomplete cart is now loaded as the current cart in session.
- Order file exports are now cached in `storage/runtime/commerce-order-exports/` instead of `storage/runtime/temp/commerce-order-exports/`.
- The example templates now include client side polling to detect if the cart has changed in another tab or session.
- The example templates show more information about the cart to help with debugging.

### Removed
- Removed the `mergeLastCartOnLogin` setting.

### Fixed
- Fixed a bug where `craft/commerce/elements/Order::EVENT_BEFORE_ADD_LINE_ITEM` events had `$isNew` set incorrectly. ([#851](https://github.com/craftcms/commerce/pull/851))
- Fixed a bug where non-shippable purchasables were getting included in shipping price calculations.
- Fixed an error that occurred when clearing order caches.
- Fixed a bug where the `project-config/rebuild` command would remove the order field layout. ([#948](https://github.com/craftcms/commerce/issues/948))

### Security
- Fixed a data disclosure vulnerability.

## 2.1.10 - 2019-07-12

### Fixed
- Fixed a bug where all payments from the control panel were rejected. ([#928](https://github.com/craftcms/commerce/issues/928))

## 2.1.9 - 2019-07-10

### Security
- Fixed a data disclosure vulnerability.

## 2.1.8 - 2019-07-08

### Added
- Added the `resave/products` command (requires Craft 3.2).

### Changed
- Orders now include the full customer name as search keywords. ([#892](https://github.com/craftcms/commerce/issues/892))
- CSRF protection is now disabled for the `commerce/pay/complete-payment` controller action. ([#900](https://github.com/craftcms/commerce/issues/900))
- Leading and trailing whitespace is now trimmed from coupon codes. ([#894](https://github.com/craftcms/commerce/issues/894))

### Fixed
- Fixed a bug where the `lineItems` array wasn’t getting indexed correctly when calling `toArray()` on an order.
- Fixed a PHP error that occurred when `commerce/subscriptions/*` actions had validation errors. ([#918](https://github.com/craftcms/commerce/issues/918))
- Fixed a PHP error that occurred when retrieving line items with no option data. ([#897](https://github.com/craftcms/commerce/issues/897))
- Fixed a bug where shipping and billing addresses weren’t being set correctly when saving an order. ([#922](https://github.com/craftcms/commerce/issues/922))
- Fixed a bug where it was possible to pay with a disabled gateway. ([#912](https://github.com/craftcms/commerce/issues/912))
- Fixed a bug where Edit Subscription pages weren’t showing custom tabs. ([#884](https://github.com/craftcms/commerce/issues/884))
- Fixed a bug where an empty cart was created unnecessarily when a user logged in. ([#906](https://github.com/craftcms/commerce/issues/906))
- Fixed a bug where `craft\commerce\services\Plans::getAllEnabledPlans()` was returning archived subscription plans. ([#916](https://github.com/craftcms/commerce/issues/916))

## 2.1.7 - 2019-06-11

### Fixed
- Fixed a SQL error that would occur when upgrading Craft Commerce. ([#829](https://github.com/craftcms/commerce/issues/829))
- Fixed an bug that could stop more that one sale being applied to a purchasable. ([#839](https://github.com/craftcms/commerce/issues/839))
- Fixed a SQL error that could occur when saving a line item with an emoji in it.([#886](https://github.com/craftcms/commerce/issues/886))
- Fixed an error that could occur on the order index page when viewing carts with certain columns enabled. ([#876](https://github.com/craftcms/commerce/issues/876))
- Fixed a bug on the order index page where carts without transactions would show up under the “Attempted Payments” source. ([#880](https://github.com/craftcms/commerce/issues/880))

## 2.1.6.1 - 2019-05-14

### Added
- Added the `mergeLastCartOnLogin` config setting.

## 2.1.6 - 2019-05-14

### Added
- Added `craft\commerce\elements\db\VariantQuery::minQty()` and `maxQty()`. ([#827](https://github.com/craftcms/commerce/pull/827))

### Changed
- Line item options are no longer forced to be sorted alphabetically by key.

### Fixed
- Fixed a bug where product and variant snapshots were missing data. ([#846](https://github.com/craftcms/commerce/issues/846))
- Fixed an SQL error that occurred when saving a SKU that was too long. ([#853](https://github.com/craftcms/commerce/issues/853))
- Fixed an SQL error that could occur when attempting to update a soft-deleted cart. ([#854](https://github.com/craftcms/commerce/issues/854))
- Fixed an SQL error that could occur when attempting to add a line item to a completed order. ([#860](https://github.com/craftcms/commerce/issues/860))
- Fixed a bug where line item quantity validators weren’t checking for updated quantities. ([#855](https://github.com/craftcms/commerce/pull/855))
- Fixed a bug where it wasn’t possible to query for unpaid orders. ([#858](https://github.com/craftcms/commerce/pull/858))
- Fixed a JavaScript error that could occur on the Order index page. ([#862](https://github.com/craftcms/commerce/pull/862))
- Fixed a bug where the “Create discount…” product action wasn’t pre-populating discounts’ variant conditions.
- Fixed a bug that could prevent a purchasable from being added to the cart when using multi-add.

## 2.1.5.2 - 2019-05-08

## Fixed
- Fixed a missing import. ([#845](https://github.com/craftcms/commerce/issues/845))
- Fixed an error that could occur when a customer logged in.
- Fixed an error that occurred when saving a sale. ([#837](https://github.com/craftcms/commerce/issues/837))

## 2.1.5.1 - 2019-05-07

### Fixed
- Fixed a missing import. ([#843](https://github.com/craftcms/commerce/issues/843))

## 2.1.5 - 2019-05-07

### Added
- Added `craft\commerce\helpers\Order::mergeDuplicateLineItems()`.
- Added `craft\commerce\helpers\Order::mergeOrders()`.

### Changed
- Customers’ previous cart items are now merged into the active cart on login.

### Fixed
- Fixed a bug where Craft Commerce would create a subscription even if the card was declined.
- Fixed an error that could occur when creating a subscription using the Dummy gateway.

## 2.1.4 - 2019-04-29

### Added
- Added `craft\commerce\base\SubscriptionResponseInterface::isInactive()`.

### Changed
- Improved performance of the Orders index page. ([#828](https://github.com/craftcms/commerce/issues/828))
- `commerce/cart/*` action JSON responses now list cart errors under an `errors` key.
- Craft Commerce now correctly typecasts all boolean and integer values saved to the project config.

### Fixed
- Fixed a SQL error that occurred when duplicate line items were added the cart. ([#506](https://github.com/craftcms/commerce/issues/506))
- Fixed a PHP error on the View Order page when viewing inactive carts. ([#826](https://github.com/craftcms/commerce/issues/826))
- Fixed a deprecation warning. ([#825](https://github.com/craftcms/commerce/issues/825))
- Fixed a bug where the wrong variant could be set as the default when saving a product. ([#830](https://github.com/craftcms/commerce/issues/830))
- Fixed a bug that prevented plugins and modules from adding custom index table attributes. ([#832](https://github.com/craftcms/commerce/pull/832))

## 2.1.3.1 - 2019-04-10

### Fixed
- Fixed a bug where `project.yaml` changes weren’t always getting picked up.

## 2.1.3 - 2019-04-03

### Added
- Added support for user registration on checkout. ([#472](https://github.com/craftcms/commerce/issues/472))
- Added “Capture Payment” and “Refund Payment” user permissions. ([#788](https://github.com/craftcms/commerce/pull/788))
- Added support for the `project-config/rebuild` command.
- Added the `validateBusinessTaxIdAsVatId` setting, which can be set to `true` from `config/commerce.php`.
- Added `craft\commerce\services\Addresses::EVENT_AFTER_DELETE_ADDRESS`. ([#810](https://github.com/craftcms/commerce/pull/810))

### Changed
- Craft Commerce now requires Craft CMS 3.1.20 or later.
- An `order` variable is now available to payment forms when a payment is made from the Control Panel.
- Ajax requests to `commerce/cart/get-cart` now include the price of available shipping methods in the response.

### Fixed
- Fixed a bug where an order could be listed multiple times under “Attempted Payments” on order pages. ([#602](https://github.com/craftcms/commerce/issues/602))
- Fixed a bug where product sources did not fully support using UIDs. ([#781](https://github.com/craftcms/commerce/issues/781))
- Fixed a bug where non-admin users could get a 403 error when attempting to edit subscriptions. ([#722](https://github.com/craftcms/commerce/issues/722))
- Fixed a bug where products’ `defaultVariantId` was not getting set on the first save. ([#796](https://github.com/craftcms/commerce/issues/796))
- Fixed a PHP error when querying for products with the `hasSales` param.
- Fixed a bug where product metadata wasn’t available to templates on Live Preview requests.
- Fixed a bug where the wrong Craft Commerce subnav item could appear selected in the Control Panel.
- Fixed a bug where taxes could be incorrectly calculated if included taxes had been removed from the price.
- Fixed a bug where additional discounts could be incorrectly applied to an order if multiple products had been added to the cart at the same time. ([#797](https://github.com/craftcms/commerce/issues/797))
- Fixed a bug where products’ Post Dates could be incorrect on first save. ([#774](https://github.com/craftcms/commerce/issues/774))
- Fixed a bug where emails weren’t getting sent when the “Status Email Address” setting was set. ([#806](https://github.com/craftcms/commerce/issues/806))
- Fixed a bug where order status email changes in `project.yaml` could be ignored. ([#802](https://github.com/craftcms/commerce/pull/802))
- Fixed a PHP error that occurred when submitting a `paymentCurrency` parameter on a `commerce/payments/pay` request. ([#809](https://github.com/craftcms/commerce/pull/809))

## 2.1.2 - 2019-03-12

### Added
- Added a “Minimum Total Price Strategy” setting that allows the minimum order price be negative (default), at least zero, or at least the shipping cost. ([#651](https://github.com/craftcms/commerce/issues/651))
- Added `craft\commerce\elements\Order::getTotal()` to get the price of the order before any pricing strategies.
- Added `craft\commerce\base\SubscriptionGatewayInterface::refreshPaymentHistory()` method that should be used to refresh all payments on a subscription.
- Added `craft\commerce\base\SubscriptionGateway::refreshPaymentHistory()` method to fulfill the interface requirements.

### Changed
- The `commerce-manageSubscriptions` permission is now required (instead of admin permissions) to manage another user’s subscriptions. ([#722](https://github.com/craftcms/commerce/issues/722))

## 2.1.1.1 - 2019-03-01

### Fixed
- Fixed a PHP error raised when a discount adjustment was applied to the cart.

## 2.1.1 - 2019-03-11

### Changed
- Improved performance when listing products with sales that have many category conditions. ([#758](https://github.com/craftcms/commerce/issues/758))
- Purchasable types are now responsible to ensure SKU uniqueness when they are restored from being soft-deleted.

### Fixed
- Fixed a bug where orders could receive free shipping on some line items when an expired coupon code had been entered. ([#777](https://github.com/craftcms/commerce/issues/777))
- Fixed a bug where variants weren’t enforcing required field validation. ([#761](https://github.com/craftcms/commerce/issues/761))
- Fixed a bug where the sort order wasn’t getting saved correctly for new order statuses.
- Fixed the breadcrumb navigation on Store Settings pages. ([#769](https://github.com/craftcms/commerce/issues/769))
- Fixed an error that occurred when viewing an order for a soft-deleted user. ([#771](https://github.com/craftcms/commerce/issues/771))
- Fixed an error that could occur when saving a new gateway.
- Fixed a SQL error that occurred when saving a purchasable with the same SKU as a soft-deleted purchasable. ([#718](https://github.com/craftcms/commerce/issues/718))

## 2.1.0.2 - 2019-02-25

### Fixed
- Fixed more template loading errors on Craft Commerce settings pages. ([#751](https://github.com/craftcms/commerce/issues/751))

## 2.1.0.1 - 2019-02-25

### Fixed
- Fixed some template loading errors on Craft Commerce settings pages. ([#751](https://github.com/craftcms/commerce/issues/751))

## 2.1.0 - 2019-02-25

### Added
- Added a new Donation built-in purchasable type. ([#201](https://github.com/craftcms/commerce/issues/201))
- Added a new “Manage store settings” user permission, which determines whether the current user is allowed to manage store settings.
- Added `craft\commerce\elements\Order::EVENT_BEFORE_ADD_LINE_ITEM`.
- Added `craft\commerce\base\PurchasableInterface::getIsTaxable()`.
- Added `craft\commerce\base\PurchasableInterface::getIsShippable()`.
- Added `craft\commerce\models\Discount::getHasFreeShippingForMatchingItems()`.

### Changed
- Discounts can now apply free shipping on the whole order. ([#745](https://github.com/craftcms/commerce/issues/745))
- The “Settings” section has been split into “System Settings”, “Store Settings”, “Shipping”, and “Tax” sections.
- The Orders index page now shows total order counts.
- The `commerce/payments/pay` action JSON response now include the order data. ([#715](https://github.com/craftcms/commerce/issues/715))
- The `craft\commerce\elements\Order::EVENT_AFTER_ORDER_PAID` event is now fired after the `craft\commerce\elements\Order::EVENT_AFTER_COMPLETE_ORDER` event. ([#670](https://github.com/craftcms/commerce/issues/670))

### Deprecated
- `craft\commerce\models\Discount::$freeShipping` is deprecated. `getHasFreeShippingForMatchingItems()` should be used instead.

### Fixed
- Fixed an bug where multiple shipping discounts could result in a negative shipping cost.
- Fixed a validation error that occurred when attempting to apply a coupon with a per-email limit, if the cart didn’t have a customer email assigned to it yet.
- `commerce/cart/*` actions’ JSON responses now encode all boolean attributes correctly.
- `commerce/customer-addresses/*` actions’ JSON responses now include an `errors` array if there were any issues with the request.
- Fixed a bug where the order field layout could be lost when upgrading from Craft Commerce 1 to 2. ([#668](https://github.com/craftcms/commerce/issues/668))
- Fixed a bug where line item update requests could result in line items being removed if the `qty` parameter was missing.
- Fixed a bug where coupon codes weren’t being removed from carts when no longer valid. ([#711](https://github.com/craftcms/commerce/issues/711))
- Fixed a bug that could prevent a payment gateway from being modified. ([#656](https://github.com/craftcms/commerce/issues/656))
- Fixed a bug that prevented shipping and tax settings from being modified when the `allowAdminChanges` config setting was set to `false`.
- Fixed a PHP error that occurred when saving a product that was marked as disabled. ([#683](https://github.com/craftcms/commerce/pull/683))
- Fixed a PHP error that occurred when trying to access a soft-deleted cart from the front-end. ([#700](https://github.com/craftcms/commerce/issues/700))

## 2.0.4 - 2019-02-04

### Fixed
- Fixed a PHP error when recalculating tax.

### Added
- Added additional useful information when logging email rendering errors. ([#669](https://github.com/craftcms/commerce/pull/669))

## 2.0.3 - 2019-02-02

### Added
- Added the “Tax is included in price” tax setting for Craft Commerce Lite. ([#654](https://github.com/craftcms/commerce/issues/654))

### Changed
- Soft-deleted products are now restorable.
- Craft Commerce project config settings are now removed when Craft Commerce is uninstalled.

### Fixed
- Fixed an error that occurred when upgrading to Craft Commerce 2 with a database that had missing constraints on the `commerce_orderhistories` table.
- Fixed a bug where sale conditions could be lost when upgrading to Craft Commerce 2. ([#626](https://github.com/craftcms/commerce/issues/626))
- Fixed a PHP error that occurred when saving a product type. ([#645](https://github.com/craftcms/commerce/issues/645))
- Fixed a bug that prevented products from being deleted. ([#650](https://github.com/craftcms/commerce/issues/650))
- Fixed a PHP error that occurred when deleting the cart’s line item on Craft Commerce Lite. ([#639](https://github.com/craftcms/commerce/pull/639))
- Fixed a bug where Craft Commerce’s general settings weren’t saving. ([#655](https://github.com/craftcms/commerce/issues/655))
- Fixed a missing import. ([#643](https://github.com/craftcms/commerce/issues/643))
- Fixed a bug that caused an incorrect tax rate calculation when included taxes had been removed from the price.
- Fixed a SQL error that occurred when saving a tax rate without a tax zone selected. ([#667](https://github.com/craftcms/commerce/issues/667))
- Fixed an error that occurred when refunding a transaction with a localized currency format. ([#659](https://github.com/craftcms/commerce/issues/659))
- Fixed a SQL error that could occur when saving an invalid discount. ([#673](https://github.com/craftcms/commerce/issues/673))
- Fixed a bug where it wans’t posible to add non-numeric characters to expiry input in the default credit card form. ([#636](https://github.com/craftcms/commerce/issues/636))

## 2.0.2 - 2019-01-23

### Added
- Added the new Craft Commerce Lite example templates folder `templates/buy`, this is in addition to the existing Craft Commerce Pro example templates folder `templates/shop`.

### Fixed
- Fixed a PHP error raised when extending the `craft\commerce\base\ShippingMethod` class. ([#634](https://github.com/craftcms/commerce/issues/634))
- Fixed a PHP error that occurred when viewing an order that used a since-deleted shipping method.

## 2.0.1 - 2019-01-17

### Changed
- Renamed the shipping rule condition from “Mimimum order price” to “Minimum order value” which clarifies the condition is based on item value before discounts and tax.
- Renamed the shipping rule condition from “Maximum order price” to “Maximum order value” which clarifies the condition is based on item value before discounts and tax.

### Fixed
- Fixed an issue where the “Total Paid”, “Total Price”, and “Total Shipping Cost” Order index page columns were showing incorrect values. ([#632](https://github.com/craftcms/commerce/issues/632))
- Fixed an issue where custom field validation errors did not show up on the View Order page. ([#580](https://github.com/craftcms/commerce/issues/580))

## 2.0.0 - 2019-01-15

### Added
- Craft Craft Commerce has been completely rewritten for Craft CMS 3.
- Emails, gateways, order fields, order statuses, product types, and subscription fields are now stored in the project config.
- Added support for Craft 3.1 project config support.
- Gateways can now provide recurring subscription payments. ([#257](https://github.com/craftcms/commerce/issues/257))
- Added the Store Location setting.
- Customers can now save their credit cards or payment sources stored as tokens in Craft Commerce so customers don’t need to enter their card number on subsequent checkouts. ([#21](https://github.com/craftcms/commerce/issues/21))
- Any custom purchasable can now have sales and discounts applied to them.
- Sales and discounts can now be set on categories of products or purchasables.
- Customers can now set their primary default shipping and billing addresses in their address book.
- It’s now possible to export orders as CSV, ODS, XSL, and XLSX, from the Orders index page. ([#222](https://github.com/craftcms/commerce/issues/222))
- Orders can now have custom-formatted, sequential reference numbers. ([#184](https://github.com/craftcms/commerce/issues/184))
- The Orders index page now has an “Attempted Payments” source that shows incomplete carts that had a payment processing issue.
- Variant indexes can now have a “Product” column.
- Order indexes can now have “Total Tax” and “Total Included Tax” columns.
- The cart now defaults to the first cheapest available shipping method if no shipping method is set, or the previously-selected method is not available.
- Products now have an “Available for purchase” checkbox, making it possible to have a live product that isn’t available for purchase yet. ([#345](https://github.com/craftcms/commerce/issues/345))
- Added the ability to place a note on a refund transaction.
- Added a “Copy reference tag” Product element action.
- Added additional ways for sales promotions to affect the price of matching products.
- All credit card gateways are now provided as separate plugins.
- A custom PDF can now be attached to any order status email.
- Multiple purchasables can now be added to the cart in the same request. ([#238](https://github.com/craftcms/commerce/issues/238))
- Multiple line items can now be updated in the same request. ([#357](https://github.com/craftcms/commerce/issues/357))
- The `commerce/cart/update-cart` action will now remove items from the cart if a quantity of zero is submitted.
- `commerce/cart/*` actions’ JSON responses now include any address errors.
- The cart can now be retrieved as JSON with the `commerce/cart/get-cart` action.
- Added the `craft.variants()` Twig function, which returns a new variant query.
- Added the `craft.subscriptions()` Twig function, which returns a new subscription query.
- Product queries now have an `availableForPurchase` param.
- Variant queries now have a `price` param.
- Variant queries now have a `hasSales` param.
- Order queries now have a `hasTransactions` param.
- Added `cract\commerce\services\ProductTypes::getProductTypesByShippingCategoryId()`.
- Added `cract\commerce\services\ProductTypes::getProductTypesByTaxCategoryId()`.
- Added `craft\commerce\adjustments\Discount::EVENT_AFTER_DISCOUNT_ADJUSTMENTS_CREATED`.
- Added `craft\commerce\base\ShippingMethod`.
- Added `craft\commerce\elements\Order::$paidStatus`.
- Added `craft\commerce\elements\Order::EVENT_AFTER_ADD_LINE_ITEM`.
- Added `craft\commerce\elements\Order::EVENT_AFTER_COMPLETE_ORDER`.
- Added `craft\commerce\elements\Order::EVENT_AFTER_ORDER_PAID`.
- Added `craft\commerce\elements\Order::EVENT_BEFORE_COMPLETE_ORDER`.
- Added `craft\commerce\elements\Order::getAdjustmentsTotalByType()`.
- Added `craft\commerce\elements\Variant::EVENT_AFTER_CAPTURE_PRODUCT_SNAPSHOT`.
- Added `craft\commerce\elements\Variant::EVENT_BEFORE_CAPTURE_PRODUCT_SNAPSHOT`.
- Added `craft\commerce\elements\Variant::EVENT_BEFORE_CAPTURE_VARIANT_SNAPSHOT`.
- Added `craft\commerce\elements\Variant::EVENT_BEFORE_CAPTURE_VARIANT_SNAPSHOT`.
- Added `craft\commerce\models\Customer::getPrimaryBillingAddress()`.
- Added `craft\commerce\models\Customer::getPrimaryShippingAddress()`.
- Added `craft\commerce\models\LineItem::getAdjustmentsTotalByType()`.
- Added `craft\commerce\services\Addresses::EVENT_AFTER_SAVE_ADDREESS`.
- Added `craft\commerce\services\Addresses::EVENT_BEFORE_SAVE_ADDREESS`.
- Added `craft\commerce\services\Discounts::EVENT_BEFORE_MATCH_LINE_ITEM`.
- Added `craft\commerce\services\Emails::EVENT_AFTER_SAVE_EMAIL`.
- Added `craft\commerce\services\Emails::EVENT_AFTER_SAVE_EMAIL`.
- Added `craft\commerce\services\Emails::EVENT_AFTER_SEND_EMAIL`.
- Added `craft\commerce\services\Emails::EVENT_BEFORE_DELETE_EMAIL`.
- Added `craft\commerce\services\Emails::EVENT_BEFORE_SAVE_EMAIL`.
- Added `craft\commerce\services\Emails::EVENT_BEFORE_SEND_EMAIL`.
- Added `craft\commerce\services\Gateways::EVENT_REGISTER_GATEWAY_TYPES`.
- Added `craft\commerce\services\LineItems::EVENT_AFTER_SAVE_LINE_ITEM`.
- Added `craft\commerce\services\LineItems::EVENT_BEFORE_POPULATE_LINE_ITEM`.
- Added `craft\commerce\services\LineItems::EVENT_BEFORE_SAVE_LINE_ITEM`.
- Added `craft\commerce\services\LineItems::EVENT_CREATE_LINE_ITEM`.
- Added `craft\commerce\services\OrderAdjustments::EVENT_REGISTER_ORDER_ADJUSTERS`.
- Added `craft\commerce\services\OrderHistories::EVENT_ORDER_STATUS_CHANGE`.
- Added `craft\commerce\services\OrderStatuses::archiveOrderStatusById()`.
- Added `craft\commerce\services\Payments::EVENT_AFTER_CAPTURE_TRANSACTION`.
- Added `craft\commerce\services\Payments::EVENT_AFTER_CAPTURE_TRANSACTION`.
- Added `craft\commerce\services\Payments::EVENT_AFTER_PROCESS_PAYMENT`.
- Added `craft\commerce\services\Payments::EVENT_BEFORE_CAPTURE_TRANSACTION`.
- Added `craft\commerce\services\Payments::EVENT_BEFORE_PROCESS_PAYMENT`.
- Added `craft\commerce\services\Payments::EVENT_BEFORE_REFUND_TRANSACTION`.
- Added `craft\commerce\services\PaymentSources::EVENT_AFTER_SAVE_PAYMENT_SOURCE`.
- Added `craft\commerce\services\PaymentSources::EVENT_BEFORE_SAVE_PAYMENT_SOURCE`.
- Added `craft\commerce\services\PaymentSources::EVENT_DELETE_PAYMENT_SOURCE`.
- Added `craft\commerce\services\PaymentSources`.
- Added `craft\commerce\services\Plans::EVENT_AFTER_SAVE_PLAN`.
- Added `craft\commerce\services\Plans::EVENT_ARCHIVE_PLAN`.
- Added `craft\commerce\services\Plans::EVENT_BEFORE_SAVE_PLAN`.
- Added `craft\commerce\services\Plans`.
- Added `craft\commerce\services\Purchasables::EVENT_REGISTER_PURCHASABLE_ELEMENT_TYPES`.
- Added `craft\commerce\services\Sales::EVENT_BEFORE_MATCH_PURCHASABLE_SALE`.
- Added `craft\commerce\services\ShippingMethods::EVENT_REGISTER_AVAILABLE_SHIPPING_METHODS`.
- Added `craft\commerce\services\Subscriptions::EVENT_AFTER_CANCEL_SUBSCRIPTION`.
- Added `craft\commerce\services\Subscriptions::EVENT_AFTER_CREATE_SUBSCRIPTION`.
- Added `craft\commerce\services\Subscriptions::EVENT_AFTER_REACTIVATE_SUBSCRIPTION`.
- Added `craft\commerce\services\Subscriptions::EVENT_AFTER_SWITCH_SUBSCRIPTION`.
- Added `craft\commerce\services\Subscriptions::EVENT_BEFORE_CANCEL_SUBSCRIPTION`.
- Added `craft\commerce\services\Subscriptions::EVENT_BEFORE_CREATE_SUBSCRIPTION`.
- Added `craft\commerce\services\Subscriptions::EVENT_BEFORE_REACTIVATE_SUBSCRIPTION`.
- Added `craft\commerce\services\Subscriptions::EVENT_BEFORE_SWITCH_SUBSCRIPTION`.
- Added `craft\commerce\services\Subscriptions::EVENT_BEFORE_UPDATE_SUBSCRIPTION`.
- Added `craft\commerce\services\Subscriptions::EVENT_EXPIRE_SUBSCRIPTION`.
- Added `craft\commerce\services\Subscriptions::EVENT_RECEIVE_SUBSCRIPTION_PAYMENT`.
- Added `craft\commerce\services\Subscriptions`.
- Added `craft\commerce\services\TaxCategories::getAllTaxCategoriesAsList()`.
- Added `craft\commerce\services\Transactions::EVENT_AFTER_SAVE_TRANSACTION`.

### Changed
- Payment Methods are now called “Gateways”.
- Order statuses are now archived instead of deleted.
- Product types can no longer select applicable shipping categories. Instead, shipping categories select applicable product types.
- Product types can no longer select applicable tax categories. Instead, tax categories select applicable product types.
- Order status messages can now be longer than 255 characters. ([#465](https://github.com/craftcms/commerce/issues/465)
- Product and variant custom field data is no longer included in the line item snapshot by default for performance reasons. Use the new snapshot events to manually snapshot custom field data.
- Variant titles are now prefixed by their products’ titles.
- Last addresses used by customers are no longer stored. Instead, customers have primary shipping and billing addresses.
- The `paymentMethodSettings` config setting was renamed to `gatewaySettings`, and it now uses handles to reference gateways instead of IDs.
- The `sendCartInfoToGateways` was renamed to `sendCartInfo,` and is a per-gateway setting.
- The payment method overrides in `config/commerce.php` have been moved to `config/commerce-gateway.php`.
- The `craft.commerce.availableShippingMethods` Twig variable has been replaced with `craft.commerce.carts.cart.availableShippingMethods`.
- The `craft.commerce.cart` Twig variable has been replaced with `craft.commerce.carts.cart`.
- The `craft.commerce.countries` Twig variable has been replaced with `craft.commerce.countries.allCountries`.
- The `craft.commerce.countriesList` Twig variable has been replaced with `craft.commerce.countries.allCountriesAsList`.
- The `craft.commerce.currencies` Twig variable has been replaced with `craft.commerce.currencies.allCurrencies`.
- The `craft.commerce.customer` Twig variable has been replaced with `craft.commerce.customers.customer`.
- The `craft.commerce.discountByCode` Twig variable has been replaced with `craft.commerce.discounts.discountByCode`.
- The `craft.commerce.discounts` Twig variable has been replaced with `craft.commerce.discounts.allDiscounts`.
- The `craft.commerce.orders` Twig variable has been replaced with `craft.orders()`.
- The `craft.commerce.orderStatuses` Twig variable has been replaced with `craft.commerce.orderStatuses.allOrderStatuses`.
- The `craft.commerce.paymentCurrencies` Twig variable has been replaced with `craft.commerce.paymentCurrencies.allPaymentCurrencies`.
- The `craft.commerce.paymentMethods` Twig variable has been replaced with `craft.commerce.gateways.allCustomerEnabledGateways`.
- The `craft.commerce.primaryPaymentCurrency` Twig variable has been replaced with `craft.commerce.paymentCurrencies.primaryPaymentCurrency`.
- The `craft.commerce.products` Twig variable has been replaced with `craft.products()`.
- The `craft.commerce.productTypes` Twig variable has been replaced with `craft.commerce.productTypes.allProductTypes`.
- The `craft.commerce.sales` Twig variable has been replaced with `craft.commerce.sales.allSales`.
- The `craft.commerce.shippingCategories` Twig variable has been replaced with `craft.commerce.shippingCategories.allShippingCategories`.
- The `craft.commerce.shippingMethods` Twig variable has been replaced with `craft.commerce.shippingMethods.allShippingMethods`.
- The `craft.commerce.shippingZones` Twig variable has been replaced with `craft.commerce.shippingZones.allShippingZones`.
- The `craft.commerce.states` Twig variable has been replaced with `craft.commerce.states.allStates`.
- The `craft.commerce.statesArray` Twig variable has been replaced with `craft.commerce.states.allStatesAsList`.
- The `craft.commerce.taxCategories` Twig variable has been replaced with `craft.commerce.taxCategories.allTaxCategories`.
- The `craft.commerce.taxRates` Twig variable has been replaced with `craft.commerce.taxRates.allTaxRates`.
- The `craft.commerce.taxZones` Twig variable has been replaced with `craft.commerce.taxZones.allTaxZones`.
- The `craft.commerce.variants` Twig variable has been replaced with `craft.variants()`.
- `Customer::$lastUsedBillingAddress` has been replaced with `$primaryBillingAddress`.
- `Customer::$lastUsedShippingAddress` has been replaced with `$primaryShippingAddres`.
- `OrderAdjustment::$optionsJson` was renamed to `$sourceSnapshot`.
- `Variant::getSalesApplied()` was renamed to `getSales()`.
- `Variant::setSalesApplied()` was renamed to `setSales()`.
- The Shipping Rule interface now expects a shipping category ID passed to each rate method.
- Any custom shipping method classes should now extend `craft\commerce\base\ShippingMethod`.
- All hooks have been replaced by events.
- Replaced `customer.lastUsedShippingAddress` and `customer.lastUsedBillingAddress` with `customer.primaryBillingAddress` and `customer.primaryShippingAddress`.
- Vat ID validation is now powered by the “vat.php” library.

### Removed
- Removed the `cartCookieDuration` config setting. All carts are now related to craft php session and not their own cookie.
- Removed the `requireEmailForAnonymousPayments` config setting, as completed order now always require the correct email address to make anonymous payments on orders.
- Removed `baseShipping`, `baseDiscount`, `baseTax`, `baseTaxIncluded` attributes from the order model. Orders now have order-level adjustments.
- Removed `shipping`, `discount`, `tax`, `taxIncluded` attributes from the line item model. Line items now have line item level adjustments.
- Removed `PurchasableInterface::validateLineItem()`. `getLineItemRules()` should be used instead.
- Removed the `deleteOrderStatusById()` method on the `OrderStatuses` service.
- Removed the `OrderSettings` model, record, and service.
- Removed the `getCountryByAttributes()` method from the `Countries` service.
- Removed the `getStatesByAttributes()` method from the `States` service.
- Removed the `getLastUsedBillingAddress()` and `getLatUsedShippingAddress()` methods from `Customer` models.

### Fixed
- Fixed a bug where a product’s `getCpEditUrl()` method could omit the site handle on multi-site installs. ([craftcms/cms#3089](https://github.com/craftcms/cms/issues/3089))
- Fixed a bug where handles and names for archived gateways were not freed up for re-use. ([#485](https://github.com/craftcms/commerce/issues/485))

## 1.2.1368 - 2018-11-30

### Changed
- Updated the Payflow Omnipay driver to 2.3.1
- Updated the Securepay Omnipay driver to 2.2.0
- Updated the Authorize.net Omnipay driver to 2.5.1
- Updated the Payment Express Omnipay driver to 2.2.1
- Updated the Eway Omnipay driver to 2.2.2
- Updated the Payfast Omnipay driver to 2.2

## 1.2.1366 - 2018-11-28

### Fixed
- Fixed a bug where it was possible to create duplicate order history change records.
- Fixed a bug where offsite gateways wouldn’t redirect back and complete the transaction correctly for Control Panel payments.

## 1.2.1365 - 2018-10-23

### Fixed
- Fix a bug where it wasn’t possible to set the billing address based off an existing shipping address.

### Fixed
- Fixed a Javascript error when viewing a customer field on the Edit User page.

## 1.2.1364 - 2018-08-23

### Fixed
- Fixed a PHP error that would occur when saving a User.

## 1.2.1363 - 2018-08-23

### Added
- Added the `resaveAllCustomerOrdersOnCustomerSave` config setting.

### Fixed
- Fixed a bug where the Date Paid column on the Orders index page could show incorrect values.

### Security
- Fixed a bug where it was possible to access purchase receipts when it shouldn’t have been.

## 1.2.1362 - 2018-05-10

### Changed
- Craft Commerce will now enforce boolean types for settings that a gateway expects to be boolean.

### Fixed
- Fixed an SSL error that could when communicating with the Authorize.net payment gateway.

## 1.2.1360 - 2018-03-23

### Added
- The order index page now includes the time when displaying order dates.

### Changed
- Line item modals on View Order pages now include the line item total.
- Added Craft 2.6.3013 compatibility.

## 1.2.1359 - 2018-03-08

### Fixed
- Fixed an error where variants would indicate they had zero stock at checkout when they had been marked as having unlimited stock.

## 1.2.1358 - 2018-03-07

### Fixed
- Fixed a PHP error that would occur when using an order element criteria model.

## 1.2.1356 - 2018-03-07

### Added
- Added the `shippingMethod` order criteria param.

### Changed
- Order recalculation now occurs after the `orders.onBeforeSaveOrder` event.

### Fixed
- Fixed a bug where a blank order could be placed if the cart’s cookie was deleted while the customer was on the payment page.
- Fixed a bug where a cart could be completed despite a lack of available stock, in some cases.
- Fixed a bug where the “Capture” transaction button on View Order pages was still shown after a capture was completed.

## 1.2.1354 - 2018-02-06

### Added
- Craft Commerce now adds `Craft Commerce` to the `X-Powered-By` header on requests, unless disabled by the [sendPoweredByHeader](https://craftcms.com/docs/config-settings#sendPoweredByHeader) config setting.

### Changed
- Updated the Authorize.net driver to 2.5.1
- Updated the Worldpay Omnipay driver to 2.2.2
- Updated the PayPal Omnipay driver to 2.6.4
- Updated the Payflow Omnipay driver to 2.3
- Updated the Dompdf Package to 0.8.2

### Fixed
- Fixed an error that occurred when generating an order PDF.
- Fixed a PHP error that could occur if you edited a non-primary currency’s settings.

## 1.2.1353 - 2018-01-18

### Added
- Added the `requireShippingMethodSelectionAtCheckout` config setting.
- Added new user permissions to manage shipping and tax settings without needing to be an admin.

### Fixed
- Fixed an error that occurred when creating or editing a discount.
- Fixed an error that occurred when generating an order PDF.

## 1.2.1352 - 2018-01-16

### Added
- Added the ability to update the email address of a guest order from the Control Panel.
- Added the `commerce_defaultCartShippingAddress` and `commerce_defaultCartBillingAddress` plugin hooks.

## 1.2.1351 - 2017-10-31

### Added
- Added the `defaultSku` product criteria param.
- Added stock information to the Product index page.

### Fixed
- Fixed a bug where stock validation was off by one when different line item options were set for the same purchasable.
- Fixed a bug where custom adjusters supplied by plugins where not being sorted by priority before getting applied to the order.
- Fixed a bug where the `commerce/cart/updateCart` action was not returning the correct validation errors when an invalid shipping address was submitted along with the `sameAddress` param.

## 1.2.1350 - 2017-10-05

### Changed
- Order adjustments are now displayed in the order they were applied, rather than alphabetically.

### Fixed
- Fixed a bug where emails weren’t getting sent to customers.

## 1.2.1349 - 2017-09-29

### Added
- Added the `cp.commerce.product.edit.right-pane` template hook, enabling plugins to modify the right pane on Edit Product pages.
- Added the `pdfAllowRemoteImages` config setting, which can be set to `true` to allow external images to be loaded in PDF templates.

### Changed
- `Commerce_OrderModel::getEmail()` now always returns the associated user account’s email, if there is one.
- The error data returned for `commerce/customerAddresses/save` Ajax requests now include field handles as the error keys.
- `Commerce_CustomerModel::getEmail()` has now been deprecated. It will only return the email address of the associated user account’s email if there was one. Use `order.email` to get the email address of the order within templates.
- Updated the Dompdf package to 0.8.1.
- Updated the PayFast Omnipay driver to 2.1.3.

### Fixed
- Fixed an issue in the example templates where the “Use same address for billing” checkbox would remain checked when different addresses were previously selected.
- Fixed a tax calculation error that occurred when included tax was removed from a product’s price and subsequent additional taxes did not take the removed values into account.

## 1.2.1346 - 2017-07-24

### Added
- Added the `autoSetNewCartAddresses` config setting, which can be set to `false` to prevent Craft Commerce from automatically assigning the last-used billing and shipping addresses on new carts.

### Changed
- Updated the Migs Omnipay driver to 2.2.2
- Updated the Stripe Omnipay driver to 2.4.7

### Fixed
- Fixed an API authentication error when making payments using the Stripe gateway.
- Fixed a bug where the `commerce/payments/pay` action was still processing the payment even if the cart had errors placed on it by other plugins.
- Fixed a bug where `LineItemModel::onSale()` could sometimes return an incorrect response due to rounding errors.
- Fixed a PHP error that could occur if a purchasable invalidated a line item when it was being added to a new cart.
- Fixed an issue where credit card forms’ First/Last Name fields were getting overridden by billing addresses’ values for some gateways.
- Fixed a bug where adding to cart with invalid `options` params would pass stock validation.

## 1.2.1345 - 2017-06-26

### Added
- Percentage-based discounts now have the option to be applied to the item’s original price or its discounted price (if other discounts were already applied).

## Changed
- Ajax requests to `commerce/cart/*` actions will now get a `itemSubtotal` key in the response JSON.
- Updated the Omnipay Stripe driver to 2.4.6.
- Updated the Omnipay Payment Express driver to 2.2.1.
- Updated the Omnipay MultiSafePay driver to 2.3.6.
- Updated the Omnipay Worldpay driver to 2.2.1.

### Fixed
- Fixed a bug where email address limits on discounts were able to by circumvented if the customer changed the casing of the coupon code.
- Fixed a PHP error that occurred when viewing a cart in the Control Panel if no payment methods had been created yet.
- Fixed a bug where discounts based on user group were not being added/removed after the user logged in/out.
- Fixed a bug where variants’ sale prices were only getting rounded when at least one sale was applied.
- Fixed a bug where special characters in Tax and Shipping Category names could break some form inputs in the Control Panel.
- Fixed a validation error that occurred when saving two shipping rules with the same name.

## 1.2.1343 - 2017-06-09

### Added
- Added the `pdfPaperSize` config setting.
- Added the `pdfPaperOrientation` config setting.
- Added a new Stripe gateway setting that determines whether the `receipt_email` param should be sent in payment requests.
- Added the `commerce_transactions.onCreateTransaction` event, which enables plugins to modify a newly-created transaction model.

### Changed
- Updated the Buckeroo driver to 2.2.
- Updated the Stripe driver to 2.4.5.
- Enabled the Buckeroo Credit Card Gateway within the Buckeroo Omnipay driver.

## 1.2.1342 - 2017-05-24

### Added
- Added support for Worldpay’s new `v1` API.

### Fixed
- Fixed a bug where `VariantModel:onSale()` could sometimes return an incorrect response due to rounding errors.
- Fixed a PHP error that occurred when saving a product with an empty dimension input on servers running PHP 7.
- Fixed a issue where orders were getting recalculated after receiving a completion response, when using the Sage Pay gateway.
- Fixed a PHP error that occurred when a plugin prevented a purchasable from getting added to the cart.

## 1.2.1341 - 2017-05-02

### Changed
- Increased the tax rate decimal storage length to allow 3 decimal places in tax rate percentages.
- The `CommerceDbHelper` class has be deprecated.

### Fixed
- Fixed a bug where some characters in product names were getting double-encoded on View Order pages.
- Fixed a bug where orders were incorrectly recalculating their adjustments when receiving notifications from the SagePay payment gateway.
- Fixed a tax calculation bug that occurred when using the “Total Order Price” taxable subject.

## 1.2.1339 - 2017-04-24

### Added
- Added new “Taxable Subject” options to Tax Rates, enabling taxes to be applied at the order level.
- Added the `datePaid` order element criteria attribute.

### Changed
- Updated the Dompdf package to 0.8.
- Updated the Omnipay Mollie driver to 3.2.
- Updated the Omnipay Authorize.net driver to 2.5.
- Updated the Omnipay MultiSafePay driver to 2.3.4.

### Fixed
- Fixed some PHP errors that occurred when rendering PDFs on servers running PHP 7.1.

## 1.2.1338 - 2017-04-04

### Added
- Added the `requireBillingAddressAtCheckout` config setting.
- Added the `cp.commerce.order.main-pane` template hook to the View Order page.
- Added `Commerce_VariantModel::hasStock()`.

### Fixed
- Fixed some PHP errors that occurred when saving products on servers running PHP 7.1.
- Fixed a bug where the `commerce/payments/pay` action was not blocking disabled payment methods.
- Fixed a bug where old carts did not default to the primary payment currency when their current payment currency was no longer valid.

## 1.2.1337 - 2017-03-08

### Added
- Added the `commerce_sale.onBeforeMatchProductAndSale` event, which enables plugins to add custom matching logic to sales.
- Added the `commerce_products.onBeforeEditProduct` event.
- Added the `cp.commerce.product.edit` template hook to the Edit Product page.

### Changed
- If a product SKU can’t be generated from its product type’s Automatic SKU Format, Craft Commerce now logs why.

### Fixed
- Fixed some PHP errors that occurred on servers running PHP 7.1.
- Fixed a bug where line items could be removed if their `qty` param was missing from a `commerce/cart/updateLineItem` request.
- The Orders index page now displays zero-value currency amounts, instead of leaving the cell blank.
- Fixed bug where duplicate products could be displayed when editing sales when the User Groups condition was in use.
- Fixed a bug where the `isUnpaid` and `isPaid` order element criteria params did not work correctly.
- Fixed a PHP error that occurred if a plugin’s custom shipping method object didn’t inherit `BaseModel`.
- Fixed a bug where payments made with MultiSafepay would be marked as successful before the user was redirected to the offsite gateway.
- Fixed a bug where shipping rule names were required to be unique across the entire installation, rather than per-shipping method.

## 1.2.1334 - 2017-01-30

### Added
- Added a new `purgeInactiveCarts` config setting, which determines whether Craft Commerce should purge inactive carts from the database (`true` by default).
- Added a new `commerce_modifyOrderAdjusters` hook, which enables plugins to modify the order adjusters before they are applied.
- Added the “Shipping Method” and “Payment Method” table attribute options to the Orders index page.

### Changed
- Updated the Stripe gateway library to 2.4.2.
- Updated the PayPal gateway library to 2.6.3.
- Fixed a memory error that occurred when purging a large number of carts.

### Fixed
- Fixed a bug where the `hasVariant` product criteria attribute would only account the first 100 variants.
- Fixed a bug where custom order adjusters could not inspect earlier adjustments made to the order within the current recalculation.
- Fixed a bug where the default product type that gets created on installation was referencing the old `commerce` templates path, rather than `shop`.
- Fixed compatibility with some payment gateways that were expecting abbreviated state names in the billing address.

## 1.2.1333 - 2017-01-05

### Fixed
- Fixed a PHP error that occurred when retrieving the sale price of variants that were fetched via `craft.commerce.products`.

## 1.2.1332 - 2017-01-03

### Added
- Added the `commerce_modifyItemBag` hook, allowing plugins to modify cart information sent to the payment gateway.
- Added the `requireShippingAddressAtCheckout` config setting.
- Added a new `defaultHeight` product criteria param, for querying products by their default variant’s height.
- Added a new `defaultLength` product criteria param, for querying products by their default variant’s length.
- Added a new `defaultWidth` product criteria param, for querying products by their default variant’s width.
- Added a new `defaultWeight` product criteria param, for querying products by their default variant’s weight.

### Fixed
- Fixed a bug where sales were not being applied to variants that were fetched via `craft.commerce.variants`.
- Fixed a bug where line items’ `salePrice` were not reflecting any changes made to their `saleAmount` via the `lineItem.onPopulateLineItem` event.

## 1.2.1331 - 2016-12-13

### Added
- Craft Commerce now includes a gateway adapter for Payeezy by First Data.
- Added `Commerce_VariantModel::getSalesApplied()`, which returns an array of the `Commerce_SaleModel` objects that were used to calculate the salePrice of the variant.

### Changed
- Ajax requests to `commerce/cart/*` actions now include `subtotal` and `shippingCategoryId` properties in the response data.
- The `commerce_orders/beforeOrderComplete` event now gets fired a little later than before, giving plugins a chance to change the order status ID.

### Fixed
- Fixed a bug where MultiSafepay was not being treated as an offsite payment gateway.

## 1.2.1330 - 2016-12-06

### Changed
- Added a new `baseTax` attribute to order models, which can be modified by custom order adjusters to add taxes to the order as a whole.
- `Commerce_OrderModel::getTotalTax()` now includes the new `baseTax` amount.

### Fixed
- Fixed a rounding error that occurred with some percentage-based discounts.
- Fixed a PHP error that occurred when searching for products with the `hasVariants` criteria param, in some cases.

## 1.2.1329 - 2016-11-30

### Fixed
- Fixed a bug where discounts without a coupon code condition could apply before their start date.
- Fixed a bug where the `hasSales` product criteria attribute would only apply to the first 100 products.
- Fixed a bug where the post-payment redirect would take the customer to the site homepage.

## 1.2.1328 - 2016-11-29

### Added
- Craft Commerce now includes a gateway adapter for MultiSafepay.

### Changed
- Ajax requests to `cart/updateCart` now include a `cart` object in the response data in the event of an error.

### Fixed
- Fixed a bug where PayPal payments could fail due to inconsistencies between how Craft Commerce and PayPal calculated the total payment amount for transactions.
- Fixed a bug where First Name and Last Name customer field labels weren’t being translated for the current locale in the Control Panel.
- Fixed a bug some offsite gateway payment requests were not getting sent with the correct return and cancel URLs.
- Fixed a bug that prevented Craft Commerce from updating successfully from pre-1.0 versions on case-sensitive file systems.
- Fixed a bug where applicable VAT taxes were not being removed correctly for customers with a valid VAT ID.
- Fixed a bug where archived payment methods were still showing up as options in Control Panel payment form modals.

## 1.2.1327 - 2016-10-25

### Changed
- When saving a product type, if any tax/shipping categories had been deselected, Craft Commerce will now reassign any existing products with the no-longer-available tax/shipping categories to the default categories.
- The “HTML Email Template Path” Email setting can now contain Twig code.

### Fixed
- Fixed a bug where Craft Commerce was not respecting the system time zone when purging inactive carts.
- Fixed a bug where a no-longer-applicable shipping method could still be selected by a cart if it was the only defined shipping method.
- Fixed a bug where the `Commerce_ProductModel` provided by the onSaveProduct event was not updated with the latest and greatest values based on its default variant.
- Fixed a bug where all products were being re-saved when a product type was saved, rather than just the products that belong to that product type.
- Fixed a PHP error that occurred when adding something to the cart, if the cart didn’t have a shipping address yet and the default tax zone’s tax rate was marked as VAT.
- Fixed a bug where a coupon based discount could apply before its start date.

## 1.2.1325 - 2016-10-13

### Fixed
- Fixed a PHP error that occurred when a custom purchasable didn’t provide a tax category ID.
- Fixed a bug where the relevant template caches were not being cleared after the stock of a variant was deducted.
- Fixed a display issue on the order transaction details modal when a large amount of gateway response data was present.

## 1.2.1324 - 2016-10-12

### Fixed
- Fixed a bug where orders were not being marked as complete after successful offsite gateway payments.
- Fixed a PHP error that occurred when deleting a product type.

## 1.2.1323 - 2016-10-11

### Added
- It is now possible to accept payments in multiple currencies.
- Added Shipping Categories.
- Discounts can now be user-sorted, which defines the order that they will be applied to carts.
- Discounts now have the option to prevent subsequent discounts from being applied.
- The start/end dates for Discounts and Sales can now specify the time of day.
- Discounts can now have a “Minimum Purchase Quantity” condition.
- Product Types now have an “Order Description Format” setting, which can be used to override the description of the products in orders’ line items.
- Addresses now have “Attention”, “Title”, and “Business ID” fields.
- Added the “Order PDF Filename Format” setting in Commerce → Settings → General Settings, for customizing the format of order PDF filenames.
- Added the `useBillingAddressForTax` config setting. If enabled, Craft Commerce will calculate taxes based on orders’ billing addresses, rather than their shipping addresses.
- Added the `requireEmailForAnonymousPayments` config setting. If enabled, Craft Commerce will require the email address of the order to be submitted in anonymous payment requests.
- The IP address of the customer is now stored on the order during order completion.
- Craft Commerce now makes all payment gateways available to unregistered installs, rather than limiting users to a single “Dummy” gateway.
- Added support for SagePay Server.
- Added support for the Netbanx Hosted.
- Added the `commerceCurrency` filter, which works identically to the |currency filter by default, but also has `convert` and `format` arguments that can be used to alter the behavior.
- Added `craft.commerce.shippingMethods`.
- Added `craft.commerce.shippingCategories`.
- Added `craft.commerce.shippingZones`.
- Added `craft.commerce.taxZones`.
- Added `OrderStatusService::getDefaultOrderStatusId()`.
- Added the `commerce_payments.onBeforeCaptureTransaction` and `onCaptureTransaction` events.
- Added the `commerce_payments.onBeforeRefundTransaction` and `onRefundTransaction` events.
- Added the `commerce_email.onBeforeSendEmail` and `onSendEmail` events.
- Added the `cp.commerce.order.edit` hook to the View Order page template.
- Added the [PHP Units of Measure](https://github.com/PhpUnitsOfMeasure/php-units-of-measure) PHP package.
- Added the [Vat Validation](https://github.com/snowcap/vat-validation) PHP package.

### Changed
- The tax categories returned by the template function `craft.commerce.getTaxCategories()` are now represented by `Commerce_TaxCategory` models by default, rather than arrays. To get them returned as arrays, you can pass `true` into the function.
- Status-change notification emails are now sent to the customer in the language they placed the order with.
- It’s now possible to update product statuses on the Products index page.
- The example templates folder has been renamed from “commerce” to “shop”.
- Craft Commerce now re-saves existing products when a Product Type’s settings are saved.
- The Tax Rates index page now lists the Tax Categories and Tax Zones each Tax Rate uses.
- Tax Rates now have the option to exclude themselves from orders with a valid VAT ID.
- Transaction Info HUDs on View Order pages now show the transaction IDs.
- Craft Commerce now stores the complete response data for gateway transaction requests in the commerce_transactions table.
- The commerce/cart/updateCart action now includes all validation errors found during partial cart updates in its response.
- Reduced the number of order recalculations performed during payment.
- The View Order page no longer labels an order as paid if its total price is zero.
- Craft Commerce now logs invalid email addresses when attempting to send order status notification emails.
- Custom fields on an order can now only be updated during payment if it is the user’s active cart.
- Craft Commerce now provides Stripe with the customer’s email address to support Stripe’s receipt email feature.
- Payment failures using PayPal Express now redirect the customer back to PayPal automatically, rather than displaying a message instructing the customer to return to PayPal.
- Updated the Authorize.Net gateway library to 2.4.2.
- Updated the Dummy gateway library to 2.1.2.
- Updated the Molli gateway library to 3.1.
- Updated the Payfast gateway library to 2.1.2.
- Updated the Payflow gateway library to 2.2.1.
- Updated the Stripe gateway library to 2.4.1.

### Deprecated
- Deprecated the `update` variable in email templates. The `orderHistory` variable should be used instead.

### Fixed
- Fixed a bug where `Commerce_OrderService::completeOrder()` was not checking to make sure the order was not already completed before doing its thing.
- Fixed a bug where addresses’ “Map” links on View Order pages were not passing the full address to the Google Maps window.
- Fixed an bug where address validation was not respecting the country setting, “Require a state to be selected when this country is chosen”.
- Fixed a bug where submitting new addresses to a fresh cart caused a cart update failure.
- Fixed a bug where collapsed variants’ summary info was overlapping the “Default” button.

## 1.1.1317 - 2016-09-27

### Added
- Craft Commerce is now translated into Portuguese.

### Fixed
- Fixed a bug where Edit Address modals on View Order pages were not including custom states in the State field options.

## 1.1.1217 - 2016-08-25

### Fixed
- Fixed a PHP error that occurred when referencing the default currency.

## 1.1.1216 - 2016-08-25

### Fixed
- Fixed a bug where eager-loading product variants wasn’t working.
- Fixed a bug where customer addresses were not showing up in the View Order page if they contained certain characters.
- Fixed a bug where orders were not getting marked as complete when they should have in some cases, due to a rounding comparison issue.

## 1.1.1215 - 2016-08-08

### Changed
- Customer Info fields now return the user’s `CustomerModel` when accessed in a template.

### Fixed
- Fixed a bug where discounts that apply free shipping to an order were not including the shipping reduction amount in the discount order adjustment amount.
- Fixed a bug where editing an address in the address book would unintentionally select that address as the active cart’s shipping address.
- Fixed SagePay Server gateway support.

## 1.1.1214 - 2016-07-20

### Fixed
- Fixed an error that occurred when PayPal rejected a payment completion request due to duplicate counting of included taxes.
- Fixed a MySQL error that could occur when `ElementsService::getTotalElements()` was called for orders, products, or variants.

## 1.1.1213 - 2016-07-05

### Changed
- Transaction dates are now shown on the View Order page.
- Order status change dates are now shown on the View Order page.
- Updated the Authorize.Net Omnipay gateway to 2.4, fixing issues with Authorize.Net support.
- Cart item information is now sent on gateway payment completion requests, in addition to initial payment requests.

### Fixed
- Fixed a bug where payments using Worldpay were not getting automatically redirected back to the store.

## 1.1.1212 - 2016-06-21

### Changed
- Line item detail HUDs within the View Order page now include the items’ subtotals.
- Renamed `Commerce_LineItemModel`’s `subtotalWithSale` attribute to `subtotal`, deprecating the former.
- Renamed `Commerce_OrderModel`’s `itemSubtotalWithSale` attribute to `itemSubtotal`, deprecating the former.
- Each of the nested arrays returned by `craft.commerce.availableShippingMethods` now include a `method` key that holds the actual shipping method object.

### Fixed
- Fixed a MySQL error that occurred when MySQL was running in Strict Mode.
- Fixed a rounding error that occurred when calculating tax on shipping costs.

## 1.1.1211 - 2016-06-07

### Added
- Added a new “Per Email Address Limit” condition to coupon-based discounts, which will limit the coupons’ use by email address.
- Added the ability to clear usage counters for coupon-based discounts.
- Added a new `hasSales` product criteria param, which can be used to limit the resulting products to those that have at least one applicable sale.
- Added a new `hasPurchasables` order criteria param, which can be used to limit the resulting orders to those that contain specific purchasables.
- Added a new `commerce_lineItems.onPopulateLineItem` event which is called right after a line item has been populated with a purchasable, and can be used to modify the line item attributes, such as its price.
- Added `LineItemModel::getSubtotal()` as an alias of the now-deprecated `getSubtotalWithSale()`.

### Fixed
- Fixed a bug where the “Per User Limit” discount condition was not being enforced for anonymous users.
- Fixed a bug where the quantity was not being taken into account when calculating a weight-based shipping cost.
- Fixed a validation error that could occur when submitting a payment for an order with a percentage-based discount.
- Fixed a bug where the cart was not getting recalculated when an associated address was updated in the user’s address book.

## 1.1.1210 - 2016-05-17

### Fixed
- Fixed a bug where sales could be applied to the same line item more than once.
- Fixed a bug where the `commerce/cart/cartUpdate` controller action’s Ajax response did not have up-to-date information.

## 1.1.1208 - 2016-05-16

### Added
- Added `commerce_products.onBeforeDeleteProduct` and `onDeleteProduct` events.

### Fixed
- Fixed a PHP error that occurred when adding a new item to the cart.

## 1.1.1207 - 2016-05-11

### Fixed
- Fixed a PHP error that occurred when saving a product with unlimited stock.

## 1.1.1206 - 2016-05-11

### Changed
- It is now possible to show customers’ and companies’ names on the Orders index page.
- Craft Commerce now sends customers’ full names to the payment gateways, pulled from the billing address.
- Craft Commerce now ensures that orders’ prices don’t change in the middle of payment requests, and declines any payments where the price does change.
- The onBeforeSaveProduct event is now triggered earlier to allow more modification of the product model before saving.
- Updated the Omnipay gateway libraries to their latest versions.

### Fixed
- Fixed a bug where changes to purchasable prices were not reflected in active carts.
- Fixed a PHP error that occurred when an active cart contained a variant that had no stock or had been disabled.
- Fixed a PHP error that occurred when paying with the Paypal Express gateway.

## 1.1.1202 - 2016-05-03

### Added
- Added the `commerce_lineItems.onCreateLineItem` event.
- Added the `hasStock` variant criteria param, which can be set to `true` to find variants that have stock (including variants with unlimited stock).

### Changed
- The View Order page now shows whether a coupon code was used on the order.
- All payment gateways support payments on the View Order page now.
- It is now possible to delete countries that are in use by tax/shipping zones and customer addresses.
- State-based tax/shipping zones now can match on the state abbreviation, in addition to the state name/ID.
- Craft Commerce now sends descriptions of the line items to gateways along with other cart info, when the `sendCartInfoToGateways` config setting is enabled.

### Fixed
- Fixed a bug where payment method setting values that were set from config/commerce.php would get saved to the database when the payment method was resaved in the Control Panel.
- Fixed a PHP error that occurred when calling `Commerce_OrderStatusesService::getAllEmailsByOrderStatusId()` if the order status ID was invalid.
- Fixed a PHP error that occurred when a cart contained a disabled purchasable.
- Fixed a bug where an order status’ sort order was forgotten when it was resaved.
- Fixed a bug where the `hasVariant` product criteria param was only checking the first 100 variants.
- Fixed a bug where only logged-in users could view a tokenized product preview URL.
- Fixed an issue where the selected shipping method was not getting removed from the cart when it was no longer available, in some cases.

## 1.1.1200 - 2016-04-13

### Added
- Added the `commerce_products.onBeforeSaveProduct` and `onSaveProduct` events.
- Added the `commerce_lineItems.onBeforeSaveLineItem` and `onSaveLineItem` events.

### Changed
- Stock fields are now marked as required to make it more clear that they are.
- Added a new “The Fleece Awakens” default product.

### Fixed
- Fixed an error that occurred when a variant was saved without a price.
- Fixed a bug where various front-end templates wouldn’t load correctly from the Control Panel if the [defaultTemplateFileExtensions](link) or [indexTemplateFilename](link) config settings had custom values.
- Fixed a bug where products’ `defaultVariantId` property was not being set on first save.
- Fixed a validation error that occurred when a cart was saved with a new shipping address and an existing billing address.
- Fixed a bug where customers’ last-used billing addresses were not being remembered.
- Fixed a MySQL error that occurred when attempting to delete a user that had an order transaction history.

### Security
- Fixed an XSS vulnerability.

## 1.1.1198 - 2016-03-22

### Added
- Added the `sendCartInfoToGateways` config setting, which defines whether Craft Commerce should send info about a cart’s line items and adjustments when sending payment requests to gateways.
- Product models now have a `totalStock` property, which returns the sum of all available stock across all of a product’s variants.
- Product models now have an `unlimitedStock` property, which returns whether any of a product’s variants have unlimited stock.
- Added the `commerce_variants.onOrderVariant` event.

### Changed
- Updated the Omnipay Authorize.Net driver to 2.3.1.
- Updated the Omnipay FirstData driver to 2.3.0.
- Updated the Omnipay Mollie driver to 3.0.5.
- Updated the Omnipay MultiSafePay driver to 2.3.0.
- Updated the Omnipay PayPal driver to 2.5.3.
- Updated the Omnipay Pin driver to 2.2.1.
- Updated the Omnipay SagePay driver to 2.3.1.
- Updated the Omnipay Stripe driver to  v2.3.1.
- Updated the Omnipay WorldPay driver to 2.2.

### Fixed
- Fixed a bug where shipping address rules and tax rates were not finding their matching shipping zone in some cases.
- Fixed a bug where the credit card number validator was not removing non-numeric characters.
- Fixed a PHP error that occurred when saving an order from a console command.

## 1.1.1197 - 2016-03-09

### Changed
- Ajax requests to the “commerce/payments/pay” controller action now include validation errors in the response, if any.

### Fixed
- Fixed a credit card validation bug that occurred when using the eWay Rapid gateway.
- Fixed an error that occurred on the Orders index page when searching for orders.
- Fixed a bug where refreshing the browser window after refunding or paying for an order on the View Order page would attempt to re-submit the refund/payment request.
- Fixed a bug where `Commerce_PaymentsService::processPayment()` was returning `false` when the order was already paid in full (e.g. due to a 100%-off coupon code).
- Fixed a bug where variants were defaulting to disabled for products that only had a single variant.

## 1.1.1196 - 2016-03-08

### Added
- Added Slovak message translations.
- Added Shipping Zones, making it easier to relate multiple Shipping Methods/Rules to a common list of countries/states. (Existing Shipping Rules will be migrated to use Shipping Zones automatically.)
- Added a “Recent Orders” Dashboard widget that shows a table of recently-placed orders.
- Added a “Revenue” Dashboard widget that shows a chart of recent revenue history.
- The Orders index page now shows a big, beautiful revenue chart above the order listing.
- It is now possible to edit Billing and Shipping addresses on the View Order page.
- It is now possible to manually mark orders as complete on the View Order page.
- It is now possible to submit new order payments from the View Order page.
- Edit Product pages now have a “Save as a new product” option in the Save button menu.
- Edit Product pages now list any sales that are associated with the product.
- It is now possible to sort custom order statuses.
- It is now possible to sort custom payment methods.
- It is now possible to soft-delete payment methods.
- Added a “Link to a product” option to Rich Text fields’ Link menus, making it easy to create links to products.
- Added support for Omnipay “item bags”, giving gateways some information about the cart contents.
- Added the “gatewayPostRedirectTemplate” config setting, which can be used to specify the template that should be used to render the POST redirection page for gateways that require it.
- Added support for eager-loading variants when querying products, by setting the `with: 'variants'` product param.
- Added support for eager-loading products when querying variants, by setting the `with: 'product'` variant param.
- Added `craft.commerce.variants` for querying product variants with custom parameters.
- Added the “defaultPrice” product criteria parameter, for querying products by their default variant’s price.
- Added the “hasVariant” product criteria parameter, for querying products that have a variant matching a specific criteria. (This replaces the now-deprecated “withVariant” parameter”.)
- Added the “stock” variant criteria parameter, for querying variants by their available stock.
- Added the “commerce/payments/pay” controller action, replacing the now-deprecated “commerce/cartPayment/pay” action.
- Added the “commerce/payments/completePayment” controller action, replacing the now-deprecated “commerce/cartPayment/completePayment” action.
- The “commerce/payments/pay” controller action now accepts an optional “orderNumber” param, for specifying which order should receive the payment. (If none is provided, the active cart is used.)
- The “commerce/payments/pay” controller action now accepts an optional “expiry” parameter, which takes a combined month + year value in the format “MM/YYYY”.
- The “commerce/payments/pay” controller action doesn’t required “redirect” and “cancelUrl” params, like its predecessor did.
- The “commerce/payments/pay” controller action supports Ajax requests.
- Added an abstract Purchasable class that purchasables can extend, if they want to.
- Gateway adapters are now responsible for creating the payment form model themselves, via the new `getPaymentFormModel()` method.
- Gateway adapters are now responsible for populating the CreditCard object based on payment form data themselves, via the new `populateCard()` method.
- Gateway adapters now have an opportunity to modify the Omnipay payment request, via the new `populateRequest()` method.
- Gateway adapters can now add support for Control Panel payments by implementing `cpPaymentsEnabled()` and `getPaymentFormHtml()`.

### Changed
- `Commerce_PaymentFormModel` has been replaced by an abstract BasePaymentFormModel class and subclasses that target specific gateway types.
- Gateway adapters must now implement the new `getPaymentFormModel()` and `populateCard()` methods, or extend `CreditCardGatewayAdapter`.
- The signatures and behaviors of `Commerce_PaymentsService::processPayment()` and `completePayment()` have changed.
- New Sales and Discounts are now enabled by default.
- The Orders index page now displays orders in chronological order by default.
- It is no longer possible to save a product with a disabled default variant.
- It is no longer possible to add a disabled variant, or the variant of a disabled product, to the cart.
- `Commerce_PaymentsService::processPayment()` and `completePayment()` no longer respond to the request directly, unless the gateway requires a redirect via POST. They now return `true` or `false` indicating whether the operation was successful, and leave it up to the controller to handle the client response.

### Deprecated
- The `commerce/cartPayment/pay` action has been deprecated. `commerce/payments/pay` should be used instead.
- The `commerce/cartPayment/completePayment` action has been deprecated. `commerce/payments/completePayment` should be used instead.
- The `withVariant` product criteria parameter has been deprecated. `hasVariant` should be used instead.

## 1.0.1190 - 2016-02-26

### Fixed
- Fixed a bug where product-specific sales were not being applied correctly.

## 1.0.1189 - 2016-02-23

### Changed
- Reduced the number of SQL queries required to perform various actions.
- The “Enabled” checkbox is now checked by default when creating new promotions and payment methods.
- Edit Product page URLs no longer require the slug to be appended after the product ID.
- Completed orders are now sorted by Date Ordered by default, and incomplete orders by Date Updated, in the Control Panel.

### Fixed
- Fixed a PHP error that occurred if an active cart contained a purchasable that had been deleted in the back-end.
- Fixed a PHP error that occurred when trying to access the addresses of a non-existent customer.
- Fixed a bug where only a single sale was being applied to products even if there were multiple matching sales.

## 1.0.1188 - 2016-02-09

### Changed
- Order queries will now return zero results if the `number` criteria param is set to any empty value besides `null` (e.g. `false` or `0`).
- Improved the behavior of the Status menu in the Update Order Status modal on View Order pages.
- Added some `<body>` classes to some of Craft Commerce’s Control Panel pages.

### Fixed
- Fixed a bug where new carts could be created with an existing order number.
- Fixed a bug where the default descriptions given to discounts were not necessarily using the correct currency and number formats.
- Fixed a bug where a default state was getting selected when creating a new shipping rule, but it was not getting saved.
- Fixed a bug where variants could not be saved as disabled.

## 1.0.1187 - 2016-01-28

### Added
- Added `craft.commerce.getDiscountByCode()`, making it possible for templates to fetch info about a discount by its code.

### Changed
- OrderHistoryModel objects now have a `dateCreated` attribute.

### Fixed
- Fixed a bug where customers could select addresses that did not belong to them.
- Fixed a bug where new billing addresses were not getting saved properly when carts were set to use an existing shipping address, but `sameAddress` was left unchecked.
- Fixed a bug where numeric variant fields (e.g Price) were storing incorrect values when entered from locales that use periods as the grouping symbol.
- Fixed a PHP error that occurred when saving a custom order status with no emails selected.
- Fixed a bug where discounts were being applied to carts even after the discount had been disabled.
- Fixed a bug where carts were not displaying descriptions for applied discounts.
- Fixed a bug where variants’ Title fields were not showing the correct locale ID in some cases.

## 1.0.1186 - 2016-01-06

### Changed
- Updated the translation strings.

### Fixed
- Fixed a PHP error that occurred when attempting to change a tax category’s handle.
- Fixed a PHP error that occurred when attempting to save a discount or sale without selecting any products or product types.

## 1.0.1185 - 2015-12-21

### Added
- Orders now have an `email` criteria parameter which can be used to only query orders placed with the given email.
- Address objects now have `getFullName()` method, for returning the customer’s first and last name combined.
- Added the `totalLength` attribute to front-end cart Ajax responses.
- It’s now possible to sort orders by Date Ordered and Date Paid on the Orders index page.

### Changed
- A clear error message is now displayed when attempting to save a product, if the product type’s Title Format setting is invalid.
- A clear error message is now displayed when attempting to save a product, if the product type’s Automatic SKU Format setting is invalid.
- Any Twig errors that occur when rendering email templates are now caught and logged, without affecting the actual order status change.
- The Payment Methods index now shows the payment methods’ gateways’ actual display names, rather than their class names.
- Payment method settings that are being overridden in craft/config/commerce.php now get disabled from Edit Payment Method pages.
- The extended line item info HUD now displays the included tax for the line item.

### Fixed
- Fixed a bug where the cart was not immediately forgotten when an order was completed.
- Fixed a bug where `Commerce_OrderModel::getTotalLength()` was returning the total height of each of its line items, rather than the length.
- Fixed a bug where variants’ height, length, and width were not being saved correctly on order line item snapshots.
- Fixed a bug where order queries would return results even when the `user` or `customer` params were set to invalid values.
- Fixed a PHP error that occurred when accessing a third party shipping method from an order object.
- Fixed a PHP error that occurred when accessing the Sales index page.
- Fixed a PHP error that occurred when loading dependencies on some servers.
- Fixed a JavaScript error that occurred when viewing extended info about an order’s line items.
- Fixed some language and styling bugs.

## 1.0.1184 - 2015-12-09

### Added
- Added support for inline product creation from product selection modals.
- Products now have an `editable` criteria parameter which can be used to only query products which the current user has permission to edit.
- Added support for payment methods using the eWAY Rapid gateway.

### Changed
- Improved compatibility with some payment gateways.
- Added the `shippingMethodId` attribute to front-end cart Ajax responses.
- Users that have permission to access Craft Commerce in the Control Panel, but not permission to manage Orders, Products, or Promotions now get a 403 error when accessing /admin/commerce, rather than a blank page.
- The “Download PDF” button no longer appears on the View Order page if no PDF template exists yet.
- `Commerce_OrderModel::getPdfUrl()` now only returns a URL if the PDF template exists; otherwise null will be returned.
- Errors that occur when parsing email templates now get logged in craft/storage/runtime/logs/commerce.log.
- Improved the wording of error messages that occur when an unsupported gateway request is made.

### Fixed
- Fixed a bug where entering a sale’s discount amount to a decimal number less than 1 would result in the sale applying a negative discount (surcharge) to applicable product prices. Please check any existing sales to make sure the correct amount is being discounted.
- Fixed bug where email template errors would cause order completion to fail.
- Fixed a bug where shipping rule description fields were not being saved.
- Fixed a PHP error that could occur when saving a product via an Element Editor HUD.
- Fixed a bug where billing and shipping addresses were receiving duplicate validation errors when the `sameAddress` flag was set to true.
- Fixed a JavaScript error that occurred when changing an order’s status on servers with case-sensitive file systems.

## 1.0.1183 - 2015-12-03

### Changed
- Discounts are now entered as positive numbers in the CP (e.g. a 50% discount is defined as either “0.5” or “50%” rather than “-0.5” or “-50%”).
- Added the `commerce_cart.onBeforeAddToCart` event.
- Added the `commerce_discounts.onBeforeMatchLineItem` event, making it possible for plugins to perform additional checks when determining if a discount should be applied to a line item.
- Added the `commerce_payments.onBeforeGatewayRequestSend` event.

### Fixed
- Fixed a PHP error that would occur when the Payment Methods index page if any of the existing payment methods were using classes that could not be found.
- Fixed a bug where some failed payment requests were not returning an error message.
- Fixed a bug where `PaymentsService::processPayment()` was attempting to redirect to the order’s return URL even if it didn’t have one, in the event that the order was already paid in full before `processPayment()` was called. Now `true` is returned instead.
- Fixed some UI strings that were not getting properly translated.

## 1.0.1182 - 2015-12-01

### Added
- Tax Rates now have a “Taxable Subject” setting, allowing admins to choose whether the Tax Rate should be applied to shipping costs, price, or both.
- View Order pages now display notes and options associated with line items.
- Added new `commerce_addresses.beforeSaveAddress` and `saveAddress` events.
- Purchasables now must implement a `getIsPromotable()` method, which returns whether the purchasable can be subject to discounts.
- Variants now support a `default` element criteria param, for only querying variants that are/aren’t the default variant of an invariable product.

### Changed
- All number fields now display values in the current locale’s number format.
- Variant descriptions now include the product’s title for products that have variants.
- It is now more obvious in the UI that you are unable to delete an order status while orders exist with that status.
- The `commerce_orders.beforeSaveOrder` event now respects event’s `$peformAction` value.
- The `commerce_orders.beforeSaveOrder` and `saveOrder` events trigger for carts, in addition to completed orders.
- `Commerce_PaymentsService::processPayment()` no longer redirects the browser if the `$redirect` argument passed to it is `null`.
- Renamed `Commerce_VariantsService::getPrimaryVariantByProductId()` to `getDefaultVariantByProductId()`.
- Updated all instances of `craft.commerce.getCart()` to `craft.commerce.cart` in the example templates.
- Customers are now redirected to the main products page when attempting to view their cart while it is empty.

### Removed
- Removed the `commerceDecimal` and `commerceCurrency` template filters. Craft CMS’s built-in [number](https://craftcms.com/docs/templating/filters#number) and [currency](https://craftcms.com/docs/templating/filters#currency) filters should be used instead. Note that you will need to explicitly pass in the cart’s currency to the `currency` filter (e.g. `|currency(craft.commerce.cart.currency)`).

### Fixed
- Fixed a bug where View Order pages were displaying links to purchased products even if the product didn’t exist anymore, which would result in a 404 error.
- Fixed a bug where orders’ base shipping costs and base discounts were not getting reset when adjustments were recalculated.
- Fixed the “Country” and “State” field labels on Edit Shipping Rule pages, which were incorrectly pluralized.
- Fixed a bug where toggling a product/variant’s “Unlimited” checkbox was not enabling/disabling the Stock text input.
- Fixed a PHP error that occurred on order completion when purchasing a third party purchasable.
- Fixed a PHP error that occurred when attempting to add a line item to the cart with zero quantity.
- Fixed a bug where the state name was not getting included from address models’ `getStateText()` methods.
- Fixed a PHP error that would occur when saving a variable product without any variants.

## 0.9.1179 - 2015-11-24

### Added
- Added a new “Manage orders” user permission, which determines whether the current user is allowed to manage orders.
- Added a new “Manage promotions” user permission, which determines whether the current user is allowed to manage promotions.
- Added new “Manage _[type]_ products” user permissions for each product type, which determines whether the current user is allowed to manage products of that type.
- It is now possible to set payment method settings from craft/config/commerce.php. To do so, have the file return an array with a `'paymentMethodSettings'` key, set to a sub-array that is indexed by payment method IDs, whose sub-values are set to the payment method’s settings (e.g. `return ['paymentMethodSettings' => ['1' => ['apiKey' => getenv('STRIPE_API_KEY')]]];`).
- Added an `isGuest()` method to order models, which returns whether the order is being made by a guest account.
- The `cartPayment/pay` controller action now checks for a `paymentMethodId` param, making it possible to select a payment gateway at the exact time of payment.
- Added `Commerce_TaxCategoriesService::getTaxCategoryByHandle()`.

### Changed
- Ajax requests to `commerce/cart/*` controller actions now get the `totalIncludedTax` amount in the response.
- Renamed `Commerce_ProductTypeService::save()` to `saveProductType()`.
- Renamed `Commerce_PurchasableService` to `Commerce_PurchasablesService` (plural).
- Renamed all `Commerce_OrderStatusService` methods to be more explicit (e.g. `save()` is now `saveOrderStatus()`).
- Renamed `Commerce_TaxCategoriesService::getAll()` to `getAllTaxCategories()`.
- Added “TYPE_” and “STATUS_” prefixes to each of the constants on TransactionRecord, to clarify their purposes.
- Order models no longer have $billingAddressData and $shippingAddressData properties. The billing/shipping addresses chosen by the customer during checkout are now duplicated in the craft_commerce_addresses table upon order completion, and the order’s billingAddressId and shippingAddressId attributes are updated to the new address records’ IDs.
- Purchasables must now have a `getTaxCategoryId()` method, which returns the ID of the tax category that should be applied to the purchasable.
- Third-party purchasables can now have taxes applied to their line items when in the cart.
- Added `totalTax`, `totalTaxIncluded`, `totalDiscount`, and `totalShippingCost` to the example templates’ order totals info.

### Fixed
- Fixed a bug where variants were not being returned in the user-defined order on the front end.
- Fixed a bug where `Commerce_OrdersService::getOrdersByCustomer()` was returning incomplete carts. It now only returns completed orders.
- Fixed a bug where the line items’ `taxIncluded` amount was not getting reset to zero before recalculating the amount of included tax.
- Fixed a bug where products of a type that had been switched from having variants to not having variants could end up with an extra Title field on the Edit Product page.
- Fixed an issue where Craft Personal and Client installations where making user groups available to sale and discount conditions.
- Fixed a PHP error that occurred when an order model’s `userId` attribute was set to the ID of a user account that didn’t have a customer record associated with it.
- Fixed a bug where quantity restrictions on a product/variant were not being applied consistently to line items that were added with custom options.
- Fixed some language strings that were not getting static translations applied to them.
- Fixed a bug where Price fields were displaying blank values when they had previously been set to `0`.
- Fixed a bug where `Commerce_TaxCategoriesService::getAllTaxCategories()` could return null values if `getTaxCategoryById()` had been called previously with an invalid tax category ID.

## 0.9.1177 - 2015-11-18

### Changed
- The example templates now display credit card errors more clearly.

### Fixed
- Fixed a bug where products’ and variants’ Stock fields were displaying blank values.

## 0.9.1176 - 2015-11-17

### Added
- Craft Commerce is now translated into German, Dutch, French (FR and CA), and Norwegian.
- Added the “Automatic SKU Format” Product Type setting, which defines what products’/variants’ SKUs should look like when they’re submitted without a value.
- It is now possible to save arbitrary “options” to line items. When the same purchasable is added to the cart twice, but with different options, it will result in two separate line items rather than one line item with a quantity of 2.
- Order models now have a `totalDiscount` property, which returns the total of all discounts applied to its line items, in addition to the base discount.

### Changed
- The tax engine now records the amount of included tax for each line item, via a new `taxIncluded` property on line item models. (This does not affect existing tax calculation behaviors in any way.)
- Customer data stored in session is now cleared out whenever a user logs in/out, and when a logged-out guest completes their order.
- The example templates have been updated to demonstrate the new Line Item Options feature.
- Address management features are now hidden for guest users in the example templates to avoid confusion.

### Fixed
- Fixed a bug where products/variants that were out of stock would show a blank value for the “Stock” field, rather than “0”.
- Fixed a bug where the `shippingMethod` property returned by Ajax requests to `commerce/cart/*` was getting set to an incorrect value. The property is now set to the shipping method’s handle.

## 0.9.1175 - 2015-11-11

### Added
- Added a new “Show the Title field for variants” setting to Product Types that have variants. When checked, variants of products of that Product Type will get a new “Title” field that can be directly edited by product managers.
- It’s now possible to update an order’s custom fields when posting to the `commerce/cartPayment/pay` controller action.

### Changed
- Renamed `craft.commerce.getShippingMethods()` to `getAvailableShippingMethods()`.
- The shipping method info arrays returned by `craft.commerce.getAvailableShippingMethods()` now include `description` properties, set to the shipping methods’ active rules’ description. It also returns the shipping methods’ `type`.
- The shipping method info arrays returned by `craft.commerce.getAvailableShippingMethods()` are now sorted by their added cost, from cheapest to most expensive.
- Ajax requests to `commerce/cart/*` controller actions now get information about the available shipping methods in the response.
- Customer address info is now purged from the session when a user logs out with an active cart.
- Changes to the payment method in the example templates’ checkout process are now immediately applied to the cart.
- When the Stripe gateway is selected as the Payment Method during checkout we now show an example implementation of token billing with stripe.js

### Fixed
- Fixed a bug where the user-managed shipping methods’ edit URLs were missing a `/` before their IDs.
- Fixed a bug where it was possible to complete an order with a shipping method that was not supposed to be available, per its rules.
- Fixed a bug where it was possible to log out of Craft but still see address data in the cart.
- Fixed a bug where plugin-based shipping methods were getting re-instantiated each time `craft.commerce.getShippingMethods()` was called.
- Fixed a bug where batch product deletion from the Products index page was not also deleting their associated variants.

## 0.9.1173 - 2015-11-09

### Added
- Added a “Business Name” field to customer addresses (accessible via a `businessName` attribute), which replaces the “Company” field (and `company` attribute), and can be used to store customers’ businesses’ names when purchasing on behalf of their company.
- Added a “Business Tax ID” field to customer addresses (accessible via a `businessTaxId` attribute), which can be used to store customers’ businesses’ tax IDs (e.g. VAT) when purchasing on behalf of their company.
- Added a `getCountriesByTaxZoneId()` method to the Tax Zones service.
- Added a `getStatesByTaxZoneId()` method to the Tax Zones service.
- It is now possible to create new Tax Zones and Tax Categories directly from the Edit Tax Rate page.

### Changed
- The ShippingMethod interface has three new methods: `getType()`, `getId()`, and `getCpEditUrl()`. (`getId()` should always return `null` for third party shipping methods.)
- It is no longer necessary to have created a Tax Zone before accessing Commerce → Settings → Tax Rates and creating a tax rate.
- The “Handle” field on Edit Tax Category pages is now automatically generated based on the “Name” field.
- Plugin-based shipping methods are now listed in Commerce → Settings → Shipping Methods alongside the user-managed ones.
- Orders can now be sorted by ID in the Control Panel.
- Updated the example templates to account for the new `businessName` and `businessTaxId` address attributes.

### Fixed
- Fixed a PHP error that occurred when editing a product if PHP was configured to display strict errors.
- Fixed a bug where products/variants would always show the “Dimensions” and “Weight” fields, even for product types that were configured to hide those fields.
- Fixed a PHP error that occurred when the tax calculator accessed third-party Shipping Methods.
- Fixed a MySQL error that occurred when saving a Tax Rate without a Tax Zone selected.
- Fixed an issue where clicking on the “Settings” global nav item under “Commerce” could direct users to the front-end site.

## 0.9.1171 - 2015-11-05

### Changed
- The “Promotable” and “Free Shipping” field headings on Edit Product pages now act as labels for their respective checkboxes.
- Craft Commerce now logs an error message when an order’s custom status is changed and the notification email’s template cannot be found.
- Commerce Customer Info fields are now read-only. (Customers can still edit their own addresses from the front-end.)
- Craft Commerce now keeps its customers’ emails in sync with their corresponding user accounts’ emails.
- Added a `shortNumber` attribute to order models, making it easy for templates to access the short version of the order number.
- The example templates’ product listings have new and improved icon images.

### Fixed
- Fixed a bug where the “Craft Commerce” link in the global sidebar would direct users to the front-end site, if the `cpTrigger` config setting was not set to `'admin'`.
- Updated the “Post Date” and “Expiry Date” table column headings on the Products index page, which were still labeled “Available On” and “Expires On”.
- Fixed a bug where one of the Market Commerce → Craft Commerce upgrade migrations wouldn’t run on case-sensitive file systems.
- Fixed a PHP error that occurred when viewing an active cart without an address from the Control Panel.
- Fixed a bug where custom field data was not saved via the `commerce/cart/updateCart` controller action if it wasn’t submitted along with other cart updates.
- Added some missing CSRF inputs to the example templates, when CSRF protection is enabled for the site.

### Security
- The example templates’ third party scripts now load over a protocol-relative URL, resolving security warnings.

## 0.9.1170 - 2015-11-04

### Added
- Renamed the plugin from Market Commerce to Craft Commerce.
- Craft Commerce supports One-Click Updating from the Updates page in the Control Panel.
- Gave Craft Commerce a fancy new plugin icon.
- Updated all of the Control Panel templates for improved consistency with Craft 2.5, and improved usability.
- Non-admins can now access Craft Commerce’s Control Panel pages via the “Access Craft Commerce” user permission (with the exception of its Settings section).
- Products are now localizable.
- It’s now possible to create a new sale or discount right from the Products index page, via a new Batch Action.
- It’s now possible to delete products from the Products index page in the Control Panel.
- Product variants are now managed right inline on Edit Product pages, via a new Matrix-inspired UI.
- Added Live Preview and Sharing support to Edit Product pages.
- It’s now possible to create new products right from Product Selector Modals (like the ones used by Products fields).
- Product types now have a “Has dimensions?” setting. The Width, Height, Length, and Weight variant fields will only show up when this is enabled now.
- It’s now possible to update multiple order statuses simultaneously from the Orders index page, via a new Batch Action.
- It’s now possible to delete orders from the Orders index page in the Control Panel.
- The View Order page now uses the same modal window to update order statuses as the Orders index page uses when updating statuses via the Batch Action.
- The View Order page now has “info” icons beside each line item and recorded transaction, for viewing deeper information about them.
- The View Order page now shows adjustments made on the order.
- Renamed the `craft.market` variable to `craft.commerce`.
- Added a new `commerce/cart/updateCart` controller action that can handle customer address/email changes, coupon application, line item additions, and shipping/payment method selections, replacing most of the old Cart actions. (The only other `commerce/cart/*` actions that remain are `updateLineItem`, `removeLineItem`, and `removeAllLineItems`.)
- It is now possible to use token billing with some gateways, like Stripe, by passing a `token` POST param to the `cartPay/pay` controller action, so your customers’ credit card info never touches your server.
- It is now possible to access through all custom Order Statuses `craft.commerce.orderStatuses`.
- Added the `itemSubtotalWithSale` attribute to order models, to get the subtotal of all order items before any adjustments have been applied.
- Renamed all class namespaces and prefixes for the Craft Commerce rename.
- Renamed nearly all service method names to be more explicit and follow Craft CMS naming conventions (i.e. `getById()` is now `getOrderById()`).
- All gateways must now implement the GatewayAdapterInterface interface. Craft Commerce provides a BaseGatewayAdapter class that adapts OmniPay gateway classes for this interface.
- Added the `commerce_transactions.onSaveTransaction` event.
- Added the `commerce_addOrderActions` hook.
- Added the `commerce_addProductActions` hook.
- Added the `commerce_defineAdditionalOrderTableAttributes` hook.
- Added the `commerce_defineAdditionalProductTableAttributes` hook.
- Added the `commerce_getOrderTableAttributeHtml` hook.
- Added the `commerce_getProductTableAttributeHtml` hook.
- Added the `commerce_modifyEmail` hook.
- Added the `commerce_modifyOrderSortableAttributes` hook.
- Added the `commerce_modifyOrderSources` hook.
- Added the `commerce_modifyPaymentRequest` hook.
- Added the `commerce_modifyProductSortableAttributes` hook.
- Added the `commerce_modifyProductSources` hook.
- Added the `commerce_registerShippingMethods` hook.

### Changed
- Sales rates and percentages are now entered as a positive number, and can be entered with or without a `%` sign.
- Products are now sorted by Post Date in descending order by default.
- All of the Settings pages have been cleaned up significantly.
- Renamed the `isPaid` order criteria param to `isUnpaid`.
- Renamed products’ `availableOn` and `expiresOn` attributes to `postDate` and `expiryDate`.
- Craft Commerce now records all failed payment transactions and include the gateway response.
- Reduced the number of SQL queries that get executed on order/product listing pages, depending on the attributes being accessed.
- Tax Categories now have “handles” rather than “codes”.
- When a Product Type is changed from having variants to not having variants, all of the existing products’ variants will be deleted, save for the Default Variants.
- If a default zone is not selected on an included tax rate, an error is displayed.
- Improved the extendability of the shipping engine. The new `ShippingMethod` and `ShippingRule` interfaces now allow a plugin to provide their own methods and rules which can dynamically add shipping costs to the cart.
- Added an `$error` argument to `Commerce_CartService::setPaymentMethod()` and `setShippingMethod()`.
- The example templates have been updated for the new variable names and controller actions, and their Twig code has been simplified to be more clear for newcomers (including more detailed explanation comments).
- The example PDF template now includes more information about the order, and a “PAID” stamp graphic.
- The example templates now include a customer address management section.
- Improved the customer address selection UI.

### Removed
- The “Cart Purge Interval” and “Cart Cookie Expiry Settings” have been removed from Control Panel. You will now need to add a `commerce.php` file in craft/config and set those settings from there. (See commerce/config.php for the default values.)
- Removed the default Shipping Method and improved the handling of blank shipping methods.
- Removed customer listing page. Add the Commerce Customer Info field type to your User field layout instead.

### Fixed
- Fixed a bug where you could pass an invalid `purchasableId` to the Cart.
- Fixed a bug where the customer link on the View Order page didn’t go to the user’s profile.
- Fixed a Twig error that occurred if a user manually went to /admin/commerce/orders/new. A 404 error is returned instead now.
- Fixed a bug where it was possible to use currency codes unsupported by OmniPay.
- Fixed a bug where the Mollie gateway was not providing the right token for payment completion.
- Fixed a bug where the `totalShipping` cost was incorrect when items with Free Shipping were in the cart.
- Fixed a bug in the Sale Amount logic.
- Products are now Promotable by default.
- Fixed bug where the logic to determine if an order is paid in full had a rounding error.<|MERGE_RESOLUTION|>--- conflicted
+++ resolved
@@ -10,20 +10,12 @@
 - Added `craft\commerce\gql\types\input\Variant`.
 
 ### Fixed
-<<<<<<< HEAD
 - Improved performance when adding items to the cart. ([#1543](https://github.com/craftcms/commerce/pull/1543),[#1520](https://github.com/craftcms/commerce/issues/1520))
-- Fixed a bug products were incorrectly showing as having sales when using the `hasSales` query parameter.
-=======
 - Fixed a bug where products where incorrectly showing as having sales when using the `hasSales` query parameter.
->>>>>>> 385cca27
 - Fixed a bug where the Edit Order page would save the previous order status message after only changing the status. ([#1366](https://github.com/craftcms/commerce/issues/1366))
 - Fixed a bug where it wasn’t possible to update the rate on a payment currency. ([#1547](https://github.com/craftcms/commerce/issues/1547))
 - Fixed a bug where it wasn’t possible to delete all line item statuses.
-<<<<<<< HEAD
-=======
-- Improved performance when adding items to the cart. ([#1543](https://github.com/craftcms/commerce/pull/1543),[#1520](https://github.com/craftcms/commerce/issues/1520))
 - JSON responses for `commerce/cart/*` actions now format any zero currency values correctly. [#1539](https://github.com/craftcms/commerce/issues/1539)
->>>>>>> 385cca27
 
 ## 3.1.10 - 2020-06-23
 
