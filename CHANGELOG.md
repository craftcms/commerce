--- conflicted
+++ resolved
@@ -1,6 +1,5 @@
 # Release Notes for Craft Commerce
 
-<<<<<<< HEAD
 # Unreleased (3.x)
 
 ### Added
@@ -80,8 +79,6 @@
 - Removed `craft\commerce\services\Gateways::getAllFrontEndGateways()`.
 - Removed `craft\commerce\services\ShippingMethods::getOrderedAvailableShippingMethods()`.
 
-## Unreleased (2.x)
-=======
 ## 2.2.3 - 2019-10-24
 
 ### Fixed
@@ -99,7 +96,6 @@
 - Fixed a PostgreSQL migration issue.
 
 ## 2.2.0 - 2019-10-23
->>>>>>> de1f31a5
 
 ### Added
 - Added the ability to produce estimated shipping and tax costs based on incomplete shipping and billing addresses. ([#514](https://github.com/craftcms/commerce/issues/514))
