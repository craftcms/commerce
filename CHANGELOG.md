# Release Notes for Craft Commerce

## Unreleased

<<<<<<< HEAD
- Fixed a bug where calling `Carts::forgetCart()` wouldn’t completely clear the cart. ([#3353](https://github.com/craftcms/commerce/issues/3353))
=======
- Fixed a bug where the Edit Order page could become locked when editing an adjustment. ([#3351](https://github.com/craftcms/commerce/issues/3351))
>>>>>>> 7bd771e8

## 4.3.3 - 2023-12-14

- Improved the performance of variant queries’ `hasProduct` and `hasVariant` params. ([#3325](https://github.com/craftcms/commerce/pull/3325))
- Order statuses with long names no longer wrap on the Orders index page. ([#3335](https://github.com/craftcms/commerce/issues/3335))
- Fixed a bug where carts could get duplicate validation errors. ([3334](https://github.com/craftcms/commerce/issues/3334))
- Fixed a bug where tab selection was inconsistent on Edit Order pages. 
- Fixed a bug where sales weren’t respecting elements’ site statuses. ([#3328](https://github.com/craftcms/commerce/issues/3328))
- Fixed a bug where soft-deleted order statuses and line item statuses weren’t getting restored when applying project config changes. ([#3164](https://github.com/craftcms/commerce/issues/3164))
- Fixed a bug where carts weren’t getting restored after signing in.
- Fixed a bug where guests could use discounts with per-user usage limits. ([#3326](https://github.com/craftcms/commerce/issues/3326))
- Fixed a bug where orders with a processing transaction weren’t getting completed.

## 4.3.2 - 2023-10-31

- Product GraphQL queries now support `promotable`, `freeShipping`, `defaultSku`, `defaultHeight`, `defaultLength`, `defaultWidth`, and `defaultWeight` arguments. ([#3307](https://github.com/craftcms/commerce/pull/3307))
- Product GraphQL queries now support `promotable`, `freeShipping`, `defaultSku`, `defaultHeight`, `defaultLength`, `defaultWidth`, `defaultWeight`, and `defaultVariant` fields. ([#3307](https://github.com/craftcms/commerce/pull/3307))
- Fixed a bug where it was possible to select soft-deleted tax categories.
- Fixed a PHP error that occurred when sending an email with a missing PDF filename format. ([#3309](https://github.com/craftcms/commerce/issues/3309))
- Fixed a PHP error that occurred when viewing soft-deleted orders. ([#3308](https://github.com/craftcms/commerce/issues/3308))
- Fixed a bug where saving a shipping zone could fail if a tax zone existed with the same name. ([#3317](https://github.com/craftcms/commerce/issues/3317))
- Fixed a bug where `craft\commerce\services\LineItems::getLineItemById()` wasn’t decoding the snapshot data. ([#3253](https://github.com/craftcms/commerce/issues/3253))

## 4.3.1 - 2023-10-18

- Added the `commerce/gateways/list` command.
- Added the `commerce/gateways/webhook-url` command.
- Improved the performance of the `commerce/upgrade` command. ([#3286](https://github.com/craftcms/commerce/issues/3286))
- Auto-generated variant titles and SKUs are now generated before products are saved. ([#3297](https://github.com/craftcms/commerce/pull/3297))
- Added `craft\commerce\models\ShippingMethodOption::$shippingMethod`. ([#3274](https://github.com/craftcms/commerce/pull/3274), [#3271](https://github.com/craftcms/commerce/issues/3271))
- `craft\commerce\services\Purchasables::EVENT_PURCHASABLE_SHIPPABLE` event handlers can now access the order. ([#3279](https://github.com/craftcms/commerce/pull/3279))
- Fixed a bug where Edit Product pages showed a Delete button for users that didn’t have permission to delete the product. ([#3285](https://github.com/craftcms/commerce/issues/3285))
- Fixed a bug where it was possible to select soft-deleted shipping categories. ([#3272](https://github.com/craftcms/commerce/issues/3272))
- Fixed a bug where the Customer condition rule wasn’t loading correctly. ([#3291](https://github.com/craftcms/commerce/issues/3291))
- Fixed an error that could occur when rendering a PDF. ([#2633](https://github.com/craftcms/commerce/issues/2633))
- Fixed a bug where sales’ and discounts’ timestamps weren’t getting populated. ([#3298](https://github.com/craftcms/commerce/issues/3298))
- Fixed a bug where the `commerce/upgrade` command could create duplicate inactive users. ([#3286](https://github.com/craftcms/commerce/issues/3286))
- Fixed a bug where `commerce/payments/pay` JSON responses were missing the `redirect` key. ([#3265](https://github.com/craftcms/commerce/issues/3265))
- Fixed a bug where gateway URLs could be malformed. ([#3299](https://github.com/craftcms/commerce/issues/3299))

## 4.3.0 - 2023-09-13

- Sales and discounts now support using related entries in their matching item conditions. ([#3134](https://github.com/craftcms/commerce/issues/3134), [#2717](https://github.com/craftcms/commerce/issues/2717))
- It’s now possible to query products by shipping category and tax category. ([#3219](https://github.com/craftcms/commerce/issues/3219))
- Guest customers registering during checkout now have their addresses saved to their account. ([#3203](https://github.com/craftcms/commerce/pull/3203))
- Product conditions can now have “Product Type”, “Variant SKU”, “Variant Has Unlimited Stock”, “Variant Price”, and “Variant Stock” rules. ([#3209](https://github.com/craftcms/commerce/issues/3209))
- Improved the performance of discount recalculation.
- Improved the performance of the `commerce/upgrade` command. ([#3208](https://github.com/craftcms/commerce/pull/3208))
- Added the `commerce/cart/forget-cart` action. ([#3206](https://github.com/craftcms/commerce/issues/3206))
- The `commerce/cart/update-cart` action now accepts `firstName` and `lastName` address parameters. ([#3015](https://github.com/craftcms/commerce/issues/3015))
- Added `craft\commerce\controllers\OrdersController::EVENT_MODIFY_PURCHASABLES_TABLE_QUERY`. ([#3198](https://github.com/craftcms/commerce/pull/3198))
- Added `craft\commerce\elements\Order::$orderCompletedEmail`. ([#3138](https://github.com/craftcms/commerce/issues/3138))
- Added `craft\commerce\elements\db\ProductQuery::$shippingCategoryId`.
- Added `craft\commerce\elements\db\ProductQuery::$taxCategoryId`.
- Added `craft\commerce\elements\db\ProductQuery::shippingCategory()`.
- Added `craft\commerce\elements\db\ProductQuery::shippingCategoryId()`.
- Added `craft\commerce\elements\db\ProductQuery::taxCategory()`.
- Added `craft\commerce\elements\db\ProductQuery::taxCategoryId()`.
- Added `craft\commerce\models\Discount::hasBillingAddressCondition()`.
- Added `craft\commerce\models\Discount::hasCustomerCondition()`.
- Added `craft\commerce\models\Discount::hasOrderCondition()`.
- Added `craft\commerce\models\Discount::hasShippingAddressCondition()`.
- Deprecated payment source creation via the `commerce/subscriptions/subscribe` action.
- Deprecated `craft\commerce\elements\Order::setEmail()`. `Order::setCustomer()` should be used instead.
- Removed the `htmx` option from the`commerce/example-templates` command.
- Removed the `color` option from the`commerce/example-templates` command.
- Added `craft\commerce\events\ModifyPurchasablesTableQueryEvent`. ([#3198](https://github.com/craftcms/commerce/pull/3198))
- Fixed a bug where products/variants could be saved with a minimum quantity that was set higher than the maximum quantity. ([#3234](https://github.com/craftcms/commerce/issues/3234))
- Fixed a bug where `craft\commerce\elements\Order::hasMatchingAddresses()` could incorrectly return `false`. ([#3183](https://github.com/craftcms/commerce/issues/3183))
- Fixed a bug where changing a user’s email could cause additional user elements to be created. ([#3138](https://github.com/craftcms/commerce/issues/3138))
- Fixed a bug where related sales were displaying when creating a new product.
- Fixed a bug where Commerce wasn’t invoking `craft\services\Elements::EVENT_AUTHORIZE_*` event handlers.
- Fixed a bug where discounts’ per user usage counters weren’t getting migrated properly when upgrading to Commerce 4.
- Fixed a bug where address changes weren’t being synced to carts that were using them. ([#3178](https://github.com/craftcms/commerce/issues/3178))
- Fixed a SQL error that could occur when fetching emails. ([#3267](https://github.com/craftcms/commerce/pull/3267))
- Fixed an XSS vulnerability.

## 4.2.11 - 2023-06-05

- Fixed a bug where “Send Email” option text wasn’t getting translated. ([#3172](https://github.com/craftcms/commerce/issues/3172)) 
- Fixed a bug where discounts’ user condition values weren’t getting migrated properly when upgrading to Commerce 4. ([#3176](https://github.com/craftcms/commerce/issues/3176))

## 4.2.10 - 2023-05-31

- An error notification is now displayed when attempting to delete a user with existing orders or subscriptions. ([#3071](https://github.com/craftcms/commerce/pull/3071), [#3070](https://github.com/craftcms/commerce/pull/3070))
- Added support for linking to products and variants from CKEditor fields. ([#3150](https://github.com/craftcms/commerce/discussions/3150))
- Fixed a bug where custom field conditions weren’t showing when editing a shipping zone.
- Fixed a bug where discounts’ user condition values weren’t getting migrated properly when upgrading to Commerce 4. ([#3176](https://github.com/craftcms/commerce/issues/3176))
- Fixed a bug where users weren’t permitted to update their subscriptions on the front-end. ([#3155](https://github.com/craftcms/commerce/issues/3155))
- Fixed a PHP error that could occur when calling `craft\commerce\services\Payments::processPayment()` without passing the new `$redirectData` argument.

## 4.2.9 - 2023-05-25

- The `commerce/cart/update-cart` action now accepts `clearAddresses`, `clearBillingAddress`, and `clearShippingAddress` params.
- Fixed a JavaScript error that occurred when switching control panel tabs on small screens. ([#3162](https://github.com/craftcms/commerce/issues/3162))
- Fixed a bug where the `commerce/upgrade` command wasn’t migrating discounts’ and coupons’ Max Uses values properly. ([#2947](https://github.com/craftcms/commerce/issues/2947))

## 4.2.8 - 2023-05-03

- Added `craft\commerce\services\Customers::EVENT_UPDATE_PRIMARY_PAYMENT_SOURCE`.
- Fixed a bug where PDFs could be generated using the wrong formatting locale. ([#3145](https://github.com/craftcms/commerce/issues/3145))

## 4.2.7 - 2023-04-13

- Added the “Order Site” order condition rule. ([#3131](https://github.com/craftcms/commerce/issues/3131))
- Email jobs are now reattempted up to five times on failure. ([#3121](https://github.com/craftcms/commerce/pull/3121))
- Fixed a bug where variants weren’t getting propagated properly when new sites were created. ([#3124](https://github.com/craftcms/commerce/issues/3124))
- Fixed a bug where the flash message that was shown for order status changes could be malformed, if there were any errors. ([#3116](https://github.com/craftcms/commerce/issues/3116))
- Fixed a bug where Commerce widgets’ “Order Statuses” settings’ instruction text wasn’t getting translated.
- Fixed a bug where the flash message displayed when tax settings failed to save on Commerce Lite wasn’t getting translated.
- Fixed a bug where the `commerce/upgrade` command could fail if there was a large number of orphaned customers.

## 4.2.6 - 2023-03-22

- Discounts’ “Match Customer” conditions can now have a “Signed In” rule.
- Added `craft\commerce\base\Gateway::showPaymentFormSubmitButton()`
- Added `craft\commmerce\elements\conditions\customer\SignedInConditionRule`.
- The `commerce/payments/pay` action now includes a `redirectData` key in JSON responses.
- Fixed a PHP error that could occur when processing a payment. ([#3092](https://github.com/craftcms/commerce/issues/3092))
- Fixed a bug where cart cookies weren’t getting removed on logout, if the `defaultCookieDomain` Craft config setting was set. ([#3091](https://github.com/craftcms/commerce/pull/3091))
- Fixed a bug where the `validateCartCustomFieldsOnSubmission` setting wasn’t being respected in Craft 4.4. ([#3109](https://github.com/craftcms/commerce/issues/3109))
- Fixed a bug where the “Tax Zone” and “Tax Category” selects could be incorrectly populated when editing a tax category.
- Fixed a PHP error that occurred when saving a tax zone with an empty name on Commerce Lite. ([#3089](https://github.com/craftcms/commerce/issues/3089))
- Fixed a PHP error that occurred when saving shipping settings with empty “Shipping Base Rate” or “Shipping Per Item Rate” settings on Commerce Lite.
- Fixed a bug where the flash message that was shown for order status changes was malformed. ([#3116](https://github.com/craftcms/commerce/issues/3116))
- Fixed a PHP error that could occur when creating an order in the control panel. ([#3115](https://github.com/craftcms/commerce/issues/3115))

## 4.2.5.1 - 2023-02-02

- Fixed a PHP error that occurred when retrieving orders with missing line item descriptions or SKUs. ([#2936](https://github.com/craftcms/commerce/issues/2936))

## 4.2.5 - 2023-02-01

- Added support for searching for orders by customer name. ([#3050](https://github.com/craftcms/commerce/issues/3050))
- Fixed a PHP error that occurred if `null` was passed to `craft\commerce\services\Discounts::getDiscountByCode()`. ([#3045](https://github.com/craftcms/commerce/issues/3045))
- Fixed a bug where a large number of shipping rule category queries could be executed.
- Fixed a PHP error that occurred if a product was re-saved before it had finished propagating to all sites. ([#1954](https://github.com/craftcms/commerce/issues/1954))
- Fixed a PHP error that occurred if `craft\commerce\services\ProductTypes::getEditableProductTypes()` was called when no user was logged in. 
- Fixed a PHP error that occurred when saving an invalid shipping method.
- Fixed a bug where gateways’ “Enabled for customers to select during checkout” setting wasn’t properly supporting environment variables. ([#3052](https://github.com/craftcms/commerce/issues/3052))
- Fixed a PHP error that could occur when entering values on an Edit Discount page. ([#3067](https://github.com/craftcms/commerce/issues/3067))
- Fixed a PHP error that could occur when validating an address’s Organization Tax ID field. ([#3046](https://github.com/craftcms/commerce/issues/3046))

## 4.2.4 - 2022-11-29

- The “Customer” order condition rule now supports orders with no customer.

## 4.2.3 - 2022-11-23

- Fixed a bug where saving an invalid tax category failed silently. ([#3013](https://github.com/craftcms/commerce/issues/3013))
- Fixed a bug where using the `autoSetNewCartAddresses` config setting was getting applied for guest carts.
- Fixed an error that could occur when purging inactive carts.
- Fixed a bug where products and variants weren’t always available as link options in Redactor. ([#3041](https://github.com/craftcms/commerce/issues/3041))

## 4.2.2 - 2022-11-06

### Fixed

- Fixed a bug where saving an invalid tax category doesn't return an error notice.
- Fixed an error that could occur when purging inactive carts.
- Fixed a bug where the `commerce/cart/update-cart` action wasn’t fully clearing the cart when the `clearLineItems` param was submitted, if the quantity of an exsiting line item was being increased in the same request. ([#3014](https://github.com/craftcms/commerce/issues/3014))
- Fixed an error that could occur when purging a large number of inactive carts.
- Fixed an error where addresses were assumed to have an owner. ([#3021](https://github.com/craftcms/commerce/pull/3021))

## 4.2.1 - 2022-10-27

- Fixed an error that occurred when viewing tax categories.
- Fixed a bug where the Top Products widget wasn’t showing the correct revenue total.
- Added `craft\commerce\models\TaxCategory::dateDeleted`.
- Added `craft\commerce\models\ShippingCategory::dateDeleted`.

## 4.2.0 - 2022-10-26

### Store Management
- Discounts’ “Match Customer” conditions can now have a “Has Orders” rule.
- Order conditions can now have a “Completed” rule.
- Order conditions can now have a “Customer” rule.
- Order conditions can now have a “Date Ordered” rule.
- Order conditions can now have a “Has Purchasable” rule.
- Order conditions can now have a “Item Subtotal” rule.
- Order conditions can now have a “Order Status” rule.
- Order conditions can now have a “Paid” rule.
- Order conditions can now have a “Reference” rule.
- Order conditions can now have a “Shipping Method” rule.
- Order conditions can now have a “Total” rule.
- Order conditions can now have a “Total Discount” rule.
- Order conditions can now have a “Total Price” rule.
- Order conditions can now have a “Total Qty” rule.
- Order conditions can now have a “Total Tax” rule.
- It’s now possible to assign primary payment sources on customers.
- It’s now possible to set the quantity when adding a line item on the Edit Order page. ([#2993](https://github.com/craftcms/commerce/discussions/2993))
- The “Update Order Status…” bulk order action now returns a more helpful response message.

### Administration
- Added the `autoSetPaymentSource` config setting, which can be enabled to automatically set a customers’ primary payment sources on new carts.
- Shipping and tax categories are now archived instead of deleted.

### Development
- Order queries now have `itemTotal`, `itemSubtotal`, `shippingMethodHandle`, `totalDiscount`, `total`, `totalPaid`, `totalPrice`, `totalQty`, and `totalTax` params.
- Order queries’ `reference` params now accept a wider range of values.
- `commerce/cart/*` actions now return `shippingAddress` and `billingAddress` values in JSON responses. ([#2921](https://github.com/craftcms/commerce/issues/2921))

### Extensibility
- Added `craft\commerce\base\Stat::getOrderStatuses()`.
- Added `craft\commerce\base\Stat::setOrderStatuses()`.
- Added `craft\commerce\base\StatInterface::getOrderStatuses()`.
- Added `craft\commerce\base\StatInterface::setOrderStatuses()`.
- Added `craft\commerce\base\StatWidgetTrait`.
- Added `craft\commerce\behaviors\CustomerBehavoir::getPrimaryPaymentSource()`.
- Added `craft\commerce\behaviors\CustomerBehavoir::getPrimaryPaymentSourceId()`.
- Added `craft\commerce\behaviors\CustomerBehavoir::setPrimaryPaymentSourceId()`.
- Added `craft\commerce\controllers\PaymentSourcesController::actionSetPrimaryPaymentSource()`.
- Added `craft\commerce\elements\Order::$storedTotalQty`.
- Added `craft\commerce\elements\Order::autoSetPaymentSource()`.
- Added `craft\commerce\elements\conditions\customers\HasOrdersConditionRule`.
- Added `craft\commerce\elements\conditions\orders\CompletedConditionRule`.
- Added `craft\commerce\elements\conditions\orders\CustomerConditionRule`.
- Added `craft\commerce\elements\conditions\orders\DateOrderedConditionRule`.
- Added `craft\commerce\elements\conditions\orders\HasPurchasableConditionRule`.
- Added `craft\commerce\elements\conditions\orders\ItemSubtotalConditionRule`.
- Added `craft\commerce\elements\conditions\orders\ItemTotalConditionRule`.
- Added `craft\commerce\elements\conditions\orders\OrderCurrencyValuesAttributeConditionRule`.
- Added `craft\commerce\elements\conditions\orders\OrderStatusConditionRule`.
- Added `craft\commerce\elements\conditions\orders\OrderTextValuesAttributeConditionRule`.
- Added `craft\commerce\elements\conditions\orders\PaidConditionRule`.
- Added `craft\commerce\elements\conditions\orders\ReferenceConditionRule`.
- Added `craft\commerce\elements\conditions\orders\ShippingMethodConditionRule`.
- Added `craft\commerce\elements\conditions\orders\TotalConditionRule`.
- Added `craft\commerce\elements\conditions\orders\TotalDiscountConditionRule`.
- Added `craft\commerce\elements\conditions\orders\TotalPriceConditionRule`.
- Added `craft\commerce\elements\conditions\orders\TotalQtyConditionRule`.
- Added `craft\commerce\elements\conditions\orders\TotalTaxConditionRule`.
- Added `craft\commerce\elements\db\OrderQuery::$itemSubtotal`.
- Added `craft\commerce\elements\db\OrderQuery::$itemTotal`.
- Added `craft\commerce\elements\db\OrderQuery::$shippingMethodHandle`.
- Added `craft\commerce\elements\db\OrderQuery::$totalDiscount`.
- Added `craft\commerce\elements\db\OrderQuery::$totalPaid`.
- Added `craft\commerce\elements\db\OrderQuery::$totalPrice`.
- Added `craft\commerce\elements\db\OrderQuery::$totalQty`.
- Added `craft\commerce\elements\db\OrderQuery::$totalTax`.
- Added `craft\commerce\elements\db\OrderQuery::$total`.
- Added `craft\commerce\elements\db\OrderQuery::itemSubtotal()`.
- Added `craft\commerce\elements\db\OrderQuery::itemTotal()`.
- Added `craft\commerce\elements\db\OrderQuery::shippingMethodHandle()`.
- Added `craft\commerce\elements\db\OrderQuery::total()`.
- Added `craft\commerce\elements\db\OrderQuery::totalDiscount()`.
- Added `craft\commerce\elements\db\OrderQuery::totalPaid()`.
- Added `craft\commerce\elements\db\OrderQuery::totalPrice()`.
- Added `craft\commerce\elements\db\OrderQuery::totalQty()`.
- Added `craft\commerce\elements\db\OrderQuery::totalTax()`.
- Added `craft\commerce\models\PaymentSource::getIsPrimary()`.
- Added `craft\commerce\models\Settings::$autoSetPaymentSource`.
- Added `craft\commerce\records\Customer::$primaryPaymentSourceId`.
- Added `craft\commerce\services\savePrimaryPaymentSourceId()`.
- `craft\commerce\elements\Order::hasMatchingAddresses()` now has an `$attributes` argument, which can be used to customize which address attributes should be checked.
- Deprecated `craft\commerce\elements\Order::getShippingMethod()`. `$shippingMethodName` and `$shippingMethodHandle` should be used instead.

### System
- Craft Commerce now requires Craft CMS 4.3.0 or later.
- Fixed a bug where it wasn't possible to use a path value for the `loadCartRedirectUrl` setting. ([#2992](https://github.com/craftcms/commerce/pull/2992))
- Fixed a bug where custom shipping methods weren’t applying to orders properly. ([#2986](https://github.com/craftcms/commerce/issues/2986))
- Fixed a bug where passing an invalid product type handle into product queries’ `type` params wouldn’t have any effect. ([#2966](https://github.com/craftcms/commerce/issues/2966))
- Fixed a bug where payments made from Edit Order pages weren’t factoring in gateways’ `availableForUseWithOrder()` methods. ([#2988](https://github.com/craftcms/commerce/issues/2988))
- Fixed a bug where the Emails index page wasn’t showing emails’ template paths. ([#3000](https://github.com/craftcms/commerce/issues/3000))
- Fixed a bug where product slideout editors were showing additional status fields. ([#3010](https://github.com/craftcms/commerce/issues/3010))

## 4.1.3 - 2022-10-07

### Changed
- The `commerce/downloads/pdf` action now accepts an `inline` param. ([#2981](https://github.com/craftcms/commerce/pull/2981))

### Fixed
- Fixed a SQL error that occurred when restoring a soft-deleted product. ([#2982](https://github.com/craftcms/commerce/issues/2982))
- Fixed a bug where the Edit Product page wasn’t handling site selection changes properly. ([#2971](https://github.com/craftcms/commerce/issues/2971))
- Fixed a bug where it wasn't possible to add variants to a sale from the Edit Product page. ([#2976](https://github.com/craftcms/commerce/issues/2976))
- Fixed a bug where primary addresses weren’t being automatically set on the Edit Order page. ([#2963](https://github.com/craftcms/commerce/issues/2963)) 
- Fixed a bug where it wasn’t possible to change the default order status. ([#2915](https://github.com/craftcms/commerce/issues/2915))

## 4.1.2 - 2022-09-15

### Fixed
- Fixed a SQL error that could occur when updating to Commerce 4 on MySQL.
- Fixed an error that could when sorting orders by address attributes. ([#2956](https://github.com/craftcms/commerce/issues/2956))
- Fixed a bug where it wasn’t possible to save decimal numbers for variant dimensions. ([#2540](https://github.com/craftcms/commerce/issues/2540))
- Fixed a bug where the Edit Product page wasn’t handling site selection changes properly. ([#2920](https://github.com/craftcms/commerce/issues/2920))
- Fixed a bug where partial elements were not being deleted during garbage collection.
- Fixed a bug where orders’ item subtotals weren’t being saved to the database.
- Fixed a bug where the “Per Item Amount Off” setting on Edit Discount pages was stripping decimal values for locales that use commas for decimal symbols. ([#2937](https://github.com/craftcms/commerce/issues/2937))

## 4.1.1 - 2022-09-01

### Fixed
- Fixed a bug where Edit Subscription pages were blank. ([#2913](https://github.com/craftcms/commerce/issues/2913))
- Fixed a bug where `craft\commerce\elements\Order::hasMatchingAddresses()` wasn’t checking the `fullName` property. ([#2917](https://github.com/craftcms/commerce/issues/2917))
- Fixed a bug where discounts’ Purchase Total values weren’t getting saved.
- Fixed a bug where discounts’ shipping address conditions were being saved as billing address conditions. ([#2938](https://github.com/craftcms/commerce/issues/2938)) 
- Fixed an error that occurred when exporting orders using the “Expanded” export type. ([#2953](https://github.com/craftcms/commerce/issues/2953))
- Fixed a bug where it wasn’t possible to clear out variants’ min and max quantities. ([#2954](https://github.com/craftcms/commerce/issues/2954))

## 4.1.0 - 2022-07-19

### Added
- Tax rates now have a “Unit price” taxable subject option. ([#2883](https://github.com/craftcms/commerce/pull/2883))
- The Total Revenue widget can now show the total paid, rather than the total invoiced. ([#2852](https://github.com/craftcms/commerce/issues/2852))
- Added the `commerce/transfer-customer-data` command.
- Added `craft\commerce\elements\Order::EVENT_BEFORE_APPLY_ADD_NOTICE`. ([#2676](https://github.com/craftcms/commerce/issues/2676))
- Added `craft\commerce\elements\Order::hasMatchingAddresses()`.
- Added `craft\commerce\services\Customers::transferCustomerData()`. ([#2801](https://github.com/craftcms/commerce/pull/2801))
- Added `craft\commerce\stats\TotalRevenue::$type`.
- Added `craft\commerce\stats\TotalRevenue::TYPE_TOTAL_PAID`.
- Added `craft\commerce\stats\TotalRevenue::TYPE_TOTAL`.
- Added `craft\commerce\widgets\TotalRevenue::$type`.

### Changed
- Craft Commerce now requires Dompdf 2.0.0 or later. ([#2879](https://github.com/craftcms/commerce/pull/2879))
- Addresses submitted to the cart are now validated. ([#2874](https://github.com/craftcms/commerce/pull/2874))
- Garbage collection now removes any orphaned variants, as well as partial donation, order, product, subscription, and variant data.
- `craft\commerce\elements\Product` now supports the `EVENT_DEFINE_CACHE_TAGS` event.
- `craft\commerce\elements\Variant` now supports the `EVENT_DEFINE_CACHE_TAGS` event.

### Fixed
- Fixed an error that occurred when disabling all variants on Edit Product pages.
- Fixed a bug where order address titles weren’t being updated correctly.
- Fixed a bug where it was possible to save an order with the same billing and shipping address IDs. ([#2841](https://github.com/craftcms/commerce/issues/2841))
- Fixed a bug where order addresses were not being saved with the `live` scenario.
- Fixed a PHP error that occurred when editing a subscription with custom fields.
- Fixed an infinite recursion bug that occurred when `autoSetCartShippingMethodOption` was enabled. ([#2875](https://github.com/craftcms/commerce/issues/2875))
- Fixed a bug where product slideout editors were attempting to create provisional drafts. ([#2886](https://github.com/craftcms/commerce/issues/2886))

## 4.0.4 - 2022-06-22

> {note} If you’ve already upgraded a site to Commerce 4, please go to **Commerce** → **Promotions** → **Discounts** and review your discounts’ coupons’ Max Uses values, as the `commerce/upgrade` command wasn’t migrating those values properly before this release.

### Fixed
- Fixed a bug where `craft\commerce\services\PaymentSources::getAllGatewayPaymentSourcesByUserId()` wasn’t passing along the user ID to `getAllPaymentSourcesByCustomerId()`.
- Fixed an error that could occur when using a discount with a coupon code.
- Fixed a bug where it wasn’t possible to delete a shipping rule. ([#2857](https://github.com/craftcms/commerce/issues/2857))
- Fixed a bug where it wasn’t possible to subscribe and create a payment source simultaneously. ([#2834](https://github.com/craftcms/commerce/pull/2834))
- Fixed inaccurate PHP type declarations.
- Fixed errors that could occur when expiring, cancelling, or suspending a subscription. ([#2831](https://github.com/craftcms/commerce/issues/2831))
- Fixed a bug where the Order Value condition rule wasn’t working.
- Fixed a bug where the `commerce/upgrade` command wasn’t migrating discounts’ coupons’ Max Uses values properly.

## 4.0.3 - 2022-06-09

### Deprecated
- Deprecated `craft\commerce\services\Orders::pruneDeletedField()`.
- Deprecated `craft\commerce\services\ProductType::pruneDeletedField()`.
- Deprecated `craft\commerce\services\Subscriptions::pruneDeletedField()`.

### Fixed
- Fixed a PHP error that could occur when saving a shipping rule. ([#2824](https://github.com/craftcms/commerce/issues/2824))
- Fixed a PHP error that could occur when saving a sale. ([#2827](https://github.com/craftcms/commerce/issues/2827))
- Fixed a bug where `administrativeArea` data wasn’t being saved for an address in the example templates. ([#2840](https://github.com/craftcms/commerce/issues/2840))

## 4.0.2 - 2022-06-03

### Fixed
- Fixed a bug where it wasn’t possible to set a coupon’s Max Uses setting to `0`.
- Fixed UI bugs in the “Update Order Status” modal. ([#2821](https://github.com/craftcms/commerce/issues/2821))
- Fixed a bug where the `commerce/upgrade` console command caused customer discount uses to be reset.
- Fixed a bug where the `commerce/upgrade` console command would fail when multiple orders used the same email address with different casing.

## 4.0.1 - 2022-05-18

### Changed
- Address forms in the example templates now include any Plain Text custom fields in the address field layout.

### Fixed
- Fixed a bug where the `autoSetNewCartAddresses` setting didn’t have any effect. ([#2804](https://github.com/craftcms/commerce/issues/2804))
- Fixed a PHP error that occurred when making a payment on the Edit Order page. ([#2795](https://github.com/craftcms/commerce/issues/2795))
- Fixed a PHP error that occurred when duplicating addresses that wasn’t owned by a user.
- Fixed a bug where address cards appeared to be editable when viewing completed orders. ([#2817](https://github.com/craftcms/commerce/issues/2817))
- Fixed a front-end validation error that was raised incorrectly on address inputs in the example templates. ([#2777](https://github.com/craftcms/commerce/pull/2777))

## 4.0.0 - 2022-05-04

### Added
- Customers are now native Craft user elements. ([#2524](https://github.com/craftcms/commerce/discussions/2524), [2385](https://github.com/craftcms/commerce/discussions/2385))
- Discounts can now have condition builders, enabling flexible matching based on the order, user, and addresses. ([#2290](https://github.com/craftcms/commerce/discussions/2290),  [#2296](https://github.com/craftcms/commerce/discussions/2296), [#2299](https://github.com/craftcms/commerce/discussions/2299))
- Shipping zones can now have condition builders, enabling flexible matching based on the address. ([#2290](https://github.com/craftcms/commerce/discussions/2290), [#2296](https://github.com/craftcms/commerce/discussions/2296))
- Tax zones can now have condition builders, enabling flexible matching based on the address. ([#2290](https://github.com/craftcms/commerce/discussions/2290), [#2296](https://github.com/craftcms/commerce/discussions/2296))
- Discounts can now have multiple coupon codes, each with their own usage rules. ([#2377](https://github.com/craftcms/commerce/discussions/2377), [#2303](https://github.com/craftcms/commerce/discussions/2303), [#2713](https://github.com/craftcms/commerce/pull/2713))
- It’s now possible to bulk-generate coupon codes.
- It’s now possible to create orders from the Edit User page.
- Added a “Commerce” panel to the Debug Toolbar.
- Added “Edit”, “Create”, and “Delete” permissions for product types, sales, and discounts. ([#174](https://github.com/craftcms/commerce/issues/174), [#2400](https://github.com/craftcms/commerce/discussions/2400))
- Added the `|commercePaymentFormNamespace` Twig filter.
- Added `craft\commerce\base\Zone`.
- Added `craft\commerce\behaviors\CustomerAddressBehavior`.
- Added `craft\commerce\behaviors\CustomerBehavior`.
- Added `craft\commerce\console\controllers\UpgradeController`.
- Added `craft\commerce\controllers\DiscountsController::DISCOUNT_COUNTER_TYPE_EMAIL`.
- Added `craft\commerce\controllers\DiscountsController::DISCOUNT_COUNTER_TYPE_TOTAL`.
- Added `craft\commerce\controllers\DiscountsController::DISCOUNT_COUNTER_TYPE_USER`.
- Added `craft\commerce\controllers\DiscountsController::actionGenerateCoupons()`.
- Added `craft\commerce\controllers\OrdersController::actionCreateCustomer()`.
- Added `craft\commerce\controllers\OrdersController::actionGetCustomerAddresses()`.
- Added `craft\commerce\controllers\OrdersController::actionGetOrderAddress()`.
- Added `craft\commerce\controllers\OrdersController::actionValidateAddress()`.
- Added `craft\commerce\controllers\OrdersController::enforceManageOrderPermissions()`.
- Added `craft\commerce\controllers\SubscriptionsController::enforceManageSubscriptionPermissions()`.
- Added `craft\commerce\elements\Order::$sourceBillingAddressId`
- Added `craft\commerce\elements\Order::$sourceShippingAddressId`
- Added `craft\commerce\elements\Product::canCreateDrafts()`.
- Added `craft\commerce\elements\Product::canDelete()`.
- Added `craft\commerce\elements\Product::canDeleteForSite()`.
- Added `craft\commerce\elements\Product::canDuplicate()`.
- Added `craft\commerce\elements\Product::canSave()`.
- Added `craft\commerce\elements\Product::canView()`.
- Added `craft\commerce\elements\Subscription::canView()`.
- Added `craft\commerce\elements\actions\UpdateOrderStatus::$suppressEmails`.
- Added `craft\commerce\events\CommerceDebugPanelDataEvent`.
- Added `craft\commerce\events\OrderStatusEmailsEvent`.
- Added `craft\commerce\events\PdfRenderEvent`.
- Added `craft\commerce\fieldlayoutelements\UserAddressSettings`.
- Added `craft\commerce\helpers\DebugPanel`.
- Added `craft\commerce\helpers\PaymentForm`.
- Added `craft\commerce\models\Coupon`.
- Added `craft\commerce\models\Discount::$couponFormat`.
- Added `craft\commerce\models\Discount::getCoupons()`.
- Added `craft\commerce\models\Discount::setCoupons()`.
- Added `craft\commerce\models\OrderHistory::$userId`.
- Added `craft\commerce\models\OrderHistory::$userName`.
- Added `craft\commerce\models\OrderHistory::getUser()`.
- Added `craft\commerce\models\ShippingAddressZone::condition`.
- Added `craft\commerce\models\Store`.
- Added `craft\commerce\models\TaxAddressZone::condition`.
- Added `craft\commerce\plugin\Services::getCoupons()`.
- Added `craft\commerce\record\OrderHistory::$userName`.
- Added `craft\commerce\records\Coupon`.
- Added `craft\commerce\records\OrderHistory::$userId`.
- Added `craft\commerce\records\OrderHistory::getUser()`.
- Added `craft\commerce\service\Store`.
- Added `craft\commerce\services\Carts::$cartCookieDuration`.
- Added `craft\commerce\services\Carts::$cartCookie`.
- Added `craft\commerce\services\Coupons`.
- Added `craft\commerce\services\Customers::ensureCustomer()`.
- Added `craft\commerce\services\Customers::savePrimaryBillingAddressId()`.
- Added `craft\commerce\services\Customers::savePrimaryShippingAddressId()`.
- Added `craft\commerce\services\Discounts::clearUserUsageHistoryById()`.
- Added `craft\commerce\services\OrderStatuses::EVENT_ORDER_STATUS_CHANGE_EMAILS`.
- Added `craft\commerce\services\Pdfs::EVENT_BEFORE_DELETE_PDF`.
- Added `craft\commerce\services\ProductTypes::getCreatableProductTypeIds()`.
- Added `craft\commerce\services\ProductTypes::getCreatableProductTypes()`.
- Added `craft\commerce\services\ProductTypes::getEditableProductTypeIds()`.
- Added `craft\commerce\services\ProductTypes::hasPermission()`.
- Added `craft\commerce\validators\CouponValidator`.
- Added `craft\commerce\validators\StoreCountryValidator`.
- Added `craft\commerce\web\assets\coupons\CouponsAsset`.

### Changed
- Craft Commerce now requires Craft CMS 4.0.0-RC2 or later.
- Tax rate inputs no longer require the percent symbol.
- Subscription plans are no longer accessible via old Control Panel URLs.
- Addresses can no longer be related to both a user’s address book and an order at the same time. ([#2457](https://github.com/craftcms/commerce/discussions/2457))
- Gateways’ `isFrontendEnabled` settings now support environment variables.
- The active cart number is now stored in a cookie rather than the PHP session data, so it can be retained across browser reboots. ([#2790](https://github.com/craftcms/commerce/pull/2790))
- The installer now archives any database tables that were left behind by a previous Craft Commerce installation.
- `commerce/*` actions no longer accept `orderNumber` params. `number` can be used instead.
- `commerce/cart/*` actions no longer accept `cartUpdatedNotice` params. `successMessage` can be used instead.
- `commerce/cart/*` actions no longer include `availableShippingMethods` in their JSON responses. `availableShippingMethodOptions` can be used instead.
- `commerce/payment-sources/*` actions no longer include `paymentForm` in their JSON responses. `paymentFormErrors` can be used instead.
- `commerce/payments/*` actions now expect payment form fields to be namespaced with the `|commercePaymentFormNamespace` Twig filter’s response.
- `craft\commerce\elements\Order::getCustomer()` now returns a `craft\elements\User` object.
- `craft\commerce\elements\Product::getVariants()`, `getDefaultVariant()`, `getCheapestVariant()`, `getTotalStock()`, and `getHasUnlimitedStock()` now only return data related to enabled variants by default.
- `craft\commerce\model\ProductType::$titleFormat` was renamed to `$variantTitleFormat`.
- `craft\commerce\models\TaxRate::getRateAsPercent()` now returns a localized value.
- `craft\commerce\services\LineItems::createLineItem()` no longer has an `$orderId` argument.
- `craft\commerce\services\LineItems::resolveLineItem()` now has an `$order` argument rather than `$orderId`.
- `craft\commerce\services\Pdfs::EVENT_AFTER_RENDER_PDF` now raises `craft\commerce\events\PdfRenderEvent` rather than `PdfEvent`.
- `craft\commerce\services\Pdfs::EVENT_AFTER_SAVE_PDF` now raises `craft\commerce\events\PdfEvent` rather than `PdfSaveEvent`.
- `craft\commerce\services\Pdfs::EVENT_BEFORE_RENDER_PDF` now raises `craft\commerce\events\PdfRenderEvent` rather than `PdfEvent`.
- `craft\commerce\services\Pdfs::EVENT_BEFORE_SAVE_PDF` now raises `craft\commerce\events\PdfEvent` rather than `PdfSaveEvent`.
- `craft\commerce\services\ShippingMethods::getAvailableShippingMethods()` has been renamed to `getMatchingShippingMethods()`.
- `craft\commerce\services\Variants::getAllVariantsByProductId()` now accepts a `$includeDisabled` argument.

### Deprecated
- Deprecated `craft\commerce\elements\Order::getUser()`. `getCustomer()` should be used instead.
- Deprecated `craft\commerce\services\Carts::getCartName()`. `$cartCookie['name']` should be used instead.
- Deprecated `craft\commerce\services\Plans::getAllGatewayPlans()`. `getPlansByGatewayId()` should be used instead.
- Deprecated `craft\commerce\services\Subscriptions::doesUserHaveAnySubscriptions()`. `doesUserHaveSubscriptions()` should be used instead.
- Deprecated `craft\commerce\services\Subscriptions::getSubscriptionCountForPlanById()`. `getSubscriptionCountByPlanId()` should be used instead.
- Deprecated `craft\commerce\services\TaxRates::getTaxRatesForZone()`. `getTaxRatesByTaxZoneId()` should be used instead.
- Deprecated `craft\commerce\services\Transactions::deleteTransaction()`. `deleteTransactionById()` should be used instead.

### Removed
- Removed the `orderPdfFilenameFormat` setting.
- Removed the `orderPdfPath` setting.
- Removed the `commerce-manageCustomers` permission.
- Removed the `commerce-manageProducts` permission.
- Removed `json_encode_filtered` Twig filter.
- Removed the `commerce/orders/purchasable-search` action. `commerce/orders/purchasables-table` can be used instead.
- Removed `Plugin::getInstance()->getPdf()`. `getPdfs()` can be used instead.
- Removed `craft\commerce\Plugin::t()`. `Craft::t('commerce', 'My String')` can be used instead.
- Removed `craft\commerce\base\AddressZoneInterface`. `craft\commerce\base\ZoneInterface` can be used instead.
- Removed `craft\commerce\base\OrderDeprecatedTrait`.
- Removed `craft\commerce\controllers\AddressesController`.
- Removed `craft\commerce\controllers\CountriesController`.
- Removed `craft\commerce\controllers\CustomerAddressesController`.
- Removed `craft\commerce\controllers\CustomersController`.
- Removed `craft\commerce\controllers\PlansController::actionRedirect()`.
- Removed `craft\commerce\controllers\ProductsPreviewController::actionSaveProduct()`.
- Removed `craft\commerce\controllers\ProductsPreviewController::enforceProductPermissions()`.
- Removed `craft\commerce\controllers\StatesController`.
- Removed `craft\commerce\elements\Order::getAdjustmentsTotalByType()`. `getTotalTax()`, `getTotalDiscount()`, or `getTotalShippingCost()` can be used instead.
- Removed `craft\commerce\elements\Order::getAvailableShippingMethods()`. `getAvailableShippingMethodOptions()` can be used instead.
- Removed `craft\commerce\elements\Order::getOrderLocale()`. `$orderLanguage` can be used instead.
- Removed `craft\commerce\elements\Order::getShippingMethodId()`. `getShippingMethodHandle()` can be used instead.
- Removed `craft\commerce\elements\Order::getShouldRecalculateAdjustments()`. `getRecalculationMode()` can be used instead.
- Removed `craft\commerce\elements\Order::getTotalTaxablePrice()`. The taxable price is now calculated within the tax adjuster.
- Removed `craft\commerce\elements\Order::removeEstimatedBillingAddress()`. `setEstimatedBillingAddress(null)` can be used instead.
- Removed `craft\commerce\elements\Order::removeEstimatedShippingAddress()`. `setEstimatedShippingAddress(null)` can be used instead.
- Removed `craft\commerce\elements\Order::setShouldRecalculateAdjustments()`. `setRecalculationMode()` can be used instead.
- Removed `craft\commerce\elements\actions\DeleteOrder`. `craft\elements\actions\Delete` can be used instead.
- Removed `craft\commerce\elements\actions\DeleteProduct`. `craft\elements\actions\Delete` can be used instead.
- Removed `craft\commerce\elements\traits\OrderDeprecatedTrait`.
- Removed `craft\commerce\events\AddressEvent`.
- Removed `craft\commerce\events\CustomerAddressEvent`.
- Removed `craft\commerce\events\CustomerEvent`.
- Removed `craft\commerce\events\DefineAddressLinesEvent`. `craft\services\Addresses::formatAddress()` can be used instead.
- Removed `craft\commerce\events\LineItemEvent::isValid`.
- Removed `craft\commerce\events\PdfSaveEvent`.
- Removed `craft\commerce\helpers\Localization::formatAsPercentage()`.
- Removed `craft\commerce\models\Country`.
- Removed `craft\commerce\models\Discount::$code`.
- Removed `craft\commerce\models\Discount::getDiscountUserGroups()`.
- Removed `craft\commerce\models\Discount::getUserGroupIds()`. Discount user groups were migrated to the customer condition rule.
- Removed `craft\commerce\models\Discount::setUserGroupIds()`. Discount user groups were migrated to the customer condition rule.
- Removed `craft\commerce\models\Email::getPdfTemplatePath()`. `getPdf()->getTemplatePath()` can be used instead.
- Removed `craft\commerce\models\LineItem::getAdjustmentsTotalByType()`. `getTax()`, `getDiscount()`, or `getShippingCost()` can be used instead.
- Removed `craft\commerce\models\LineItem::setSaleAmount()`.
- Removed `craft\commerce\models\OrderHistory::$customerId`. `$userId` can be used instead.
- Removed `craft\commerce\models\OrderHistory::getCustomer()`. `getUser()` can be used instead.
- Removed `craft\commerce\models\ProductType::getLineItemFormat()`.
- Removed `craft\commerce\models\ProductType::setLineItemFormat()`.
- Removed `craft\commerce\models\Settings::$showCustomerInfoTab`. `$showEditUserCommerceTab` can be used instead.
- Removed `craft\commerce\models\ShippingAddressZone::getCountries()`.
- Removed `craft\commerce\models\ShippingAddressZone::getCountriesNames()`.
- Removed `craft\commerce\models\ShippingAddressZone::getCountryIds()`.
- Removed `craft\commerce\models\ShippingAddressZone::getStateIds()`.
- Removed `craft\commerce\models\ShippingAddressZone::getStates()`.
- Removed `craft\commerce\models\ShippingAddressZone::getStatesNames()`.
- Removed `craft\commerce\models\ShippingAddressZone::isCountryBased`.
- Removed `craft\commerce\models\State`.
- Removed `craft\commerce\models\TaxAddressZone::getCountries()`.
- Removed `craft\commerce\models\TaxAddressZone::getCountriesNames()`.
- Removed `craft\commerce\models\TaxAddressZone::getCountryIds()`.
- Removed `craft\commerce\models\TaxAddressZone::getStateIds()`.
- Removed `craft\commerce\models\TaxAddressZone::getStates()`.
- Removed `craft\commerce\models\TaxAddressZone::getStatesNames()`.
- Removed `craft\commerce\models\TaxAddressZone::isCountryBased`.
- Removed `craft\commerce\queue\jobs\ConsolidateGuestOrders`.
- Removed `craft\commerce\records\Country`.
- Removed `craft\commerce\records\CustomerAddress`. `craft\records\Address` can be used instead.
- Removed `craft\commerce\records\Discount::CONDITION_USER_GROUPS_ANY_OR_NONE`. Discount user groups were migrated to the customer condition rule.
- Removed `craft\commerce\records\Discount::CONDITION_USER_GROUPS_EXCLUDE`. Discount user groups were migrated to the customer condition rule.
- Removed `craft\commerce\records\Discount::CONDITION_USER_GROUPS_INCLUDE_ALL`. Discount user groups were migrated to the customer condition rule.
- Removed `craft\commerce\records\Discount::CONDITION_USER_GROUPS_INCLUDE_ANY`. Discount user groups were migrated to the customer condition rule.
- Removed `craft\commerce\records\DiscountUserGroup`.
- Removed `craft\commerce\records\OrderHistory::getCustomer()`. `getUser()` can be used instead.
- Removed `craft\commerce\records\ShippingZoneCountry`.
- Removed `craft\commerce\records\ShippingZoneState`.
- Removed `craft\commerce\records\State`.
- Removed `craft\commerce\records\TaxZoneCountry`.
- Removed `craft\commerce\records\TaxZoneState`.
- Removed `craft\commerce\services\Addresses::purgeOrphanedAddresses()`.
- Removed `craft\commerce\services\Addresses`.
- Removed `craft\commerce\services\Countries`.
- Removed `craft\commerce\services\Customers::EVENT_AFTER_SAVE_CUSTOMER_ADDRESS`.
- Removed `craft\commerce\services\Customers::EVENT_AFTER_SAVE_CUSTOMER`.
- Removed `craft\commerce\services\Customers::EVENT_BEFORE_SAVE_CUSTOMER_ADDRESS`.
- Removed `craft\commerce\services\Customers::EVENT_BEFORE_SAVE_CUSTOMER`.
- Removed `craft\commerce\services\Customers::SESSION_CUSTOMER`.
- Removed `craft\commerce\services\Customers::consolidateOrdersToUser()`.
- Removed `craft\commerce\services\Customers::deleteCustomer()`.
- Removed `craft\commerce\services\Customers::forgetCustomer()`.
- Removed `craft\commerce\services\Customers::getAddressIds()`.
- Removed `craft\commerce\services\Customers::getCustomer()`.
- Removed `craft\commerce\services\Customers::getCustomerById()`.
- Removed `craft\commerce\services\Customers::getCustomerByUserId()`.
- Removed `craft\commerce\services\Customers::getCustomerId()`.
- Removed `craft\commerce\services\Customers::getCustomersQuery()`.
- Removed `craft\commerce\services\Customers::purgeOrphanedCustomers()`.
- Removed `craft\commerce\services\Customers::saveAddress()`.
- Removed `craft\commerce\services\Customers::saveCustomer()`.
- Removed `craft\commerce\services\Customers::saveUserHandler()`.
- Removed `craft\commerce\services\Discounts::EVENT_BEFORE_MATCH_LINE_ITEM`. `EVENT_DISCOUNT_MATCHES_LINE_ITEM` can be used instead.
- Removed `craft\commerce\services\Discounts::getOrderConditionParams()`. `$order->toArray()` can be used instead.
- Removed `craft\commerce\services\Discounts::populateDiscountRelations()`.
- Removed `craft\commerce\services\Orders::cartArray()`. `toArray()` can be used instead.
- Removed `craft\commerce\services\Payments::getTotalAuthorizedForOrder()`.
- Removed `craft\commerce\services\Payments::getTotalAuthorizedOnlyForOrder()`. `craft\commerce\elements\Order::getTotalAuthorized()` can be used instead.
- Removed `craft\commerce\services\Payments::getTotalPaidForOrder()`. `craft\commerce\elements\Order::getTotalPaid()` can be used instead.
- Removed `craft\commerce\services\Payments::getTotalRefundedForOrder()`.
- Removed `craft\commerce\services\Sales::populateSaleRelations()`.
- Removed `craft\commerce\services\States`.<|MERGE_RESOLUTION|>--- conflicted
+++ resolved
@@ -2,11 +2,8 @@
 
 ## Unreleased
 
-<<<<<<< HEAD
 - Fixed a bug where calling `Carts::forgetCart()` wouldn’t completely clear the cart. ([#3353](https://github.com/craftcms/commerce/issues/3353))
-=======
 - Fixed a bug where the Edit Order page could become locked when editing an adjustment. ([#3351](https://github.com/craftcms/commerce/issues/3351))
->>>>>>> 7bd771e8
 
 ## 4.3.3 - 2023-12-14
 
