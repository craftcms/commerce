# Release Notes for Craft Commerce

<<<<<<< HEAD
### Fixed
- Fixed a bug where rounding a string value throws an error on PHP 8. ([#2198](https://github.com/craftcms/commerce/issues/2198))
=======
## Unreleased

### Changed
- It is now possible to copy a subscription’s reference right from the Edit Subscription page.
- It’s now possible to search orders by the shipping or billing address.

### Fixed
- Fixed a bug where long subscription references would break the meta layout on the Edit Subscription page. ([#2211](https://github.com/craftcms/commerce/issues/2211))
- Fixed a bug where non-promotable purchasables were having order level discounts applied. ([#2180](https://github.com/craftcms/commerce/issues/2180))
- Fixed a bug where user cannot change base currency due to rate being required. ([#2221](https://github.com/craftcms/commerce/issues/2221))
- Fixed a bug where primary addresses weren’t being copied to a brand new guest customer’s address book. ([#2224](https://github.com/craftcms/commerce/issues/2224))
- Fixed a bug where months were missing in past year stat queries.
- Fixed a bug where the outstanding payment amount due in an alternate currency was not rounded after conversion causing the order to not be marked as fully paid. ([#2222](https://github.com/craftcms/commerce/issues/2222))
- Fixed a bug where the PDF general settings were not migrated correctly to the new default PDF when updating from a version before Commerce 3.2.0. ([#2213](https://github.com/craftcms/commerce/issues/2213))

## 3.3.4.1 - 2021-06-16

### Fixed
- Fixed a bug where the database schema for new Craft Commerce installations wasn’t consistent with older installations.
>>>>>>> 2a25f9d7

## 3.3.4 - 2021-06-15

### Added
- Added `craft\commerce\elements\db\VariantQuery::hasUnlimitedStock()`. ([#2188](https://github.com/craftcms/commerce/issues/2188))
- Added `craft\commerce\models\LineItem::getIsTaxable()`.

### Changed
- Improved the performance of determining an order’s available discounts. ([#1744](https://github.com/craftcms/commerce/issues/1744))

### Fixed
- Fixed a bug that could occur when rebuilding the project config. ([#2194](https://github.com/craftcms/commerce/issues/2194))
- Fixed a bug where it was possible for an order to use a disabled payment gateway. ([#2150](https://github.com/craftcms/commerce/issues/2150))
- Fixed a SQL error that could occur when programmatically saving a variant without stock. ([#2186](https://github.com/craftcms/commerce/issues/2186))
- Fixed a bug where a donation marked as non-taxable could still receive tax. ([#2144](https://github.com/craftcms/commerce/pull/2144))
- Fixed a bug where the order field layout’s UID would change on every save. ([#2193](https://github.com/craftcms/commerce/issues/2193))
- Fixed a SQL error that occurred when saving a payment currency without a conversion rate. ([#2149](https://github.com/craftcms/commerce/issues/2149))
- Fixed a bug where discounts weren’t displaying validation errors for the “Per User Discount Limit” field. ([#2176](https://github.com/craftcms/commerce/issues/2176))

## 3.3.3 - 2021-06-01

### Added
- Added the `productCount` and `variantCount` GraphQL queries. ([#1411](https://github.com/craftcms/commerce/issues/1411))

### Changed
- It’s now possible to sort products by their SKUs on product indexes. ([#2167](https://github.com/craftcms/commerce/issues/2167))
- Products now have a `url` field when queried via GraphQL.

### Fixed
- Fixed a bug where it wasn’t possible to customize product search keywords via `EVENT_DEFINE_KEYWORDS`. ([#2142](https://github.com/craftcms/commerce/issues/2142))
- Fixed a bug where the “Add Product to Sale” modal on Edit Product pages could be unresponsive when opened multiple times. ([#2146](https://github.com/craftcms/commerce/issues/2146))
- Fixed an error that could occur if MySQL’s time zone tables weren’t populated yet. ([#2163](https://github.com/craftcms/commerce/issues/2163))
- Fixed a PHP error that could occur when validating a product. ([#2138](https://github.com/craftcms/commerce/issues/2138))

## 3.3.2 - 2021-05-18

### Added
- It’s now possible to create customer addresses in the control panel. ([#1324](https://github.com/craftcms/commerce/issues/1324))
- Added `craft\commerce\events\PurchasableShippableEvent`.
- Added `craft\commerce\services\Purchasables::EVENT_PURCHASABLE_SHIPPABLE`.
- Added `craft\commerce\services\Purchasables::isPurchasableShippable()`.

### Fixed
- Customer search Ajax requests are now cancelled before sending new ones on Edit Order pages. ([#2137](https://github.com/craftcms/commerce/issues/2137))
- Fixed an error that occurred when submitting a blank line item quantity from an Edit Order page, when running PHP 8. ([#2125](https://github.com/craftcms/commerce/issues/2125))
- Fixed a bug where changes to addresses’ State fields on Edit Order pages weren’t persisting. ([#2136](https://github.com/craftcms/commerce/issues/2136))
- Fixed a bug where charts weren’t always displaying the correct data for the date range, when running MySQL. ([#2117](https://github.com/craftcms/commerce/issues/2117))

## 3.3.1.1 - 2021-05-09

### Fixed
- Fixed a bug that caused the billing address to be overridden by the shipping address on order completion. ([#2128](https://github.com/craftcms/commerce/issues/2128))

## 3.3.1 - 2021-05-04

### Added
- Added `craft\commerce\events\RefundTransactionEvent::$refundTransaction`. ([#2081](https://github.com/craftcms/commerce/issues/2081))
- Added `craft\commerce\services\Purchasables::EVENT_PURCHASABLE_AVAILABLE`.
- Added `craft\commerce\services\Purchasables::isPurchasableAvailable()`.

### Changed
- Order condition formulas now include serialized custom field values. ([#2066](https://github.com/craftcms/commerce/issues/2066))
- Replaced `date` to `datetime` filter of `orderHistory.dateCreated` attribute in status history tab in order edit page.

### Fixed
- Fixed a PHP error that occurred when changing a variant from having unlimited stock. ([#2111](https://github.com/craftcms/commerce/issues/2111))
- Fixed a PHP error that occurred when passing the `registerUserOnOrderComplete` parameter to the `commerce/cart/complete` action.
- Fixed a PHP error that occurred when attempting to retrieve an order notice that doesn’t exist. ([#2108](https://github.com/craftcms/commerce/issues/2108))
- Fixed a bug where orders’ address IDs were `null` at the time `EVENT_AFTER_COMPLETE_ORDER` was triggered.
- Fixed a bug where payment source error messages weren’t being returned correctly.

## 3.3.0.1 - 2021-04-26

### Fixed
- Fixed a bug where an incorrect amount could be calculated when paying an outstanding balance in a non-primary currency.
- Fixed a bug where shipping rules were enforcing the “Order Condition Formula” field as required. ([#2098](https://github.com/craftcms/commerce/issues/2098))
- Fixed a bug where Base Discount and Per Item Discount fields could show negative values on the Edit Discount page. ([#2090](https://github.com/craftcms/commerce/issues/2090))

## 3.3.0 - 2021-04-20

### Added
- Added support for partial payments. ([#585](https://github.com/craftcms/commerce/issues/585))
- Carts can now display customer-facing notices on price changes and when items are automatically removed due to going out of stock. ([#2000](https://github.com/craftcms/commerce/pull/2000))
- It’s now possible to set dynamic condition formulas on shipping rules. ([#1959](https://github.com/craftcms/commerce/issues/1959))
- The Orders index page and Edit Order page now have a “Share cart” action, which generates a sharable URL that will load the cart into the user’s session, making it the active cart. ([#1386](https://github.com/craftcms/commerce/issues/1386))
- Shipping rule conditions can now be based on an order’s discounted price, rather than its original price. ([#1948](https://github.com/craftcms/commerce/pull/1948))
- Added the `allowCheckoutWithoutPayment` config setting.
- Added the `allowPartialPaymentOnCheckout` config setting.
- Added the `commerce/cart/complete` action.
- Added `craft\commerce\base\GatewayInterface::supportsPartialPayment()`.
- Added `craft\commerce\base\Gateway::supportsPartialPayment()`.
- Added `craft\commerce\elements\Order::getLoadCartUrl()`.
- Added `craft\commerce\services\Addresses::EVENT_BEFORE_PURGE_ADDRESSES`. ([#1627](https://github.com/craftcms/commerce/issues/1627))
- Added `craft\commerce\services\PaymentCurrencies::convertCurrency()`.
- Added `craft\commerce\test\fixtures\elements\ProductFixture::_getProductTypeIds()`.

### Changed
- Improved the line item editing workflow on the Edit Order page.
- Line item descriptions now link to the purchasable’s edit page in the control panel. ([#2048](https://github.com/craftcms/commerce/issues/2048))
- All front-end controllers now support passing the order number via a `number` param. ([#1970](https://github.com/craftcms/commerce/issues/1970))
- Products are now resaved when a product type’s available tax or shipping categories change. ([#1933](https://github.com/craftcms/commerce/pull/1933))
- Updated Dompdf to 1.0.2.

### Deprecated
- Deprecated `craft\commerce\services\Gateways::getGatewayOverrides()` and the `commerce-gateways.php` config file. Gateway-specific config files should be used instead. ([#1963](https://github.com/craftcms/commerce/issues/1963))

### Fixed
- Fixed a PHP 8 compatibility bug. ([#1987](https://github.com/craftcms/commerce/issues/1987))
- Fixed an error that occurred when passing an unsupported payment currency to `craft\commerce\services\PaymentCurrencies::convert()`.

## 3.2.17.4 - 2021-04-06

### Fixed
- Fixed a bug where line items would disappear from the Edit Order page when their quantity value was cleared. ([#2058](https://github.com/craftcms/commerce/issues/2058))
- Fixed a bug where customers without primary billing and shipping addresses weren’t being shown in the Customers list. ([#2052](https://github.com/craftcms/commerce/issues/2052))

## 3.2.17.3 - 2021-03-18

### Fixed
- Fixed a bug where the “All Totals” column on the Orders index page was showing blank values. ([#2047](https://github.com/craftcms/commerce/pull/2047))

## 3.2.17.2 - 2021-03-17

### Fixed
- Fixed a bug where the `commerce/reset-data` command did not delete addresses. ([#2042](https://github.com/craftcms/commerce/issues/2042))
- Fixed a bug where included tax totals may be incorrect after updating from Commerce 1.
- Fixed a bug where the `success` and `error` keys were missing from `commerce/payments/complete-payment` JSON responses. ([#2043](https://github.com/craftcms/commerce/issues/2043))

## 3.2.17.1 - 2021-03-08

### Changed
- The `generateTransformsBeforePageLoad` config setting is now automatically enabled when rendering emails. ([#2034](https://github.com/craftcms/commerce/issues/2034))
- `craft\commerce\services\Pdfs::EVENT_BEFORE_RENDER_PDF` event handlers can now modify the variables the PDF will be rendered with. ([#2039](https://github.com/craftcms/commerce/issues/2039))

### Fixed
- Fixed a bug where the Orders index page was showing the wrong shipping and billing addresses. ([#1962](https://github.com/craftcms/commerce/issues/1962))
- Fixed a bug where sales were storing incorrect amounts for locales that use a period for the grouping symbol. ([#2029](https://github.com/craftcms/commerce/issues/2029))

## 3.2.17 - 2021-03-03

### Added 
- Added the ability to set a cart’s order site on the Edit Order page. ([#2031](https://github.com/craftcms/commerce/issues/2031))
- Added the `cp.commerce.customers.edit`, `cp.commerce.customers.edit.content`, and `cp.commerce.customers.edit.details` template hooks to the Edit Customer page. ([#2030](https://github.com/craftcms/commerce/issues/2030))

### Fixed
- Fixed a UI bug with the “Order Site” and “Status” fields on the Edit Order page. ([#2023](https://github.com/craftcms/commerce/issues/2023))

### Security
- Fixed an XSS vulnerability.

## 3.2.16 - 2021-02-26

### Fixed
- Fixed a bug where it wasn’t possible to paginate addresses on the Edit Order page. ([#2024](https://github.com/craftcms/commerce/issues/2024))
- Fixed a PHP error that could occur when adding purchasables to a sale from the Edit Product page. ([#1998](https://github.com/craftcms/commerce/issues/1998))
- Fixed a bug where guest customers weren’t being consolidated to the user’s customer. ([#2019](https://github.com/craftcms/commerce/issues/2019))
- Fixed a migration error that could occur when updating from Commerce 2. ([#2022](https://github.com/craftcms/commerce/issues/2022))

## 3.2.15.3 - 2021-02-24

### Fixed
- Fixed a bug where past orders weren’t being consolidated to the user’s customer. ([#2019](https://github.com/craftcms/commerce/issues/2019))

## 3.2.15.2 - 2021-02-18

### Fixed
- Fixed a bug where querying for an empty array on the `productId` variant query param would return all variants.

## 3.2.15.1 - 2021-02-18

### Fixed
- Fixed an error that occurred when deleting products. ([#2009](https://github.com/craftcms/commerce/issues/2009))

## 3.2.15 - 2021-02-17

### Changed
- Carts that only contains non-shipppable items no longer attempt to match any shipping rules. ([#1990](https://github.com/craftcms/commerce/issues/1990))
- Product queries with the `type` or `typeId` param will now only invalidate their `{% cache %}` tags when products of the same type(s) are saved/deleted.
- Variant queries with the `product` or `productId` param will now only invalidate their `{% cache %}` tags when the referenced products are saved/deleted.
- The `commerce/payment-sources/add`, `commerce/subscriptions/subscribe`, `commerce/subscriptions/switch`, `commerce/subscriptions/cancel`, and `commerce/subscriptions/reactivate` actions now accept hashed `successMessage` params. ([#1955](https://github.com/craftcms/commerce/issues/1955))
- `craft\commerce\elements\db\VariantQuery::product` is now write-only.

### Fixed
- Fixed a bug where carts weren’t getting recalculated after their billing address was saved via the `commerce/customer-addresses/save` action. ([#1997](https://github.com/craftcms/commerce/issues/1997))
- Fixed a bug where category shipping rules weren’t remembering their cost overrides when set to `0` . ([#1999](https://github.com/craftcms/commerce/issues/1999))

## 3.2.14.1 - 2021-01-28

### Fixed
- Fixed a UI bug with product dimension inputs on Craft 3.6. ([#1977](https://github.com/craftcms/commerce/issues/1977))

## 3.2.14 - 2021-01-13

### Added
- It is now possible to sort purchasables by `description`, `sku` or `price` when adding a line item on the Edit Order page. ([#1940](https://github.com/craftcms/commerce/issues/1940))
- Added `craft\commerce\elements\db\ProductQuery::defaultPrice()`, `defaultWidth()`, `defaultHeight()`, `defaultLength()`, `defaultWeight()`, and `defaultSku()`. ([#1877](https://github.com/craftcms/commerce/issues/1877))

### Changed
- Purchasables are now sorted by `id` by default when adding a line item to an order on the Edit Order page.

### Fixed
- Fixed a bug where the Edit Order page was listing soft-deleted purchasables when adding a line item. ([#1939](https://github.com/craftcms/commerce/issues/1939))
- Fixed a bug where product indexes’ “Title” columns were getting mislabeled as “ID”. ([#1787](https://github.com/craftcms/commerce/issues/1787))
- Fixed an error that could occur when saving a product, if a price, weight, or dimension field was set to a non-numeric value. ([#1942](https://github.com/craftcms/commerce/issues/1942))
- Fixed a bug where line item prices could show the wrong currency on Edit Order pages. ([#1890](https://github.com/craftcms/commerce/issues/1890))
- Fixed an error that could occur when saving an address. ([#1947](https://github.com/craftcms/commerce/issues/1947))
- Fixed an error that occurred when calling `Plans::getPlansByInformationEntryId()`. ([#1949](https://github.com/craftcms/commerce/issues/1949))
- Fixed a SQL error that occurred when purging customers on MySQL. ([#1958](https://github.com/craftcms/commerce/issues/1958))
- Fixed a SQL error that occurred when retrieving the default line item status on PostgreSQL.

## 3.2.13.2 - 2020-12-15

### Fixed
- Fixed a bug where product URLs were resolving even though the product was not live. ([#1929](https://github.com/craftcms/commerce/pull/1929))

## 3.2.13.1 - 2020-12-15

### Fixed
- Fixed a migration error that could occur when updating from Commerce 3.1 ([#1928](https://github.com/craftcms/commerce/issues/1928))

## 3.2.13 - 2020-12-10

### Added
- Emails and PDFs now have Language settings that can be used to specify the language that should be used, instead of the order’s language. ([#1884](https://github.com/craftcms/commerce/issues/1884))
- Added the `cp.commerce.order.content`, `cp.commerce.order.edit.order-actions`, and `cp.commerce.order.edit.order-secondary-actions` template hooks to the Edit Order page. ([#138](https://github.com/craftcms/commerce/issues/138), [#1269](https://github.com/craftcms/commerce/issues/1269))

### Changed
- Improved the Edit Product page load time by lazy-loading variants’ related sales on scroll. ([#1883](https://github.com/craftcms/commerce/issues/1883))
- The Edit Order page no longer requires orders to have at least one line item to be saved.

### Fixed
- Fixed a bug where Products indexes weren’t displaying `0` stock values. ([#1908](https://github.com/craftcms/commerce/issues/1908))
- Fixed a bug where dates and numbers in order PDFs weren’t always rendered with the order’s locale. ([#1876](https://github.com/craftcms/commerce/issues/1876))
- Fixed a bug where `craft\commerce\models\Address::getAddressLines()` wasn’t including a `businessTaxId` key. ([#1894](https://github.com/craftcms/commerce/issues/1894))
- Fixed a bug where `craft\commerce\services\Discounts::getDiscountByCode()` was returning disabled discounts.
- Fixed a bug where `craft\commerce\models\Address::setAttributes()` wasn’t setting the `businessId` by default. ([#1909](https://github.com/craftcms/commerce/issues/1909))
- Fixed some PostgreSQL compatibility issues.

## 3.2.12 - 2020-11-17

### Added
- Variants now have `priceAsCurrency` and `salePriceAsCurrency` fields when queried via GraphQL. ([#1856](https://github.com/craftcms/commerce/issues/1856))
- Products now have an `defaultPriceAsCurrency` field when queried via GraphQL. ([#1856](https://github.com/craftcms/commerce/issues/1856))

### Changed
- Improved the Edit Order page’s ability to warn against losing unsaved changes. ([#1850](https://github.com/craftcms/commerce/issues/1850))
- All built-in success/fail flash messages are now customizable by passing hashed `successMessage` and `failMessage` params with the request. ([#1871](https://github.com/craftcms/commerce/issues/1871))

### Fixed
- Fixed an error that occurred when attempting to edit a subscription plan, if `allowAdminChanges` was disabled. ([#1857](https://github.com/craftcms/commerce/issues/1857))
- Fixed an error that occurred when attempting to preview an email, if no orders had been completed yet. ([#1858](https://github.com/craftcms/commerce/issues/1858))
- Fixed an error that occurred when adding a new address to a completed order on the Edit Order page, if using PostgreSQL.
- Fixed a bug where template caches weren’t getting invalidated when sales were added or removed. ([#1849](https://github.com/craftcms/commerce/issues/1849))
- Fixed a bug where sales weren’t properly supporting localized number formats.
- Fixed a deprecation warning that occurred in the example templates. ([#1859](https://github.com/craftcms/commerce/issues/1859))

## 3.2.11 - 2020-11-04

### Changed
- Moved subscription plans from `commerce/settings/subscriptions/plans` to `commerce/store-settings/subscription-plans` in the control panel. ([#1846](https://github.com/craftcms/commerce/issues/1846))

### Fixed
- Emails that are prevented from being sent using the `\craft\commerce\services\Emails::EVENT_BEFORE_SEND_MAIL` event are no longer shown as failed jobs on the queue. ([#1842](https://github.com/craftcms/commerce/issues/1842))
- Fixed a PHP error that occurred when creating a new Product with multiple variants. ([#1851](https://github.com/craftcms/commerce/issues/1851))

## 3.2.10.1 - 2020-11-03

### Fixed
- Fixed a PostgreSQL migration issue. ([#1845](https://github.com/craftcms/commerce/pull/1845))

## 3.2.10 - 2020-11-02

### Added
- Added the ability to unset a cart’s selected payment source with the `commerce/cart/update-cart` action. ([#1835](https://github.com/craftcms/commerce/issues/1835))
- Added `craft\commerce\services\Pdfs::EVENT_MODIFY_RENDER_OPTIONS`. ([#1761](https://github.com/craftcms/commerce/issues/1761))

### Fixed
- Fixed a PHP error that occurred when retrieving the field layout for a variant of a deleted product. ([#1830](https://github.com/craftcms/commerce/pull/1830))
- Fixed a bug where restoring a deleted product restored previously-deleted variants. ([#1827](https://github.com/craftcms/commerce/issues/1827))
- Fixed a template error that would occur when creating or editing a tax rate. ([#1841](https://github.com/craftcms/commerce/issues/1841))

## 3.2.9.1 - 2020-10-30

### Fixed
- Fixed a bug where the `commerce_orders` table was missing the `orderSiteId` column on fresh installs. ([#1828](https://github.com/craftcms/commerce/pull/1828))

## 3.2.9 - 2020-10-29

### Added
- Added the ability to track which site an order was placed from.
- Added the “ID” column to the Products index page. ([#1787](https://github.com/craftcms/commerce/issues/1787))
- Added the “Order Site” column to the Orders index page.
- Added the ability to retry failed order status emails. ([#1397](https://github.com/craftcms/commerce/issues/1379))
- Added the ability to change the default tax category right from the Tax Categories index page. ([#1499](https://github.com/craftcms/commerce/issues/1499))
- Added the ability to change the default shipping category right from the Shipping Categories index page.
- Added the ability to update a shipping method’s status right from the Shipping Methods index page.
- All front-end success/fail flash messages are now customizable by passing hashed `successMessage`/`failMessage` params with the request. ([#1801](https://github.com/craftcms/commerce/issues/1801))
- It’s now possible to see purchasables’ snaphsot data when adding line items to an order from the Edit Order page. ([#1792](https://github.com/craftcms/commerce/issues/1792))
- Addresses now show whether they are the primary shipping/billing address for a customer on the Edit Address page. ([#1802](https://github.com/craftcms/commerce/issues/1802))
- Added the `cp.commerce.shippingMethods.edit.content` hook to the `shipping/shippingmethods/_edit.html` template. ([#1819](https://github.com/craftcms/commerce/pull/1819))
- Added `craft\commerce\elements\Order::$orderSiteId`.
- Added `craft\commerce\services\Customers::EVENT_AFTER_SAVE_CUSTOMER_ADDRESS`. ([#1220](https://github.com/craftcms/commerce/issues/1220))
- Added `craft\commerce\services\Customers::EVENT_AFTER_SAVE_CUSTOMER`.
- Added `craft\commerce\services\Customers::EVENT_BEFORE_SAVE_CUSTOMER_ADDRESS`. ([#1220](https://github.com/craftcms/commerce/issues/1220))
- Added `craft\commerce\services\Customers::EVENT_BEFORE_SAVE_CUSTOMER`.
- Added `craft\commerce\services\Webhooks::EVENT_AFTER_PROCESS_WEBHOOK`. ([#1799](https://github.com/craftcms/commerce/issues/1799))
- Added `craft\commerce\services\Webhooks::EVENT_BEFORE_PROCESS_WEBHOOK`. ([#1799](https://github.com/craftcms/commerce/issues/1799))

### Changed
- `salePrice` is now included when calling a purchasable’s `toArray()` method. ([#1793](https://github.com/craftcms/commerce/issues/1793))

### Deprecated
- Deprecated support for passing a `cartUpdatedNotice` param to the `commerce/cart/update-cart` action. A hashed `successMessage` param should be passed instead.

### Fixed
- Fixed a bug where changing the customer of an order could result in an “Address does not belong to customer” error. ([#1227](https://github.com/craftcms/commerce/issues/1227))
- Fixed a bug where cached discounts were not getting updated when a discount was saved or deleted. ([#1813](https://github.com/craftcms/commerce/pull/1813))
- Fixed formatting of URLs in the example templates. ([#1808](https://github.com/craftcms/commerce/issues/1808))
- Fixed a bug where `commerce/products/save-product`, `commerce/products/duplicate-product` and `commerce/products/delete-product` actions required the “Access Craft Commerce” permission. ([#1814](https://github.com/craftcms/commerce/pull/1814))
- Fixed a bug where it was possible to delete the default tax category.
- Fixed a bug where it was possible to delete the default shipping category.
- Restored the missing `craft\commerce\services\Payments::EVENT_AFTER_PROCESS_PAYMENT` event. ([#1818](https://github.com/craftcms/commerce/pull/1818))

## 3.2.8.1 - 2020-10-15

### Fixed
- Fixed a PHP error that occurred when duplicating a product. ([#1783](https://github.com/craftcms/commerce/issues/1783))

## 3.2.8 - 2020-10-13

### Added
- Added a “Variants” column to the Products index page. ([#1765](https://github.com/craftcms/commerce/issues/1765))
- Added the `commerce/reset-data` command. ([#581](https://github.com/craftcms/commerce/issues/581))
- Added `craft\commerce\console\controlllers\ResetData`.
- Added `craft\commerce\elements\Variants::getSkuAsText()`.
- Added `craft\commerce\helpers\Purchasable`.
- Added `craft\commerce\services\PaymentSources::getAllPaymentSourcesByGatewayId()`.

### Changed
- Coupon codes are no longer case-sensitive. ([#1763](https://github.com/craftcms/commerce/issues/1763))
- Disabled the browser autosuggest list when searching for a customer on the Edit Order page. ([#1752](https://github.com/craftcms/commerce/issues/1752))

### Fixed
- Fixed a PHP error that occurred when an order’s history was changed via a queue job.
- Fixed a bug where the store location address had its `isStoreLocation` property set to `false`. ([#1773](https://github.com/craftcms/commerce/issues/1773))
- Fixed a bug where the Template setting for product types wasn’t showing autosuggestions.
- Fixed a bug where disabled variants weren’t getting deleted along with their products. ([#1772](https://github.com/craftcms/commerce/issues/1772))
- Fixed a bug where incomplete carts weren’t getting updated when their selected payment gateway was disabled. ([#1531](https://github.com/craftcms/commerce/issues/1531))
- Fixed a bug where the incorrect confirmation message was shown when deleting a subscription plan.
- Fixed a PHP error that occurred when a subscription plan and gateway had been deleted. ([#1667](https://github.com/craftcms/commerce/issues/1667))
- Fixed a bug where address changes weren’t persisting on the Edit Order page. ([#1766](https://github.com/craftcms/commerce/issues/1766))
- Fixed a SQL error that could occur when saving a product, if it was disabled and missing required field values. ([#1764](https://github.com/craftcms/commerce/issues/1764))
- Fixed a bug where it was possible to change the primary currency after completed orders had been placed. ([#1777](https://github.com/craftcms/commerce/issues/1777))
- Fixed a JavaScript error that occurred on the payment page of the example templates.

## 3.2.7 - 2020-09-24

### Added
- Craft Commerce is now translated into Japanese.
- Added the ability to retrieve a customer’s addresses via Ajax. ([#1682](https://github.com/craftcms/commerce/issues/1682))
- Added the ability to retrieve a customer’s previous orders via Ajax. ([#1682](https://github.com/craftcms/commerce/issues/1682))
- Added `craft\commerce\controllers\CustomerAddressesController::actionGetAddresses`. ([#1682](https://github.com/craftcms/commerce/issues/1682))
- Added `craft\commerce\controllers\CustomerOrdersControllers`. ([#1682](https://github.com/craftcms/commerce/issues/1682))

### Changed
- Improved the performance of exporting orders using the “Raw Data” export type. ([#1744](https://github.com/craftcms/commerce/issues/1744))
- Disabled the browser autosuggest list when searching for a customer on the Edit Order page. ([#1752](https://github.com/craftcms/commerce/issues/1752))
- `craft\models\Customer::getOrders()` now returns orders sorted by date ordered, in descending order.

### Fixed
- Fixed a migration error that could occur when updating to Commerce 3. ([#1726](https://github.com/craftcms/commerce/issues/1726))
- Fixed a bug where control panel styles were getting included in rendered email previews. ([#1734](https://github.com/craftcms/commerce/issues/1734))
- Fixed a PHP error that could occur when saving an order without a customer ID.
- Fixed a PHP error that occurred when rendering a PDF, if the temp directory was missing. ([#1745](https://github.com/craftcms/commerce/issues/1745))
- Fixed a bug where `craft\commerce\models\Address:getAddressLines()` wasn’t including `countryText` in the response data.
- Fixed a PHP error that occurred when entering a localized number as a category shipping rule price.
- Fixed a bug where long translations would break the line item layout on the Edit Order page.
- Fixed a JavaScript error that occurred when editing shipping rules.

## 3.2.6 - 2020-09-13

### Fixed
- Fixed a bug that prevented a customer from unsubscribing from a subscription. ([#1650](https://github.com/craftcms/commerce/issues/1650))
- Fixed a bug that prevented a customer from deleting a payment source. ([#1650](https://github.com/craftcms/commerce/issues/1650))

## 3.2.5 - 2020-09-11

### Changed
- Purchasable descriptions are now generated based on data from the primary site only.
- JSON responses from the `commerce/payments/pay` action now include order information.

### Fixed
- Fixed a PHP error that occurred when exporting orders using the “Raw data” export type.
- Fixed a PHP error that could occur when resaving products. ([#1698](https://github.com/craftcms/commerce/issues/1698))
- Fixed a PHP error that occurred when using the `|commerceCurrency` Twig filter for currency conversion. ([#1702](https://github.com/craftcms/commerce/issues/1702))
- Fixed a SQL error that occurred when previewing emails on PostgreSQL. ([#1673](https://github.com/craftcms/commerce/issues/1673))
- Fixed a PHP error that occurred when there was a syntax error in an order condition formula. ([#1716](https://github.com/craftcms/commerce/issues/1716))
- Fixed a bug where order history records created at the same time were ordered incorrectly.
- Fixed a 400 error that could occur when a product type’s Template setting was blank.
- Fixed a bug where purchasables without a product type were incorrectly showing on the “Top Product Types” Dashboard widget. ([#1720](https://github.com/craftcms/commerce/issues/1720))
- Fixed a bug where shipping zone caches weren’t getting invalidated. ([#1721](https://github.com/craftcms/commerce/issues/1721))
- Fixed a Twig error that occurred when viewing the “Buy” example templates. ([#1722](https://github.com/craftcms/commerce/issues/1722))

## 3.2.4 - 2020-09-07

### Added
- Added the “Item Total” and “Item Subtotal” Orders index page columns. ([#1695](https://github.com/craftcms/commerce/issues/1695))
- Added the `hasProduct` argument to GraphQL variant queries. ([#1697](https://github.com/craftcms/commerce/issues/1697))
- Added `craft\commerce\elements\Order::$storedItemSubtotalAsCurrency`. ([#1695](https://github.com/craftcms/commerce/issues/1695))
- Added `craft\commerce\elements\Order::$storedItemSubtotal`. ([#1695](https://github.com/craftcms/commerce/issues/1695))
- Added `craft\commerce\services\Addresses::EVENT_BEFORE_DELETE_ADDRESS`. ([#1590](https://github.com/craftcms/commerce/pull/1590))

### Changed
- Address forms now show the Country field before State to avoid confusion when editing an address.
- Products’, subscriptions’, and orders’ date sort options are now sorted in descending order by default when selected (requires Craft 3.5.9 or later).
- `craft\commerce\models\Address::getAddressLines()` now has a `$sanitize` argument. ([#1671](https://github.com/craftcms/commerce/issues/1671))

### Deprecated
- Deprecated `craft\commerce\Plugin::t()`.
- Deprecated `craft\commerce\services\Discounts::populateDiscountRelations()`.

### Fixed
- Fixed a bug where donation queries weren’t returning complete results if the primary site had changed.
- Fixed a bug where addresses would always get a new ID when updating the cart. ([#1683](https://github.com/craftcms/commerce/issues/1683))
- Fixed a bug where sales weren’t being applied to orders on the Edit Order page. ([#1662](https://github.com/craftcms/commerce/issues/1662))
- Fixed a bug where users without orders weren’t available for selection in customer lists.
- Fixed a bug where the `*AsCurrency` order attributes were showing the base currency rather than the order currency. ([#1668](https://github.com/craftcms/commerce/issues/1668))
- Fixed a bug where it wasn’t possible to permanently delete orders from the Orders index page. ([#1708](https://github.com/craftcms/commerce/issues/1708))
- Fixed a bug where it wasn’t possible to permanently delete products from the Product index page. ([#1708](https://github.com/craftcms/commerce/issues/1708))
- Fixed a missing validation error when saving a product type. ([#1678](https://github.com/craftcms/commerce/issues/1678))
- Fixed a bug where address lines were getting double-encoded. ([#1671](https://github.com/craftcms/commerce/issues/1671))
- Fixed a bug where shipping method caches weren’t getting invalidated. ([#1674](https://github.com/craftcms/commerce/issues/1674))
- Fixed a bug where `dateUpdated` wasn’t getting populated when saving a line item. ([#1691](https://github.com/craftcms/commerce/issues/1691))
- Fixed a bug where purchasable descriptions were able to be longer than line item descriptions.
- Fixed a bug where discounts could be applied to products that were already on sale, even if their “Exclude this discount for products that are already on sale” condition was enabled. ([#1700](https://github.com/craftcms/commerce/issues/1700))
- Fixed a bug where discount condition formulas weren’t preventing discount codes from applying to a cart. ([#1705](https://github.com/craftcms/commerce/pull/1705))
- Fixed a bug where orders’ cached transactions were not getting updated when a transaction was saved. ([#1703](https://github.com/craftcms/commerce/pull/1703))

## 3.2.3 - 2020-08-19

### Fixed
- Fixed a SQL error that occurred when searching for orders from the Orders index page. ([#1652](https://github.com/craftcms/commerce/issues/1652))
- Fixed a bug where discounts with purchasable conditions were not being applied correctly to the cart. ([#1641](https://github.com/craftcms/commerce/issues/1641))
- Fixed a migration error that could occur when updating to Commerce 3.2. ([#1655](https://github.com/craftcms/commerce/issues/1655))
- Fixed a PHP error that occurred when displaying the “Top Product Types” Dashboard widget.
- Fixed a deprecation warning that occurred on the Orders index page. ([#1656](https://github.com/craftcms/commerce/issues/1656))
- Fixed a bug where Live Preview wasn’t showing custom fields for products. ([#1651](https://github.com/craftcms/commerce/issues/1651))

## 3.2.2.1 - 2020-08-14

### Fixed
- Fixed a bug where `craft\commerce\services\LineItemStatuses::getLineItemStatusByHandle()`, `getDefaultLineItemStatus()`, `getDefaultLineItemStatusForLineItem()` and `getLineItemStatusById()` were returning archived statuses. ([#1643](https://github.com/craftcms/commerce/issues/1643))
- Fixed a bug where line item status caches weren’t getting invalidated.

## 3.2.2 - 2020-08-13

### Added
- Added `craft\commerce\models\LineItem::setLineItemStatus()`. ([#1638](https://github.com/craftcms/commerce/issues/1638))
- Added `craft\commerce\services\LineItems::orderCompleteHandler()`.

### Changed
- Commerce now requires Craft 3.5.4 or later.

### Fixed
- Fixed a bug where the default line item status was not getting applied on order completion. ([#1643](https://github.com/craftcms/commerce/issues/1643))
- Fixed a bug where sales weren’t getting initialized with their `sortOrder` value. ([#1633](https://github.com/craftcms/commerce/issues/1633))
- Fixed a PHP error that could occur when downloading a PDF. ([#1626](https://github.com/craftcms/commerce/issues/1626))
- Fixed a PHP error that could occur when adding a custom purchasable to an order from the Edit Order page. ([#1646](https://github.com/craftcms/commerce/issues/1646))
- Fixed a bug where duplicate orders could be returned by an order query when using the `hasPurchasables` or `hasTransactions` params. ([#1637](https://github.com/craftcms/commerce/issues/1637))
- Fixed a bug where the Top Products and Top Product Types lists weren’t counting correctly on multi-site installs. ([#1644](https://github.com/craftcms/commerce/issues/1644))
- Fixed a bug where the Edit Order page wasn’t swapping the selected tab correctly when saving changes, if a custom tab was selected. ([#1647](https://github.com/craftcms/commerce/issues/1647))
- Fixed a bug where custom field JavaScript wasn’t getting initialized properly on the Edit Order page in some cases. ([#1647](https://github.com/craftcms/commerce/issues/1647))

## 3.2.1 - 2020-08-06

### Added
- Added `craft\commerce\models\Address::sameAs()`. ([#1616](https://github.com/craftcms/commerce/issues/1616))

### Fixed
- Fixed an error that could occur when rebuilding the project config. ([#1618](https://github.com/craftcms/commerce/issues/1618))
- Fixed an error that could occur on the order index page when viewing orders with deleted gateways. ([#1617](https://github.com/craftcms/commerce/issues/1617))
- Fixed a deprecation warning that occurred when sending an Ajax request to `commerce/cart/*` actions. ([#1548](https://github.com/craftcms/commerce/issues/1548))
- Fixed a bug where purchasables weren’t getting pre-populated properly when clicking “Add all to Sale” on the Edit Product page. ([#1595](https://github.com/craftcms/commerce/issues/1595))
- Fixed PHP 7.0 compatibility.
- Fixed a Twig error that occurred when viewing the “Buy” example templates. ([#1621](https://github.com/craftcms/commerce/issues/1621))

## 3.2.0.2 - 2020-08-04

### Fixed
- Fixed a bug that caused the product Title field to be hidden on Edit Product pages. ([#1614](https://github.com/craftcms/commerce/pull/1614))

## 3.2.0.1 - 2020-08-04

### Fixed
- Fixed a SQL error that could occur when updating to Commerce 3.2.

## 3.2.0 - 2020-08-04

### Added
- Order, product, and variant field layouts now support the new field layout features added in Craft 3.5.
- It’s now possible to set Title fields’ positions within product and variant field layouts.
- It’s now possible to set the Variants field’s position within product field layouts.
- Added support for managing multiple PDF templates. Each email can choose which PDF should be attached. ([#208](https://github.com/craftcms/commerce/issues/208))
- Added a “Download PDF” action to the Orders index page, which supports downloading multiple orders’ PDFs at once. ([#1598](https://github.com/craftcms/commerce/issues/1598))
- Shipping rules can now be duplicated from the Edit Shipping Rule page. ([#153](https://github.com/craftcms/commerce/issues/153))
- Added the ability to preview HTML emails from the Emails index page. ([#1387](https://github.com/craftcms/commerce/issues/1387))
- Variants now have a `product` field when queried via the GraphQL API.
- It’s now possible to query for variants by their dimensions. ([#1570](https://github.com/craftcms/commerce/issues/1570))
- Products can now have auto-generated titles with the “Title Format” product type setting. ([#148](https://github.com/craftcms/commerce/issues/148))
- Added the `withLineItems`, `withTransactions`, `withAdjustments`, `withCustomer` and `withAddresses` order query params, for eager-loading related models. ([#1603](https://github.com/craftcms/commerce/issues/1603))
- Added `apply`, `applyAmount`, `applyAmountAsPercent`, `applyAmountAsFlat`, `dateFrom` and `dateTo` fields to sales when queried via the GraphQL API. ([#1607](https://github.com/craftcms/commerce/issues/1607))
- Added the `freeOrderPaymentStrategy` config setting. ([#1526](https://github.com/craftcms/commerce/pull/1526))
- Added the `cp.commerce.order.edit.details` template hook. ([#1597](https://github.com/craftcms/commerce/issues/1597))
- Added `craft\commerce\controllers\Pdf`.
- Added `craft\commerce\elements\Orders::EVENT_AFTER_APPLY_ADD_LINE_ITEM`. ([#1516](https://github.com/craftcms/commerce/pull/1516))
- Added `craft\commerce\elements\Orders::EVENT_AFTER_APPLY_REMOVE_LINE_ITEM`. ([#1516](https://github.com/craftcms/commerce/pull/1516))
- Added `craft\commerce\elements\db\VariantQuery::width()`, `height()`, `length()` and `weight()`. ([#1570](https://github.com/craftcms/commerce/issues/1570))
- Added `craft\commerce\events\DefineAddressLinesEvent`.
- Added `craft\commerce\fieldlayoutelements\ProductTitleField`.
- Added `craft\commerce\fieldlayoutelements\VariantTitleField`.
- Added `craft\commerce\fieldlayoutelements\VariantsField`.
- Added `craft\commerce\models\Address::getAddressLines()`.
- Added `craft\commerce\models\EVENT_DEFINE_ADDRESS_LINES`. ([#1305](https://github.com/craftcms/commerce/issues/1305))
- Added `craft\commerce\models\Email::$pdfId`.
- Added `craft\commerce\models\LineItem::dateUpdated`. ([#1132](https://github.com/craftcms/commerce/issues/1132))
- Added `craft\commerce\models\Pdf`.
- Added `craft\commerce\records\Pdf`.
- Added `craft\commerce\services\Addresses::eagerLoadAddressesForOrders()`.
- Added `craft\commerce\services\Customers::eagerLoadCustomerForOrders()`.
- Added `craft\commerce\services\LineItems::eagerLoadLineItemsForOrders()`.
- Added `craft\commerce\services\OrderAdjustments::eagerLoadOrderAdjustmentsForOrders()`.
- Added `craft\commerce\services\Pdfs::EVENT_AFTER_SAVE_PDF`.
- Added `craft\commerce\services\Pdfs::EVENT_BEFORE_SAVE_PDF`.
- Added `craft\commerce\services\Pdfs::getAllEnabledPdfs()`.
- Added `craft\commerce\services\Pdfs::getAllPdfs()`.
- Added `craft\commerce\services\Pdfs::getDefaultPdf()`.
- Added `craft\commerce\services\Pdfs::getPdfByHandle()`.
- Added `craft\commerce\services\Pdfs::getPdfById()`.
- Added `craft\commerce\services\Pdfs::savePdf()`.
- Added `craft\commerce\services\Transactions::eagerLoadTransactionsForOrders()`.

### Changed
- Commerce now requires Craft 3.5.0 or later.
- Improved the performance of order indexes.
- Improved the performance of querying for products and orders via the GraphQL API.
- Countries are now initially sorted by name, rather than country code.
- Improved customer search and creation when editing an order. ([#1594](https://github.com/craftcms/commerce/issues/1594))
- It’s now possible to use multiple keywords when searching for variants from the Edit Order page. ([#1546](https://github.com/craftcms/commerce/pull/1546))
- New products, countries, states, and emails are now enabled by default.

### Deprecated
- Deprecated `craft\commerce\controllers\Orders::actionPurchasableSearch()`. Use `actionPurchasablesTable()` instead.
- Deprecated `craft\commerce\services\Sales::populateSaleRelations()`.
- Deprecated the `orderPdfPath` config setting.
- Deprecated the `orderPdfFilenameFormat` config setting.

### Removed
- Removed `craft\commerce\models\ProductType::$titleLabel`.
- Removed `craft\commerce\models\ProductType::$variantTitleLabel`.
- Removed `craft\commerce\records\ProductType::$titleLabel`.
- Removed `craft\commerce\records\ProductType::$variantTitleLabel`.
- Removed `craft\commerce\models\Email::$pdfTemplatePath`.
- Removed `craft\commerce\records\Email::$pdfTemplatePath`.

### Fixed
- Fixed a bug where interactive custom fields weren’t working within newly created product variants, from product editor HUDs.
- Fixed a bug where it was possible to select purchasables that weren’t available for purchase on the Edit Order page. ([#1505](https://github.com/craftcms/commerce/issues/1505))
- Fixed a PHP error that could occur during line item validation on Yii 2.0.36. ([yiisoft/yii2#18175](https://github.com/yiisoft/yii2/issues/18175))
- Fixed a bug that prevented shipping rules for being sorted correctly on the Edit Shipping Method page.
- Fixed a bug where programmatically-set related IDs could be ignored when saving a sale.
- Fixed a bug where order status descriptions were getting dropped when rebuilding the project config.

## 3.1.12 - 2020-07-14

### Changed
- Improved the wording of the “Categories Relationship Type” setting’s instructions and option labels on Edit Sale and Edit Discount pages. ([#1565](https://github.com/craftcms/commerce/pull/1565))

### Fixed
- Fixed a bug where existing sales and discounts would get the wrong “Categories Relationship Type” seletion when upgrading to Commerce 3. ([#1565](https://github.com/craftcms/commerce/pull/1565))
- Fixed a bug where the wrong shipping method could be selected for completed orders on the Edit Order page. ([#1557](https://github.com/craftcms/commerce/issues/1557))
- Fixed a bug where it wasn’t possible to update a customer’s primary billing or shipping address from the front end. ([#1562](https://github.com/craftcms/commerce/issues/1562))
- Fixed a bug where customers’ states weren’t always shown in the control panel. ([#1556](https://github.com/craftcms/commerce/issues/1556))
- Fixed a bug where programmatically removing an unsaved line item could remove the wrong line item. ([#1555](https://github.com/craftcms/commerce/issues/1555))
- Fixed a PHP error that could occur when using the `currency` Twig filter. ([#1554](https://github.com/craftcms/commerce/issues/1554))
- Fixed a PHP error that could occur on the order completion template when outputting dates. ([#1030](https://github.com/craftcms/commerce/issues/1030))
- Fixed a bug that could occur if a gateway had truncated its “Gateway Message”.

## 3.1.11 - 2020-07-06

### Added
- Added new `*AsCurrency` attributes to all currency attributes on orders, line items, products, variants, adjustments and transactions.
- Added the `hasVariant` argument to GraphQL product queries. ([#1544](https://github.com/craftcms/commerce/issues/1544))
- Added `craft\commerce\events\ModifyCartInfoEvent::$cart`. ([#1536](https://github.com/craftcms/commerce/issues/1536))
- Added `craft\commerce\behaviors\CurrencyAttributeBehavior`.
- Added `craft\commerce\gql\types\input\Variant`.

### Fixed
- Improved performance when adding items to the cart. ([#1543](https://github.com/craftcms/commerce/pull/1543), [#1520](https://github.com/craftcms/commerce/issues/1520))
- Fixed a bug where products that didn’t have current sales could be returned when the `hasSales` query parameter was enabled.
- Fixed a bug where the “Message” field wasn’t getting cleared after updating the order status on the Order edit page. ([#1366](https://github.com/craftcms/commerce/issues/1366))
- Fixed a bug where it wasn’t possible to update the conversion rate on a payment currency. ([#1547](https://github.com/craftcms/commerce/issues/1547))
- Fixed a bug where it wasn’t possible to delete all line item statuses.
- Fixed a bug where zero currency values weren’t getting formatted correctly in `commerce/cart/*` actions’ JSON responses. ([#1539](https://github.com/craftcms/commerce/issues/1539))
- Fixed a bug where the wrong line item could be added to the cart when using the Lite edition. ([#1552](https://github.com/craftcms/commerce/issues/1552))
- Fixed a bug where a validation error was being shown incorrectly on the Edit Discount page. ([#1549](https://github.com/craftcms/commerce/issues/1549))

### Deprecated
- The `|json_encode_filtered` twig filter has now been deprecated.

## 3.1.10 - 2020-06-23

### Added
- Added the `salePrice` and `sales` fields to GraphQL variant queries. ([#1525](https://github.com/craftcms/commerce/issues/1525))
- Added support for non-parameterized gateway webhook URLs. ([#1530](https://github.com/craftcms/commerce/issues/1530))
- Added `craft\commerce\gql\types\SaleType`.

### Changed
- The selected shipping method now shows both name and handle for completed orders on the Edit Order page. ([#1472](https://github.com/craftcms/commerce/issues/1472))

### Fixed
- Fixed a bug where the current user’s email was unintentionally being used as a fallback when creating a customer with an invalid email address on the Edit Order page. ([#1523](https://github.com/craftcms/commerce/issues/1523))
- Fixed a bug where an incorrect validation error would be shown when using custom address validation on the Edit Order page. ([#1519](https://github.com/craftcms/commerce/issues/1519))
- Fixed a bug where `defaultVariantId` wasn’t being set when saving a Product. ([#1529](https://github.com/craftcms/commerce/issues/1529))
- Fixed a bug where custom shipping methods would show a zero price. ([#1532](https://github.com/craftcms/commerce/issues/1532))
- Fixed a bug where the payment form modal wasn’t getting sized correctly on the Edit Order page. ([#1441](https://github.com/craftcms/commerce/issues/1441))
- Fixed the link to Commerce documentation from the control panel. ([#1517](https://github.com/craftcms/commerce/issues/1517))
- Fixed a deprecation warning for `Order::getAvailableShippingMethods()` on the Edit Order page. ([#1518](https://github.com/craftcms/commerce/issues/1518))

## 3.1.9 - 2020-06-17

### Added
- Added `craft\commerce\base\Gateway::getTransactionHashFromWebhook()`.
- Added `craft\commerce\services\OrderAdjustments::EVENT_REGISTER_DISCOUNT_ADJUSTERS`.
- Added `craft\commerce\services\Webhooks`.

### Changed
- Discount calculations now take adjustments created by custom discount adjusters into account. ([#1506](https://github.com/craftcms/commerce/issues/1506))
- Improved handling of race conditions between processing a webhook and completing an order. ([#1510](https://github.com/craftcms/commerce/issues/1510))
- Improved performance when retrieving order statuses. ([#1497](https://github.com/craftcms/commerce/issues/1497))

### Fixed
- Fixed a bug where zero stock items would be removed from the order before accepting payment. ([#1503](https://github.com/craftcms/commerce/issues/1503))
- Fixed an error that occurred when saving an order with a deleted variant on the Edit Order page. ([#1504](https://github.com/craftcms/commerce/issues/1504))
- Fixed a bug where line items weren’t being returned in the correct order after adding a new line item to the card via Ajax. ([#1496](https://github.com/craftcms/commerce/issues/1496))
- Fixed a bug where countries and states weren’t being returned in the correct order. ([#1512](https://github.com/craftcms/commerce/issues/1512))
- Fixed a deprecation warning. ([#1508](https://github.com/craftcms/commerce/issues/1508))

## 3.1.8 - 2020-06-11

### Added
- Added `craft\commerce\services\Sales::EVENT_AFTER_DELETE_SALE`.

### Changed
- Custom adjuster types now show as read-only on the Edit Order page. ([#1460](https://github.com/craftcms/commerce/issues/1460))
- Variant SKU, price, and stock validation is now more lenient unless the product and variant are enabled.

### Fixed
- Fixed a bug where empty carts would get new cart numbers on every request. ([#1486](https://github.com/craftcms/commerce/issues/1486))
- Fixed a PHP error that occurred when saving a payment source using an erroneous card. ([#1492](https://github.com/craftcms/commerce/issues/1492))
- Fixed a bug where deleted orders were being included in reporting widget calculations. ([#1490](https://github.com/craftcms/commerce/issues/1490))
- Fixed the styling of line item option values on the Edit Order page.
- Fixed a SQL error that occurred when duplicating a product on a multi-site Craft install. ([#1491](https://github.com/craftcms/commerce/issues/1491))
- Fixed a bug where products could be duplicated even if there was a validation error that made it look like the product hadn’t been duplicated.

## 3.1.7 - 2020-06-02

### Fixed
- Fixed a bug where blank addresses were being automatically created on new carts. ([#1486](https://github.com/craftcms/commerce/issues/1486))
- Fixed a SQL error that could occur during order consolidation on PostgreSQL.

## 3.1.6 - 2020-06-02

### Changed
- `craft\commerce\services\Customers::consolidateOrdersToUser()` is no longer deprecated.

### Fixed
- Fixed a bug where the “Purchase Total” and “Purchase Quantity” discount conditions weren’t being applied correctly. ([#1389](https://github.com/craftcms/commerce/issues/1389))
- Fixed a bug where a customer could be deleted if `Order::$registerUserOnOrderComplete` was set to `true` on order completion. ([#1483](https://github.com/craftcms/commerce/issues/1483))
- Fixed a bug where it wasn’t possible to save an order without addresses on the Edit Order page. ([#1484](https://github.com/craftcms/commerce/issues/1484))
- Fixed a bug where addresses weren’t being set automatically when retrieving a cart. ([#1476](https://github.com/craftcms/commerce/issues/1476))
- Fixed a bug where transaction information wasn’t being displayed correctly on the Edit Order page. ([#1467](https://github.com/craftcms/commerce/issues/1467))
- Fixed a bug where `commerce/pay/*` and `commerce/customer-addresses/*` actions ignored the `updateCartSearchIndexes` config setting.
- Fixed a deprecation warning. ([#1481](https://github.com/craftcms/commerce/issues/1481))

## 3.1.5 - 2020-05-27

### Added
- Added the `updateCartSearchIndexes` config setting. ([#1416](https://github.com/craftcms/commerce/issues/1416))
- Added `craft\commerce\services\Discounts::EVENT_DISCOUNT_MATCHES_ORDER`.
- Renamed the `Totals` column to `All Totals` and `Total` to `Total Price` on the Orders index page. ([#1482](https://github.com/craftcms/commerce/issues/1482))

### Deprecated
- Deprecated `craft\commerce\services\Discounts::EVENT_BEFORE_MATCH_LINE_ITEM`. `EVENT_DISCOUNT_MATCHES_LINE_ITEM` should be used instead.

### Fixed
- Fixed a PHP error that could occur on Craft 3.5. ([#1471](https://github.com/craftcms/commerce/issues/1471))
- Fixed a bug where the “Purchase Total” discount condition would show a negative value.
- Fixed a bug where payment transaction amounts where not being formatted correctly on Edit Order pages. ([#1463](https://github.com/craftcms/commerce/issues/1463))
- Fixed a bug where free shipping discounts could be applied incorrectly. ([#1473](https://github.com/craftcms/commerce/issues/1473))

## 3.1.4 - 2020-05-18

### Added
- Added a “Duplicate” action to the Products index page. ([#1107](https://github.com/craftcms/commerce/issues/1107))
- It’s now possible to query for a single product or variant via GraphQL.
- Address and line item notes now support emoji characters. ([#1426](https://github.com/craftcms/commerce/issues/1426))
- Added `craft\commerce\fields\Products::getContentGqlType()`.
- Added `craft\commerce\fields\Variants::getContentGqlType()`.
- Added `craft\commerce\models\Address::getCountryIso()`. ([#1419](https://github.com/craftcms/commerce/issues/1419))
- Added `craft\commerce\web\assets\commerceui\CommerceOrderAsset`.

### Changed
- It’s now possible to add multiple line items at a time on the Edit Order page. ([#1446](https://github.com/craftcms/commerce/issues/1446))
- It’s now possible to copy the billing address over to the shipping address, and vise-versa, on Edit Order pages. ([#1412](https://github.com/craftcms/commerce/issues/1412))
- Edit Order pages now link to the customer’s edit page. ([#1397](https://github.com/craftcms/commerce/issues/1397))
- Improved the line item options layout on the Edit Order page.

### Fixed
- Fixed a bug where products weren’t getting duplicate correctly when the “Save as a new product” option was selected. ([#1393](https://github.com/craftcms/commerce/issues/1393))
- Fixed a bug where addresses were being incorrectly duplicated when updating a cart from the Edit Order page. ([#1435](https://github.com/craftcms/commerce/issues/1435))
- Fixed a bug where `product` and `variant` fields were returning the wrong type in GraphQL queries. ([#1434](https://github.com/craftcms/commerce/issues/1434))
- Fixed a SQL error that could occur when saving a product. ([#1407](https://github.com/craftcms/commerce/pull/1407))
- Fixed a bug where only admin users were allowed to add line item on the Edit Order page. ([#1424](https://github.com/craftcms/commerce/issues/1424))
- Fixed a bug where it wasn’t possible to remove an address on the Edit Order page. ([#1436](https://github.com/craftcms/commerce/issues/1436))
- Fixed a bug where user groups would be unset when saving a primary address on the Edit User page. ([#1421](https://github.com/craftcms/commerce/issues/1421))
- Fixed a PHP error that could occur when saving an address. ([#1417](https://github.com/craftcms/commerce/issues/1417))
- Fixed a bug where entering a localized number for a base discount value would save incorrectly. ([#1400](https://github.com/craftcms/commerce/issues/1400))
- Fixed a bug where blank addresses were being set on orders from the Edit Order page. ([#1401](https://github.com/craftcms/commerce/issues/1401))
- Fixed a bug where past orders weren’t being consolidated for new users. ([#1423](https://github.com/craftcms/commerce/issues/1423))
- Fixed a bug where unnecessary order recalculation could occur during a payment request. ([#1431](https://github.com/craftcms/commerce/issues/1431))
- Fixed a bug where variants weren’t getting resaved automatically if their field layout was removed from the product type settings. ([#1359](https://github.com/craftcms/commerce/issues/1359))
- Fixed a PHP error that could occur when saving a discount.

## 3.1.3 - 2020-04-22

### Fixed
- Fixed a PHP error that occurred when saving variants. ([#1403](https://github.com/craftcms/commerce/pull/1403))
- Fixed an error that could occur when processing Project Config changes that also included new sites. ([#1390](https://github.com/craftcms/commerce/issues/1390))
- Fixed a bug where “Purchase Total” and “Purchase Quantity” discount conditions weren’t being applied correctly. ([#1389](https://github.com/craftcms/commerce/issues/1389))

## 3.1.2 - 2020-04-17

### Added
- It’s now possible to query for products and variants by their custom field values via GraphQL.
- Added the `variants` field to GraphQL product queries.
- Added `craft\commerce\service\Variants::getVariantGqlContentArguments()`.

### Changed
- It’s now possible to query for orders using multiple email addresses. ([#1361](https://github.com/craftcms/commerce/issues/1361))
- `craft\commerce\controllers\CartController::$_cart` is now protected.
- `craft\commerce\controllers\CartController::$_cartVariable` is now protected.

### Deprecated
- Deprecated `craft\commerce\queue\jobs\ConsolidateGuestOrders::consolidate()`. `craft\commerce\services\Customers::consolidateGuestOrdersByEmail()` should be used instead.

### Fixed
- Fixed a bug where orders weren’t marked as complete when using an offsite gateway and the “authorize” payment type.
- Fixed an error that occurred when attempting to pay for an order from the control panel. ([#1362](https://github.com/craftcms/commerce/issues/1362))
- Fixed a PHP error that occurred when using a custom shipping method during checkout. ([#1378](https://github.com/craftcms/commerce/issues/1378))
- Fixed a bug where Edit Address pages weren’t redirecting back to the Edit User page on save. ([#1368](https://github.com/craftcms/commerce/issues/1368))
- Fixed a bug where selecting the “All Orders” source on the Orders index page wouldn’t update the browser’s history. ([#1367](https://github.com/craftcms/commerce/issues/1367))
- Fixed a bug where the Orders index page wouldn’t work as expected after cancelling an order status update. ([#1375](https://github.com/craftcms/commerce/issues/1375))
- Fixed a bug where the Edit Order pages would continue showing the previous order status message after it had been changed. ([#1366](https://github.com/craftcms/commerce/issues/1366))
- Fixed a race condition that could occur when consolidating guest orders.
- Fixed a bug where the Edit Order page was showing order-level adjustments’ “Edit” links for incomplete orders. ([#1374](https://github.com/craftcms/commerce/issues/1374))
- Fixed a PHP error that could occur when viewing a disabled country in the control panel.
- Fixed a bug where `craft\commerce\models\LineItem::$saleAmount` was being incorrectly validated. ([#1365](https://github.com/craftcms/commerce/issues/1365))
- Fixed a bug where variants weren’t getting deleted when a product was hard-deleted. ([#1186](https://github.com/craftcms/commerce/issues/1186))
- Fixed a bug where the `cp.commerce.product.edit.details` template hook was getting called in the wrong place in Edit Product pages. ([#1376](https://github.com/craftcms/commerce/issues/1376))
- Fixed a bug where line items’ caches were not being invalidated on save. ([#1377](https://github.com/craftcms/commerce/issues/1377))

## 3.1.1 - 2020-04-03

### Changed
- Line items’ sale amounts are now calculated automatically.

### Fixed
- Fixed a bug where orders weren’t saving properly during payment.
- Fixed a bug where it wasn’t obvious how to set shipping and billing addresses on a new order. ([#1354](https://github.com/craftcms/commerce/issues/1354))
- Fixed a bug where variant blocks were getting extra padding above their fields.
- Fixed an error that could occur when using the `|commerceCurrency` Twig filter if the Intl extension wasn’t enabled. ([#1353](https://github.com/craftcms/commerce/issues/1353))
- Fixed a bug where the `hasSales` variant query param could override most other params.
- Fixed a SQL error that could occur when querying for variants using the `hasStock` param on PostgreSQL. ([#1356](https://github.com/craftcms/commerce/issues/1356))
- Fixed a SQL error that could occur when querying for orders using the `isPaid` or `isUnpaid` params on PostgreSQL.
- Fixed a bug where passing `false` to a subscription query’s `isCanceled` or `isExpired` params would do nothing.

## 3.1.0.1 - 2020-04-02

### Fixed
- Fixed a bug where the `commerce_discounts` table was missing an `orderConditionFormula` column on fresh installs. ([#1351](https://github.com/craftcms/commerce/issues/1351))

## 3.1.0 - 2020-04-02

### Added
- It’s now possible to set dynamic condition formulas on discounts. ([#470](https://github.com/craftcms/commerce/issues/470))
- It’s now possible to reorder states. ([#1284](https://github.com/craftcms/commerce/issues/1284))
- It’s now possible to load a previous cart into the current session. ([#1348](https://github.com/craftcms/commerce/issues/1348))
- Customers can now pay the outstanding balance on a cart or completed order.
- It’s now possible to pass a `paymentSourceId` param on `commerce/payments/pay` requests, to set the desired payment gateway at the time of payment. ([#1283](https://github.com/craftcms/commerce/issues/1283))
- Edit Order pages now automatically populate the billing and shipping addresses when a new customer is selected. ([#1295](https://github.com/craftcms/commerce/issues/1295))
- It’s now possible to populate the billing and shipping addresses on an order based on existing addresses in the customer’s address book. ([#990](https://github.com/craftcms/commerce/issues/990))
- JSON responses for `commerce/cart/*` actions now include an `availableShippingMethodOptions` array, which lists all available shipping method options and their prices.
- It’s now possible to query for variants via GraphQL. ([#1315](https://github.com/craftcms/commerce/issues/1315))
- It’s now possible to set an `availableForPurchase` argument when querying for products via GraphQL.
- It’s now possible to set a `defaultPrice` argument when querying for products via GraphQL.
- Products now have an `availableForPurchase` field when queried via GraphQL.
- Products now have a `defaultPrice` field when queried via GraphQL.
- Added `craft\commerce\adjusters\Tax::_getTaxAmount()`.
- Added `craft\commerce\base\TaxEngineInterface`.
- Added `craft\commerce\controllers\AddressesController::actionValidate()`.
- Added `craft\commerce\controllers\AddressesController::getAddressById()`.
- Added `craft\commerce\controllers\AddressesController::getCustomerAddress()`.
- Added `craft\commerce\controllers\CartController::actionLoadCart()`.
- Added `craft\commerce\elements\Order::getAvailableShippingMethodsOptions()`.
- Added `craft\commerce\elements\Order::removeBillingAddress()`.
- Added `craft\commerce\elements\Order::removeEstimateBillingAddress()`.
- Added `craft\commerce\elements\Order::removeEstimateShippingAddress()`.
- Added `craft\commerce\elements\Order::removeShippingAddress()`.
- Added `craft\commerce\elements\Variant::getGqlTypeName()`.
- Added `craft\commerce\elements\Variant::gqlScopesByContext()`.
- Added `craft\commerce\elements\Variant::gqlTypeNameByContext()`.
- Added `craft\commerce\engines\TaxEngine`.
- Added `craft\commerce\gql\arguments\elements\Variant`.
- Added `craft\commerce\gql\arguments\interfaces\Variant`.
- Added `craft\commerce\gql\arguments\queries\Variant`.
- Added `craft\commerce\gql\arguments\resolvers\Variant`.
- Added `craft\commerce\gql\arguments\types\elements\Variant`.
- Added `craft\commerce\gql\arguments\types\generators\VariantType`.
- Added `craft\commerce\models\Settings::$loadCartRedirectUrl`.
- Added `craft\commerce\models\ShippingMethodOption`.
- Added `craft\commerce\services\Addresses::removeReadOnlyAttributesFromArray()`.
- Added `craft\commerce\services\Carts::getCartName()`.
- Added `craft\commerce\services\Customers::getCustomersQuery()`.
- Added `craft\commerce\services\Taxes`.

### Changed
- Improved performance for installations with millions of orders.
- Improved the “Add a line item” behavior and styling on the Edit Order page.
- Discount adjustments are now only applied to line items, not the whole order. The “Base discount” amount is now spread across all line items.
- Line items’ sale prices are now rounded before being multiplied by the quantity.
- Improved the consistency of discount and tax calculations and rounding logic across the system.
- Products and subscriptions can now be sorted by their IDs in the control panel.
- Improved the styling and behavior of the example templates.

### Deprecated
- Deprecated the ability to create percentage-based order-level discounts.

### Fixed
- Fixed an error that could occur when querying for products by type via GraphQL.
- Fixed a bug where it was possible to issue refunds for more than the remaining transaction amount. ([#1098](https://github.com/craftcms/commerce/issues/1098))
- Fixed a bug where order queries could return orders in the wrong sequence when ordered by `dateUpdated`. ([#1345](https://github.com/craftcms/commerce/issues/1345))
- Fixed a PHP error that could occur on the Edit Order page if the customer had been deleted. ([#1347](https://github.com/craftcms/commerce/issues/1347))
- Fixed a bug where shipping rules and discounts weren’t properly supporting localized number formats. ([#1332](https://github.com/craftcms/commerce/issues/1332), [#1174](https://github.com/craftcms/commerce/issues/1174))
- Fixed an error that could occur while updating an order status message, if the order was being recalculated at the same time. ([#1309](https://github.com/craftcms/commerce/issues/1309))
- Fixed an error that could occur when deleting an address on the front end.

## 3.0.12 - 2020-03-20

### Added
- Added the `validateCartCustomFieldsOnSubmission` config setting. ([#1292](https://github.com/craftcms/commerce/issues/1292))
- It’s now possible to search orders by the SKUs being purchased. ([#1328](https://github.com/craftcms/commerce/issues/1328))
- Added `craft\commerce\services\Carts::restorePreviousCartForCurrentUser()`.

### Changed
- Updated the minimum required version to upgrade to `2.2.18`.

### Fixed
- Fixed a bug where “Purchase Total” and “Purchase Quantity” discount conditions were not checked when removing shipping costs. ([#1321](https://github.com/craftcms/commerce/issues/1321))
- Fixed an error that could occur when eager loading `product` on a variant query.
- Fixed an PHP error that could occur when all countries are disabled. ([#1314](https://github.com/craftcms/commerce/issues/1314))
- Fixed a bug that could occur for logged in users when removing all items from the cart. ([#1319](https://github.com/craftcms/commerce/issues/1319))

## 3.0.11 - 2020-02-25

### Added
- Added the `cp.commerce.subscriptions.edit.content`, `cp.commerce.subscriptions.edit.meta`, and `cp.commerce.product.edit.content` template hooks. ([#1290](https://github.com/craftcms/commerce/pull/1290))

### Changed
- The order index page now updates the per-status order counts after using the “Update Order Status” action. ([#1217](https://github.com/craftcms/commerce/issues/1217))

### Fixed
- Fixed an error that could occur when editing variants’ stock value. ([#1288](https://github.com/craftcms/commerce/issues/1288))
- Fixed a bug where `0` values were being shown for order amounts. ([#1293](https://github.com/craftcms/commerce/issues/1293))

## 3.0.10 - 2020-02-20

### Fixed
- Fixed an error that could occur when creating a new product.

## 3.0.9 - 2020-02-19

### Fixed
- Fixed a migration error that could occur when updating. ([#1285](https://github.com/craftcms/commerce/issues/1285))

## 3.0.8 - 2020-02-18

### Fixed
- Fixed an SQL error that could occur when updating to Commerce 3.

## 3.0.7 - 2020-02-18

### Added
- Order indexes can now have a “Totals” column.
- Added `craft\commerce\models\LineItem::$sku`.
- Added `craft\commerce\models\LineItem::$description`.
- Added `craft\commerce\elements\Order::$dateAuthorized`.
- Added `craft\commerce\elements\Order::EVENT_AFTER_ORDER_AUTHORIZED`.
- Added `craft\commerce\models\LineItem::$sku`.
- Added `craft\commerce\models\LineItem::$description`.

### Changed
- Line items now store their purchasable’s SKU and description directly, in addition to within the snapshot.
- Ajax requests to `commerce/cart/*` now include line items’ `subtotal` values in their responses. ([#1263](https://github.com/craftcms/commerce/issues/1263))

### Fixed
- Fixed a bug where `commerce/cart/*` actions weren’t formatting `0` values correctly in their JSON responses. ([#1278](https://github.com/craftcms/commerce/issues/1278))
- Fixed a bug that caused adjustments’ “Included” checkbox to be ticked when editing another part of the order. ([#1234](https://github.com/craftcms/commerce/issues/1243))
- Fixed a JavaScript error that could occur when editing products. ([#1273](https://github.com/craftcms/commerce/issues/1273))
- Restored the missing “New Subscription Plan” button. ([#1271](https://github.com/craftcms/commerce/pull/1271))
- Fixed an error that could occur when updating to Commerce 3 from 2.2.5 or earlier.
- Fixed a bug where the “Transactions” tab on Edit Order pages was disabled for incomplete orders. ([#1268](https://github.com/craftcms/commerce/issues/1268))
- Fixed a error that prevented redirection back to the Edit Customer page after editing an address.

## 3.0.6 - 2020-02-06

### Added
- It’s now possible to sort customers by email address.

### Fixed
- Fixed PHP 7.0 compatibility. ([#1262](https://github.com/craftcms/commerce/issues/1262))
- Fixed a bug where it wasn’t possible to refund orders. ([#1259](https://github.com/craftcms/commerce/issues/1259))
- Fixed a bug where it wasn’t possible to add purchasables to an order on the Edit Order page.
- Fixed a bug where clicking on “Save and return to all orders” wouldn’t redirect back to the Orders index page. ([#1266](https://github.com/craftcms/commerce/issues/1266))
- Fixed an error that occurred when attempting to open a product editor HUD.

## 3.0.5 - 2020-01-31

### Fixed
- Fixed a bug that prevented emails from being sent. ([#1257](https://github.com/craftcms/commerce/issues/1257))

## 3.0.4 - 2020-01-31

### Added
- Orphaned addresses are now purged as part of garbage collection.
- Added `craft\commerce\services\Addresses::purgeOrphanedAddresses()`.
- Added the `commerce/addresses/set-primary-address` action.

### Changed
- `craft\commerce\events\OrderStatusEvent` no longer extends `craft\events\CancelableEvent`. ([#1244](https://github.com/craftcms/commerce/issues/1244))

### Fixed
- Fixed an error that could occur when trying to changing the customer the Edit Order page. ([#1238](https://github.com/craftcms/commerce/issues/1238))
- Fixed a PHP error that occurred on Windows environments. ([#1247](https://github.com/craftcms/commerce/issues/1247))
- Fixed a bug where orders’ Date Ordered attributes could shift after saving an order from the Edit Order page. ([#1246](https://github.com/craftcms/commerce/issues/1246))
- Fixed a bug that caused the “Variant Fields” tab to disappear on Edit Product Type pages.
- Fixed a bug that prevented emails from being sent. ([#1257](https://github.com/craftcms/commerce/issues/1257))
- Fixed a error that occurred on the Edit User page when the logged-in user did’t have the “Manage subscriptions” permission. ([#1252](https://github.com/craftcms/commerce/issues/1252))
- Fixed an error that occurred when setting a primary address on a customer. ([#1253](https://github.com/craftcms/commerce/issues/1253))
- Fixed an error that could occur when selecting certain options on the Total Revenue dashboard widget. ([#1255](https://github.com/craftcms/commerce/issues/1255))
- Fixed an error that could occur when sending an email from the Edit Order page if the email settings had not be resaved after updating to Craft Commerce 3.
- Fixed a bug where it wasn’t possible to change order statuses and custom field values when using the Lite edition.
- Fixed an error that could occur on order complete if a discount had been applied programmatically.

## 3.0.3 - 2020-01-29

### Fixed
- Fixed the styling of the address’s “Edit” button on the Edit Order page.

## 3.0.2 - 2020-01-29

### Added
- Ajax requests to `commerce/cart/*` now include `totalTax`, `totalTaxIncluded`, `totalDiscount`, and `totalShippingCost` fields in the JSON response.

### Fixed
- Fixed a PostgreSQL error that occurred on the Edit Order page.

## 3.0.1 - 2020-01-29

### Changed
- A customer record is now created when saving a user. ([#1237](https://github.com/craftcms/commerce/issues/1237))

### Fixed
- Fixed an error that occurred on order complete. ([#1239](https://github.com/craftcms/commerce/issues/1239))

## 3.0.0 - 2020-01-28

> {warning} Order notification emails are now sent via a queue job, so running a queue worker as a daemon is highly recommended to avoid notification delays.

> {warning} Plugins and modules that modify the Edit Order page are likely to break with this update.

### Added
- Commerce 3.0 requires Craft 3.4 or later.
- Added the ability to create and edit orders from the control panel.
- Added the ability to manage customers and customer addresses from the control panel. ([#1043](https://github.com/craftcms/commerce/issues/1043))
- Added GraphQL support for products. ([#1092](https://github.com/craftcms/commerce/issues/1092))
- Added the ability to send emails from the Edit Order page.
- Line items can now be exported from the Orders index page. ([#976](https://github.com/craftcms/commerce/issues/976))
- Added the “Edit orders” and “Delete orders” user permissions.
- Line items now have a status that can be changed on Edit Order pages.
- Line items now have a Private Note field for store managers.
- Inactive carts are now purged during garbage collection.
- Orders now have recalculation modes to determine what should be recalculated on the order.
- Added the `origin` order query param.
- Added the `hasLineItems` order query param.
- `commerce/payments/pay` JSON responses now include an `orderErrors` array if there were any errors on the order.
- Added warnings to settings that are being overridden in the config file. ([#746](https://github.com/craftcms/commerce/issues/746))
- Promotions can now specify which elements are the source vs. target on category relations added by the promotion. ([#984](https://github.com/craftcms/commerce/issues/984))
- Added the ability to add products existing sales from Edit Product pages. ([#594](https://github.com/craftcms/commerce/issues/594))
- Added the ability to set a plain text template for Commerce emails. ([#1106](https://github.com/craftcms/commerce/issues/1106))
- Added the `showCustomerInfoTab` config setting, which determines whether Edit User pages should show a “Customer Info” tab. ([#1037](https://github.com/craftcms/commerce/issues/1037))
- Added the ability to create a percentage-based discount on the order total. ([#438](https://github.com/craftcms/commerce/issues/438))
- Added the ability to sort by customer attributes on the Orders index page. ([#1089](https://github.com/craftcms/commerce/issues/1089))
- Added the ability to set the title label for products and variants per product type. ([#244](https://github.com/craftcms/commerce/issues/244))
- Added the ability to enable/disabled countries and states. ([#213](https://github.com/craftcms/commerce/issues/213))
- Added the ability to show customer info on the Orders index page.
- Added `craft\commerce\base\Stat`.
- Added `craft\commerce\base\StatInterface`.
- Added `craft\commerce\base\StatTrait`.
- Added `craft\commerce\controllers\CountriesController::actionUpdateStatus()`.
- Added `craft\commerce\controllers\DiscountsController::actionClearDiscountUses()`.
- Added `craft\commerce\controllers\DiscountsController::actionUpdateStatus()`.
- Added `craft\commerce\controllers\DiscountsController::DISCOUNT_COUNTER_TYPE_CUSTOMER`.
- Added `craft\commerce\controllers\DiscountsController::DISCOUNT_COUNTER_TYPE_EMAIL`.
- Added `craft\commerce\controllers\DiscountsController::DISCOUNT_COUNTER_TYPE_TOTAL`.
- Added `craft\commerce\controllers\LineItemStatuses`.
- Added `craft\commerce\controllers\OrdersController::_getTransactionsWIthLevelsTableArray()`.
- Added `craft\commerce\controllers\OrdersController::actionNewOrder()`.
- Added `craft\commerce\controllers\SalesController::actionUpdateStatus()`.
- Added `craft\commerce\controllers\StatesController::actionUpdateStatus()`.
- Added `craft\commerce\elements\Order::$origin`.
- Added `craft\commerce\elements\Order::$recalculationMode`.
- Added `craft\commerce\elements\Order::getAdjustmentsByType()`.
- Added `craft\commerce\elements\Order::getCustomerLinkHtml()`.
- Added `craft\commerce\elements\Order::hasLineItems()`.
- Added `craft\commerce\models\Country::$enabled`.
- Added `craft\commerce\models\Customer::getCpEditUrl()`.
- Added `craft\commerce\models\Discount::$totalDiscountUseLimit`.
- Added `craft\commerce\models\Discount::$totalDiscountUses`.
- Added `craft\commerce\models\LineItem::$lineItemStatusId`.
- Added `craft\commerce\models\LineItem::$privateNote`.
- Added `craft\commerce\models\ProductType::$titleLabel`.
- Added `craft\commerce\models\ProductType::$variantTitleLabel`.
- Added `craft\commerce\models\State::$enabled`.
- Added `craft\commerce\queue\ConsolidateGuestOrders`.
- Added `craft\commerce\records\Country::$enabled`.
- Added `craft\commerce\records\LineItemStatus`.
- Added `craft\commerce\records\Purchasable::$description`.
- Added `craft\commerce\records\State::$enabled`.
- Added `craft\commerce\services\Countries::getAllEnabledCountries`.
- Added `craft\commerce\services\Countries::getAllEnabledCountriesAsList`.
- Added `craft\commerce\services\Discounts::clearCustomerUsageHistoryById()`.
- Added `craft\commerce\services\Discounts::clearDiscountUsesById()`.
- Added `craft\commerce\services\Discounts::clearEmailUsageHistoryById()`.
- Added `craft\commerce\services\Discounts::getCustomerUsageStatsById()`.
- Added `craft\commerce\services\Discounts::getEmailUsageStatsById()`.
- Added `craft\commerce\services\Emails::getAllEnabledEmails()`.
- Added `craft\commerce\services\LineItemStatuses::EVENT_DEFAULT_LINE_ITEM_STATUS`.
- Added `craft\commerce\services\LineItemStatuses`.
- Added `craft\commerce\services\States::getAllEnabledStates`.
- Added `craft\commerce\services\States::getAllEnabledStatesAsList`.
- Added `craft\commerce\services\States::getAllEnabledStatesAsListGroupedByCountryId`.
- Added `craft\commerce\services\States::getAllStatesAsListGroupedByCountryId`.
- Added `craft\commerce\stats\AverageOrderTotal`.
- Added `craft\commerce\stats\NewCustomers`.
- Added `craft\commerce\stats\RepeatCustomers`.
- Added `craft\commerce\stats\TopCustomers`.
- Added `craft\commerce\stats\TopProducts`.
- Added `craft\commerce\stats\TopProductTypes`.
- Added `craft\commerce\stats\TopPurchasables`.
- Added `craft\commerce\stats\TotalOrders`.
- Added `craft\commerce\stats\TotalOrdersByCountry`.
- Added `craft\commerce\stats\TotalRevenue`.
- Added `craft\commerce\web\assets\chartjs\ChartJsAsset`.
- Added `craft\commerce\web\assets\deepmerge\DeepMerge`.
- Added `craft\commerce\web\assets\statwidgets\StatWidgets`.
- Added `craft\commerce\widgets\AverageOrderTotal`.
- Added `craft\commerce\widgets\NewCustomers`.
- Added `craft\commerce\widgets\RepeatCustomers`.
- Added `craft\commerce\widgets\TopCustomers`.
- Added `craft\commerce\widgets\TopProducts`.
- Added `craft\commerce\widgets\TopProductTypes`.
- Added `craft\commerce\widgets\TopPurchasables`.
- Added `craft\commerce\widgets\TotalOrders`.
- Added `craft\commerce\widgets\TotalOrdersByCountry`.
- Added `craft\commerce\widgets\TotalRevenue`.

## Changed
- When a customer logs in, and their current guest cart is empty, their most recent cart that had items in it will be restored as the new current cart.
- The date range picker on the Orders index page has been moved to the page toolbar, and now affects which orders are shown in the order listing and which orders are included in order exports, rather than just affecting the chart.
- The Edit Order page is now a Vue app.
- Order status change emails are triggered by a queue job for faster checkout.
- When adding a donation to the cart, supplying a `donationAmount` parameter is no longer required. (Donations will default to zero if omitted.)
- `commerce/cart/*` actions now call `craft\commerce\elements\Order::toArray()` when generating the cart array for JSON responses.
- `commerce/payments/pay` JSON responses now list payment form errors under `paymentFormErrors` rather than `paymentForm`.
- Customer records that are anonymous and orphaned are now deleted during garbage collection.
- Changed the default category relationship type on promotions from `sourceElement` to `element`. ([#984](https://github.com/craftcms/commerce/issues/984))
- The `purgeInactiveCartsDuration` and `activeCartDuration` config settings now support all value formats supported by `craft\cms\helpers\ConfigHelper::durationInSeconds()`. ([#1071](https://github.com/craftcms/commerce/issues/1071))
- The `commerce/customer-addresses/save` action no long forces primary shipping and billing addresses if they do not exist. ([#1069](https://github.com/craftcms/commerce/issues/1069))
- Moved `craft\commerce\services\States::getAllStatesAsList()` logic to `craft\commerce\services\States::getAllStatesAsListGroupedByCountryId()` to be consistent with other service methods.
- The `allowEmptyCartOnCheckout` config setting is now set to `false` by default.
- Discount usage conditions now apply to the discount as a whole, rather than just the coupon code.
- Discounts’ user and email usage counters can be cleared individually.
- Addresses no longer require a first and last name.
- Guest orders are now consolidated with other orders from the same customer immediately after an order is completed, rather than when a user logs in. ([#1062](https://github.com/craftcms/commerce/issues/1062))
- It is no longer possible to merge previous carts automatically using the `mergeCarts` param.
- Removed the `mergeCarts` parameter from `craft\commerce\services\Carts::getCart()`.

## Deprecated
- Deprecated `craft\commerce\elements\Order::getShouldRecalculateAdjustments()` and `setShouldRecalculateAdjustments()`. `craft\commerce\elements\Order::$recalculationMode` should be used instead.
- Deprecated `craft\commerce\serviced\Customers::consolidateOrdersToUser()`. `craft\commerce\queue\ConsolidateGuestOrders` jobs should be used instead.
- Deprecated `craft\commerce\services\Orders::cartArray()`. `craft\commerce\elements\Order::toArray()` should be used instead.

## Removed
- Removed the Customer Info field type. ([#1037](https://github.com/craftcms/commerce/issues/1037))
- Removed the `craft.commerce.availableShippingMethods` Twig property.
- Removed the `craft.commerce.cart` Twig property.
- Removed the `craft.commerce.countriesList` Twig property.
- Removed the `craft.commerce.customer` Twig property.
- Removed the `craft.commerce.discountByCode` Twig property.
- Removed the `craft.commerce.primaryPaymentCurrency` Twig property.
- Removed the `craft.commerce.statesArray` Twig property.
- Removed the `commerce/cart/remove-all-line-items` action.
- Removed the `commerce/cart/remove-line-item` action.
- Removed the `commerce/cart/update-line-item` action.
- Removed `craft\commerce\base\Purchasable::getPurchasableId()`.
- Removed `craft\commerce\controllers\ChartsController`.
- Removed `craft\commerce\controllers\DiscountsController::actionClearCouponUsageHistory()`.
- Removed `craft\commerce\controllers\DownloadController::actionExportOrder()`.
- Removed `craft\commerce\elements\db\OrderQuery::updatedAfter()`.
- Removed `craft\commerce\elements\db\OrderQuery::updatedBefore()`.
- Removed `craft\commerce\elements\db\SubscriptionQuery::subscribedAfter()`.
- Removed `craft\commerce\elements\db\SubscriptionQuery::subscribedBefore()`.
- Removed `craft\commerce\elements\Order::getOrderLocale()`.
- Removed `craft\commerce\elements\Order::updateOrderPaidTotal()`.
- Removed `craft\commerce\elements\Product::getSnapshot()`.
- Removed `craft\commerce\elements\Product::getUnlimitedStock()`.
- Removed `craft\commerce\elements\Variant::getSalesApplied()`.
- Removed `craft\commerce\helpers\Order::mergeOrders()`.
- Removed `craft\commerce\models\Address::getFullName()`.
- Removed `craft\commerce\models\Discount::$totalUses`.
- Removed `craft\commerce\models\Discount::$totalUseLimit`.
- Removed `craft\commerce\models\Discount::getFreeShipping()`.
- Removed `craft\commerce\models\Discount::setFreeShipping()`.
- Removed `craft\commerce\models\LineItem::fillFromPurchasable()`.
- Removed `craft\commerce\models\LineItem::getDescription()`. Use `craft\commerce\models\LineItem::$description` instead.
- Removed `craft\commerce\models\LineItem::getSku()`. Use `craft\commerce\models\LineItem::$sku` instead.
- Removed `craft\commerce\models\Order::getDiscount()`.
- Removed `craft\commerce\models\Order::getShippingCost()`.
- Removed `craft\commerce\models\Order::getTax()`.
- Removed `craft\commerce\models\Order::getTaxIncluded()`.
- Removed `craft\commerce\models\ShippingMethod::$amount`.
- Removed `craft\commerce\services\Countries::getAllCountriesListData()`.
- Removed `craft\commerce\services\Discounts::clearCouponUsageHistoryById()`.
- Removed `craft\commerce\services\Gateways::getAllFrontEndGateways()`.
- Removed `craft\commerce\services\ShippingMethods::getOrderedAvailableShippingMethods()`.
- Removed `craft\commerce\services\Reports::getOrdersExportFile()`.
- Removed `craft\commerce\models\Address::EVENT_REGISTER_ADDRESS_VALIDATION_RULES` event. Use `craft\base\Model::EVENT_DEFINE_RULES` instead.
- Removed `craft\commerce\services\Reports::EVENT_BEFORE_GENERATE_EXPORT` event. Use `craft\base\Element::EVENT_REGISTER_EXPORTERS` to create your own exports.
- Removed `craft\commerce\web\assets\RevenueWidgetAsset`.
- Removed `craft\commerce\widgets\Revenue`. Use `craft\commerce\widgets\TotalRevenue` instead.
- Removed the `phpoffice/phpspreadsheet` package dependency.

## 2.2.27 - 2021-03-17

### Fixed
- Fixed a bug where included taxes may not have shown up in order totals.

## 2.2.26 - 2021-03-03

### Fixed
- Fixed a bug where `craft\commerce\elements\Order::getTotalShippingCost()` wasn’t returning a value. ([#2027](https://github.com/craftcms/commerce/pull/2027))

## 2.2.25 - 2021-01-21

### Fixed
- Fixed a bug where comparing getTotalPaid and getTotal methods in `craft\commerce\elements\Order::getPaidStatus` returns invalid boolean value. ([#1836](https://github.com/craftcms/commerce/issues/1836))
- Fixed a bug that prevented a customer from unsubscribing from a subscription and deleting payment sources.

## 2.2.24 - 2020-11-16

### Fixed
- Fixed a bug when deleting an address as a customer throws an error when cart is not empty. ([#1874](https://github.com/craftcms/commerce/pull/1874))

## 2.2.23 - 2020-10-19

### Fixed
- Fixed a bug where addresses were incorrectly associated with a customer after logging in. ([#1227](https://github.com/craftcms/commerce/issues/1227))

## 2.2.22 - 2020-09-15

### Fixed
- Fixed a PHP error that could occur during line item validation on Yii 2.0.36. ([yiisoft/yii2#18175](https://github.com/yiisoft/yii2/issues/18175))
- Fixed a bug products were incorrectly showing as having sales when using the `hasSales` query parameter.
- Fixed a bug where it wasn’t possible to update the rate on a payment currency. ([#1547](https://github.com/craftcms/commerce/issues/1547))

## 2.2.21 - 2020-06-17

### Changed
- Improved handling of race conditions between processing a webhook and completing an order. ([#1510](https://github.com/craftcms/commerce/issues/1510))

### Fixed
- Fixed a bug where “Purchase Total” and “Purchase Quantity” discount conditions weren’t being applied correctly. ([#1389](https://github.com/craftcms/commerce/issues/1389))

## 2.2.20 - 2020-05-27

### Fixed
- Fixed a bug where free shipping discounts could be applied incorrectly. ([#1473](https://github.com/craftcms/commerce/issues/1473))

## 2.2.19 - 2020-04-15

### Fixed
- Fixed a bug where “Purchase Total” and “Purchase Quantity” discount conditions were not checked when removing shipping costs. ([#1321](https://github.com/craftcms/commerce/issues/1321))

## 2.2.18 - 2020-03-05

### Fixed
- Fixed an error that occurred when editing a product from a Products field. ([#1291](https://github.com/craftcms/commerce/pull/1291))
- Fixed an error that could occur when editing a variant’s stock value. ([#1306](https://github.com/craftcms/commerce/issues/1306))

## 2.2.17 - 2020-02-12

### Changed
- Improved the performance of the Orders index page.

## 2.2.16 - 2020-02-10

### Changed
- Improved the performance of the Orders index page.

### Fixed
- Fixed a bug where customers could get an “Address does not belong to customer” validation error incorrectly during checkout. ([#1227](https://github.com/craftcms/commerce/issues/1227))

## 2.2.15 - 2020-01-25

### Fixed
- Fixed a bug where sales were not being applied to the cart in some cases. ([#1206](https://github.com/craftcms/commerce/issues/1206))
- Fixed a validation error that occurred when saving an order status.
- All models now extend base model rules correctly.

## 2.2.14 - 2020-01-14

### Added
- Added `craft\commerce\services\Discounts::getAllActiveDiscounts()`.

### Fixed
- Fixed an error that occurred when calling `toArray()` on a payment currency model. ([#1200](https://github.com/craftcms/commerce/issues/1200))
- Fixed a bug where adding items to the cart was slow if there were several disabled or outdated discounts.

## 2.2.13 - 2019-12-19

### Fixed
- Fixed a bug where discounts were getting calculated incorrectly when using a “Per Email Limit” condition.

## 2.2.12 - 2019-12-19

### Fixed
- Fixed a PHP error that could occur when using coupon codes.
- Fixed a bug where taxes were getting calculated incorrectly when shipping costs were marked as having taxes included.

## 2.2.11 - 2019-12-16

### Fixed
- Fixed an infinite recursion bug that could occur when calculating discounts. ([#1182](https://github.com/craftcms/commerce/issues/1182))

## 2.2.10 - 2019-12-14

### Fixed
- Fixed an issue where discounts matching an order were referencing a missing method.

## 2.2.9 - 2019-12-13

### Added
- Order indexes can now have a “Coupon Code” column.
- Added the `resave/orders` and `resave/carts` commands.

### Deprecated
- Deprecated `craft\commerce\elements\Order::getTotalTaxablePrice()`.

### Fixed
- Fixed a bug where the wrong tax zone could be selected when editing a tax rate.
- Fixed a bug where some address data would be forgotten after completing an order.
- Fixed a typo in the `totalShipping` column heading on order exports. ([#1153](https://github.com/craftcms/commerce/issues/1153))
- Fixed a bug where discounts without a coupon code weren’t checking other discount conditions. ([#1144](https://github.com/craftcms/commerce/issues/1144))
- Fixed a SQL error that occurred when trying to save a long zip code condition formula. ([#1138](https://github.com/craftcms/commerce/issues/1138))
- Fixed an error that could occur on the Orders index page. ([#1160](https://github.com/craftcms/commerce/issues/1160))
- Fixed an error that could occur when executing a variant query with the `hasSales` param, if no one was logged in.
- Fixed an bug where it wasn’t possible to clear out the State field value on an address. ([#1162](https://github.com/craftcms/commerce/issues/1162))
- Fixed an error that occurred when marking an order as complete in the Control Panel. ([#1166](https://github.com/craftcms/commerce/issues/1166))
- Fixed an error that could occur when validating a product that had variants which didn’t have a SKU yet. ([#1165](https://github.com/craftcms/commerce/pull/1165))
- Fixed a bug where payments source active records could not retrieve their related gateway record. ([#1121](https://github.com/craftcms/commerce/pull/1121))
- Fixed a JavaScript error that occurred when editing shipping rules.

## 2.2.8 - 2019-11-21

### Added
- It’s now possible to sort products by Date Updated, Date Created and Promotable on the Products index page. ([#1101](https://github.com/craftcms/commerce/issues/1101))
- `totalTax`, `totalTaxIncluded`, `totalDiscount`, and `totalShipping` are now included on order exports. ([#719](https://github.com/craftcms/commerce/issues/719))
- Added the `COMMERCE_PAYMENT_CURRENCY` environment variable. ([#999](https://github.com/craftcms/commerce/pull/999))

### Fixed
- Fixed an error that could occur when deploying `project.yaml` changes to a new environment. ([#1085](https://github.com/craftcms/commerce/issues/1085))
- Fixed an issue where purchasables were added to the cart when the qty submitted was `0` (zero).
- Fixed a performance issue using the `craft\commerce\elements\db\VariantQuery::hasSales()` query param.
- Fixed an error that could occur with `dateCreated` when programmatically adding line items.

## 2.2.7 - 2019-10-30

### Changed
- `commerce/cart/*` requests now include estimated address data in their JSON responses. ([#1084](https://github.com/craftcms/commerce/issues/1084))

### Deprecated
- Deprecated `craft\commerce\models\Address::getFullName()`.

### Fixed
- Fixed an error that could occur when deploying `project.yaml` changes to a new environment. ([#1085](https://github.com/craftcms/commerce/issues/1085))
- Fixed a missing import. ([#1087](https://github.com/craftcms/commerce/issues/1087))
- Fixed a SQL error that occurred when eager-loading variants. ([#1093](https://github.com/craftcms/commerce/pull/1093))
- Fixed an error that occurred on the Orders index page if the “Shipping Business Name” column was shown.

## 2.2.6 - 2019-10-26

### Fixed
- Fixed a PHP error that occurred when rendering PDFs. ([#1072](https://github.com/craftcms/commerce/pull/1072))
- Fixed a PHP error that occurred when saving order statuses. ([#1082](https://github.com/craftcms/commerce/issues/1082))

## 2.2.5 - 2019-10-24

### Fixed
- Fixed formatting of customer info field.

## 2.2.4 - 2019-10-24

### Fixed
- Fixed a PHP error when loading the order in the CP. ([#1079](https://github.com/craftcms/commerce/issues/1079))
- Fixed a 404 error for missing JavaScript. ([#1078](https://github.com/craftcms/commerce/issues/1078))

## 2.2.3 - 2019-10-24

### Fixed
- Fixed a PHP error when calculating shipping or taxes in the cart. ([#1076](https://github.com/craftcms/commerce/issues/1076))
- Fixed a PHP error when saving a sale. ([#1075](https://github.com/craftcms/commerce/issues/1075))

## 2.2.2 - 2019-10-23

### Fixed
- Fixed a PHP error when calculating shipping or taxes in the cart.

## 2.2.1 - 2019-10-23

### Fixed
- Fixed a PostgreSQL migration issue.

## 2.2.0 - 2019-10-23

### Added
- Added the ability to produce estimated shipping and tax costs based on incomplete shipping and billing addresses. ([#514](https://github.com/craftcms/commerce/issues/514))
- Edit User pages now have a “Customer Info” tab.
- It’s now possible to view and create discounts directly from the Edit Product page.
- It’s now possible to delete customer addresses directly from the Edit User page. ([#171](https://github.com/craftcms/commerce/issues/171))
- Addresses can now have “Address 3”, “Full Name”, “Label”, “Notes”, and four custom fields.
- Email settings can now specify CC and Reply To email addresses.
- Discounts now have the option to ignore sales when applied (enabled by default for new discounts). ([#1008](https://github.com/craftcms/commerce/issues/1008))
- Shipping and tax zones can now have a dynamic zip code condition. ([#204](https://github.com/craftcms/commerce/issues/304))
- Tax rates can now have codes. ([#707](https://github.com/craftcms/commerce/issues/707))
- Countries can now be ordered manually. ([#224](https://github.com/craftcms/commerce/issues/224))
- Order statuses can now have descriptions. ([#1004](https://github.com/craftcms/commerce/issues/1004))
- Added support for using cards that require Strong Customer Authentication for subscriptions.
- Added the ability to resolve payment issues for subscriptions.
- Added the “Default View” setting, which determines which view should be shown by default when “Commerce” is selected in the global nav. ([#555](https://github.com/craftcms/commerce/issues/555))
- Added the `activeCartDuration` config setting. ([#959](https://github.com/craftcms/commerce/issues/959))
- Added the `allowEmptyCartOnCheckout` config setting, which determines whether a customer can check out with an empty cart. ([#620](https://github.com/craftcms/commerce/issues/620))
- Added the ability to pass additional variables to the PDF template. ([#599](https://github.com/craftcms/commerce/issues/599))
- Added the ability to override the “Cart updated” flash message by passing a `cartUpdatedNotice` parameter to the `commerce/cart/update-cart` action. ([#1038](https://github.com/craftcms/commerce/issues/1038))
- Added the `shortNumber` order query param.
- `commerce/cart/update-cart` requests can now specify `estimatedShippingAddress` and `estimatedBillingAddress` params.
- Added `craft\commerce\base\SubscriptionGatewayInterface::getBillingIssueDescription()`.
- Added `craft\commerce\base\SubscriptionGatewayInterface::getBillingIssueResolveFormHtml()`.
- Added `craft\commerce\base\SubscriptionGatewayInterface::getHasBillingIssues()`.
- Added `craft\commerce\controllers\BaseFrontEndController::EVENT_MODIFY_CART_INFO`. ([#1002](https://github.com/craftcms/commerce/issues/1002))
- Added `craft\commerce\elements\db\SubscriptionQuery::$dateSuspended`.
- Added `craft\commerce\elements\db\SubscriptionQuery::$hasStarted`.
- Added `craft\commerce\elements\db\SubscriptionQuery::$isSuspended`.
- Added `craft\commerce\elements\db\SubscriptionQuery::anyStatus()`.
- Added `craft\commerce\elements\db\SubscriptionQuery::dateSuspended()`.
- Added `craft\commerce\elements\db\SubscriptionQuery::hasStarted()`.
- Added `craft\commerce\elements\db\SubscriptionQuery::isSuspended()`.
- Added `craft\commerce\elements\Order::$estimatedBillingAddressId`.
- Added `craft\commerce\elements\Order::$estimatedBillingSameAsShipping`.
- Added `craft\commerce\elements\Order::$estimatedShippingAddressId`.
- Added `craft\commerce\elements\Order::getEstimatedBillingAddress()`.
- Added `craft\commerce\elements\Order::getEstimatedShippingAddress()`.
- Added `craft\commerce\elements\Order::setEstimatedBillingAddress()`.
- Added `craft\commerce\elements\Order::setEstimatedShippingAddress()`.
- Added `craft\commerce\elements\Subscription::$dateSuspended`.
- Added `craft\commerce\elements\Subscription::$hasStarted`.
- Added `craft\commerce\elements\Subscription::$isSuspended`.
- Added `craft\commerce\elements\Subscription::getBillingIssueDescription()`.
- Added `craft\commerce\elements\Subscription::getBillingIssueResolveFormHtml()`.
- Added `craft\commerce\elements\Subscription::getHasBillingIssues()`.
- Added `craft\commerce\models\Address::$isEstimated`.
- Added `craft\commerce\models\Customer::getActiveCarts()`.
- Added `craft\commerce\models\Customer::getInactiveCarts()`.
- Added `craft\commerce\models\OrderAdjustment::$isEstimated`.
- Added `craft\commerce\services\Sales::EVENT_AFTER_SAVE_SALE`. ([#622](https://github.com/craftcms/commerce/issues/622))
- Added `craft\commerce\services\Sales::EVENT_BEFORE_SAVE_SALE`. ([#622](https://github.com/craftcms/commerce/issues/622))
- Added `craft\commerce\test\fixtures\elements\ProductFixture`. ([#1009](https://github.com/craftcms/commerce/pull/1009))
- Added the `updateBillingDetailsUrl` config setting.
- Added the `suspended` status for Subscriptions.

### Changed
- Craft Commerce now required Craft CMS 3.3.0 or later.
- Edit Product pages no longer show SKU fields for new products or variants when the SKU will be automatically generated. ([#217](https://github.com/craftcms/commerce/issues/217))
- The View Order page now shows timestamps for “Order Completed”, “Paid”, and “Last Updated”. ([#1020](https://github.com/craftcms/commerce/issues/1020))
- The Orders index page now has unique URLs for each order status. ([#901](https://github.com/craftcms/commerce/issues/901))
- Orders now show whether they’ve been overpaid. ([#945](https://github.com/craftcms/commerce/issues/945))
- Carts now return their line items  `dateCreated DESC` in the cart by default. ([#1055](https://github.com/craftcms/commerce/pull/1055))
- Leading and trailing whitespace is now trimmed from all address fields.
- Coupon code usage is now tracked even for discounts with no limit set. ([#521](https://github.com/craftcms/commerce/issues/521))
- Variants now always include their product’s title in their search keywords. ([#934](https://github.com/craftcms/commerce/issues/934))
- The Subscriptions index page now includes “Failed to start” and “Payment method issue” sources.
- Subscriptions now get suspended if there are any payment issues.
- Expired orders are now purged during garbage collection rather than when viewing the Orders index page.
- Customer records that are not related to anything are now purged during garbage collection. ([#1045](https://github.com/craftcms/commerce/issues/1045))
- `commerce/cart/update-cart` requests now include line item adjustment data in their JSON response. ([#1014](https://github.com/craftcms/commerce/issues/1014))
- `craft\commerce\elements\Order::getTotalDiscount()` is no longer deprecated.
- `craft\commerce\elements\Order::getTotalShippingCost()` is no longer deprecated.
- `craft\commerce\elements\Order::getTotalTax()` is no longer deprecated.
- `craft\commerce\elements\Order::getTotalTaxIncluded()` is no longer deprecated.
- `craft\commerce\models\LineItem::getDiscount()` is no longer deprecated.
- `craft\commerce\models\LineItem::getShippingCost()` is no longer deprecated.
- `craft\commerce\models\LineItem::getTax()` is no longer deprecated.
- `craft\commerce\models\LineItem::getTaxIncluded()` is no longer deprecated.

### Deprecated
- Commerce Customer Info fields are now deprecated.
- Deprecated `craft\commerce\models\LineItem::getAdjustmentsTotalByType()`.
- Deprecated `craft\commerce\elements\Order::getAdjustmentsTotalByType()`.

### Fixed
- Fixed a PostgreSQL migration issue.
- Fixed a bug where the Orders index page was listing non-sortable fields as sort options. ([#933](https://github.com/craftcms/commerce/issues/993))
- Fixed a bug where timestamps on the View Order page weren’t respecting the user’s locale.
- Fixed a bug where product types’ site settings weren’t being added to the project config when a new site was created.
- Fixed a bug where order taxes weren’t accounting for discounted shipping costs. ([#1007](https://github.com/craftcms/commerce/issues/1007))
- Fixed a bug where orders’ `datePaid` attributes weren’t getting set to `null` after a refund. ([#1026](https://github.com/craftcms/commerce/pull/1026))
- Fixed a bug where order status handles could get a validation error if another order status with the same handle had been soft-deleted. ([#1027](https://github.com/craftcms/commerce/pull/1027))
- Fixed a bug where soft-deleted order statuses weren’t showing up in the History tab on View Order pages.
- Fixed a bug where breadcrumbs weren’t displaying correctly in the “Shipping” and “Tax” sections.
- Fixed an error that could occur when clicking “Refresh Payment History” on a canceled or expired subscription. ([#871](https://github.com/craftcms/commerce/issues/871))
- Fixed a bug where gateways that were disabled via `config/commerce-gateways.php` were still visible on the front-end. ([#1054](https://github.com/craftcms/commerce/issues/1054))
- Fixed a bug where it was possible to submit a zero-value donation. ([#820](https://github.com/craftcms/commerce/issues/820))
- Fixed a bug where line items’ `dateCreated` would get reset each time the cart was saved.
- Fixed a bug where all states were shown on the Store Location page regardless of which country was selected. ([#942](https://github.com/craftcms/commerce/issues/942))
- Fixed a bug where expired subscriptions were being identified as trials. ([#723](https://github.com/craftcms/commerce/issues/723))
- Fixed a bug where users’ addresses could be copied to impersonated users’ address books. ([#903](https://github.com/craftcms/commerce/issues/903))

## 2.1.13 - 2019-09-09

### Changed
- The “Status Email Address” and “From Name” settings now accept environment variables.

### Fixed
- Fixed a error when requesting a PDF URL in headless mode. ([#1011](https://github.com/craftcms/commerce/pull/1011))
- Fixed a bug where the “Download PDF” button wouldn’t show in the View Order page. ([#962](https://github.com/craftcms/commerce/issues/962))
- Fixed a bug where the <kbd>Command</kbd>/<kbd>Ctrl</kbd> + <kbd>S</kbd> shortcut didn’t work in General Settings.
- Fixed a bug where <kbd>Command</kbd>/<kbd>Ctrl</kbd> + <kbd>S</kbd> shortcut didn’t work in Store Location settings.
- Fixed a bug where users were forced to choose a tax category for order taxable subjects. ([#538](https://github.com/craftcms/commerce/issues/538))
- Fixed a bug where variants’ statuses were getting overridden by their product’s status. ([#926](https://github.com/craftcms/commerce/issues/926))
- Fixed a bug where Control Panel payments were incorrectly using the order’s previous payment source. ([#891](https://github.com/craftcms/commerce/issues/891))
- Fixed a bug where products’ shipping and tax categories weren’t getting updated if their selected shipping/tax category was no longer available. ([#688](https://github.com/craftcms/commerce/issues/688))
- Fixed a PHP error that occurred when entering an order description format on a product type that was longer than 255 characters. ([#989](https://github.com/craftcms/commerce/issues/989))
- Fixed a bug where emails were displaying the wrong timestamp for new orders. ([#882](https://github.com/craftcms/commerce/issues/882))
- Fixed a bug where the Products index page was not sorting correctly. ([#987](https://github.com/craftcms/commerce/issues/987))
- Fixed an error that could occur on payment when using a custom shipping method if the `requireShippingMethodSelectionAtCheckout` config setting was enabled.

## 2.1.12.1 - 2019-08-23

### Fixed
- Fixed a PHP error that could occur at checkout. ([#973](https://github.com/craftcms/commerce/pull/973))

## 2.1.12 - 2019-08-22

### Changed
- `craft\commerce\elements\Order::getPdfUrl()` no longer pre-renders the order PDF before returning the URL, improving performance. ([#962](https://github.com/craftcms/commerce/issues/962))

### Fixed
- Fixed a bug where order revenue charts weren’t showing the correct currency. ([#792](https://github.com/craftcms/commerce/issues/792))
- Fixed a bug where decimals were being stripped in locales that use commas as separators ([#592](https://github.com/craftcms/commerce/issues/592))
- Fixed a bug where sites with a large number of variants might not update properly when updating to Craft Commerce 2. ([#964](https://github.com/craftcms/commerce/issues/964))
- Fixed a bug where the “Purchase Total” discount condition would only save whole numbers. ([#966](https://github.com/craftcms/commerce/pull/966))
- Fixed a bug where products showed a blank validation error message when their variants had errors. ([#546](https://github.com/craftcms/commerce/issues/546))
- Fixed a bug where emails would ignore the “From Name” setting. ([#939](https://github.com/craftcms/commerce/issues/939))
- Fixed a bug where order adjustments were not being returned during PDF rendering. ([#960](https://github.com/craftcms/commerce/issues/960))
- Fixed a bug where the `commerce/payments/pay` action did not return order errors. ([#601](https://github.com/craftcms/commerce/issues/601))
- Fixed a SQL error that occurred when updating an order status with a very long message. ([#629](https://github.com/craftcms/commerce/issues/629))
- Fixed a JavaScript error that occurred when displaying product edit HUDs. ([#418](https://github.com/craftcms/commerce/issues/418))
- Fixed a PHP error that occurred when saving a product from an editor HUD. ([#958](https://github.com/craftcms/commerce/issues/958))
- Fixed an bug where the `requireShippingMethodSelectionAtCheckout` setting was being ignored.
- Fixed a bug that caused the order revenue chart to display incorrect data. ([#518](https://github.com/craftcms/commerce/issues/518))

## 2.1.11 - 2019-08-09

### Added
- Added the `cp.commerce.discount.edit` template hook. ([#936](https://github.com/craftcms/commerce/pull/936))
- Added `craft\commerce\services\Carts::getHasSessionCartNumber()`.
- Added `craft\commerce\services\Carts::getMergedCart()`.
- Added `craft\commerce\services\Discounts::EVENT_AFTER_DELETE_DISCOUNT`. ([#936](https://github.com/craftcms/commerce/pull/936))
- Added `craft\commerce\services\Discounts::EVENT_AFTER_SAVE_DISCOUNT`. ([#936](https://github.com/craftcms/commerce/pull/936))
- Added `craft\commerce\services\Discounts::EVENT_BEFORE_SAVE_DISCOUNT`. ([#936](https://github.com/craftcms/commerce/pull/936))
- Added `craft\commerce\services\Reports::EVENT_BEFORE_GENERATE_EXPORT`. ([#949](https://github.com/craftcms/commerce/pull/949))

### Changed
- Improved the performance of Craft Commerce 2 migrations.
- Users’ carts are no longer merged together automatically. Instead cart merging can be manually triggered by passing a `mergeCarts` param to the `commerce/cart/get-cart` and `commerce/cart/update-cart` actions. ([#947](https://github.com/craftcms/commerce/issues/947))
- After a logged-in user completes an order, their most recent incomplete cart is now loaded as the current cart in session.
- Order file exports are now cached in `storage/runtime/commerce-order-exports/` instead of `storage/runtime/temp/commerce-order-exports/`.
- The example templates now include client side polling to detect if the cart has changed in another tab or session.
- The example templates show more information about the cart to help with debugging.

### Removed
- Removed the `mergeLastCartOnLogin` setting.

### Fixed
- Fixed a bug where `craft/commerce/elements/Order::EVENT_BEFORE_ADD_LINE_ITEM` events had `$isNew` set incorrectly. ([#851](https://github.com/craftcms/commerce/pull/851))
- Fixed a bug where non-shippable purchasables were getting included in shipping price calculations.
- Fixed an error that occurred when clearing order caches.
- Fixed a bug where the `project-config/rebuild` command would remove the order field layout. ([#948](https://github.com/craftcms/commerce/issues/948))

### Security
- Fixed a data disclosure vulnerability.

## 2.1.10 - 2019-07-12

### Fixed
- Fixed a bug where all payments from the control panel were rejected. ([#928](https://github.com/craftcms/commerce/issues/928))

## 2.1.9 - 2019-07-10

### Security
- Fixed a data disclosure vulnerability.

## 2.1.8 - 2019-07-08

### Added
- Added the `resave/products` command (requires Craft 3.2).

### Changed
- Orders now include the full customer name as search keywords. ([#892](https://github.com/craftcms/commerce/issues/892))
- CSRF protection is now disabled for the `commerce/pay/complete-payment` controller action. ([#900](https://github.com/craftcms/commerce/issues/900))
- Leading and trailing whitespace is now trimmed from coupon codes. ([#894](https://github.com/craftcms/commerce/issues/894))

### Fixed
- Fixed a bug where the `lineItems` array wasn’t getting indexed correctly when calling `toArray()` on an order.
- Fixed a PHP error that occurred when `commerce/subscriptions/*` actions had validation errors. ([#918](https://github.com/craftcms/commerce/issues/918))
- Fixed a PHP error that occurred when retrieving line items with no option data. ([#897](https://github.com/craftcms/commerce/issues/897))
- Fixed a bug where shipping and billing addresses weren’t being set correctly when saving an order. ([#922](https://github.com/craftcms/commerce/issues/922))
- Fixed a bug where it was possible to pay with a disabled gateway. ([#912](https://github.com/craftcms/commerce/issues/912))
- Fixed a bug where Edit Subscription pages weren’t showing custom tabs. ([#884](https://github.com/craftcms/commerce/issues/884))
- Fixed a bug where an empty cart was created unnecessarily when a user logged in. ([#906](https://github.com/craftcms/commerce/issues/906))
- Fixed a bug where `craft\commerce\services\Plans::getAllEnabledPlans()` was returning archived subscription plans. ([#916](https://github.com/craftcms/commerce/issues/916))

## 2.1.7 - 2019-06-11

### Fixed
- Fixed a SQL error that would occur when upgrading Craft Commerce. ([#829](https://github.com/craftcms/commerce/issues/829))
- Fixed an bug that could stop more that one sale being applied to a purchasable. ([#839](https://github.com/craftcms/commerce/issues/839))
- Fixed a SQL error that could occur when saving a line item with an emoji in it.([#886](https://github.com/craftcms/commerce/issues/886))
- Fixed an error that could occur on the order index page when viewing carts with certain columns enabled. ([#876](https://github.com/craftcms/commerce/issues/876))
- Fixed a bug on the order index page where carts without transactions would show up under the “Attempted Payments” source. ([#880](https://github.com/craftcms/commerce/issues/880))

## 2.1.6.1 - 2019-05-14

### Added
- Added the `mergeLastCartOnLogin` config setting.

## 2.1.6 - 2019-05-14

### Added
- Added `craft\commerce\elements\db\VariantQuery::minQty()` and `maxQty()`. ([#827](https://github.com/craftcms/commerce/pull/827))

### Changed
- Line item options are no longer forced to be sorted alphabetically by key.

### Fixed
- Fixed a bug where product and variant snapshots were missing data. ([#846](https://github.com/craftcms/commerce/issues/846))
- Fixed an SQL error that occurred when saving a SKU that was too long. ([#853](https://github.com/craftcms/commerce/issues/853))
- Fixed an SQL error that could occur when attempting to update a soft-deleted cart. ([#854](https://github.com/craftcms/commerce/issues/854))
- Fixed an SQL error that could occur when attempting to add a line item to a completed order. ([#860](https://github.com/craftcms/commerce/issues/860))
- Fixed a bug where line item quantity validators weren’t checking for updated quantities. ([#855](https://github.com/craftcms/commerce/pull/855))
- Fixed a bug where it wasn’t possible to query for unpaid orders. ([#858](https://github.com/craftcms/commerce/pull/858))
- Fixed a JavaScript error that could occur on the Order index page. ([#862](https://github.com/craftcms/commerce/pull/862))
- Fixed a bug where the “Create discount…” product action wasn’t pre-populating discounts’ variant conditions.
- Fixed a bug that could prevent a purchasable from being added to the cart when using multi-add.

## 2.1.5.2 - 2019-05-08

## Fixed
- Fixed a missing import. ([#845](https://github.com/craftcms/commerce/issues/845))
- Fixed an error that could occur when a customer logged in.
- Fixed an error that occurred when saving a sale. ([#837](https://github.com/craftcms/commerce/issues/837))

## 2.1.5.1 - 2019-05-07

### Fixed
- Fixed a missing import. ([#843](https://github.com/craftcms/commerce/issues/843))

## 2.1.5 - 2019-05-07

### Added
- Added `craft\commerce\helpers\Order::mergeDuplicateLineItems()`.
- Added `craft\commerce\helpers\Order::mergeOrders()`.

### Changed
- Customers’ previous cart items are now merged into the active cart on login.

### Fixed
- Fixed a bug where Craft Commerce would create a subscription even if the card was declined.
- Fixed an error that could occur when creating a subscription using the Dummy gateway.

## 2.1.4 - 2019-04-29

### Added
- Added `craft\commerce\base\SubscriptionResponseInterface::isInactive()`.

### Changed
- Improved performance of the Orders index page. ([#828](https://github.com/craftcms/commerce/issues/828))
- `commerce/cart/*` action JSON responses now list cart errors under an `errors` key.
- Craft Commerce now correctly typecasts all boolean and integer values saved to the project config.

### Fixed
- Fixed a SQL error that occurred when duplicate line items were added the cart. ([#506](https://github.com/craftcms/commerce/issues/506))
- Fixed a PHP error on the View Order page when viewing inactive carts. ([#826](https://github.com/craftcms/commerce/issues/826))
- Fixed a deprecation warning. ([#825](https://github.com/craftcms/commerce/issues/825))
- Fixed a bug where the wrong variant could be set as the default when saving a product. ([#830](https://github.com/craftcms/commerce/issues/830))
- Fixed a bug that prevented plugins and modules from adding custom index table attributes. ([#832](https://github.com/craftcms/commerce/pull/832))

## 2.1.3.1 - 2019-04-10

### Fixed
- Fixed a bug where `project.yaml` changes weren’t always getting picked up.

## 2.1.3 - 2019-04-03

### Added
- Added support for user registration on checkout. ([#472](https://github.com/craftcms/commerce/issues/472))
- Added “Capture Payment” and “Refund Payment” user permissions. ([#788](https://github.com/craftcms/commerce/pull/788))
- Added support for the `project-config/rebuild` command.
- Added the `validateBusinessTaxIdAsVatId` setting, which can be set to `true` from `config/commerce.php`.
- Added `craft\commerce\services\Addresses::EVENT_AFTER_DELETE_ADDRESS`. ([#810](https://github.com/craftcms/commerce/pull/810))

### Changed
- Craft Commerce now requires Craft CMS 3.1.20 or later.
- An `order` variable is now available to payment forms when a payment is made from the Control Panel.
- Ajax requests to `commerce/cart/get-cart` now include the price of available shipping methods in the response.

### Fixed
- Fixed a bug where an order could be listed multiple times under “Attempted Payments” on order pages. ([#602](https://github.com/craftcms/commerce/issues/602))
- Fixed a bug where product sources did not fully support using UIDs. ([#781](https://github.com/craftcms/commerce/issues/781))
- Fixed a bug where non-admin users could get a 403 error when attempting to edit subscriptions. ([#722](https://github.com/craftcms/commerce/issues/722))
- Fixed a bug where products’ `defaultVariantId` was not getting set on the first save. ([#796](https://github.com/craftcms/commerce/issues/796))
- Fixed a PHP error when querying for products with the `hasSales` param.
- Fixed a bug where product metadata wasn’t available to templates on Live Preview requests.
- Fixed a bug where the wrong Craft Commerce subnav item could appear selected in the Control Panel.
- Fixed a bug where taxes could be incorrectly calculated if included taxes had been removed from the price.
- Fixed a bug where additional discounts could be incorrectly applied to an order if multiple products had been added to the cart at the same time. ([#797](https://github.com/craftcms/commerce/issues/797))
- Fixed a bug where products’ Post Dates could be incorrect on first save. ([#774](https://github.com/craftcms/commerce/issues/774))
- Fixed a bug where emails weren’t getting sent when the “Status Email Address” setting was set. ([#806](https://github.com/craftcms/commerce/issues/806))
- Fixed a bug where order status email changes in `project.yaml` could be ignored. ([#802](https://github.com/craftcms/commerce/pull/802))
- Fixed a PHP error that occurred when submitting a `paymentCurrency` parameter on a `commerce/payments/pay` request. ([#809](https://github.com/craftcms/commerce/pull/809))

## 2.1.2 - 2019-03-12

### Added
- Added a “Minimum Total Price Strategy” setting that allows the minimum order price be negative (default), at least zero, or at least the shipping cost. ([#651](https://github.com/craftcms/commerce/issues/651))
- Added `craft\commerce\elements\Order::getTotal()` to get the price of the order before any pricing strategies.
- Added `craft\commerce\base\SubscriptionGatewayInterface::refreshPaymentHistory()` method that should be used to refresh all payments on a subscription.
- Added `craft\commerce\base\SubscriptionGateway::refreshPaymentHistory()` method to fulfill the interface requirements.

### Changed
- The `commerce-manageSubscriptions` permission is now required (instead of admin permissions) to manage another user’s subscriptions. ([#722](https://github.com/craftcms/commerce/issues/722))

## 2.1.1.1 - 2019-03-01

### Fixed
- Fixed a PHP error raised when a discount adjustment was applied to the cart.

## 2.1.1 - 2019-03-11

### Changed
- Improved performance when listing products with sales that have many category conditions. ([#758](https://github.com/craftcms/commerce/issues/758))
- Purchasable types are now responsible to ensure SKU uniqueness when they are restored from being soft-deleted.

### Fixed
- Fixed a bug where orders could receive free shipping on some line items when an expired coupon code had been entered. ([#777](https://github.com/craftcms/commerce/issues/777))
- Fixed a bug where variants weren’t enforcing required field validation. ([#761](https://github.com/craftcms/commerce/issues/761))
- Fixed a bug where the sort order wasn’t getting saved correctly for new order statuses.
- Fixed the breadcrumb navigation on Store Settings pages. ([#769](https://github.com/craftcms/commerce/issues/769))
- Fixed an error that occurred when viewing an order for a soft-deleted user. ([#771](https://github.com/craftcms/commerce/issues/771))
- Fixed an error that could occur when saving a new gateway.
- Fixed a SQL error that occurred when saving a purchasable with the same SKU as a soft-deleted purchasable. ([#718](https://github.com/craftcms/commerce/issues/718))

## 2.1.0.2 - 2019-02-25

### Fixed
- Fixed more template loading errors on Craft Commerce settings pages. ([#751](https://github.com/craftcms/commerce/issues/751))

## 2.1.0.1 - 2019-02-25

### Fixed
- Fixed some template loading errors on Craft Commerce settings pages. ([#751](https://github.com/craftcms/commerce/issues/751))

## 2.1.0 - 2019-02-25

### Added
- Added a new Donation built-in purchasable type. ([#201](https://github.com/craftcms/commerce/issues/201))
- Added a new “Manage store settings” user permission, which determines whether the current user is allowed to manage store settings.
- Added `craft\commerce\elements\Order::EVENT_BEFORE_ADD_LINE_ITEM`.
- Added `craft\commerce\base\PurchasableInterface::getIsTaxable()`.
- Added `craft\commerce\base\PurchasableInterface::getIsShippable()`.
- Added `craft\commerce\models\Discount::getHasFreeShippingForMatchingItems()`.

### Changed
- Discounts can now apply free shipping on the whole order. ([#745](https://github.com/craftcms/commerce/issues/745))
- The “Settings” section has been split into “System Settings”, “Store Settings”, “Shipping”, and “Tax” sections.
- The Orders index page now shows total order counts.
- The `commerce/payments/pay` action JSON response now include the order data. ([#715](https://github.com/craftcms/commerce/issues/715))
- The `craft\commerce\elements\Order::EVENT_AFTER_ORDER_PAID` event is now fired after the `craft\commerce\elements\Order::EVENT_AFTER_COMPLETE_ORDER` event. ([#670](https://github.com/craftcms/commerce/issues/670))

### Deprecated
- `craft\commerce\models\Discount::$freeShipping` is deprecated. `getHasFreeShippingForMatchingItems()` should be used instead.

### Fixed
- Fixed an bug where multiple shipping discounts could result in a negative shipping cost.
- Fixed a validation error that occurred when attempting to apply a coupon with a per-email limit, if the cart didn’t have a customer email assigned to it yet.
- `commerce/cart/*` actions’ JSON responses now encode all boolean attributes correctly.
- `commerce/customer-addresses/*` actions’ JSON responses now include an `errors` array if there were any issues with the request.
- Fixed a bug where the order field layout could be lost when upgrading from Craft Commerce 1 to 2. ([#668](https://github.com/craftcms/commerce/issues/668))
- Fixed a bug where line item update requests could result in line items being removed if the `qty` parameter was missing.
- Fixed a bug where coupon codes weren’t being removed from carts when no longer valid. ([#711](https://github.com/craftcms/commerce/issues/711))
- Fixed a bug that could prevent a payment gateway from being modified. ([#656](https://github.com/craftcms/commerce/issues/656))
- Fixed a bug that prevented shipping and tax settings from being modified when the `allowAdminChanges` config setting was set to `false`.
- Fixed a PHP error that occurred when saving a product that was marked as disabled. ([#683](https://github.com/craftcms/commerce/pull/683))
- Fixed a PHP error that occurred when trying to access a soft-deleted cart from the front-end. ([#700](https://github.com/craftcms/commerce/issues/700))

## 2.0.4 - 2019-02-04

### Fixed
- Fixed a PHP error when recalculating tax.

### Added
- Added additional useful information when logging email rendering errors. ([#669](https://github.com/craftcms/commerce/pull/669))

## 2.0.3 - 2019-02-02

### Added
- Added the “Tax is included in price” tax setting for Craft Commerce Lite. ([#654](https://github.com/craftcms/commerce/issues/654))

### Changed
- Soft-deleted products are now restorable.
- Craft Commerce project config settings are now removed when Craft Commerce is uninstalled.

### Fixed
- Fixed an error that occurred when upgrading to Craft Commerce 2 with a database that had missing constraints on the `commerce_orderhistories` table.
- Fixed a bug where sale conditions could be lost when upgrading to Craft Commerce 2. ([#626](https://github.com/craftcms/commerce/issues/626))
- Fixed a PHP error that occurred when saving a product type. ([#645](https://github.com/craftcms/commerce/issues/645))
- Fixed a bug that prevented products from being deleted. ([#650](https://github.com/craftcms/commerce/issues/650))
- Fixed a PHP error that occurred when deleting the cart’s line item on Craft Commerce Lite. ([#639](https://github.com/craftcms/commerce/pull/639))
- Fixed a bug where Craft Commerce’s general settings weren’t saving. ([#655](https://github.com/craftcms/commerce/issues/655))
- Fixed a missing import. ([#643](https://github.com/craftcms/commerce/issues/643))
- Fixed a bug that caused an incorrect tax rate calculation when included taxes had been removed from the price.
- Fixed a SQL error that occurred when saving a tax rate without a tax zone selected. ([#667](https://github.com/craftcms/commerce/issues/667))
- Fixed an error that occurred when refunding a transaction with a localized currency format. ([#659](https://github.com/craftcms/commerce/issues/659))
- Fixed a SQL error that could occur when saving an invalid discount. ([#673](https://github.com/craftcms/commerce/issues/673))
- Fixed a bug where it wans’t possible to add non-numeric characters to expiry input in the default credit card form. ([#636](https://github.com/craftcms/commerce/issues/636))

## 2.0.2 - 2019-01-23

### Added
- Added the new Craft Commerce Lite example templates folder `templates/buy`, this is in addition to the existing Craft Commerce Pro example templates folder `templates/shop`.

### Fixed
- Fixed a PHP error raised when extending the `craft\commerce\base\ShippingMethod` class. ([#634](https://github.com/craftcms/commerce/issues/634))
- Fixed a PHP error that occurred when viewing an order that used a since-deleted shipping method.

## 2.0.1 - 2019-01-17

### Changed
- Renamed the shipping rule condition from “Mimimum order price” to “Minimum order value” which clarifies the condition is based on item value before discounts and tax.
- Renamed the shipping rule condition from “Maximum order price” to “Maximum order value” which clarifies the condition is based on item value before discounts and tax.

### Fixed
- Fixed an issue where the “Total Paid”, “Total Price”, and “Total Shipping Cost” Order index page columns were showing incorrect values. ([#632](https://github.com/craftcms/commerce/issues/632))
- Fixed an issue where custom field validation errors did not show up on the View Order page. ([#580](https://github.com/craftcms/commerce/issues/580))

## 2.0.0 - 2019-01-15

### Added
- Craft Craft Commerce has been completely rewritten for Craft CMS 3.
- Emails, gateways, order fields, order statuses, product types, and subscription fields are now stored in the project config.
- Added support for Craft 3.1 project config support.
- Gateways can now provide recurring subscription payments. ([#257](https://github.com/craftcms/commerce/issues/257))
- Added the Store Location setting.
- Customers can now save their credit cards or payment sources stored as tokens in Craft Commerce so customers don’t need to enter their card number on subsequent checkouts. ([#21](https://github.com/craftcms/commerce/issues/21))
- Any custom purchasable can now have sales and discounts applied to them.
- Sales and discounts can now be set on categories of products or purchasables.
- Customers can now set their primary default shipping and billing addresses in their address book.
- It’s now possible to export orders as CSV, ODS, XSL, and XLSX, from the Orders index page. ([#222](https://github.com/craftcms/commerce/issues/222))
- Orders can now have custom-formatted, sequential reference numbers. ([#184](https://github.com/craftcms/commerce/issues/184))
- The Orders index page now has an “Attempted Payments” source that shows incomplete carts that had a payment processing issue.
- Variant indexes can now have a “Product” column.
- Order indexes can now have “Total Tax” and “Total Included Tax” columns.
- The cart now defaults to the first cheapest available shipping method if no shipping method is set, or the previously-selected method is not available.
- Products now have an “Available for purchase” checkbox, making it possible to have a live product that isn’t available for purchase yet. ([#345](https://github.com/craftcms/commerce/issues/345))
- Added the ability to place a note on a refund transaction.
- Added a “Copy reference tag” Product element action.
- Added additional ways for sales promotions to affect the price of matching products.
- All credit card gateways are now provided as separate plugins.
- A custom PDF can now be attached to any order status email.
- Multiple purchasables can now be added to the cart in the same request. ([#238](https://github.com/craftcms/commerce/issues/238))
- Multiple line items can now be updated in the same request. ([#357](https://github.com/craftcms/commerce/issues/357))
- The `commerce/cart/update-cart` action will now remove items from the cart if a quantity of zero is submitted.
- `commerce/cart/*` actions’ JSON responses now include any address errors.
- The cart can now be retrieved as JSON with the `commerce/cart/get-cart` action.
- Added the `craft.variants()` Twig function, which returns a new variant query.
- Added the `craft.subscriptions()` Twig function, which returns a new subscription query.
- Product queries now have an `availableForPurchase` param.
- Variant queries now have a `price` param.
- Variant queries now have a `hasSales` param.
- Order queries now have a `hasTransactions` param.
- Added `cract\commerce\services\ProductTypes::getProductTypesByShippingCategoryId()`.
- Added `cract\commerce\services\ProductTypes::getProductTypesByTaxCategoryId()`.
- Added `craft\commerce\adjustments\Discount::EVENT_AFTER_DISCOUNT_ADJUSTMENTS_CREATED`.
- Added `craft\commerce\base\ShippingMethod`.
- Added `craft\commerce\elements\Order::$paidStatus`.
- Added `craft\commerce\elements\Order::EVENT_AFTER_ADD_LINE_ITEM`.
- Added `craft\commerce\elements\Order::EVENT_AFTER_COMPLETE_ORDER`.
- Added `craft\commerce\elements\Order::EVENT_AFTER_ORDER_PAID`.
- Added `craft\commerce\elements\Order::EVENT_BEFORE_COMPLETE_ORDER`.
- Added `craft\commerce\elements\Order::getAdjustmentsTotalByType()`.
- Added `craft\commerce\elements\Variant::EVENT_AFTER_CAPTURE_PRODUCT_SNAPSHOT`.
- Added `craft\commerce\elements\Variant::EVENT_BEFORE_CAPTURE_PRODUCT_SNAPSHOT`.
- Added `craft\commerce\elements\Variant::EVENT_BEFORE_CAPTURE_VARIANT_SNAPSHOT`.
- Added `craft\commerce\elements\Variant::EVENT_BEFORE_CAPTURE_VARIANT_SNAPSHOT`.
- Added `craft\commerce\models\Customer::getPrimaryBillingAddress()`.
- Added `craft\commerce\models\Customer::getPrimaryShippingAddress()`.
- Added `craft\commerce\models\LineItem::getAdjustmentsTotalByType()`.
- Added `craft\commerce\services\Addresses::EVENT_AFTER_SAVE_ADDREESS`.
- Added `craft\commerce\services\Addresses::EVENT_BEFORE_SAVE_ADDREESS`.
- Added `craft\commerce\services\Discounts::EVENT_BEFORE_MATCH_LINE_ITEM`.
- Added `craft\commerce\services\Emails::EVENT_AFTER_SAVE_EMAIL`.
- Added `craft\commerce\services\Emails::EVENT_AFTER_SAVE_EMAIL`.
- Added `craft\commerce\services\Emails::EVENT_AFTER_SEND_EMAIL`.
- Added `craft\commerce\services\Emails::EVENT_BEFORE_DELETE_EMAIL`.
- Added `craft\commerce\services\Emails::EVENT_BEFORE_SAVE_EMAIL`.
- Added `craft\commerce\services\Emails::EVENT_BEFORE_SEND_EMAIL`.
- Added `craft\commerce\services\Gateways::EVENT_REGISTER_GATEWAY_TYPES`.
- Added `craft\commerce\services\LineItems::EVENT_AFTER_SAVE_LINE_ITEM`.
- Added `craft\commerce\services\LineItems::EVENT_BEFORE_POPULATE_LINE_ITEM`.
- Added `craft\commerce\services\LineItems::EVENT_BEFORE_SAVE_LINE_ITEM`.
- Added `craft\commerce\services\LineItems::EVENT_CREATE_LINE_ITEM`.
- Added `craft\commerce\services\OrderAdjustments::EVENT_REGISTER_ORDER_ADJUSTERS`.
- Added `craft\commerce\services\OrderHistories::EVENT_ORDER_STATUS_CHANGE`.
- Added `craft\commerce\services\OrderStatuses::archiveOrderStatusById()`.
- Added `craft\commerce\services\Payments::EVENT_AFTER_CAPTURE_TRANSACTION`.
- Added `craft\commerce\services\Payments::EVENT_AFTER_CAPTURE_TRANSACTION`.
- Added `craft\commerce\services\Payments::EVENT_AFTER_PROCESS_PAYMENT`.
- Added `craft\commerce\services\Payments::EVENT_BEFORE_CAPTURE_TRANSACTION`.
- Added `craft\commerce\services\Payments::EVENT_BEFORE_PROCESS_PAYMENT`.
- Added `craft\commerce\services\Payments::EVENT_BEFORE_REFUND_TRANSACTION`.
- Added `craft\commerce\services\PaymentSources::EVENT_AFTER_SAVE_PAYMENT_SOURCE`.
- Added `craft\commerce\services\PaymentSources::EVENT_BEFORE_SAVE_PAYMENT_SOURCE`.
- Added `craft\commerce\services\PaymentSources::EVENT_DELETE_PAYMENT_SOURCE`.
- Added `craft\commerce\services\PaymentSources`.
- Added `craft\commerce\services\Plans::EVENT_AFTER_SAVE_PLAN`.
- Added `craft\commerce\services\Plans::EVENT_ARCHIVE_PLAN`.
- Added `craft\commerce\services\Plans::EVENT_BEFORE_SAVE_PLAN`.
- Added `craft\commerce\services\Plans`.
- Added `craft\commerce\services\Purchasables::EVENT_REGISTER_PURCHASABLE_ELEMENT_TYPES`.
- Added `craft\commerce\services\Sales::EVENT_BEFORE_MATCH_PURCHASABLE_SALE`.
- Added `craft\commerce\services\ShippingMethods::EVENT_REGISTER_AVAILABLE_SHIPPING_METHODS`.
- Added `craft\commerce\services\Subscriptions::EVENT_AFTER_CANCEL_SUBSCRIPTION`.
- Added `craft\commerce\services\Subscriptions::EVENT_AFTER_CREATE_SUBSCRIPTION`.
- Added `craft\commerce\services\Subscriptions::EVENT_AFTER_REACTIVATE_SUBSCRIPTION`.
- Added `craft\commerce\services\Subscriptions::EVENT_AFTER_SWITCH_SUBSCRIPTION`.
- Added `craft\commerce\services\Subscriptions::EVENT_BEFORE_CANCEL_SUBSCRIPTION`.
- Added `craft\commerce\services\Subscriptions::EVENT_BEFORE_CREATE_SUBSCRIPTION`.
- Added `craft\commerce\services\Subscriptions::EVENT_BEFORE_REACTIVATE_SUBSCRIPTION`.
- Added `craft\commerce\services\Subscriptions::EVENT_BEFORE_SWITCH_SUBSCRIPTION`.
- Added `craft\commerce\services\Subscriptions::EVENT_BEFORE_UPDATE_SUBSCRIPTION`.
- Added `craft\commerce\services\Subscriptions::EVENT_EXPIRE_SUBSCRIPTION`.
- Added `craft\commerce\services\Subscriptions::EVENT_RECEIVE_SUBSCRIPTION_PAYMENT`.
- Added `craft\commerce\services\Subscriptions`.
- Added `craft\commerce\services\TaxCategories::getAllTaxCategoriesAsList()`.
- Added `craft\commerce\services\Transactions::EVENT_AFTER_SAVE_TRANSACTION`.

### Changed
- Payment Methods are now called “Gateways”.
- Order statuses are now archived instead of deleted.
- Product types can no longer select applicable shipping categories. Instead, shipping categories select applicable product types.
- Product types can no longer select applicable tax categories. Instead, tax categories select applicable product types.
- Order status messages can now be longer than 255 characters. ([#465](https://github.com/craftcms/commerce/issues/465)
- Product and variant custom field data is no longer included in the line item snapshot by default for performance reasons. Use the new snapshot events to manually snapshot custom field data.
- Variant titles are now prefixed by their products’ titles.
- Last addresses used by customers are no longer stored. Instead, customers have primary shipping and billing addresses.
- The `paymentMethodSettings` config setting was renamed to `gatewaySettings`, and it now uses handles to reference gateways instead of IDs.
- The `sendCartInfoToGateways` was renamed to `sendCartInfo,` and is a per-gateway setting.
- The payment method overrides in `config/commerce.php` have been moved to `config/commerce-gateway.php`.
- The `craft.commerce.availableShippingMethods` Twig variable has been replaced with `craft.commerce.carts.cart.availableShippingMethods`.
- The `craft.commerce.cart` Twig variable has been replaced with `craft.commerce.carts.cart`.
- The `craft.commerce.countries` Twig variable has been replaced with `craft.commerce.countries.allCountries`.
- The `craft.commerce.countriesList` Twig variable has been replaced with `craft.commerce.countries.allCountriesAsList`.
- The `craft.commerce.currencies` Twig variable has been replaced with `craft.commerce.currencies.allCurrencies`.
- The `craft.commerce.customer` Twig variable has been replaced with `craft.commerce.customers.customer`.
- The `craft.commerce.discountByCode` Twig variable has been replaced with `craft.commerce.discounts.discountByCode`.
- The `craft.commerce.discounts` Twig variable has been replaced with `craft.commerce.discounts.allDiscounts`.
- The `craft.commerce.orders` Twig variable has been replaced with `craft.orders()`.
- The `craft.commerce.orderStatuses` Twig variable has been replaced with `craft.commerce.orderStatuses.allOrderStatuses`.
- The `craft.commerce.paymentCurrencies` Twig variable has been replaced with `craft.commerce.paymentCurrencies.allPaymentCurrencies`.
- The `craft.commerce.paymentMethods` Twig variable has been replaced with `craft.commerce.gateways.allCustomerEnabledGateways`.
- The `craft.commerce.primaryPaymentCurrency` Twig variable has been replaced with `craft.commerce.paymentCurrencies.primaryPaymentCurrency`.
- The `craft.commerce.products` Twig variable has been replaced with `craft.products()`.
- The `craft.commerce.productTypes` Twig variable has been replaced with `craft.commerce.productTypes.allProductTypes`.
- The `craft.commerce.sales` Twig variable has been replaced with `craft.commerce.sales.allSales`.
- The `craft.commerce.shippingCategories` Twig variable has been replaced with `craft.commerce.shippingCategories.allShippingCategories`.
- The `craft.commerce.shippingMethods` Twig variable has been replaced with `craft.commerce.shippingMethods.allShippingMethods`.
- The `craft.commerce.shippingZones` Twig variable has been replaced with `craft.commerce.shippingZones.allShippingZones`.
- The `craft.commerce.states` Twig variable has been replaced with `craft.commerce.states.allStates`.
- The `craft.commerce.statesArray` Twig variable has been replaced with `craft.commerce.states.allStatesAsList`.
- The `craft.commerce.taxCategories` Twig variable has been replaced with `craft.commerce.taxCategories.allTaxCategories`.
- The `craft.commerce.taxRates` Twig variable has been replaced with `craft.commerce.taxRates.allTaxRates`.
- The `craft.commerce.taxZones` Twig variable has been replaced with `craft.commerce.taxZones.allTaxZones`.
- The `craft.commerce.variants` Twig variable has been replaced with `craft.variants()`.
- `Customer::$lastUsedBillingAddress` has been replaced with `$primaryBillingAddress`.
- `Customer::$lastUsedShippingAddress` has been replaced with `$primaryShippingAddres`.
- `OrderAdjustment::$optionsJson` was renamed to `$sourceSnapshot`.
- `Variant::getSalesApplied()` was renamed to `getSales()`.
- `Variant::setSalesApplied()` was renamed to `setSales()`.
- The Shipping Rule interface now expects a shipping category ID passed to each rate method.
- Any custom shipping method classes should now extend `craft\commerce\base\ShippingMethod`.
- All hooks have been replaced by events.
- Replaced `customer.lastUsedShippingAddress` and `customer.lastUsedBillingAddress` with `customer.primaryBillingAddress` and `customer.primaryShippingAddress`.
- Vat ID validation is now powered by the “vat.php” library.

### Removed
- Removed the `cartCookieDuration` config setting. All carts are now related to craft php session and not their own cookie.
- Removed the `requireEmailForAnonymousPayments` config setting, as completed order now always require the correct email address to make anonymous payments on orders.
- Removed `baseShipping`, `baseDiscount`, `baseTax`, `baseTaxIncluded` attributes from the order model. Orders now have order-level adjustments.
- Removed `shipping`, `discount`, `tax`, `taxIncluded` attributes from the line item model. Line items now have line item level adjustments.
- Removed `PurchasableInterface::validateLineItem()`. `getLineItemRules()` should be used instead.
- Removed the `deleteOrderStatusById()` method on the `OrderStatuses` service.
- Removed the `OrderSettings` model, record, and service.
- Removed the `getCountryByAttributes()` method from the `Countries` service.
- Removed the `getStatesByAttributes()` method from the `States` service.
- Removed the `getLastUsedBillingAddress()` and `getLatUsedShippingAddress()` methods from `Customer` models.

### Fixed
- Fixed a bug where a product’s `getCpEditUrl()` method could omit the site handle on multi-site installs. ([craftcms/cms#3089](https://github.com/craftcms/cms/issues/3089))
- Fixed a bug where handles and names for archived gateways were not freed up for re-use. ([#485](https://github.com/craftcms/commerce/issues/485))

## 1.2.1368 - 2018-11-30

### Changed
- Updated the Payflow Omnipay driver to 2.3.1
- Updated the Securepay Omnipay driver to 2.2.0
- Updated the Authorize.net Omnipay driver to 2.5.1
- Updated the Payment Express Omnipay driver to 2.2.1
- Updated the Eway Omnipay driver to 2.2.2
- Updated the Payfast Omnipay driver to 2.2

## 1.2.1366 - 2018-11-28

### Fixed
- Fixed a bug where it was possible to create duplicate order history change records.
- Fixed a bug where offsite gateways wouldn’t redirect back and complete the transaction correctly for Control Panel payments.

## 1.2.1365 - 2018-10-23

### Fixed
- Fix a bug where it wasn’t possible to set the billing address based off an existing shipping address.

### Fixed
- Fixed a Javascript error when viewing a customer field on the Edit User page.

## 1.2.1364 - 2018-08-23

### Fixed
- Fixed a PHP error that would occur when saving a User.

## 1.2.1363 - 2018-08-23

### Added
- Added the `resaveAllCustomerOrdersOnCustomerSave` config setting.

### Fixed
- Fixed a bug where the Date Paid column on the Orders index page could show incorrect values.

### Security
- Fixed a bug where it was possible to access purchase receipts when it shouldn’t have been.

## 1.2.1362 - 2018-05-10

### Changed
- Craft Commerce will now enforce boolean types for settings that a gateway expects to be boolean.

### Fixed
- Fixed an SSL error that could when communicating with the Authorize.net payment gateway.

## 1.2.1360 - 2018-03-23

### Added
- The order index page now includes the time when displaying order dates.

### Changed
- Line item modals on View Order pages now include the line item total.
- Added Craft 2.6.3013 compatibility.

## 1.2.1359 - 2018-03-08

### Fixed
- Fixed an error where variants would indicate they had zero stock at checkout when they had been marked as having unlimited stock.

## 1.2.1358 - 2018-03-07

### Fixed
- Fixed a PHP error that would occur when using an order element criteria model.

## 1.2.1356 - 2018-03-07

### Added
- Added the `shippingMethod` order criteria param.

### Changed
- Order recalculation now occurs after the `orders.onBeforeSaveOrder` event.

### Fixed
- Fixed a bug where a blank order could be placed if the cart’s cookie was deleted while the customer was on the payment page.
- Fixed a bug where a cart could be completed despite a lack of available stock, in some cases.
- Fixed a bug where the “Capture” transaction button on View Order pages was still shown after a capture was completed.

## 1.2.1354 - 2018-02-06

### Added
- Craft Commerce now adds `Craft Commerce` to the `X-Powered-By` header on requests, unless disabled by the [sendPoweredByHeader](https://craftcms.com/docs/config-settings#sendPoweredByHeader) config setting.

### Changed
- Updated the Authorize.net driver to 2.5.1
- Updated the Worldpay Omnipay driver to 2.2.2
- Updated the PayPal Omnipay driver to 2.6.4
- Updated the Payflow Omnipay driver to 2.3
- Updated the Dompdf Package to 0.8.2

### Fixed
- Fixed an error that occurred when generating an order PDF.
- Fixed a PHP error that could occur if you edited a non-primary currency’s settings.

## 1.2.1353 - 2018-01-18

### Added
- Added the `requireShippingMethodSelectionAtCheckout` config setting.
- Added new user permissions to manage shipping and tax settings without needing to be an admin.

### Fixed
- Fixed an error that occurred when creating or editing a discount.
- Fixed an error that occurred when generating an order PDF.

## 1.2.1352 - 2018-01-16

### Added
- Added the ability to update the email address of a guest order from the Control Panel.
- Added the `commerce_defaultCartShippingAddress` and `commerce_defaultCartBillingAddress` plugin hooks.

## 1.2.1351 - 2017-10-31

### Added
- Added the `defaultSku` product criteria param.
- Added stock information to the Product index page.

### Fixed
- Fixed a bug where stock validation was off by one when different line item options were set for the same purchasable.
- Fixed a bug where custom adjusters supplied by plugins where not being sorted by priority before getting applied to the order.
- Fixed a bug where the `commerce/cart/updateCart` action was not returning the correct validation errors when an invalid shipping address was submitted along with the `sameAddress` param.

## 1.2.1350 - 2017-10-05

### Changed
- Order adjustments are now displayed in the order they were applied, rather than alphabetically.

### Fixed
- Fixed a bug where emails weren’t getting sent to customers.

## 1.2.1349 - 2017-09-29

### Added
- Added the `cp.commerce.product.edit.right-pane` template hook, enabling plugins to modify the right pane on Edit Product pages.
- Added the `pdfAllowRemoteImages` config setting, which can be set to `true` to allow external images to be loaded in PDF templates.

### Changed
- `Commerce_OrderModel::getEmail()` now always returns the associated user account’s email, if there is one.
- The error data returned for `commerce/customerAddresses/save` Ajax requests now include field handles as the error keys.
- `Commerce_CustomerModel::getEmail()` has now been deprecated. It will only return the email address of the associated user account’s email if there was one. Use `order.email` to get the email address of the order within templates.
- Updated the Dompdf package to 0.8.1.
- Updated the PayFast Omnipay driver to 2.1.3.

### Fixed
- Fixed an issue in the example templates where the “Use same address for billing” checkbox would remain checked when different addresses were previously selected.
- Fixed a tax calculation error that occurred when included tax was removed from a product’s price and subsequent additional taxes did not take the removed values into account.

## 1.2.1346 - 2017-07-24

### Added
- Added the `autoSetNewCartAddresses` config setting, which can be set to `false` to prevent Craft Commerce from automatically assigning the last-used billing and shipping addresses on new carts.

### Changed
- Updated the Migs Omnipay driver to 2.2.2
- Updated the Stripe Omnipay driver to 2.4.7

### Fixed
- Fixed an API authentication error when making payments using the Stripe gateway.
- Fixed a bug where the `commerce/payments/pay` action was still processing the payment even if the cart had errors placed on it by other plugins.
- Fixed a bug where `LineItemModel::onSale()` could sometimes return an incorrect response due to rounding errors.
- Fixed a PHP error that could occur if a purchasable invalidated a line item when it was being added to a new cart.
- Fixed an issue where credit card forms’ First/Last Name fields were getting overridden by billing addresses’ values for some gateways.
- Fixed a bug where adding to cart with invalid `options` params would pass stock validation.

## 1.2.1345 - 2017-06-26

### Added
- Percentage-based discounts now have the option to be applied to the item’s original price or its discounted price (if other discounts were already applied).

## Changed
- Ajax requests to `commerce/cart/*` actions will now get a `itemSubtotal` key in the response JSON.
- Updated the Omnipay Stripe driver to 2.4.6.
- Updated the Omnipay Payment Express driver to 2.2.1.
- Updated the Omnipay MultiSafePay driver to 2.3.6.
- Updated the Omnipay Worldpay driver to 2.2.1.

### Fixed
- Fixed a bug where email address limits on discounts were able to by circumvented if the customer changed the casing of the coupon code.
- Fixed a PHP error that occurred when viewing a cart in the Control Panel if no payment methods had been created yet.
- Fixed a bug where discounts based on user group were not being added/removed after the user logged in/out.
- Fixed a bug where variants’ sale prices were only getting rounded when at least one sale was applied.
- Fixed a bug where special characters in Tax and Shipping Category names could break some form inputs in the Control Panel.
- Fixed a validation error that occurred when saving two shipping rules with the same name.

## 1.2.1343 - 2017-06-09

### Added
- Added the `pdfPaperSize` config setting.
- Added the `pdfPaperOrientation` config setting.
- Added a new Stripe gateway setting that determines whether the `receipt_email` param should be sent in payment requests.
- Added the `commerce_transactions.onCreateTransaction` event, which enables plugins to modify a newly-created transaction model.

### Changed
- Updated the Buckeroo driver to 2.2.
- Updated the Stripe driver to 2.4.5.
- Enabled the Buckeroo Credit Card Gateway within the Buckeroo Omnipay driver.

## 1.2.1342 - 2017-05-24

### Added
- Added support for Worldpay’s new `v1` API.

### Fixed
- Fixed a bug where `VariantModel:onSale()` could sometimes return an incorrect response due to rounding errors.
- Fixed a PHP error that occurred when saving a product with an empty dimension input on servers running PHP 7.
- Fixed a issue where orders were getting recalculated after receiving a completion response, when using the Sage Pay gateway.
- Fixed a PHP error that occurred when a plugin prevented a purchasable from getting added to the cart.

## 1.2.1341 - 2017-05-02

### Changed
- Increased the tax rate decimal storage length to allow 3 decimal places in tax rate percentages.
- The `CommerceDbHelper` class has be deprecated.

### Fixed
- Fixed a bug where some characters in product names were getting double-encoded on View Order pages.
- Fixed a bug where orders were incorrectly recalculating their adjustments when receiving notifications from the SagePay payment gateway.
- Fixed a tax calculation bug that occurred when using the “Total Order Price” taxable subject.

## 1.2.1339 - 2017-04-24

### Added
- Added new “Taxable Subject” options to Tax Rates, enabling taxes to be applied at the order level.
- Added the `datePaid` order element criteria attribute.

### Changed
- Updated the Dompdf package to 0.8.
- Updated the Omnipay Mollie driver to 3.2.
- Updated the Omnipay Authorize.net driver to 2.5.
- Updated the Omnipay MultiSafePay driver to 2.3.4.

### Fixed
- Fixed some PHP errors that occurred when rendering PDFs on servers running PHP 7.1.

## 1.2.1338 - 2017-04-04

### Added
- Added the `requireBillingAddressAtCheckout` config setting.
- Added the `cp.commerce.order.main-pane` template hook to the View Order page.
- Added `Commerce_VariantModel::hasStock()`.

### Fixed
- Fixed some PHP errors that occurred when saving products on servers running PHP 7.1.
- Fixed a bug where the `commerce/payments/pay` action was not blocking disabled payment methods.
- Fixed a bug where old carts did not default to the primary payment currency when their current payment currency was no longer valid.

## 1.2.1337 - 2017-03-08

### Added
- Added the `commerce_sale.onBeforeMatchProductAndSale` event, which enables plugins to add custom matching logic to sales.
- Added the `commerce_products.onBeforeEditProduct` event.
- Added the `cp.commerce.product.edit` template hook to the Edit Product page.

### Changed
- If a product SKU can’t be generated from its product type’s Automatic SKU Format, Craft Commerce now logs why.

### Fixed
- Fixed some PHP errors that occurred on servers running PHP 7.1.
- Fixed a bug where line items could be removed if their `qty` param was missing from a `commerce/cart/updateLineItem` request.
- The Orders index page now displays zero-value currency amounts, instead of leaving the cell blank.
- Fixed bug where duplicate products could be displayed when editing sales when the User Groups condition was in use.
- Fixed a bug where the `isUnpaid` and `isPaid` order element criteria params did not work correctly.
- Fixed a PHP error that occurred if a plugin’s custom shipping method object didn’t inherit `BaseModel`.
- Fixed a bug where payments made with MultiSafepay would be marked as successful before the user was redirected to the offsite gateway.
- Fixed a bug where shipping rule names were required to be unique across the entire installation, rather than per-shipping method.

## 1.2.1334 - 2017-01-30

### Added
- Added a new `purgeInactiveCarts` config setting, which determines whether Craft Commerce should purge inactive carts from the database (`true` by default).
- Added a new `commerce_modifyOrderAdjusters` hook, which enables plugins to modify the order adjusters before they are applied.
- Added the “Shipping Method” and “Payment Method” table attribute options to the Orders index page.

### Changed
- Updated the Stripe gateway library to 2.4.2.
- Updated the PayPal gateway library to 2.6.3.
- Fixed a memory error that occurred when purging a large number of carts.

### Fixed
- Fixed a bug where the `hasVariant` product criteria attribute would only account the first 100 variants.
- Fixed a bug where custom order adjusters could not inspect earlier adjustments made to the order within the current recalculation.
- Fixed a bug where the default product type that gets created on installation was referencing the old `commerce` templates path, rather than `shop`.
- Fixed compatibility with some payment gateways that were expecting abbreviated state names in the billing address.

## 1.2.1333 - 2017-01-05

### Fixed
- Fixed a PHP error that occurred when retrieving the sale price of variants that were fetched via `craft.commerce.products`.

## 1.2.1332 - 2017-01-03

### Added
- Added the `commerce_modifyItemBag` hook, allowing plugins to modify cart information sent to the payment gateway.
- Added the `requireShippingAddressAtCheckout` config setting.
- Added a new `defaultHeight` product criteria param, for querying products by their default variant’s height.
- Added a new `defaultLength` product criteria param, for querying products by their default variant’s length.
- Added a new `defaultWidth` product criteria param, for querying products by their default variant’s width.
- Added a new `defaultWeight` product criteria param, for querying products by their default variant’s weight.

### Fixed
- Fixed a bug where sales were not being applied to variants that were fetched via `craft.commerce.variants`.
- Fixed a bug where line items’ `salePrice` were not reflecting any changes made to their `saleAmount` via the `lineItem.onPopulateLineItem` event.

## 1.2.1331 - 2016-12-13

### Added
- Craft Commerce now includes a gateway adapter for Payeezy by First Data.
- Added `Commerce_VariantModel::getSalesApplied()`, which returns an array of the `Commerce_SaleModel` objects that were used to calculate the salePrice of the variant.

### Changed
- Ajax requests to `commerce/cart/*` actions now include `subtotal` and `shippingCategoryId` properties in the response data.
- The `commerce_orders/beforeOrderComplete` event now gets fired a little later than before, giving plugins a chance to change the order status ID.

### Fixed
- Fixed a bug where MultiSafepay was not being treated as an offsite payment gateway.

## 1.2.1330 - 2016-12-06

### Changed
- Added a new `baseTax` attribute to order models, which can be modified by custom order adjusters to add taxes to the order as a whole.
- `Commerce_OrderModel::getTotalTax()` now includes the new `baseTax` amount.

### Fixed
- Fixed a rounding error that occurred with some percentage-based discounts.
- Fixed a PHP error that occurred when searching for products with the `hasVariants` criteria param, in some cases.

## 1.2.1329 - 2016-11-30

### Fixed
- Fixed a bug where discounts without a coupon code condition could apply before their start date.
- Fixed a bug where the `hasSales` product criteria attribute would only apply to the first 100 products.
- Fixed a bug where the post-payment redirect would take the customer to the site homepage.

## 1.2.1328 - 2016-11-29

### Added
- Craft Commerce now includes a gateway adapter for MultiSafepay.

### Changed
- Ajax requests to `cart/updateCart` now include a `cart` object in the response data in the event of an error.

### Fixed
- Fixed a bug where PayPal payments could fail due to inconsistencies between how Craft Commerce and PayPal calculated the total payment amount for transactions.
- Fixed a bug where First Name and Last Name customer field labels weren’t being translated for the current locale in the Control Panel.
- Fixed a bug some offsite gateway payment requests were not getting sent with the correct return and cancel URLs.
- Fixed a bug that prevented Craft Commerce from updating successfully from pre-1.0 versions on case-sensitive file systems.
- Fixed a bug where applicable VAT taxes were not being removed correctly for customers with a valid VAT ID.
- Fixed a bug where archived payment methods were still showing up as options in Control Panel payment form modals.

## 1.2.1327 - 2016-10-25

### Changed
- When saving a product type, if any tax/shipping categories had been deselected, Craft Commerce will now reassign any existing products with the no-longer-available tax/shipping categories to the default categories.
- The “HTML Email Template Path” Email setting can now contain Twig code.

### Fixed
- Fixed a bug where Craft Commerce was not respecting the system time zone when purging inactive carts.
- Fixed a bug where a no-longer-applicable shipping method could still be selected by a cart if it was the only defined shipping method.
- Fixed a bug where the `Commerce_ProductModel` provided by the onSaveProduct event was not updated with the latest and greatest values based on its default variant.
- Fixed a bug where all products were being re-saved when a product type was saved, rather than just the products that belong to that product type.
- Fixed a PHP error that occurred when adding something to the cart, if the cart didn’t have a shipping address yet and the default tax zone’s tax rate was marked as VAT.
- Fixed a bug where a coupon based discount could apply before its start date.

## 1.2.1325 - 2016-10-13

### Fixed
- Fixed a PHP error that occurred when a custom purchasable didn’t provide a tax category ID.
- Fixed a bug where the relevant template caches were not being cleared after the stock of a variant was deducted.
- Fixed a display issue on the order transaction details modal when a large amount of gateway response data was present.

## 1.2.1324 - 2016-10-12

### Fixed
- Fixed a bug where orders were not being marked as complete after successful offsite gateway payments.
- Fixed a PHP error that occurred when deleting a product type.

## 1.2.1323 - 2016-10-11

### Added
- It’s now possible to accept payments in multiple currencies.
- Added Shipping Categories.
- Discounts can now be user-sorted, which defines the order that they will be applied to carts.
- Discounts now have the option to prevent subsequent discounts from being applied.
- The start/end dates for Discounts and Sales can now specify the time of day.
- Discounts can now have a “Minimum Purchase Quantity” condition.
- Product Types now have an “Order Description Format” setting, which can be used to override the description of the products in orders’ line items.
- Addresses now have “Attention”, “Title”, and “Business ID” fields.
- Added the “Order PDF Filename Format” setting in Commerce → Settings → General Settings, for customizing the format of order PDF filenames.
- Added the `useBillingAddressForTax` config setting. If enabled, Craft Commerce will calculate taxes based on orders’ billing addresses, rather than their shipping addresses.
- Added the `requireEmailForAnonymousPayments` config setting. If enabled, Craft Commerce will require the email address of the order to be submitted in anonymous payment requests.
- The IP address of the customer is now stored on the order during order completion.
- Craft Commerce now makes all payment gateways available to unregistered installs, rather than limiting users to a single “Dummy” gateway.
- Added support for SagePay Server.
- Added support for the Netbanx Hosted.
- Added the `commerceCurrency` filter, which works identically to the |currency filter by default, but also has `convert` and `format` arguments that can be used to alter the behavior.
- Added `craft.commerce.shippingMethods`.
- Added `craft.commerce.shippingCategories`.
- Added `craft.commerce.shippingZones`.
- Added `craft.commerce.taxZones`.
- Added `OrderStatusService::getDefaultOrderStatusId()`.
- Added the `commerce_payments.onBeforeCaptureTransaction` and `onCaptureTransaction` events.
- Added the `commerce_payments.onBeforeRefundTransaction` and `onRefundTransaction` events.
- Added the `commerce_email.onBeforeSendEmail` and `onSendEmail` events.
- Added the `cp.commerce.order.edit` hook to the View Order page template.
- Added the [PHP Units of Measure](https://github.com/PhpUnitsOfMeasure/php-units-of-measure) PHP package.
- Added the [Vat Validation](https://github.com/snowcap/vat-validation) PHP package.

### Changed
- The tax categories returned by the template function `craft.commerce.getTaxCategories()` are now represented by `Commerce_TaxCategory` models by default, rather than arrays. To get them returned as arrays, you can pass `true` into the function.
- Status-change notification emails are now sent to the customer in the language they placed the order with.
- It’s now possible to update product statuses on the Products index page.
- The example templates folder has been renamed from “commerce” to “shop”.
- Craft Commerce now re-saves existing products when a Product Type’s settings are saved.
- The Tax Rates index page now lists the Tax Categories and Tax Zones each Tax Rate uses.
- Tax Rates now have the option to exclude themselves from orders with a valid VAT ID.
- Transaction Info HUDs on View Order pages now show the transaction IDs.
- Craft Commerce now stores the complete response data for gateway transaction requests in the commerce_transactions table.
- The commerce/cart/updateCart action now includes all validation errors found during partial cart updates in its response.
- Reduced the number of order recalculations performed during payment.
- The View Order page no longer labels an order as paid if its total price is zero.
- Craft Commerce now logs invalid email addresses when attempting to send order status notification emails.
- Custom fields on an order can now only be updated during payment if it is the user’s active cart.
- Craft Commerce now provides Stripe with the customer’s email address to support Stripe’s receipt email feature.
- Payment failures using PayPal Express now redirect the customer back to PayPal automatically, rather than displaying a message instructing the customer to return to PayPal.
- Updated the Authorize.Net gateway library to 2.4.2.
- Updated the Dummy gateway library to 2.1.2.
- Updated the Molli gateway library to 3.1.
- Updated the Payfast gateway library to 2.1.2.
- Updated the Payflow gateway library to 2.2.1.
- Updated the Stripe gateway library to 2.4.1.

### Deprecated
- Deprecated the `update` variable in email templates. The `orderHistory` variable should be used instead.

### Fixed
- Fixed a bug where `Commerce_OrderService::completeOrder()` was not checking to make sure the order was not already completed before doing its thing.
- Fixed a bug where addresses’ “Map” links on View Order pages were not passing the full address to the Google Maps window.
- Fixed an bug where address validation was not respecting the country setting, “Require a state to be selected when this country is chosen”.
- Fixed a bug where submitting new addresses to a fresh cart caused a cart update failure.
- Fixed a bug where collapsed variants’ summary info was overlapping the “Default” button.

## 1.1.1317 - 2016-09-27

### Added
- Craft Commerce is now translated into Portuguese.

### Fixed
- Fixed a bug where Edit Address modals on View Order pages were not including custom states in the State field options.

## 1.1.1217 - 2016-08-25

### Fixed
- Fixed a PHP error that occurred when referencing the default currency.

## 1.1.1216 - 2016-08-25

### Fixed
- Fixed a bug where eager-loading product variants wasn’t working.
- Fixed a bug where customer addresses were not showing up in the View Order page if they contained certain characters.
- Fixed a bug where orders were not getting marked as complete when they should have in some cases, due to a rounding comparison issue.

## 1.1.1215 - 2016-08-08

### Changed
- Customer Info fields now return the user’s `CustomerModel` when accessed in a template.

### Fixed
- Fixed a bug where discounts that apply free shipping to an order were not including the shipping reduction amount in the discount order adjustment amount.
- Fixed a bug where editing an address in the address book would unintentionally select that address as the active cart’s shipping address.
- Fixed SagePay Server gateway support.

## 1.1.1214 - 2016-07-20

### Fixed
- Fixed an error that occurred when PayPal rejected a payment completion request due to duplicate counting of included taxes.
- Fixed a MySQL error that could occur when `ElementsService::getTotalElements()` was called for orders, products, or variants.

## 1.1.1213 - 2016-07-05

### Changed
- Transaction dates are now shown on the View Order page.
- Order status change dates are now shown on the View Order page.
- Updated the Authorize.Net Omnipay gateway to 2.4, fixing issues with Authorize.Net support.
- Cart item information is now sent on gateway payment completion requests, in addition to initial payment requests.

### Fixed
- Fixed a bug where payments using Worldpay were not getting automatically redirected back to the store.

## 1.1.1212 - 2016-06-21

### Changed
- Line item detail HUDs within the View Order page now include the items’ subtotals.
- Renamed `Commerce_LineItemModel`’s `subtotalWithSale` attribute to `subtotal`, deprecating the former.
- Renamed `Commerce_OrderModel`’s `itemSubtotalWithSale` attribute to `itemSubtotal`, deprecating the former.
- Each of the nested arrays returned by `craft.commerce.availableShippingMethods` now include a `method` key that holds the actual shipping method object.

### Fixed
- Fixed a MySQL error that occurred when MySQL was running in Strict Mode.
- Fixed a rounding error that occurred when calculating tax on shipping costs.

## 1.1.1211 - 2016-06-07

### Added
- Added a new “Per Email Address Limit” condition to coupon-based discounts, which will limit the coupons’ use by email address.
- Added the ability to clear usage counters for coupon-based discounts.
- Added a new `hasSales` product criteria param, which can be used to limit the resulting products to those that have at least one applicable sale.
- Added a new `hasPurchasables` order criteria param, which can be used to limit the resulting orders to those that contain specific purchasables.
- Added a new `commerce_lineItems.onPopulateLineItem` event which is called right after a line item has been populated with a purchasable, and can be used to modify the line item attributes, such as its price.
- Added `LineItemModel::getSubtotal()` as an alias of the now-deprecated `getSubtotalWithSale()`.

### Fixed
- Fixed a bug where the “Per User Limit” discount condition was not being enforced for anonymous users.
- Fixed a bug where the quantity was not being taken into account when calculating a weight-based shipping cost.
- Fixed a validation error that could occur when submitting a payment for an order with a percentage-based discount.
- Fixed a bug where the cart was not getting recalculated when an associated address was updated in the user’s address book.

## 1.1.1210 - 2016-05-17

### Fixed
- Fixed a bug where sales could be applied to the same line item more than once.
- Fixed a bug where the `commerce/cart/cartUpdate` controller action’s Ajax response did not have up-to-date information.

## 1.1.1208 - 2016-05-16

### Added
- Added `commerce_products.onBeforeDeleteProduct` and `onDeleteProduct` events.

### Fixed
- Fixed a PHP error that occurred when adding a new item to the cart.

## 1.1.1207 - 2016-05-11

### Fixed
- Fixed a PHP error that occurred when saving a product with unlimited stock.

## 1.1.1206 - 2016-05-11

### Changed
- It’s now possible to show customers’ and companies’ names on the Orders index page.
- Craft Commerce now sends customers’ full names to the payment gateways, pulled from the billing address.
- Craft Commerce now ensures that orders’ prices don’t change in the middle of payment requests, and declines any payments where the price does change.
- The onBeforeSaveProduct event is now triggered earlier to allow more modification of the product model before saving.
- Updated the Omnipay gateway libraries to their latest versions.

### Fixed
- Fixed a bug where changes to purchasable prices were not reflected in active carts.
- Fixed a PHP error that occurred when an active cart contained a variant that had no stock or had been disabled.
- Fixed a PHP error that occurred when paying with the Paypal Express gateway.

## 1.1.1202 - 2016-05-03

### Added
- Added the `commerce_lineItems.onCreateLineItem` event.
- Added the `hasStock` variant criteria param, which can be set to `true` to find variants that have stock (including variants with unlimited stock).

### Changed
- The View Order page now shows whether a coupon code was used on the order.
- All payment gateways support payments on the View Order page now.
- It’s now possible to delete countries that are in use by tax/shipping zones and customer addresses.
- State-based tax/shipping zones now can match on the state abbreviation, in addition to the state name/ID.
- Craft Commerce now sends descriptions of the line items to gateways along with other cart info, when the `sendCartInfoToGateways` config setting is enabled.

### Fixed
- Fixed a bug where payment method setting values that were set from config/commerce.php would get saved to the database when the payment method was resaved in the Control Panel.
- Fixed a PHP error that occurred when calling `Commerce_OrderStatusesService::getAllEmailsByOrderStatusId()` if the order status ID was invalid.
- Fixed a PHP error that occurred when a cart contained a disabled purchasable.
- Fixed a bug where an order status’ sort order was forgotten when it was resaved.
- Fixed a bug where the `hasVariant` product criteria param was only checking the first 100 variants.
- Fixed a bug where only logged-in users could view a tokenized product preview URL.
- Fixed an issue where the selected shipping method was not getting removed from the cart when it was no longer available, in some cases.

## 1.1.1200 - 2016-04-13

### Added
- Added the `commerce_products.onBeforeSaveProduct` and `onSaveProduct` events.
- Added the `commerce_lineItems.onBeforeSaveLineItem` and `onSaveLineItem` events.

### Changed
- Stock fields are now marked as required to make it more clear that they are.
- Added a new “The Fleece Awakens” default product.

### Fixed
- Fixed an error that occurred when a variant was saved without a price.
- Fixed a bug where various front-end templates wouldn’t load correctly from the Control Panel if the [defaultTemplateFileExtensions](link) or [indexTemplateFilename](link) config settings had custom values.
- Fixed a bug where products’ `defaultVariantId` property was not being set on first save.
- Fixed a validation error that occurred when a cart was saved with a new shipping address and an existing billing address.
- Fixed a bug where customers’ last-used billing addresses were not being remembered.
- Fixed a MySQL error that occurred when attempting to delete a user that had an order transaction history.

### Security
- Fixed an XSS vulnerability.

## 1.1.1198 - 2016-03-22

### Added
- Added the `sendCartInfoToGateways` config setting, which defines whether Craft Commerce should send info about a cart’s line items and adjustments when sending payment requests to gateways.
- Product models now have a `totalStock` property, which returns the sum of all available stock across all of a product’s variants.
- Product models now have an `unlimitedStock` property, which returns whether any of a product’s variants have unlimited stock.
- Added the `commerce_variants.onOrderVariant` event.

### Changed
- Updated the Omnipay Authorize.Net driver to 2.3.1.
- Updated the Omnipay FirstData driver to 2.3.0.
- Updated the Omnipay Mollie driver to 3.0.5.
- Updated the Omnipay MultiSafePay driver to 2.3.0.
- Updated the Omnipay PayPal driver to 2.5.3.
- Updated the Omnipay Pin driver to 2.2.1.
- Updated the Omnipay SagePay driver to 2.3.1.
- Updated the Omnipay Stripe driver to  v2.3.1.
- Updated the Omnipay WorldPay driver to 2.2.

### Fixed
- Fixed a bug where shipping address rules and tax rates were not finding their matching shipping zone in some cases.
- Fixed a bug where the credit card number validator was not removing non-numeric characters.
- Fixed a PHP error that occurred when saving an order from a console command.

## 1.1.1197 - 2016-03-09

### Changed
- Ajax requests to the “commerce/payments/pay” controller action now include validation errors in the response, if any.

### Fixed
- Fixed a credit card validation bug that occurred when using the eWay Rapid gateway.
- Fixed an error that occurred on the Orders index page when searching for orders.
- Fixed a bug where refreshing the browser window after refunding or paying for an order on the View Order page would attempt to re-submit the refund/payment request.
- Fixed a bug where `Commerce_PaymentsService::processPayment()` was returning `false` when the order was already paid in full (e.g. due to a 100%-off coupon code).
- Fixed a bug where variants were defaulting to disabled for products that only had a single variant.

## 1.1.1196 - 2016-03-08

### Added
- Added Slovak message translations.
- Added Shipping Zones, making it easier to relate multiple Shipping Methods/Rules to a common list of countries/states. (Existing Shipping Rules will be migrated to use Shipping Zones automatically.)
- Added a “Recent Orders” Dashboard widget that shows a table of recently-placed orders.
- Added a “Revenue” Dashboard widget that shows a chart of recent revenue history.
- The Orders index page now shows a big, beautiful revenue chart above the order listing.
- It’s now possible to edit Billing and Shipping addresses on the View Order page.
- It’s now possible to manually mark orders as complete on the View Order page.
- It’s now possible to submit new order payments from the View Order page.
- Edit Product pages now have a “Save as a new product” option in the Save button menu.
- Edit Product pages now list any sales that are associated with the product.
- It’s now possible to sort custom order statuses.
- It’s now possible to sort custom payment methods.
- It’s now possible to soft-delete payment methods.
- Added a “Link to a product” option to Rich Text fields’ Link menus, making it easy to create links to products.
- Added support for Omnipay “item bags”, giving gateways some information about the cart contents.
- Added the “gatewayPostRedirectTemplate” config setting, which can be used to specify the template that should be used to render the POST redirection page for gateways that require it.
- Added support for eager-loading variants when querying products, by setting the `with: 'variants'` product param.
- Added support for eager-loading products when querying variants, by setting the `with: 'product'` variant param.
- Added `craft.commerce.variants` for querying product variants with custom parameters.
- Added the “defaultPrice” product criteria parameter, for querying products by their default variant’s price.
- Added the “hasVariant” product criteria parameter, for querying products that have a variant matching a specific criteria. (This replaces the now-deprecated “withVariant” parameter”.)
- Added the “stock” variant criteria parameter, for querying variants by their available stock.
- Added the “commerce/payments/pay” controller action, replacing the now-deprecated “commerce/cartPayment/pay” action.
- Added the “commerce/payments/completePayment” controller action, replacing the now-deprecated “commerce/cartPayment/completePayment” action.
- The “commerce/payments/pay” controller action now accepts an optional “orderNumber” param, for specifying which order should receive the payment. (If none is provided, the active cart is used.)
- The “commerce/payments/pay” controller action now accepts an optional “expiry” parameter, which takes a combined month + year value in the format “MM/YYYY”.
- The “commerce/payments/pay” controller action doesn’t required “redirect” and “cancelUrl” params, like its predecessor did.
- The “commerce/payments/pay” controller action supports Ajax requests.
- Added an abstract Purchasable class that purchasables can extend, if they want to.
- Gateway adapters are now responsible for creating the payment form model themselves, via the new `getPaymentFormModel()` method.
- Gateway adapters are now responsible for populating the CreditCard object based on payment form data themselves, via the new `populateCard()` method.
- Gateway adapters now have an opportunity to modify the Omnipay payment request, via the new `populateRequest()` method.
- Gateway adapters can now add support for Control Panel payments by implementing `cpPaymentsEnabled()` and `getPaymentFormHtml()`.

### Changed
- `Commerce_PaymentFormModel` has been replaced by an abstract BasePaymentFormModel class and subclasses that target specific gateway types.
- Gateway adapters must now implement the new `getPaymentFormModel()` and `populateCard()` methods, or extend `CreditCardGatewayAdapter`.
- The signatures and behaviors of `Commerce_PaymentsService::processPayment()` and `completePayment()` have changed.
- New Sales and Discounts are now enabled by default.
- The Orders index page now displays orders in chronological order by default.
- It is no longer possible to save a product with a disabled default variant.
- It is no longer possible to add a disabled variant, or the variant of a disabled product, to the cart.
- `Commerce_PaymentsService::processPayment()` and `completePayment()` no longer respond to the request directly, unless the gateway requires a redirect via POST. They now return `true` or `false` indicating whether the operation was successful, and leave it up to the controller to handle the client response.

### Deprecated
- The `commerce/cartPayment/pay` action has been deprecated. `commerce/payments/pay` should be used instead.
- The `commerce/cartPayment/completePayment` action has been deprecated. `commerce/payments/completePayment` should be used instead.
- The `withVariant` product criteria parameter has been deprecated. `hasVariant` should be used instead.

## 1.0.1190 - 2016-02-26

### Fixed
- Fixed a bug where product-specific sales were not being applied correctly.

## 1.0.1189 - 2016-02-23

### Changed
- Reduced the number of SQL queries required to perform various actions.
- The “Enabled” checkbox is now checked by default when creating new promotions and payment methods.
- Edit Product page URLs no longer require the slug to be appended after the product ID.
- Completed orders are now sorted by Date Ordered by default, and incomplete orders by Date Updated, in the Control Panel.

### Fixed
- Fixed a PHP error that occurred if an active cart contained a purchasable that had been deleted in the back-end.
- Fixed a PHP error that occurred when trying to access the addresses of a non-existent customer.
- Fixed a bug where only a single sale was being applied to products even if there were multiple matching sales.

## 1.0.1188 - 2016-02-09

### Changed
- Order queries will now return zero results if the `number` criteria param is set to any empty value besides `null` (e.g. `false` or `0`).
- Improved the behavior of the Status menu in the Update Order Status modal on View Order pages.
- Added some `<body>` classes to some of Craft Commerce’s Control Panel pages.

### Fixed
- Fixed a bug where new carts could be created with an existing order number.
- Fixed a bug where the default descriptions given to discounts were not necessarily using the correct currency and number formats.
- Fixed a bug where a default state was getting selected when creating a new shipping rule, but it was not getting saved.
- Fixed a bug where variants could not be saved as disabled.

## 1.0.1187 - 2016-01-28

### Added
- Added `craft.commerce.getDiscountByCode()`, making it possible for templates to fetch info about a discount by its code.

### Changed
- OrderHistoryModel objects now have a `dateCreated` attribute.

### Fixed
- Fixed a bug where customers could select addresses that did not belong to them.
- Fixed a bug where new billing addresses were not getting saved properly when carts were set to use an existing shipping address, but `sameAddress` was left unchecked.
- Fixed a bug where numeric variant fields (e.g Price) were storing incorrect values when entered from locales that use periods as the grouping symbol.
- Fixed a PHP error that occurred when saving a custom order status with no emails selected.
- Fixed a bug where discounts were being applied to carts even after the discount had been disabled.
- Fixed a bug where carts were not displaying descriptions for applied discounts.
- Fixed a bug where variants’ Title fields were not showing the correct locale ID in some cases.

## 1.0.1186 - 2016-01-06

### Changed
- Updated the translation strings.

### Fixed
- Fixed a PHP error that occurred when attempting to change a tax category’s handle.
- Fixed a PHP error that occurred when attempting to save a discount or sale without selecting any products or product types.

## 1.0.1185 - 2015-12-21

### Added
- Orders now have an `email` criteria parameter which can be used to only query orders placed with the given email.
- Address objects now have `getFullName()` method, for returning the customer’s first and last name combined.
- Added the `totalLength` attribute to front-end cart Ajax responses.
- It’s now possible to sort orders by Date Ordered and Date Paid on the Orders index page.

### Changed
- A clear error message is now displayed when attempting to save a product, if the product type’s Title Format setting is invalid.
- A clear error message is now displayed when attempting to save a product, if the product type’s Automatic SKU Format setting is invalid.
- Any Twig errors that occur when rendering email templates are now caught and logged, without affecting the actual order status change.
- The Payment Methods index now shows the payment methods’ gateways’ actual display names, rather than their class names.
- Payment method settings that are being overridden in craft/config/commerce.php now get disabled from Edit Payment Method pages.
- The extended line item info HUD now displays the included tax for the line item.

### Fixed
- Fixed a bug where the cart was not immediately forgotten when an order was completed.
- Fixed a bug where `Commerce_OrderModel::getTotalLength()` was returning the total height of each of its line items, rather than the length.
- Fixed a bug where variants’ height, length, and width were not being saved correctly on order line item snapshots.
- Fixed a bug where order queries would return results even when the `user` or `customer` params were set to invalid values.
- Fixed a PHP error that occurred when accessing a third party shipping method from an order object.
- Fixed a PHP error that occurred when accessing the Sales index page.
- Fixed a PHP error that occurred when loading dependencies on some servers.
- Fixed a JavaScript error that occurred when viewing extended info about an order’s line items.
- Fixed some language and styling bugs.

## 1.0.1184 - 2015-12-09

### Added
- Added support for inline product creation from product selection modals.
- Products now have an `editable` criteria parameter which can be used to only query products which the current user has permission to edit.
- Added support for payment methods using the eWAY Rapid gateway.

### Changed
- Improved compatibility with some payment gateways.
- Added the `shippingMethodId` attribute to front-end cart Ajax responses.
- Users that have permission to access Craft Commerce in the Control Panel, but not permission to manage Orders, Products, or Promotions now get a 403 error when accessing /admin/commerce, rather than a blank page.
- The “Download PDF” button no longer appears on the View Order page if no PDF template exists yet.
- `Commerce_OrderModel::getPdfUrl()` now only returns a URL if the PDF template exists; otherwise null will be returned.
- Errors that occur when parsing email templates now get logged in craft/storage/runtime/logs/commerce.log.
- Improved the wording of error messages that occur when an unsupported gateway request is made.

### Fixed
- Fixed a bug where entering a sale’s discount amount to a decimal number less than 1 would result in the sale applying a negative discount (surcharge) to applicable product prices. Please check any existing sales to make sure the correct amount is being discounted.
- Fixed bug where email template errors would cause order completion to fail.
- Fixed a bug where shipping rule description fields were not being saved.
- Fixed a PHP error that could occur when saving a product via an Element Editor HUD.
- Fixed a bug where billing and shipping addresses were receiving duplicate validation errors when the `sameAddress` flag was set to true.
- Fixed a JavaScript error that occurred when changing an order’s status on servers with case-sensitive file systems.

## 1.0.1183 - 2015-12-03

### Changed
- Discounts are now entered as positive numbers in the CP (e.g. a 50% discount is defined as either “0.5” or “50%” rather than “-0.5” or “-50%”).
- Added the `commerce_cart.onBeforeAddToCart` event.
- Added the `commerce_discounts.onBeforeMatchLineItem` event, making it possible for plugins to perform additional checks when determining if a discount should be applied to a line item.
- Added the `commerce_payments.onBeforeGatewayRequestSend` event.

### Fixed
- Fixed a PHP error that would occur when the Payment Methods index page if any of the existing payment methods were using classes that could not be found.
- Fixed a bug where some failed payment requests were not returning an error message.
- Fixed a bug where `PaymentsService::processPayment()` was attempting to redirect to the order’s return URL even if it didn’t have one, in the event that the order was already paid in full before `processPayment()` was called. Now `true` is returned instead.
- Fixed some UI strings that were not getting properly translated.

## 1.0.1182 - 2015-12-01

### Added
- Tax Rates now have a “Taxable Subject” setting, allowing admins to choose whether the Tax Rate should be applied to shipping costs, price, or both.
- View Order pages now display notes and options associated with line items.
- Added new `commerce_addresses.beforeSaveAddress` and `saveAddress` events.
- Purchasables now must implement a `getIsPromotable()` method, which returns whether the purchasable can be subject to discounts.
- Variants now support a `default` element criteria param, for only querying variants that are/aren’t the default variant of an invariable product.

### Changed
- All number fields now display values in the current locale’s number format.
- Variant descriptions now include the product’s title for products that have variants.
- It’s now more obvious in the UI that you are unable to delete an order status while orders exist with that status.
- The `commerce_orders.beforeSaveOrder` event now respects event’s `$peformAction` value.
- The `commerce_orders.beforeSaveOrder` and `saveOrder` events trigger for carts, in addition to completed orders.
- `Commerce_PaymentsService::processPayment()` no longer redirects the browser if the `$redirect` argument passed to it is `null`.
- Renamed `Commerce_VariantsService::getPrimaryVariantByProductId()` to `getDefaultVariantByProductId()`.
- Updated all instances of `craft.commerce.getCart()` to `craft.commerce.cart` in the example templates.
- Customers are now redirected to the main products page when attempting to view their cart while it is empty.

### Removed
- Removed the `commerceDecimal` and `commerceCurrency` template filters. Craft CMS’s built-in [number](https://craftcms.com/docs/templating/filters#number) and [currency](https://craftcms.com/docs/templating/filters#currency) filters should be used instead. Note that you will need to explicitly pass in the cart’s currency to the `currency` filter (e.g. `|currency(craft.commerce.cart.currency)`).

### Fixed
- Fixed a bug where View Order pages were displaying links to purchased products even if the product didn’t exist anymore, which would result in a 404 error.
- Fixed a bug where orders’ base shipping costs and base discounts were not getting reset when adjustments were recalculated.
- Fixed the “Country” and “State” field labels on Edit Shipping Rule pages, which were incorrectly pluralized.
- Fixed a bug where toggling a product/variant’s “Unlimited” checkbox was not enabling/disabling the Stock text input.
- Fixed a PHP error that occurred on order completion when purchasing a third party purchasable.
- Fixed a PHP error that occurred when attempting to add a line item to the cart with zero quantity.
- Fixed a bug where the state name was not getting included from address models’ `getStateText()` methods.
- Fixed a PHP error that would occur when saving a variable product without any variants.

## 0.9.1179 - 2015-11-24

### Added
- Added a new “Manage orders” user permission, which determines whether the current user is allowed to manage orders.
- Added a new “Manage promotions” user permission, which determines whether the current user is allowed to manage promotions.
- Added new “Manage _[type]_ products” user permissions for each product type, which determines whether the current user is allowed to manage products of that type.
- It’s now possible to set payment method settings from craft/config/commerce.php. To do so, have the file return an array with a `'paymentMethodSettings'` key, set to a sub-array that is indexed by payment method IDs, whose sub-values are set to the payment method’s settings (e.g. `return ['paymentMethodSettings' => ['1' => ['apiKey' => getenv('STRIPE_API_KEY')]]];`).
- Added an `isGuest()` method to order models, which returns whether the order is being made by a guest account.
- The `cartPayment/pay` controller action now checks for a `paymentMethodId` param, making it possible to select a payment gateway at the exact time of payment.
- Added `Commerce_TaxCategoriesService::getTaxCategoryByHandle()`.

### Changed
- Ajax requests to `commerce/cart/*` controller actions now get the `totalIncludedTax` amount in the response.
- Renamed `Commerce_ProductTypeService::save()` to `saveProductType()`.
- Renamed `Commerce_PurchasableService` to `Commerce_PurchasablesService` (plural).
- Renamed all `Commerce_OrderStatusService` methods to be more explicit (e.g. `save()` is now `saveOrderStatus()`).
- Renamed `Commerce_TaxCategoriesService::getAll()` to `getAllTaxCategories()`.
- Added “TYPE_” and “STATUS_” prefixes to each of the constants on TransactionRecord, to clarify their purposes.
- Order models no longer have $billingAddressData and $shippingAddressData properties. The billing/shipping addresses chosen by the customer during checkout are now duplicated in the craft_commerce_addresses table upon order completion, and the order’s billingAddressId and shippingAddressId attributes are updated to the new address records’ IDs.
- Purchasables must now have a `getTaxCategoryId()` method, which returns the ID of the tax category that should be applied to the purchasable.
- Third-party purchasables can now have taxes applied to their line items when in the cart.
- Added `totalTax`, `totalTaxIncluded`, `totalDiscount`, and `totalShippingCost` to the example templates’ order totals info.

### Fixed
- Fixed a bug where variants were not being returned in the user-defined order on the front end.
- Fixed a bug where `Commerce_OrdersService::getOrdersByCustomer()` was returning incomplete carts. It now only returns completed orders.
- Fixed a bug where the line items’ `taxIncluded` amount was not getting reset to zero before recalculating the amount of included tax.
- Fixed a bug where products of a type that had been switched from having variants to not having variants could end up with an extra Title field on the Edit Product page.
- Fixed an issue where Craft Personal and Client installations where making user groups available to sale and discount conditions.
- Fixed a PHP error that occurred when an order model’s `userId` attribute was set to the ID of a user account that didn’t have a customer record associated with it.
- Fixed a bug where quantity restrictions on a product/variant were not being applied consistently to line items that were added with custom options.
- Fixed some language strings that were not getting static translations applied to them.
- Fixed a bug where Price fields were displaying blank values when they had previously been set to `0`.
- Fixed a bug where `Commerce_TaxCategoriesService::getAllTaxCategories()` could return null values if `getTaxCategoryById()` had been called previously with an invalid tax category ID.

## 0.9.1177 - 2015-11-18

### Changed
- The example templates now display credit card errors more clearly.

### Fixed
- Fixed a bug where products’ and variants’ Stock fields were displaying blank values.

## 0.9.1176 - 2015-11-17

### Added
- Craft Commerce is now translated into German, Dutch, French (FR and CA), and Norwegian.
- Added the “Automatic SKU Format” Product Type setting, which defines what products’/variants’ SKUs should look like when they’re submitted without a value.
- It’s now possible to save arbitrary “options” to line items. When the same purchasable is added to the cart twice, but with different options, it will result in two separate line items rather than one line item with a quantity of 2.
- Order models now have a `totalDiscount` property, which returns the total of all discounts applied to its line items, in addition to the base discount.

### Changed
- The tax engine now records the amount of included tax for each line item, via a new `taxIncluded` property on line item models. (This does not affect existing tax calculation behaviors in any way.)
- Customer data stored in session is now cleared out whenever a user logs in/out, and when a logged-out guest completes their order.
- The example templates have been updated to demonstrate the new Line Item Options feature.
- Address management features are now hidden for guest users in the example templates to avoid confusion.

### Fixed
- Fixed a bug where products/variants that were out of stock would show a blank value for the “Stock” field, rather than “0”.
- Fixed a bug where the `shippingMethod` property returned by Ajax requests to `commerce/cart/*` was getting set to an incorrect value. The property is now set to the shipping method’s handle.

## 0.9.1175 - 2015-11-11

### Added
- Added a new “Show the Title field for variants” setting to Product Types that have variants. When checked, variants of products of that Product Type will get a new “Title” field that can be directly edited by product managers.
- It’s now possible to update an order’s custom fields when posting to the `commerce/cartPayment/pay` controller action.

### Changed
- Renamed `craft.commerce.getShippingMethods()` to `getAvailableShippingMethods()`.
- The shipping method info arrays returned by `craft.commerce.getAvailableShippingMethods()` now include `description` properties, set to the shipping methods’ active rules’ description. It also returns the shipping methods’ `type`.
- The shipping method info arrays returned by `craft.commerce.getAvailableShippingMethods()` are now sorted by their added cost, from cheapest to most expensive.
- Ajax requests to `commerce/cart/*` controller actions now get information about the available shipping methods in the response.
- Customer address info is now purged from the session when a user logs out with an active cart.
- Changes to the payment method in the example templates’ checkout process are now immediately applied to the cart.
- When the Stripe gateway is selected as the Payment Method during checkout we now show an example implementation of token billing with stripe.js

### Fixed
- Fixed a bug where the user-managed shipping methods’ edit URLs were missing a `/` before their IDs.
- Fixed a bug where it was possible to complete an order with a shipping method that was not supposed to be available, per its rules.
- Fixed a bug where it was possible to log out of Craft but still see address data in the cart.
- Fixed a bug where plugin-based shipping methods were getting re-instantiated each time `craft.commerce.getShippingMethods()` was called.
- Fixed a bug where batch product deletion from the Products index page was not also deleting their associated variants.

## 0.9.1173 - 2015-11-09

### Added
- Added a “Business Name” field to customer addresses (accessible via a `businessName` attribute), which replaces the “Company” field (and `company` attribute), and can be used to store customers’ businesses’ names when purchasing on behalf of their company.
- Added a “Business Tax ID” field to customer addresses (accessible via a `businessTaxId` attribute), which can be used to store customers’ businesses’ tax IDs (e.g. VAT) when purchasing on behalf of their company.
- Added a `getCountriesByTaxZoneId()` method to the Tax Zones service.
- Added a `getStatesByTaxZoneId()` method to the Tax Zones service.
- It’s now possible to create new Tax Zones and Tax Categories directly from the Edit Tax Rate page.

### Changed
- The ShippingMethod interface has three new methods: `getType()`, `getId()`, and `getCpEditUrl()`. (`getId()` should always return `null` for third party shipping methods.)
- It is no longer necessary to have created a Tax Zone before accessing Commerce → Settings → Tax Rates and creating a tax rate.
- The “Handle” field on Edit Tax Category pages is now automatically generated based on the “Name” field.
- Plugin-based shipping methods are now listed in Commerce → Settings → Shipping Methods alongside the user-managed ones.
- Orders can now be sorted by ID in the Control Panel.
- Updated the example templates to account for the new `businessName` and `businessTaxId` address attributes.

### Fixed
- Fixed a PHP error that occurred when editing a product if PHP was configured to display strict errors.
- Fixed a bug where products/variants would always show the “Dimensions” and “Weight” fields, even for product types that were configured to hide those fields.
- Fixed a PHP error that occurred when the tax calculator accessed third-party Shipping Methods.
- Fixed a MySQL error that occurred when saving a Tax Rate without a Tax Zone selected.
- Fixed an issue where clicking on the “Settings” global nav item under “Commerce” could direct users to the front-end site.

## 0.9.1171 - 2015-11-05

### Changed
- The “Promotable” and “Free Shipping” field headings on Edit Product pages now act as labels for their respective checkboxes.
- Craft Commerce now logs an error message when an order’s custom status is changed and the notification email’s template cannot be found.
- Commerce Customer Info fields are now read-only. (Customers can still edit their own addresses from the front-end.)
- Craft Commerce now keeps its customers’ emails in sync with their corresponding user accounts’ emails.
- Added a `shortNumber` attribute to order models, making it easy for templates to access the short version of the order number.
- The example templates’ product listings have new and improved icon images.

### Fixed
- Fixed a bug where the “Craft Commerce” link in the global sidebar would direct users to the front-end site, if the `cpTrigger` config setting was not set to `'admin'`.
- Updated the “Post Date” and “Expiry Date” table column headings on the Products index page, which were still labeled “Available On” and “Expires On”.
- Fixed a bug where one of the Market Commerce → Craft Commerce upgrade migrations wouldn’t run on case-sensitive file systems.
- Fixed a PHP error that occurred when viewing an active cart without an address from the Control Panel.
- Fixed a bug where custom field data was not saved via the `commerce/cart/updateCart` controller action if it wasn’t submitted along with other cart updates.
- Added some missing CSRF inputs to the example templates, when CSRF protection is enabled for the site.

### Security
- The example templates’ third party scripts now load over a protocol-relative URL, resolving security warnings.

## 0.9.1170 - 2015-11-04

### Added
- Renamed the plugin from Market Commerce to Craft Commerce.
- Craft Commerce supports One-Click Updating from the Updates page in the Control Panel.
- Gave Craft Commerce a fancy new plugin icon.
- Updated all of the Control Panel templates for improved consistency with Craft 2.5, and improved usability.
- Non-admins can now access Craft Commerce’s Control Panel pages via the “Access Craft Commerce” user permission (with the exception of its Settings section).
- Products are now localizable.
- It’s now possible to create a new sale or discount right from the Products index page, via a new Batch Action.
- It’s now possible to delete products from the Products index page in the Control Panel.
- Product variants are now managed right inline on Edit Product pages, via a new Matrix-inspired UI.
- Added Live Preview and Sharing support to Edit Product pages.
- It’s now possible to create new products right from Product Selector Modals (like the ones used by Products fields).
- Product types now have a “Has dimensions?” setting. The Width, Height, Length, and Weight variant fields will only show up when this is enabled now.
- It’s now possible to update multiple order statuses simultaneously from the Orders index page, via a new Batch Action.
- It’s now possible to delete orders from the Orders index page in the Control Panel.
- The View Order page now uses the same modal window to update order statuses as the Orders index page uses when updating statuses via the Batch Action.
- The View Order page now has “info” icons beside each line item and recorded transaction, for viewing deeper information about them.
- The View Order page now shows adjustments made on the order.
- Renamed the `craft.market` variable to `craft.commerce`.
- Added a new `commerce/cart/updateCart` controller action that can handle customer address/email changes, coupon application, line item additions, and shipping/payment method selections, replacing most of the old Cart actions. (The only other `commerce/cart/*` actions that remain are `updateLineItem`, `removeLineItem`, and `removeAllLineItems`.)
- It’s now possible to use token billing with some gateways, like Stripe, by passing a `token` POST param to the `cartPay/pay` controller action, so your customers’ credit card info never touches your server.
- It’s now possible to access through all custom Order Statuses `craft.commerce.orderStatuses`.
- Added the `itemSubtotalWithSale` attribute to order models, to get the subtotal of all order items before any adjustments have been applied.
- Renamed all class namespaces and prefixes for the Craft Commerce rename.
- Renamed nearly all service method names to be more explicit and follow Craft CMS naming conventions (i.e. `getById()` is now `getOrderById()`).
- All gateways must now implement the GatewayAdapterInterface interface. Craft Commerce provides a BaseGatewayAdapter class that adapts OmniPay gateway classes for this interface.
- Added the `commerce_transactions.onSaveTransaction` event.
- Added the `commerce_addOrderActions` hook.
- Added the `commerce_addProductActions` hook.
- Added the `commerce_defineAdditionalOrderTableAttributes` hook.
- Added the `commerce_defineAdditionalProductTableAttributes` hook.
- Added the `commerce_getOrderTableAttributeHtml` hook.
- Added the `commerce_getProductTableAttributeHtml` hook.
- Added the `commerce_modifyEmail` hook.
- Added the `commerce_modifyOrderSortableAttributes` hook.
- Added the `commerce_modifyOrderSources` hook.
- Added the `commerce_modifyPaymentRequest` hook.
- Added the `commerce_modifyProductSortableAttributes` hook.
- Added the `commerce_modifyProductSources` hook.
- Added the `commerce_registerShippingMethods` hook.

### Changed
- Sales rates and percentages are now entered as a positive number, and can be entered with or without a `%` sign.
- Products are now sorted by Post Date in descending order by default.
- All of the Settings pages have been cleaned up significantly.
- Renamed the `isPaid` order criteria param to `isUnpaid`.
- Renamed products’ `availableOn` and `expiresOn` attributes to `postDate` and `expiryDate`.
- Craft Commerce now records all failed payment transactions and include the gateway response.
- Reduced the number of SQL queries that get executed on order/product listing pages, depending on the attributes being accessed.
- Tax Categories now have “handles” rather than “codes”.
- When a Product Type is changed from having variants to not having variants, all of the existing products’ variants will be deleted, save for the Default Variants.
- If a default zone is not selected on an included tax rate, an error is displayed.
- Improved the extendability of the shipping engine. The new `ShippingMethod` and `ShippingRule` interfaces now allow a plugin to provide their own methods and rules which can dynamically add shipping costs to the cart.
- Added an `$error` argument to `Commerce_CartService::setPaymentMethod()` and `setShippingMethod()`.
- The example templates have been updated for the new variable names and controller actions, and their Twig code has been simplified to be more clear for newcomers (including more detailed explanation comments).
- The example PDF template now includes more information about the order, and a “PAID” stamp graphic.
- The example templates now include a customer address management section.
- Improved the customer address selection UI.

### Removed
- The “Cart Purge Interval” and “Cart Cookie Expiry Settings” have been removed from Control Panel. You will now need to add a `commerce.php` file in craft/config and set those settings from there. (See commerce/config.php for the default values.)
- Removed the default Shipping Method and improved the handling of blank shipping methods.
- Removed customer listing page. Add the Commerce Customer Info field type to your User field layout instead.

### Fixed
- Fixed a bug where you could pass an invalid `purchasableId` to the Cart.
- Fixed a bug where the customer link on the View Order page didn’t go to the user’s profile.
- Fixed a Twig error that occurred if a user manually went to /admin/commerce/orders/new. A 404 error is returned instead now.
- Fixed a bug where it was possible to use currency codes unsupported by OmniPay.
- Fixed a bug where the Mollie gateway was not providing the right token for payment completion.
- Fixed a bug where the `totalShipping` cost was incorrect when items with Free Shipping were in the cart.
- Fixed a bug in the Sale Amount logic.
- Products are now Promotable by default.
- Fixed bug where the logic to determine if an order is paid in full had a rounding error.<|MERGE_RESOLUTION|>--- conflicted
+++ resolved
@@ -1,9 +1,5 @@
 # Release Notes for Craft Commerce
 
-<<<<<<< HEAD
-### Fixed
-- Fixed a bug where rounding a string value throws an error on PHP 8. ([#2198](https://github.com/craftcms/commerce/issues/2198))
-=======
 ## Unreleased
 
 ### Changed
@@ -18,12 +14,12 @@
 - Fixed a bug where months were missing in past year stat queries.
 - Fixed a bug where the outstanding payment amount due in an alternate currency was not rounded after conversion causing the order to not be marked as fully paid. ([#2222](https://github.com/craftcms/commerce/issues/2222))
 - Fixed a bug where the PDF general settings were not migrated correctly to the new default PDF when updating from a version before Commerce 3.2.0. ([#2213](https://github.com/craftcms/commerce/issues/2213))
+- Fixed a PHP 8 compatibility bug. ([#2198](https://github.com/craftcms/commerce/issues/2198))
 
 ## 3.3.4.1 - 2021-06-16
 
 ### Fixed
 - Fixed a bug where the database schema for new Craft Commerce installations wasn’t consistent with older installations.
->>>>>>> 2a25f9d7
 
 ## 3.3.4 - 2021-06-15
 
