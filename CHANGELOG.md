--- conflicted
+++ resolved
@@ -2,10 +2,6 @@
 
 ## Unreleased
 
-<<<<<<< HEAD
-### Fixed
-- Fixed an error that could occur when trying to refund an order.
-=======
 ### Added
 - Added the ability to enable/disable the Donation purchasable. ([#2374](https://github.com/craftcms/commerce/discussions/2374))
 - Added support for searching orders by line item description. ([#2658](https://github.com/craftcms/commerce/pull/2658))
@@ -15,6 +11,7 @@
 - Fixed a bug where gateways’ `supportsPartialPayment()` methods weren’t being respected.
 - Fixed an error that could occur when saving a discount. ([#2660](https://github.com/craftcms/commerce/issues/2660))
 - Fixed a bug where partial payment errors weren’t getting returned correctly for Ajax requests to `commerce/payments/pay`.
+- Fixed an error that could occur when trying to refund an order. ([#2642](https://github.com/craftcms/commerce/pull/2642))
 
 ### Security
 - Fixed XSS vulnerabilities.
@@ -24,7 +21,6 @@
 ### Fixed
 - Fixed a bug where it wasn’t possible to scroll transactions’ gateway response data on View Order pages. ([#2639](https://github.com/craftcms/commerce/issues/2639))
 - Fixed a bug where it wasn’t possible to save sales.
->>>>>>> 5582c27c
 
 ## 3.4.9.2 - 2021-12-15
 
