# Release Notes for Craft Commerce

## Unreleased

<<<<<<< HEAD
- Fixed a bug where inventory items could appear with blank descriptions on the Inventory management screen. ([#3706](https://github.com/craftcms/commerce/issues/3706))
- Fixed a bug where additional buttons defined with `Order::EVENT_DEFINE_ADDITIONAL_BUTTONS` weren’t displayed on the Edit Order screen. ([#3692](https://github.com/craftcms/commerce/issues/3692))
- Fixed a bug where email errors weren’t displayed on the Edit Order screen. ([#3693](https://github.com/craftcms/commerce/issues/3693))
- Fixed a bug where `craft\commerce\helpers\Currency::formatAsCurrency()` wasn't stripping zeros. ([#3716](https://github.com/craftcms/commerce/issues/3716))

## 5.1.3 - 2024-10-02

- Fixed a bug where variants weren’t respecting their product’s propagation method.
- Fixed a PHP error that could occur when creating a new product.
- Fixed a bug where Edit Product screens were showing shipping categories that weren’t available to the current store. ([#3690](https://github.com/craftcms/commerce/issues/3690))
- Fixed a bug where Edit Product screens were showing tax categories that weren’t available to the product type.. ([#3690](https://github.com/craftcms/commerce/issues/3690))
- Fixed a bug where Edit Order screens were displaying the store name twice.
- Fixed a bug where `craft\commerce\models\CatalogPricingRule::$description` was not being populated. ([#3699](https://github.com/craftcms/commerce/issues/3699))
- Fixed a bug where catalog pricing rules were generating prices incorrectly. ([#3700](https://github.com/craftcms/commerce/issues/3700))
=======
- Fixed a PHP error that could occur when creating a subscription. ([#3710](https://github.com/craftcms/commerce/issues/))

## 4.6.13 - 2024-10-02

>>>>>>> 1b364262
- Fixed a PHP error that could occur when deleting a user with orders. ([#3686](https://github.com/craftcms/commerce/issues/3686))

## 5.1.2 - 2024-09-19

- Fixed a bug where shipping methods weren’t validating if a shipping method in a different store had the same name. ([#3676](https://github.com/craftcms/commerce/issues/3676))
- Fixed a bug where any modifications to `craft\commerce\events\CreateSubscriptionEvent::$parameters` weren’t being passed to the gateway’s `subscribe()` method.
- Fixed a bug where stores’ aggregate stock levels weren’t getting updated when inventory changed. ([#3668](https://github.com/craftcms/commerce/issues/3668))
- Fixed a bug where addresses weren’t being automatically added on Edit Order screens. ([#3673](https://github.com/craftcms/commerce/issues/3673))
- Fixed a PHP error that could occur when viewing an Edit Order screen after deleting a purchasable. ([#3677](https://github.com/craftcms/commerce/issues/3677))
- Fixed a bug where some strings weren’t getting translated on Edit Order screens.
- Fixed a JavaScript error that could occur when editing an order.

## 5.1.1 - 2024-09-10

- Fixed XSS vulnerabilities.

## 5.1.0.1 - 2024-09-05

- Fixed a bug where catalog pricing rules weren’t respecting product conditions. ([#3544](https://github.com/craftcms/commerce/issues/3544))

## 5.1.0 - 2024-09-04

### Store Management
- It’s now possible to manage transfers between inventory locations.
- Catalog pricing rules now support flexible matching based on product and variant conditions. ([#3544](https://github.com/craftcms/commerce/issues/3544))
- Variant conditions can now have an “SKU” rule.

### Administration
- It’s now possible to create custom line items. ([#2301](https://github.com/craftcms/commerce/discussions/2301), [#2233](https://github.com/craftcms/commerce/discussions/2233), [#2345](https://github.com/craftcms/commerce/discussions/2345))
- Added the “Propagation Method” setting to product types. ([#3537](https://github.com/craftcms/commerce/discussions/3537), [#3296](https://github.com/craftcms/commerce/discussions/3296), [#3372](https://github.com/craftcms/commerce/discussions/3372), [#2375](https://github.com/craftcms/commerce/discussions/2375))
- Added “Title Translation Method” settings to product types, for products and variants. ([#3462](https://github.com/craftcms/commerce/issues/3462), [#2466](https://github.com/craftcms/commerce/discussions/2466))
- Added support for selecting products in Link fields.
- Added the “Manage donation settings” permission.
- Added the “Manage inventory transfers” permission.
- Added the “Manage payment currencies” permission.
- Added the “Manage store general setting” permission.
- Added the “Manage subscription plans” permission.

### Extensibility
- Added `craft\commerce\controllers\TransfersController`.
- Added `craft\commerce\elements\Order::EVENT_AFTER_LINE_ITEMS_REFRESHED`.
- Added `craft\commerce\elements\Order::EVENT_BEFORE_LINE_ITEMS_REFRESHED`.
- Added `craft\commerce\elements\Product::$defaultBasePrice`.
- Added `craft\commerce\elements\Product::$storeId`.
- Added `craft\commerce\elements\Product::getCurrencyAttributes()`.
- Added `craft\commerce\elements\Product::getStore()`.
- Added `craft\commerce\elements\Transfer`.
- Added `craft\commerce\elements\conditions\products\CatalogPricingRuleProductCondition`.
- Added `craft\commerce\elements\conditions\transfers\TransferCondition`.
- Added `craft\commerce\elements\conditions\variants\CatalogPricingRuleVariantCondition`.
- Added `craft\commerce\elements\db\TransferQuery`.
- Added `craft\commerce\enums\LineItemType`.
- Added `craft\commerce\enums\TransferStatusType`.
- Added `craft\commerce\fieldlayoutelements\TransferManagementField`.
- Added `craft\commerce\models\CatalogPricingRule::getProductCondition()`.
- Added `craft\commerce\models\CatalogPricingRule::getVariantCondition()`.
- Added `craft\commerce\models\CatalogPricingRule::setProductCondition()`.
- Added `craft\commerce\models\CatalogPricingRule::setVariantCondition()`.
- Added `craft\commerce\models\LineItem::$type`.
- Added `craft\commerce\models\LineItem::getHasFreeShipping()`.
- Added `craft\commerce\models\LineItem::getIsPromotable()`.
- Added `craft\commerce\models\LineItem::getIsShippable()`.
- Added `craft\commerce\models\LineItem::getIsTaxable()`.
- Added `craft\commerce\models\LineItem::populate()`.
- Added `craft\commerce\models\LineItem::refresh()`.
- Added `craft\commerce\models\LineItem::setHasFreeShipping()`.
- Added `craft\commerce\models\LineItem::setIsPromotable()`.
- Added `craft\commerce\models\LineItem::setIsShippable()`.
- Added `craft\commerce\models\LineItem::setIsTaxable()`.
- Added `craft\commerce\models\ProductType::$productTitleTranslationKeyFormat`.
- Added `craft\commerce\models\ProductType::$productTitleTranslationMethod`.
- Added `craft\commerce\models\ProductType::$propagationMethod`.
- Added `craft\commerce\models\ProductType::$variantTitleTranslationKeyFormat`.
- Added `craft\commerce\models\ProductType::$variantTitleTranslationMethod`.
- Added `craft\commerce\models\ProductType::getSiteIds()`.
- Added `craft\commerce\models\TransferDetail`.
- Added `craft\commerce\record\TransferDetail`.
- Added `craft\commerce\records\ProductType::$productTitleTranslationKeyFormat`.
- Added `craft\commerce\records\ProductType::$productTitleTranslationMethod`.
- Added `craft\commerce\records\ProductType::$propagationMethod`.
- Added `craft\commerce\records\ProductType::$variantTitleTranslationKeyFormat`.
- Added `craft\commerce\records\ProductType::$variantTitleTranslationMethod`.
- Added `craft\commerce\services\CatalogPricing::createCatalogPricesQuery()`
- Added `craft\commerce\services\InventoryLocations::getAllInventoryLocationsAsList`
- Added `craft\commerce\services\LineItems::create()`.
- Added `craft\commerce\services\LineItems::resolveCustomLineItem()`.
- Added `craft\commerce\services\Transfers`.
- Deprecated `craft\commerce\models\LineItem::populateFromPurchasable()`. `populate()` should be used instead.
- Deprecated `craft\commerce\models\LineItem::refreshFromPurchasable()`. `refresh()` should be used instead.
- Deprecated `craft\commerce\services\CatalogPricing::createCatalogPricingQuery()`. `createCatalogPricesQuery()` should be used instead.
- Deprecated `craft\commerce\services\LineItems::createLineItem()`. `create()` should be used instead.
- Removed `craft\commerce\fieldlayoutelements\UserCommerceField`.

### System
- Craft Commerce now requires Craft CMS 5.2 or later.

## 5.0.19 - 2024-09-04

- Fixed a bug where calculated catalog prices weren’t getting rounded to the decimal precision of the store’s currency.
- Fixed a PHP error that occurred when calling `craft\commerce\elements\Variant::getSales()`.
- Fixed a SQL error that could occur when upgrading to Commerce 5.

## 5.0.18 - 2024-08-28

- Fixed a PHP error that could occur when default addresses were set on a cart. ([#3641](https://github.com/craftcms/commerce/issues/3641))
- Fixed a bug were the “Auto Set New Cart Addresses” store setting was not persisting when saved.

## 5.0.17 - 2024-08-21

- Fixed a bug where variant indexes weren’t displaying promotion prices as currency values.
- Fixed a PHP error that could occur when sending an order email. ([#3596](https://github.com/craftcms/commerce/issues/3596))
- Fixed a bug where dimension fields were not displaying values in the correct formatting locale. ([#3636](https://github.com/craftcms/commerce/issues/3636))
- Fixed a bug where users couldn’t access catalog pricing rules when the current user had permission. ([#3639](https://github.com/craftcms/commerce/issues/3639))
- Fixed a bug where available shipping methods were not returned in order of price. ([#3631](https://github.com/craftcms/commerce/issues/3631))

## 5.0.16.2 - 2024-08-16

- Fixed a bug where variants’ `sku` values could be cleared out when saving a product revision.

## 5.0.16.1 - 2024-08-16

- Fixed a bug where variants’ `sku` values could be cleared out when saving a product.
- Fixed a bug where `craft\commerce\elements\Product::getVariants()` wasn’t respecting variants’ site statuses.

## 5.0.16 - 2024-08-14

- It’s now possible to duplicate variants.
- It’s now possible to search for orders by shipping and billing address. ([#3603](https://github.com/craftcms/commerce/pull/3603))
- Fixed a bug where it wasn’t possible to remove the last email from an order status configuration. ([#3621](https://github.com/craftcms/commerce/issues/3621))
- Fixed a bug where the “Create Sale” and “Create Discount” product index actions weren’t working. ([#3611](https://github.com/craftcms/commerce/issues/3611))
- Fixed a bug where `craft\commerce\elements\Order::getOrderStatus()` could incorrectly return `null`. ([#3615](https://github.com/craftcms/commerce/issues/3615))
- Fixed a bug where draft variants became orphaned when products were deleted.
- Fixed a PHP error that occurred when using a custom queue driver. ([#3619](https://github.com/craftcms/commerce/pull/3619))
- Fixed a bug where stat widgets weren’t respecting the user’s preferred week start day. ([#3620](https://github.com/craftcms/commerce/pull/3620))
- Fixed a bug where variants weren’t getting duplicated when duplicating a product. ([#924](https://github.com/craftcms/commerce/issues/924))

## 5.0.15 - 2024-07-31

- Fixed a SQL error that could occur when upgrading to Commerce 5 on PostgreSQL. ([#3600](https://github.com/craftcms/commerce/pull/3600), [#3601](https://github.com/craftcms/commerce/pull/3601))
- Fixed a bug where payment modals weren’t calculating additional payment currencies on Edit Order pages.
- Fixed a PHP error that occurred when retrieving an order that referenced a deleted payment currency.
- Fixed a bug where Edit Variant screens were showing shipping categories that were unrelated to the current store. ([#3608](https://github.com/craftcms/commerce/issues/3608))

## 5.0.14 - 2024-07-24

- Fixed a bug where account activation emails weren’t being sent on order completion. ([#3226](https://github.com/craftcms/commerce/issues/3226))
- Fixed a bug where email previewing wasn’t working on installs with multiple stores. ([#3595](https://github.com/craftcms/commerce/issues/3595))
- Fixed a bug where emails sent via the control panel could be rendered with the wrong language.
- Fixed a SQL error that occurred when exporting order line items. ([#3592](https://github.com/craftcms/commerce/issues/3592))
- Fixed a PHP error that could occur when generating catalog prices. ([#3591](https://github.com/craftcms/commerce/issues/3591))

## 5.0.13 - 2024-07-18

- Fixed a SQL error that could occur when updating Commerce on PostgreSQL. ([#3588](https://github.com/craftcms/commerce/pull/3588))
- Fixed a SQL error that could occur when saving a payment currency. ([#3563](https://github.com/craftcms/commerce/issues/3563))
- Fixed a bug where SCA payment sources prevented subscriptions from starting. ([#3590](https://github.com/craftcms/commerce/pull/3590))
- Fixed PHP error that occurred when saving an estimated billing address. ([#3549](https://github.com/craftcms/commerce/pull/3549))
- Fixed a bug where variant indexes were including table columns for all custom fields added to variant field layouts, across all product types. ([#15373](https://github.com/craftcms/cms/issues/15373))
- Fixed a bug where the “Ignore promotional prices” discount setting wasn’t getting saved correctly. ([#3573](https://github.com/craftcms/commerce/issues/3573))
- Fixed a bug where setting a new default variant wouldn’t persist. ([#3565](https://github.com/craftcms/commerce/issues/3565), [#3564](https://github.com/craftcms/commerce/issues/3564), [#3589](https://github.com/craftcms/commerce/issues/3589))

## 5.0.12.2 - 2024-07-12

- Fixed a bug where shipping rule descriptions weren’t being saved. ([#3580](https://github.com/craftcms/commerce/issues/3580))
- Fixed a SQL error that could occur when updating. ([#3581](https://github.com/craftcms/commerce/issues/3581))

## 5.0.12.1 - 2024-07-12

- Fixed a SQL error that occurred when updating.

## 5.0.12 - 2024-07-11

- Variant index tables can now have a “Promotable” column. ([#3571](https://github.com/craftcms/commerce/issues/3571))
- Added `craft\commerce\base\Purchasable::availableShippingCategories()`.
- Added `craft\commerce\base\Purchasable::availableTaxCategories()`.
- Added `craft\commerce\base\Purchasable::shippingCategoryFieldHtml()`.
- Added `craft\commerce\base\Purchasable::taxCategoryFieldHtml()`.
- Added `craft\commerce\elements\Variant::availableShippingCategories()`.
- Added `craft\commerce\elements\Variant::availableTaxCategories()`.
- Added `craft\commerce\events\PdfRenderEvent::$sourcePdf`. ([#3543](https://github.com/craftcms/commerce/issues/3543))
- Fixed a SQL error that occurred when reordering order statuses on PostgreSQL. ([#3554](https://github.com/craftcms/commerce/issues/3554))
- Fixed a SQL error that could occur when saving a payment currency. ([#3563](https://github.com/craftcms/commerce/issues/3563))
- Fixed a bug where it was possible to select shipping and tax categories that weren’t allowed for the product type. ([#3557](https://github.com/craftcms/commerce/issues/3557))
- Fixed a bug where payment currencies, shipping categories, and tax categories weren’t deletable. ([#3548](https://github.com/craftcms/commerce/issues/3548))
- Fixed a bug where variant field layouts could render incorrectly. ([#3570](https://github.com/craftcms/commerce/issues/3570))
- Fixed a bug where address custom fields weren’t visible on Edit Inventory Location pages. ([#3569](https://github.com/craftcms/commerce/issues/3569))
- Fixed a SQL error that could occur when fixing foreign keys.

## 5.0.11.1 - 2024-06-20

- Fixed a PHP error that could occur on app initialization.

## 5.0.11 - 2024-06-18

- Added `craft\commerce\elements\Product::getDefaultPrice()`.
- Added `craft\commerce\elements\Product::setDefaultPrice()`.
- Fixed a bug where `craft\commerce\elements\Product::$defaultPrice` could return an incorrect value.
- Fixed a bug where default variant attributes weren’t being saved on products.
- Fixed a bug where search wasn’t working on user indexes.

## 5.0.10.1 - 2024-06-14

- Fixed a bug where duplicate Store location addresses were being created.
- Fixed a bug where a customers’ primary address selections weren’t being saved. 

## 5.0.10 - 2024-06-13 

- `craft\elements\User::toArray()` now includes `primaryBillingAddressId` and `primaryShippingAddressId` values in response arrays.
- `craft\elements\Address::toArray()` now includes `isPrimaryBilling` and `isPrimaryShipping` values in response arrays for user addresses.
- Fixed a PHP error that could occur when saving a discount. ([#3538](https://github.com/craftcms/commerce/issues/3538))
- Fixed a bug where the “Edit” action could be incorrectly shown when managing inventory locations.

## 5.0.9 - 2024-06-05

- Product Title fields are no longer shown when “Show the Title field” is disabled and there’s a validation error on the `title` attribute. ([craftcms/cms#13876](https://github.com/craftcms/cms/issues/13876))
- Fixed a PHP error that occurred when saving donation settings on multi-store installs. ([#3521](https://github.com/craftcms/commerce/issues/3521))

## 5.0.8 - 2024-05-29

- Fixed a bug where orders’ `shippingMethodName` values could be cleared out when saving a completed order with a plugin-provided shipping method. ([#3519](https://github.com/craftcms/commerce/issues/3519))
- Fixed a PHP error that could occur on app initialization.
- Fixed missing validation for Inventory Location handles. ([#3511](https://github.com/craftcms/commerce/issues/3511))
- Fixed a SQL error that could occur when switching sites with a cart cookie set. ([#3522](https://github.com/craftcms/commerce/issues/3522))
- Fixed an error that could occur when attempting to save a variant with special characters. ([#3516](https://github.com/craftcms/commerce/issues/3516))

## 5.0.7 - 2024-05-22

- Improved store query performance. ([#3481](https://github.com/craftcms/commerce/issues/3481))
- Added `craft\commerce\gql\types\input\IntFalse`.
- Fixed a bug where disclosure menus on the Stores index page weren’t listing all their items.
- Fixed an SQL error that occurred when querying for purchasables with the `hasStock` param. ([#3505](https://github.com/craftcms/commerce/issues/3505))
- Fixed an error that could occur when querying for products or variants via GraphQL.
- Fixed a SQL error that could occur when generating the pricing catalog. ([#3513](https://github.com/craftcms/commerce/issues/3513))
- Fixed a bug where untracked stock items weren’t displaying correctly in the example templates. ([#3510](https://github.com/craftcms/commerce/issues/3510))
- Fixed a bug where the pricing catalog wasn’t getting updated after a pricing rule was disabled. ([#3515](https://github.com/craftcms/commerce/issues/3515))
- Fixed an SQL error that could occur when switching stores. ([#3501](https://github.com/craftcms/commerce/issues/3501))

## 5.0.6 - 2024-05-15

- Fixed an error that occurred when deleting or duplicating a shipping rule on the Edit Shipping Rule screen. ([#3490](https://github.com/craftcms/commerce/issues/3490))
- Fixed a bug where dimension fields did not respect their product type visibility settings. ([#3493](https://github.com/craftcms/commerce/issues/3493))
- Fixed a SQL error that occurred when updating. ([#3495](https://github.com/craftcms/commerce/pull/3495),[#3496](https://github.com/craftcms/commerce/issues/3496))

## 5.0.5 - 2024-05-09

- Fixed a SQL error that could occur during installation. ([#3492](https://github.com/craftcms/commerce/issues/3492), [#3488](https://github.com/craftcms/commerce/issues/3488))

## 5.0.4 - 2024-05-08

- Fixed a SQL error that could occur on the Edit Store screen. ([#3482](https://github.com/craftcms/commerce/issues/3482))
- Fixed a SQL error that could that occurred when using the `hasSales` variant query param. ([#3483](https://github.com/craftcms/commerce/issues/3483))
- Fixed SQL errors that could occur during installation. ([#3486](https://github.com/craftcms/commerce/issues/3486), [#3488](https://github.com/craftcms/commerce/issues/3488))

## 5.0.3 - 2024-05-02

- Added `craft\commerce\helpers\ProjectConfigData::ensureAllStoresProcessed()`.
- Added `craft\commerce\models\OrderStatus::getConfig()`.
- Fixed a bug where it wasn’t possible to download PDFs from the Orders index page. ([#3477](https://github.com/craftcms/commerce/issues/3477))
- Fixed an error that could occur when installing Craft CMS + Craft Commerce with an existing project config. ([#3472](https://github.com/craftcms/commerce/issues/3472))
- Fixed a bug where order status configs were missing their store assignments after rebuilding the project config. 

## 5.0.2 - 2024-05-01

- Fixed a bug where setting a default tax zone would unset the default zone for all other stores. ([#3473](https://github.com/craftcms/commerce/issues/3473))
- Fixed a bug where email queue jobs weren’t completing. ([#3476](https://github.com/craftcms/commerce/issues/3476))
- Fixed a bug where it wasn’t possible to create a new order for a non-primary store from the control panel. ([#3474](https://github.com/craftcms/commerce/issues/3474))

## 5.0.1 - 2024-05-01

- Fixed a bug where the “Commerce” Edit User screen wasn’t showing.
- Added `craft\commerce\controllers\UsersController`.
- Deprecated `craft\commerce\fields\UserCommerceField`.

## 5.0.0 - 2024-04-30

### Store Management
- It’s now possible to manage multiple stores (up to five). ([#2283](https://github.com/craftcms/commerce/discussions/2283))
- It’s now possible to manage multiple inventory locations (up to five). ([#2286](https://github.com/craftcms/commerce/discussions/2286), [#2669](https://github.com/craftcms/commerce/discussions/2669))
- Added support for catalog pricing of purchasables, improving scalability and pricing flexibility for high-volume stores.
- Products now support drafts, autosaving, and versioning. ([#2358](https://github.com/craftcms/commerce/discussions/2358))
- Product variants are now managed via nested element indexes rather than inline-editable blocks.
- Product variants’ field layouts now support multiple tabs.
- Product pages’ breadcrumbs now include a menu that links to each editable product type.
- It’s now possible to create new products from product select modals when a custom source is selected, if the source is configured to only show products of one type.
- The Products index page now shows a primary “New product” button when a custom source is selected, if the source is configured to only show products of one type.
- Order conditions can now have a “Total Weight” rule.
- Shipping methods and shipping rules now support flexible order matching, based on an order condition.
- Users’ orders, carts, and subscriptions are now managed on a dedicated “Commerce” screen within Edit User sections.

### Administration
- Added a new “Manage inventory stock levels” permission.
- Added a new “Manage inventory locations” permission.

### Development
- Added the `currentStore` Twig variable.
- Added `commerce/pricing-catalog/generate` command.
- Deprecated the `hasUnlimitedStock` variant query param. `inventoryTracked` should be used instead.
- Removed the `shippingCategory`, `shippingCategoryId`, `taxCategory`, and `taxCategoryId` product query params. The corresponding variant query params can be used instead.
- Removed the `showEditUserCommerceTab` config setting.

### Extensibility
- Added `craft\commerce\base\CatalogPricingConditionRuleInterface`.
- Added `craft\commerce\base\EnumHelpersTrait`
- Added `craft\commerce\base\HasStoreInterface`.
- Added `craft\commerce\base\InventoryMovementInterface`.
- Added `craft\commerce\base\InventoryMovement`.
- Added `craft\commerce\base\Purchasable::$availableForPurchase`.
- Added `craft\commerce\base\Purchasable::$freeShipping`.
- Added `craft\commerce\base\Purchasable::$height`.
- Added `craft\commerce\base\Purchasable::$inventoryTracked`
- Added `craft\commerce\base\Purchasable::$length`.
- Added `craft\commerce\base\Purchasable::$maxQty`.
- Added `craft\commerce\base\Purchasable::$minQty`.
- Added `craft\commerce\base\Purchasable::$promotable`.
- Added `craft\commerce\base\Purchasable::$shippingCategoryId`.
- Added `craft\commerce\base\Purchasable::$stock`
- Added `craft\commerce\base\Purchasable::$taxCategoryId`.
- Added `craft\commerce\base\Purchasable::$weight`.
- Added `craft\commerce\base\Purchasable::$width`.
- Added `craft\commerce\base\Purchasable::getInventoryItem()`.
- Added `craft\commerce\base\Purchasable::getInventoryLevels()`.
- Added `craft\commerce\base\Purchasable::getOnPromotion()`.
- Added `craft\commerce\base\Purchasable::getPrice()`.
- Added `craft\commerce\base\Purchasable::getPromotionalPrice()`.
- Added `craft\commerce\base\Purchasable::getStock()`
- Added `craft\commerce\base\Purchasable::getStore()`
- Added `craft\commerce\base\Purchasable::setPrice()`.
- Added `craft\commerce\base\Purchasable::setPromotionalPrice()`.
- Added `craft\commerce\base\StoreRecordTrait`.
- Added `craft\commerce\base\StoreTrait`.
- Added `craft\commerce\behaviors\StoreBehavior`.
- Added `craft\commerce\collections\InventoryMovementCollection`
- Added `craft\commerce\collections\UpdateInventoryLevelCollection`
- Added `craft\commerce\console\controllers\CatalogPricingController`.
- Added `craft\commerce\controllers\CatalogPricingController`.
- Added `craft\commerce\controllers\CatalogPricingRulesController`.
- Added `craft\commerce\controllers\InventoryLocationsController`
- Added `craft\commerce\controllers\InventoryLocationsStoresController`
- Added `craft\commerce\controllers\VariantsController`.
- Added `craft\commerce\db\Table::CATALOG_PRICING_RULES_USERS`.
- Added `craft\commerce\db\Table::CATALOG_PRICING_RULES`.
- Added `craft\commerce\db\Table::CATALOG_PRICING`.
- Added `craft\commerce\db\Table::INVENTORYITEMS`.
- Added `craft\commerce\db\Table::INVENTORYLOCATIONS_STORES`.
- Added `craft\commerce\db\Table::INVENTORYLOCATIONS`.
- Added `craft\commerce\db\Table::INVENTORYMOVEMENTS`.
- Added `craft\commerce\db\Table::PURCHASABLES_STORES`.
- Added `craft\commerce\db\Table::STORESETTINGS`.
- Added `craft\commerce\db\Table::STORES`.
- Added `craft\commerce\db\Table::TRANSFERS_INVENTORYITEMS`.
- Added `craft\commerce\db\Table::TRANSFERS`.
- Added `craft\commerce\elements\Product::getVariantManager()`.
- Added `craft\commerce\elements\Variant::getProductSlug()`.
- Added `craft\commerce\elements\Variant::getProductTypeHandle()`.
- Added `craft\commerce\elements\Variant::setProductSlug()`.
- Added `craft\commerce\elements\Variant::setProductTypeHandle()`.
- Added `craft\commerce\elements\VariantCollection`.
- Added `craft\commerce\elements\actions\SetDefaultVariant`.
- Added `craft\commerce\elements\conditions\customer\CatalogPricingCustomerCondition`.
- Added `craft\commerce\elements\conditions\orders\DiscountedItemSubtotalConditionRule`.
- Added `craft\commerce\elements\conditions\orders\ShippingAddressZoneConditionRule`.
- Added `craft\commerce\elements\conditions\orders\ShippingMethodOrderCondition`.
- Added `craft\commerce\elements\conditions\orders\ShippingRuleOrderCondition`.
- Added `craft\commerce\elements\conditions\orders\TotalWeightConditionRule`.
- Added `craft\commerce\elements\conditions\products\ProductVariantInventoryTrackedConditionRule`.
- Added `craft\commerce\elements\conditions\purchasables\CatalogPricingCondition`.
- Added `craft\commerce\elements\conditions\purchasables\CatalogPricingCustomerConditionRule`.
- Added `craft\commerce\elements\conditions\purchasables\CatalogPricingPurchasableConditionRule`.
- Added `craft\commerce\elements\conditions\purchasables\PurchasableConditionRule`.
- Added `craft\commerce\elements\db\OrderQuery::$totalWeight`.
- Added `craft\commerce\elements\db\OrderQuery::totalWeight()`.
- Added `craft\commerce\elements\traits\OrderValidatorsTrait::validateOrganizationTaxIdAsVatId()`.
- Added `craft\commerce\enums\InventoryTransactionType`.
- Added `craft\commerce\enums\InventoryUpdateQuantityType`.
- Added `craft\commerce\events\RegisterAvailableShippingMethodsEvent::getShippingMethods()`.
- Added `craft\commerce\events\RegisterAvailableShippingMethodsEvent::setShippingMethods()`.
- Added `craft\commerce\fieldlayoutelements\PurchasabaleAllowedQtyField`.
- Added `craft\commerce\fieldlayoutelements\PurchasabaleAvailableForPurchaseField`.
- Added `craft\commerce\fieldlayoutelements\PurchasabaleDimensionsField`.
- Added `craft\commerce\fieldlayoutelements\PurchasabaleFreeShippingField`.
- Added `craft\commerce\fieldlayoutelements\PurchasabalePriceField`.
- Added `craft\commerce\fieldlayoutelements\PurchasabalePromotableField`.
- Added `craft\commerce\fieldlayoutelements\PurchasabaleSkuField`.
- Added `craft\commerce\fieldlayoutelements\PurchasabaleStockField`.
- Added `craft\commerce\fieldlayoutelements\PurchasabaleWeightField`.
- Added `craft\commerce\helpers\Cp`.
- Added `craft\commerce\helpers\Currency::moneyInputHtml()`.
- Added `craft\commerce\helpers\Purchasable::catalogPricingRulesTableByPurchasableId()`.
- Added `craft\commerce\models\CatalogPricingRule`.
- Added `craft\commerce\models\Discount::$storeId`.
- Added `craft\commerce\models\InventoryItem`.
- Added `craft\commerce\models\InventoryLocation`.
- Added `craft\commerce\models\InventoryTransaction`.
- Added `craft\commerce\models\Level`.
- Added `craft\commerce\models\LineItem::getSnapshot()`.
- Added `craft\commerce\models\LineItem::setSnapshot()`.
- Added `craft\commerce\models\LineItems::getFulfilledTotalQuantity()`.
- Added `craft\commerce\models\PaymentSources::getStore()`.
- Added `craft\commerce\models\ProductType::$maxVariants`.
- Added `craft\commerce\models\PurchasableStore`.
- Added `craft\commerce\models\Store::getInventoryLocations()`.
- Added `craft\commerce\models\Store::getInventoryLocationsOptions()`.
- Added `craft\commerce\models\inventory\InventoryCommittedMovement`
- Added `craft\commerce\models\inventory\InventoryLocationDeactivatedMovement`.
- Added `craft\commerce\models\inventory\InventoryManualMovement`.
- Added `craft\commerce\models\inventory\UpdateInventoryLevel`.
- Added `craft\commerce\plugin\Services::getVat()`.
- Added `craft\commerce\records\CatalogPricingRulePurchasable`.
- Added `craft\commerce\records\CatalogPricingRuleUser`.
- Added `craft\commerce\records\CatalogPricingRule`.
- Added `craft\commerce\records\CatalogPricing`.
- Added `craft\commerce\records\InventoryItem`.
- Added `craft\commerce\records\InventoryLocation`.
- Added `craft\commerce\records\PurchasableStore`.
- Added `craft\commerce\services\CatalogPricingRules`.
- Added `craft\commerce\services\CatalogPricing`.
- Added `craft\commerce\services\Discounts::getAllDiscountsByStoreId()`.
- Added `craft\commerce\services\InventoryLocations`.
- Added `craft\commerce\services\Inventory`.
- Added `craft\commerce\services\OrderStatuses::getOrderStatusByUid()`.
- Added `craft\commerce\services\Purchasables::updateStoreStockCache()`
- Added `craft\commerce\services\Sales::canUseSales()`.
- Added `craft\commerce\services\ShippingCategories::clearCaches()`.
- Added `craft\commerce\services\Stores`.
- Added `craft\commerce\services\Vat`.
- Added `craft\commerce\web\assets\inventory\InventoryAsset`.
- Deprecated `craft\commerce\base\Purchasable::getOnSale()`. `getOnPromotion()` should be used instead.
- Deprecated `craft\commerce\base\Variant::hasUnlimitedStock()`. `craft\commerce\base\Purchasable::$inventoryTracked` should be used instead.
- Deprecated `craft\commerce\elements\Order::$totalSaleAmount`. `$totalPromotionalAmount` should be used instead.
- Deprecated `craft\commerce\elements\Variant::getProduct()`. `getOwner()` should be used instead.
- Deprecated `craft\commerce\elements\Variant::getProductId()`. `getOwnerId()` should be used instead.
- Deprecated `craft\commerce\elements\Variant::setProduct()`. `setOwner()` should be used instead.
- Deprecated `craft\commerce\elements\Variant::setProductId()`. `setOwnerId()` should be used instead.
- Deprecated `craft\commerce\elements\conditions\products\ProductVariantHasUnlimitedStockConditionRule`. `ProductVariantInventoryTrackedConditionRule` should be used instead.
- Deprecated `craft\commerce\models\Store::getCountries()`. `craft\commerce\models\Store::getSettings()->getCountries()` should be used instead.
- Deprecated `craft\commerce\models\Store::getMarketAddressCondition()`. `craft\commerce\models\Store::getSettings()->getMarketAddressCondition()` should be used instead.
- Deprecated `craft\commerce\models\Store::setCountries()`. `craft\commerce\models\Store::getSettings()->setCountries()` should be used instead.
- Removed `craft\commerce\base\PurchasableInterface::getId()`.
- Removed `craft\commerce\base\Variant::$unlimitedStock`. `craft\commerce\base\Purchasable::$inventoryTracked` can be used instead.
- Removed `craft\commerce\console\controllers\UpgradeController`.
- Removed `craft\commerce\controllers\LiteShippingController`.
- Removed `craft\commerce\controllers\LiteTaxController`.
- Removed `craft\commerce\controllers\ProductsController::actionDeleteProduct()`.
- Removed `craft\commerce\controllers\ProductsController::actionDuplicateProduct()`.
- Removed `craft\commerce\controllers\ProductsController::actionVariantIndex()`.
- Removed `craft\commerce\controllers\ProductsPreviewController`.
- Removed `craft\commerce\elements\Product::$availableForPurchase`. `craft\commerce\base\Purchasable::$availableForPurchase` can be used instead.
- Removed `craft\commerce\elements\Product::$promotable`. `craft\commerce\base\Purchasable::$promotable` can be used instead.
- Removed `craft\commerce\elements\Product::$shippingCategoryId`. `craft\commerce\base\Purchasable::$shippingCategoryId` can be used instead.
- Removed `craft\commerce\elements\Product::$taxCategoryId`. `craft\commerce\base\Purchasable::$taxCategoryId` can be used instead.
- Removed `craft\commerce\elements\Variant::$stock`. `craft\commerce\base\Purchasable::getStock()` can be used instead.
- Removed `craft\commerce\helpers\Product`.
- Removed `craft\commerce\helpers\VariantMatrix`.
- Removed `craft\commerce\helpers\VariantMatrix`.
- Removed `craft\commerce\models\Currency`.
- Removed `craft\commerce\models\Discount::$baseDiscountType`.
- Removed `craft\commerce\models\LiteShippingSettings`.
- Removed `craft\commerce\models\LiteTaxSettings`.
- Removed `craft\commerce\models\ProductType::$hasVariants`. `$maxVariants` can be used instead.
- Removed `craft\commerce\models\Settings::$allowCheckoutWithoutPayment`. `craft\commerce\models\Store::getAllowCheckoutWithoutPayment()` can be used instead.
- Removed `craft\commerce\models\Settings::$allowEmptyCartOnCheckout`. `craft\commerce\models\Store::getAllowEmptyCartOnCheckout()` can be used instead.
- Removed `craft\commerce\models\Settings::$allowPartialPaymentOnCheckout`. `craft\commerce\models\Store::getAllowPartialPaymentOnCheckout()` can be used instead.
- Removed `craft\commerce\models\Settings::$autoSetCartShippingMethodOption`. `craft\commerce\models\Store::getAutoSetCartShippingMethodOption()` can be used instead.
- Removed `craft\commerce\models\Settings::$autoSetNewCartAddresses`. `craft\commerce\models\Store::getAutoSetNewCartAddresses()` can be used instead.
- Removed `craft\commerce\models\Settings::$autoSetPaymentSource`. `craft\commerce\models\Store::getAutoSetPaymentSource()` can be used instead.
- Removed `craft\commerce\models\Settings::$emailSenderAddressPlaceholder`.
- Removed `craft\commerce\models\Settings::$emailSenderAddress`. `craft\commerce\models\Email::$senderAddress` can be used instead.
- Removed `craft\commerce\models\Settings::$emailSenderNamePlaceholder`.
- Removed `craft\commerce\models\Settings::$emailSenderName`. `craft\commerce\models\Email::$senderName` can be used instead.
- Removed `craft\commerce\models\Settings::$freeOrderPaymentStrategy`. `craft\commerce\models\Store::getFreeOrderPaymentStrategy()` can be used instead.
- Removed `craft\commerce\models\Settings::$minimumTotalPriceStrategy`. `craft\commerce\models\Store::getMinimumTotalPriceStrategy()` can be used instead.
- Removed `craft\commerce\models\Settings::$pdfPaperOrientation`. `craft\commerce\models\Pdf::$paperOrientation` can be used instead.
- Removed `craft\commerce\models\Settings::$pdfPaperSize`. `craft\commerce\models\Pdf::$paperSize` can be used instead.
- Removed `craft\commerce\models\Settings::$requireBillingAddressAtCheckout`. `craft\commerce\models\Store::getRequireBillingAddressAtCheckout()` can be used instead.
- Removed `craft\commerce\models\Settings::$requireShippingAddressAtCheckout`. `craft\commerce\models\Store::getRequireShippingAddressAtCheckout()` can be used instead.
- Removed `craft\commerce\models\Settings::$requireShippingMethodSelectionAtCheckout`. `craft\commerce\models\Store::getRequireShippingMethodSelectionAtCheckout()` can be used instead.
- Removed `craft\commerce\models\Settings::$useBillingAddressForTax`. `craft\commerce\models\Store::getUseBillingAddressForTax()` can be used instead.
- Removed `craft\commerce\models\Settings::$validateBusinessTaxIdasVatId`. `craft\commerce\models\Store::getValidateOrganizationTaxIdasVatId()` can be used instead.
- Removed `craft\commerce\models\Settings::FREE_ORDER_PAYMENT_STRATEGY_COMPLETE`. `craft\commerce\models\Store::FREE_ORDER_PAYMENT_STRATEGY_COMPLETE` can be used instead.
- Removed `craft\commerce\models\Settings::FREE_ORDER_PAYMENT_STRATEGY_PROCESS`. `craft\commerce\models\Store::FREE_ORDER_PAYMENT_STRATEGY_PROCESS` can be used instead.
- Removed `craft\commerce\models\Settings::MINIMUM_TOTAL_PRICE_STRATEGY_DEFAULT`. `craft\commerce\models\Store::MINIMUM_TOTAL_PRICE_STRATEGY_DEFAULT` can be used instead.
- Removed `craft\commerce\models\Settings::MINIMUM_TOTAL_PRICE_STRATEGY_SHIPPING`. `craft\commerce\models\Store::MINIMUM_TOTAL_PRICE_STRATEGY_SHIPPING` can be used instead.
- Removed `craft\commerce\models\Settings::MINIMUM_TOTAL_PRICE_STRATEGY_ZERO`. `craft\commerce\models\Store::MINIMUM_TOTAL_PRICE_STRATEGY_ZERO` can be used instead.
- Removed `craft\commerce\models\ShippingRule::$maxQty`.
- Removed `craft\commerce\models\ShippingRule::$maxTotal`.
- Removed `craft\commerce\models\ShippingRule::$maxWeight`.
- Removed `craft\commerce\models\ShippingRule::$minMaxTotalType`.
- Removed `craft\commerce\models\ShippingRule::$minQty`.
- Removed `craft\commerce\models\ShippingRule::$minTotal`.
- Removed `craft\commerce\models\ShippingRule::$minWeight`.
- Removed `craft\commerce\models\ShippingRule::$shippingZoneId`.
- Removed `craft\commerce\models\ShippingRule::getShippingZone()`.
- Removed `craft\commerce\records\Discount::BASE_DISCOUNT_TYPE_PERCENT_ITEMS_DISCOUNTED`.
- Removed `craft\commerce\records\Discount::BASE_DISCOUNT_TYPE_PERCENT_ITEMS`.
- Removed `craft\commerce\records\Discount::BASE_DISCOUNT_TYPE_PERCENT_TOTAL_DISCOUNTED`.
- Removed `craft\commerce\records\Discount::BASE_DISCOUNT_TYPE_PERCENT_TOTAL`.
- Removed `craft\commerce\records\Discount::BASE_DISCOUNT_TYPE_VALUE`.
- Removed `craft\commerce\records\ShippingRule::TYPE_MIN_MAX_TOTAL_SALEPRICE_WITH_DISCOUNTS`.
- Removed `craft\commerce\records\ShippingRule::TYPE_MIN_MAX_TOTAL_SALEPRICE`.
- Removed `craft\commerce\records\ShippingRule::getShippingZone()`.
- Removed `craft\commerce\services\Customers::addEditUserCommerceTab()`.
- Removed `craft\commerce\services\Customers::addEditUserCommerceTabContent()`.
- Removed `craft\commerce\services\PaymentSources::getAllGatewayPaymentSourcesByUserId()`.
- Removed `craft\commerce\services\PaymentSources::getAllPaymentSourcesByUserId()`.
- Removed `craft\commerce\services\TaxRates::getTaxRatesForZone()`.
- Removed `craft\commerce\validators\StoreCountryValidator`.
- Removed `craft\commerce\widgets\Orders::$orderStatusId`. `$orderStatuses` can be used instead.
- `craft\commerce\base\PurchasableInterface` now extends `craft\base\ElementInterface`.
- `craft\commerce\elements\Product::getVariants()` now returns a collection.
- `craft\commerce\elements\Variant` now implements `craft\base\NestedElementTrait`.
- `craft\commerce\elements\db\PurchasableQuery` is now abstract.
- `craft\commerce\services\Discounts::getAllDiscounts()` now returns a collection.
- `craft\commerce\services\Gateways::getAllCustomerEnabledGateways()` now returns a collection.
- `craft\commerce\services\Gateways::getAllGateways()` now returns a collection.
- `craft\commerce\services\PaymentSources::getAllGatewayPaymentSourcesByCustomerId()` now returns a collection.
- `craft\commerce\services\PaymentSources::getAllPaymentSourcesByCustomerId()` now returns a collection.
- `craft\commerce\services\PaymentSources::getAllPaymentSourcesByGatewayId()` now returns a collection.
- `craft\commerce\services\ShippingCategories::getAllShippingCategories()` now returns a collection.
- `craft\commerce\services\ShippingMethods::getAllShippingMethods()` now returns a collection.
- `craft\commerce\services\ShippingRules::getAllShippingRules()` now returns a collection.
- `craft\commerce\services\ShippingRules::getAllShippingRulesByShippingMethodId()` now returns a collection.
- `craft\commerce\services\TaxRates::getAllTaxRates()` now returns a collection.
- `craft\commerce\services\TaxRates::getTaxRatesByTaxZoneId()` now returns a collection.
- `craft\commerce\services\TaxZones::getAllTaxZones()` now returns a collection.
- Renamed `craft\commerce\base\Purchasable::tableAttributeHtml()` to `attributeHtml()`.
- Renamed `craft\commerce\controllers\BaseStoreSettingsController` to `BaseStoreManagementController`.
- Renamed `craft\commerce\controllers\StoreSettingsController` to `StoreManagementController`.
- Renamed `craft\commerce\elements\Subscription::tableAttributeHtml()` to `attributeHtml()`.
- Renamed `craft\commerce\elements\Variant::tableAttributeHtml()` to `attributeHtml()`.
- Renamed `craft\commerce\elements\traits\OrderElementTrait::tableAttributeHtml()` to `attributeHtml()`.

### System
- Craft Commerce now requires Craft CMS 5.1 or later.
- Craft Commerce now strictly requires Craft CMS Pro edition.<|MERGE_RESOLUTION|>--- conflicted
+++ resolved
@@ -2,7 +2,7 @@
 
 ## Unreleased
 
-<<<<<<< HEAD
+- Fixed a PHP error that could occur when creating a subscription. ([#3710](https://github.com/craftcms/commerce/issues/))
 - Fixed a bug where inventory items could appear with blank descriptions on the Inventory management screen. ([#3706](https://github.com/craftcms/commerce/issues/3706))
 - Fixed a bug where additional buttons defined with `Order::EVENT_DEFINE_ADDITIONAL_BUTTONS` weren’t displayed on the Edit Order screen. ([#3692](https://github.com/craftcms/commerce/issues/3692))
 - Fixed a bug where email errors weren’t displayed on the Edit Order screen. ([#3693](https://github.com/craftcms/commerce/issues/3693))
@@ -17,12 +17,6 @@
 - Fixed a bug where Edit Order screens were displaying the store name twice.
 - Fixed a bug where `craft\commerce\models\CatalogPricingRule::$description` was not being populated. ([#3699](https://github.com/craftcms/commerce/issues/3699))
 - Fixed a bug where catalog pricing rules were generating prices incorrectly. ([#3700](https://github.com/craftcms/commerce/issues/3700))
-=======
-- Fixed a PHP error that could occur when creating a subscription. ([#3710](https://github.com/craftcms/commerce/issues/))
-
-## 4.6.13 - 2024-10-02
-
->>>>>>> 1b364262
 - Fixed a PHP error that could occur when deleting a user with orders. ([#3686](https://github.com/craftcms/commerce/issues/3686))
 
 ## 5.1.2 - 2024-09-19
