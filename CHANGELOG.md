--- conflicted
+++ resolved
@@ -4,11 +4,8 @@
 
 ### Fixed
 - Line items are returned in a consistent order when eager loaded. ([#2740](https://github.com/craftcms/commerce/issues/2740))
-<<<<<<< HEAD
 - Fixed a bug where it wasn't possible to remove an address on the Edit Order page. ([#2745](https://github.com/craftcms/commerce/issues/2745))
-=======
 - Fixed an issue on Dummy gateway credit card form first name and last name fields not displaying in the control panel transaction modal payment.
->>>>>>> 5f98b83f
 
 ## 3.4.13 - 2022-03-24
 
