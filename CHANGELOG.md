# Release Notes for Craft Commerce

<<<<<<< HEAD
# Unreleased (3.x)

### Added
- Added the `activeCartDuration` setting to determine if a cart should show as inactive on the Order index page. ([#959](https://github.com/craftcms/commerce/issues/959))

### Changed
- Customer records that are anonymous and orphaned are now deleted during garbage collection.

## 3.0.0-alpha.1 - 2019-07-24

### Added
- Added the ability to create and edit orders from the Control Panel.
- Added the ability to send emails from the Edit Order page.
- Added “Edit Orders” and “Delete Orders” user permissions.
- Line items now have a status that can be changed on the Edit Order page.
- Line items now have a Private Note field for store managers.
- Inactive carts are now purged during garbage collection.
- Orders now have recalculation modes to determine what should be recalculated on the order.
- Added the `origin` order query param.
- `commerce/payments/pay` JSON responses now include an `orderErrors` array if there were any errors on the order.
- Added `craft\commerce\controllers\LineItemStatuses`.
- Added `craft\commerce\controllers\OrdersController::actionNewOrder()`.
- Added `craft\commerce\elements\Order::$origin`.
- Added `craft\commerce\elements\Order::$recalculationMode`.
- Added `craft\commerce\models\LineItem::$lineItemStatusId`.
- Added `craft\commerce\models\LineItem::$privateNote`.
- Added `craft\commerce\records\LineItemStatus`.
- Added `craft\commerce\records\Purchasable::$description`.
- Added `craft\commerce\services\Emails::getAllEnabledEmails()`.
- Added `craft\commerce\services\LineItemStatuses::EVENT_DEFAULT_LINE_ITEM_STATUS`.
- Added `craft\commerce\services\LineItemStatuses`.

## Changed
- The Edit Order page is now a Vue app. This is likely to break any plugins that use JavaScript to modify the DOM on that page.
- If no `donationAmount` line item option parameter is submitted when adding a donation to the cart, the donation amount will default to zero.
- Controller actions now call `craft\commerce\elements\Order::toArray()` when generating the cart array for JSON responses.
- `commerce/payments/pay` JSON responses now list payment form errors under `paymentFormErrors` rather than `paymentForm`.

## Deprecated
- Deprecated `craft\commerce\elements\Order::getShouldRecalculateAdjustments()` and `setShouldRecalculateAdjustments()`. `craft\commerce\elements\Order::$recalculationMode` should be used instead.
- Deprecated `craft\commerce\services\Orders::cartArray()`. `craft\commerce\elements\Order::toArray()` should be used instead.

## Removed
- Removed the `craft.commerce.availableShippingMethods` Twig property.
- Removed the `craft.commerce.cart` Twig property.
- Removed the `craft.commerce.countriesList` Twig property.
- Removed the `craft.commerce.customer` Twig property.
- Removed the `craft.commerce.discountByCode` Twig property.
- Removed the `craft.commerce.primaryPaymentCurrency` Twig property.
- Removed the `craft.commerce.statesArray` Twig property.
- Removed the `commerce/cart/remove-all-line-items` action.
- Removed the `commerce/cart/remove-line-item` action.
- Removed the `commerce/cart/update-line-item` action.
- Removed `craft\commerce\base\Purchasable::getPurchasableId()`.
- Removed `craft\commerce\elements\db\OrderQuery::updatedAfter()`.
- Removed `craft\commerce\elements\db\OrderQuery::updatedBefore()`.
- Removed `craft\commerce\elements\db\SubscriptionQuery::subscribedAfter()`.
- Removed `craft\commerce\elements\db\SubscriptionQuery::subscribedBefore()`.
- Removed `craft\commerce\elements\Order::getOrderLocale()`.
- Removed `craft\commerce\elements\Order::getTotalDiscount()`.
- Removed `craft\commerce\elements\Order::getTotalShippingCost()`.
- Removed `craft\commerce\elements\Order::getTotalTax()`.
- Removed `craft\commerce\elements\Order::getTotalTaxIncluded()`.
- Removed `craft\commerce\elements\Order::updateOrderPaidTotal()`.
- Removed `craft\commerce\elements\Product::getSnapshot()`.
- Removed `craft\commerce\elements\Product::getUnlimitedStock()`.
- Removed `craft\commerce\elements\Variant::getSalesApplied()`.
- Removed `craft\commerce\models\Discount::getFreeShipping()`.
- Removed `craft\commerce\models\Discount::setFreeShipping()`.
- Removed `craft\commerce\models\LineItem::fillFromPurchasable()`.
- Removed `craft\commerce\models\Order::getDiscount()`.
- Removed `craft\commerce\models\Order::getShippingCost()`.
- Removed `craft\commerce\models\Order::getTax()`.
- Removed `craft\commerce\models\Order::getTaxIncluded()`.
- Removed `craft\commerce\models\ShippingMethod::$amount`.
- Removed `craft\commerce\services\Countries::getAllCountriesListData()`.
- Removed `craft\commerce\services\Gateways::getAllFrontEndGateways()`.
- Removed `craft\commerce\services\ShippingMethods::getOrderedAvailableShippingMethods()`.
=======
## 2.2.5 - 2019-10-24

### Fixed
- Fixed formatting of customer info field.

## 2.2.4 - 2019-10-24

### Fixed
- Fixed a PHP error when loading the order in the CP. ([#1079](https://github.com/craftcms/commerce/issues/1079))
- Fixed a 404 error for missing JavaScript. ([#1078](https://github.com/craftcms/commerce/issues/1078))
>>>>>>> 1a87a540

## 2.2.3 - 2019-10-24

### Fixed
- Fixed a PHP error when calculating shipping or taxes in the cart. ([#1076](https://github.com/craftcms/commerce/issues/1076))
- Fixed a PHP error when saving a sale. ([#1075](https://github.com/craftcms/commerce/issues/1075))

## 2.2.2 - 2019-10-23

### Fixed
- Fixed a PHP error when calculating shipping or taxes in the cart.

## 2.2.1 - 2019-10-23

### Fixed
- Fixed a PostgreSQL migration issue.

## 2.2.0 - 2019-10-23

### Added
- Added the ability to produce estimated shipping and tax costs based on incomplete shipping and billing addresses. ([#514](https://github.com/craftcms/commerce/issues/514))
- Edit User pages now have a “Customer Info” tab.
- It’s now possible to view and create discounts directly from from the Edit Product page.
- It’s now possible to delete customer addresses directly from the Edit User page. ([#171](https://github.com/craftcms/commerce/issues/171))
- Addresses can now have “Address 3”, “Full Name”, “Label”, “Notes”, and four custom fields.
- Email settings can now specify CC and Reply To email addresses.
- Discounts now have the option to ignore sales when applied (enabled by default for new discounts). ([#1008](https://github.com/craftcms/commerce/issues/1008))
- Shipping and tax zones can now have a dynamic zip code condition. ([#204](https://github.com/craftcms/commerce/issues/304))
- Tax rates can now have codes. ([#707](https://github.com/craftcms/commerce/issues/707))
- Countries can now be ordered manually. ([#224](https://github.com/craftcms/commerce/issues/224))
- Order statuses can now have descriptions. ([#1004](https://github.com/craftcms/commerce/issues/1004))
- Added support for using cards that require Strong Customer Authentication for subscriptions.
- Added the ability to resolve payment issues for subscriptions.
- Added the “Default View” setting, which determines which view should be shown by default when “Commerce” is selected in the global nav. ([#555](https://github.com/craftcms/commerce/issues/555))
- Added the `activeCartDuration` config setting. ([#959](https://github.com/craftcms/commerce/issues/959))
- Added the `allowEmptyCartOnCheckout` config setting, which determines whether a customer can check out with an empty cart. ([#620](https://github.com/craftcms/commerce/issues/620))
- Added the ability to pass additional variables to the PDF template. ([#599](https://github.com/craftcms/commerce/issues/599))
- Added the ability to override the “Cart updated” flash message by passing a `cartUpdatedNotice` parameter to the `commerce/cart/update-cart` action. ([#1038](https://github.com/craftcms/commerce/issues/1038))
- Added the `shortNumber` order query param.
- `commerce/cart/update-cart` requests can now specify `estimatedShippingAddress` and `estimatedBillingAddress` params.
- Added `craft\commerce\base\SubscriptionGatewayInterface::getBillingIssueDescription()`.
- Added `craft\commerce\base\SubscriptionGatewayInterface::getBillingIssueResolveFormHtml()`.
- Added `craft\commerce\base\SubscriptionGatewayInterface::getHasBillingIssues()`.
- Added `craft\commerce\controllers\BaseFrontEndController::EVENT_MODIFY_CART_INFO`. ([#1002](https://github.com/craftcms/commerce/issues/1002))
- Added `craft\commerce\elements\db\SubscriptionQuery::$dateSuspended`.
- Added `craft\commerce\elements\db\SubscriptionQuery::$hasStarted`.
- Added `craft\commerce\elements\db\SubscriptionQuery::$isSuspended`.
- Added `craft\commerce\elements\db\SubscriptionQuery::anyStatus()`.
- Added `craft\commerce\elements\db\SubscriptionQuery::dateSuspended()`.
- Added `craft\commerce\elements\db\SubscriptionQuery::hasStarted()`.
- Added `craft\commerce\elements\db\SubscriptionQuery::isSuspended()`.
- Added `craft\commerce\elements\Order::$estimatedBillingAddressId`.
- Added `craft\commerce\elements\Order::$estimatedBillingSameAsShipping`.
- Added `craft\commerce\elements\Order::$estimatedShippingAddressId`.
- Added `craft\commerce\elements\Order::getEstimatedBillingAddress()`.
- Added `craft\commerce\elements\Order::getEstimatedShippingAddress()`.
- Added `craft\commerce\elements\Order::setEstimatedBillingAddress()`.
- Added `craft\commerce\elements\Order::setEstimatedShippingAddress()`.
- Added `craft\commerce\elements\Subscription::$dateSuspended`.
- Added `craft\commerce\elements\Subscription::$hasStarted`.
- Added `craft\commerce\elements\Subscription::$isSuspended`.
- Added `craft\commerce\elements\Subscription::getBillingIssueDescription()`.
- Added `craft\commerce\elements\Subscription::getBillingIssueResolveFormHtml()`.
- Added `craft\commerce\elements\Subscription::getHasBillingIssues()`.
- Added `craft\commerce\models\Address::$isEstimated`.
- Added `craft\commerce\models\Customer::getActiveCarts()`.
- Added `craft\commerce\models\Customer::getInactiveCarts()`.
- Added `craft\commerce\models\OrderAdjustment::$isEstimated`.
- Added `craft\commerce\services\Sales::EVENT_AFTER_SAVE_SALE`. ([#622](https://github.com/craftcms/commerce/issues/622))
- Added `craft\commerce\services\Sales::EVENT_BEFORE_SAVE_SALE`. ([#622](https://github.com/craftcms/commerce/issues/622))
- Added `craft\commerce\test\fixtures\elements\ProductFixture`. ([#1009](https://github.com/craftcms/commerce/pull/1009))
- Added the `updateBillingDetailsUrl` config setting.
- Added the `suspended` status for Subscriptions.

### Changed
- Craft Commerce now required Craft CMS 3.3.0 or later.
- Edit Product pages no longer show SKU fields for new products or variants when the SKU will be automatically generated. ([#217](https://github.com/craftcms/commerce/issues/217))  
- The View Order page now shows timestamps for “Order Completed”, “Paid”, and “Last Updated”. ([#1020](https://github.com/craftcms/commerce/issues/1020))
- The Orders index page now has unique URLs for each order status. ([#901](https://github.com/craftcms/commerce/issues/901))
- Orders now show whether they’ve been overpaid. ([#945](https://github.com/craftcms/commerce/issues/945))
- Carts now return their line items  `dateCreated DESC` in the cart by default. ([#1055](https://github.com/craftcms/commerce/pull/1055))
- Leading and trailing whitespace is now trimmed from all address fields.
- Coupon code usage is now tracked even for discounts with no limit set. ([#521](https://github.com/craftcms/commerce/issues/521))
- Variants now always include their product’s title in their search keywords. ([#934](https://github.com/craftcms/commerce/issues/934))
- The Subscriptions index page now includes “Failed to start” and “Payment method issue” sources.
- Subscriptions now get suspended if there are any payment issues.
- Expired orders are now purged during garbage collection rather than when viewing the Orders index page.
- Customer records that are not related to anything are now purged during garbage collection. ([#1045](https://github.com/craftcms/commerce/issues/1045))
- `commerce/cart/update-cart` requests now include line item adjustment data in their JSON response. ([#1014](https://github.com/craftcms/commerce/issues/1014))
- `craft\commerce\elements\Order::getTotalDiscount()` is no longer deprecated.
- `craft\commerce\elements\Order::getTotalShippingCost()` is no longer deprecated.
- `craft\commerce\elements\Order::getTotalTax()` is no longer deprecated.
- `craft\commerce\elements\Order::getTotalTaxIncluded()` is no longer deprecated.
- `craft\commerce\models\LineItem::getDiscount()` is no longer deprecated.
- `craft\commerce\models\LineItem::getShippingCost()` is no longer deprecated.
- `craft\commerce\models\LineItem::getTax()` is no longer deprecated.
- `craft\commerce\models\LineItem::getTaxIncluded()` is no longer deprecated.

### Deprecated
- Commerce Customer Info fields are now deprecated.
- Deprecated `craft\commerce\models\LineItem::getAdjustmentsTotalByType()`.
- Deprecated `craft\commerce\elements\Order::getAdjustmentsTotalByType()`.

### Fixed
- Fixed a PostgreSQL migration issue.
- Fixed a bug where the Orders index page was listing non-sortable fields as sort options. ([#933](https://github.com/craftcms/commerce/issues/993))
- Fixed a bug where timestamps on the View Order page weren’t respecting the user’s locale.
- Fixed a bug where product types’ site settings weren’t being added to the project config when a new site was created.
- Fixed a bug where order taxes weren’t accounting for discounted shipping costs. ([#1007](https://github.com/craftcms/commerce/issues/1007))
- Fixed a bug where orders’ `datePaid` attributes weren’t getting set to `null` after a refund. ([#1026](https://github.com/craftcms/commerce/pull/1026))
- Fixed a bug where order status handles could get a validation error if another order status with the same handle had been soft-deleted. ([#1027](https://github.com/craftcms/commerce/pull/1027))
- Fixed a bug where soft-deleted order statuses weren’t showing up in the History tab on View Order pages.
- Fixed a bug where breadcrumbs weren’t displaying correctly in the “Shipping” and “Tax” sections.
- Fixed an error that could occur when clicking “Refresh Payment History” on a canceled or expired subscription. ([#871](https://github.com/craftcms/commerce/issues/871))
- Fixed a bug where gateways that were disabled via `config/commerce-gateways.php` were still visible on the front-end. ([#1054](https://github.com/craftcms/commerce/issues/1054))
- Fixed a bug where it was possible to submit a zero-value donation. ([#820](https://github.com/craftcms/commerce/issues/820))
- Fixed a bug where line items’ `dateCreated` would get reset each time the cart was saved.
- Fixed a bug where all states were shown on the Store Location page regardless of which country was selected. ([#942](https://github.com/craftcms/commerce/issues/942))
- Fixed a bug where expired subscriptions were being identified as trials. ([#723](https://github.com/craftcms/commerce/issues/723))
- Fixed a bug where users’ addresses could be copied to impersonated users’ address books. ([#903](https://github.com/craftcms/commerce/issues/903))

## 2.1.13 - 2019-09-09

### Fixed
- Fixed a error when requesting a PDF URL in headless mode. ([#1011](https://github.com/craftcms/commerce/pull/1011))

### Changed
- The “Status Email Address” and “From Name” settings now accept environment variables.

### Fixed
- Fixed a bug where the “Download PDF” button wouldn’t show in the View Order page. ([#962](https://github.com/craftcms/commerce/issues/962))
- Fixed a bug where the <kbd>Command</kbd>/<kbd>Ctrl</kbd> + <kbd>S</kbd> shortcut didn’t work in General Settings.
- Fixed a bug where <kbd>Command</kbd>/<kbd>Ctrl</kbd> + <kbd>S</kbd> shortcut didn’t work in Store Location settings.
- Fixed a bug where users were forced to choose a tax category for order taxable subjects. ([#538](https://github.com/craftcms/commerce/issues/538))
- Fixed a bug where variants’ statuses were getting overridden by their product’s status. ([#926](https://github.com/craftcms/commerce/issues/926))
- Fixed a bug where Control Panel payments were incorrectly using the order’s previous payment source. ([#891](https://github.com/craftcms/commerce/issues/891))
- Fixed a bug where products’ shipping and tax categories weren’t getting updated if their selected shipping/tax category was no longer available. ([#688](https://github.com/craftcms/commerce/issues/688))
- Fixed a PHP error that occurred when entering an order description format on a product type that was longer than 255 characters. ([#989](https://github.com/craftcms/commerce/issues/989))
- Fixed a bug where emails were displaying the wrong timestamp for new orders. ([#882](https://github.com/craftcms/commerce/issues/882))
- Fixed a bug where the Products index page was not sorting correctly. ([#987](https://github.com/craftcms/commerce/issues/987))
- Fixed an error that could occur on payment when using a custom shipping method if the `requireShippingMethodSelectionAtCheckout` config setting was enabled.

## 2.1.12.1 - 2019-08-23

### Fixed
- Fixed a PHP error that could occur at checkout. ([#973](https://github.com/craftcms/commerce/pull/973))

## 2.1.12 - 2019-08-22

### Changed
- `craft\commerce\elements\Order::getPdfUrl()` no longer pre-renders the order PDF before returning the URL, improving performance. ([#962](https://github.com/craftcms/commerce/issues/962))

### Fixed
- Fixed a bug where order revenue charts weren’t showing the correct currency. ([#792](https://github.com/craftcms/commerce/issues/792))
- Fixed a bug where decimals were being stripped in locales that use commas as separators ([#592](https://github.com/craftcms/commerce/issues/592)) 
- Fixed a bug where sites with a large number of variants might not update properly when updating to Craft Commerce 2. ([#964](https://github.com/craftcms/commerce/issues/964))
- Fixed a bug where the “Purchase Total” discount condition would only save whole numbers. ([#966](https://github.com/craftcms/commerce/pull/966))
- Fixed a bug where products showed a blank validation error message when their variants had errors. ([#546](https://github.com/craftcms/commerce/issues/546))
- Fixed a bug where emails would ignore the “From Name” setting. ([#939](https://github.com/craftcms/commerce/issues/939))
- Fixed a bug where order adjustments were not being returned during PDF rendering. ([#960](https://github.com/craftcms/commerce/issues/960))
- Fixed a bug where the `commerce/payments/pay` action did not return order errors. ([#601](https://github.com/craftcms/commerce/issues/601))
- Fixed a SQL error that occurred when updating an order status with a very long message. ([#629](https://github.com/craftcms/commerce/issues/629))
- Fixed a JavaScript error that occurred when displaying product edit HUDs. ([#418](https://github.com/craftcms/commerce/issues/418))
- Fixed a PHP error that occurred when saving a product from an editor HUD. ([#958](https://github.com/craftcms/commerce/issues/958))
- Fixed an bug where the `requireShippingMethodSelectionAtCheckout` setting was being ignored.
- Fixed a bug that caused the order revenue chart to display incorrect data. ([#518](https://github.com/craftcms/commerce/issues/518))

## 2.1.11 - 2019-08-09

### Added
- Added the `cp.commerce.discount.edit` template hook. ([#936](https://github.com/craftcms/commerce/pull/936))
- Added `craft\commerce\services\Carts::getHasSessionCartNumber()`.
- Added `craft\commerce\services\Carts::getMergedCart()`.
- Added `craft\commerce\services\Discounts::EVENT_AFTER_DELETE_DISCOUNT`. ([#936](https://github.com/craftcms/commerce/pull/936))
- Added `craft\commerce\services\Discounts::EVENT_AFTER_SAVE_DISCOUNT`. ([#936](https://github.com/craftcms/commerce/pull/936))
- Added `craft\commerce\services\Discounts::EVENT_BEFORE_SAVE_DISCOUNT`. ([#936](https://github.com/craftcms/commerce/pull/936))
- Added `craft\commerce\services\Reports::EVENT_BEFORE_GENERATE_EXPORT`. ([#949](https://github.com/craftcms/commerce/pull/949))

### Changed
- Improved the performance of Craft Commerce 2 migrations.
- Users’ carts are no longer merged together automatically. Instead cart merging can be manually triggered by passing a `mergeCarts` param to the `commerce/cart/get-cart` and `commerce/cart/update-cart` actions. ([#947](https://github.com/craftcms/commerce/issues/947))
- After a logged-in user completes an order, their most recent incomplete cart is now loaded as the current cart in session.
- Order file exports are now cached in `storage/runtime/commerce-order-exports/` instead of `storage/runtime/temp/commerce-order-exports/`.
- The example templates now include client side polling to detect if the cart has changed in another tab or session.
- The example templates show more information about the cart to help with debugging.

### Removed
- Removed the `mergeLastCartOnLogin` setting.

### Fixed
- Fixed a bug where `craft/commerce/elements/Order::EVENT_BEFORE_ADD_LINE_ITEM` events had `$isNew` set incorrectly. ([#851](https://github.com/craftcms/commerce/pull/851))
- Fixed a bug where non-shippable purchasables were getting included in shipping price calculations.
- Fixed an error that occurred when clearing order caches.
- Fixed a bug where the `project-config/rebuild` command would remove the order field layout. ([#948](https://github.com/craftcms/commerce/issues/948))

### Security
- Fixed a data disclosure vulnerability.

## 2.1.10 - 2019-07-12

### Fixed
- Fixed a bug where all payments from the control panel were rejected. ([#928](https://github.com/craftcms/commerce/issues/928))

## 2.1.9 - 2019-07-10

### Security
- Fixed a data disclosure vulnerability.

## 2.1.8 - 2019-07-08

### Added
- Added the `resave/products` command (requires Craft 3.2).

### Changed
- Orders now include the full customer name as search keywords. ([#892](https://github.com/craftcms/commerce/issues/892))
- CSRF protection is now disabled for the `commerce/pay/complete-payment` controller action. ([#900](https://github.com/craftcms/commerce/issues/900))
- Leading and trailing whitespace is now trimmed from coupon codes. ([#894](https://github.com/craftcms/commerce/issues/894))

### Fixed
- Fixed a bug where the `lineItems` array wasn’t getting indexed correctly when calling `toArray()` on an order.
- Fixed a PHP error that occurred when `commerce/subscriptions/*` actions had validation errors. ([#918](https://github.com/craftcms/commerce/issues/918))
- Fixed a PHP error that occurred when retrieving line items with no option data. ([#897](https://github.com/craftcms/commerce/issues/897))
- Fixed a bug where shipping and billing addresses weren’t being set correctly when saving an order. ([#922](https://github.com/craftcms/commerce/issues/922))
- Fixed a bug where it was possible to pay with a disabled gateway. ([#912](https://github.com/craftcms/commerce/issues/912))
- Fixed a bug where Edit Subscription pages weren’t showing custom tabs. ([#884](https://github.com/craftcms/commerce/issues/884))
- Fixed a bug where an empty cart was created unnecessarily when a user logged in. ([#906](https://github.com/craftcms/commerce/issues/906))
- Fixed a bug where `craft\commerce\services\Plans::getAllEnabledPlans()` was returning archived subscription plans. ([#916](https://github.com/craftcms/commerce/issues/916))

## 2.1.7 - 2019-06-11

### Fixed
- Fixed a SQL error that would occur when upgrading Craft Commerce. ([#829](https://github.com/craftcms/commerce/issues/829))
- Fixed an bug that could stop more that one sale being applied to a purchasable. ([#839](https://github.com/craftcms/commerce/issues/839))
- Fixed a SQL error that could occur when saving a line item with an emoji in it.([#886](https://github.com/craftcms/commerce/issues/886))
- Fixed an error that could occur on the order index page when viewing carts with certain columns enabled. ([#876](https://github.com/craftcms/commerce/issues/876))
- Fixed a bug on the order index page where carts without transactions would show up under the “Attempted Payments” source. ([#880](https://github.com/craftcms/commerce/issues/880))

## 2.1.6.1 - 2019-05-14

### Added
- Added the `mergeLastCartOnLogin` config setting.

## 2.1.6 - 2019-05-14

### Added
- Added `craft\commerce\elements\db\VariantQuery::minQty()` and `maxQty()`. ([#827](https://github.com/craftcms/commerce/pull/827))

### Changed
- Line item options are no longer forced to be sorted alphabetically by key.

### Fixed
- Fixed a bug where product and variant snapshots were missing data. ([#846](https://github.com/craftcms/commerce/issues/846))
- Fixed an SQL error that occurred when saving a SKU that was too long. ([#853](https://github.com/craftcms/commerce/issues/853))
- Fixed an SQL error that could occur when attempting to update a soft-deleted cart. ([#854](https://github.com/craftcms/commerce/issues/854))
- Fixed an SQL error that could occur when attempting to add a line item to a completed order. ([#860](https://github.com/craftcms/commerce/issues/860))
- Fixed a bug where line item quantity validators weren’t checking for updated quantities. ([#855](https://github.com/craftcms/commerce/pull/855))
- Fixed a bug where it wasn’t possible to query for unpaid orders. ([#858](https://github.com/craftcms/commerce/pull/858))
- Fixed a JavaScript error that could occur on the Order index page. ([#862](https://github.com/craftcms/commerce/pull/862))
- Fixed a bug where the “Create discount…” product action wasn’t pre-populating discounts’ variant conditions.
- Fixed a bug that could prevent a purchasable from being added to the cart when using multi-add.

## 2.1.5.2 - 2019-05-08

## Fixed
- Fixed a missing import. ([#845](https://github.com/craftcms/commerce/issues/845))
- Fixed an error that could occur when a customer logged in.
- Fixed an error that occurred when saving a sale. ([#837](https://github.com/craftcms/commerce/issues/837))

## 2.1.5.1 - 2019-05-07

### Fixed
- Fixed a missing import. ([#843](https://github.com/craftcms/commerce/issues/843))

## 2.1.5 - 2019-05-07

### Added
- Added `craft\commerce\helpers\Order::mergeDuplicateLineItems()`.
- Added `craft\commerce\helpers\Order::mergeOrders()`.

### Changed
- Customers’ previous cart items are now merged into the active cart on login.

### Fixed
- Fixed a bug where Craft Commerce would create a subscription even if the card was declined.
- Fixed an error that could occur when creating a subscription using the Dummy gateway.

## 2.1.4 - 2019-04-29

### Added
- Added `craft\commerce\base\SubscriptionResponseInterface::isInactive()`.

### Changed
- Improved performance of the Orders index page. ([#828](https://github.com/craftcms/commerce/issues/828))
- `commerce/cart/*` action JSON responses now list cart errors under an `errors` key.
- Craft Commerce now correctly typecasts all boolean and integer values saved to the project config.

### Fixed
- Fixed a SQL error that occurred when duplicate line items were added the cart. ([#506](https://github.com/craftcms/commerce/issues/506))
- Fixed a PHP error on the View Order page when viewing inactive carts. ([#826](https://github.com/craftcms/commerce/issues/826))
- Fixed a deprecation warning. ([#825](https://github.com/craftcms/commerce/issues/825))
- Fixed a bug where the wrong variant could be set as the default when saving a product. ([#830](https://github.com/craftcms/commerce/issues/830))
- Fixed a bug that prevented plugins and modules from adding custom index table attributes. ([#832](https://github.com/craftcms/commerce/pull/832))

## 2.1.3.1 - 2019-04-10

### Fixed
- Fixed a bug where `project.yaml` changes weren’t always getting picked up.

## 2.1.3 - 2019-04-03

### Added
- Added support for user registration on checkout. ([#472](https://github.com/craftcms/commerce/issues/472))
- Added “Capture Payment” and “Refund Payment” user permissions. ([#788](https://github.com/craftcms/commerce/pull/788))
- Added support for the `project-config/rebuild` command.
- Added the `validateBusinessTaxIdAsVatId` setting, which can be set to `true` from `config/commerce.php`.
- Added `craft\commerce\services\Addresses::EVENT_AFTER_DELETE_ADDRESS`. ([#810](https://github.com/craftcms/commerce/pull/810))

### Changed
- Craft Commerce now requires Craft CMS 3.1.20 or later.
- An `order` variable is now available to payment forms when a payment is made from the Control Panel.
- Ajax requests to `commerce/cart/get-cart` now include the price of available shipping methods in the response.

### Fixed
- Fixed a bug where an order could be listed multiple times under “Attempted Payments” on order pages. ([#602](https://github.com/craftcms/commerce/issues/602))
- Fixed a bug where product sources did not fully support using UIDs. ([#781](https://github.com/craftcms/commerce/issues/781))
- Fixed a bug where non-admin users could get a 403 error when attempting to edit subscriptions. ([#722](https://github.com/craftcms/commerce/issues/722))
- Fixed a bug where products’ `defaultVariantId` was not getting set on the first save. ([#796](https://github.com/craftcms/commerce/issues/796))
- Fixed a PHP error when querying for products with the `hasSales` param.
- Fixed a bug where product metadata wasn’t available to templates on Live Preview requests.
- Fixed a bug where the wrong Craft Commerce subnav item could appear selected in the Control Panel.
- Fixed a bug where taxes could be incorrectly calculated if included taxes had been removed from the price.
- Fixed a bug where additional discounts could be incorrectly applied to an order if multiple products had been added to the cart at the same time. ([#797](https://github.com/craftcms/commerce/issues/797))
- Fixed a bug where products’ Post Dates could be incorrect on first save. ([#774](https://github.com/craftcms/commerce/issues/774))
- Fixed a bug where emails weren’t getting sent when the “Status Email Address” setting was set. ([#806](https://github.com/craftcms/commerce/issues/806))
- Fixed a bug where order status email changes in `project.yaml` could be ignored. ([#802](https://github.com/craftcms/commerce/pull/802))
- Fixed a PHP error that occurred when submitting a `paymentCurrency` parameter on a `commerce/payments/pay` request. ([#809](https://github.com/craftcms/commerce/pull/809))

## 2.1.2 - 2019-03-12

### Added
- Added a “Minimum Total Price Strategy” setting that allows the minimum order price be negative (default), at least zero, or at least the shipping cost. ([#651](https://github.com/craftcms/commerce/issues/651))
- Added `craft\commerce\elements\Order::getTotal()` to get the price of the order before any pricing strategies.
- Added `craft\commerce\base\SubscriptionGatewayInterface::refreshPaymentHistory()` method that should be used to refresh all payments on a subscription.
- Added `craft\commerce\base\SubscriptionGateway::refreshPaymentHistory()` method to fulfill the interface requirements.

### Changed
- The `commerce-manageSubscriptions` permission is now required (instead of admin permissions) to manage another user’s subscriptions. ([#722](https://github.com/craftcms/commerce/issues/722))

## 2.1.1.1 - 2019-03-01

### Fixed
- Fixed a PHP error raised when a discount adjustment was applied to the cart.

## 2.1.1 - 2019-03-11

### Changed
- Improved performance when listing products with sales that have many category conditions. ([#758](https://github.com/craftcms/commerce/issues/758))
- Purchasable types are now responsible to ensure SKU uniqueness when they are restored from being soft-deleted.

### Fixed
- Fixed a bug where orders could receive free shipping on some line items when an expired coupon code had been entered. ([#777](https://github.com/craftcms/commerce/issues/777))
- Fixed a bug where variants weren’t enforcing required field validation. ([#761](https://github.com/craftcms/commerce/issues/761))
- Fixed a bug where the sort order wasn’t getting saved correctly for new order statuses.
- Fixed the breadcrumb navigation on Store Settings pages. ([#769](https://github.com/craftcms/commerce/issues/769))
- Fixed an error that occurred when viewing an order for a soft-deleted user. ([#771](https://github.com/craftcms/commerce/issues/771))
- Fixed an error that could occur when saving a new gateway.
- Fixed a SQL error that occurred when saving a purchasable with the same SKU as a soft-deleted purchasable. ([#718](https://github.com/craftcms/commerce/issues/718))

## 2.1.0.2 - 2019-02-25

### Fixed
- Fixed more template loading errors on Craft Commerce settings pages. ([#751](https://github.com/craftcms/commerce/issues/751))

## 2.1.0.1 - 2019-02-25

### Fixed
- Fixed some template loading errors on Craft Commerce settings pages. ([#751](https://github.com/craftcms/commerce/issues/751))

## 2.1.0 - 2019-02-25

### Added
- Added a new Donation built-in purchasable type. ([#201](https://github.com/craftcms/commerce/issues/201))
- Added a new “Manage store settings” user permission, which determines whether the current user is allowed to manage store settings.
- Added `craft\commerce\elements\Order::EVENT_BEFORE_ADD_LINE_ITEM`.
- Added `craft\commerce\base\PurchasableInterface::getIsTaxable()`.
- Added `craft\commerce\base\PurchasableInterface::getIsShippable()`.
- Added `craft\commerce\models\Discount::getHasFreeShippingForMatchingItems()`.

### Changed
- Discounts can now apply free shipping on the whole order. ([#745](https://github.com/craftcms/commerce/issues/745))
- The “Settings” section has been split into “System Settings”, “Store Settings”, “Shipping”, and “Tax” sections.
- The Orders index page now shows total order counts.
- The `commerce/payments/pay` action JSON response now include the order data. ([#715](https://github.com/craftcms/commerce/issues/715))
- The `craft\commerce\elements\Order::EVENT_AFTER_ORDER_PAID` event is now fired after the `craft\commerce\elements\Order::EVENT_AFTER_COMPLETE_ORDER` event. ([#670](https://github.com/craftcms/commerce/issues/670))

### Deprecated
- `craft\commerce\models\Discount::$freeShipping` is deprecated. `getHasFreeShippingForMatchingItems()` should be used instead.

### Fixed
- Fixed an bug where multiple shipping discounts could result in a negative shipping cost.
- Fixed a validation error that occurred when attempting to apply a coupon with a per-email limit, if the cart didn’t have a customer email assigned to it yet.
- `commerce/cart/*` actions’ JSON responses now encode all boolean attributes correctly.
- `commerce/customer-addresses/*` actions’ JSON responses now include an `errors` array if there were any issues with the request.
- Fixed a bug where the order field layout could be lost when upgrading from Craft Commerce 1 to 2. ([#668](https://github.com/craftcms/commerce/issues/668))
- Fixed a bug where line item update requests could result in line items being removed if the `qty` parameter was missing.
- Fixed a bug where coupon codes weren’t being removed from carts when no longer valid. ([#711](https://github.com/craftcms/commerce/issues/711))
- Fixed a bug that could prevent a payment gateway from being modified. ([#656](https://github.com/craftcms/commerce/issues/656))
- Fixed a bug that prevented shipping and tax settings from being modified when the `allowAdminChanges` config setting was set to `false`.
- Fixed a PHP error that occurred when saving a product that was marked as disabled. ([#683](https://github.com/craftcms/commerce/pull/683))
- Fixed a PHP error that occurred when trying to access a soft-deleted cart from the front-end. ([#700](https://github.com/craftcms/commerce/issues/700))

## 2.0.4 - 2019-02-04

### Fixed
- Fixed a PHP error when recalculating tax.

### Added
- Added additional useful information when logging email rendering errors. ([#669](https://github.com/craftcms/commerce/pull/669))

## 2.0.3 - 2019-02-02

### Added
- Added the “Tax is included in price” tax setting for Craft Commerce Lite. ([#654](https://github.com/craftcms/commerce/issues/654))

### Changed
- Soft-deleted products are now restorable.
- Craft Commerce project config settings are now removed when Craft Commerce is uninstalled.

### Fixed
- Fixed an error that occurred when upgrading to Craft Commerce 2 with a database that had missing constraints on the `commerce_orderhistories` table.
- Fixed a bug where sale conditions could be lost when upgrading to Craft Commerce 2. ([#626](https://github.com/craftcms/commerce/issues/626))
- Fixed a PHP error that occurred when saving a product type. ([#645](https://github.com/craftcms/commerce/issues/645))
- Fixed a bug that prevented products from being deleted. ([#650](https://github.com/craftcms/commerce/issues/650))
- Fixed a PHP error that occurred when deleting the cart’s line item on Craft Commerce Lite. ([#639](https://github.com/craftcms/commerce/pull/639))
- Fixed a bug where Craft Commerce’s general settings weren’t saving. ([#655](https://github.com/craftcms/commerce/issues/655))
- Fixed a missing import. ([#643](https://github.com/craftcms/commerce/issues/643))
- Fixed a bug that caused an incorrect tax rate calculation when included taxes had been removed from the price.
- Fixed a SQL error that occurred when saving a tax rate without a tax zone selected. ([#667](https://github.com/craftcms/commerce/issues/667))
- Fixed an error that occurred when refunding a transaction with a localized currency format. ([#659](https://github.com/craftcms/commerce/issues/659))
- Fixed a SQL error that could occur when saving an invalid discount. ([#673](https://github.com/craftcms/commerce/issues/673))
- Fixed a bug where it wans’t posible to add non-numeric characters to expiry input in the default credit card form. ([#636](https://github.com/craftcms/commerce/issues/636))

## 2.0.2 - 2019-01-23

### Added
- Added the new Craft Commerce Lite example templates folder `templates/buy`, this is in addition to the existing Craft Commerce Pro example templates folder `templates/shop`.

### Fixed
- Fixed a PHP error raised when extending the `craft\commerce\base\ShippingMethod` class. ([#634](https://github.com/craftcms/commerce/issues/634))
- Fixed a PHP error that occurred when viewing an order that used a since-deleted shipping method.

## 2.0.1 - 2019-01-17

### Fixed
- Fixed an issue where the “Total Paid”, “Total Price”, and “Total Shipping Cost” Order index page columns were showing incorrect values. ([#632](https://github.com/craftcms/commerce/issues/632))
- Fixed an issue where custom field validation errors did not show up on the View Order page. ([#580](https://github.com/craftcms/commerce/issues/580))

### Changed
- Renamed the shipping rule condition from “Mimimum order price” to “Minimum order value” which clarifies the condition is based on item value before discounts and tax.
- Renamed the shipping rule condition from “Maximum order price” to “Maximum order value” which clarifies the condition is based on item value before discounts and tax.

## 2.0.0 - 2019-01-15

### Added
- Craft Craft Commerce has been completely rewritten for Craft CMS 3.
- Emails, gateways, order fields, order statuses, product types, and subscription fields are now stored in the project config.
- Added support for Craft 3.1 project config support.
- Gateways can now provide recurring subscription payments. ([#257](https://github.com/craftcms/commerce/issues/257))
- Added the Store Location setting.
- Customers can now save their credit cards or payment sources stored as tokens in Craft Commerce so customers don’t need to enter their card number on subsequent checkouts. ([#21](https://github.com/craftcms/commerce/issues/21))
- Any custom purchasable can now have sales and discounts applied to them.
- Sales and discounts can now be set on categories of products or purchasables.
- Customers can now set their primary default shipping and billing addresses in their address book.
- It’s now possible to export orders as CSV, ODS, XSL, and XLSX, from the Orders index page. ([#222](https://github.com/craftcms/commerce/issues/222))
- Orders can now have custom-formatted, sequential reference numbers. ([#184](https://github.com/craftcms/commerce/issues/184))
- The Orders index page now has an “Attempted Payments” source that shows incomplete carts that had a payment processing issue.
- Variant indexes can now have a “Product” column.
- Order indexes can now have “Total Tax” and “Total Included Tax” columns.
- The cart now defaults to the first cheapest available shipping method if no shipping method is set, or the previously-selected method is not available.
- Products now have an “Available for purchase” checkbox, making it possible to have a live product that isn’t available for purchase yet. ([#345](https://github.com/craftcms/commerce/issues/345))
- Added the ability to place a note on a refund transaction.
- Added a “Copy reference tag” Product element action.
- Added additional ways for sales promotions to affect the price of matching products.
- All credit card gateways are now provided as separate plugins.
- A custom PDF can now be attached to any order status email.
- Multiple purchasables can now be added to the cart in the same request. ([#238](https://github.com/craftcms/commerce/issues/238))
- Multiple line items can now be updated in the same request. ([#357](https://github.com/craftcms/commerce/issues/357))
- The `commerce/cart/update-cart` action will now remove items from the cart if a quantity of zero is submitted.
- `commerce/cart/*` actions’ JSON responses now include any address errors.
- The cart can now be retrieved as JSON with the `commerce/cart/get-cart` action.
- Added the `craft.variants()` Twig function, which returns a new variant query.
- Added the `craft.subscriptions()` Twig function, which returns a new subscription query.
- Product queries now have an `availableForPurchase` param.
- Variant queries now have a `price` param.
- Variant queries now have a `hasSales` param.
- Order queries now have a `hasTransactions` param.
- Added `cract\commerce\services\ProductTypes::getProductTypesByShippingCategoryId()`.
- Added `cract\commerce\services\ProductTypes::getProductTypesByTaxCategoryId()`.
- Added `craft\commerce\adjustments\Discount::EVENT_AFTER_DISCOUNT_ADJUSTMENTS_CREATED`.
- Added `craft\commerce\base\ShippingMethod`.
- Added `craft\commerce\elements\Order::$paidStatus`.
- Added `craft\commerce\elements\Order::EVENT_AFTER_ADD_LINE_ITEM`.
- Added `craft\commerce\elements\Order::EVENT_AFTER_COMPLETE_ORDER`.
- Added `craft\commerce\elements\Order::EVENT_AFTER_ORDER_PAID`.
- Added `craft\commerce\elements\Order::EVENT_BEFORE_COMPLETE_ORDER`.
- Added `craft\commerce\elements\Order::getAdjustmentsTotalByType()`.
- Added `craft\commerce\elements\Variant::EVENT_AFTER_CAPTURE_PRODUCT_SNAPSHOT`.
- Added `craft\commerce\elements\Variant::EVENT_BEFORE_CAPTURE_PRODUCT_SNAPSHOT`.
- Added `craft\commerce\elements\Variant::EVENT_BEFORE_CAPTURE_VARIANT_SNAPSHOT`.
- Added `craft\commerce\elements\Variant::EVENT_BEFORE_CAPTURE_VARIANT_SNAPSHOT`.
- Added `craft\commerce\models\Customer::getPrimaryBillingAddress()`.
- Added `craft\commerce\models\Customer::getPrimaryShippingAddress()`.
- Added `craft\commerce\models\LineItem::getAdjustmentsTotalByType()`.
- Added `craft\commerce\services\Addresses::EVENT_AFTER_SAVE_ADDREESS`.
- Added `craft\commerce\services\Addresses::EVENT_BEFORE_SAVE_ADDREESS`.
- Added `craft\commerce\services\Discounts::EVENT_BEFORE_MATCH_LINE_ITEM`.
- Added `craft\commerce\services\Emails::EVENT_AFTER_SAVE_EMAIL`.
- Added `craft\commerce\services\Emails::EVENT_AFTER_SAVE_EMAIL`.
- Added `craft\commerce\services\Emails::EVENT_AFTER_SEND_EMAIL`.
- Added `craft\commerce\services\Emails::EVENT_BEFORE_DELETE_EMAIL`.
- Added `craft\commerce\services\Emails::EVENT_BEFORE_SAVE_EMAIL`.
- Added `craft\commerce\services\Emails::EVENT_BEFORE_SEND_EMAIL`.
- Added `craft\commerce\services\Gateways::EVENT_REGISTER_GATEWAY_TYPES`.
- Added `craft\commerce\services\LineItems::EVENT_AFTER_SAVE_LINE_ITEM`.
- Added `craft\commerce\services\LineItems::EVENT_BEFORE_POPULATE_LINE_ITEM`.
- Added `craft\commerce\services\LineItems::EVENT_BEFORE_SAVE_LINE_ITEM`.
- Added `craft\commerce\services\LineItems::EVENT_CREATE_LINE_ITEM`.
- Added `craft\commerce\services\OrderAdjustments::EVENT_REGISTER_ORDER_ADJUSTERS`.
- Added `craft\commerce\services\OrderHistories::EVENT_ORDER_STATUS_CHANGE`.
- Added `craft\commerce\services\OrderStatuses::archiveOrderStatusById()`.
- Added `craft\commerce\services\Payments::EVENT_AFTER_CAPTURE_TRANSACTION`.
- Added `craft\commerce\services\Payments::EVENT_AFTER_CAPTURE_TRANSACTION`.
- Added `craft\commerce\services\Payments::EVENT_AFTER_PROCESS_PAYMENT`.
- Added `craft\commerce\services\Payments::EVENT_BEFORE_CAPTURE_TRANSACTION`.
- Added `craft\commerce\services\Payments::EVENT_BEFORE_PROCESS_PAYMENT`.
- Added `craft\commerce\services\Payments::EVENT_BEFORE_REFUND_TRANSACTION`.
- Added `craft\commerce\services\PaymentSources::EVENT_AFTER_SAVE_PAYMENT_SOURCE`.
- Added `craft\commerce\services\PaymentSources::EVENT_BEFORE_SAVE_PAYMENT_SOURCE`.
- Added `craft\commerce\services\PaymentSources::EVENT_DELETE_PAYMENT_SOURCE`.
- Added `craft\commerce\services\PaymentSources`.
- Added `craft\commerce\services\Plans::EVENT_AFTER_SAVE_PLAN`.
- Added `craft\commerce\services\Plans::EVENT_ARCHIVE_PLAN`.
- Added `craft\commerce\services\Plans::EVENT_BEFORE_SAVE_PLAN`.
- Added `craft\commerce\services\Plans`.
- Added `craft\commerce\services\Purchasables::EVENT_REGISTER_PURCHASABLE_ELEMENT_TYPES`.
- Added `craft\commerce\services\Sales::EVENT_BEFORE_MATCH_PURCHASABLE_SALE`.
- Added `craft\commerce\services\ShippingMethods::EVENT_REGISTER_AVAILABLE_SHIPPING_METHODS`.
- Added `craft\commerce\services\Subscriptions::EVENT_AFTER_CANCEL_SUBSCRIPTION`.
- Added `craft\commerce\services\Subscriptions::EVENT_AFTER_CREATE_SUBSCRIPTION`.
- Added `craft\commerce\services\Subscriptions::EVENT_AFTER_REACTIVATE_SUBSCRIPTION`.
- Added `craft\commerce\services\Subscriptions::EVENT_AFTER_SWITCH_SUBSCRIPTION`.
- Added `craft\commerce\services\Subscriptions::EVENT_BEFORE_CANCEL_SUBSCRIPTION`.
- Added `craft\commerce\services\Subscriptions::EVENT_BEFORE_CREATE_SUBSCRIPTION`.
- Added `craft\commerce\services\Subscriptions::EVENT_BEFORE_REACTIVATE_SUBSCRIPTION`.
- Added `craft\commerce\services\Subscriptions::EVENT_BEFORE_SWITCH_SUBSCRIPTION`.
- Added `craft\commerce\services\Subscriptions::EVENT_BEFORE_UPDATE_SUBSCRIPTION`.
- Added `craft\commerce\services\Subscriptions::EVENT_EXPIRE_SUBSCRIPTION`.
- Added `craft\commerce\services\Subscriptions::EVENT_RECEIVE_SUBSCRIPTION_PAYMENT`.
- Added `craft\commerce\services\Subscriptions`.
- Added `craft\commerce\services\TaxCategories::getAllTaxCategoriesAsList()`.
- Added `craft\commerce\services\Transactions::EVENT_AFTER_SAVE_TRANSACTION`.

### Changed
- Payment Methods are now called “Gateways”.
- Order statuses are now archived instead of deleted.
- Product types can no longer select applicable shipping categories. Instead, shipping categories select applicable product types.
- Product types can no longer select applicable tax categories. Instead, tax categories select applicable product types.
- Order status messages can now be longer than 255 characters. ([#465](https://github.com/craftcms/commerce/issues/465)
- Product and variant custom field data is no longer included in the line item snapshot by default for performance reasons. Use the new snapshot events to manually snapshot custom field data.
- Variant titles are now prefixed by their products’ titles.
- Last addresses used by customers are no longer stored. Instead, customers have primary shipping and billing addresses.
- The `paymentMethodSettings` config setting was renamed to `gatewaySettings`, and it now uses handles to reference gateways instead of IDs.
- The `sendCartInfoToGateways` was renamed to `sendCartInfo,` and is a per-gateway setting.
- The payment method overrides in `config/commerce.php` have been moved to `config/commerce-gateway.php`.
- The `craft.commerce.availableShippingMethods` Twig variable has been replaced with `craft.commerce.carts.cart.availableShippingMethods`.
- The `craft.commerce.cart` Twig variable has been replaced with `craft.commerce.carts.cart`.
- The `craft.commerce.countries` Twig variable has been replaced with `craft.commerce.countries.allCountries`.
- The `craft.commerce.countriesList` Twig variable has been replaced with `craft.commerce.countries.allCountriesAsList`.
- The `craft.commerce.currencies` Twig variable has been replaced with `craft.commerce.currencies.allCurrencies`.
- The `craft.commerce.customer` Twig variable has been replaced with `craft.commerce.customers.customer`.
- The `craft.commerce.discountByCode` Twig variable has been replaced with `craft.commerce.discounts.discountByCode`.
- The `craft.commerce.discounts` Twig variable has been replaced with `craft.commerce.discounts.allDiscounts`.
- The `craft.commerce.orders` Twig variable has been replaced with `craft.orders()`.
- The `craft.commerce.orderStatuses` Twig variable has been replaced with `craft.commerce.orderStatuses.allOrderStatuses`.
- The `craft.commerce.paymentCurrencies` Twig variable has been replaced with `craft.commerce.paymentCurrencies.allPaymentCurrencies`.
- The `craft.commerce.paymentMethods` Twig variable has been replaced with `craft.commerce.gateways.allCustomerEnabledGateways`.
- The `craft.commerce.primaryPaymentCurrency` Twig variable has been replaced with `craft.commerce.paymentCurrencies.primaryPaymentCurrency`.
- The `craft.commerce.products` Twig variable has been replaced with `craft.products()`.
- The `craft.commerce.productTypes` Twig variable has been replaced with `craft.commerce.productTypes.allProductTypes`.
- The `craft.commerce.sales` Twig variable has been replaced with `craft.commerce.sales.allSales`.
- The `craft.commerce.shippingCategories` Twig variable has been replaced with `craft.commerce.shippingCategories.allShippingCategories`.
- The `craft.commerce.shippingMethods` Twig variable has been replaced with `craft.commerce.shippingMethods.allShippingMethods`.
- The `craft.commerce.shippingZones` Twig variable has been replaced with `craft.commerce.shippingZones.allShippingZones`.
- The `craft.commerce.states` Twig variable has been replaced with `craft.commerce.states.allStates`.
- The `craft.commerce.statesArray` Twig variable has been replaced with `craft.commerce.states.allStatesAsList`.
- The `craft.commerce.taxCategories` Twig variable has been replaced with `craft.commerce.taxCategories.allTaxCategories`.
- The `craft.commerce.taxRates` Twig variable has been replaced with `craft.commerce.taxRates.allTaxRates`.
- The `craft.commerce.taxZones` Twig variable has been replaced with `craft.commerce.taxZones.allTaxZones`.
- The `craft.commerce.variants` Twig variable has been replaced with `craft.variants()`.
- `Customer::$lastUsedBillingAddress` has been replaced with `$primaryBillingAddress`.
- `Customer::$lastUsedShippingAddress` has been replaced with `$primaryShippingAddres`.
- `OrderAdjustment::$optionsJson` was renamed to `$sourceSnapshot`.
- `Variant::getSalesApplied()` was renamed to `getSales()`.
- `Variant::setSalesApplied()` was renamed to `setSales()`.
- The Shipping Rule interface now expects a shipping category ID passed to each rate method.
- Any custom shipping method classes should now extend `craft\commerce\base\ShippingMethod`.
- All hooks have been replaced by events.
- Replaced `customer.lastUsedShippingAddress` and `customer.lastUsedBillingAddress` with `customer.primaryBillingAddress` and `customer.primaryShippingAddress`.
- Vat ID validation is now powered by the “vat.php” library.

### Removed
- Removed the `cartCookieDuration` config setting. All carts are now related to craft php session and not their own cookie.
- Removed the `requireEmailForAnonymousPayments` config setting, as completed order now always require the correct email address to make anonymous payments on orders.
- Removed `baseShipping`, `baseDiscount`, `baseTax`, `baseTaxIncluded` attributes from the order model. Orders now have order-level adjustments.
- Removed `shipping`, `discount`, `tax`, `taxIncluded` attributes from the line item model. Line items now have line item level adjustments.
- Removed `PurchasableInterface::validateLineItem()`. `getLineItemRules()` should be used instead.
- Removed the `deleteOrderStatusById()` method on the `OrderStatuses` service.
- Removed the `OrderSettings` model, record, and service.
- Removed the `getCountryByAttributes()` method from the `Countries` service.
- Removed the `getStatesByAttributes()` method from the `States` service.
- Removed the `getLastUsedBillingAddress()` and `getLatUsedShippingAddress()` methods from `Customer` models.

### Fixed
- Fixed a bug where a product’s `getCpEditUrl()` method could omit the site handle on multi-site installs. ([craftcms/cms#3089](https://github.com/craftcms/cms/issues/3089))
- Fixed a bug where handles and names for archived gateways were not freed up for re-use. ([#485](https://github.com/craftcms/commerce/issues/485))

## 1.2.1368 - 2018-11-30

### Changed
- Updated the Payflow Omnipay driver to 2.3.1
- Updated the Securepay Omnipay driver to 2.2.0
- Updated the Authorize.net Omnipay driver to 2.5.1
- Updated the Payment Express Omnipay driver to 2.2.1
- Updated the Eway Omnipay driver to 2.2.2
- Updated the Payfast Omnipay driver to 2.2

## 1.2.1366 - 2018-11-28

### Fixed
- Fixed a bug where it was possible to create duplicate order history change records.
- Fixed a bug where offsite gateways wouldn’t redirect back and complete the transaction correctly for Control Panel payments.

## 1.2.1365 - 2018-10-23

### Fixed
- Fix a bug where it wasn’t possible to set the billing address based off an existing shipping address.

### Fixed
- Fixed a Javascript error when viewing a customer field on the Edit User page.

## 1.2.1364 - 2018-08-23

### Fixed
- Fixed a PHP error that would occur when saving a User.

## 1.2.1363 - 2018-08-23

### Added
- Added the `resaveAllCustomerOrdersOnCustomerSave` config setting.

### Fixed
- Fixed a bug where the Date Paid column on the Orders index page could show incorrect values.

### Security
- Fixed a bug where it was possible to access purchase receipts when it shouldn’t have been.

## 1.2.1362 - 2018-05-10

### Changed
- Craft Commerce will now enforce boolean types for settings that a gateway expects to be boolean.

### Fixed
- Fixed an SSL error that could when communicating with the Authorize.net payment gateway.

## 1.2.1360 - 2018-03-23

### Added
- The order index page now includes the time when displaying order dates.

### Changed
- Line item modals on View Order pages now include the line item total.
- Added Craft 2.6.3013 compatibility.

## 1.2.1359 - 2018-03-08

### Fixed
- Fixed an error where variants would indicate they had zero stock at checkout when they had been marked as having unlimited stock.

## 1.2.1358 - 2018-03-07

### Fixed
- Fixed a PHP error that would occur when using an order element criteria model.

## 1.2.1356 - 2018-03-07

### Added
- Added the `shippingMethod` order criteria param.

### Changed
- Order recalculation now occurs after the `orders.onBeforeSaveOrder` event.

### Fixed
- Fixed a bug where a blank order could be placed if the cart’s cookie was deleted while the customer was on the payment page.
- Fixed a bug where a cart could be completed despite a lack of available stock, in some cases.
- Fixed a bug where the “Capture” transaction button on View Order pages was still shown after a capture was completed.

## 1.2.1354 - 2018-02-06

### Added
- Craft Commerce now adds `Craft Commerce` to the `X-Powered-By` header on requests, unless disabled by the [sendPoweredByHeader](https://craftcms.com/docs/config-settings#sendPoweredByHeader) config setting.

### Changed
- Updated the Authorize.net driver to 2.5.1
- Updated the Worldpay Omnipay driver to 2.2.2
- Updated the PayPal Omnipay driver to 2.6.4
- Updated the Payflow Omnipay driver to 2.3
- Updated the Dompdf Package to 0.8.2

### Fixed
- Fixed an error that occurred when generating an order PDF.
- Fixed a PHP error that could occur if you edited a non-primary currency’s settings.

## 1.2.1353 - 2018-01-18

### Added
- Added the `requireShippingMethodSelectionAtCheckout` config setting.
- Added new user permissions to manage shipping and tax settings without needing to be an admin.

### Fixed
- Fixed an error that occurred when creating or editing a discount.
- Fixed an error that occurred when generating an order PDF.

## 1.2.1352 - 2018-01-16

### Added
- Added the ability to update the email address of a guest order from the Control Panel.
- Added the `commerce_defaultCartShippingAddress` and `commerce_defaultCartBillingAddress` plugin hooks.

## 1.2.1351 - 2017-10-31

### Added
- Added the `defaultSku` product criteria param.
- Added stock information to the Product index page.

### Fixed
- Fixed a bug where stock validation was off by one when different line item options were set for the same purchasable.
- Fixed a bug where custom adjusters supplied by plugins where not being sorted by priority before getting applied to the order.
- Fixed a bug where the `commerce/cart/updateCart` action was not returning the correct validation errors when an invalid shipping address was submitted along with the `sameAddress` param.

## 1.2.1350 - 2017-10-05

### Changed
- Order adjustments are now displayed in the order they were applied, rather than alphabetically.

### Fixed
- Fixed a bug where emails weren’t getting sent to customers.

## 1.2.1349 - 2017-09-29

### Added
- Added the `cp.commerce.product.edit.right-pane` template hook, enabling plugins to modify the right pane on Edit Product pages.
- Added the `pdfAllowRemoteImages` config setting, which can be set to `true` to allow external images to be loaded in PDF templates.

### Changed
- `Commerce_OrderModel::getEmail()` now always returns the associated user account’s email, if there is one.
- The error data returned for `commerce/customerAddresses/save` Ajax requests now include field handles as the error keys.
- `Commerce_CustomerModel::getEmail()` has now been deprecated. It will only return the email address of the associated user account’s email if there was one. Use `order.email` to get the email address of the order within templates.
- Updated the Dompdf package to 0.8.1.
- Updated the PayFast Omnipay driver to 2.1.3.

### Fixed
- Fixed an issue in the example templates where the “Use same address for billing” checkbox would remain checked when different addresses were previously selected.
- Fixed a tax calculation error that occurred when included tax was removed from a product’s price and subsequent additional taxes did not take the removed values into account.

## 1.2.1346 - 2017-07-24

### Added
- Added the `autoSetNewCartAddresses` config setting, which can be set to `false` to prevent Craft Commerce from automatically assigning the last-used billing and shipping addresses on new carts.

### Changed
- Updated the Migs Omnipay driver to 2.2.2
- Updated the Stripe Omnipay driver to 2.4.7

### Fixed
- Fixed an API authentication error when making payments using the Stripe gateway.
- Fixed a bug where the `commerce/payments/pay` action was still processing the payment even if the cart had errors placed on it by other plugins.
- Fixed a bug where `LineItemModel::onSale()` could sometimes return an incorrect response due to rounding errors.
- Fixed a PHP error that could occur if a purchasable invalidated a line item when it was being added to a new cart.
- Fixed an issue where credit card forms’ First/Last Name fields were getting overridden by billing addresses’ values for some gateways.
- Fixed a bug where adding to cart with invalid `options` params would pass stock validation.

## 1.2.1345 - 2017-06-26

### Added
- Percentage-based discounts now have the option to be applied to the item’s original price or its discounted price (if other discounts were already applied).

## Changed
- Ajax requests to `commerce/cart/*` actions will now get a `itemSubtotal` key in the response JSON.
- Updated the Omnipay Stripe driver to 2.4.6.
- Updated the Omnipay Payment Express driver to 2.2.1.
- Updated the Omnipay MultiSafePay driver to 2.3.6.
- Updated the Omnipay Worldpay driver to 2.2.1.

### Fixed
- Fixed a bug where email address limits on discounts were able to by circumvented if the customer changed the casing of the coupon code.
- Fixed a PHP error that occurred when viewing a cart in the Control Panel if no payment methods had been created yet.
- Fixed a bug where discounts based on user group were not being added/removed after the user logged in/out.
- Fixed a bug where variants’ sale prices were only getting rounded when at least one sale was applied.
- Fixed a bug where special characters in Tax and Shipping Category names could break some form inputs in the Control Panel.
- Fixed a validation error that occurred when saving two shipping rules with the same name.

## 1.2.1343 - 2017-06-09

### Added
- Added the `pdfPaperSize` config setting.
- Added the `pdfPaperOrientation` config setting.
- Added a new Stripe gateway setting that determines whether the `receipt_email` param should be sent in payment requests.
- Added the `commerce_transactions.onCreateTransaction` event, which enables plugins to modify a newly-created transaction model.

### Changed
- Updated the Buckeroo driver to 2.2.
- Updated the Stripe driver to 2.4.5.
- Enabled the Buckeroo Credit Card Gateway within the Buckeroo Omnipay driver.

## 1.2.1342 - 2017-05-24

### Added
- Added support for Worldpay’s new `v1` API.

### Fixed
- Fixed a bug where `VariantModel:onSale()` could sometimes return an incorrect response due to rounding errors.
- Fixed a PHP error that occurred when saving a product with an empty dimension input on servers running PHP 7.
- Fixed a issue where orders were getting recalculated after receiving a completion response, when using the Sage Pay gateway.
- Fixed a PHP error that occurred when a plugin prevented a purchasable from getting added to the cart.

## 1.2.1341 - 2017-05-02

### Changed
- Increased the tax rate decimal storage length to allow 3 decimal places in tax rate percentages.
- The `CommerceDbHelper` class has be deprecated.

### Fixed
- Fixed a bug where some characters in product names were getting double-encoded on View Order pages.
- Fixed a bug where orders were incorrectly recalculating their adjustments when receiving notifications from the SagePay payment gateway.
- Fixed a tax calculation bug that occurred when using the “Total Order Price” taxable subject.

## 1.2.1339 - 2017-04-24

### Added
- Added new “Taxable Subject” options to Tax Rates, enabling taxes to be applied at the order level.
- Added the `datePaid` order element criteria attribute.

### Changed
- Updated the Dompdf package to 0.8.
- Updated the Omnipay Mollie driver to 3.2.
- Updated the Omnipay Authorize.net driver to 2.5.
- Updated the Omnipay MultiSafePay driver to 2.3.4.

### Fixed
- Fixed some PHP errors that occurred when rendering PDFs on servers running PHP 7.1.

## 1.2.1338 - 2017-04-04

### Added
- Added the `requireBillingAddressAtCheckout` config setting.
- Added the `cp.commerce.order.main-pane` template hook to the View Order page.
- Added `Commerce_VariantModel::hasStock()`.

### Fixed
- Fixed some PHP errors that occurred when saving products on servers running PHP 7.1.
- Fixed a bug where the `commerce/payments/pay` action was not blocking disabled payment methods.
- Fixed a bug where old carts did not default to the primary payment currency when their current payment currency was no longer valid.

## 1.2.1337 - 2017-03-08

### Added
- Added the `commerce_sale.onBeforeMatchProductAndSale` event, which enables plugins to add custom matching logic to sales.
- Added the `commerce_products.onBeforeEditProduct` event.
- Added the `cp.commerce.product.edit` template hook to the Edit Product page.

### Changed
- If a product SKU can’t be generated from its product type’s Automatic SKU Format, Craft Commerce now logs why.

### Fixed
- Fixed some PHP errors that occurred on servers running PHP 7.1.
- Fixed a bug where line items could be removed if their `qty` param was missing from a `commerce/cart/updateLineItem` request.
- The Orders index page now displays zero-value currency amounts, instead of leaving the cell blank.
- Fixed bug where duplicate products could be displayed when editing sales when the User Groups condition was in use.
- Fixed a bug where the `isUnpaid` and `isPaid` order element criteria params did not work correctly.
- Fixed a PHP error that occurred if a plugin’s custom shipping method object didn’t inherit `BaseModel`.
- Fixed a bug where payments made with MultiSafepay would be marked as successful before the user was redirected to the offsite gateway.
- Fixed a bug where shipping rule names were required to be unique across the entire installation, rather than per-shipping method.

## 1.2.1334 - 2017-01-30

### Added
- Added a new `purgeInactiveCarts` config setting, which determines whether Craft Commerce should purge inactive carts from the database (`true` by default).
- Added a new `commerce_modifyOrderAdjusters` hook, which enables plugins to modify the order adjusters before they are applied.
- Added the “Shipping Method” and “Payment Method” table attribute options to the Orders index page.

### Changed
- Updated the Stripe gateway library to 2.4.2.
- Updated the PayPal gateway library to 2.6.3.
- Fixed a memory error that occurred when purging a large number of carts.

### Fixed
- Fixed a bug where the `hasVariant` product criteria attribute would only account the first 100 variants.
- Fixed a bug where custom order adjusters could not inspect earlier adjustments made to the order within the current recalculation.
- Fixed a bug where the default product type that gets created on installation was referencing the old `commerce` templates path, rather than `shop`.
- Fixed compatibility with some payment gateways that were expecting abbreviated state names in the billing address.

## 1.2.1333 - 2017-01-05

### Fixed
- Fixed a PHP error that occurred when retrieving the sale price of variants that were fetched via `craft.commerce.products`.

## 1.2.1332 - 2017-01-03

### Added
- Added the `commerce_modifyItemBag` hook, allowing plugins to modify cart information sent to the payment gateway.
- Added the `requireShippingAddressAtCheckout` config setting.
- Added a new `defaultHeight` product criteria param, for querying products by their default variant’s height.
- Added a new `defaultLength` product criteria param, for querying products by their default variant’s length.
- Added a new `defaultWidth` product criteria param, for querying products by their default variant’s width.
- Added a new `defaultWeight` product criteria param, for querying products by their default variant’s weight.

### Fixed
- Fixed a bug where sales were not being applied to variants that were fetched via `craft.commerce.variants`.
- Fixed a bug where line items’ `salePrice` were not reflecting any changes made to their `saleAmount` via the `lineItem.onPopulateLineItem` event.

## 1.2.1331 - 2016-12-13

### Added
- Craft Commerce now includes a gateway adapter for Payeezy by First Data.
- Added `Commerce_VariantModel::getSalesApplied()`, which returns an array of the `Commerce_SaleModel` objects that were used to calculate the salePrice of the variant.

### Changed
- Ajax requests to `commerce/cart/*` actions now include `subtotal` and `shippingCategoryId` properties in the response data.
- The `commerce_orders/beforeOrderComplete` event now gets fired a little later than before, giving plugins a chance to change the order status ID.

### Fixed
- Fixed a bug where MultiSafepay was not being treated as an offsite payment gateway.

## 1.2.1330 - 2016-12-06

### Changed
- Added a new `baseTax` attribute to order models, which can be modified by custom order adjusters to add taxes to the order as a whole.
- `Commerce_OrderModel::getTotalTax()` now includes the new `baseTax` amount.

### Fixed
- Fixed a rounding error that occurred with some percentage-based discounts.
- Fixed a PHP error that occurred when searching for products with the `hasVariants` criteria param, in some cases.

## 1.2.1329 - 2016-11-30

### Fixed
- Fixed a bug where discounts without a coupon code condition could apply before their start date.
- Fixed a bug where the `hasSales` product criteria attribute would only apply to the first 100 products.
- Fixed a bug where the post-payment redirect would take the customer to the site homepage.

## 1.2.1328 - 2016-11-29

### Added
- Craft Commerce now includes a gateway adapter for MultiSafepay.

### Changed
- Ajax requests to `cart/updateCart` now include a `cart` object in the response data in the event of an error.

### Fixed
- Fixed a bug where PayPal payments could fail due to inconsistencies between how Craft Commerce and PayPal calculated the total payment amount for transactions.
- Fixed a bug where First Name and Last Name customer field labels weren’t being translated for the current locale in the Control Panel.
- Fixed a bug some offsite gateway payment requests were not getting sent with the correct return and cancel URLs.
- Fixed a bug that prevented Craft Commerce from updating successfully from pre-1.0 versions on case-sensitive file systems.
- Fixed a bug where applicable VAT taxes were not being removed correctly for customers with a valid VAT ID.
- Fixed a bug where archived payment methods were still showing up as options in Control Panel payment form modals.

## 1.2.1327 - 2016-10-25

### Changed
- When saving a product type, if any tax/shipping categories had been deselected, Craft Commerce will now reassign any existing products with the no-longer-available tax/shipping categories to the default categories.
- The “HTML Email Template Path” Email setting can now contain Twig code.

### Fixed
- Fixed a bug where Craft Commerce was not respecting the system time zone when purging inactive carts.
- Fixed a bug where a no-longer-applicable shipping method could still be selected by a cart if it was the only defined shipping method.
- Fixed a bug where the `Commerce_ProductModel` provided by the onSaveProduct event was not updated with the latest and greatest values based on its default variant.
- Fixed a bug where all products were being re-saved when a product type was saved, rather than just the products that belong to that product type.
- Fixed a PHP error that occurred when adding something to the cart, if the cart didn’t have a shipping address yet and the default tax zone’s tax rate was marked as VAT.
- Fixed a bug where a coupon based discount could apply before its start date.

## 1.2.1325 - 2016-10-13

### Fixed
- Fixed a PHP error that occurred when a custom purchasable didn’t provide a tax category ID.
- Fixed a bug where the relevant template caches were not being cleared after the stock of a variant was deducted.
- Fixed a display issue on the order transaction details modal when a large amount of gateway response data was present.

## 1.2.1324 - 2016-10-12

### Fixed
- Fixed a bug where orders were not being marked as complete after successful offsite gateway payments.
- Fixed a PHP error that occurred when deleting a product type.

## 1.2.1323 - 2016-10-11

### Added
- It is now possible to accept payments in multiple currencies.
- Added Shipping Categories.
- Discounts can now be user-sorted, which defines the order that they will be applied to carts.
- Discounts now have the option to prevent subsequent discounts from being applied.
- The start/end dates for Discounts and Sales can now specify the time of day.
- Discounts can now have a “Minimum Purchase Quantity” condition.
- Product Types now have an “Order Description Format” setting, which can be used to override the description of the products in orders’ line items.
- Addresses now have “Attention”, “Title”, and “Business ID” fields.
- Added the “Order PDF Filename Format” setting in Commerce → Settings → General Settings, for customizing the format of order PDF filenames.
- Added the `useBillingAddressForTax` config setting. If enabled, Craft Commerce will calculate taxes based on orders’ billing addresses, rather than their shipping addresses.
- Added the `requireEmailForAnonymousPayments` config setting. If enabled, Craft Commerce will require the email address of the order to be submitted in anonymous payment requests.
- The IP address of the customer is now stored on the order during order completion.
- Craft Commerce now makes all payment gateways available to unregistered installs, rather than limiting users to a single “Dummy” gateway.
- Added support for SagePay Server.
- Added support for the Netbanx Hosted.
- Added the `commerceCurrency` filter, which works identically to the |currency filter by default, but also has `convert` and `format` arguments that can be used to alter the behavior.
- Added `craft.commerce.shippingMethods`.
- Added `craft.commerce.shippingCategories`.
- Added `craft.commerce.shippingZones`.
- Added `craft.commerce.taxZones`.
- Added `OrderStatusService::getDefaultOrderStatusId()`.
- Added the `commerce_payments.onBeforeCaptureTransaction` and `onCaptureTransaction` events.
- Added the `commerce_payments.onBeforeRefundTransaction` and `onRefundTransaction` events.
- Added the `commerce_email.onBeforeSendEmail` and `onSendEmail` events.
- Added the `cp.commerce.order.edit` hook to the View Order page template.
- Added the [PHP Units of Measure](https://github.com/PhpUnitsOfMeasure/php-units-of-measure) PHP package.
- Added the [Vat Validation](https://github.com/snowcap/vat-validation) PHP package.

### Changed
- The tax categories returned by the template function `craft.commerce.getTaxCategories()` are now represented by `Commerce_TaxCategory` models by default, rather than arrays. To get them returned as arrays, you can pass `true` into the function.
- Status-change notification emails are now sent to the customer in the language they placed the order with.
- It’s now possible to update product statuses on the Products index page.
- The example templates folder has been renamed from “commerce” to “shop”.
- Craft Commerce now re-saves existing products when a Product Type’s settings are saved.
- The Tax Rates index page now lists the Tax Categories and Tax Zones each Tax Rate uses.
- Tax Rates now have the option to exclude themselves from orders with a valid VAT ID.
- Transaction Info HUDs on View Order pages now show the transaction IDs.
- Craft Commerce now stores the complete response data for gateway transaction requests in the commerce_transactions table.
- The commerce/cart/updateCart action now includes all validation errors found during partial cart updates in its response.
- Reduced the number of order recalculations performed during payment.
- The View Order page no longer labels an order as paid if its total price is zero.
- Craft Commerce now logs invalid email addresses when attempting to send order status notification emails.
- Custom fields on an order can now only be updated during payment if it is the user’s active cart.
- Craft Commerce now provides Stripe with the customer’s email address to support Stripe’s receipt email feature.
- Payment failures using PayPal Express now redirect the customer back to PayPal automatically, rather than displaying a message instructing the customer to return to PayPal.
- Updated the Authorize.Net gateway library to 2.4.2.
- Updated the Dummy gateway library to 2.1.2.
- Updated the Molli gateway library to 3.1.
- Updated the Payfast gateway library to 2.1.2.
- Updated the Payflow gateway library to 2.2.1.
- Updated the Stripe gateway library to 2.4.1.

### Deprecated
- Deprecated the `update` variable in email templates. Use `orderHistory` instead, which returns the same `Commerce_OrderHistoryModel`.

### Fixed
- Fixed a bug where `Commerce_OrderService::completeOrder()` was not checking to make sure the order was not already completed before doing its thing.
- Fixed a bug where addresses’ “Map” links on View Order pages were not passing the full address to the Google Maps window.
- Fixed an bug where address validation was not respecting the country setting, “Require a state to be selected when this country is chosen”.
- Fixed a bug where submitting new addresses to a fresh cart caused a cart update failure.
- Fixed a bug where collapsed variants’ summary info was overlapping the “Default” button.

## 1.1.1317 - 2016-09-27

### Added
- Craft Commerce is now translated into Portuguese.

### Fixed
- Fixed a bug where Edit Address modals on View Order pages were not including custom states in the State field options.

## 1.1.1217 - 2016-08-25

### Fixed
- Fixed a PHP error that occurred when referencing the default currency.

## 1.1.1216 - 2016-08-25

### Fixed
- Fixed a bug where eager-loading product variants wasn’t working.
- Fixed a bug where customer addresses were not showing up in the View Order page if they contained certain characters.
- Fixed a bug where orders were not getting marked as complete when they should have in some cases, due to a rounding comparison issue.

## 1.1.1215 - 2016-08-08

### Changed
- Customer Info fields now return the user’s `CustomerModel` when accessed in a template.

### Fixed
- Fixed a bug where discounts that apply free shipping to an order were not including the shipping reduction amount in the discount order adjustment amount.
- Fixed a bug where editing an address in the address book would unintentionally select that address as the active cart’s shipping address.
- Fixed SagePay Server gateway support.

## 1.1.1214 - 2016-07-20

### Fixed
- Fixed an error that occurred when PayPal rejected a payment completion request due to duplicate counting of included taxes.
- Fixed a MySQL error that could occur when `ElementsService::getTotalElements()` was called for orders, products, or variants.

## 1.1.1213 - 2016-07-05

### Changed
- Transaction dates are now shown on the View Order page.
- Order status change dates are now shown on the View Order page.
- Updated the Authorize.Net Omnipay gateway to 2.4, fixing issues with Authorize.Net support.
- Cart item information is now sent on gateway payment completion requests, in addition to initial payment requests.

### Fixed
- Fixed a bug where payments using Worldpay were not getting automatically redirected back to the store.

## 1.1.1212 - 2016-06-21

### Changed
- Line item detail HUDs within the View Order page now include the items’ subtotals.
- Renamed `Commerce_LineItemModel`’s `subtotalWithSale` attribute to `subtotal`, deprecating the former.
- Renamed `Commerce_OrderModel`’s `itemSubtotalWithSale` attribute to `itemSubtotal`, deprecating the former.
- Each of the nested arrays returned by `craft.commerce.availableShippingMethods` now include a `method` key that holds the actual shipping method object.

### Fixed
- Fixed a MySQL error that occurred when MySQL was running in Strict Mode.
- Fixed a rounding error that occurred when calculating tax on shipping costs.

## 1.1.1211 - 2016-06-07

### Added
- Added a new “Per Email Address Limit” condition to coupon-based discounts, which will limit the coupons’ use by email address.
- Added the ability to clear usage counters for coupon-based discounts.
- Added a new `hasSales` product criteria param, which can be used to limit the resulting products to those that have at least one applicable sale.
- Added a new `hasPurchasables` order criteria param, which can be used to limit the resulting orders to those that contain specific purchasables.
- Added a new `commerce_lineItems.onPopulateLineItem` event which is called right after a line item has been populated with a purchasable, and can be used to modify the line item attributes, such as its price.
- Added `LineItemModel::getSubtotal()` as an alias of the now-deprecated `getSubtotalWithSale()`.

### Fixed
- Fixed a bug where the “Per User Limit” discount condition was not being enforced for anonymous users.
- Fixed a bug where the quantity was not being taken into account when calculating a weight-based shipping cost.
- Fixed a validation error that could occur when submitting a payment for an order with a percentage-based discount.
- Fixed a bug where the cart was not getting recalculated when an associated address was updated in the user’s address book.

## 1.1.1210 - 2016-05-17

### Fixed
- Fixed a bug where sales could be applied to the same line item more than once.
- Fixed a bug where the `commerce/cart/cartUpdate` controller action’s Ajax response did not have up-to-date information.

## 1.1.1208 - 2016-05-16

### Added
- Added `commerce_products.onBeforeDeleteProduct` and `onDeleteProduct` events.

### Fixed
- Fixed a PHP error that occurred when adding a new item to the cart.

## 1.1.1207 - 2016-05-11

### Fixed
- Fixed a PHP error that occurred when saving a product with unlimited stock.

## 1.1.1206 - 2016-05-11

### Changed
- It is now possible to show customers’ and companies’ names on the Orders index page.
- Craft Commerce now sends customers’ full names to the payment gateways, pulled from the billing address.
- Craft Commerce now ensures that orders’ prices don’t change in the middle of payment requests, and declines any payments where the price does change.
- The onBeforeSaveProduct event is now triggered earlier to allow more modification of the product model before saving.
- Updated the Omnipay gateway libraries to their latest versions.

### Fixed
- Fixed a bug where changes to purchasable prices were not reflected in active carts.
- Fixed a PHP error that occurred when an active cart contained a variant that had no stock or had been disabled.
- Fixed a PHP error that occurred when paying with the Paypal Express gateway.

## 1.1.1202 - 2016-05-03

### Added
- Added the `commerce_lineItems.onCreateLineItem` event.
- Added the `hasStock` variant criteria param, which can be set to `true` to find variants that have stock (including variants with unlimited stock).

### Changed
- The View Order page now shows whether a coupon code was used on the order.
- All payment gateways support payments on the View Order page now.
- It is now possible to delete countries that are in use by tax/shipping zones and customer addresses.
- State-based tax/shipping zones now can match on the state abbreviation, in addition to the state name/ID.
- Craft Commerce now sends descriptions of the line items to gateways along with other cart info, when the `sendCartInfoToGateways` config setting is enabled.

### Fixed
- Fixed a bug where payment method setting values that were set from config/commerce.php would get saved to the database when the payment method was resaved in the Control Panel.
- Fixed a PHP error that occurred when calling `Commerce_OrderStatusesService::getAllEmailsByOrderStatusId()` if the order status ID was invalid.
- Fixed a PHP error that occurred when a cart contained a disabled purchasable.
- Fixed a bug where an order status’ sort order was forgotten when it was resaved.
- Fixed a bug where the `hasVariant` product criteria param was only checking the first 100 variants.
- Fixed a bug where only logged-in users could view a tokenized product preview URL.
- Fixed an issue where the selected shipping method was not getting removed from the cart when it was no longer available, in some cases.

## 1.1.1200 - 2016-04-13

### Added
- Added the `commerce_products.onBeforeSaveProduct` and `onSaveProduct` events.
- Added the `commerce_lineItems.onBeforeSaveLineItem` and `onSaveLineItem` events.

### Changed
- Stock fields are now marked as required to make it more clear that they are.
- Added a new “The Fleece Awakens” default product.

### Fixed
- Fixed an error that occurred when a variant was saved without a price.
- Fixed a bug where various front-end templates wouldn’t load correctly from the Control Panel if the [defaultTemplateFileExtensions](link) or [indexTemplateFilename](link) config settings had custom values.
- Fixed a bug where products’ `defaultVariantId` property was not being set on first save.
- Fixed a validation error that occurred when a cart was saved with a new shipping address and an existing billing address.
- Fixed a bug where customers’ last-used billing addresses were not being remembered.
- Fixed a MySQL error that occurred when attempting to delete a user that had an order transaction history.

### Security
- Fixed an XSS vulnerability.

## 1.1.1198 - 2016-03-22

### Added
- Added the `sendCartInfoToGateways` config setting, which defines whether Craft Commerce should send info about a cart’s line items and adjustments when sending payment requests to gateways.
- Product models now have a `totalStock` property, which returns the sum of all available stock across all of a product’s variants.
- Product models now have an `unlimitedStock` property, which returns whether any of a product’s variants have unlimited stock.
- Added the `commerce_variants.onOrderVariant` event.

### Changed
- Updated the Omnipay Authorize.Net driver to 2.3.1.
- Updated the Omnipay FirstData driver to 2.3.0.
- Updated the Omnipay Mollie driver to 3.0.5.
- Updated the Omnipay MultiSafePay driver to 2.3.0.
- Updated the Omnipay PayPal driver to 2.5.3.
- Updated the Omnipay Pin driver to 2.2.1.
- Updated the Omnipay SagePay driver to 2.3.1.
- Updated the Omnipay Stripe driver to  v2.3.1.
- Updated the Omnipay WorldPay driver to 2.2.

### Fixed
- Fixed a bug where shipping address rules and tax rates were not finding their matching shipping zone in some cases.
- Fixed a bug where the credit card number validator was not removing non-numeric characters.
- Fixed a PHP error that occurred when saving an order from a console command.

## 1.1.1197 - 2016-03-09

### Changed
- Ajax requests to the “commerce/payments/pay” controller action now include validation errors in the response, if any.

### Fixed
- Fixed a credit card validation bug that occurred when using the eWay Rapid gateway.
- Fixed an error that occurred on the Orders index page when searching for orders.
- Fixed a bug where refreshing the browser window after refunding or paying for an order on the View Order page would attempt to re-submit the refund/payment request.
- Fixed a bug where `Commerce_PaymentsService::processPayment()` was returning `false` when the order was already paid in full (e.g. due to a 100%-off coupon code).
- Fixed a bug where variants were defaulting to disabled for products that only had a single variant.

## 1.1.1196 - 2016-03-08

### Added
- Added Slovak message translations.
- Added Shipping Zones, making it easier to relate multiple Shipping Methods/Rules to a common list of countries/states. (Existing Shipping Rules will be migrated to use Shipping Zones automatically.)
- Added a “Recent Orders” Dashboard widget that shows a table of recently-placed orders.
- Added a “Revenue” Dashboard widget that shows a chart of recent revenue history.
- The Orders index page now shows a big, beautiful revenue chart above the order listing.
- It is now possible to edit Billing and Shipping addresses on the View Order page.
- It is now possible to manually mark orders as complete on the View Order page.
- It is now possible to submit new order payments from the View Order page.
- Edit Product pages now have a “Save as a new product” option in the Save button menu.
- Edit Product pages now list any sales that are associated with the product.
- It is now possible to sort custom order statuses.
- It is now possible to sort custom payment methods.
- It is now possible to soft-delete payment methods.
- Added a “Link to a product” option to Rich Text fields’ Link menus, making it easy to create links to products.
- Added support for Omnipay “item bags”, giving gateways some information about the cart contents.
- Added the “gatewayPostRedirectTemplate” config setting, which can be used to specify the template that should be used to render the POST redirection page for gateways that require it.
- Added support for eager-loading variants when querying products, by setting the `with: 'variants'` product param.
- Added support for eager-loading products when querying variants, by setting the `with: 'product'` variant param.
- Added `craft.commerce.variants` for querying product variants with custom parameters.
- Added the “defaultPrice” product criteria parameter, for querying products by their default variant’s price.
- Added the “hasVariant” product criteria parameter, for querying products that have a variant matching a specific criteria. (This replaces the now-deprecated “withVariant” parameter”.)
- Added the “stock” variant criteria parameter, for querying variants by their available stock.
- Added the “commerce/payments/pay” controller action, replacing the now-deprecated “commerce/cartPayment/pay” action.
- Added the “commerce/payments/completePayment” controller action, replacing the now-deprecated “commerce/cartPayment/completePayment” action.
- The “commerce/payments/pay” controller action now accepts an optional “orderNumber” param, for specifying which order should receive the payment. (If none is provided, the active cart is used.)
- The “commerce/payments/pay” controller action now accepts an optional “expiry” parameter, which takes a combined month + year value in the format “MM/YYYY”.
- The “commerce/payments/pay” controller action doesn’t required “redirect” and “cancelUrl” params, like its predecessor did.
- The “commerce/payments/pay” controller action supports Ajax requests.
- Added an abstract Purchasable class that purchasables can extend, if they want to.
- Gateway adapters are now responsible for creating the payment form model themselves, via the new `getPaymentFormModel()` method.
- Gateway adapters are now responsible for populating the CreditCard object based on payment form data themselves, via the new `populateCard()` method.
- Gateway adapters now have an opportunity to modify the Omnipay payment request, via the new `populateRequest()` method.
- Gateway adapters can now add support for Control Panel payments by implementing `cpPaymentsEnabled()` and `getPaymentFormHtml()`.

### Changed
- `Commerce_PaymentFormModel` has been replaced by an abstract BasePaymentFormModel class and subclasses that target specific gateway types.
- Gateway adapters must now implement the new `getPaymentFormModel()` and `populateCard()` methods, or extend `CreditCardGatewayAdapter`.
- The signatures and behaviors of `Commerce_PaymentsService::processPayment()` and `completePayment()` have changed.
- New Sales and Discounts are now enabled by default.
- The Orders index page now displays orders in chronological order by default.
- It is no longer possible to save a product with a disabled default variant.
- It is no longer possible to add a disabled variant, or the variant of a disabled product, to the cart.
- `Commerce_PaymentsService::processPayment()` and `completePayment()` no longer respond to the request directly, unless the gateway requires a redirect via POST. They now return `true` or `false` indicating whether the operation was successful, and leave it up to the controller to handle the client response.

### Deprecated
- The “commerce/cartPayment/pay” controller action has been deprecated. Templates should be updated to use “commerce/payments/pay” instead.
- The “commerce/cartPayment/completePayment” controller action has been deprecated. Templates should be updated to use “commerce/payments/completePayment” instead.
- The “withVariant” product criteria parameter has been deprecated. Templates should be updated to use “hasVariant” instead.

## 1.0.1190 - 2016-02-26

### Fixed
- Fixed a bug where product-specific sales were not being applied correctly.

## 1.0.1189 - 2016-02-23

### Changed
- Reduced the number of SQL queries required to perform various actions.
- The “Enabled” checkbox is now checked by default when creating new promotions and payment methods.
- Edit Product page URLs no longer require the slug to be appended after the product ID.
- Completed orders are now sorted by Date Ordered by default, and incomplete orders by Date Updated, in the Control Panel.

### Fixed
- Fixed a PHP error that occurred if an active cart contained a purchasable that had been deleted in the back-end.
- Fixed a PHP error that occurred when trying to access the addresses of a non-existent customer.
- Fixed a bug where only a single sale was being applied to products even if there were multiple matching sales.

## 1.0.1188 - 2016-02-09

### Changed
- Order queries will now return zero results if the `number` criteria param is set to any empty value besides `null` (e.g. `false` or `0`).
- Improved the behavior of the Status menu in the Update Order Status modal on View Order pages.
- Added some `<body>` classes to some of Craft Commerce’s Control Panel pages.

### Fixed
- Fixed a bug where new carts could be created with an existing order number.
- Fixed a bug where the default descriptions given to discounts were not necessarily using the correct currency and number formats.
- Fixed a bug where a default state was getting selected when creating a new shipping rule, but it was not getting saved.
- Fixed a bug where variants could not be saved as disabled.

## 1.0.1187 - 2016-01-28

### Added
- Added `craft.commerce.getDiscountByCode()`, making it possible for templates to fetch info about a discount by its code.

### Changed
- OrderHistoryModel objects now have a `dateCreated` attribute.

### Fixed
- Fixed a bug where customers could select addresses that did not belong to them.
- Fixed a bug where new billing addresses were not getting saved properly when carts were set to use an existing shipping address, but `sameAddress` was left unchecked.
- Fixed a bug where numeric variant fields (e.g Price) were storing incorrect values when entered from locales that use periods as the grouping symbol.
- Fixed a PHP error that occurred when saving a custom order status with no emails selected.
- Fixed a bug where discounts were being applied to carts even after the discount had been disabled.
- Fixed a bug where carts were not displaying descriptions for applied discounts.
- Fixed a bug where variants’ Title fields were not showing the correct locale ID in some cases.

## 1.0.1186 - 2016-01-06

### Changed
- Updated the translation strings.

### Fixed
- Fixed a PHP error that occurred when attempting to change a tax category’s handle.
- Fixed a PHP error that occurred when attempting to save a discount or sale without selecting any products or product types.

## 1.0.1185 - 2015-12-21

### Added
- Orders now have an `email` criteria parameter which can be used to only query orders placed with the given email.
- Address objects now have `getFullName()` method, for returning the customer’s first and last name combined.
- Added the `totalLength` attribute to front-end cart Ajax responses.
- It’s now possible to sort orders by Date Ordered and Date Paid on the Orders index page.

### Changed
- A clear error message is now displayed when attempting to save a product, if the product type’s Title Format setting is invalid.
- A clear error message is now displayed when attempting to save a product, if the product type’s Automatic SKU Format setting is invalid.
- Any Twig errors that occur when rendering email templates are now caught and logged, without affecting the actual order status change.
- The Payment Methods index now shows the payment methods’ gateways’ actual display names, rather than their class names.
- Payment method settings that are being overridden in craft/config/commerce.php now get disabled from Edit Payment Method pages.
- The extended line item info HUD now displays the included tax for the line item.

### Fixed
- Fixed a bug where the cart was not immediately forgotten when an order was completed.
- Fixed a bug where `Commerce_OrderModel::getTotalLength()` was returning the total height of each of its line items, rather than the length.
- Fixed a bug where variants’ height, length, and width were not being saved correctly on order line item snapshots.
- Fixed a bug where order queries would return results even when the `user` or `customer` params were set to invalid values.
- Fixed a PHP error that occurred when accessing a third party shipping method from an order object.
- Fixed a PHP error that occurred when accessing the Sales index page.
- Fixed a PHP error that occurred when loading dependencies on some servers.
- Fixed a JavaScript error that occurred when viewing extended info about an order’s line items.
- Fixed some language and styling bugs.

## 1.0.1184 - 2015-12-09

### Added
- Added support for inline product creation from product selection modals.
- Products now have an `editable` criteria parameter which can be used to only query products which the current user has permission to edit.
- Added support for payment methods using the eWAY Rapid gateway.

### Changed
- Improved compatibility with some payment gateways.
- Added the `shippingMethodId` attribute to front-end cart Ajax responses.
- Users that have permission to access Craft Commerce in the Control Panel, but not permission to manage Orders, Products, or Promotions now get a 403 error when accessing /admin/commerce, rather than a blank page.
- The “Download PDF” button no longer appears on the View Order page if no PDF template exists yet.
- `Commerce_OrderModel::getPdfUrl()` now only returns a URL if the PDF template exists; otherwise null will be returned.
- Errors that occur when parsing email templates now get logged in craft/storage/runtime/logs/commerce.log.
- Improved the wording of error messages that occur when an unsupported gateway request is made.

### Fixed
- Fixed a bug where entering a sale’s discount amount to a decimal number less than 1 would result in the sale applying a negative discount (surcharge) to applicable product prices. Please check any existing sales to make sure the correct amount is being discounted.
- Fixed bug where email template errors would cause order completion to fail.
- Fixed a bug where shipping rule description fields were not being saved.
- Fixed a PHP error that could occur when saving a product via an Element Editor HUD.
- Fixed a bug where billing and shipping addresses were receiving duplicate validation errors when the `sameAddress` flag was set to true.
- Fixed a JavaScript error that occurred when changing an order’s status on servers with case-sensitive file systems.

## 1.0.1183 - 2015-12-03

### Changed
- Discounts are now entered as positive numbers in the CP (e.g. a 50% discount is defined as either “0.5” or “50%” rather than “-0.5” or “-50%”).
- Added the `commerce_cart.onBeforeAddToCart` event.
- Added the `commerce_discounts.onBeforeMatchLineItem` event, making it possible for plugins to perform additional checks when determining if a discount should be applied to a line item.
- Added the `commerce_payments.onBeforeGatewayRequestSend` event.

### Fixed
- Fixed a PHP error that would occur when the Payment Methods index page if any of the existing payment methods were using classes that could not be found.
- Fixed a bug where some failed payment requests were not returning an error message.
- Fixed a bug where `PaymentsService::processPayment()` was attempting to redirect to the order’s return URL even if it didn’t have one, in the event that the order was already paid in full before `processPayment()` was called. Now `true` is returned instead.
- Fixed some UI strings that were not getting properly translated.

## 1.0.1182 - 2015-12-01

### Added
- Tax Rates now have a “Taxable Subject” setting, allowing admins to choose whether the Tax Rate should be applied to shipping costs, price, or both.
- View Order pages now display notes and options associated with line items.
- Added new `commerce_addresses.beforeSaveAddress` and `saveAddress` events.
- Purchasables now must implement a `getIsPromotable()` method, which returns whether the purchasable can be subject to discounts.
- Variants now support a `default` element criteria param, for only querying variants that are/aren’t the default variant of an invariable product.

### Changed
- All number fields now display values in the current locale’s number format.
- Variant descriptions now include the product’s title for products that have variants.
- It is now more obvious in the UI that you are unable to delete an order status while orders exist with that status.
- The `commerce_orders.beforeSaveOrder` event now respects event’s `$peformAction` value.
- The `commerce_orders.beforeSaveOrder` and `saveOrder` events trigger for carts, in addition to completed orders.
- `Commerce_PaymentsService::processPayment()` no longer redirects the browser if the `$redirect` argument passed to it is `null`.
- Renamed `Commerce_VariantsService::getPrimaryVariantByProductId()` to `getDefaultVariantByProductId()`.
- Updated all instances of `craft.commerce.getCart()` to `craft.commerce.cart` in the example templates.
- Customers are now redirected to the main products page when attempting to view their cart while it is empty.

### Removed
- Removed the `commerceDecimal` and `commerceCurrency` template filters. Craft CMS’s built-in [number](https://craftcms.com/docs/templating/filters#number) and [currency](https://craftcms.com/docs/templating/filters#currency) filters should be used instead. Note that you will need to explicitly pass in the cart’s currency to the `currency` filter (e.g. `|currency(craft.commerce.cart.currency)`).

### Fixed
- Fixed a bug where View Order pages were displaying links to purchased products even if the product didn’t exist anymore, which would result in a 404 error.
- Fixed a bug where orders’ base shipping costs and base discounts were not getting reset when adjustments were recalculated.
- Fixed the “Country” and “State” field labels on Edit Shipping Rule pages, which were incorrectly pluralized.
- Fixed a bug where toggling a product/variant’s “Unlimited” checkbox was not enabling/disabling the Stock text input.
- Fixed a PHP error that occurred on order completion when purchasing a third party purchasable.
- Fixed a PHP error that occurred when attempting to add a line item to the cart with zero quantity.
- Fixed a bug where the state name was not getting included from address models’ `getStateText()` methods.
- Fixed a PHP error that would occur when saving a variable product without any variants.

## 0.9.1179 - 2015-11-24

### Added
- Added a new “Manage orders” user permission, which determines whether the current user is allowed to manage orders.
- Added a new “Manage promotions” user permission, which determines whether the current user is allowed to manage promotions.
- Added new “Manage _[type]_ products” user permissions for each product type, which determines whether the current user is allowed to manage products of that type.
- It is now possible to set payment method settings from craft/config/commerce.php. To do so, have the file return an array with a `'paymentMethodSettings'` key, set to a sub-array that is indexed by payment method IDs, whose sub-values are set to the payment method’s settings (e.g. `return ['paymentMethodSettings' => ['1' => ['apiKey' => getenv('STRIPE_API_KEY')]]];`).
- Added an `isGuest()` method to order models, which returns whether the order is being made by a guest account.
- The `cartPayment/pay` controller action now checks for a `paymentMethodId` param, making it possible to select a payment gateway at the exact time of payment.
- Added `Commerce_TaxCategoriesService::getTaxCategoryByHandle()`.

### Changed
- Ajax requests to `commerce/cart/*` controller actions now get the `totalIncludedTax` amount in the response.
- Renamed `Commerce_ProductTypeService::save()` to `saveProductType()`.
- Renamed `Commerce_PurchasableService` to `Commerce_PurchasablesService` (plural).
- Renamed all `Commerce_OrderStatusService` methods to be more explicit (e.g. `save()` is now `saveOrderStatus()`).
- Renamed `Commerce_TaxCategoriesService::getAll()` to `getAllTaxCategories()`.
- Added “TYPE_” and “STATUS_” prefixes to each of the constants on TransactionRecord, to clarify their purposes.
- Order models no longer have $billingAddressData and $shippingAddressData properties. The billing/shipping addresses chosen by the customer during checkout are now duplicated in the craft_commerce_addresses table upon order completion, and the order’s billingAddressId and shippingAddressId attributes are updated to the new address records’ IDs.
- Purchasables must now have a `getTaxCategoryId()` method, which returns the ID of the tax category that should be applied to the purchasable.
- Third-party purchasables can now have taxes applied to their line items when in the cart.
- Added `totalTax`, `totalTaxIncluded`, `totalDiscount`, and `totalShippingCost` to the example templates’ order totals info.

### Fixed
- Fixed a bug where variants were not being returned in the user-defined order on the front end.
- Fixed a bug where `Commerce_OrdersService::getOrdersByCustomer()` was returning incomplete carts. It now only returns completed orders.
- Fixed a bug where the line items’ `taxIncluded` amount was not getting reset to zero before recalculating the amount of included tax.
- Fixed a bug where products of a type that had been switched from having variants to not having variants could end up with an extra Title field on the Edit Product page.
- Fixed an issue where Craft Personal and Client installations where making user groups available to sale and discount conditions.
- Fixed a PHP error that occurred when an order model’s `userId` attribute was set to the ID of a user account that didn’t have a customer record associated with it.
- Fixed a bug where quantity restrictions on a product/variant were not being applied consistently to line items that were added with custom options.
- Fixed some language strings that were not getting static translations applied to them.
- Fixed a bug where Price fields were displaying blank values when they had previously been set to `0`.
- Fixed a bug where `Commerce_TaxCategoriesService::getAllTaxCategories()` could return null values if `getTaxCategoryById()` had been called previously with an invalid tax category ID.

## 0.9.1177 - 2015-11-18

### Changed
- The example templates now display credit card errors more clearly.

### Fixed
- Fixed a bug where products’ and variants’ Stock fields were displaying blank values.

## 0.9.1176 - 2015-11-17

### Added
- Craft Commerce is now translated into German, Dutch, French (FR and CA), and Norwegian.
- Added the “Automatic SKU Format” Product Type setting, which defines what products’/variants’ SKUs should look like when they’re submitted without a value.
- It is now possible to save arbitrary “options” to line items. When the same purchasable is added to the cart twice, but with different options, it will result in two separate line items rather than one line item with a quantity of 2.
- Order models now have a `totalDiscount` property, which returns the total of all discounts applied to its line items, in addition to the base discount.

### Changed
- The tax engine now records the amount of included tax for each line item, via a new `taxIncluded` property on line item models. (This does not affect existing tax calculation behaviors in any way.)
- Customer data stored in session is now cleared out whenever a user logs in/out, and when a logged-out guest completes their order.
- The example templates have been updated to demonstrate the new Line Item Options feature.
- Address management features are now hidden for guest users in the example templates to avoid confusion.

### Fixed
- Fixed a bug where products/variants that were out of stock would show a blank value for the “Stock” field, rather than “0”.
- Fixed a bug where the `shippingMethod` property returned by Ajax requests to `commerce/cart/*` was getting set to an incorrect value. The property is now set to the shipping method’s handle.

## 0.9.1175 - 2015-11-11

### Added
- Added a new “Show the Title field for variants” setting to Product Types that have variants. When checked, variants of products of that Product Type will get a new “Title” field that can be directly edited by product managers.
- It’s now possible to update an order’s custom fields when posting to the `commerce/cartPayment/pay` controller action.

### Changed
- Renamed `craft.commerce.getShippingMethods()` to `getAvailableShippingMethods()`.
- The shipping method info arrays returned by `craft.commerce.getAvailableShippingMethods()` now include `description` properties, set to the shipping methods’ active rules’ description. It also returns the shipping methods’ `type`.
- The shipping method info arrays returned by `craft.commerce.getAvailableShippingMethods()` are now sorted by their added cost, from cheapest to most expensive.
- Ajax requests to `commerce/cart/*` controller actions now get information about the available shipping methods in the response.
- Customer address info is now purged from the session when a user logs out with an active cart.
- Changes to the payment method in the example templates’ checkout process are now immediately applied to the cart.
- When the Stripe gateway is selected as the Payment Method during checkout we now show an example implementation of token billing with stripe.js

### Fixed
- Fixed a bug where the user-managed shipping methods’ edit URLs were missing a `/` before their IDs.
- Fixed a bug where it was possible to complete an order with a shipping method that was not supposed to be available, per its rules.
- Fixed a bug where it was possible to log out of Craft but still see address data in the cart.
- Fixed a bug where plugin-based shipping methods were getting re-instantiated each time `craft.commerce.getShippingMethods()` was called.
- Fixed a bug where batch product deletion from the Products index page was not also deleting their associated variants.

## 0.9.1173 - 2015-11-09

### Added
- Added a “Business Name” field to customer addresses (accessible via a `businessName` attribute), which replaces the “Company” field (and `company` attribute), and can be used to store customers’ businesses’ names when purchasing on behalf of their company.
- Added a “Business Tax ID” field to customer addresses (accessible via a `businessTaxId` attribute), which can be used to store customers’ businesses’ tax IDs (e.g. VAT) when purchasing on behalf of their company.
- Added a `getCountriesByTaxZoneId()` method to the Tax Zones service.
- Added a `getStatesByTaxZoneId()` method to the Tax Zones service.
- It is now possible to create new Tax Zones and Tax Categories directly from the Edit Tax Rate page.

### Changed
- The ShippingMethod interface has three new methods: `getType()`, `getId()`, and `getCpEditUrl()`. (`getId()` should always return `null` for third party shipping methods.)
- It is no longer necessary to have created a Tax Zone before accessing Commerce → Settings → Tax Rates and creating a tax rate.
- The “Handle” field on Edit Tax Category pages is now automatically generated based on the “Name” field.
- Plugin-based shipping methods are now listed in Commerce → Settings → Shipping Methods alongside the user-managed ones.
- Orders can now be sorted by ID in the Control Panel.
- Updated the example templates to account for the new `businessName` and `businessTaxId` address attributes.

### Fixed
- Fixed a PHP error that occurred when editing a product if PHP was configured to display strict errors.
- Fixed a bug where products/variants would always show the “Dimensions” and “Weight” fields, even for product types that were configured to hide those fields.
- Fixed a PHP error that occurred when the tax calculator accessed third-party Shipping Methods.
- Fixed a MySQL error that occurred when saving a Tax Rate without a Tax Zone selected.
- Fixed an issue where clicking on the “Settings” global nav item under “Commerce” could direct users to the front-end site.

## 0.9.1171 - 2015-11-05

### Changed
- The “Promotable” and “Free Shipping” field headings on Edit Product pages now act as labels for their respective checkboxes.
- Craft Commerce now logs an error message when an order’s custom status is changed and the notification email’s template cannot be found.
- Commerce Customer Info fields are now read-only. (Customers can still edit their own addresses from the front-end.)
- Craft Commerce now keeps its customers’ emails in sync with their corresponding user accounts’ emails.
- Added a `shortNumber` attribute to order models, making it easy for templates to access the short version of the order number.
- The example templates’ product listings have new and improved icon images.

### Fixed
- Fixed a bug where the “Craft Commerce” link in the global sidebar would direct users to the front-end site, if the `cpTrigger` config setting was not set to `'admin'`.
- Updated the “Post Date” and “Expiry Date” table column headings on the Products index page, which were still labeled “Available On” and “Expires On”.
- Fixed a bug where one of the Market Commerce → Craft Commerce upgrade migrations wouldn’t run on case-sensitive file systems.
- Fixed a PHP error that occurred when viewing an active cart without an address from the Control Panel.
- Fixed a bug where custom field data was not saved via the `commerce/cart/updateCart` controller action if it wasn’t submitted along with other cart updates.
- Added some missing CSRF inputs to the example templates, when CSRF protection is enabled for the site.

### Security
- The example templates’ third party scripts now load over a protocol-relative URL, resolving security warnings.

## 0.9.1170 - 2015-11-04

### Added
- Renamed the plugin from Market Commerce to Craft Commerce.
- Craft Commerce supports One-Click Updating from the Updates page in the Control Panel.
- Gave Craft Commerce a fancy new plugin icon.
- Updated all of the Control Panel templates for improved consistency with Craft 2.5, and improved usability.
- Non-admins can now access Craft Commerce’s Control Panel pages via the “Access Craft Commerce” user permission (with the exception of its Settings section).
- Products are now localizable.
- It’s now possible to create a new sale or discount right from the Products index page, via a new Batch Action.
- It’s now possible to delete products from the Products index page in the Control Panel.
- Product variants are now managed right inline on Edit Product pages, via a new Matrix-inspired UI.
- Added Live Preview and Sharing support to Edit Product pages.
- It’s now possible to create new products right from Product Selector Modals (like the ones used by Products fields).
- Product types now have a “Has dimensions?” setting. The Width, Height, Length, and Weight variant fields will only show up when this is enabled now.
- It’s now possible to update multiple order statuses simultaneously from the Orders index page, via a new Batch Action.
- It’s now possible to delete orders from the Orders index page in the Control Panel.
- The View Order page now uses the same modal window to update order statuses as the Orders index page uses when updating statuses via the Batch Action.
- The View Order page now has “info” icons beside each line item and recorded transaction, for viewing deeper information about them.
- The View Order page now shows adjustments made on the order.
- Renamed the `craft.market` variable to `craft.commerce`.
- Added a new `commerce/cart/updateCart` controller action that can handle customer address/email changes, coupon application, line item additions, and shipping/payment method selections, replacing most of the old Cart actions. (The only other `commerce/cart/*` actions that remain are `updateLineItem`, `removeLineItem`, and `removeAllLineItems`.)
- It is now possible to use token billing with some gateways, like Stripe, by passing a `token` POST param to the `cartPay/pay` controller action, so your customers’ credit card info never touches your server.
- It is now possible to access through all custom Order Statuses `craft.commerce.orderStatuses`.
- Added the `itemSubtotalWithSale` attribute to order models, to get the subtotal of all order items before any adjustments have been applied.
- Renamed all class namespaces and prefixes for the Craft Commerce rename.
- Renamed nearly all service method names to be more explicit and follow Craft CMS naming conventions (i.e. `getById()` is now `getOrderById()`).
- All gateways must now implement the GatewayAdapterInterface interface. Craft Commerce provides a BaseGatewayAdapter class that adapts OmniPay gateway classes for this interface.
- Added the `commerce_transactions.onSaveTransaction` event.
- Added the `commerce_addOrderActions` hook.
- Added the `commerce_addProductActions` hook.
- Added the `commerce_defineAdditionalOrderTableAttributes` hook.
- Added the `commerce_defineAdditionalProductTableAttributes` hook.
- Added the `commerce_getOrderTableAttributeHtml` hook.
- Added the `commerce_getProductTableAttributeHtml` hook.
- Added the `commerce_modifyEmail` hook.
- Added the `commerce_modifyOrderSortableAttributes` hook.
- Added the `commerce_modifyOrderSources` hook.
- Added the `commerce_modifyPaymentRequest` hook.
- Added the `commerce_modifyProductSortableAttributes` hook.
- Added the `commerce_modifyProductSources` hook.
- Added the `commerce_registerShippingMethods` hook.

### Changed
- Sales rates and percentages are now entered as a positive number, and can be entered with or without a `%` sign.
- Products are now sorted by Post Date in descending order by default.
- All of the Settings pages have been cleaned up significantly.
- Renamed the `isPaid` order criteria param to `isUnpaid`.
- Renamed products’ `availableOn` and `expiresOn` attributes to `postDate` and `expiryDate`.
- Craft Commerce now records all failed payment transactions and include the gateway response.
- Reduced the number of SQL queries that get executed on order/product listing pages, depending on the attributes being accessed.
- Tax Categories now have “handles” rather than “codes”.
- When a Product Type is changed from having variants to not having variants, all of the existing products’ variants will be deleted, save for the Default Variants.
- If a default zone is not selected on an included tax rate, an error is displayed.
- Improved the extendability of the shipping engine. The new `ShippingMethod` and `ShippingRule` interfaces now allow a plugin to provide their own methods and rules which can dynamically add shipping costs to the cart.
- Added an `$error` argument to `Commerce_CartService::setPaymentMethod()` and `setShippingMethod()`.
- The example templates have been updated for the new variable names and controller actions, and their Twig code has been simplified to be more clear for newcomers (including more detailed explanation comments).
- The example PDF template now includes more information about the order, and a “PAID” stamp graphic.
- The example templates now include a customer address management section.
- Improved the customer address selection UI.

### Removed
- The “Cart Purge Interval” and “Cart Cookie Expiry Settings” have been removed from Control Panel. You will now need to add a `commerce.php` file in craft/config and set those settings from there. (See commerce/config.php for the default values.)
- Removed the default Shipping Method and improved the handling of blank shipping methods.
- Removed customer listing page. Add the Commerce Customer Info field type to your User field layout instead.

### Fixed
- Fixed a bug where you could pass an invalid `purchasableId` to the Cart.
- Fixed a bug where the customer link on the View Order page didn’t go to the user’s profile.
- Fixed a Twig error that occurred if a user manually went to /admin/commerce/orders/new. A 404 error is returned instead now.
- Fixed a bug where it was possible to use currency codes unsupported by OmniPay.
- Fixed a bug where the Mollie gateway was not providing the right token for payment completion.
- Fixed a bug where the `totalShipping` cost was incorrect when items with Free Shipping were in the cart.
- Fixed a bug in the Sale Amount logic.
- Products are now Promotable by default.
- Fixed bug where the logic to determine if an order is paid in full had a rounding error.<|MERGE_RESOLUTION|>--- conflicted
+++ resolved
@@ -1,6 +1,5 @@
 # Release Notes for Craft Commerce
 
-<<<<<<< HEAD
 # Unreleased (3.x)
 
 ### Added
@@ -79,7 +78,7 @@
 - Removed `craft\commerce\services\Countries::getAllCountriesListData()`.
 - Removed `craft\commerce\services\Gateways::getAllFrontEndGateways()`.
 - Removed `craft\commerce\services\ShippingMethods::getOrderedAvailableShippingMethods()`.
-=======
+
 ## 2.2.5 - 2019-10-24
 
 ### Fixed
@@ -90,7 +89,6 @@
 ### Fixed
 - Fixed a PHP error when loading the order in the CP. ([#1079](https://github.com/craftcms/commerce/issues/1079))
 - Fixed a 404 error for missing JavaScript. ([#1078](https://github.com/craftcms/commerce/issues/1078))
->>>>>>> 1a87a540
 
 ## 2.2.3 - 2019-10-24
 
