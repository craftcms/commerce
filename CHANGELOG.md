--- conflicted
+++ resolved
@@ -7,13 +7,8 @@
 - Improved the performance of the order index page significantly.
 - It’s now possible to set Title fields’ positions within product and variant field layouts.
 - It’s now possible to set the Variants field’s position within product field layouts.
-<<<<<<< HEAD
-=======
-- Products can now auto-generated titles with the “Title Format” product type setting. ([#148](https://github.com/craftcms/commerce/issues/148))
-- Shipping rules can now be duplicated from the Edit Shipping Rule page. ([#153](https://github.com/craftcms/commerce/issues/153))
 - Added the `product` field to Variants when using the GraphQL API.
 - Added eager-loading support for products and variants when using the GraphQL API.
->>>>>>> 4f499e3c
 - Added the `cp.commerce.order.edit.details` template hook. ([#1597](https://github.com/craftcms/commerce/issues/1597))
 - Added `craft\commerce\fieldlayoutelements\ProductTitleField`.
 - Added `craft\commerce\fieldlayoutelements\VariantsField`.
