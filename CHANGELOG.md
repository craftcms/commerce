--- conflicted
+++ resolved
@@ -1,10 +1,7 @@
 # Release Notes for Craft Commerce
 
-<<<<<<< HEAD
-- It’s now possible to duplicate variants. 
-=======
+- It’s now possible to duplicate variants.
 - Fixed a bug where it wasn’t possible to remove the last email from an order status configuration. ([#3621](https://github.com/craftcms/commerce/issues/3621))
->>>>>>> f5be9076
 - Fixed a bug where the “Create Sale” and “Create Discount” actions did not work on product indexes. ([#3611](https://github.com/craftcms/commerce/issues/3611))
 - Fixed a bug where an Order’s status would not be returned correctly. ([#3615](https://github.com/craftcms/commerce/issues/3615))
 - Fixed a bug where a draft variant could become orphaned when a product was deleted.
