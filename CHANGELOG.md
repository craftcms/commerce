--- conflicted
+++ resolved
@@ -1,6 +1,5 @@
 # Release Notes for Craft Commerce
 
-<<<<<<< HEAD
 ## Unreleased 3.4.0-beta.2
 
 ### Added
@@ -88,13 +87,12 @@
 ### Changed
 - It’s now possible to copy a subscription’s reference right from the Edit Subscription page.
 - It’s now possible to search orders by the shipping or billing address.
-=======
+
 ## 3.3.5 - 2021-07-06
 
 ### Added
 - It’s now possible to copy a subscription’s reference from its edit page.
 - It’s now possible to search for orders by their shipping and billing addresses.
->>>>>>> 2429b2e1
 
 ### Fixed
 - Fixed a bug where long subscription references would break the meta layout on Edit Subscription pages. ([#2211](https://github.com/craftcms/commerce/issues/2211))
