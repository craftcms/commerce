--- conflicted
+++ resolved
@@ -23,11 +23,8 @@
 - Fixed a PHP that occurred when making a payment on a gateway with no form parameters.
 - Fixed a bug where customer profile photos weren’t display correctly on the Edit Order page. ([#2776](https://github.com/craftcms/commerce/issues/2776))
 - Fixed a bug where creating a payment source via `craft\commerce\controllers\PaymentSourcesController` would always fail.
-<<<<<<< HEAD
 - Fixed a bug where submitting an invalid email address would cause an exception to be thrown. ([#2771](https://github.com/craftcms/commerce/issues/2771))
-=======
 - Fixed a bug where it wasn't possible to update the email address on a guest customer’s cart. ([#2782](https://github.com/craftcms/commerce/issues/2782)) 
->>>>>>> ba14c9f8
 
 ## 4.0.0-beta.2 - 2022-04-06
 
