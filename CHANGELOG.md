--- conflicted
+++ resolved
@@ -5,11 +5,8 @@
 ### Fixed
 - Fixed a bug where it wasn’t possible to access subscription management controls. ([#2913](https://github.com/craftcms/commerce/issues/2913))
 - Fixed a bug where `Order::hasMatchingAddresses()` wasn’t comparing the `fullName` property. ([#2917](https://github.com/craftcms/commerce/issues/2917))
-<<<<<<< HEAD
 - Fixed a bug where the site wasn’t being correctly selected on the Edit Product page. ([#2920](https://github.com/craftcms/commerce/issues/2920))
-=======
 - Fixed a bug where the purchase total field wasn’t saving on discounts.
->>>>>>> c66f846e
 
 ## 4.1.0 - 2022-07-19
 
