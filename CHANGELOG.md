--- conflicted
+++ resolved
@@ -1,16 +1,10 @@
 # Release Notes for Craft Commerce
 
 ## Unreleased
-<<<<<<< HEAD
-=======
-
+
+- Fixed missing validation for Inventory Location handles. ([#3511](https://github.com/craftcms/commerce/issues/3511))
 - Fixed a bug where an Order’s shipping method name could be cleared when saving a completed order with a shipping method provided by a plugin. ([#3519](https://github.com/craftcms/commerce/issues/3519))
 - Fixed a PHP error that could occur when initializing Craft Commerce.
-
-## 4.6.1 - 2024-05-22
->>>>>>> de6242ca
-
-- Fixed missing validation for Inventory Location handles. ([#3511](https://github.com/craftcms/commerce/issues/3511))
 
 ## 5.0.7 - 2024-05-22
 
