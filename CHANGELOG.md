--- conflicted
+++ resolved
@@ -1,6 +1,5 @@
 # Release Notes for Craft Commerce
 
-<<<<<<< HEAD
 ## 5.1.0-beta.3 - 2024-08-22
 
 - Fixed a bug where an incorrect transfer status could be applied when saving transfers.
@@ -85,10 +84,7 @@
 ### System
 - Craft Commerce now requires Craft CMS 5.2 or later.
 
-## Unreleased
-=======
 ## 5.0.19 - 2024-09-04
->>>>>>> 4bc3b654
 
 - Fixed a bug where calculated catalog prices weren’t getting rounded to the decimal precision of the store’s currency.
 - Fixed a PHP error that occurred when calling `craft\commerce\elements\Variant::getSales()`.
