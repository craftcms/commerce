--- conflicted
+++ resolved
@@ -1,6 +1,5 @@
 # Release Notes for Craft Commerce
 
-<<<<<<< HEAD
 ## 3.1.2 - 2020-04-17
 
 ### Added
@@ -422,12 +421,11 @@
 - Removed `craft\commerce\web\assets\RevenueWidgetAsset`.
 - Removed `craft\commerce\widgets\Revenue`. Use `craft\commerce\widgets\TotalRevenue` instead.
 - Removed the `phpoffice/phpspreadsheet` package dependency.
-=======
+
 ## 2.2.19 - 2020-04-15
 
 ### Fixed
 - Fixed a bug where “Purchase Total” and “Purchase Quantity” discount conditions were not checked when removing shipping costs. ([#1321](https://github.com/craftcms/commerce/issues/1321))
->>>>>>> 269c9d37
 
 ## 2.2.18 - 2020-03-05
 
