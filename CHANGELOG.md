# Release Notes for Craft Commerce

<<<<<<< HEAD
### Fixed
- Fixed a bug where comparing getTotalPaid and getTotal methods in craft\commerce\elements\Order::getPaidStatus returns invalid boolean value. ([#1836](https://github.com/craftcms/commerce/issues/1836))
=======
## 2.2.24 - 2020-11-16

### Fixed
- Fixed a bug when deleting an address as a customer throws an error when cart is not empty. ([#1874](https://github.com/craftcms/commerce/pull/1874))
>>>>>>> c321b741

## 2.2.23 - 2020-10-19

### Fixed
- Fixed a bug where addresses were incorrectly associated with a customer after logging in. ([#1227](https://github.com/craftcms/commerce/issues/1227))

## 2.2.22 - 2020-09-15

### Fixed
- Fixed a PHP error that could occur during line item validation on Yii 2.0.36. ([yiisoft/yii2#18175](https://github.com/yiisoft/yii2/issues/18175))
- Fixed a bug products were incorrectly showing as having sales when using the `hasSales` query parameter.
- Fixed a bug where it wasn’t possible to update the rate on a payment currency. ([#1547](https://github.com/craftcms/commerce/issues/1547))

## 2.2.21 - 2020-06-17

### Changed
- Improved handling of race conditions between processing a webhook and completing an order. ([#1510](https://github.com/craftcms/commerce/issues/1510))

### Fixed
- Fixed a bug where “Purchase Total” and “Purchase Quantity” discount conditions weren’t being applied correctly. ([#1389](https://github.com/craftcms/commerce/issues/1389))

## 2.2.20 - 2020-05-27

### Fixed
- Fixed a bug where free shipping discounts could be applied incorrectly. ([#1473](https://github.com/craftcms/commerce/issues/1473))

## 2.2.19 - 2020-04-15

### Fixed
- Fixed a bug where “Purchase Total” and “Purchase Quantity” discount conditions were not checked when removing shipping costs. ([#1321](https://github.com/craftcms/commerce/issues/1321))

## 2.2.18 - 2020-03-05

### Fixed
- Fixed an error that occurred when editing a product from a Products field. ([#1291](https://github.com/craftcms/commerce/pull/1291))
- Fixed an error that could occur when editing a variant’s stock value. ([#1306](https://github.com/craftcms/commerce/issues/1306))

## 2.2.17 - 2020-02-12

### Changed
- Improved the performance of the Orders index page.

## 2.2.16 - 2020-02-10

### Changed
- Improved the performance of the Orders index page.

### Fixed
- Fixed a bug where customers could get an “Address does not belong to customer” validation error incorrectly during checkout. ([#1227](https://github.com/craftcms/commerce/issues/1227))

## 2.2.15 - 2020-01-25

### Fixed
- Fixed a bug where sales were not being applied to the cart in some cases. ([#1206](https://github.com/craftcms/commerce/issues/1206))
- Fixed a validation error that occurred when saving an order status.
- All models now extend base model rules correctly.

## 2.2.14 - 2020-01-14

### Added
- Added `craft\commerce\services\Discounts::getAllActiveDiscounts()`.

### Fixed
- Fixed an error that occurred when calling `toArray()` on a payment currency model. ([#1200](https://github.com/craftcms/commerce/issues/1200))
- Fixed a bug where adding items to the cart was slow if there were several disabled or outdated discounts.

## 2.2.13 - 2019-12-19

### Fixed
- Fixed a bug where discounts were getting calculated incorrectly when using a “Per Email Limit” condition.

## 2.2.12 - 2019-12-19

### Fixed
- Fixed a PHP error that could occur when using coupon codes.
- Fixed a bug where taxes were getting calculated incorrectly when shipping costs were marked as having taxes included.

## 2.2.11 - 2019-12-16

### Fixed
- Fixed an infinite recursion bug that could occur when calculating discounts. ([#1182](https://github.com/craftcms/commerce/issues/1182))

## 2.2.10 - 2019-12-14

### Fixed
- Fixed an issue where discounts matching an order were referencing a missing method.

## 2.2.9 - 2019-12-13

### Added
- Order indexes can now have a “Coupon Code” column.
- Added the `resave/orders` and `resave/carts` commands.

### Deprecated
- Deprecated `craft\commerce\elements\Order::getTotalTaxablePrice()`.

### Fixed
- Fixed a bug where the wrong tax zone could be selected when editing a tax rate.
- Fixed a bug where some address data would be forgotten after completing an order.
- Fixed a typo in the `totalShipping` column heading on order exports. ([#1153](https://github.com/craftcms/commerce/issues/1153))
- Fixed a bug where discounts without a coupon code weren’t checking other discount conditions. ([#1144](https://github.com/craftcms/commerce/issues/1144))
- Fixed a SQL error that occurred when trying to save a long zip code condition formula. ([#1138](https://github.com/craftcms/commerce/issues/1138))
- Fixed an error that could occur on the Orders index page. ([#1160](https://github.com/craftcms/commerce/issues/1160))
- Fixed an error that could occur when executing a variant query with the `hasSales` param, if no one was logged in.
- Fixed an bug where it wasn’t possible to clear out the State field value on an address. ([#1162](https://github.com/craftcms/commerce/issues/1162))
- Fixed an error that occurred when marking an order as complete in the Control Panel. ([#1166](https://github.com/craftcms/commerce/issues/1166))
- Fixed an error that could occur when validating a product that had variants which didn’t have a SKU yet. ([#1165](https://github.com/craftcms/commerce/pull/1165))
- Fixed a bug where payments source active records could not retrieve their related gateway record. ([#1121](https://github.com/craftcms/commerce/pull/1121))
- Fixed a JavaScript error that occurred when editing shipping rules.

## 2.2.8 - 2019-11-21

### Added
- It’s now possible to sort products by Date Updated, Date Created and Promotable on the Products index page. ([#1101](https://github.com/craftcms/commerce/issues/1101))
- `totalTax`, `totalTaxIncluded`, `totalDiscount`, and `totalShipping` are now included on order exports. ([#719](https://github.com/craftcms/commerce/issues/719))
- Added the `COMMERCE_PAYMENT_CURRENCY` environment variable. ([#999](https://github.com/craftcms/commerce/pull/999))

### Fixed
- Fixed an error that could occur when deploying `project.yaml` changes to a new environment. ([#1085](https://github.com/craftcms/commerce/issues/1085))
- Fixed an issue where purchasables were added to the cart when the qty submitted was `0` (zero).
- Fixed a performance issue using the `craft\commerce\elements\db\VariantQuery::hasSales()` query param.
- Fixed an error that could occur with `dateCreated` when programmatically adding line items.

## 2.2.7 - 2019-10-30

### Changed
- `commerce/cart/*` requests now include estimated address data in their JSON responses. ([#1084](https://github.com/craftcms/commerce/issues/1084))

### Deprecated
- Deprecated `craft\commerce\models\Address::getFullName()`.

### Fixed
- Fixed an error that could occur when deploying `project.yaml` changes to a new environment. ([#1085](https://github.com/craftcms/commerce/issues/1085))
- Fixed a missing import. ([#1087](https://github.com/craftcms/commerce/issues/1087))
- Fixed a SQL error that occurred when eager-loading variants. ([#1093](https://github.com/craftcms/commerce/pull/1093))
- Fixed an error that occurred on the Orders index page if the "Shipping Business Name" column was shown.

## 2.2.6 - 2019-10-26

### Fixed
- Fixed a PHP error that occurred when rendering PDFs. ([#1072](https://github.com/craftcms/commerce/pull/1072))
- Fixed a PHP error that occurred when saving order statuses. ([#1082](https://github.com/craftcms/commerce/issues/1082))

## 2.2.5 - 2019-10-24

### Fixed
- Fixed formatting of customer info field.

## 2.2.4 - 2019-10-24

### Fixed
- Fixed a PHP error when loading the order in the CP. ([#1079](https://github.com/craftcms/commerce/issues/1079))
- Fixed a 404 error for missing JavaScript. ([#1078](https://github.com/craftcms/commerce/issues/1078))

## 2.2.3 - 2019-10-24

### Fixed
- Fixed a PHP error when calculating shipping or taxes in the cart. ([#1076](https://github.com/craftcms/commerce/issues/1076))
- Fixed a PHP error when saving a sale. ([#1075](https://github.com/craftcms/commerce/issues/1075))

## 2.2.2 - 2019-10-23

### Fixed
- Fixed a PHP error when calculating shipping or taxes in the cart.

## 2.2.1 - 2019-10-23

### Fixed
- Fixed a PostgreSQL migration issue.

## 2.2.0 - 2019-10-23

### Added
- Added the ability to produce estimated shipping and tax costs based on incomplete shipping and billing addresses. ([#514](https://github.com/craftcms/commerce/issues/514))
- Edit User pages now have a “Customer Info” tab.
- It’s now possible to view and create discounts directly from from the Edit Product page.
- It’s now possible to delete customer addresses directly from the Edit User page. ([#171](https://github.com/craftcms/commerce/issues/171))
- Addresses can now have “Address 3”, “Full Name”, “Label”, “Notes”, and four custom fields.
- Email settings can now specify CC and Reply To email addresses.
- Discounts now have the option to ignore sales when applied (enabled by default for new discounts). ([#1008](https://github.com/craftcms/commerce/issues/1008))
- Shipping and tax zones can now have a dynamic zip code condition. ([#204](https://github.com/craftcms/commerce/issues/304))
- Tax rates can now have codes. ([#707](https://github.com/craftcms/commerce/issues/707))
- Countries can now be ordered manually. ([#224](https://github.com/craftcms/commerce/issues/224))
- Order statuses can now have descriptions. ([#1004](https://github.com/craftcms/commerce/issues/1004))
- Added support for using cards that require Strong Customer Authentication for subscriptions.
- Added the ability to resolve payment issues for subscriptions.
- Added the “Default View” setting, which determines which view should be shown by default when “Commerce” is selected in the global nav. ([#555](https://github.com/craftcms/commerce/issues/555))
- Added the `activeCartDuration` config setting. ([#959](https://github.com/craftcms/commerce/issues/959))
- Added the `allowEmptyCartOnCheckout` config setting, which determines whether a customer can check out with an empty cart. ([#620](https://github.com/craftcms/commerce/issues/620))
- Added the ability to pass additional variables to the PDF template. ([#599](https://github.com/craftcms/commerce/issues/599))
- Added the ability to override the “Cart updated” flash message by passing a `cartUpdatedNotice` parameter to the `commerce/cart/update-cart` action. ([#1038](https://github.com/craftcms/commerce/issues/1038))
- Added the `shortNumber` order query param.
- `commerce/cart/update-cart` requests can now specify `estimatedShippingAddress` and `estimatedBillingAddress` params.
- Added `craft\commerce\base\SubscriptionGatewayInterface::getBillingIssueDescription()`.
- Added `craft\commerce\base\SubscriptionGatewayInterface::getBillingIssueResolveFormHtml()`.
- Added `craft\commerce\base\SubscriptionGatewayInterface::getHasBillingIssues()`.
- Added `craft\commerce\controllers\BaseFrontEndController::EVENT_MODIFY_CART_INFO`. ([#1002](https://github.com/craftcms/commerce/issues/1002))
- Added `craft\commerce\elements\db\SubscriptionQuery::$dateSuspended`.
- Added `craft\commerce\elements\db\SubscriptionQuery::$hasStarted`.
- Added `craft\commerce\elements\db\SubscriptionQuery::$isSuspended`.
- Added `craft\commerce\elements\db\SubscriptionQuery::anyStatus()`.
- Added `craft\commerce\elements\db\SubscriptionQuery::dateSuspended()`.
- Added `craft\commerce\elements\db\SubscriptionQuery::hasStarted()`.
- Added `craft\commerce\elements\db\SubscriptionQuery::isSuspended()`.
- Added `craft\commerce\elements\Order::$estimatedBillingAddressId`.
- Added `craft\commerce\elements\Order::$estimatedBillingSameAsShipping`.
- Added `craft\commerce\elements\Order::$estimatedShippingAddressId`.
- Added `craft\commerce\elements\Order::getEstimatedBillingAddress()`.
- Added `craft\commerce\elements\Order::getEstimatedShippingAddress()`.
- Added `craft\commerce\elements\Order::setEstimatedBillingAddress()`.
- Added `craft\commerce\elements\Order::setEstimatedShippingAddress()`.
- Added `craft\commerce\elements\Subscription::$dateSuspended`.
- Added `craft\commerce\elements\Subscription::$hasStarted`.
- Added `craft\commerce\elements\Subscription::$isSuspended`.
- Added `craft\commerce\elements\Subscription::getBillingIssueDescription()`.
- Added `craft\commerce\elements\Subscription::getBillingIssueResolveFormHtml()`.
- Added `craft\commerce\elements\Subscription::getHasBillingIssues()`.
- Added `craft\commerce\models\Address::$isEstimated`.
- Added `craft\commerce\models\Customer::getActiveCarts()`.
- Added `craft\commerce\models\Customer::getInactiveCarts()`.
- Added `craft\commerce\models\OrderAdjustment::$isEstimated`.
- Added `craft\commerce\services\Sales::EVENT_AFTER_SAVE_SALE`. ([#622](https://github.com/craftcms/commerce/issues/622))
- Added `craft\commerce\services\Sales::EVENT_BEFORE_SAVE_SALE`. ([#622](https://github.com/craftcms/commerce/issues/622))
- Added `craft\commerce\test\fixtures\elements\ProductFixture`. ([#1009](https://github.com/craftcms/commerce/pull/1009))
- Added the `updateBillingDetailsUrl` config setting.
- Added the `suspended` status for Subscriptions.

### Changed
- Craft Commerce now required Craft CMS 3.3.0 or later.
- Edit Product pages no longer show SKU fields for new products or variants when the SKU will be automatically generated. ([#217](https://github.com/craftcms/commerce/issues/217))
- The View Order page now shows timestamps for “Order Completed”, “Paid”, and “Last Updated”. ([#1020](https://github.com/craftcms/commerce/issues/1020))
- The Orders index page now has unique URLs for each order status. ([#901](https://github.com/craftcms/commerce/issues/901))
- Orders now show whether they’ve been overpaid. ([#945](https://github.com/craftcms/commerce/issues/945))
- Carts now return their line items  `dateCreated DESC` in the cart by default. ([#1055](https://github.com/craftcms/commerce/pull/1055))
- Leading and trailing whitespace is now trimmed from all address fields.
- Coupon code usage is now tracked even for discounts with no limit set. ([#521](https://github.com/craftcms/commerce/issues/521))
- Variants now always include their product’s title in their search keywords. ([#934](https://github.com/craftcms/commerce/issues/934))
- The Subscriptions index page now includes “Failed to start” and “Payment method issue” sources.
- Subscriptions now get suspended if there are any payment issues.
- Expired orders are now purged during garbage collection rather than when viewing the Orders index page.
- Customer records that are not related to anything are now purged during garbage collection. ([#1045](https://github.com/craftcms/commerce/issues/1045))
- `commerce/cart/update-cart` requests now include line item adjustment data in their JSON response. ([#1014](https://github.com/craftcms/commerce/issues/1014))
- `craft\commerce\elements\Order::getTotalDiscount()` is no longer deprecated.
- `craft\commerce\elements\Order::getTotalShippingCost()` is no longer deprecated.
- `craft\commerce\elements\Order::getTotalTax()` is no longer deprecated.
- `craft\commerce\elements\Order::getTotalTaxIncluded()` is no longer deprecated.
- `craft\commerce\models\LineItem::getDiscount()` is no longer deprecated.
- `craft\commerce\models\LineItem::getShippingCost()` is no longer deprecated.
- `craft\commerce\models\LineItem::getTax()` is no longer deprecated.
- `craft\commerce\models\LineItem::getTaxIncluded()` is no longer deprecated.

### Deprecated
- Commerce Customer Info fields are now deprecated.
- Deprecated `craft\commerce\models\LineItem::getAdjustmentsTotalByType()`.
- Deprecated `craft\commerce\elements\Order::getAdjustmentsTotalByType()`.

### Fixed
- Fixed a PostgreSQL migration issue.
- Fixed a bug where the Orders index page was listing non-sortable fields as sort options. ([#933](https://github.com/craftcms/commerce/issues/993))
- Fixed a bug where timestamps on the View Order page weren’t respecting the user’s locale.
- Fixed a bug where product types’ site settings weren’t being added to the project config when a new site was created.
- Fixed a bug where order taxes weren’t accounting for discounted shipping costs. ([#1007](https://github.com/craftcms/commerce/issues/1007))
- Fixed a bug where orders’ `datePaid` attributes weren’t getting set to `null` after a refund. ([#1026](https://github.com/craftcms/commerce/pull/1026))
- Fixed a bug where order status handles could get a validation error if another order status with the same handle had been soft-deleted. ([#1027](https://github.com/craftcms/commerce/pull/1027))
- Fixed a bug where soft-deleted order statuses weren’t showing up in the History tab on View Order pages.
- Fixed a bug where breadcrumbs weren’t displaying correctly in the “Shipping” and “Tax” sections.
- Fixed an error that could occur when clicking “Refresh Payment History” on a canceled or expired subscription. ([#871](https://github.com/craftcms/commerce/issues/871))
- Fixed a bug where gateways that were disabled via `config/commerce-gateways.php` were still visible on the front-end. ([#1054](https://github.com/craftcms/commerce/issues/1054))
- Fixed a bug where it was possible to submit a zero-value donation. ([#820](https://github.com/craftcms/commerce/issues/820))
- Fixed a bug where line items’ `dateCreated` would get reset each time the cart was saved.
- Fixed a bug where all states were shown on the Store Location page regardless of which country was selected. ([#942](https://github.com/craftcms/commerce/issues/942))
- Fixed a bug where expired subscriptions were being identified as trials. ([#723](https://github.com/craftcms/commerce/issues/723))
- Fixed a bug where users’ addresses could be copied to impersonated users’ address books. ([#903](https://github.com/craftcms/commerce/issues/903))

## 2.1.13 - 2019-09-09

### Changed
- The “Status Email Address” and “From Name” settings now accept environment variables.

### Fixed
- Fixed a error when requesting a PDF URL in headless mode. ([#1011](https://github.com/craftcms/commerce/pull/1011))
- Fixed a bug where the “Download PDF” button wouldn’t show in the View Order page. ([#962](https://github.com/craftcms/commerce/issues/962))
- Fixed a bug where the <kbd>Command</kbd>/<kbd>Ctrl</kbd> + <kbd>S</kbd> shortcut didn’t work in General Settings.
- Fixed a bug where <kbd>Command</kbd>/<kbd>Ctrl</kbd> + <kbd>S</kbd> shortcut didn’t work in Store Location settings.
- Fixed a bug where users were forced to choose a tax category for order taxable subjects. ([#538](https://github.com/craftcms/commerce/issues/538))
- Fixed a bug where variants’ statuses were getting overridden by their product’s status. ([#926](https://github.com/craftcms/commerce/issues/926))
- Fixed a bug where Control Panel payments were incorrectly using the order’s previous payment source. ([#891](https://github.com/craftcms/commerce/issues/891))
- Fixed a bug where products’ shipping and tax categories weren’t getting updated if their selected shipping/tax category was no longer available. ([#688](https://github.com/craftcms/commerce/issues/688))
- Fixed a PHP error that occurred when entering an order description format on a product type that was longer than 255 characters. ([#989](https://github.com/craftcms/commerce/issues/989))
- Fixed a bug where emails were displaying the wrong timestamp for new orders. ([#882](https://github.com/craftcms/commerce/issues/882))
- Fixed a bug where the Products index page was not sorting correctly. ([#987](https://github.com/craftcms/commerce/issues/987))
- Fixed an error that could occur on payment when using a custom shipping method if the `requireShippingMethodSelectionAtCheckout` config setting was enabled.

## 2.1.12.1 - 2019-08-23

### Fixed
- Fixed a PHP error that could occur at checkout. ([#973](https://github.com/craftcms/commerce/pull/973))

## 2.1.12 - 2019-08-22

### Changed
- `craft\commerce\elements\Order::getPdfUrl()` no longer pre-renders the order PDF before returning the URL, improving performance. ([#962](https://github.com/craftcms/commerce/issues/962))

### Fixed
- Fixed a bug where order revenue charts weren’t showing the correct currency. ([#792](https://github.com/craftcms/commerce/issues/792))
- Fixed a bug where decimals were being stripped in locales that use commas as separators ([#592](https://github.com/craftcms/commerce/issues/592))
- Fixed a bug where sites with a large number of variants might not update properly when updating to Craft Commerce 2. ([#964](https://github.com/craftcms/commerce/issues/964))
- Fixed a bug where the “Purchase Total” discount condition would only save whole numbers. ([#966](https://github.com/craftcms/commerce/pull/966))
- Fixed a bug where products showed a blank validation error message when their variants had errors. ([#546](https://github.com/craftcms/commerce/issues/546))
- Fixed a bug where emails would ignore the “From Name” setting. ([#939](https://github.com/craftcms/commerce/issues/939))
- Fixed a bug where order adjustments were not being returned during PDF rendering. ([#960](https://github.com/craftcms/commerce/issues/960))
- Fixed a bug where the `commerce/payments/pay` action did not return order errors. ([#601](https://github.com/craftcms/commerce/issues/601))
- Fixed a SQL error that occurred when updating an order status with a very long message. ([#629](https://github.com/craftcms/commerce/issues/629))
- Fixed a JavaScript error that occurred when displaying product edit HUDs. ([#418](https://github.com/craftcms/commerce/issues/418))
- Fixed a PHP error that occurred when saving a product from an editor HUD. ([#958](https://github.com/craftcms/commerce/issues/958))
- Fixed an bug where the `requireShippingMethodSelectionAtCheckout` setting was being ignored.
- Fixed a bug that caused the order revenue chart to display incorrect data. ([#518](https://github.com/craftcms/commerce/issues/518))

## 2.1.11 - 2019-08-09

### Added
- Added the `cp.commerce.discount.edit` template hook. ([#936](https://github.com/craftcms/commerce/pull/936))
- Added `craft\commerce\services\Carts::getHasSessionCartNumber()`.
- Added `craft\commerce\services\Carts::getMergedCart()`.
- Added `craft\commerce\services\Discounts::EVENT_AFTER_DELETE_DISCOUNT`. ([#936](https://github.com/craftcms/commerce/pull/936))
- Added `craft\commerce\services\Discounts::EVENT_AFTER_SAVE_DISCOUNT`. ([#936](https://github.com/craftcms/commerce/pull/936))
- Added `craft\commerce\services\Discounts::EVENT_BEFORE_SAVE_DISCOUNT`. ([#936](https://github.com/craftcms/commerce/pull/936))
- Added `craft\commerce\services\Reports::EVENT_BEFORE_GENERATE_EXPORT`. ([#949](https://github.com/craftcms/commerce/pull/949))

### Changed
- Improved the performance of Craft Commerce 2 migrations.
- Users’ carts are no longer merged together automatically. Instead cart merging can be manually triggered by passing a `mergeCarts` param to the `commerce/cart/get-cart` and `commerce/cart/update-cart` actions. ([#947](https://github.com/craftcms/commerce/issues/947))
- After a logged-in user completes an order, their most recent incomplete cart is now loaded as the current cart in session.
- Order file exports are now cached in `storage/runtime/commerce-order-exports/` instead of `storage/runtime/temp/commerce-order-exports/`.
- The example templates now include client side polling to detect if the cart has changed in another tab or session.
- The example templates show more information about the cart to help with debugging.

### Removed
- Removed the `mergeLastCartOnLogin` setting.

### Fixed
- Fixed a bug where `craft/commerce/elements/Order::EVENT_BEFORE_ADD_LINE_ITEM` events had `$isNew` set incorrectly. ([#851](https://github.com/craftcms/commerce/pull/851))
- Fixed a bug where non-shippable purchasables were getting included in shipping price calculations.
- Fixed an error that occurred when clearing order caches.
- Fixed a bug where the `project-config/rebuild` command would remove the order field layout. ([#948](https://github.com/craftcms/commerce/issues/948))

### Security
- Fixed a data disclosure vulnerability.

## 2.1.10 - 2019-07-12

### Fixed
- Fixed a bug where all payments from the control panel were rejected. ([#928](https://github.com/craftcms/commerce/issues/928))

## 2.1.9 - 2019-07-10

### Security
- Fixed a data disclosure vulnerability.

## 2.1.8 - 2019-07-08

### Added
- Added the `resave/products` command (requires Craft 3.2).

### Changed
- Orders now include the full customer name as search keywords. ([#892](https://github.com/craftcms/commerce/issues/892))
- CSRF protection is now disabled for the `commerce/pay/complete-payment` controller action. ([#900](https://github.com/craftcms/commerce/issues/900))
- Leading and trailing whitespace is now trimmed from coupon codes. ([#894](https://github.com/craftcms/commerce/issues/894))

### Fixed
- Fixed a bug where the `lineItems` array wasn’t getting indexed correctly when calling `toArray()` on an order.
- Fixed a PHP error that occurred when `commerce/subscriptions/*` actions had validation errors. ([#918](https://github.com/craftcms/commerce/issues/918))
- Fixed a PHP error that occurred when retrieving line items with no option data. ([#897](https://github.com/craftcms/commerce/issues/897))
- Fixed a bug where shipping and billing addresses weren’t being set correctly when saving an order. ([#922](https://github.com/craftcms/commerce/issues/922))
- Fixed a bug where it was possible to pay with a disabled gateway. ([#912](https://github.com/craftcms/commerce/issues/912))
- Fixed a bug where Edit Subscription pages weren’t showing custom tabs. ([#884](https://github.com/craftcms/commerce/issues/884))
- Fixed a bug where an empty cart was created unnecessarily when a user logged in. ([#906](https://github.com/craftcms/commerce/issues/906))
- Fixed a bug where `craft\commerce\services\Plans::getAllEnabledPlans()` was returning archived subscription plans. ([#916](https://github.com/craftcms/commerce/issues/916))

## 2.1.7 - 2019-06-11

### Fixed
- Fixed a SQL error that would occur when upgrading Craft Commerce. ([#829](https://github.com/craftcms/commerce/issues/829))
- Fixed an bug that could stop more that one sale being applied to a purchasable. ([#839](https://github.com/craftcms/commerce/issues/839))
- Fixed a SQL error that could occur when saving a line item with an emoji in it.([#886](https://github.com/craftcms/commerce/issues/886))
- Fixed an error that could occur on the order index page when viewing carts with certain columns enabled. ([#876](https://github.com/craftcms/commerce/issues/876))
- Fixed a bug on the order index page where carts without transactions would show up under the “Attempted Payments” source. ([#880](https://github.com/craftcms/commerce/issues/880))

## 2.1.6.1 - 2019-05-14

### Added
- Added the `mergeLastCartOnLogin` config setting.

## 2.1.6 - 2019-05-14

### Added
- Added `craft\commerce\elements\db\VariantQuery::minQty()` and `maxQty()`. ([#827](https://github.com/craftcms/commerce/pull/827))

### Changed
- Line item options are no longer forced to be sorted alphabetically by key.

### Fixed
- Fixed a bug where product and variant snapshots were missing data. ([#846](https://github.com/craftcms/commerce/issues/846))
- Fixed an SQL error that occurred when saving a SKU that was too long. ([#853](https://github.com/craftcms/commerce/issues/853))
- Fixed an SQL error that could occur when attempting to update a soft-deleted cart. ([#854](https://github.com/craftcms/commerce/issues/854))
- Fixed an SQL error that could occur when attempting to add a line item to a completed order. ([#860](https://github.com/craftcms/commerce/issues/860))
- Fixed a bug where line item quantity validators weren’t checking for updated quantities. ([#855](https://github.com/craftcms/commerce/pull/855))
- Fixed a bug where it wasn’t possible to query for unpaid orders. ([#858](https://github.com/craftcms/commerce/pull/858))
- Fixed a JavaScript error that could occur on the Order index page. ([#862](https://github.com/craftcms/commerce/pull/862))
- Fixed a bug where the “Create discount…” product action wasn’t pre-populating discounts’ variant conditions.
- Fixed a bug that could prevent a purchasable from being added to the cart when using multi-add.

## 2.1.5.2 - 2019-05-08

## Fixed
- Fixed a missing import. ([#845](https://github.com/craftcms/commerce/issues/845))
- Fixed an error that could occur when a customer logged in.
- Fixed an error that occurred when saving a sale. ([#837](https://github.com/craftcms/commerce/issues/837))

## 2.1.5.1 - 2019-05-07

### Fixed
- Fixed a missing import. ([#843](https://github.com/craftcms/commerce/issues/843))

## 2.1.5 - 2019-05-07

### Added
- Added `craft\commerce\helpers\Order::mergeDuplicateLineItems()`.
- Added `craft\commerce\helpers\Order::mergeOrders()`.

### Changed
- Customers’ previous cart items are now merged into the active cart on login.

### Fixed
- Fixed a bug where Craft Commerce would create a subscription even if the card was declined.
- Fixed an error that could occur when creating a subscription using the Dummy gateway.

## 2.1.4 - 2019-04-29

### Added
- Added `craft\commerce\base\SubscriptionResponseInterface::isInactive()`.

### Changed
- Improved performance of the Orders index page. ([#828](https://github.com/craftcms/commerce/issues/828))
- `commerce/cart/*` action JSON responses now list cart errors under an `errors` key.
- Craft Commerce now correctly typecasts all boolean and integer values saved to the project config.

### Fixed
- Fixed a SQL error that occurred when duplicate line items were added the cart. ([#506](https://github.com/craftcms/commerce/issues/506))
- Fixed a PHP error on the View Order page when viewing inactive carts. ([#826](https://github.com/craftcms/commerce/issues/826))
- Fixed a deprecation warning. ([#825](https://github.com/craftcms/commerce/issues/825))
- Fixed a bug where the wrong variant could be set as the default when saving a product. ([#830](https://github.com/craftcms/commerce/issues/830))
- Fixed a bug that prevented plugins and modules from adding custom index table attributes. ([#832](https://github.com/craftcms/commerce/pull/832))

## 2.1.3.1 - 2019-04-10

### Fixed
- Fixed a bug where `project.yaml` changes weren’t always getting picked up.

## 2.1.3 - 2019-04-03

### Added
- Added support for user registration on checkout. ([#472](https://github.com/craftcms/commerce/issues/472))
- Added “Capture Payment” and “Refund Payment” user permissions. ([#788](https://github.com/craftcms/commerce/pull/788))
- Added support for the `project-config/rebuild` command.
- Added the `validateBusinessTaxIdAsVatId` setting, which can be set to `true` from `config/commerce.php`.
- Added `craft\commerce\services\Addresses::EVENT_AFTER_DELETE_ADDRESS`. ([#810](https://github.com/craftcms/commerce/pull/810))

### Changed
- Craft Commerce now requires Craft CMS 3.1.20 or later.
- An `order` variable is now available to payment forms when a payment is made from the Control Panel.
- Ajax requests to `commerce/cart/get-cart` now include the price of available shipping methods in the response.

### Fixed
- Fixed a bug where an order could be listed multiple times under “Attempted Payments” on order pages. ([#602](https://github.com/craftcms/commerce/issues/602))
- Fixed a bug where product sources did not fully support using UIDs. ([#781](https://github.com/craftcms/commerce/issues/781))
- Fixed a bug where non-admin users could get a 403 error when attempting to edit subscriptions. ([#722](https://github.com/craftcms/commerce/issues/722))
- Fixed a bug where products’ `defaultVariantId` was not getting set on the first save. ([#796](https://github.com/craftcms/commerce/issues/796))
- Fixed a PHP error when querying for products with the `hasSales` param.
- Fixed a bug where product metadata wasn’t available to templates on Live Preview requests.
- Fixed a bug where the wrong Craft Commerce subnav item could appear selected in the Control Panel.
- Fixed a bug where taxes could be incorrectly calculated if included taxes had been removed from the price.
- Fixed a bug where additional discounts could be incorrectly applied to an order if multiple products had been added to the cart at the same time. ([#797](https://github.com/craftcms/commerce/issues/797))
- Fixed a bug where products’ Post Dates could be incorrect on first save. ([#774](https://github.com/craftcms/commerce/issues/774))
- Fixed a bug where emails weren’t getting sent when the “Status Email Address” setting was set. ([#806](https://github.com/craftcms/commerce/issues/806))
- Fixed a bug where order status email changes in `project.yaml` could be ignored. ([#802](https://github.com/craftcms/commerce/pull/802))
- Fixed a PHP error that occurred when submitting a `paymentCurrency` parameter on a `commerce/payments/pay` request. ([#809](https://github.com/craftcms/commerce/pull/809))

## 2.1.2 - 2019-03-12

### Added
- Added a “Minimum Total Price Strategy” setting that allows the minimum order price be negative (default), at least zero, or at least the shipping cost. ([#651](https://github.com/craftcms/commerce/issues/651))
- Added `craft\commerce\elements\Order::getTotal()` to get the price of the order before any pricing strategies.
- Added `craft\commerce\base\SubscriptionGatewayInterface::refreshPaymentHistory()` method that should be used to refresh all payments on a subscription.
- Added `craft\commerce\base\SubscriptionGateway::refreshPaymentHistory()` method to fulfill the interface requirements.

### Changed
- The `commerce-manageSubscriptions` permission is now required (instead of admin permissions) to manage another user’s subscriptions. ([#722](https://github.com/craftcms/commerce/issues/722))

## 2.1.1.1 - 2019-03-01

### Fixed
- Fixed a PHP error raised when a discount adjustment was applied to the cart.

## 2.1.1 - 2019-03-11

### Changed
- Improved performance when listing products with sales that have many category conditions. ([#758](https://github.com/craftcms/commerce/issues/758))
- Purchasable types are now responsible to ensure SKU uniqueness when they are restored from being soft-deleted.

### Fixed
- Fixed a bug where orders could receive free shipping on some line items when an expired coupon code had been entered. ([#777](https://github.com/craftcms/commerce/issues/777))
- Fixed a bug where variants weren’t enforcing required field validation. ([#761](https://github.com/craftcms/commerce/issues/761))
- Fixed a bug where the sort order wasn’t getting saved correctly for new order statuses.
- Fixed the breadcrumb navigation on Store Settings pages. ([#769](https://github.com/craftcms/commerce/issues/769))
- Fixed an error that occurred when viewing an order for a soft-deleted user. ([#771](https://github.com/craftcms/commerce/issues/771))
- Fixed an error that could occur when saving a new gateway.
- Fixed a SQL error that occurred when saving a purchasable with the same SKU as a soft-deleted purchasable. ([#718](https://github.com/craftcms/commerce/issues/718))

## 2.1.0.2 - 2019-02-25

### Fixed
- Fixed more template loading errors on Craft Commerce settings pages. ([#751](https://github.com/craftcms/commerce/issues/751))

## 2.1.0.1 - 2019-02-25

### Fixed
- Fixed some template loading errors on Craft Commerce settings pages. ([#751](https://github.com/craftcms/commerce/issues/751))

## 2.1.0 - 2019-02-25

### Added
- Added a new Donation built-in purchasable type. ([#201](https://github.com/craftcms/commerce/issues/201))
- Added a new “Manage store settings” user permission, which determines whether the current user is allowed to manage store settings.
- Added `craft\commerce\elements\Order::EVENT_BEFORE_ADD_LINE_ITEM`.
- Added `craft\commerce\base\PurchasableInterface::getIsTaxable()`.
- Added `craft\commerce\base\PurchasableInterface::getIsShippable()`.
- Added `craft\commerce\models\Discount::getHasFreeShippingForMatchingItems()`.

### Changed
- Discounts can now apply free shipping on the whole order. ([#745](https://github.com/craftcms/commerce/issues/745))
- The “Settings” section has been split into “System Settings”, “Store Settings”, “Shipping”, and “Tax” sections.
- The Orders index page now shows total order counts.
- The `commerce/payments/pay` action JSON response now include the order data. ([#715](https://github.com/craftcms/commerce/issues/715))
- The `craft\commerce\elements\Order::EVENT_AFTER_ORDER_PAID` event is now fired after the `craft\commerce\elements\Order::EVENT_AFTER_COMPLETE_ORDER` event. ([#670](https://github.com/craftcms/commerce/issues/670))

### Deprecated
- `craft\commerce\models\Discount::$freeShipping` is deprecated. `getHasFreeShippingForMatchingItems()` should be used instead.

### Fixed
- Fixed an bug where multiple shipping discounts could result in a negative shipping cost.
- Fixed a validation error that occurred when attempting to apply a coupon with a per-email limit, if the cart didn’t have a customer email assigned to it yet.
- `commerce/cart/*` actions’ JSON responses now encode all boolean attributes correctly.
- `commerce/customer-addresses/*` actions’ JSON responses now include an `errors` array if there were any issues with the request.
- Fixed a bug where the order field layout could be lost when upgrading from Craft Commerce 1 to 2. ([#668](https://github.com/craftcms/commerce/issues/668))
- Fixed a bug where line item update requests could result in line items being removed if the `qty` parameter was missing.
- Fixed a bug where coupon codes weren’t being removed from carts when no longer valid. ([#711](https://github.com/craftcms/commerce/issues/711))
- Fixed a bug that could prevent a payment gateway from being modified. ([#656](https://github.com/craftcms/commerce/issues/656))
- Fixed a bug that prevented shipping and tax settings from being modified when the `allowAdminChanges` config setting was set to `false`.
- Fixed a PHP error that occurred when saving a product that was marked as disabled. ([#683](https://github.com/craftcms/commerce/pull/683))
- Fixed a PHP error that occurred when trying to access a soft-deleted cart from the front-end. ([#700](https://github.com/craftcms/commerce/issues/700))

## 2.0.4 - 2019-02-04

### Fixed
- Fixed a PHP error when recalculating tax.

### Added
- Added additional useful information when logging email rendering errors. ([#669](https://github.com/craftcms/commerce/pull/669))

## 2.0.3 - 2019-02-02

### Added
- Added the “Tax is included in price” tax setting for Craft Commerce Lite. ([#654](https://github.com/craftcms/commerce/issues/654))

### Changed
- Soft-deleted products are now restorable.
- Craft Commerce project config settings are now removed when Craft Commerce is uninstalled.

### Fixed
- Fixed an error that occurred when upgrading to Craft Commerce 2 with a database that had missing constraints on the `commerce_orderhistories` table.
- Fixed a bug where sale conditions could be lost when upgrading to Craft Commerce 2. ([#626](https://github.com/craftcms/commerce/issues/626))
- Fixed a PHP error that occurred when saving a product type. ([#645](https://github.com/craftcms/commerce/issues/645))
- Fixed a bug that prevented products from being deleted. ([#650](https://github.com/craftcms/commerce/issues/650))
- Fixed a PHP error that occurred when deleting the cart’s line item on Craft Commerce Lite. ([#639](https://github.com/craftcms/commerce/pull/639))
- Fixed a bug where Craft Commerce’s general settings weren’t saving. ([#655](https://github.com/craftcms/commerce/issues/655))
- Fixed a missing import. ([#643](https://github.com/craftcms/commerce/issues/643))
- Fixed a bug that caused an incorrect tax rate calculation when included taxes had been removed from the price.
- Fixed a SQL error that occurred when saving a tax rate without a tax zone selected. ([#667](https://github.com/craftcms/commerce/issues/667))
- Fixed an error that occurred when refunding a transaction with a localized currency format. ([#659](https://github.com/craftcms/commerce/issues/659))
- Fixed a SQL error that could occur when saving an invalid discount. ([#673](https://github.com/craftcms/commerce/issues/673))
- Fixed a bug where it wans’t posible to add non-numeric characters to expiry input in the default credit card form. ([#636](https://github.com/craftcms/commerce/issues/636))

## 2.0.2 - 2019-01-23

### Added
- Added the new Craft Commerce Lite example templates folder `templates/buy`, this is in addition to the existing Craft Commerce Pro example templates folder `templates/shop`.

### Fixed
- Fixed a PHP error raised when extending the `craft\commerce\base\ShippingMethod` class. ([#634](https://github.com/craftcms/commerce/issues/634))
- Fixed a PHP error that occurred when viewing an order that used a since-deleted shipping method.

## 2.0.1 - 2019-01-17

### Changed
- Renamed the shipping rule condition from “Mimimum order price” to “Minimum order value” which clarifies the condition is based on item value before discounts and tax.
- Renamed the shipping rule condition from “Maximum order price” to “Maximum order value” which clarifies the condition is based on item value before discounts and tax.

### Fixed
- Fixed an issue where the “Total Paid”, “Total Price”, and “Total Shipping Cost” Order index page columns were showing incorrect values. ([#632](https://github.com/craftcms/commerce/issues/632))
- Fixed an issue where custom field validation errors did not show up on the View Order page. ([#580](https://github.com/craftcms/commerce/issues/580))

## 2.0.0 - 2019-01-15

### Added
- Craft Craft Commerce has been completely rewritten for Craft CMS 3.
- Emails, gateways, order fields, order statuses, product types, and subscription fields are now stored in the project config.
- Added support for Craft 3.1 project config support.
- Gateways can now provide recurring subscription payments. ([#257](https://github.com/craftcms/commerce/issues/257))
- Added the Store Location setting.
- Customers can now save their credit cards or payment sources stored as tokens in Craft Commerce so customers don’t need to enter their card number on subsequent checkouts. ([#21](https://github.com/craftcms/commerce/issues/21))
- Any custom purchasable can now have sales and discounts applied to them.
- Sales and discounts can now be set on categories of products or purchasables.
- Customers can now set their primary default shipping and billing addresses in their address book.
- It’s now possible to export orders as CSV, ODS, XSL, and XLSX, from the Orders index page. ([#222](https://github.com/craftcms/commerce/issues/222))
- Orders can now have custom-formatted, sequential reference numbers. ([#184](https://github.com/craftcms/commerce/issues/184))
- The Orders index page now has an “Attempted Payments” source that shows incomplete carts that had a payment processing issue.
- Variant indexes can now have a “Product” column.
- Order indexes can now have “Total Tax” and “Total Included Tax” columns.
- The cart now defaults to the first cheapest available shipping method if no shipping method is set, or the previously-selected method is not available.
- Products now have an “Available for purchase” checkbox, making it possible to have a live product that isn’t available for purchase yet. ([#345](https://github.com/craftcms/commerce/issues/345))
- Added the ability to place a note on a refund transaction.
- Added a “Copy reference tag” Product element action.
- Added additional ways for sales promotions to affect the price of matching products.
- All credit card gateways are now provided as separate plugins.
- A custom PDF can now be attached to any order status email.
- Multiple purchasables can now be added to the cart in the same request. ([#238](https://github.com/craftcms/commerce/issues/238))
- Multiple line items can now be updated in the same request. ([#357](https://github.com/craftcms/commerce/issues/357))
- The `commerce/cart/update-cart` action will now remove items from the cart if a quantity of zero is submitted.
- `commerce/cart/*` actions’ JSON responses now include any address errors.
- The cart can now be retrieved as JSON with the `commerce/cart/get-cart` action.
- Added the `craft.variants()` Twig function, which returns a new variant query.
- Added the `craft.subscriptions()` Twig function, which returns a new subscription query.
- Product queries now have an `availableForPurchase` param.
- Variant queries now have a `price` param.
- Variant queries now have a `hasSales` param.
- Order queries now have a `hasTransactions` param.
- Added `cract\commerce\services\ProductTypes::getProductTypesByShippingCategoryId()`.
- Added `cract\commerce\services\ProductTypes::getProductTypesByTaxCategoryId()`.
- Added `craft\commerce\adjustments\Discount::EVENT_AFTER_DISCOUNT_ADJUSTMENTS_CREATED`.
- Added `craft\commerce\base\ShippingMethod`.
- Added `craft\commerce\elements\Order::$paidStatus`.
- Added `craft\commerce\elements\Order::EVENT_AFTER_ADD_LINE_ITEM`.
- Added `craft\commerce\elements\Order::EVENT_AFTER_COMPLETE_ORDER`.
- Added `craft\commerce\elements\Order::EVENT_AFTER_ORDER_PAID`.
- Added `craft\commerce\elements\Order::EVENT_BEFORE_COMPLETE_ORDER`.
- Added `craft\commerce\elements\Order::getAdjustmentsTotalByType()`.
- Added `craft\commerce\elements\Variant::EVENT_AFTER_CAPTURE_PRODUCT_SNAPSHOT`.
- Added `craft\commerce\elements\Variant::EVENT_BEFORE_CAPTURE_PRODUCT_SNAPSHOT`.
- Added `craft\commerce\elements\Variant::EVENT_BEFORE_CAPTURE_VARIANT_SNAPSHOT`.
- Added `craft\commerce\elements\Variant::EVENT_BEFORE_CAPTURE_VARIANT_SNAPSHOT`.
- Added `craft\commerce\models\Customer::getPrimaryBillingAddress()`.
- Added `craft\commerce\models\Customer::getPrimaryShippingAddress()`.
- Added `craft\commerce\models\LineItem::getAdjustmentsTotalByType()`.
- Added `craft\commerce\services\Addresses::EVENT_AFTER_SAVE_ADDREESS`.
- Added `craft\commerce\services\Addresses::EVENT_BEFORE_SAVE_ADDREESS`.
- Added `craft\commerce\services\Discounts::EVENT_BEFORE_MATCH_LINE_ITEM`.
- Added `craft\commerce\services\Emails::EVENT_AFTER_SAVE_EMAIL`.
- Added `craft\commerce\services\Emails::EVENT_AFTER_SAVE_EMAIL`.
- Added `craft\commerce\services\Emails::EVENT_AFTER_SEND_EMAIL`.
- Added `craft\commerce\services\Emails::EVENT_BEFORE_DELETE_EMAIL`.
- Added `craft\commerce\services\Emails::EVENT_BEFORE_SAVE_EMAIL`.
- Added `craft\commerce\services\Emails::EVENT_BEFORE_SEND_EMAIL`.
- Added `craft\commerce\services\Gateways::EVENT_REGISTER_GATEWAY_TYPES`.
- Added `craft\commerce\services\LineItems::EVENT_AFTER_SAVE_LINE_ITEM`.
- Added `craft\commerce\services\LineItems::EVENT_BEFORE_POPULATE_LINE_ITEM`.
- Added `craft\commerce\services\LineItems::EVENT_BEFORE_SAVE_LINE_ITEM`.
- Added `craft\commerce\services\LineItems::EVENT_CREATE_LINE_ITEM`.
- Added `craft\commerce\services\OrderAdjustments::EVENT_REGISTER_ORDER_ADJUSTERS`.
- Added `craft\commerce\services\OrderHistories::EVENT_ORDER_STATUS_CHANGE`.
- Added `craft\commerce\services\OrderStatuses::archiveOrderStatusById()`.
- Added `craft\commerce\services\Payments::EVENT_AFTER_CAPTURE_TRANSACTION`.
- Added `craft\commerce\services\Payments::EVENT_AFTER_CAPTURE_TRANSACTION`.
- Added `craft\commerce\services\Payments::EVENT_AFTER_PROCESS_PAYMENT`.
- Added `craft\commerce\services\Payments::EVENT_BEFORE_CAPTURE_TRANSACTION`.
- Added `craft\commerce\services\Payments::EVENT_BEFORE_PROCESS_PAYMENT`.
- Added `craft\commerce\services\Payments::EVENT_BEFORE_REFUND_TRANSACTION`.
- Added `craft\commerce\services\PaymentSources::EVENT_AFTER_SAVE_PAYMENT_SOURCE`.
- Added `craft\commerce\services\PaymentSources::EVENT_BEFORE_SAVE_PAYMENT_SOURCE`.
- Added `craft\commerce\services\PaymentSources::EVENT_DELETE_PAYMENT_SOURCE`.
- Added `craft\commerce\services\PaymentSources`.
- Added `craft\commerce\services\Plans::EVENT_AFTER_SAVE_PLAN`.
- Added `craft\commerce\services\Plans::EVENT_ARCHIVE_PLAN`.
- Added `craft\commerce\services\Plans::EVENT_BEFORE_SAVE_PLAN`.
- Added `craft\commerce\services\Plans`.
- Added `craft\commerce\services\Purchasables::EVENT_REGISTER_PURCHASABLE_ELEMENT_TYPES`.
- Added `craft\commerce\services\Sales::EVENT_BEFORE_MATCH_PURCHASABLE_SALE`.
- Added `craft\commerce\services\ShippingMethods::EVENT_REGISTER_AVAILABLE_SHIPPING_METHODS`.
- Added `craft\commerce\services\Subscriptions::EVENT_AFTER_CANCEL_SUBSCRIPTION`.
- Added `craft\commerce\services\Subscriptions::EVENT_AFTER_CREATE_SUBSCRIPTION`.
- Added `craft\commerce\services\Subscriptions::EVENT_AFTER_REACTIVATE_SUBSCRIPTION`.
- Added `craft\commerce\services\Subscriptions::EVENT_AFTER_SWITCH_SUBSCRIPTION`.
- Added `craft\commerce\services\Subscriptions::EVENT_BEFORE_CANCEL_SUBSCRIPTION`.
- Added `craft\commerce\services\Subscriptions::EVENT_BEFORE_CREATE_SUBSCRIPTION`.
- Added `craft\commerce\services\Subscriptions::EVENT_BEFORE_REACTIVATE_SUBSCRIPTION`.
- Added `craft\commerce\services\Subscriptions::EVENT_BEFORE_SWITCH_SUBSCRIPTION`.
- Added `craft\commerce\services\Subscriptions::EVENT_BEFORE_UPDATE_SUBSCRIPTION`.
- Added `craft\commerce\services\Subscriptions::EVENT_EXPIRE_SUBSCRIPTION`.
- Added `craft\commerce\services\Subscriptions::EVENT_RECEIVE_SUBSCRIPTION_PAYMENT`.
- Added `craft\commerce\services\Subscriptions`.
- Added `craft\commerce\services\TaxCategories::getAllTaxCategoriesAsList()`.
- Added `craft\commerce\services\Transactions::EVENT_AFTER_SAVE_TRANSACTION`.

### Changed
- Payment Methods are now called “Gateways”.
- Order statuses are now archived instead of deleted.
- Product types can no longer select applicable shipping categories. Instead, shipping categories select applicable product types.
- Product types can no longer select applicable tax categories. Instead, tax categories select applicable product types.
- Order status messages can now be longer than 255 characters. ([#465](https://github.com/craftcms/commerce/issues/465)
- Product and variant custom field data is no longer included in the line item snapshot by default for performance reasons. Use the new snapshot events to manually snapshot custom field data.
- Variant titles are now prefixed by their products’ titles.
- Last addresses used by customers are no longer stored. Instead, customers have primary shipping and billing addresses.
- The `paymentMethodSettings` config setting was renamed to `gatewaySettings`, and it now uses handles to reference gateways instead of IDs.
- The `sendCartInfoToGateways` was renamed to `sendCartInfo,` and is a per-gateway setting.
- The payment method overrides in `config/commerce.php` have been moved to `config/commerce-gateway.php`.
- The `craft.commerce.availableShippingMethods` Twig variable has been replaced with `craft.commerce.carts.cart.availableShippingMethods`.
- The `craft.commerce.cart` Twig variable has been replaced with `craft.commerce.carts.cart`.
- The `craft.commerce.countries` Twig variable has been replaced with `craft.commerce.countries.allCountries`.
- The `craft.commerce.countriesList` Twig variable has been replaced with `craft.commerce.countries.allCountriesAsList`.
- The `craft.commerce.currencies` Twig variable has been replaced with `craft.commerce.currencies.allCurrencies`.
- The `craft.commerce.customer` Twig variable has been replaced with `craft.commerce.customers.customer`.
- The `craft.commerce.discountByCode` Twig variable has been replaced with `craft.commerce.discounts.discountByCode`.
- The `craft.commerce.discounts` Twig variable has been replaced with `craft.commerce.discounts.allDiscounts`.
- The `craft.commerce.orders` Twig variable has been replaced with `craft.orders()`.
- The `craft.commerce.orderStatuses` Twig variable has been replaced with `craft.commerce.orderStatuses.allOrderStatuses`.
- The `craft.commerce.paymentCurrencies` Twig variable has been replaced with `craft.commerce.paymentCurrencies.allPaymentCurrencies`.
- The `craft.commerce.paymentMethods` Twig variable has been replaced with `craft.commerce.gateways.allCustomerEnabledGateways`.
- The `craft.commerce.primaryPaymentCurrency` Twig variable has been replaced with `craft.commerce.paymentCurrencies.primaryPaymentCurrency`.
- The `craft.commerce.products` Twig variable has been replaced with `craft.products()`.
- The `craft.commerce.productTypes` Twig variable has been replaced with `craft.commerce.productTypes.allProductTypes`.
- The `craft.commerce.sales` Twig variable has been replaced with `craft.commerce.sales.allSales`.
- The `craft.commerce.shippingCategories` Twig variable has been replaced with `craft.commerce.shippingCategories.allShippingCategories`.
- The `craft.commerce.shippingMethods` Twig variable has been replaced with `craft.commerce.shippingMethods.allShippingMethods`.
- The `craft.commerce.shippingZones` Twig variable has been replaced with `craft.commerce.shippingZones.allShippingZones`.
- The `craft.commerce.states` Twig variable has been replaced with `craft.commerce.states.allStates`.
- The `craft.commerce.statesArray` Twig variable has been replaced with `craft.commerce.states.allStatesAsList`.
- The `craft.commerce.taxCategories` Twig variable has been replaced with `craft.commerce.taxCategories.allTaxCategories`.
- The `craft.commerce.taxRates` Twig variable has been replaced with `craft.commerce.taxRates.allTaxRates`.
- The `craft.commerce.taxZones` Twig variable has been replaced with `craft.commerce.taxZones.allTaxZones`.
- The `craft.commerce.variants` Twig variable has been replaced with `craft.variants()`.
- `Customer::$lastUsedBillingAddress` has been replaced with `$primaryBillingAddress`.
- `Customer::$lastUsedShippingAddress` has been replaced with `$primaryShippingAddres`.
- `OrderAdjustment::$optionsJson` was renamed to `$sourceSnapshot`.
- `Variant::getSalesApplied()` was renamed to `getSales()`.
- `Variant::setSalesApplied()` was renamed to `setSales()`.
- The Shipping Rule interface now expects a shipping category ID passed to each rate method.
- Any custom shipping method classes should now extend `craft\commerce\base\ShippingMethod`.
- All hooks have been replaced by events.
- Replaced `customer.lastUsedShippingAddress` and `customer.lastUsedBillingAddress` with `customer.primaryBillingAddress` and `customer.primaryShippingAddress`.
- Vat ID validation is now powered by the “vat.php” library.

### Removed
- Removed the `cartCookieDuration` config setting. All carts are now related to craft php session and not their own cookie.
- Removed the `requireEmailForAnonymousPayments` config setting, as completed order now always require the correct email address to make anonymous payments on orders.
- Removed `baseShipping`, `baseDiscount`, `baseTax`, `baseTaxIncluded` attributes from the order model. Orders now have order-level adjustments.
- Removed `shipping`, `discount`, `tax`, `taxIncluded` attributes from the line item model. Line items now have line item level adjustments.
- Removed `PurchasableInterface::validateLineItem()`. `getLineItemRules()` should be used instead.
- Removed the `deleteOrderStatusById()` method on the `OrderStatuses` service.
- Removed the `OrderSettings` model, record, and service.
- Removed the `getCountryByAttributes()` method from the `Countries` service.
- Removed the `getStatesByAttributes()` method from the `States` service.
- Removed the `getLastUsedBillingAddress()` and `getLatUsedShippingAddress()` methods from `Customer` models.

### Fixed
- Fixed a bug where a product’s `getCpEditUrl()` method could omit the site handle on multi-site installs. ([craftcms/cms#3089](https://github.com/craftcms/cms/issues/3089))
- Fixed a bug where handles and names for archived gateways were not freed up for re-use. ([#485](https://github.com/craftcms/commerce/issues/485))

## 1.2.1368 - 2018-11-30

### Changed
- Updated the Payflow Omnipay driver to 2.3.1
- Updated the Securepay Omnipay driver to 2.2.0
- Updated the Authorize.net Omnipay driver to 2.5.1
- Updated the Payment Express Omnipay driver to 2.2.1
- Updated the Eway Omnipay driver to 2.2.2
- Updated the Payfast Omnipay driver to 2.2

## 1.2.1366 - 2018-11-28

### Fixed
- Fixed a bug where it was possible to create duplicate order history change records.
- Fixed a bug where offsite gateways wouldn’t redirect back and complete the transaction correctly for Control Panel payments.

## 1.2.1365 - 2018-10-23

### Fixed
- Fix a bug where it wasn’t possible to set the billing address based off an existing shipping address.

### Fixed
- Fixed a Javascript error when viewing a customer field on the Edit User page.

## 1.2.1364 - 2018-08-23

### Fixed
- Fixed a PHP error that would occur when saving a User.

## 1.2.1363 - 2018-08-23

### Added
- Added the `resaveAllCustomerOrdersOnCustomerSave` config setting.

### Fixed
- Fixed a bug where the Date Paid column on the Orders index page could show incorrect values.

### Security
- Fixed a bug where it was possible to access purchase receipts when it shouldn’t have been.

## 1.2.1362 - 2018-05-10

### Changed
- Craft Commerce will now enforce boolean types for settings that a gateway expects to be boolean.

### Fixed
- Fixed an SSL error that could when communicating with the Authorize.net payment gateway.

## 1.2.1360 - 2018-03-23

### Added
- The order index page now includes the time when displaying order dates.

### Changed
- Line item modals on View Order pages now include the line item total.
- Added Craft 2.6.3013 compatibility.

## 1.2.1359 - 2018-03-08

### Fixed
- Fixed an error where variants would indicate they had zero stock at checkout when they had been marked as having unlimited stock.

## 1.2.1358 - 2018-03-07

### Fixed
- Fixed a PHP error that would occur when using an order element criteria model.

## 1.2.1356 - 2018-03-07

### Added
- Added the `shippingMethod` order criteria param.

### Changed
- Order recalculation now occurs after the `orders.onBeforeSaveOrder` event.

### Fixed
- Fixed a bug where a blank order could be placed if the cart’s cookie was deleted while the customer was on the payment page.
- Fixed a bug where a cart could be completed despite a lack of available stock, in some cases.
- Fixed a bug where the “Capture” transaction button on View Order pages was still shown after a capture was completed.

## 1.2.1354 - 2018-02-06

### Added
- Craft Commerce now adds `Craft Commerce` to the `X-Powered-By` header on requests, unless disabled by the [sendPoweredByHeader](https://craftcms.com/docs/config-settings#sendPoweredByHeader) config setting.

### Changed
- Updated the Authorize.net driver to 2.5.1
- Updated the Worldpay Omnipay driver to 2.2.2
- Updated the PayPal Omnipay driver to 2.6.4
- Updated the Payflow Omnipay driver to 2.3
- Updated the Dompdf Package to 0.8.2

### Fixed
- Fixed an error that occurred when generating an order PDF.
- Fixed a PHP error that could occur if you edited a non-primary currency’s settings.

## 1.2.1353 - 2018-01-18

### Added
- Added the `requireShippingMethodSelectionAtCheckout` config setting.
- Added new user permissions to manage shipping and tax settings without needing to be an admin.

### Fixed
- Fixed an error that occurred when creating or editing a discount.
- Fixed an error that occurred when generating an order PDF.

## 1.2.1352 - 2018-01-16

### Added
- Added the ability to update the email address of a guest order from the Control Panel.
- Added the `commerce_defaultCartShippingAddress` and `commerce_defaultCartBillingAddress` plugin hooks.

## 1.2.1351 - 2017-10-31

### Added
- Added the `defaultSku` product criteria param.
- Added stock information to the Product index page.

### Fixed
- Fixed a bug where stock validation was off by one when different line item options were set for the same purchasable.
- Fixed a bug where custom adjusters supplied by plugins where not being sorted by priority before getting applied to the order.
- Fixed a bug where the `commerce/cart/updateCart` action was not returning the correct validation errors when an invalid shipping address was submitted along with the `sameAddress` param.

## 1.2.1350 - 2017-10-05

### Changed
- Order adjustments are now displayed in the order they were applied, rather than alphabetically.

### Fixed
- Fixed a bug where emails weren’t getting sent to customers.

## 1.2.1349 - 2017-09-29

### Added
- Added the `cp.commerce.product.edit.right-pane` template hook, enabling plugins to modify the right pane on Edit Product pages.
- Added the `pdfAllowRemoteImages` config setting, which can be set to `true` to allow external images to be loaded in PDF templates.

### Changed
- `Commerce_OrderModel::getEmail()` now always returns the associated user account’s email, if there is one.
- The error data returned for `commerce/customerAddresses/save` Ajax requests now include field handles as the error keys.
- `Commerce_CustomerModel::getEmail()` has now been deprecated. It will only return the email address of the associated user account’s email if there was one. Use `order.email` to get the email address of the order within templates.
- Updated the Dompdf package to 0.8.1.
- Updated the PayFast Omnipay driver to 2.1.3.

### Fixed
- Fixed an issue in the example templates where the “Use same address for billing” checkbox would remain checked when different addresses were previously selected.
- Fixed a tax calculation error that occurred when included tax was removed from a product’s price and subsequent additional taxes did not take the removed values into account.

## 1.2.1346 - 2017-07-24

### Added
- Added the `autoSetNewCartAddresses` config setting, which can be set to `false` to prevent Craft Commerce from automatically assigning the last-used billing and shipping addresses on new carts.

### Changed
- Updated the Migs Omnipay driver to 2.2.2
- Updated the Stripe Omnipay driver to 2.4.7

### Fixed
- Fixed an API authentication error when making payments using the Stripe gateway.
- Fixed a bug where the `commerce/payments/pay` action was still processing the payment even if the cart had errors placed on it by other plugins.
- Fixed a bug where `LineItemModel::onSale()` could sometimes return an incorrect response due to rounding errors.
- Fixed a PHP error that could occur if a purchasable invalidated a line item when it was being added to a new cart.
- Fixed an issue where credit card forms’ First/Last Name fields were getting overridden by billing addresses’ values for some gateways.
- Fixed a bug where adding to cart with invalid `options` params would pass stock validation.

## 1.2.1345 - 2017-06-26

### Added
- Percentage-based discounts now have the option to be applied to the item’s original price or its discounted price (if other discounts were already applied).

## Changed
- Ajax requests to `commerce/cart/*` actions will now get a `itemSubtotal` key in the response JSON.
- Updated the Omnipay Stripe driver to 2.4.6.
- Updated the Omnipay Payment Express driver to 2.2.1.
- Updated the Omnipay MultiSafePay driver to 2.3.6.
- Updated the Omnipay Worldpay driver to 2.2.1.

### Fixed
- Fixed a bug where email address limits on discounts were able to by circumvented if the customer changed the casing of the coupon code.
- Fixed a PHP error that occurred when viewing a cart in the Control Panel if no payment methods had been created yet.
- Fixed a bug where discounts based on user group were not being added/removed after the user logged in/out.
- Fixed a bug where variants’ sale prices were only getting rounded when at least one sale was applied.
- Fixed a bug where special characters in Tax and Shipping Category names could break some form inputs in the Control Panel.
- Fixed a validation error that occurred when saving two shipping rules with the same name.

## 1.2.1343 - 2017-06-09

### Added
- Added the `pdfPaperSize` config setting.
- Added the `pdfPaperOrientation` config setting.
- Added a new Stripe gateway setting that determines whether the `receipt_email` param should be sent in payment requests.
- Added the `commerce_transactions.onCreateTransaction` event, which enables plugins to modify a newly-created transaction model.

### Changed
- Updated the Buckeroo driver to 2.2.
- Updated the Stripe driver to 2.4.5.
- Enabled the Buckeroo Credit Card Gateway within the Buckeroo Omnipay driver.

## 1.2.1342 - 2017-05-24

### Added
- Added support for Worldpay’s new `v1` API.

### Fixed
- Fixed a bug where `VariantModel:onSale()` could sometimes return an incorrect response due to rounding errors.
- Fixed a PHP error that occurred when saving a product with an empty dimension input on servers running PHP 7.
- Fixed a issue where orders were getting recalculated after receiving a completion response, when using the Sage Pay gateway.
- Fixed a PHP error that occurred when a plugin prevented a purchasable from getting added to the cart.

## 1.2.1341 - 2017-05-02

### Changed
- Increased the tax rate decimal storage length to allow 3 decimal places in tax rate percentages.
- The `CommerceDbHelper` class has be deprecated.

### Fixed
- Fixed a bug where some characters in product names were getting double-encoded on View Order pages.
- Fixed a bug where orders were incorrectly recalculating their adjustments when receiving notifications from the SagePay payment gateway.
- Fixed a tax calculation bug that occurred when using the “Total Order Price” taxable subject.

## 1.2.1339 - 2017-04-24

### Added
- Added new “Taxable Subject” options to Tax Rates, enabling taxes to be applied at the order level.
- Added the `datePaid` order element criteria attribute.

### Changed
- Updated the Dompdf package to 0.8.
- Updated the Omnipay Mollie driver to 3.2.
- Updated the Omnipay Authorize.net driver to 2.5.
- Updated the Omnipay MultiSafePay driver to 2.3.4.

### Fixed
- Fixed some PHP errors that occurred when rendering PDFs on servers running PHP 7.1.

## 1.2.1338 - 2017-04-04

### Added
- Added the `requireBillingAddressAtCheckout` config setting.
- Added the `cp.commerce.order.main-pane` template hook to the View Order page.
- Added `Commerce_VariantModel::hasStock()`.

### Fixed
- Fixed some PHP errors that occurred when saving products on servers running PHP 7.1.
- Fixed a bug where the `commerce/payments/pay` action was not blocking disabled payment methods.
- Fixed a bug where old carts did not default to the primary payment currency when their current payment currency was no longer valid.

## 1.2.1337 - 2017-03-08

### Added
- Added the `commerce_sale.onBeforeMatchProductAndSale` event, which enables plugins to add custom matching logic to sales.
- Added the `commerce_products.onBeforeEditProduct` event.
- Added the `cp.commerce.product.edit` template hook to the Edit Product page.

### Changed
- If a product SKU can’t be generated from its product type’s Automatic SKU Format, Craft Commerce now logs why.

### Fixed
- Fixed some PHP errors that occurred on servers running PHP 7.1.
- Fixed a bug where line items could be removed if their `qty` param was missing from a `commerce/cart/updateLineItem` request.
- The Orders index page now displays zero-value currency amounts, instead of leaving the cell blank.
- Fixed bug where duplicate products could be displayed when editing sales when the User Groups condition was in use.
- Fixed a bug where the `isUnpaid` and `isPaid` order element criteria params did not work correctly.
- Fixed a PHP error that occurred if a plugin’s custom shipping method object didn’t inherit `BaseModel`.
- Fixed a bug where payments made with MultiSafepay would be marked as successful before the user was redirected to the offsite gateway.
- Fixed a bug where shipping rule names were required to be unique across the entire installation, rather than per-shipping method.

## 1.2.1334 - 2017-01-30

### Added
- Added a new `purgeInactiveCarts` config setting, which determines whether Craft Commerce should purge inactive carts from the database (`true` by default).
- Added a new `commerce_modifyOrderAdjusters` hook, which enables plugins to modify the order adjusters before they are applied.
- Added the “Shipping Method” and “Payment Method” table attribute options to the Orders index page.

### Changed
- Updated the Stripe gateway library to 2.4.2.
- Updated the PayPal gateway library to 2.6.3.
- Fixed a memory error that occurred when purging a large number of carts.

### Fixed
- Fixed a bug where the `hasVariant` product criteria attribute would only account the first 100 variants.
- Fixed a bug where custom order adjusters could not inspect earlier adjustments made to the order within the current recalculation.
- Fixed a bug where the default product type that gets created on installation was referencing the old `commerce` templates path, rather than `shop`.
- Fixed compatibility with some payment gateways that were expecting abbreviated state names in the billing address.

## 1.2.1333 - 2017-01-05

### Fixed
- Fixed a PHP error that occurred when retrieving the sale price of variants that were fetched via `craft.commerce.products`.

## 1.2.1332 - 2017-01-03

### Added
- Added the `commerce_modifyItemBag` hook, allowing plugins to modify cart information sent to the payment gateway.
- Added the `requireShippingAddressAtCheckout` config setting.
- Added a new `defaultHeight` product criteria param, for querying products by their default variant’s height.
- Added a new `defaultLength` product criteria param, for querying products by their default variant’s length.
- Added a new `defaultWidth` product criteria param, for querying products by their default variant’s width.
- Added a new `defaultWeight` product criteria param, for querying products by their default variant’s weight.

### Fixed
- Fixed a bug where sales were not being applied to variants that were fetched via `craft.commerce.variants`.
- Fixed a bug where line items’ `salePrice` were not reflecting any changes made to their `saleAmount` via the `lineItem.onPopulateLineItem` event.

## 1.2.1331 - 2016-12-13

### Added
- Craft Commerce now includes a gateway adapter for Payeezy by First Data.
- Added `Commerce_VariantModel::getSalesApplied()`, which returns an array of the `Commerce_SaleModel` objects that were used to calculate the salePrice of the variant.

### Changed
- Ajax requests to `commerce/cart/*` actions now include `subtotal` and `shippingCategoryId` properties in the response data.
- The `commerce_orders/beforeOrderComplete` event now gets fired a little later than before, giving plugins a chance to change the order status ID.

### Fixed
- Fixed a bug where MultiSafepay was not being treated as an offsite payment gateway.

## 1.2.1330 - 2016-12-06

### Changed
- Added a new `baseTax` attribute to order models, which can be modified by custom order adjusters to add taxes to the order as a whole.
- `Commerce_OrderModel::getTotalTax()` now includes the new `baseTax` amount.

### Fixed
- Fixed a rounding error that occurred with some percentage-based discounts.
- Fixed a PHP error that occurred when searching for products with the `hasVariants` criteria param, in some cases.

## 1.2.1329 - 2016-11-30

### Fixed
- Fixed a bug where discounts without a coupon code condition could apply before their start date.
- Fixed a bug where the `hasSales` product criteria attribute would only apply to the first 100 products.
- Fixed a bug where the post-payment redirect would take the customer to the site homepage.

## 1.2.1328 - 2016-11-29

### Added
- Craft Commerce now includes a gateway adapter for MultiSafepay.

### Changed
- Ajax requests to `cart/updateCart` now include a `cart` object in the response data in the event of an error.

### Fixed
- Fixed a bug where PayPal payments could fail due to inconsistencies between how Craft Commerce and PayPal calculated the total payment amount for transactions.
- Fixed a bug where First Name and Last Name customer field labels weren’t being translated for the current locale in the Control Panel.
- Fixed a bug some offsite gateway payment requests were not getting sent with the correct return and cancel URLs.
- Fixed a bug that prevented Craft Commerce from updating successfully from pre-1.0 versions on case-sensitive file systems.
- Fixed a bug where applicable VAT taxes were not being removed correctly for customers with a valid VAT ID.
- Fixed a bug where archived payment methods were still showing up as options in Control Panel payment form modals.

## 1.2.1327 - 2016-10-25

### Changed
- When saving a product type, if any tax/shipping categories had been deselected, Craft Commerce will now reassign any existing products with the no-longer-available tax/shipping categories to the default categories.
- The “HTML Email Template Path” Email setting can now contain Twig code.

### Fixed
- Fixed a bug where Craft Commerce was not respecting the system time zone when purging inactive carts.
- Fixed a bug where a no-longer-applicable shipping method could still be selected by a cart if it was the only defined shipping method.
- Fixed a bug where the `Commerce_ProductModel` provided by the onSaveProduct event was not updated with the latest and greatest values based on its default variant.
- Fixed a bug where all products were being re-saved when a product type was saved, rather than just the products that belong to that product type.
- Fixed a PHP error that occurred when adding something to the cart, if the cart didn’t have a shipping address yet and the default tax zone’s tax rate was marked as VAT.
- Fixed a bug where a coupon based discount could apply before its start date.

## 1.2.1325 - 2016-10-13

### Fixed
- Fixed a PHP error that occurred when a custom purchasable didn’t provide a tax category ID.
- Fixed a bug where the relevant template caches were not being cleared after the stock of a variant was deducted.
- Fixed a display issue on the order transaction details modal when a large amount of gateway response data was present.

## 1.2.1324 - 2016-10-12

### Fixed
- Fixed a bug where orders were not being marked as complete after successful offsite gateway payments.
- Fixed a PHP error that occurred when deleting a product type.

## 1.2.1323 - 2016-10-11

### Added
- It is now possible to accept payments in multiple currencies.
- Added Shipping Categories.
- Discounts can now be user-sorted, which defines the order that they will be applied to carts.
- Discounts now have the option to prevent subsequent discounts from being applied.
- The start/end dates for Discounts and Sales can now specify the time of day.
- Discounts can now have a “Minimum Purchase Quantity” condition.
- Product Types now have an “Order Description Format” setting, which can be used to override the description of the products in orders’ line items.
- Addresses now have “Attention”, “Title”, and “Business ID” fields.
- Added the “Order PDF Filename Format” setting in Commerce → Settings → General Settings, for customizing the format of order PDF filenames.
- Added the `useBillingAddressForTax` config setting. If enabled, Craft Commerce will calculate taxes based on orders’ billing addresses, rather than their shipping addresses.
- Added the `requireEmailForAnonymousPayments` config setting. If enabled, Craft Commerce will require the email address of the order to be submitted in anonymous payment requests.
- The IP address of the customer is now stored on the order during order completion.
- Craft Commerce now makes all payment gateways available to unregistered installs, rather than limiting users to a single “Dummy” gateway.
- Added support for SagePay Server.
- Added support for the Netbanx Hosted.
- Added the `commerceCurrency` filter, which works identically to the |currency filter by default, but also has `convert` and `format` arguments that can be used to alter the behavior.
- Added `craft.commerce.shippingMethods`.
- Added `craft.commerce.shippingCategories`.
- Added `craft.commerce.shippingZones`.
- Added `craft.commerce.taxZones`.
- Added `OrderStatusService::getDefaultOrderStatusId()`.
- Added the `commerce_payments.onBeforeCaptureTransaction` and `onCaptureTransaction` events.
- Added the `commerce_payments.onBeforeRefundTransaction` and `onRefundTransaction` events.
- Added the `commerce_email.onBeforeSendEmail` and `onSendEmail` events.
- Added the `cp.commerce.order.edit` hook to the View Order page template.
- Added the [PHP Units of Measure](https://github.com/PhpUnitsOfMeasure/php-units-of-measure) PHP package.
- Added the [Vat Validation](https://github.com/snowcap/vat-validation) PHP package.

### Changed
- The tax categories returned by the template function `craft.commerce.getTaxCategories()` are now represented by `Commerce_TaxCategory` models by default, rather than arrays. To get them returned as arrays, you can pass `true` into the function.
- Status-change notification emails are now sent to the customer in the language they placed the order with.
- It’s now possible to update product statuses on the Products index page.
- The example templates folder has been renamed from “commerce” to “shop”.
- Craft Commerce now re-saves existing products when a Product Type’s settings are saved.
- The Tax Rates index page now lists the Tax Categories and Tax Zones each Tax Rate uses.
- Tax Rates now have the option to exclude themselves from orders with a valid VAT ID.
- Transaction Info HUDs on View Order pages now show the transaction IDs.
- Craft Commerce now stores the complete response data for gateway transaction requests in the commerce_transactions table.
- The commerce/cart/updateCart action now includes all validation errors found during partial cart updates in its response.
- Reduced the number of order recalculations performed during payment.
- The View Order page no longer labels an order as paid if its total price is zero.
- Craft Commerce now logs invalid email addresses when attempting to send order status notification emails.
- Custom fields on an order can now only be updated during payment if it is the user’s active cart.
- Craft Commerce now provides Stripe with the customer’s email address to support Stripe’s receipt email feature.
- Payment failures using PayPal Express now redirect the customer back to PayPal automatically, rather than displaying a message instructing the customer to return to PayPal.
- Updated the Authorize.Net gateway library to 2.4.2.
- Updated the Dummy gateway library to 2.1.2.
- Updated the Molli gateway library to 3.1.
- Updated the Payfast gateway library to 2.1.2.
- Updated the Payflow gateway library to 2.2.1.
- Updated the Stripe gateway library to 2.4.1.

### Deprecated
- Deprecated the `update` variable in email templates. Use `orderHistory` instead, which returns the same `Commerce_OrderHistoryModel`.

### Fixed
- Fixed a bug where `Commerce_OrderService::completeOrder()` was not checking to make sure the order was not already completed before doing its thing.
- Fixed a bug where addresses’ “Map” links on View Order pages were not passing the full address to the Google Maps window.
- Fixed an bug where address validation was not respecting the country setting, “Require a state to be selected when this country is chosen”.
- Fixed a bug where submitting new addresses to a fresh cart caused a cart update failure.
- Fixed a bug where collapsed variants’ summary info was overlapping the “Default” button.

## 1.1.1317 - 2016-09-27

### Added
- Craft Commerce is now translated into Portuguese.

### Fixed
- Fixed a bug where Edit Address modals on View Order pages were not including custom states in the State field options.

## 1.1.1217 - 2016-08-25

### Fixed
- Fixed a PHP error that occurred when referencing the default currency.

## 1.1.1216 - 2016-08-25

### Fixed
- Fixed a bug where eager-loading product variants wasn’t working.
- Fixed a bug where customer addresses were not showing up in the View Order page if they contained certain characters.
- Fixed a bug where orders were not getting marked as complete when they should have in some cases, due to a rounding comparison issue.

## 1.1.1215 - 2016-08-08

### Changed
- Customer Info fields now return the user’s `CustomerModel` when accessed in a template.

### Fixed
- Fixed a bug where discounts that apply free shipping to an order were not including the shipping reduction amount in the discount order adjustment amount.
- Fixed a bug where editing an address in the address book would unintentionally select that address as the active cart’s shipping address.
- Fixed SagePay Server gateway support.

## 1.1.1214 - 2016-07-20

### Fixed
- Fixed an error that occurred when PayPal rejected a payment completion request due to duplicate counting of included taxes.
- Fixed a MySQL error that could occur when `ElementsService::getTotalElements()` was called for orders, products, or variants.

## 1.1.1213 - 2016-07-05

### Changed
- Transaction dates are now shown on the View Order page.
- Order status change dates are now shown on the View Order page.
- Updated the Authorize.Net Omnipay gateway to 2.4, fixing issues with Authorize.Net support.
- Cart item information is now sent on gateway payment completion requests, in addition to initial payment requests.

### Fixed
- Fixed a bug where payments using Worldpay were not getting automatically redirected back to the store.

## 1.1.1212 - 2016-06-21

### Changed
- Line item detail HUDs within the View Order page now include the items’ subtotals.
- Renamed `Commerce_LineItemModel`’s `subtotalWithSale` attribute to `subtotal`, deprecating the former.
- Renamed `Commerce_OrderModel`’s `itemSubtotalWithSale` attribute to `itemSubtotal`, deprecating the former.
- Each of the nested arrays returned by `craft.commerce.availableShippingMethods` now include a `method` key that holds the actual shipping method object.

### Fixed
- Fixed a MySQL error that occurred when MySQL was running in Strict Mode.
- Fixed a rounding error that occurred when calculating tax on shipping costs.

## 1.1.1211 - 2016-06-07

### Added
- Added a new “Per Email Address Limit” condition to coupon-based discounts, which will limit the coupons’ use by email address.
- Added the ability to clear usage counters for coupon-based discounts.
- Added a new `hasSales` product criteria param, which can be used to limit the resulting products to those that have at least one applicable sale.
- Added a new `hasPurchasables` order criteria param, which can be used to limit the resulting orders to those that contain specific purchasables.
- Added a new `commerce_lineItems.onPopulateLineItem` event which is called right after a line item has been populated with a purchasable, and can be used to modify the line item attributes, such as its price.
- Added `LineItemModel::getSubtotal()` as an alias of the now-deprecated `getSubtotalWithSale()`.

### Fixed
- Fixed a bug where the “Per User Limit” discount condition was not being enforced for anonymous users.
- Fixed a bug where the quantity was not being taken into account when calculating a weight-based shipping cost.
- Fixed a validation error that could occur when submitting a payment for an order with a percentage-based discount.
- Fixed a bug where the cart was not getting recalculated when an associated address was updated in the user’s address book.

## 1.1.1210 - 2016-05-17

### Fixed
- Fixed a bug where sales could be applied to the same line item more than once.
- Fixed a bug where the `commerce/cart/cartUpdate` controller action’s Ajax response did not have up-to-date information.

## 1.1.1208 - 2016-05-16

### Added
- Added `commerce_products.onBeforeDeleteProduct` and `onDeleteProduct` events.

### Fixed
- Fixed a PHP error that occurred when adding a new item to the cart.

## 1.1.1207 - 2016-05-11

### Fixed
- Fixed a PHP error that occurred when saving a product with unlimited stock.

## 1.1.1206 - 2016-05-11

### Changed
- It is now possible to show customers’ and companies’ names on the Orders index page.
- Craft Commerce now sends customers’ full names to the payment gateways, pulled from the billing address.
- Craft Commerce now ensures that orders’ prices don’t change in the middle of payment requests, and declines any payments where the price does change.
- The onBeforeSaveProduct event is now triggered earlier to allow more modification of the product model before saving.
- Updated the Omnipay gateway libraries to their latest versions.

### Fixed
- Fixed a bug where changes to purchasable prices were not reflected in active carts.
- Fixed a PHP error that occurred when an active cart contained a variant that had no stock or had been disabled.
- Fixed a PHP error that occurred when paying with the Paypal Express gateway.

## 1.1.1202 - 2016-05-03

### Added
- Added the `commerce_lineItems.onCreateLineItem` event.
- Added the `hasStock` variant criteria param, which can be set to `true` to find variants that have stock (including variants with unlimited stock).

### Changed
- The View Order page now shows whether a coupon code was used on the order.
- All payment gateways support payments on the View Order page now.
- It is now possible to delete countries that are in use by tax/shipping zones and customer addresses.
- State-based tax/shipping zones now can match on the state abbreviation, in addition to the state name/ID.
- Craft Commerce now sends descriptions of the line items to gateways along with other cart info, when the `sendCartInfoToGateways` config setting is enabled.

### Fixed
- Fixed a bug where payment method setting values that were set from config/commerce.php would get saved to the database when the payment method was resaved in the Control Panel.
- Fixed a PHP error that occurred when calling `Commerce_OrderStatusesService::getAllEmailsByOrderStatusId()` if the order status ID was invalid.
- Fixed a PHP error that occurred when a cart contained a disabled purchasable.
- Fixed a bug where an order status’ sort order was forgotten when it was resaved.
- Fixed a bug where the `hasVariant` product criteria param was only checking the first 100 variants.
- Fixed a bug where only logged-in users could view a tokenized product preview URL.
- Fixed an issue where the selected shipping method was not getting removed from the cart when it was no longer available, in some cases.

## 1.1.1200 - 2016-04-13

### Added
- Added the `commerce_products.onBeforeSaveProduct` and `onSaveProduct` events.
- Added the `commerce_lineItems.onBeforeSaveLineItem` and `onSaveLineItem` events.

### Changed
- Stock fields are now marked as required to make it more clear that they are.
- Added a new “The Fleece Awakens” default product.

### Fixed
- Fixed an error that occurred when a variant was saved without a price.
- Fixed a bug where various front-end templates wouldn’t load correctly from the Control Panel if the [defaultTemplateFileExtensions](link) or [indexTemplateFilename](link) config settings had custom values.
- Fixed a bug where products’ `defaultVariantId` property was not being set on first save.
- Fixed a validation error that occurred when a cart was saved with a new shipping address and an existing billing address.
- Fixed a bug where customers’ last-used billing addresses were not being remembered.
- Fixed a MySQL error that occurred when attempting to delete a user that had an order transaction history.

### Security
- Fixed an XSS vulnerability.

## 1.1.1198 - 2016-03-22

### Added
- Added the `sendCartInfoToGateways` config setting, which defines whether Craft Commerce should send info about a cart’s line items and adjustments when sending payment requests to gateways.
- Product models now have a `totalStock` property, which returns the sum of all available stock across all of a product’s variants.
- Product models now have an `unlimitedStock` property, which returns whether any of a product’s variants have unlimited stock.
- Added the `commerce_variants.onOrderVariant` event.

### Changed
- Updated the Omnipay Authorize.Net driver to 2.3.1.
- Updated the Omnipay FirstData driver to 2.3.0.
- Updated the Omnipay Mollie driver to 3.0.5.
- Updated the Omnipay MultiSafePay driver to 2.3.0.
- Updated the Omnipay PayPal driver to 2.5.3.
- Updated the Omnipay Pin driver to 2.2.1.
- Updated the Omnipay SagePay driver to 2.3.1.
- Updated the Omnipay Stripe driver to  v2.3.1.
- Updated the Omnipay WorldPay driver to 2.2.

### Fixed
- Fixed a bug where shipping address rules and tax rates were not finding their matching shipping zone in some cases.
- Fixed a bug where the credit card number validator was not removing non-numeric characters.
- Fixed a PHP error that occurred when saving an order from a console command.

## 1.1.1197 - 2016-03-09

### Changed
- Ajax requests to the “commerce/payments/pay” controller action now include validation errors in the response, if any.

### Fixed
- Fixed a credit card validation bug that occurred when using the eWay Rapid gateway.
- Fixed an error that occurred on the Orders index page when searching for orders.
- Fixed a bug where refreshing the browser window after refunding or paying for an order on the View Order page would attempt to re-submit the refund/payment request.
- Fixed a bug where `Commerce_PaymentsService::processPayment()` was returning `false` when the order was already paid in full (e.g. due to a 100%-off coupon code).
- Fixed a bug where variants were defaulting to disabled for products that only had a single variant.

## 1.1.1196 - 2016-03-08

### Added
- Added Slovak message translations.
- Added Shipping Zones, making it easier to relate multiple Shipping Methods/Rules to a common list of countries/states. (Existing Shipping Rules will be migrated to use Shipping Zones automatically.)
- Added a “Recent Orders” Dashboard widget that shows a table of recently-placed orders.
- Added a “Revenue” Dashboard widget that shows a chart of recent revenue history.
- The Orders index page now shows a big, beautiful revenue chart above the order listing.
- It is now possible to edit Billing and Shipping addresses on the View Order page.
- It is now possible to manually mark orders as complete on the View Order page.
- It is now possible to submit new order payments from the View Order page.
- Edit Product pages now have a “Save as a new product” option in the Save button menu.
- Edit Product pages now list any sales that are associated with the product.
- It is now possible to sort custom order statuses.
- It is now possible to sort custom payment methods.
- It is now possible to soft-delete payment methods.
- Added a “Link to a product” option to Rich Text fields’ Link menus, making it easy to create links to products.
- Added support for Omnipay “item bags”, giving gateways some information about the cart contents.
- Added the “gatewayPostRedirectTemplate” config setting, which can be used to specify the template that should be used to render the POST redirection page for gateways that require it.
- Added support for eager-loading variants when querying products, by setting the `with: 'variants'` product param.
- Added support for eager-loading products when querying variants, by setting the `with: 'product'` variant param.
- Added `craft.commerce.variants` for querying product variants with custom parameters.
- Added the “defaultPrice” product criteria parameter, for querying products by their default variant’s price.
- Added the “hasVariant” product criteria parameter, for querying products that have a variant matching a specific criteria. (This replaces the now-deprecated “withVariant” parameter”.)
- Added the “stock” variant criteria parameter, for querying variants by their available stock.
- Added the “commerce/payments/pay” controller action, replacing the now-deprecated “commerce/cartPayment/pay” action.
- Added the “commerce/payments/completePayment” controller action, replacing the now-deprecated “commerce/cartPayment/completePayment” action.
- The “commerce/payments/pay” controller action now accepts an optional “orderNumber” param, for specifying which order should receive the payment. (If none is provided, the active cart is used.)
- The “commerce/payments/pay” controller action now accepts an optional “expiry” parameter, which takes a combined month + year value in the format “MM/YYYY”.
- The “commerce/payments/pay” controller action doesn’t required “redirect” and “cancelUrl” params, like its predecessor did.
- The “commerce/payments/pay” controller action supports Ajax requests.
- Added an abstract Purchasable class that purchasables can extend, if they want to.
- Gateway adapters are now responsible for creating the payment form model themselves, via the new `getPaymentFormModel()` method.
- Gateway adapters are now responsible for populating the CreditCard object based on payment form data themselves, via the new `populateCard()` method.
- Gateway adapters now have an opportunity to modify the Omnipay payment request, via the new `populateRequest()` method.
- Gateway adapters can now add support for Control Panel payments by implementing `cpPaymentsEnabled()` and `getPaymentFormHtml()`.

### Changed
- `Commerce_PaymentFormModel` has been replaced by an abstract BasePaymentFormModel class and subclasses that target specific gateway types.
- Gateway adapters must now implement the new `getPaymentFormModel()` and `populateCard()` methods, or extend `CreditCardGatewayAdapter`.
- The signatures and behaviors of `Commerce_PaymentsService::processPayment()` and `completePayment()` have changed.
- New Sales and Discounts are now enabled by default.
- The Orders index page now displays orders in chronological order by default.
- It is no longer possible to save a product with a disabled default variant.
- It is no longer possible to add a disabled variant, or the variant of a disabled product, to the cart.
- `Commerce_PaymentsService::processPayment()` and `completePayment()` no longer respond to the request directly, unless the gateway requires a redirect via POST. They now return `true` or `false` indicating whether the operation was successful, and leave it up to the controller to handle the client response.

### Deprecated
- The “commerce/cartPayment/pay” controller action has been deprecated. Templates should be updated to use “commerce/payments/pay” instead.
- The “commerce/cartPayment/completePayment” controller action has been deprecated. Templates should be updated to use “commerce/payments/completePayment” instead.
- The “withVariant” product criteria parameter has been deprecated. Templates should be updated to use “hasVariant” instead.

## 1.0.1190 - 2016-02-26

### Fixed
- Fixed a bug where product-specific sales were not being applied correctly.

## 1.0.1189 - 2016-02-23

### Changed
- Reduced the number of SQL queries required to perform various actions.
- The “Enabled” checkbox is now checked by default when creating new promotions and payment methods.
- Edit Product page URLs no longer require the slug to be appended after the product ID.
- Completed orders are now sorted by Date Ordered by default, and incomplete orders by Date Updated, in the Control Panel.

### Fixed
- Fixed a PHP error that occurred if an active cart contained a purchasable that had been deleted in the back-end.
- Fixed a PHP error that occurred when trying to access the addresses of a non-existent customer.
- Fixed a bug where only a single sale was being applied to products even if there were multiple matching sales.

## 1.0.1188 - 2016-02-09

### Changed
- Order queries will now return zero results if the `number` criteria param is set to any empty value besides `null` (e.g. `false` or `0`).
- Improved the behavior of the Status menu in the Update Order Status modal on View Order pages.
- Added some `<body>` classes to some of Craft Commerce’s Control Panel pages.

### Fixed
- Fixed a bug where new carts could be created with an existing order number.
- Fixed a bug where the default descriptions given to discounts were not necessarily using the correct currency and number formats.
- Fixed a bug where a default state was getting selected when creating a new shipping rule, but it was not getting saved.
- Fixed a bug where variants could not be saved as disabled.

## 1.0.1187 - 2016-01-28

### Added
- Added `craft.commerce.getDiscountByCode()`, making it possible for templates to fetch info about a discount by its code.

### Changed
- OrderHistoryModel objects now have a `dateCreated` attribute.

### Fixed
- Fixed a bug where customers could select addresses that did not belong to them.
- Fixed a bug where new billing addresses were not getting saved properly when carts were set to use an existing shipping address, but `sameAddress` was left unchecked.
- Fixed a bug where numeric variant fields (e.g Price) were storing incorrect values when entered from locales that use periods as the grouping symbol.
- Fixed a PHP error that occurred when saving a custom order status with no emails selected.
- Fixed a bug where discounts were being applied to carts even after the discount had been disabled.
- Fixed a bug where carts were not displaying descriptions for applied discounts.
- Fixed a bug where variants’ Title fields were not showing the correct locale ID in some cases.

## 1.0.1186 - 2016-01-06

### Changed
- Updated the translation strings.

### Fixed
- Fixed a PHP error that occurred when attempting to change a tax category’s handle.
- Fixed a PHP error that occurred when attempting to save a discount or sale without selecting any products or product types.

## 1.0.1185 - 2015-12-21

### Added
- Orders now have an `email` criteria parameter which can be used to only query orders placed with the given email.
- Address objects now have `getFullName()` method, for returning the customer’s first and last name combined.
- Added the `totalLength` attribute to front-end cart Ajax responses.
- It’s now possible to sort orders by Date Ordered and Date Paid on the Orders index page.

### Changed
- A clear error message is now displayed when attempting to save a product, if the product type’s Title Format setting is invalid.
- A clear error message is now displayed when attempting to save a product, if the product type’s Automatic SKU Format setting is invalid.
- Any Twig errors that occur when rendering email templates are now caught and logged, without affecting the actual order status change.
- The Payment Methods index now shows the payment methods’ gateways’ actual display names, rather than their class names.
- Payment method settings that are being overridden in craft/config/commerce.php now get disabled from Edit Payment Method pages.
- The extended line item info HUD now displays the included tax for the line item.

### Fixed
- Fixed a bug where the cart was not immediately forgotten when an order was completed.
- Fixed a bug where `Commerce_OrderModel::getTotalLength()` was returning the total height of each of its line items, rather than the length.
- Fixed a bug where variants’ height, length, and width were not being saved correctly on order line item snapshots.
- Fixed a bug where order queries would return results even when the `user` or `customer` params were set to invalid values.
- Fixed a PHP error that occurred when accessing a third party shipping method from an order object.
- Fixed a PHP error that occurred when accessing the Sales index page.
- Fixed a PHP error that occurred when loading dependencies on some servers.
- Fixed a JavaScript error that occurred when viewing extended info about an order’s line items.
- Fixed some language and styling bugs.

## 1.0.1184 - 2015-12-09

### Added
- Added support for inline product creation from product selection modals.
- Products now have an `editable` criteria parameter which can be used to only query products which the current user has permission to edit.
- Added support for payment methods using the eWAY Rapid gateway.

### Changed
- Improved compatibility with some payment gateways.
- Added the `shippingMethodId` attribute to front-end cart Ajax responses.
- Users that have permission to access Craft Commerce in the Control Panel, but not permission to manage Orders, Products, or Promotions now get a 403 error when accessing /admin/commerce, rather than a blank page.
- The “Download PDF” button no longer appears on the View Order page if no PDF template exists yet.
- `Commerce_OrderModel::getPdfUrl()` now only returns a URL if the PDF template exists; otherwise null will be returned.
- Errors that occur when parsing email templates now get logged in craft/storage/runtime/logs/commerce.log.
- Improved the wording of error messages that occur when an unsupported gateway request is made.

### Fixed
- Fixed a bug where entering a sale’s discount amount to a decimal number less than 1 would result in the sale applying a negative discount (surcharge) to applicable product prices. Please check any existing sales to make sure the correct amount is being discounted.
- Fixed bug where email template errors would cause order completion to fail.
- Fixed a bug where shipping rule description fields were not being saved.
- Fixed a PHP error that could occur when saving a product via an Element Editor HUD.
- Fixed a bug where billing and shipping addresses were receiving duplicate validation errors when the `sameAddress` flag was set to true.
- Fixed a JavaScript error that occurred when changing an order’s status on servers with case-sensitive file systems.

## 1.0.1183 - 2015-12-03

### Changed
- Discounts are now entered as positive numbers in the CP (e.g. a 50% discount is defined as either “0.5” or “50%” rather than “-0.5” or “-50%”).
- Added the `commerce_cart.onBeforeAddToCart` event.
- Added the `commerce_discounts.onBeforeMatchLineItem` event, making it possible for plugins to perform additional checks when determining if a discount should be applied to a line item.
- Added the `commerce_payments.onBeforeGatewayRequestSend` event.

### Fixed
- Fixed a PHP error that would occur when the Payment Methods index page if any of the existing payment methods were using classes that could not be found.
- Fixed a bug where some failed payment requests were not returning an error message.
- Fixed a bug where `PaymentsService::processPayment()` was attempting to redirect to the order’s return URL even if it didn’t have one, in the event that the order was already paid in full before `processPayment()` was called. Now `true` is returned instead.
- Fixed some UI strings that were not getting properly translated.

## 1.0.1182 - 2015-12-01

### Added
- Tax Rates now have a “Taxable Subject” setting, allowing admins to choose whether the Tax Rate should be applied to shipping costs, price, or both.
- View Order pages now display notes and options associated with line items.
- Added new `commerce_addresses.beforeSaveAddress` and `saveAddress` events.
- Purchasables now must implement a `getIsPromotable()` method, which returns whether the purchasable can be subject to discounts.
- Variants now support a `default` element criteria param, for only querying variants that are/aren’t the default variant of an invariable product.

### Changed
- All number fields now display values in the current locale’s number format.
- Variant descriptions now include the product’s title for products that have variants.
- It is now more obvious in the UI that you are unable to delete an order status while orders exist with that status.
- The `commerce_orders.beforeSaveOrder` event now respects event’s `$peformAction` value.
- The `commerce_orders.beforeSaveOrder` and `saveOrder` events trigger for carts, in addition to completed orders.
- `Commerce_PaymentsService::processPayment()` no longer redirects the browser if the `$redirect` argument passed to it is `null`.
- Renamed `Commerce_VariantsService::getPrimaryVariantByProductId()` to `getDefaultVariantByProductId()`.
- Updated all instances of `craft.commerce.getCart()` to `craft.commerce.cart` in the example templates.
- Customers are now redirected to the main products page when attempting to view their cart while it is empty.

### Removed
- Removed the `commerceDecimal` and `commerceCurrency` template filters. Craft CMS’s built-in [number](https://craftcms.com/docs/templating/filters#number) and [currency](https://craftcms.com/docs/templating/filters#currency) filters should be used instead. Note that you will need to explicitly pass in the cart’s currency to the `currency` filter (e.g. `|currency(craft.commerce.cart.currency)`).

### Fixed
- Fixed a bug where View Order pages were displaying links to purchased products even if the product didn’t exist anymore, which would result in a 404 error.
- Fixed a bug where orders’ base shipping costs and base discounts were not getting reset when adjustments were recalculated.
- Fixed the “Country” and “State” field labels on Edit Shipping Rule pages, which were incorrectly pluralized.
- Fixed a bug where toggling a product/variant’s “Unlimited” checkbox was not enabling/disabling the Stock text input.
- Fixed a PHP error that occurred on order completion when purchasing a third party purchasable.
- Fixed a PHP error that occurred when attempting to add a line item to the cart with zero quantity.
- Fixed a bug where the state name was not getting included from address models’ `getStateText()` methods.
- Fixed a PHP error that would occur when saving a variable product without any variants.

## 0.9.1179 - 2015-11-24

### Added
- Added a new “Manage orders” user permission, which determines whether the current user is allowed to manage orders.
- Added a new “Manage promotions” user permission, which determines whether the current user is allowed to manage promotions.
- Added new “Manage _[type]_ products” user permissions for each product type, which determines whether the current user is allowed to manage products of that type.
- It is now possible to set payment method settings from craft/config/commerce.php. To do so, have the file return an array with a `'paymentMethodSettings'` key, set to a sub-array that is indexed by payment method IDs, whose sub-values are set to the payment method’s settings (e.g. `return ['paymentMethodSettings' => ['1' => ['apiKey' => getenv('STRIPE_API_KEY')]]];`).
- Added an `isGuest()` method to order models, which returns whether the order is being made by a guest account.
- The `cartPayment/pay` controller action now checks for a `paymentMethodId` param, making it possible to select a payment gateway at the exact time of payment.
- Added `Commerce_TaxCategoriesService::getTaxCategoryByHandle()`.

### Changed
- Ajax requests to `commerce/cart/*` controller actions now get the `totalIncludedTax` amount in the response.
- Renamed `Commerce_ProductTypeService::save()` to `saveProductType()`.
- Renamed `Commerce_PurchasableService` to `Commerce_PurchasablesService` (plural).
- Renamed all `Commerce_OrderStatusService` methods to be more explicit (e.g. `save()` is now `saveOrderStatus()`).
- Renamed `Commerce_TaxCategoriesService::getAll()` to `getAllTaxCategories()`.
- Added “TYPE_” and “STATUS_” prefixes to each of the constants on TransactionRecord, to clarify their purposes.
- Order models no longer have $billingAddressData and $shippingAddressData properties. The billing/shipping addresses chosen by the customer during checkout are now duplicated in the craft_commerce_addresses table upon order completion, and the order’s billingAddressId and shippingAddressId attributes are updated to the new address records’ IDs.
- Purchasables must now have a `getTaxCategoryId()` method, which returns the ID of the tax category that should be applied to the purchasable.
- Third-party purchasables can now have taxes applied to their line items when in the cart.
- Added `totalTax`, `totalTaxIncluded`, `totalDiscount`, and `totalShippingCost` to the example templates’ order totals info.

### Fixed
- Fixed a bug where variants were not being returned in the user-defined order on the front end.
- Fixed a bug where `Commerce_OrdersService::getOrdersByCustomer()` was returning incomplete carts. It now only returns completed orders.
- Fixed a bug where the line items’ `taxIncluded` amount was not getting reset to zero before recalculating the amount of included tax.
- Fixed a bug where products of a type that had been switched from having variants to not having variants could end up with an extra Title field on the Edit Product page.
- Fixed an issue where Craft Personal and Client installations where making user groups available to sale and discount conditions.
- Fixed a PHP error that occurred when an order model’s `userId` attribute was set to the ID of a user account that didn’t have a customer record associated with it.
- Fixed a bug where quantity restrictions on a product/variant were not being applied consistently to line items that were added with custom options.
- Fixed some language strings that were not getting static translations applied to them.
- Fixed a bug where Price fields were displaying blank values when they had previously been set to `0`.
- Fixed a bug where `Commerce_TaxCategoriesService::getAllTaxCategories()` could return null values if `getTaxCategoryById()` had been called previously with an invalid tax category ID.

## 0.9.1177 - 2015-11-18

### Changed
- The example templates now display credit card errors more clearly.

### Fixed
- Fixed a bug where products’ and variants’ Stock fields were displaying blank values.

## 0.9.1176 - 2015-11-17

### Added
- Craft Commerce is now translated into German, Dutch, French (FR and CA), and Norwegian.
- Added the “Automatic SKU Format” Product Type setting, which defines what products’/variants’ SKUs should look like when they’re submitted without a value.
- It is now possible to save arbitrary “options” to line items. When the same purchasable is added to the cart twice, but with different options, it will result in two separate line items rather than one line item with a quantity of 2.
- Order models now have a `totalDiscount` property, which returns the total of all discounts applied to its line items, in addition to the base discount.

### Changed
- The tax engine now records the amount of included tax for each line item, via a new `taxIncluded` property on line item models. (This does not affect existing tax calculation behaviors in any way.)
- Customer data stored in session is now cleared out whenever a user logs in/out, and when a logged-out guest completes their order.
- The example templates have been updated to demonstrate the new Line Item Options feature.
- Address management features are now hidden for guest users in the example templates to avoid confusion.

### Fixed
- Fixed a bug where products/variants that were out of stock would show a blank value for the “Stock” field, rather than “0”.
- Fixed a bug where the `shippingMethod` property returned by Ajax requests to `commerce/cart/*` was getting set to an incorrect value. The property is now set to the shipping method’s handle.

## 0.9.1175 - 2015-11-11

### Added
- Added a new “Show the Title field for variants” setting to Product Types that have variants. When checked, variants of products of that Product Type will get a new “Title” field that can be directly edited by product managers.
- It’s now possible to update an order’s custom fields when posting to the `commerce/cartPayment/pay` controller action.

### Changed
- Renamed `craft.commerce.getShippingMethods()` to `getAvailableShippingMethods()`.
- The shipping method info arrays returned by `craft.commerce.getAvailableShippingMethods()` now include `description` properties, set to the shipping methods’ active rules’ description. It also returns the shipping methods’ `type`.
- The shipping method info arrays returned by `craft.commerce.getAvailableShippingMethods()` are now sorted by their added cost, from cheapest to most expensive.
- Ajax requests to `commerce/cart/*` controller actions now get information about the available shipping methods in the response.
- Customer address info is now purged from the session when a user logs out with an active cart.
- Changes to the payment method in the example templates’ checkout process are now immediately applied to the cart.
- When the Stripe gateway is selected as the Payment Method during checkout we now show an example implementation of token billing with stripe.js

### Fixed
- Fixed a bug where the user-managed shipping methods’ edit URLs were missing a `/` before their IDs.
- Fixed a bug where it was possible to complete an order with a shipping method that was not supposed to be available, per its rules.
- Fixed a bug where it was possible to log out of Craft but still see address data in the cart.
- Fixed a bug where plugin-based shipping methods were getting re-instantiated each time `craft.commerce.getShippingMethods()` was called.
- Fixed a bug where batch product deletion from the Products index page was not also deleting their associated variants.

## 0.9.1173 - 2015-11-09

### Added
- Added a “Business Name” field to customer addresses (accessible via a `businessName` attribute), which replaces the “Company” field (and `company` attribute), and can be used to store customers’ businesses’ names when purchasing on behalf of their company.
- Added a “Business Tax ID” field to customer addresses (accessible via a `businessTaxId` attribute), which can be used to store customers’ businesses’ tax IDs (e.g. VAT) when purchasing on behalf of their company.
- Added a `getCountriesByTaxZoneId()` method to the Tax Zones service.
- Added a `getStatesByTaxZoneId()` method to the Tax Zones service.
- It is now possible to create new Tax Zones and Tax Categories directly from the Edit Tax Rate page.

### Changed
- The ShippingMethod interface has three new methods: `getType()`, `getId()`, and `getCpEditUrl()`. (`getId()` should always return `null` for third party shipping methods.)
- It is no longer necessary to have created a Tax Zone before accessing Commerce → Settings → Tax Rates and creating a tax rate.
- The “Handle” field on Edit Tax Category pages is now automatically generated based on the “Name” field.
- Plugin-based shipping methods are now listed in Commerce → Settings → Shipping Methods alongside the user-managed ones.
- Orders can now be sorted by ID in the Control Panel.
- Updated the example templates to account for the new `businessName` and `businessTaxId` address attributes.

### Fixed
- Fixed a PHP error that occurred when editing a product if PHP was configured to display strict errors.
- Fixed a bug where products/variants would always show the “Dimensions” and “Weight” fields, even for product types that were configured to hide those fields.
- Fixed a PHP error that occurred when the tax calculator accessed third-party Shipping Methods.
- Fixed a MySQL error that occurred when saving a Tax Rate without a Tax Zone selected.
- Fixed an issue where clicking on the “Settings” global nav item under “Commerce” could direct users to the front-end site.

## 0.9.1171 - 2015-11-05

### Changed
- The “Promotable” and “Free Shipping” field headings on Edit Product pages now act as labels for their respective checkboxes.
- Craft Commerce now logs an error message when an order’s custom status is changed and the notification email’s template cannot be found.
- Commerce Customer Info fields are now read-only. (Customers can still edit their own addresses from the front-end.)
- Craft Commerce now keeps its customers’ emails in sync with their corresponding user accounts’ emails.
- Added a `shortNumber` attribute to order models, making it easy for templates to access the short version of the order number.
- The example templates’ product listings have new and improved icon images.

### Fixed
- Fixed a bug where the “Craft Commerce” link in the global sidebar would direct users to the front-end site, if the `cpTrigger` config setting was not set to `'admin'`.
- Updated the “Post Date” and “Expiry Date” table column headings on the Products index page, which were still labeled “Available On” and “Expires On”.
- Fixed a bug where one of the Market Commerce → Craft Commerce upgrade migrations wouldn’t run on case-sensitive file systems.
- Fixed a PHP error that occurred when viewing an active cart without an address from the Control Panel.
- Fixed a bug where custom field data was not saved via the `commerce/cart/updateCart` controller action if it wasn’t submitted along with other cart updates.
- Added some missing CSRF inputs to the example templates, when CSRF protection is enabled for the site.

### Security
- The example templates’ third party scripts now load over a protocol-relative URL, resolving security warnings.

## 0.9.1170 - 2015-11-04

### Added
- Renamed the plugin from Market Commerce to Craft Commerce.
- Craft Commerce supports One-Click Updating from the Updates page in the Control Panel.
- Gave Craft Commerce a fancy new plugin icon.
- Updated all of the Control Panel templates for improved consistency with Craft 2.5, and improved usability.
- Non-admins can now access Craft Commerce’s Control Panel pages via the “Access Craft Commerce” user permission (with the exception of its Settings section).
- Products are now localizable.
- It’s now possible to create a new sale or discount right from the Products index page, via a new Batch Action.
- It’s now possible to delete products from the Products index page in the Control Panel.
- Product variants are now managed right inline on Edit Product pages, via a new Matrix-inspired UI.
- Added Live Preview and Sharing support to Edit Product pages.
- It’s now possible to create new products right from Product Selector Modals (like the ones used by Products fields).
- Product types now have a “Has dimensions?” setting. The Width, Height, Length, and Weight variant fields will only show up when this is enabled now.
- It’s now possible to update multiple order statuses simultaneously from the Orders index page, via a new Batch Action.
- It’s now possible to delete orders from the Orders index page in the Control Panel.
- The View Order page now uses the same modal window to update order statuses as the Orders index page uses when updating statuses via the Batch Action.
- The View Order page now has “info” icons beside each line item and recorded transaction, for viewing deeper information about them.
- The View Order page now shows adjustments made on the order.
- Renamed the `craft.market` variable to `craft.commerce`.
- Added a new `commerce/cart/updateCart` controller action that can handle customer address/email changes, coupon application, line item additions, and shipping/payment method selections, replacing most of the old Cart actions. (The only other `commerce/cart/*` actions that remain are `updateLineItem`, `removeLineItem`, and `removeAllLineItems`.)
- It is now possible to use token billing with some gateways, like Stripe, by passing a `token` POST param to the `cartPay/pay` controller action, so your customers’ credit card info never touches your server.
- It is now possible to access through all custom Order Statuses `craft.commerce.orderStatuses`.
- Added the `itemSubtotalWithSale` attribute to order models, to get the subtotal of all order items before any adjustments have been applied.
- Renamed all class namespaces and prefixes for the Craft Commerce rename.
- Renamed nearly all service method names to be more explicit and follow Craft CMS naming conventions (i.e. `getById()` is now `getOrderById()`).
- All gateways must now implement the GatewayAdapterInterface interface. Craft Commerce provides a BaseGatewayAdapter class that adapts OmniPay gateway classes for this interface.
- Added the `commerce_transactions.onSaveTransaction` event.
- Added the `commerce_addOrderActions` hook.
- Added the `commerce_addProductActions` hook.
- Added the `commerce_defineAdditionalOrderTableAttributes` hook.
- Added the `commerce_defineAdditionalProductTableAttributes` hook.
- Added the `commerce_getOrderTableAttributeHtml` hook.
- Added the `commerce_getProductTableAttributeHtml` hook.
- Added the `commerce_modifyEmail` hook.
- Added the `commerce_modifyOrderSortableAttributes` hook.
- Added the `commerce_modifyOrderSources` hook.
- Added the `commerce_modifyPaymentRequest` hook.
- Added the `commerce_modifyProductSortableAttributes` hook.
- Added the `commerce_modifyProductSources` hook.
- Added the `commerce_registerShippingMethods` hook.

### Changed
- Sales rates and percentages are now entered as a positive number, and can be entered with or without a `%` sign.
- Products are now sorted by Post Date in descending order by default.
- All of the Settings pages have been cleaned up significantly.
- Renamed the `isPaid` order criteria param to `isUnpaid`.
- Renamed products’ `availableOn` and `expiresOn` attributes to `postDate` and `expiryDate`.
- Craft Commerce now records all failed payment transactions and include the gateway response.
- Reduced the number of SQL queries that get executed on order/product listing pages, depending on the attributes being accessed.
- Tax Categories now have “handles” rather than “codes”.
- When a Product Type is changed from having variants to not having variants, all of the existing products’ variants will be deleted, save for the Default Variants.
- If a default zone is not selected on an included tax rate, an error is displayed.
- Improved the extendability of the shipping engine. The new `ShippingMethod` and `ShippingRule` interfaces now allow a plugin to provide their own methods and rules which can dynamically add shipping costs to the cart.
- Added an `$error` argument to `Commerce_CartService::setPaymentMethod()` and `setShippingMethod()`.
- The example templates have been updated for the new variable names and controller actions, and their Twig code has been simplified to be more clear for newcomers (including more detailed explanation comments).
- The example PDF template now includes more information about the order, and a “PAID” stamp graphic.
- The example templates now include a customer address management section.
- Improved the customer address selection UI.

### Removed
- The “Cart Purge Interval” and “Cart Cookie Expiry Settings” have been removed from Control Panel. You will now need to add a `commerce.php` file in craft/config and set those settings from there. (See commerce/config.php for the default values.)
- Removed the default Shipping Method and improved the handling of blank shipping methods.
- Removed customer listing page. Add the Commerce Customer Info field type to your User field layout instead.

### Fixed
- Fixed a bug where you could pass an invalid `purchasableId` to the Cart.
- Fixed a bug where the customer link on the View Order page didn’t go to the user’s profile.
- Fixed a Twig error that occurred if a user manually went to /admin/commerce/orders/new. A 404 error is returned instead now.
- Fixed a bug where it was possible to use currency codes unsupported by OmniPay.
- Fixed a bug where the Mollie gateway was not providing the right token for payment completion.
- Fixed a bug where the `totalShipping` cost was incorrect when items with Free Shipping were in the cart.
- Fixed a bug in the Sale Amount logic.
- Products are now Promotable by default.
- Fixed bug where the logic to determine if an order is paid in full had a rounding error.<|MERGE_RESOLUTION|>--- conflicted
+++ resolved
@@ -1,14 +1,14 @@
 # Release Notes for Craft Commerce
 
-<<<<<<< HEAD
+## Unreleased
+
 ### Fixed
 - Fixed a bug where comparing getTotalPaid and getTotal methods in craft\commerce\elements\Order::getPaidStatus returns invalid boolean value. ([#1836](https://github.com/craftcms/commerce/issues/1836))
-=======
+
 ## 2.2.24 - 2020-11-16
 
 ### Fixed
 - Fixed a bug when deleting an address as a customer throws an error when cart is not empty. ([#1874](https://github.com/craftcms/commerce/pull/1874))
->>>>>>> c321b741
 
 ## 2.2.23 - 2020-10-19
 
