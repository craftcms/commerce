--- conflicted
+++ resolved
@@ -1,17 +1,9 @@
 # Release Notes for Craft Commerce
 
 ## Unreleased
-<<<<<<< HEAD
-=======
-
-### Fixed
-- Fixed a bug that could occur when updating to Commerce 3.
+
+- Fixed a PHP error that occurred when retrieving a discount via a null coupon code. ([#3045](https://github.com/craftcms/commerce/issues/3045))
 - Fixed a bug that could cause a large number of shipping rule category queries.
-
-## 3.4.19 - 2022-11-23
->>>>>>> 840b2dfa
-
-- Fixed a PHP error that occurred when retrieving a discount via a null coupon code. ([#3045](https://github.com/craftcms/commerce/issues/3045))
 
 ## 4.2.4 - 2022-11-29
 
