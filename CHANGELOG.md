--- conflicted
+++ resolved
@@ -4,11 +4,8 @@
 
 ### Fixed
 - Fixed a bug where the `commerce/reset-data` command did not delete addresses. ([#2042](https://github.com/craftcms/commerce/issues/2042))
-<<<<<<< HEAD
 - Fixed a mising migration of included taxes that could occur when updating from Commerce 1.
-=======
 - Fixed a bug where `success` and `error` keys were missing from JSON response on requests to `commerce/payments/complete-payment`. ([#2043](https://github.com/craftcms/commerce/issues/2043))
->>>>>>> 80f85c5e
 
 ## 3.2.17.1 - 2021-03-08
 
