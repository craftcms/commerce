# Release Notes for Craft Commerce

## Unreleased

### Fixed
- Fixed a bug where it wasn’t possible to access subscription management controls. ([#2913](https://github.com/craftcms/commerce/issues/2913))
- Fixed a bug where `Order::hasMatchingAddresses()` wasn’t comparing the `fullName` property. ([#2917](https://github.com/craftcms/commerce/issues/2917))
<<<<<<< HEAD
- Fixed a bug where it wasn’t possible to use an environment variable to set `onlyAllowForZeroPriceOrders` on the Manual payment gateway. ([#2927](https://github.com/craftcms/commerce/issues/2927))
=======
- Fixed a bug where the purchase total field wasn’t saving on discounts.
- Fixed a bug where a discount’s shipping address condition was being saved to the billing address condition. ([#2938](https://github.com/craftcms/commerce/issues/2938)) 
>>>>>>> 648f34e8

## 4.1.0 - 2022-07-19

### Added
- Tax rates now have a “Unit price” taxable subject option. ([#2883](https://github.com/craftcms/commerce/pull/2883))
- The Total Revenue widget can now show the total paid, rather than the total invoiced. ([#2852](https://github.com/craftcms/commerce/issues/2852))
- Added the `commerce/transfer-customer-data` command.
- Added `craft\commerce\elements\Order::EVENT_BEFORE_APPLY_ADD_NOTICE`. [#2676](https://github.com/craftcms/commerce/issues/2676)
- Added `craft\commerce\elements\Order::hasMatchingAddresses()`.
- Added `craft\commerce\services\Customers::transferCustomerData()`. ([#2801](https://github.com/craftcms/commerce/pull/2801))
- Added `craft\commerce\stats\TotalRevenue::$type`.
- Added `craft\commerce\stats\TotalRevenue::TYPE_TOTAL_PAID`.
- Added `craft\commerce\stats\TotalRevenue::TYPE_TOTAL`.
- Added `craft\commerce\widgets\TotalRevenue::$type`.

### Changed
- Craft Commerce now requires Dompdf 2.0.0 or later. ([#2879](https://github.com/craftcms/commerce/pull/2879))
- Addresses submitted to the cart are now validated. ([#2874](https://github.com/craftcms/commerce/pull/2874))
- Garbage collection now removes any orphaned variants, as well as partial donation, order, product, subscription, and variant data.
- `craft\commerce\elements\Product` now supports the `EVENT_DEFINE_CACHE_TAGS` event.
- `craft\commerce\elements\Variant` now supports the `EVENT_DEFINE_CACHE_TAGS` event.

### Fixed
- Fixed an error that occurred when disabling all variants on Edit Product pages.
- Fixed a bug where order address titles weren’t being updated correctly.
- Fixed a bug where it was possible to save an order with the same billing and shipping address IDs. ([#2841](https://github.com/craftcms/commerce/issues/2841))
- Fixed a bug where order addresses were not being saved with the `live` scenario.
- Fixed a PHP error that occurred when editing a subscription with custom fields.
- Fixed an infinite recursion bug that occurred when `autoSetCartShippingMethodOption` was enabled. ([#2875](https://github.com/craftcms/commerce/issues/2875))
- Fixed a bug where product slideout editors were attempting to create provisional drafts. ([#2886](https://github.com/craftcms/commerce/issues/2886))

## 4.0.4 - 2022-06-22

> {note} If you’ve already upgraded a site to Commerce 4, please go to **Commerce** → **Promotions** → **Discounts** and review your discounts’ coupons’ Max Uses values, as the `commerce/upgrade` command wasn’t migrating those values properly before this release.
### Fixed
- Fixed a bug where `craft\commerce\services\PaymentSources::getAllGatewayPaymentSourcesByUserId()` wasn’t passing along the user ID to `getAllPaymentSourcesByCustomerId()`.
- Fixed an error that could occur when using a discount with a coupon code.
- Fixed a bug where it wasn’t possible to delete a shipping rule. ([#2857](https://github.com/craftcms/commerce/issues/2857))
- Fixed a bug where it wasn’t possible to subscribe and create a payment source simultaneously. ([#2834](https://github.com/craftcms/commerce/pull/2834))
- Fixed inaccurate PHP type declarations.
- Fixed errors that could occur when expiring, cancelling, or suspending a subscription. ([#2831](https://github.com/craftcms/commerce/issues/2831))
- Fixed a bug where the Order Value condition rule wasn’t working.
- Fixed a bug where the `commerce/upgrade` command wasn’t migrating discounts’ coupons’ Max Uses values properly.

## 4.0.3 - 2022-06-09

### Deprecated
- Deprecated `craft\commerce\services\Orders::pruneDeletedField()`.
- Deprecated `craft\commerce\services\ProductType::pruneDeletedField()`.
- Deprecated `craft\commerce\services\Subscriptions::pruneDeletedField()`.

### Fixed
- Fixed a PHP error that could occur when saving a shipping rule. ([#2824](https://github.com/craftcms/commerce/issues/2824))
- Fixed a PHP error that could occur when saving a sale. ([#2827](https://github.com/craftcms/commerce/issues/2827))
- Fixed a bug where `administrativeArea` data wasn’t being saved for an address in the example templates. ([#2840](https://github.com/craftcms/commerce/issues/2840))

## 4.0.2 - 2022-06-03

### Fixed
- Fixed a bug where it wasn’t possible to set a coupon’s Max Uses setting to `0`.
- Fixed UI bugs in the “Update Order Status” modal. ([#2821](https://github.com/craftcms/commerce/issues/2821))
- Fixed a bug where the `commerce/upgrade` console command caused customer discount uses to be reset.
- Fixed a bug where the `commerce/upgrade` console command would fail when multiple orders used the same email address with different casing.

## 4.0.1 - 2022-05-18

### Changed
- Address forms in the example templates now include any Plain Text custom fields in the address field layout.

### Fixed
- Fixed a bug where the `autoSetNewCartAddresses` setting didn’t have any effect. ([#2804](https://github.com/craftcms/commerce/issues/2804))
- Fixed a PHP error that occurred when making a payment on the Edit Order page. ([#2795](https://github.com/craftcms/commerce/issues/2795))
- Fixed a PHP error that occurred when duplicating addresses that wasn’t owned by a user.
- Fixed a bug where address cards appeared to be editable when viewing completed orders. ([#2817](https://github.com/craftcms/commerce/issues/2817))
- Fixed a front-end validation error that was raised incorrectly on address inputs in the example templates. ([#2777](https://github.com/craftcms/commerce/pull/2777))

## 4.0.0 - 2022-05-04

### Added
- Customers are now native Craft user elements. ([#2524](https://github.com/craftcms/commerce/discussions/2524), [2385](https://github.com/craftcms/commerce/discussions/2385))
- Discounts can now have condition builders, enabling flexible matching based on the order, user, and addresses. ([#2290](https://github.com/craftcms/commerce/discussions/2290),  [#2296](https://github.com/craftcms/commerce/discussions/2296), [#2299](https://github.com/craftcms/commerce/discussions/2299))
- Shipping zones can now have condition builders, enabling flexible matching based on the address. ([#2290](https://github.com/craftcms/commerce/discussions/2290), [#2296](https://github.com/craftcms/commerce/discussions/2296))
- Tax zones can now have condition builders, enabling flexible matching based on the address. ([#2290](https://github.com/craftcms/commerce/discussions/2290), [#2296](https://github.com/craftcms/commerce/discussions/2296))
- Discounts can now have multiple coupon codes, each with their own usage rules. ([#2377](https://github.com/craftcms/commerce/discussions/2377), [#2303](https://github.com/craftcms/commerce/discussions/2303), [#2713](https://github.com/craftcms/commerce/pull/2713))
- It’s now possible to bulk-generate coupon codes.
- It’s now possible to create orders from the Edit User page.
- Added a “Commerce” panel to the Debug Toolbar.
- Added “Edit”, “Create”, and “Delete” permissions for product types, sales, and discounts. ([#174](https://github.com/craftcms/commerce/issues/174), [#2400](https://github.com/craftcms/commerce/discussions/2400))
- Added the `|commercePaymentFormNamespace` Twig filter.
- Added `craft\commerce\base\Zone`.
- Added `craft\commerce\behaviors\CustomerAddressBehavior`.
- Added `craft\commerce\behaviors\CustomerBehavior`.
- Added `craft\commerce\console\controllers\UpgradeController`.
- Added `craft\commerce\controllers\DiscountsController::DISCOUNT_COUNTER_TYPE_EMAIL`.
- Added `craft\commerce\controllers\DiscountsController::DISCOUNT_COUNTER_TYPE_TOTAL`.
- Added `craft\commerce\controllers\DiscountsController::DISCOUNT_COUNTER_TYPE_USER`.
- Added `craft\commerce\controllers\DiscountsController::actionGenerateCoupons()`.
- Added `craft\commerce\controllers\OrdersController::actionCreateCustomer()`.
- Added `craft\commerce\controllers\OrdersController::actionGetCustomerAddresses()`.
- Added `craft\commerce\controllers\OrdersController::actionGetOrderAddress()`.
- Added `craft\commerce\controllers\OrdersController::actionValidateAddress()`.
- Added `craft\commerce\controllers\OrdersController::enforceManageOrderPermissions()`.
- Added `craft\commerce\controllers\SubscriptionsController::enforceManageSubscriptionPermissions()`.
- Added `craft\commerce\elements\Order::$sourceBillingAddressId`
- Added `craft\commerce\elements\Order::$sourceShippingAddressId`
- Added `craft\commerce\elements\Product::canCreateDrafts()`.
- Added `craft\commerce\elements\Product::canDelete()`.
- Added `craft\commerce\elements\Product::canDeleteForSite()`.
- Added `craft\commerce\elements\Product::canDuplicate()`.
- Added `craft\commerce\elements\Product::canSave()`.
- Added `craft\commerce\elements\Product::canView()`.
- Added `craft\commerce\elements\Subscription::canView()`.
- Added `craft\commerce\elements\actions\UpdateOrderStatus::$suppressEmails`.
- Added `craft\commerce\events\CommerceDebugPanelDataEvent`.
- Added `craft\commerce\events\OrderStatusEmailsEvent`.
- Added `craft\commerce\events\PdfRenderEvent`.
- Added `craft\commerce\fieldlayoutelements\UserAddressSettings`.
- Added `craft\commerce\helpers\DebugPanel`.
- Added `craft\commerce\helpers\PaymentForm`.
- Added `craft\commerce\models\Coupon`.
- Added `craft\commerce\models\Discount::$couponFormat`.
- Added `craft\commerce\models\Discount::getCoupons()`.
- Added `craft\commerce\models\Discount::setCoupons()`.
- Added `craft\commerce\models\OrderHistory::$userId`.
- Added `craft\commerce\models\OrderHistory::$userName`.
- Added `craft\commerce\models\OrderHistory::getUser()`.
- Added `craft\commerce\models\ShippingAddressZone::condition`.
- Added `craft\commerce\models\Store`.
- Added `craft\commerce\models\TaxAddressZone::condition`.
- Added `craft\commerce\plugin\Services::getCoupons()`.
- Added `craft\commerce\record\OrderHistory::$userName`.
- Added `craft\commerce\records\Coupon`.
- Added `craft\commerce\records\OrderHistory::$userId`.
- Added `craft\commerce\records\OrderHistory::getUser()`.
- Added `craft\commerce\service\Store`.
- Added `craft\commerce\services\Carts::$cartCookieDuration`.
- Added `craft\commerce\services\Carts::$cartCookie`.
- Added `craft\commerce\services\Coupons`.
- Added `craft\commerce\services\Customers::ensureCustomer()`.
- Added `craft\commerce\services\Customers::savePrimaryBillingAddressId()`.
- Added `craft\commerce\services\Customers::savePrimaryShippingAddressId()`.
- Added `craft\commerce\services\Discounts::clearUserUsageHistoryById()`.
- Added `craft\commerce\services\OrderStatuses::EVENT_ORDER_STATUS_CHANGE_EMAILS`.
- Added `craft\commerce\services\Pdfs::EVENT_BEFORE_DELETE_PDF`.
- Added `craft\commerce\services\ProductTypes::getCreatableProductTypeIds()`.
- Added `craft\commerce\services\ProductTypes::getCreatableProductTypes()`.
- Added `craft\commerce\services\ProductTypes::getEditableProductTypeIds()`.
- Added `craft\commerce\services\ProductTypes::hasPermission()`.
- Added `craft\commerce\validators\CouponValidator`.
- Added `craft\commerce\validators\StoreCountryValidator`.
- Added `craft\commerce\web\assets\coupons\CouponsAsset`.

### Changed
- Craft Commerce now requires Craft CMS 4.0.0-RC2 or later.
- Tax rate inputs no longer require the percent symbol.
- Subscription plans are no longer accessible via old Control Panel URLs.
- Addresses can no longer be related to both a user’s address book and an order at the same time. ([#2457](https://github.com/craftcms/commerce/discussions/2457))
- Gateways’ `isFrontendEnabled` settings now support environment variables.
- The active cart number is now stored in a cookie rather than the PHP session data, so it can be retained across browser reboots. ([#2790](https://github.com/craftcms/commerce/pull/2790))
- The installer now archives any database tables that were left behind by a previous Craft Commerce installation.
- `commerce/*` actions no longer accept `orderNumber` params. `number` can be used instead.
- `commerce/cart/*` actions no longer accept `cartUpdatedNotice` params. `successMessage` can be used instead.
- `commerce/cart/*` actions no longer include `availableShippingMethods` in their JSON responses. `availableShippingMethodOptions` can be used instead.
- `commerce/payment-sources/*` actions no longer include `paymentForm` in their JSON responses. `paymentFormErrors` can be used instead.
- `commerce/payments/*` actions now expect payment form fields to be namespaced with the `|commercePaymentFormNamespace` Twig filter’s response.
- `craft\commerce\elements\Order::getCustomer()` now returns a `craft\elements\User` object.
- `craft\commerce\elements\Product::getVariants()`, `getDefaultVariant()`, `getCheapestVariant()`, `getTotalStock()`, and `getHasUnlimitedStock()` now only return data related to enabled variants by default.
- `craft\commerce\model\ProductType::$titleFormat` was renamed to `$variantTitleFormat`.
- `craft\commerce\models\TaxRate::getRateAsPercent()` now returns a localized value.
- `craft\commerce\services\LineItems::createLineItem()` no longer has an `$orderId` argument.
- `craft\commerce\services\LineItems::resolveLineItem()` now has an `$order` argument rather than `$orderId`.
- `craft\commerce\services\Pdfs::EVENT_AFTER_RENDER_PDF` now raises `craft\commerce\events\PdfRenderEvent` rather than `PdfEvent`.
- `craft\commerce\services\Pdfs::EVENT_AFTER_SAVE_PDF` now raises `craft\commerce\events\PdfEvent` rather than `PdfSaveEvent`.
- `craft\commerce\services\Pdfs::EVENT_BEFORE_RENDER_PDF` now raises `craft\commerce\events\PdfRenderEvent` rather than `PdfEvent`.
- `craft\commerce\services\Pdfs::EVENT_BEFORE_SAVE_PDF` now raises `craft\commerce\events\PdfEvent` rather than `PdfSaveEvent`.
- `craft\commerce\services\ShippingMethods::getAvailableShippingMethods()` has been renamed to `getMatchingShippingMethods()`.
- `craft\commerce\services\Variants::getAllVariantsByProductId()` now accepts a `$includeDisabled` argument.

### Deprecated
- Deprecated `craft\commerce\elements\Order::getUser()`. `getCustomer()` should be used instead.
- Deprecated `craft\commerce\services\Carts::getCartName()`. `$cartCookie['name']` should be used instead.
- Deprecated `craft\commerce\services\Plans::getAllGatewayPlans()`. `getPlansByGatewayId()` should be used instead.
- Deprecated `craft\commerce\services\Subscriptions::doesUserHaveAnySubscriptions()`. `doesUserHaveSubscriptions()` should be used instead.
- Deprecated `craft\commerce\services\Subscriptions::getSubscriptionCountForPlanById()`. `getSubscriptionCountByPlanId()` should be used instead.
- Deprecated `craft\commerce\services\TaxRates::getTaxRatesForZone()`. `getTaxRatesByTaxZoneId()` should be used instead.
- Deprecated `craft\commerce\services\Transactions::deleteTransaction()`. `deleteTransactionById()` should be used instead.

### Removed
- Removed the `orderPdfFilenameFormat` setting.
- Removed the `orderPdfPath` setting.
- Removed the `commerce-manageCustomers` permission.
- Removed the `commerce-manageProducts` permission.
- Removed `json_encode_filtered` Twig filter.
- Removed the `commerce/orders/purchasable-search` action. `commerce/orders/purchasables-table` can be used instead.
- Removed `Plugin::getInstance()->getPdf()`. `getPdfs()` can be used instead.
- Removed `craft\commerce\Plugin::t()`. `Craft::t('commerce', 'My String')` can be used instead.
- Removed `craft\commerce\base\AddressZoneInterface`. `craft\commerce\base\ZoneInterface` can be used instead.
- Removed `craft\commerce\base\OrderDeprecatedTrait`.
- Removed `craft\commerce\controllers\AddressesController`.
- Removed `craft\commerce\controllers\CountriesController`.
- Removed `craft\commerce\controllers\CustomerAddressesController`.
- Removed `craft\commerce\controllers\CustomersController`.
- Removed `craft\commerce\controllers\PlansController::actionRedirect()`.
- Removed `craft\commerce\controllers\ProductsPreviewController::actionSaveProduct()`.
- Removed `craft\commerce\controllers\ProductsPreviewController::enforceProductPermissions()`.
- Removed `craft\commerce\controllers\StatesController`.
- Removed `craft\commerce\elements\Order::getAdjustmentsTotalByType()`. `getTotalTax()`, `getTotalDiscount()`, or `getTotalShippingCost()` can be used instead.
- Removed `craft\commerce\elements\Order::getAvailableShippingMethods()`. `getAvailableShippingMethodOptions()` can be used instead.
- Removed `craft\commerce\elements\Order::getOrderLocale()`. `$orderLanguage` can be used instead.
- Removed `craft\commerce\elements\Order::getShippingMethodId()`. `getShippingMethodHandle()` can be used instead.
- Removed `craft\commerce\elements\Order::getShouldRecalculateAdjustments()`. `getRecalculationMode()` can be used instead.
- Removed `craft\commerce\elements\Order::getTotalTaxablePrice()`. The taxable price is now calculated within the tax adjuster.
- Removed `craft\commerce\elements\Order::removeEstimatedBillingAddress()`. `setEstimatedBillingAddress(null)` can be used instead.
- Removed `craft\commerce\elements\Order::removeEstimatedShippingAddress()`. `setEstimatedShippingAddress(null)` can be used instead.
- Removed `craft\commerce\elements\Order::setShouldRecalculateAdjustments()`. `setRecalculationMode()` can be used instead.
- Removed `craft\commerce\elements\actions\DeleteOrder`. `craft\elements\actions\Delete` can be used instead.
- Removed `craft\commerce\elements\actions\DeleteProduct`. `craft\elements\actions\Delete` can be used instead.
- Removed `craft\commerce\elements\traits\OrderDeprecatedTrait`.
- Removed `craft\commerce\events\AddressEvent`.
- Removed `craft\commerce\events\CustomerAddressEvent`.
- Removed `craft\commerce\events\CustomerEvent`.
- Removed `craft\commerce\events\DefineAddressLinesEvent`. `craft\services\Addresses::formatAddress()` can be used instead.
- Removed `craft\commerce\events\LineItemEvent::isValid`.
- Removed `craft\commerce\events\PdfSaveEvent`.
- Removed `craft\commerce\helpers\Localization::formatAsPercentage()`.
- Removed `craft\commerce\models\Country`.
- Removed `craft\commerce\models\Discount::$code`.
- Removed `craft\commerce\models\Discount::getDiscountUserGroups()`.
- Removed `craft\commerce\models\Discount::getUserGroupIds()`. Discount user groups were migrated to the customer condition rule.
- Removed `craft\commerce\models\Discount::setUserGroupIds()`. Discount user groups were migrated to the customer condition rule.
- Removed `craft\commerce\models\Email::getPdfTemplatePath()`. `getPdf()->getTemplatePath()` can be used instead.
- Removed `craft\commerce\models\LineItem::getAdjustmentsTotalByType()`. `getTax()`, `getDiscount()`, or `getShippingCost()` can be used instead.
- Removed `craft\commerce\models\LineItem::setSaleAmount()`.
- Removed `craft\commerce\models\OrderHistory::$customerId`. `$userId` can be used instead.
- Removed `craft\commerce\models\OrderHistory::getCustomer()`. `getUser()` can be used instead.
- Removed `craft\commerce\models\ProductType::getLineItemFormat()`.
- Removed `craft\commerce\models\ProductType::setLineItemFormat()`.
- Removed `craft\commerce\models\Settings::$showCustomerInfoTab`. `$showEditUserCommerceTab` can be used instead.
- Removed `craft\commerce\models\ShippingAddressZone::getCountries()`.
- Removed `craft\commerce\models\ShippingAddressZone::getCountriesNames()`.
- Removed `craft\commerce\models\ShippingAddressZone::getCountryIds()`.
- Removed `craft\commerce\models\ShippingAddressZone::getStateIds()`.
- Removed `craft\commerce\models\ShippingAddressZone::getStates()`.
- Removed `craft\commerce\models\ShippingAddressZone::getStatesNames()`.
- Removed `craft\commerce\models\ShippingAddressZone::isCountryBased`.
- Removed `craft\commerce\models\State`.
- Removed `craft\commerce\models\TaxAddressZone::getCountries()`.
- Removed `craft\commerce\models\TaxAddressZone::getCountriesNames()`.
- Removed `craft\commerce\models\TaxAddressZone::getCountryIds()`.
- Removed `craft\commerce\models\TaxAddressZone::getStateIds()`.
- Removed `craft\commerce\models\TaxAddressZone::getStates()`.
- Removed `craft\commerce\models\TaxAddressZone::getStatesNames()`.
- Removed `craft\commerce\models\TaxAddressZone::isCountryBased`.
- Removed `craft\commerce\queue\jobs\ConsolidateGuestOrders`.
- Removed `craft\commerce\records\Country`.
- Removed `craft\commerce\records\CustomerAddress`. `craft\records\Address` can be used instead.
- Removed `craft\commerce\records\Discount::CONDITION_USER_GROUPS_ANY_OR_NONE`. Discount user groups were migrated to the customer condition rule.
- Removed `craft\commerce\records\Discount::CONDITION_USER_GROUPS_EXCLUDE`. Discount user groups were migrated to the customer condition rule.
- Removed `craft\commerce\records\Discount::CONDITION_USER_GROUPS_INCLUDE_ALL`. Discount user groups were migrated to the customer condition rule.
- Removed `craft\commerce\records\Discount::CONDITION_USER_GROUPS_INCLUDE_ANY`. Discount user groups were migrated to the customer condition rule.
- Removed `craft\commerce\records\DiscountUserGroup`.
- Removed `craft\commerce\records\OrderHistory::getCustomer()`. `getUser()` can be used instead.
- Removed `craft\commerce\records\ShippingZoneCountry`.
- Removed `craft\commerce\records\ShippingZoneState`.
- Removed `craft\commerce\records\State`.
- Removed `craft\commerce\records\TaxZoneCountry`.
- Removed `craft\commerce\records\TaxZoneState`.
- Removed `craft\commerce\services\Addresses::purgeOrphanedAddresses()`.
- Removed `craft\commerce\services\Addresses`.
- Removed `craft\commerce\services\Countries`.
- Removed `craft\commerce\services\Customers::EVENT_AFTER_SAVE_CUSTOMER_ADDRESS`.
- Removed `craft\commerce\services\Customers::EVENT_AFTER_SAVE_CUSTOMER`.
- Removed `craft\commerce\services\Customers::EVENT_BEFORE_SAVE_CUSTOMER_ADDRESS`.
- Removed `craft\commerce\services\Customers::EVENT_BEFORE_SAVE_CUSTOMER`.
- Removed `craft\commerce\services\Customers::SESSION_CUSTOMER`.
- Removed `craft\commerce\services\Customers::consolidateOrdersToUser()`.
- Removed `craft\commerce\services\Customers::deleteCustomer()`.
- Removed `craft\commerce\services\Customers::forgetCustomer()`.
- Removed `craft\commerce\services\Customers::getAddressIds()`.
- Removed `craft\commerce\services\Customers::getCustomer()`.
- Removed `craft\commerce\services\Customers::getCustomerById()`.
- Removed `craft\commerce\services\Customers::getCustomerByUserId()`.
- Removed `craft\commerce\services\Customers::getCustomerId()`.
- Removed `craft\commerce\services\Customers::getCustomersQuery()`.
- Removed `craft\commerce\services\Customers::purgeOrphanedCustomers()`.
- Removed `craft\commerce\services\Customers::saveAddress()`.
- Removed `craft\commerce\services\Customers::saveCustomer()`.
- Removed `craft\commerce\services\Customers::saveUserHandler()`.
- Removed `craft\commerce\services\Discounts::EVENT_BEFORE_MATCH_LINE_ITEM`. `EVENT_DISCOUNT_MATCHES_LINE_ITEM` can be used instead.
- Removed `craft\commerce\services\Discounts::getOrderConditionParams()`. `$order->toArray()` can be used instead.
- Removed `craft\commerce\services\Discounts::populateDiscountRelations()`.
- Removed `craft\commerce\services\Orders::cartArray()`. `toArray()` can be used instead.
- Removed `craft\commerce\services\Payments::getTotalAuthorizedForOrder()`.
- Removed `craft\commerce\services\Payments::getTotalAuthorizedOnlyForOrder()`. `craft\commerce\elements\Order::getTotalAuthorized()` can be used instead.
- Removed `craft\commerce\services\Payments::getTotalPaidForOrder()`. `craft\commerce\elements\Order::getTotalPaid()` can be used instead.
- Removed `craft\commerce\services\Payments::getTotalRefundedForOrder()`.
- Removed `craft\commerce\services\Sales::populateSaleRelations()`.
- Removed `craft\commerce\services\States`.<|MERGE_RESOLUTION|>--- conflicted
+++ resolved
@@ -5,12 +5,9 @@
 ### Fixed
 - Fixed a bug where it wasn’t possible to access subscription management controls. ([#2913](https://github.com/craftcms/commerce/issues/2913))
 - Fixed a bug where `Order::hasMatchingAddresses()` wasn’t comparing the `fullName` property. ([#2917](https://github.com/craftcms/commerce/issues/2917))
-<<<<<<< HEAD
 - Fixed a bug where it wasn’t possible to use an environment variable to set `onlyAllowForZeroPriceOrders` on the Manual payment gateway. ([#2927](https://github.com/craftcms/commerce/issues/2927))
-=======
 - Fixed a bug where the purchase total field wasn’t saving on discounts.
 - Fixed a bug where a discount’s shipping address condition was being saved to the billing address condition. ([#2938](https://github.com/craftcms/commerce/issues/2938)) 
->>>>>>> 648f34e8
 
 ## 4.1.0 - 2022-07-19
 
