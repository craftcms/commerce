# Release Notes for Craft Commerce

## Unreleased

### Added
- Added a “Variants” column to the Product index page. ([#1765](https://github.com/craftcms/commerce/issues/1765))

### Changed
- Disabled the browser autosuggest list when searching for a customer on the Edit Order page. ([#1752](https://github.com/craftcms/commerce/issues/1752))

### Fixed
- Fixed a PHP error that occurred when programmatically changing an order's history in a queue job.
<<<<<<< HEAD
- Fixed a bug where the store location address had it‘s `isStoreLocation` property set to `false`. ([#1773](https://github.com/craftcms/commerce/issues/1773))
=======
- Fixed a bug where template suggestions weren’t showing on the product type template field.
>>>>>>> a480e46a

## 3.2.7 - 2020-09-24

### Added
- Craft Commerce is now translated into Japanese.
- Added the ability to retrieve a customer’s addresses via Ajax. ([#1682](https://github.com/craftcms/commerce/issues/1682))
- Added the ability to retrieve a customer’s previous orders via Ajax. ([#1682](https://github.com/craftcms/commerce/issues/1682))
- Added `craft\commerce\controllers\CustomerAddressesController::actionGetAddresses`. ([#1682](https://github.com/craftcms/commerce/issues/1682))
- Added `craft\commerce\controllers\CustomerOrdersControllers`. ([#1682](https://github.com/craftcms/commerce/issues/1682))

### Changed
- Improved the performance of exporting orders using the “Raw Data” export type. ([#1744](https://github.com/craftcms/commerce/issues/1744))
- Disabled the browser autosuggest list when searching for a customer on the Edit Order page. ([#1752](https://github.com/craftcms/commerce/issues/1752))
- `craft\models\Customer::getOrders()` now returns orders sorted by date ordered, in descending order.

### Fixed
- Fixed a migration error that could occur when updating to Commerce 3. ([#1726](https://github.com/craftcms/commerce/issues/1726))
- Fixed a bug where control panel styles were getting included in rendered email previews. ([#1734](https://github.com/craftcms/commerce/issues/1734))
- Fixed a PHP error that could occur when saving an order without a customer ID.
- Fixed a PHP error that occurred when rendering a PDF, if the temp directory was missing. ([#1745](https://github.com/craftcms/commerce/issues/1745))
- Fixed a bug where `craft\commerce\models\Address:getAddressLines()` wasn’t including `countryText` in the response data.
- Fixed a PHP error that occurred when entering a localized number as a category shipping rule price.
- Fixed a bug where long translations would break the line item layout on the Edit Order page.
- Fixed a JavaScript error that occurred when editing shipping rules.

## 3.2.6 - 2020-09-13

### Fixed
- Fixed a bug that prevented a customer from unsubscribing from a subscription. ([#1650](https://github.com/craftcms/commerce/issues/1650))
- Fixed a bug that prevented a customer from deleting a payment source. ([#1650](https://github.com/craftcms/commerce/issues/1650))

## 3.2.5 - 2020-09-11

### Changed
- Purchasable descriptions are now generated based on data from the primary site only.
- JSON responses from the `commerce/payments/pay` action now include order information.

### Fixed
- Fixed a PHP error that occurred when exporting orders using the “Raw data” export type.
- Fixed a PHP error that could occur when resaving products. ([#1698](https://github.com/craftcms/commerce/issues/1698))
- Fixed a PHP error that occurred when using the `|commerceCurrency` Twig filter for currency conversion. ([#1702](https://github.com/craftcms/commerce/issues/1702))
- Fixed a SQL error that occurred when previewing emails on PostgreSQL. ([#1673](https://github.com/craftcms/commerce/issues/1673))
- Fixed a PHP error that occurred when there was a syntax error in an order condition formula. ([#1716](https://github.com/craftcms/commerce/issues/1716))
- Fixed a bug where order history records created at the same time were ordered incorrectly.
- Fixed a 400 error that could occur when a product type’s Template setting was blank.
- Fixed a bug where purchasables without a product type were incorrectly showing on the “Top Product Types” Dashboard widget. ([#1720](https://github.com/craftcms/commerce/issues/1720))
- Fixed a bug where shipping zone caches weren’t getting invalidated. ([#1721](https://github.com/craftcms/commerce/issues/1721))
- Fixed a Twig error that occurred when viewing the “Buy” example templates. ([#1722](https://github.com/craftcms/commerce/issues/1722))

## 3.2.4 - 2020-09-07

### Added
- Added the “Item Total” and “Item Subtotal” Orders index page columns. ([#1695](https://github.com/craftcms/commerce/issues/1695))
- Added the `hasProduct` argument to GraphQL variant queries. ([#1697](https://github.com/craftcms/commerce/issues/1697))
- Added `craft\commerce\elements\Order::$storedItemSubtotalAsCurrency`. ([#1695](https://github.com/craftcms/commerce/issues/1695))
- Added `craft\commerce\elements\Order::$storedItemSubtotal`. ([#1695](https://github.com/craftcms/commerce/issues/1695))
- Added `craft\commerce\services\Addresses::EVENT_BEFORE_DELETE_ADDRESS`. ([#1590](https://github.com/craftcms/commerce/pull/1590))

### Changed
- Address forms now show the Country field before State to avoid confusion when editing an address.
- Products’, subscriptions’, and orders’ date sort options are now sorted in descending order by default when selected (requires Craft 3.5.9 or later).
- `craft\commerce\models\Address::getAddressLines()` now has a `$sanitize` argument. ([#1671](https://github.com/craftcms/commerce/issues/1671))

### Deprecated
- Deprecated `craft\commerce\Plugin::t()`.
- Deprecated `craft\commerce\services\Discounts::populateDiscountRelations()`.

### Fixed
- Fixed a bug where donation queries weren’t returning complete results if the primary site had changed.
- Fixed a bug where addresses would always get a new ID when updating the cart. ([#1683](https://github.com/craftcms/commerce/issues/1683))
- Fixed a bug where sales weren’t being applied to orders on the Edit Order page. ([#1662](https://github.com/craftcms/commerce/issues/1662))
- Fixed a bug where users without orders weren’t available for selection in customer lists.
- Fixed a bug where the `*AsCurrency` order attributes were showing the base currency rather than the order currency. ([#1668](https://github.com/craftcms/commerce/issues/1668))
- Fixed a bug where it wasn’t possible to permanently delete orders from the Orders index page. ([#1708](https://github.com/craftcms/commerce/issues/1708))
- Fixed a bug where it wasn’t possible to permanently delete products from the Product index page. ([#1708](https://github.com/craftcms/commerce/issues/1708))
- Fixed a missing validation error when saving a product type. ([#1678](https://github.com/craftcms/commerce/issues/1678))
- Fixed a bug where address lines were getting double-encoded. ([#1671](https://github.com/craftcms/commerce/issues/1671))
- Fixed a bug where shipping method caches weren’t getting invalidated. ([#1674](https://github.com/craftcms/commerce/issues/1674))
- Fixed a bug where `dateUpdated` wasn’t getting populated when saving a line item. ([#1691](https://github.com/craftcms/commerce/issues/1691))
- Fixed a bug where purchasable descriptions were able to be longer than line item descriptions.
- Fixed a bug where discounts could be applied to products that were already on sale, even if their “Exclude this discount for products that are already on sale” condition was enabled. ([#1700](https://github.com/craftcms/commerce/issues/1700))
- Fixed a bug where discount condition formulas weren’t preventing discount codes from applying to a cart. ([#1705](https://github.com/craftcms/commerce/pull/1705))
- Fixed a bug where orders’ cached transactions were not getting updated when a transaction was saved. ([#1703](https://github.com/craftcms/commerce/pull/1703))

## 3.2.3 - 2020-08-19

### Fixed
- Fixed a SQL error that occurred when searching for orders from the Orders index page. ([#1652](https://github.com/craftcms/commerce/issues/1652))
- Fixed a bug where discounts with purchasable conditions were not being applied correctly to the cart. ([#1641](https://github.com/craftcms/commerce/issues/1641))
- Fixed a migration error that could occur when updating to Commerce 3.2. ([#1655](https://github.com/craftcms/commerce/issues/1655))
- Fixed a PHP error that occurred when displaying the “Top Product Types” Dashboard widget.
- Fixed a deprecation warning that occurred on the Orders index page. ([#1656](https://github.com/craftcms/commerce/issues/1656))
- Fixed a bug where Live Preview wasn’t showing custom fields for products. ([#1651](https://github.com/craftcms/commerce/issues/1651))

## 3.2.2.1 - 2020-08-14

### Fixed
- Fixed a bug where `craft\commerce\services\LineItemStatuses::getLineItemStatusByHandle()`, `getDefaultLineItemStatus()`, `getDefaultLineItemStatusForLineItem()` and `getLineItemStatusById()` were returning archived statuses. ([#1643](https://github.com/craftcms/commerce/issues/1643))
- Fixed a bug where line item status caches weren’t getting invalidated.

## 3.2.2 - 2020-08-13

### Added
- Added `craft\commerce\models\LineItem::setLineItemStatus()`. ([#1638](https://github.com/craftcms/commerce/issues/1638))
- Added `craft\commerce\services\LineItems::orderCompleteHandler()`.

### Changed
- Commerce now requires Craft 3.5.4 or later.

### Fixed
- Fixed a bug where the default line item status was not getting applied on order completion. ([#1643](https://github.com/craftcms/commerce/issues/1643))
- Fixed a bug where sales weren’t getting initialized with their `sortOrder` value. ([#1633](https://github.com/craftcms/commerce/issues/1633))
- Fixed a PHP error that could occur when downloading a PDF. ([#1626](https://github.com/craftcms/commerce/issues/1626))
- Fixed a PHP error that could occur when adding a custom purchasable to an order from the Edit Order page. ([#1646](https://github.com/craftcms/commerce/issues/1646))
- Fixed a bug where duplicate orders could be returned by an order query when using the `hasPurchasables` or `hasTransactions` params. ([#1637](https://github.com/craftcms/commerce/issues/1637))
- Fixed a bug where the Top Products and Top Product Types lists weren’t counting correctly on multi-site installs. ([#1644](https://github.com/craftcms/commerce/issues/1644))
- Fixed a bug where the Edit Order page wasn’t swapping the selected tab correctly when saving changes, if a custom tab was selected. ([#1647](https://github.com/craftcms/commerce/issues/1647))
- Fixed a bug where custom field JavaScript wasn’t getting initialized properly on the Edit Order page in some cases. ([#1647](https://github.com/craftcms/commerce/issues/1647))

## 3.2.1 - 2020-08-06

### Added
- Added `craft\commerce\models\Address::sameAs()`. ([#1616](https://github.com/craftcms/commerce/issues/1616))

### Fixed
- Fixed an error that could occur when rebuilding the project config. ([#1618](https://github.com/craftcms/commerce/issues/1618))
- Fixed an error that could occur on the order index page when viewing orders with deleted gateways. ([#1617](https://github.com/craftcms/commerce/issues/1617))
- Fixed a deprecation warning that occurred when sending an Ajax request to `commerce/cart/*` actions. ([#1548](https://github.com/craftcms/commerce/issues/1548))
- Fixed a bug where purchasables weren’t getting pre-populated properly when clicking “Add all to Sale” on the Edit Product page. ([#1595](https://github.com/craftcms/commerce/issues/1595))
- Fixed PHP 7.0 compatibility.
- Fixed a Twig error that occurred when viewing the “Buy” example templates. ([#1621](https://github.com/craftcms/commerce/issues/1621))

## 3.2.0.2 - 2020-08-04

### Fixed
- Fixed a bug that caused the product Title field to be hidden on Edit Product pages. ([#1614](https://github.com/craftcms/commerce/pull/1614))

## 3.2.0.1 - 2020-08-04

### Fixed
- Fixed a SQL error that could occur when updating to Commerce 3.2.

## 3.2.0 - 2020-08-04

### Added
- Order, product, and variant field layouts now support the new field layout features added in Craft 3.5.
- It’s now possible to set Title fields’ positions within product and variant field layouts.
- It’s now possible to set the Variants field’s position within product field layouts.
- Added support for managing multiple PDF templates. Each email can choose which PDF should be attached. ([#208](https://github.com/craftcms/commerce/issues/208))
- Added a “Download PDF” action to the Orders index page, which supports downloading multiple orders’ PDFs at once. ([#1598](https://github.com/craftcms/commerce/issues/1598))
- Shipping rules can now be duplicated from the Edit Shipping Rule page. ([#153](https://github.com/craftcms/commerce/issues/153))
- Added the ability to preview HTML emails from the Emails index page. ([#1387](https://github.com/craftcms/commerce/issues/1387))
- Variants now have a `product` field when queried via the GraphQL API.
- It’s now possible to query for variants by their dimensions. ([#1570](https://github.com/craftcms/commerce/issues/1570))
- Products can now have auto-generated titles with the “Title Format” product type setting. ([#148](https://github.com/craftcms/commerce/issues/148))
- Added the `withLineItems`, `withTransactions`, `withAdjustments`, `withCustomer` and `withAddresses` order query params, for eager-loading related models. ([#1603](https://github.com/craftcms/commerce/issues/1603))
- Added `apply`, `applyAmount`, `applyAmountAsPercent`, `applyAmountAsFlat`, `dateFrom` and `dateTo` fields to sales when queried via the GraphQL API. ([#1607](https://github.com/craftcms/commerce/issues/1607))
- Added the `freeOrderPaymentStrategy` config setting. ([#1526](https://github.com/craftcms/commerce/pull/1526))
- Added the `cp.commerce.order.edit.details` template hook. ([#1597](https://github.com/craftcms/commerce/issues/1597))
- Added `craft\commerce\controllers\Pdf`.
- Added `craft\commerce\elements\Orders::EVENT_AFTER_APPLY_ADD_LINE_ITEM`. ([#1516](https://github.com/craftcms/commerce/pull/1516))
- Added `craft\commerce\elements\Orders::EVENT_AFTER_APPLY_REMOVE_LINE_ITEM`. ([#1516](https://github.com/craftcms/commerce/pull/1516))
- Added `craft\commerce\elements\db\VariantQuery::width()`, `height()`, `length()` and `weight()`. ([#1570](https://github.com/craftcms/commerce/issues/1570))
- Added `craft\commerce\events\DefineAddressLinesEvent`.
- Added `craft\commerce\fieldlayoutelements\ProductTitleField`.
- Added `craft\commerce\fieldlayoutelements\VariantTitleField`.
- Added `craft\commerce\fieldlayoutelements\VariantsField`.
- Added `craft\commerce\models\Address::getAddressLines()`.
- Added `craft\commerce\models\EVENT_DEFINE_ADDRESS_LINES`. ([#1305](https://github.com/craftcms/commerce/issues/1305))
- Added `craft\commerce\models\Email::$pdfId`.
- Added `craft\commerce\models\LineItem::dateUpdated`. ([#1132](https://github.com/craftcms/commerce/issues/1132))
- Added `craft\commerce\models\Pdf`.
- Added `craft\commerce\records\Pdf`.
- Added `craft\commerce\services\Addresses::eagerLoadAddressesForOrders()`.
- Added `craft\commerce\services\Customers::eagerLoadCustomerForOrders()`.
- Added `craft\commerce\services\LineItems::eagerLoadLineItemsForOrders()`.
- Added `craft\commerce\services\OrderAdjustments::eagerLoadOrderAdjustmentsForOrders()`.
- Added `craft\commerce\services\Pdfs::EVENT_AFTER_SAVE_PDF`.
- Added `craft\commerce\services\Pdfs::EVENT_BEFORE_SAVE_PDF`.
- Added `craft\commerce\services\Pdfs::getAllEnabledPdfs()`.
- Added `craft\commerce\services\Pdfs::getAllPdfs()`.
- Added `craft\commerce\services\Pdfs::getDefaultPdf()`.
- Added `craft\commerce\services\Pdfs::getPdfByHandle()`.
- Added `craft\commerce\services\Pdfs::getPdfById()`.
- Added `craft\commerce\services\Pdfs::savePdf()`.
- Added `craft\commerce\services\Transactions::eagerLoadTransactionsForOrders()`.

### Changed
- Commerce now requires Craft 3.5.0 or later.
- Improved the performance of order indexes.
- Improved the performance of querying for products and orders via the GraphQL API.
- Countries are now initially sorted by name, rather than country code.
- Improved customer search and creation when editing an order. ([#1594](https://github.com/craftcms/commerce/issues/1594))
- It’s now possible to use multiple keywords when searching for variants from the Edit Order page. ([#1546](https://github.com/craftcms/commerce/pull/1546))
- New products, countries, states, and emails are now enabled by default.

### Deprecated
- Deprecated `craft\commerce\controllers\Orders::actionPurchasableSearch()`. Use `actionPurchasablesTable()` instead.
- Deprecated `craft\commerce\services\Sales::populateSaleRelations()`.
- Deprecated the `orderPdfPath` config setting.
- Deprecated the `orderPdfFilenameFormat` config setting.

### Removed
- Removed `craft\commerce\models\ProductType::$titleLabel`.
- Removed `craft\commerce\models\ProductType::$variantTitleLabel`.
- Removed `craft\commerce\records\ProductType::$titleLabel`.
- Removed `craft\commerce\records\ProductType::$variantTitleLabel`.
- Removed `craft\commerce\models\Email::$pdfTemplatePath`.
- Removed `craft\commerce\records\Email::$pdfTemplatePath`.

### Fixed
- Fixed a bug where interactive custom fields weren’t working within newly created product variants, from product editor HUDs.
- Fixed a bug where it was possible to select purchasables that weren’t available for purchase on the Edit Order page. ([#1505](https://github.com/craftcms/commerce/issues/1505))
- Fixed a PHP error that could occur during line item validation on Yii 2.0.36. ([yiisoft/yii2#18175](https://github.com/yiisoft/yii2/issues/18175))
- Fixed a bug that prevented shipping rules for being sorted correctly on the Edit Shipping Method page.
- Fixed a bug where programmatically-set related IDs could be ignored when saving a sale.
- Fixed a bug where order status descriptions were getting dropped when rebuilding the project config.

## 3.1.12 - 2020-07-14

### Changed
- Improved the wording of the “Categories Relationship Type” setting’s instructions and option labels on Edit Sale and Edit Discount pages. ([#1565](https://github.com/craftcms/commerce/pull/1565))

### Fixed
- Fixed a bug where existing sales and discounts would get the wrong “Categories Relationship Type” seletion when upgrading to Commerce 3. ([#1565](https://github.com/craftcms/commerce/pull/1565))
- Fixed a bug where the wrong shipping method could be selected for completed orders on the Edit Order page. ([#1557](https://github.com/craftcms/commerce/issues/1557))
- Fixed a bug where it wasn’t possible to update a customer’s primary billing or shipping address from the front end. ([#1562](https://github.com/craftcms/commerce/issues/1562))
- Fixed a bug where customers’ states weren’t always shown in the control panel. ([#1556](https://github.com/craftcms/commerce/issues/1556))
- Fixed a bug where programmatically removing an unsaved line item could remove the wrong line item. ([#1555](https://github.com/craftcms/commerce/issues/1555))
- Fixed a PHP error that could occur when using the `currency` Twig filter. ([#1554](https://github.com/craftcms/commerce/issues/1554))
- Fixed a PHP error that could occur on the order completion template when outputting dates. ([#1030](https://github.com/craftcms/commerce/issues/1030))
- Fixed a bug that could occur if a gateway had truncated its “Gateway Message”.

## 3.1.11 - 2020-07-06

### Added
- Added new `*AsCurrency` attributes to all currency attributes on orders, line items, products, variants, adjustments and transactions.
- Added the `hasVariant` argument to GraphQL product queries. ([#1544](https://github.com/craftcms/commerce/issues/1544))
- Added `craft\commerce\events\ModifyCartInfoEvent::$cart`. ([#1536](https://github.com/craftcms/commerce/issues/1536))
- Added `craft\commerce\behaviors\CurrencyAttributeBehavior`.
- Added `craft\commerce\gql\types\input\Variant`.

### Fixed
- Improved performance when adding items to the cart. ([#1543](https://github.com/craftcms/commerce/pull/1543), [#1520](https://github.com/craftcms/commerce/issues/1520))
- Fixed a bug where products that didn’t have current sales could be returned when the `hasSales` query parameter was enabled.
- Fixed a bug where the “Message” field wasn’t getting cleared after updating the order status on the Order edit page. ([#1366](https://github.com/craftcms/commerce/issues/1366))
- Fixed a bug where it wasn’t possible to update the conversion rate on a payment currency. ([#1547](https://github.com/craftcms/commerce/issues/1547))
- Fixed a bug where it wasn’t possible to delete all line item statuses.
- Fixed a bug where zero currency values weren’t getting formatted correctly in `commerce/cart/*` actions’ JSON responses. ([#1539](https://github.com/craftcms/commerce/issues/1539))
- Fixed a bug where the wrong line item could be added to the cart when using the Lite edition. ([#1552](https://github.com/craftcms/commerce/issues/1552))
- Fixed a bug where a validation error was being shown incorrectly on the Edit Discount page. ([#1549](https://github.com/craftcms/commerce/issues/1549))

### Deprecated
- The `|json_encode_filtered` twig filter has now been deprecated.

## 3.1.10 - 2020-06-23

### Added
- Added the `salePrice` and `sales` fields to GraphQL variant queries. ([#1525](https://github.com/craftcms/commerce/issues/1525))
- Added support for non-parameterized gateway webhook URLs. ([#1530](https://github.com/craftcms/commerce/issues/1530))
- Added `craft\commerce\gql\types\SaleType`.

### Changed
- The selected shipping method now shows both name and handle for completed orders on the Edit Order page. ([#1472](https://github.com/craftcms/commerce/issues/1472))

### Fixed
- Fixed a bug where the current user’s email was unintentionally being used as a fallback when creating a customer with an invalid email address on the Edit Order page. ([#1523](https://github.com/craftcms/commerce/issues/1523))
- Fixed a bug where an incorrect validation error would be shown when using custom address validation on the Edit Order page. ([#1519](https://github.com/craftcms/commerce/issues/1519))
- Fixed a bug where `defaultVariantId` wasn’t being set when saving a Product. ([#1529](https://github.com/craftcms/commerce/issues/1529))
- Fixed a bug where custom shipping methods would show a zero price. ([#1532](https://github.com/craftcms/commerce/issues/1532))
- Fixed a bug where the payment form modal wasn’t getting sized correctly on the Edit Order page. ([#1441](https://github.com/craftcms/commerce/issues/1441))
- Fixed the link to Commerce documentation from the control panel. ([#1517](https://github.com/craftcms/commerce/issues/1517))
- Fixed a deprecation warning for `Order::getAvailableShippingMethods()` on the Edit Order page. ([#1518](https://github.com/craftcms/commerce/issues/1518))

## 3.1.9 - 2020-06-17

### Added
- Added `craft\commerce\base\Gateway::getTransactionHashFromWebhook()`.
- Added `craft\commerce\services\OrderAdjustments::EVENT_REGISTER_DISCOUNT_ADJUSTERS`.
- Added `craft\commerce\services\Webhooks`.

### Changed
- Discount calculations now take adjustments created by custom discount adjusters into account. ([#1506](https://github.com/craftcms/commerce/issues/1506))
- Improved handling of race conditions between processing a webhook and completing an order. ([#1510](https://github.com/craftcms/commerce/issues/1510))
- Improved performance when retrieving order statuses. ([#1497](https://github.com/craftcms/commerce/issues/1497))

### Fixed
- Fixed a bug where zero stock items would be removed from the order before accepting payment. ([#1503](https://github.com/craftcms/commerce/issues/1503))
- Fixed an error that occurred when saving an order with a deleted variant on the Edit Order page. ([#1504](https://github.com/craftcms/commerce/issues/1504))
- Fixed a bug where line items weren’t being returned in the correct order after adding a new line item to the card via Ajax. ([#1496](https://github.com/craftcms/commerce/issues/1496))
- Fixed a bug where countries and states weren’t being returned in the correct order. ([#1512](https://github.com/craftcms/commerce/issues/1512))
- Fixed a deprecation warning. ([#1508](https://github.com/craftcms/commerce/issues/1508))

## 3.1.8 - 2020-06-11

### Added
- Added `craft\commerce\services\Sales::EVENT_AFTER_DELETE_SALE`.

### Changed
- Custom adjuster types now show as read-only on the Edit Order page. ([#1460](https://github.com/craftcms/commerce/issues/1460))
- Variant SKU, price, and stock validation is now more lenient unless the product and variant are enabled.

### Fixed
- Fixed a bug where empty carts would get new cart numbers on every request. ([#1486](https://github.com/craftcms/commerce/issues/1486))
- Fixed a PHP error that occurred when saving a payment source using an erroneous card. ([#1492](https://github.com/craftcms/commerce/issues/1492))
- Fixed a bug where deleted orders were being included in reporting widget calculations. ([#1490](https://github.com/craftcms/commerce/issues/1490))
- Fixed the styling of line item option values on the Edit Order page.
- Fixed a SQL error that occurred when duplicating a product on a multi-site Craft install. ([#1491](https://github.com/craftcms/commerce/issues/1491))
- Fixed a bug where products could be duplicated even if there was a validation error that made it look like the product hadn’t been duplicated.

## 3.1.7 - 2020-06-02

### Fixed
- Fixed a bug where blank addresses were being automatically created on new carts. ([#1486](https://github.com/craftcms/commerce/issues/1486))
- Fixed a SQL error that could occur during order consolidation on PostgreSQL.

## 3.1.6 - 2020-06-02

### Changed
- `craft\commerce\services\Customers::consolidateOrdersToUser()` is no longer deprecated.

### Fixed
- Fixed a bug where the “Purchase Total” and “Purchase Quantity” discount conditions weren’t being applied correctly. ([#1389](https://github.com/craftcms/commerce/issues/1389))
- Fixed a bug where a customer could be deleted if `Order::$registerUserOnOrderComplete` was set to `true` on order completion. ([#1483](https://github.com/craftcms/commerce/issues/1483))
- Fixed a bug where it wasn’t possible to save an order without addresses on the Edit Order page. ([#1484](https://github.com/craftcms/commerce/issues/1484))
- Fixed a bug where addresses weren’t being set automatically when retrieving a cart. ([#1476](https://github.com/craftcms/commerce/issues/1476))
- Fixed a bug where transaction information wasn’t being displayed correctly on the Edit Order page. ([#1467](https://github.com/craftcms/commerce/issues/1467))
- Fixed a bug where `commerce/pay/*` and `commerce/customer-addresses/*` actions ignored the `updateCartSearchIndexes` config setting.
- Fixed a deprecation warning. ([#1481](https://github.com/craftcms/commerce/issues/1481))

## 3.1.5 - 2020-05-27

### Added
- Added the `updateCartSearchIndexes` config setting. ([#1416](https://github.com/craftcms/commerce/issues/1416))
- Added `craft\commerce\services\Discounts::EVENT_DISCOUNT_MATCHES_ORDER`.
- Renamed the `Totals` column to `All Totals` and `Total` to `Total Price` on the Orders index page. ([#1482](https://github.com/craftcms/commerce/issues/1482))

### Deprecated
- Deprecated `craft\commerce\services\Discounts::EVENT_BEFORE_MATCH_LINE_ITEM`. `EVENT_DISCOUNT_MATCHES_LINE_ITEM` should be used instead.

### Fixed
- Fixed a PHP error that could occur on Craft 3.5. ([#1471](https://github.com/craftcms/commerce/issues/1471))
- Fixed a bug where the “Purchase Total” discount condition would show a negative value.
- Fixed a bug where payment transaction amounts where not being formatted correctly on Edit Order pages. ([#1463](https://github.com/craftcms/commerce/issues/1463))
- Fixed a bug where free shipping discounts could be applied incorrectly. ([#1473](https://github.com/craftcms/commerce/issues/1473))

## 3.1.4 - 2020-05-18

### Added
- Added a “Duplicate” action to the Products index page. ([#1107](https://github.com/craftcms/commerce/issues/1107))
- It’s now possible to query for a single product or variant via GraphQL.
- Address and line item notes now support emoji characters. ([#1426](https://github.com/craftcms/commerce/issues/1426))
- Added `craft\commerce\fields\Products::getContentGqlType()`.
- Added `craft\commerce\fields\Variants::getContentGqlType()`.
- Added `craft\commerce\models\Address::getCountryIso()`. ([#1419](https://github.com/craftcms/commerce/issues/1419))
- Added `craft\commerce\web\assets\commerceui\CommerceOrderAsset`.

### Changed
- It’s now possible to add multiple line items at a time on the Edit Order page. ([#1446](https://github.com/craftcms/commerce/issues/1446))
- It’s now possible to copy the billing address over to the shipping address, and vise-versa, on Edit Order pages. ([#1412](https://github.com/craftcms/commerce/issues/1412))
- Edit Order pages now link to the customer’s edit page. ([#1397](https://github.com/craftcms/commerce/issues/1397))
- Improved the line item options layout on the Edit Order page.

### Fixed
- Fixed a bug where products weren’t getting duplicate correctly when the “Save as a new product” option was selected. ([#1393](https://github.com/craftcms/commerce/issues/1393))
- Fixed a bug where addresses were being incorrectly duplicated when updating a cart from the Edit Order page. ([#1435](https://github.com/craftcms/commerce/issues/1435))
- Fixed a bug where `product` and `variant` fields were returning the wrong type in GraphQL queries. ([#1434](https://github.com/craftcms/commerce/issues/1434))
- Fixed a SQL error that could occur when saving a product. ([#1407](https://github.com/craftcms/commerce/pull/1407))
- Fixed a bug where only admin users were allowed to add line item on the Edit Order page. ([#1424](https://github.com/craftcms/commerce/issues/1424))
- Fixed a bug where it wasn’t possible to remove an address on the Edit Order page. ([#1436](https://github.com/craftcms/commerce/issues/1436))
- Fixed a bug where user groups would be unset when saving a primary address on the Edit User page. ([#1421](https://github.com/craftcms/commerce/issues/1421))
- Fixed a PHP error that could occur when saving an address. ([#1417](https://github.com/craftcms/commerce/issues/1417))
- Fixed a bug where entering a localized number for a base discount value would save incorrectly. ([#1400](https://github.com/craftcms/commerce/issues/1400))
- Fixed a bug where blank addresses were being set on orders from the Edit Order page. ([#1401](https://github.com/craftcms/commerce/issues/1401))
- Fixed a bug where past orders weren’t being consolidated for new users. ([#1423](https://github.com/craftcms/commerce/issues/1423))
- Fixed a bug where unnecessary order recalculation could occur during a payment request. ([#1431](https://github.com/craftcms/commerce/issues/1431))
- Fixed a bug where variants weren’t getting resaved automatically if their field layout was removed from the product type settings. ([#1359](https://github.com/craftcms/commerce/issues/1359))
- Fixed a PHP error that could occur when saving a discount.

## 3.1.3 - 2020-04-22

### Fixed
- Fixed a PHP error that occurred when saving variants. ([#1403](https://github.com/craftcms/commerce/pull/1403))
- Fixed an error that could occur when processing Project Config changes that also included new sites. ([#1390](https://github.com/craftcms/commerce/issues/1390))
- Fixed a bug where “Purchase Total” and “Purchase Quantity” discount conditions weren’t being applied correctly. ([#1389](https://github.com/craftcms/commerce/issues/1389))

## 3.1.2 - 2020-04-17

### Added
- It’s now possible to query for products and variants by their custom field values via GraphQL.
- Added the `variants` field to GraphQL product queries.
- Added `craft\commerce\service\Variants::getVariantGqlContentArguments()`.

### Changed
- It’s now possible to query for orders using multiple email addresses. ([#1361](https://github.com/craftcms/commerce/issues/1361))
- `craft\commerce\controllers\CartController::$_cart` is now protected.
- `craft\commerce\controllers\CartController::$_cartVariable` is now protected.

### Deprecated
- Deprecated `craft\commerce\queue\jobs\ConsolidateGuestOrders::consolidate()`. `craft\commerce\services\Customers::consolidateGuestOrdersByEmail()` should be used instead.

### Fixed
- Fixed a bug where orders weren’t marked as complete when using an offsite gateway and the “authorize” payment type.
- Fixed an error that occurred when attempting to pay for an order from the control panel. ([#1362](https://github.com/craftcms/commerce/issues/1362))
- Fixed a PHP error that occurred when using a custom shipping method during checkout. ([#1378](https://github.com/craftcms/commerce/issues/1378))
- Fixed a bug where Edit Address pages weren’t redirecting back to the Edit User page on save. ([#1368](https://github.com/craftcms/commerce/issues/1368))
- Fixed a bug where selecting the “All Orders” source on the Orders index page wouldn’t update the browser’s history. ([#1367](https://github.com/craftcms/commerce/issues/1367))
- Fixed a bug where the Orders index page wouldn’t work as expected after cancelling an order status update. ([#1375](https://github.com/craftcms/commerce/issues/1375))
- Fixed a bug where the Edit Order pages would continue showing the previous order status message after it had been changed. ([#1366](https://github.com/craftcms/commerce/issues/1366))
- Fixed a race condition that could occur when consolidating guest orders.
- Fixed a bug where the Edit Order page was showing order-level adjustments’ “Edit” links for incomplete orders. ([#1374](https://github.com/craftcms/commerce/issues/1374))
- Fixed a PHP error that could occur when viewing a disabled country in the control panel.
- Fixed a bug where `craft\commerce\models\LineItem::$saleAmount` was being incorrectly validated. ([#1365](https://github.com/craftcms/commerce/issues/1365))
- Fixed a bug where variants weren’t getting deleted when a product was hard-deleted. ([#1186](https://github.com/craftcms/commerce/issues/1186))
- Fixed a bug where the `cp.commerce.product.edit.details` template hook was getting called in the wrong place in Edit Product pages. ([#1376](https://github.com/craftcms/commerce/issues/1376))
- Fixed a bug where line items’ caches were not being invalidated on save. ([#1377](https://github.com/craftcms/commerce/issues/1377))

## 3.1.1 - 2020-04-03

### Changed
- Line items’ sale amounts are now calculated automatically.

### Fixed
- Fixed a bug where orders weren’t saving properly during payment.
- Fixed a bug where it wasn’t obvious how to set shipping and billing addresses on a new order. ([#1354](https://github.com/craftcms/commerce/issues/1354))
- Fixed a bug where variant blocks were getting extra padding above their fields.
- Fixed an error that could occur when using the `|commerceCurrency` Twig filter if the Intl extension wasn’t enabled. ([#1353](https://github.com/craftcms/commerce/issues/1353))
- Fixed a bug where the `hasSales` variant query param could override most other params.
- Fixed a SQL error that could occur when querying for variants using the `hasStock` param on PostgreSQL. ([#1356](https://github.com/craftcms/commerce/issues/1356))
- Fixed a SQL error that could occur when querying for orders using the `isPaid` or `isUnpaid` params on PostgreSQL.
- Fixed a bug where passing `false` to a subscription query’s `isCanceled` or `isExpired` params would do nothing.

## 3.1.0.1 - 2020-04-02

### Fixed
- Fixed a bug where the `commerce_discounts` table was missing an `orderConditionFormula` column on fresh installs. ([#1351](https://github.com/craftcms/commerce/issues/1351))

## 3.1.0 - 2020-04-02

### Added
- It’s now possible to set dynamic condition formulas on discounts. ([#470](https://github.com/craftcms/commerce/issues/470))
- It’s now possible to reorder states. ([#1284](https://github.com/craftcms/commerce/issues/1284))
- It’s now possible to load a previous cart into the current session. ([#1348](https://github.com/craftcms/commerce/issues/1348))
- Customers can now pay the outstanding balance on a cart or completed order.
- It’s now possible to pass a `paymentSourceId` param on `commerce/payments/pay` requests, to set the desired payment gateway at the time of payment. ([#1283](https://github.com/craftcms/commerce/issues/1283))
- Edit Order pages now automatically populate the billing and shipping addresses when a new customer is selected. ([#1295](https://github.com/craftcms/commerce/issues/1295))
- It’s now possible to populate the billing and shipping addresses on an order based on existing addresses in the customer’s address book. ([#990](https://github.com/craftcms/commerce/issues/990))
- JSON responses for `commerce/cart/*` actions now include an `availableShippingMethodOptions` array, which lists all available shipping method options and their prices.
- It’s now possible to query for variants via GraphQL. ([#1315](https://github.com/craftcms/commerce/issues/1315))
- It’s now possible to set an `availableForPurchase` argument when querying for products via GraphQL.
- It’s now possible to set a `defaultPrice` argument when querying for products via GraphQL.
- Products now have an `availableForPurchase` field when queried via GraphQL.
- Products now have a `defaultPrice` field when queried via GraphQL.
- Added `craft\commerce\adjusters\Tax::_getTaxAmount()`.
- Added `craft\commerce\base\TaxEngineInterface`.
- Added `craft\commerce\controllers\AddressesController::actionValidate()`.
- Added `craft\commerce\controllers\AddressesController::getAddressById()`.
- Added `craft\commerce\controllers\AddressesController::getCustomerAddress()`.
- Added `craft\commerce\controllers\CartController::actionLoadCart()`.
- Added `craft\commerce\elements\Order::getAvailableShippingMethodsOptions()`.
- Added `craft\commerce\elements\Order::removeBillingAddress()`.
- Added `craft\commerce\elements\Order::removeEstimateBillingAddress()`.
- Added `craft\commerce\elements\Order::removeEstimateShippingAddress()`.
- Added `craft\commerce\elements\Order::removeShippingAddress()`.
- Added `craft\commerce\elements\Variant::getGqlTypeName()`.
- Added `craft\commerce\elements\Variant::gqlScopesByContext()`.
- Added `craft\commerce\elements\Variant::gqlTypeNameByContext()`.
- Added `craft\commerce\engines\TaxEngine`.
- Added `craft\commerce\gql\arguments\elements\Variant`.
- Added `craft\commerce\gql\arguments\interfaces\Variant`.
- Added `craft\commerce\gql\arguments\queries\Variant`.
- Added `craft\commerce\gql\arguments\resolvers\Variant`.
- Added `craft\commerce\gql\arguments\types\elements\Variant`.
- Added `craft\commerce\gql\arguments\types\generators\VariantType`.
- Added `craft\commerce\models\Settings::$loadCartRedirectUrl`.
- Added `craft\commerce\models\ShippingMethodOption`.
- Added `craft\commerce\services\Addresses::removeReadOnlyAttributesFromArray()`.
- Added `craft\commerce\services\Carts::getCartName()`.
- Added `craft\commerce\services\Customers::getCustomersQuery()`.
- Added `craft\commerce\services\Taxes`.

### Changed
- Improved performance for installations with millions of orders.
- Improved the “Add a line item” behavior and styling on the Edit Order page.
- Discount adjustments are now only applied to line items, not the whole order. The “Base discount” amount is now spread across all line items.
- Line items’ sale prices are now rounded before being multiplied by the quantity.
- Improved the consistency of discount and tax calculations and rounding logic across the system.
- Products and subscriptions can now be sorted by their IDs in the control panel.
- Improved the styling and behavior of the example templates.

### Deprecated
- Deprecated the ability to create percentage-based order-level discounts.

### Fixed
- Fixed an error that could occur when querying for products by type via GraphQL.
- Fixed a bug where it was possible to issue refunds for more than the remaining transaction amount. ([#1098](https://github.com/craftcms/commerce/issues/1098))
- Fixed a bug where order queries could return orders in the wrong sequence when ordered by `dateUpdated`. ([#1345](https://github.com/craftcms/commerce/issues/1345))
- Fixed a PHP error that could occur on the Edit Order page if the customer had been deleted. ([#1347](https://github.com/craftcms/commerce/issues/1347))
- Fixed a bug where shipping rules and discounts weren’t properly supporting localized number formats. ([#1332](https://github.com/craftcms/commerce/issues/1332), [#1174](https://github.com/craftcms/commerce/issues/1174))
- Fixed an error that could occur while updating an order status message, if the order was being recalculated at the same time. ([#1309](https://github.com/craftcms/commerce/issues/1309))
- Fixed an error that could occur when deleting an address on the front end.

## 3.0.12 - 2020-03-20

### Added
- Added the `validateCartCustomFieldsOnSubmission` config setting. ([#1292](https://github.com/craftcms/commerce/issues/1292))
- It’s now possible to search orders by the SKUs being purchased. ([#1328](https://github.com/craftcms/commerce/issues/1328))
- Added `craft\commerce\services\Carts::restorePreviousCartForCurrentUser()`.

### Changed
- Updated the minimum required version to upgrade to `2.2.18`.

### Fixed
- Fixed a bug where “Purchase Total” and “Purchase Quantity” discount conditions were not checked when removing shipping costs. ([#1321](https://github.com/craftcms/commerce/issues/1321))
- Fixed an error that could occur when eager loading `product` on a variant query.
- Fixed an PHP error that could occur when all countries are disabled. ([#1314](https://github.com/craftcms/commerce/issues/1314))
- Fixed a bug that could occur for logged in users when removing all items from the cart. ([#1319](https://github.com/craftcms/commerce/issues/1319))

## 3.0.11 - 2020-02-25

### Added
- Added the `cp.commerce.subscriptions.edit.content`, `cp.commerce.subscriptions.edit.meta`, and `cp.commerce.product.edit.content` template hooks. ([#1290](https://github.com/craftcms/commerce/pull/1290))

### Changed
- The order index page now updates the per-status order counts after using the “Update Order Status” action. ([#1217](https://github.com/craftcms/commerce/issues/1217))

### Fixed
- Fixed an error that could occur when editing variants’ stock value. ([#1288](https://github.com/craftcms/commerce/issues/1288))
- Fixed a bug where `0` values were being shown for order amounts. ([#1293](https://github.com/craftcms/commerce/issues/1293))

## 3.0.10 - 2020-02-20

### Fixed
- Fixed an error that could occur when creating a new product.

## 3.0.9 - 2020-02-19

### Fixed
- Fixed a migration error that could occur when updating. ([#1285](https://github.com/craftcms/commerce/issues/1285))

## 3.0.8 - 2020-02-18

### Fixed
- Fixed an SQL error that could occur when updating to Commerce 3.

## 3.0.7 - 2020-02-18

### Added
- Order indexes can now have a “Totals” column.
- Added `craft\commerce\models\LineItem::$sku`.
- Added `craft\commerce\models\LineItem::$description`.
- Added `craft\commerce\elements\Order::$dateAuthorized`.
- Added `craft\commerce\elements\Order::EVENT_AFTER_ORDER_AUTHORIZED`.
- Added `craft\commerce\models\LineItem::$sku`.
- Added `craft\commerce\models\LineItem::$description`.

### Changed
- Line items now store their purchasable’s SKU and description directly, in addition to within the snapshot.
- Ajax requests to `commerce/cart/*` now include line items’ `subtotal` values in their responses. ([#1263](https://github.com/craftcms/commerce/issues/1263))

### Fixed
- Fixed a bug where `commerce/cart/*` actions weren’t formatting `0` values correctly in their JSON responses. ([#1278](https://github.com/craftcms/commerce/issues/1278))
- Fixed a bug that caused adjustments’ “Included” checkbox to be ticked when editing another part of the order. ([#1234](https://github.com/craftcms/commerce/issues/1243))
- Fixed a JavaScript error that could occur when editing products. ([#1273](https://github.com/craftcms/commerce/issues/1273))
- Restored the missing “New Subscription Plan” button. ([#1271](https://github.com/craftcms/commerce/pull/1271))
- Fixed an error that could occur when updating to Commerce 3 from 2.2.5 or earlier.
- Fixed a bug where the “Transactions” tab on Edit Order pages was disabled for incomplete orders. ([#1268](https://github.com/craftcms/commerce/issues/1268))
- Fixed a error that prevented redirection back to the Edit Customer page after editing an address.

## 3.0.6 - 2020-02-06

### Added
- It’s now possible to sort customers by email address.

### Fixed
- Fixed PHP 7.0 compatibility. ([#1262](https://github.com/craftcms/commerce/issues/1262))
- Fixed a bug where it wasn’t possible to refund orders. ([#1259](https://github.com/craftcms/commerce/issues/1259))
- Fixed a bug where it wasn’t possible to add purchasables to an order on the Edit Order page.
- Fixed a bug where clicking on “Save and return to all orders” wouldn’t redirect back to the Orders index page. ([#1266](https://github.com/craftcms/commerce/issues/1266))
- Fixed an error that occurred when attempting to open a product editor HUD.

## 3.0.5 - 2020-01-31

### Fixed
- Fixed a bug that prevented emails from being sent. ([#1257](https://github.com/craftcms/commerce/issues/1257))

## 3.0.4 - 2020-01-31

### Added
- Orphaned addresses are now purged as part of garbage collection.
- Added `craft\commerce\services\Addresses::purgeOrphanedAddresses()`.
- Added the `commerce/addresses/set-primary-address` action.

### Changed
- `craft\commerce\events\OrderStatusEvent` no longer extends `craft\events\CancelableEvent`. ([#1244](https://github.com/craftcms/commerce/issues/1244))

### Fixed
- Fixed an error that could occur when trying to changing the customer the Edit Order page. ([#1238](https://github.com/craftcms/commerce/issues/1238))
- Fixed a PHP error that occurred on Windows environments. ([#1247](https://github.com/craftcms/commerce/issues/1247))
- Fixed a bug where orders’ Date Ordered attributes could shift after saving an order from the Edit Order page. ([#1246](https://github.com/craftcms/commerce/issues/1246))
- Fixed a bug that caused the “Variant Fields” tab to disappear on Edit Product Type pages.
- Fixed a bug that prevented emails from being sent. ([#1257])(https://github.com/craftcms/commerce/issues/1257)
- Fixed a error that occurred on the Edit User page when the logged-in user did’t have the “Manage subscriptions” permission. ([#1252](https://github.com/craftcms/commerce/issues/1252))
- Fixed an error that occurred when setting a primary address on a customer. ([#1253](https://github.com/craftcms/commerce/issues/1253))
- Fixed an error that could occur when selecting certain options on the Total Revenue dashboard widget. ([#1255](https://github.com/craftcms/commerce/issues/1255))
- Fixed an error that could occur when sending an email from the Edit Order page if the email settings had not be resaved after updating to Craft Commerce 3.
- Fixed a bug where it wasn’t possible to change order statuses and custom field values when using the Lite edition.
- Fixed an error that could occur on order complete if a discount had been applied programmatically.

## 3.0.3 - 2020-01-29

### Fixed
- Fixed the styling of the address’s “Edit” button on the Edit Order page.

## 3.0.2 - 2020-01-29

### Added
- Ajax requests to `commerce/cart/*` now include `totalTax`, `totalTaxIncluded`, `totalDiscount`, and `totalShippingCost` fields in the JSON response.

### Fixed
- Fixed a PostgreSQL error that occurred on the Edit Order page.

## 3.0.1 - 2020-01-29

### Changed
- A customer record is now created when saving a user. ([#1237](https://github.com/craftcms/commerce/issues/1237))

### Fixed
- Fixed an error that occurred on order complete. ([#1239](https://github.com/craftcms/commerce/issues/1239))

## 3.0.0 - 2020-01-28

> {warning} Order notification emails are now sent via a queue job, so running a queue worker as a daemon is highly recommended to avoid notification delays.

> {warning} Plugins and modules that modify the Edit Order page are likely to break with this update.

### Added
- Commerce 3.0 requires Craft 3.4 or later.
- Added the ability to create and edit orders from the control panel.
- Added the ability to manage customers and customer addresses from the control panel. ([#1043](https://github.com/craftcms/commerce/issues/1043))
- Added GraphQL support for products. ([#1092](https://github.com/craftcms/commerce/issues/1092))
- Added the ability to send emails from the Edit Order page.
- Line items can now be exported from the Orders index page. ([#976](https://github.com/craftcms/commerce/issues/976))
- Added the “Edit orders” and “Delete orders” user permissions.
- Line items now have a status that can be changed on Edit Order pages.
- Line items now have a Private Note field for store managers.
- Inactive carts are now purged during garbage collection.
- Orders now have recalculation modes to determine what should be recalculated on the order.
- Added the `origin` order query param.
- Added the `hasLineItems` order query param.
- `commerce/payments/pay` JSON responses now include an `orderErrors` array if there were any errors on the order.
- Added warnings to settings that are being overridden in the config file. ([#746](https://github.com/craftcms/commerce/issues/746))
- Promotions can now specify which elements are the source vs. target on category relations added by the promotion. ([#984](https://github.com/craftcms/commerce/issues/984))
- Added the ability to add products existing sales from Edit Product pages. ([#594](https://github.com/craftcms/commerce/issues/594))
- Added the ability to set a plain text template for Commerce emails. ([#1106](https://github.com/craftcms/commerce/issues/1106))
- Added the `showCustomerInfoTab` config setting, which determines whether Edit User pages should show a “Customer Info” tab. ([#1037](https://github.com/craftcms/commerce/issues/1037))
- Added the ability to create a percentage-based discount on the order total. ([#438](https://github.com/craftcms/commerce/issues/438))
- Added the ability to sort by customer attributes on the Orders index page. ([#1089](https://github.com/craftcms/commerce/issues/1089))
- Added the ability to set the title label for products and variants per product type. ([#244](https://github.com/craftcms/commerce/issues/244))
- Added the ability to enable/disabled countries and states. ([#213](https://github.com/craftcms/commerce/issues/213))
- Added the ability to show customer info on the Orders index page.
- Added `craft\commerce\base\Stat`.
- Added `craft\commerce\base\StatInterface`.
- Added `craft\commerce\base\StatTrait`.
- Added `craft\commerce\controllers\CountriesController::actionUpdateStatus()`.
- Added `craft\commerce\controllers\DiscountsController::actionClearDiscountUses()`.
- Added `craft\commerce\controllers\DiscountsController::actionUpdateStatus()`.
- Added `craft\commerce\controllers\DiscountsController::DISCOUNT_COUNTER_TYPE_CUSTOMER`.
- Added `craft\commerce\controllers\DiscountsController::DISCOUNT_COUNTER_TYPE_EMAIL`.
- Added `craft\commerce\controllers\DiscountsController::DISCOUNT_COUNTER_TYPE_TOTAL`.
- Added `craft\commerce\controllers\LineItemStatuses`.
- Added `craft\commerce\controllers\OrdersController::_getTransactionsWIthLevelsTableArray()`.
- Added `craft\commerce\controllers\OrdersController::actionNewOrder()`.
- Added `craft\commerce\controllers\SalesController::actionUpdateStatus()`.
- Added `craft\commerce\controllers\StatesController::actionUpdateStatus()`.
- Added `craft\commerce\elements\Order::$origin`.
- Added `craft\commerce\elements\Order::$recalculationMode`.
- Added `craft\commerce\elements\Order::getAdjustmentsByType()`.
- Added `craft\commerce\elements\Order::getCustomerLinkHtml()`.
- Added `craft\commerce\elements\Order::hasLineItems()`.
- Added `craft\commerce\models\Country::$enabled`.
- Added `craft\commerce\models\Customer::getCpEditUrl()`.
- Added `craft\commerce\models\Discount::$totalDiscountUseLimit`.
- Added `craft\commerce\models\Discount::$totalDiscountUses`.
- Added `craft\commerce\models\LineItem::$lineItemStatusId`.
- Added `craft\commerce\models\LineItem::$privateNote`.
- Added `craft\commerce\models\ProductType::$titleLabel`.
- Added `craft\commerce\models\ProductType::$variantTitleLabel`.
- Added `craft\commerce\models\State::$enabled`.
- Added `craft\commerce\queue\ConsolidateGuestOrders`.
- Added `craft\commerce\records\Country::$enabled`.
- Added `craft\commerce\records\LineItemStatus`.
- Added `craft\commerce\records\Purchasable::$description`.
- Added `craft\commerce\records\State::$enabled`.
- Added `craft\commerce\services\Countries::getAllEnabledCountries`.
- Added `craft\commerce\services\Countries::getAllEnabledCountriesAsList`.
- Added `craft\commerce\services\Discounts::clearCustomerUsageHistoryById()`.
- Added `craft\commerce\services\Discounts::clearDiscountUsesById()`.
- Added `craft\commerce\services\Discounts::clearEmailUsageHistoryById()`.
- Added `craft\commerce\services\Discounts::getCustomerUsageStatsById()`.
- Added `craft\commerce\services\Discounts::getEmailUsageStatsById()`.
- Added `craft\commerce\services\Emails::getAllEnabledEmails()`.
- Added `craft\commerce\services\LineItemStatuses::EVENT_DEFAULT_LINE_ITEM_STATUS`.
- Added `craft\commerce\services\LineItemStatuses`.
- Added `craft\commerce\services\States::getAllEnabledStates`.
- Added `craft\commerce\services\States::getAllEnabledStatesAsList`.
- Added `craft\commerce\services\States::getAllEnabledStatesAsListGroupedByCountryId`.
- Added `craft\commerce\services\States::getAllStatesAsListGroupedByCountryId`.
- Added `craft\commerce\stats\AverageOrderTotal`.
- Added `craft\commerce\stats\NewCustomers`.
- Added `craft\commerce\stats\RepeatCustomers`.
- Added `craft\commerce\stats\TopCustomers`.
- Added `craft\commerce\stats\TopProducts`.
- Added `craft\commerce\stats\TopProductTypes`.
- Added `craft\commerce\stats\TopPurchasables`.
- Added `craft\commerce\stats\TotalOrders`.
- Added `craft\commerce\stats\TotalOrdersByCountry`.
- Added `craft\commerce\stats\TotalRevenue`.
- Added `craft\commerce\web\assets\chartjs\ChartJsAsset`.
- Added `craft\commerce\web\assets\deepmerge\DeepMerge`.
- Added `craft\commerce\web\assets\statwidgets\StatWidgets`.
- Added `craft\commerce\widgets\AverageOrderTotal`.
- Added `craft\commerce\widgets\NewCustomers`.
- Added `craft\commerce\widgets\RepeatCustomers`.
- Added `craft\commerce\widgets\TopCustomers`.
- Added `craft\commerce\widgets\TopProducts`.
- Added `craft\commerce\widgets\TopProductTypes`.
- Added `craft\commerce\widgets\TopPurchasables`.
- Added `craft\commerce\widgets\TotalOrders`.
- Added `craft\commerce\widgets\TotalOrdersByCountry`.
- Added `craft\commerce\widgets\TotalRevenue`.

## Changed
- When a customer logs in, and their current guest cart is empty, their most recent cart that had items in it will be restored as the new current cart.
- The date range picker on the Orders index page has been moved to the page toolbar, and now affects which orders are shown in the order listing and which orders are included in order exports, rather than just affecting the chart.
- The Edit Order page is now a Vue app.
- Order status change emails are triggered by a queue job for faster checkout.
- When adding a donation to the cart, supplying a `donationAmount` parameter is no longer required. (Donations will default to zero if omitted.)
- `commerce/cart/*` actions now call `craft\commerce\elements\Order::toArray()` when generating the cart array for JSON responses.
- `commerce/payments/pay` JSON responses now list payment form errors under `paymentFormErrors` rather than `paymentForm`.
- Customer records that are anonymous and orphaned are now deleted during garbage collection.
- Changed the default category relationship type on promotions from `sourceElement` to `element`. ([#984](https://github.com/craftcms/commerce/issues/984))
- The `purgeInactiveCartsDuration` and `activeCartDuration` config settings now support all value formats supported by `craft\cms\helpers\ConfigHelper::durationInSeconds()`. ([#1071](https://github.com/craftcms/commerce/issues/1071))
- The `commerce/customer-addresses/save` action no long forces primary shipping and billing addresses if they do not exist. ([#1069](https://github.com/craftcms/commerce/issues/1069))
- Moved `craft\commerce\services\States::getAllStatesAsList()` logic to `craft\commerce\services\States::getAllStatesAsListGroupedByCountryId()` to be consistent with other service methods.
- The `allowEmptyCartOnCheckout` config setting is now set to `false` by default.
- Discount usage conditions now apply to the discount as a whole, rather than just the coupon code.
- Discounts’ user and email usage counters can be cleared individually.
- Addresses no longer require a first and last name.
- Guest orders are now consolidated with other orders from the same customer immediately after an order is completed, rather than when a user logs in. ([#1062](https://github.com/craftcms/commerce/issues/1062))
- It is no longer possible to merge previous carts automatically using the `mergeCarts` param.
- Removed the `mergeCarts` parameter from `craft\commerce\services\Carts::getCart()`.

## Deprecated
- Deprecated `craft\commerce\elements\Order::getShouldRecalculateAdjustments()` and `setShouldRecalculateAdjustments()`. `craft\commerce\elements\Order::$recalculationMode` should be used instead.
- Deprecated `craft\commerce\serviced\Customers::consolidateOrdersToUser()`. `craft\commerce\queue\ConsolidateGuestOrders` jobs should be used instead.
- Deprecated `craft\commerce\services\Orders::cartArray()`. `craft\commerce\elements\Order::toArray()` should be used instead.

## Removed
- Removed the Customer Info field type. ([#1037](https://github.com/craftcms/commerce/issues/1037))
- Removed the `craft.commerce.availableShippingMethods` Twig property.
- Removed the `craft.commerce.cart` Twig property.
- Removed the `craft.commerce.countriesList` Twig property.
- Removed the `craft.commerce.customer` Twig property.
- Removed the `craft.commerce.discountByCode` Twig property.
- Removed the `craft.commerce.primaryPaymentCurrency` Twig property.
- Removed the `craft.commerce.statesArray` Twig property.
- Removed the `commerce/cart/remove-all-line-items` action.
- Removed the `commerce/cart/remove-line-item` action.
- Removed the `commerce/cart/update-line-item` action.
- Removed `craft\commerce\base\Purchasable::getPurchasableId()`.
- Removed `craft\commerce\controllers\ChartsController`.
- Removed `craft\commerce\controllers\DiscountsController::actionClearCouponUsageHistory()`.
- Removed `craft\commerce\controllers\DownloadController::actionExportOrder()`.
- Removed `craft\commerce\elements\db\OrderQuery::updatedAfter()`.
- Removed `craft\commerce\elements\db\OrderQuery::updatedBefore()`.
- Removed `craft\commerce\elements\db\SubscriptionQuery::subscribedAfter()`.
- Removed `craft\commerce\elements\db\SubscriptionQuery::subscribedBefore()`.
- Removed `craft\commerce\elements\Order::getOrderLocale()`.
- Removed `craft\commerce\elements\Order::updateOrderPaidTotal()`.
- Removed `craft\commerce\elements\Product::getSnapshot()`.
- Removed `craft\commerce\elements\Product::getUnlimitedStock()`.
- Removed `craft\commerce\elements\Variant::getSalesApplied()`.
- Removed `craft\commerce\helpers\Order::mergeOrders()`.
- Removed `craft\commerce\models\Address::getFullName()`.
- Removed `craft\commerce\models\Discount::$totalUses`.
- Removed `craft\commerce\models\Discount::$totalUseLimit`.
- Removed `craft\commerce\models\Discount::getFreeShipping()`.
- Removed `craft\commerce\models\Discount::setFreeShipping()`.
- Removed `craft\commerce\models\LineItem::fillFromPurchasable()`.
- Removed `craft\commerce\models\LineItem::getDescription()`. Use `craft\commerce\models\LineItem::$description` instead.
- Removed `craft\commerce\models\LineItem::getSku()`. Use `craft\commerce\models\LineItem::$sku` instead.
- Removed `craft\commerce\models\Order::getDiscount()`.
- Removed `craft\commerce\models\Order::getShippingCost()`.
- Removed `craft\commerce\models\Order::getTax()`.
- Removed `craft\commerce\models\Order::getTaxIncluded()`.
- Removed `craft\commerce\models\ShippingMethod::$amount`.
- Removed `craft\commerce\services\Countries::getAllCountriesListData()`.
- Removed `craft\commerce\services\Discounts::clearCouponUsageHistoryById()`.
- Removed `craft\commerce\services\Gateways::getAllFrontEndGateways()`.
- Removed `craft\commerce\services\ShippingMethods::getOrderedAvailableShippingMethods()`.
- Removed `craft\commerce\services\Reports::getOrdersExportFile()`.
- Removed `craft\commerce\models\Address::EVENT_REGISTER_ADDRESS_VALIDATION_RULES` event. Use `craft\base\Model::EVENT_DEFINE_RULES` instead.
- Removed `craft\commerce\services\Reports::EVENT_BEFORE_GENERATE_EXPORT` event. Use `craft\base\Element::EVENT_REGISTER_EXPORTERS` to create your own exports.
- Removed `craft\commerce\web\assets\RevenueWidgetAsset`.
- Removed `craft\commerce\widgets\Revenue`. Use `craft\commerce\widgets\TotalRevenue` instead.
- Removed the `phpoffice/phpspreadsheet` package dependency.

## 2.2.19 - 2020-04-15

### Fixed
- Fixed a bug where “Purchase Total” and “Purchase Quantity” discount conditions were not checked when removing shipping costs. ([#1321](https://github.com/craftcms/commerce/issues/1321))

## 2.2.18 - 2020-03-05

### Fixed
- Fixed an error that occurred when editing a product from a Products field. ([#1291](https://github.com/craftcms/commerce/pull/1291))
- Fixed an error that could occur when editing a variant’s stock value. ([#1306](https://github.com/craftcms/commerce/issues/1306))

## 2.2.17 - 2020-02-12

### Changed
- Improved the performance of the Orders index page.

## 2.2.16 - 2020-02-10

### Changed
- Improved the performance of the Orders index page.

### Fixed
- Fixed a bug where customers could get an “Address does not belong to customer” validation error incorrectly during checkout. ([#1227](https://github.com/craftcms/commerce/issues/1227))

## 2.2.15 - 2020-01-25

### Fixed
- Fixed a bug where sales were not being applied to the cart in some cases. ([#1206](https://github.com/craftcms/commerce/issues/1206))
- Fixed a validation error that occurred when saving an order status.
- All models now extend base model rules correctly.

## 2.2.14 - 2020-01-14

### Added
- Added `craft\commerce\services\Discounts::getAllActiveDiscounts()`.

### Fixed
- Fixed an error that occurred when calling `toArray()` on a payment currency model. ([#1200](https://github.com/craftcms/commerce/issues/1200))
- Fixed a bug where adding items to the cart was slow if there were several disabled or outdated discounts.

## 2.2.13 - 2019-12-19

### Fixed
- Fixed a bug where discounts were getting calculated incorrectly when using a “Per Email Limit” condition.

## 2.2.12 - 2019-12-19

### Fixed
- Fixed a PHP error that could occur when using coupon codes.
- Fixed a bug where taxes were getting calculated incorrectly when shipping costs were marked as having taxes included.

## 2.2.11 - 2019-12-16

### Fixed
- Fixed an infinite recursion bug that could occur when calculating discounts. ([#1182](https://github.com/craftcms/commerce/issues/1182))

## 2.2.10 - 2019-12-14

### Fixed
- Fixed an issue where discounts matching an order were referencing a missing method.

## 2.2.9 - 2019-12-13

### Added
- Order indexes can now have a “Coupon Code” column.
- Added the `resave/orders` and `resave/carts` commands.

### Deprecated
- Deprecated `craft\commerce\elements\Order::getTotalTaxablePrice()`.

### Fixed
- Fixed a bug where the wrong tax zone could be selected when editing a tax rate.
- Fixed a bug where some address data would be forgotten after completing an order.
- Fixed a typo in the `totalShipping` column heading on order exports. ([#1153](https://github.com/craftcms/commerce/issues/1153))
- Fixed a bug where discounts without a coupon code weren’t checking other discount conditions. ([#1144](https://github.com/craftcms/commerce/issues/1144))
- Fixed a SQL error that occurred when trying to save a long zip code condition formula. ([#1138](https://github.com/craftcms/commerce/issues/1138))
- Fixed an error that could occur on the Orders index page. ([#1160](https://github.com/craftcms/commerce/issues/1160))
- Fixed an error that could occur when executing a variant query with the `hasSales` param, if no one was logged in.
- Fixed an bug where it wasn’t possible to clear out the State field value on an address. ([#1162](https://github.com/craftcms/commerce/issues/1162))
- Fixed an error that occurred when marking an order as complete in the Control Panel. ([#1166](https://github.com/craftcms/commerce/issues/1166))
- Fixed an error that could occur when validating a product that had variants which didn’t have a SKU yet. ([#1165](https://github.com/craftcms/commerce/pull/1165))
- Fixed a bug where payments source active records could not retrieve their related gateway record. ([#1121](https://github.com/craftcms/commerce/pull/1121))
- Fixed a JavaScript error that occurred when editing shipping rules.

## 2.2.8 - 2019-11-21

### Added
- It’s now possible to sort products by Date Updated, Date Created and Promotable on the Products index page. ([#1101](https://github.com/craftcms/commerce/issues/1101))
- `totalTax`, `totalTaxIncluded`, `totalDiscount`, and `totalShipping` are now included on order exports. ([#719](https://github.com/craftcms/commerce/issues/719))
- Added the `COMMERCE_PAYMENT_CURRENCY` environment variable. ([#999](https://github.com/craftcms/commerce/pull/999))

### Fixed
- Fixed an error that could occur when deploying `project.yaml` changes to a new environment. ([#1085](https://github.com/craftcms/commerce/issues/1085))
- Fixed an issue where purchasables were added to the cart when the qty submitted was `0` (zero).
- Fixed a performance issue using the `craft\commerce\elements\db\VariantQuery::hasSales()` query param.
- Fixed an error that could occur with `dateCreated` when programmatically adding line items.

## 2.2.7 - 2019-10-30

### Changed
- `commerce/cart/*` requests now include estimated address data in their JSON responses. ([#1084](https://github.com/craftcms/commerce/issues/1084))

### Deprecated
- Deprecated `craft\commerce\models\Address::getFullName()`.

### Fixed
- Fixed an error that could occur when deploying `project.yaml` changes to a new environment. ([#1085](https://github.com/craftcms/commerce/issues/1085))
- Fixed a missing import. ([#1087](https://github.com/craftcms/commerce/issues/1087))
- Fixed a SQL error that occurred when eager-loading variants. ([#1093](https://github.com/craftcms/commerce/pull/1093))
- Fixed an error that occurred on the Orders index page if the “Shipping Business Name” column was shown.

## 2.2.6 - 2019-10-26

### Fixed
- Fixed a PHP error that occurred when rendering PDFs. ([#1072](https://github.com/craftcms/commerce/pull/1072))
- Fixed a PHP error that occurred when saving order statuses. ([#1082](https://github.com/craftcms/commerce/issues/1082))

## 2.2.5 - 2019-10-24

### Fixed
- Fixed formatting of customer info field.

## 2.2.4 - 2019-10-24

### Fixed
- Fixed a PHP error when loading the order in the CP. ([#1079](https://github.com/craftcms/commerce/issues/1079))
- Fixed a 404 error for missing JavaScript. ([#1078](https://github.com/craftcms/commerce/issues/1078))

## 2.2.3 - 2019-10-24

### Fixed
- Fixed a PHP error when calculating shipping or taxes in the cart. ([#1076](https://github.com/craftcms/commerce/issues/1076))
- Fixed a PHP error when saving a sale. ([#1075](https://github.com/craftcms/commerce/issues/1075))

## 2.2.2 - 2019-10-23

### Fixed
- Fixed a PHP error when calculating shipping or taxes in the cart.

## 2.2.1 - 2019-10-23

### Fixed
- Fixed a PostgreSQL migration issue.

## 2.2.0 - 2019-10-23

### Added
- Added the ability to produce estimated shipping and tax costs based on incomplete shipping and billing addresses. ([#514](https://github.com/craftcms/commerce/issues/514))
- Edit User pages now have a “Customer Info” tab.
- It’s now possible to view and create discounts directly from the Edit Product page.
- It’s now possible to delete customer addresses directly from the Edit User page. ([#171](https://github.com/craftcms/commerce/issues/171))
- Addresses can now have “Address 3”, “Full Name”, “Label”, “Notes”, and four custom fields.
- Email settings can now specify CC and Reply To email addresses.
- Discounts now have the option to ignore sales when applied (enabled by default for new discounts). ([#1008](https://github.com/craftcms/commerce/issues/1008))
- Shipping and tax zones can now have a dynamic zip code condition. ([#204](https://github.com/craftcms/commerce/issues/304))
- Tax rates can now have codes. ([#707](https://github.com/craftcms/commerce/issues/707))
- Countries can now be ordered manually. ([#224](https://github.com/craftcms/commerce/issues/224))
- Order statuses can now have descriptions. ([#1004](https://github.com/craftcms/commerce/issues/1004))
- Added support for using cards that require Strong Customer Authentication for subscriptions.
- Added the ability to resolve payment issues for subscriptions.
- Added the “Default View” setting, which determines which view should be shown by default when “Commerce” is selected in the global nav. ([#555](https://github.com/craftcms/commerce/issues/555))
- Added the `activeCartDuration` config setting. ([#959](https://github.com/craftcms/commerce/issues/959))
- Added the `allowEmptyCartOnCheckout` config setting, which determines whether a customer can check out with an empty cart. ([#620](https://github.com/craftcms/commerce/issues/620))
- Added the ability to pass additional variables to the PDF template. ([#599](https://github.com/craftcms/commerce/issues/599))
- Added the ability to override the “Cart updated” flash message by passing a `cartUpdatedNotice` parameter to the `commerce/cart/update-cart` action. ([#1038](https://github.com/craftcms/commerce/issues/1038))
- Added the `shortNumber` order query param.
- `commerce/cart/update-cart` requests can now specify `estimatedShippingAddress` and `estimatedBillingAddress` params.
- Added `craft\commerce\base\SubscriptionGatewayInterface::getBillingIssueDescription()`.
- Added `craft\commerce\base\SubscriptionGatewayInterface::getBillingIssueResolveFormHtml()`.
- Added `craft\commerce\base\SubscriptionGatewayInterface::getHasBillingIssues()`.
- Added `craft\commerce\controllers\BaseFrontEndController::EVENT_MODIFY_CART_INFO`. ([#1002](https://github.com/craftcms/commerce/issues/1002))
- Added `craft\commerce\elements\db\SubscriptionQuery::$dateSuspended`.
- Added `craft\commerce\elements\db\SubscriptionQuery::$hasStarted`.
- Added `craft\commerce\elements\db\SubscriptionQuery::$isSuspended`.
- Added `craft\commerce\elements\db\SubscriptionQuery::anyStatus()`.
- Added `craft\commerce\elements\db\SubscriptionQuery::dateSuspended()`.
- Added `craft\commerce\elements\db\SubscriptionQuery::hasStarted()`.
- Added `craft\commerce\elements\db\SubscriptionQuery::isSuspended()`.
- Added `craft\commerce\elements\Order::$estimatedBillingAddressId`.
- Added `craft\commerce\elements\Order::$estimatedBillingSameAsShipping`.
- Added `craft\commerce\elements\Order::$estimatedShippingAddressId`.
- Added `craft\commerce\elements\Order::getEstimatedBillingAddress()`.
- Added `craft\commerce\elements\Order::getEstimatedShippingAddress()`.
- Added `craft\commerce\elements\Order::setEstimatedBillingAddress()`.
- Added `craft\commerce\elements\Order::setEstimatedShippingAddress()`.
- Added `craft\commerce\elements\Subscription::$dateSuspended`.
- Added `craft\commerce\elements\Subscription::$hasStarted`.
- Added `craft\commerce\elements\Subscription::$isSuspended`.
- Added `craft\commerce\elements\Subscription::getBillingIssueDescription()`.
- Added `craft\commerce\elements\Subscription::getBillingIssueResolveFormHtml()`.
- Added `craft\commerce\elements\Subscription::getHasBillingIssues()`.
- Added `craft\commerce\models\Address::$isEstimated`.
- Added `craft\commerce\models\Customer::getActiveCarts()`.
- Added `craft\commerce\models\Customer::getInactiveCarts()`.
- Added `craft\commerce\models\OrderAdjustment::$isEstimated`.
- Added `craft\commerce\services\Sales::EVENT_AFTER_SAVE_SALE`. ([#622](https://github.com/craftcms/commerce/issues/622))
- Added `craft\commerce\services\Sales::EVENT_BEFORE_SAVE_SALE`. ([#622](https://github.com/craftcms/commerce/issues/622))
- Added `craft\commerce\test\fixtures\elements\ProductFixture`. ([#1009](https://github.com/craftcms/commerce/pull/1009))
- Added the `updateBillingDetailsUrl` config setting.
- Added the `suspended` status for Subscriptions.

### Changed
- Craft Commerce now required Craft CMS 3.3.0 or later.
- Edit Product pages no longer show SKU fields for new products or variants when the SKU will be automatically generated. ([#217](https://github.com/craftcms/commerce/issues/217))
- The View Order page now shows timestamps for “Order Completed”, “Paid”, and “Last Updated”. ([#1020](https://github.com/craftcms/commerce/issues/1020))
- The Orders index page now has unique URLs for each order status. ([#901](https://github.com/craftcms/commerce/issues/901))
- Orders now show whether they’ve been overpaid. ([#945](https://github.com/craftcms/commerce/issues/945))
- Carts now return their line items  `dateCreated DESC` in the cart by default. ([#1055](https://github.com/craftcms/commerce/pull/1055))
- Leading and trailing whitespace is now trimmed from all address fields.
- Coupon code usage is now tracked even for discounts with no limit set. ([#521](https://github.com/craftcms/commerce/issues/521))
- Variants now always include their product’s title in their search keywords. ([#934](https://github.com/craftcms/commerce/issues/934))
- The Subscriptions index page now includes “Failed to start” and “Payment method issue” sources.
- Subscriptions now get suspended if there are any payment issues.
- Expired orders are now purged during garbage collection rather than when viewing the Orders index page.
- Customer records that are not related to anything are now purged during garbage collection. ([#1045](https://github.com/craftcms/commerce/issues/1045))
- `commerce/cart/update-cart` requests now include line item adjustment data in their JSON response. ([#1014](https://github.com/craftcms/commerce/issues/1014))
- `craft\commerce\elements\Order::getTotalDiscount()` is no longer deprecated.
- `craft\commerce\elements\Order::getTotalShippingCost()` is no longer deprecated.
- `craft\commerce\elements\Order::getTotalTax()` is no longer deprecated.
- `craft\commerce\elements\Order::getTotalTaxIncluded()` is no longer deprecated.
- `craft\commerce\models\LineItem::getDiscount()` is no longer deprecated.
- `craft\commerce\models\LineItem::getShippingCost()` is no longer deprecated.
- `craft\commerce\models\LineItem::getTax()` is no longer deprecated.
- `craft\commerce\models\LineItem::getTaxIncluded()` is no longer deprecated.

### Deprecated
- Commerce Customer Info fields are now deprecated.
- Deprecated `craft\commerce\models\LineItem::getAdjustmentsTotalByType()`.
- Deprecated `craft\commerce\elements\Order::getAdjustmentsTotalByType()`.

### Fixed
- Fixed a PostgreSQL migration issue.
- Fixed a bug where the Orders index page was listing non-sortable fields as sort options. ([#933](https://github.com/craftcms/commerce/issues/993))
- Fixed a bug where timestamps on the View Order page weren’t respecting the user’s locale.
- Fixed a bug where product types’ site settings weren’t being added to the project config when a new site was created.
- Fixed a bug where order taxes weren’t accounting for discounted shipping costs. ([#1007](https://github.com/craftcms/commerce/issues/1007))
- Fixed a bug where orders’ `datePaid` attributes weren’t getting set to `null` after a refund. ([#1026](https://github.com/craftcms/commerce/pull/1026))
- Fixed a bug where order status handles could get a validation error if another order status with the same handle had been soft-deleted. ([#1027](https://github.com/craftcms/commerce/pull/1027))
- Fixed a bug where soft-deleted order statuses weren’t showing up in the History tab on View Order pages.
- Fixed a bug where breadcrumbs weren’t displaying correctly in the “Shipping” and “Tax” sections.
- Fixed an error that could occur when clicking “Refresh Payment History” on a canceled or expired subscription. ([#871](https://github.com/craftcms/commerce/issues/871))
- Fixed a bug where gateways that were disabled via `config/commerce-gateways.php` were still visible on the front-end. ([#1054](https://github.com/craftcms/commerce/issues/1054))
- Fixed a bug where it was possible to submit a zero-value donation. ([#820](https://github.com/craftcms/commerce/issues/820))
- Fixed a bug where line items’ `dateCreated` would get reset each time the cart was saved.
- Fixed a bug where all states were shown on the Store Location page regardless of which country was selected. ([#942](https://github.com/craftcms/commerce/issues/942))
- Fixed a bug where expired subscriptions were being identified as trials. ([#723](https://github.com/craftcms/commerce/issues/723))
- Fixed a bug where users’ addresses could be copied to impersonated users’ address books. ([#903](https://github.com/craftcms/commerce/issues/903))

## 2.1.13 - 2019-09-09

### Changed
- The “Status Email Address” and “From Name” settings now accept environment variables.

### Fixed
- Fixed a error when requesting a PDF URL in headless mode. ([#1011](https://github.com/craftcms/commerce/pull/1011))
- Fixed a bug where the “Download PDF” button wouldn’t show in the View Order page. ([#962](https://github.com/craftcms/commerce/issues/962))
- Fixed a bug where the <kbd>Command</kbd>/<kbd>Ctrl</kbd> + <kbd>S</kbd> shortcut didn’t work in General Settings.
- Fixed a bug where <kbd>Command</kbd>/<kbd>Ctrl</kbd> + <kbd>S</kbd> shortcut didn’t work in Store Location settings.
- Fixed a bug where users were forced to choose a tax category for order taxable subjects. ([#538](https://github.com/craftcms/commerce/issues/538))
- Fixed a bug where variants’ statuses were getting overridden by their product’s status. ([#926](https://github.com/craftcms/commerce/issues/926))
- Fixed a bug where Control Panel payments were incorrectly using the order’s previous payment source. ([#891](https://github.com/craftcms/commerce/issues/891))
- Fixed a bug where products’ shipping and tax categories weren’t getting updated if their selected shipping/tax category was no longer available. ([#688](https://github.com/craftcms/commerce/issues/688))
- Fixed a PHP error that occurred when entering an order description format on a product type that was longer than 255 characters. ([#989](https://github.com/craftcms/commerce/issues/989))
- Fixed a bug where emails were displaying the wrong timestamp for new orders. ([#882](https://github.com/craftcms/commerce/issues/882))
- Fixed a bug where the Products index page was not sorting correctly. ([#987](https://github.com/craftcms/commerce/issues/987))
- Fixed an error that could occur on payment when using a custom shipping method if the `requireShippingMethodSelectionAtCheckout` config setting was enabled.

## 2.1.12.1 - 2019-08-23

### Fixed
- Fixed a PHP error that could occur at checkout. ([#973](https://github.com/craftcms/commerce/pull/973))

## 2.1.12 - 2019-08-22

### Changed
- `craft\commerce\elements\Order::getPdfUrl()` no longer pre-renders the order PDF before returning the URL, improving performance. ([#962](https://github.com/craftcms/commerce/issues/962))

### Fixed
- Fixed a bug where order revenue charts weren’t showing the correct currency. ([#792](https://github.com/craftcms/commerce/issues/792))
- Fixed a bug where decimals were being stripped in locales that use commas as separators ([#592](https://github.com/craftcms/commerce/issues/592))
- Fixed a bug where sites with a large number of variants might not update properly when updating to Craft Commerce 2. ([#964](https://github.com/craftcms/commerce/issues/964))
- Fixed a bug where the “Purchase Total” discount condition would only save whole numbers. ([#966](https://github.com/craftcms/commerce/pull/966))
- Fixed a bug where products showed a blank validation error message when their variants had errors. ([#546](https://github.com/craftcms/commerce/issues/546))
- Fixed a bug where emails would ignore the “From Name” setting. ([#939](https://github.com/craftcms/commerce/issues/939))
- Fixed a bug where order adjustments were not being returned during PDF rendering. ([#960](https://github.com/craftcms/commerce/issues/960))
- Fixed a bug where the `commerce/payments/pay` action did not return order errors. ([#601](https://github.com/craftcms/commerce/issues/601))
- Fixed a SQL error that occurred when updating an order status with a very long message. ([#629](https://github.com/craftcms/commerce/issues/629))
- Fixed a JavaScript error that occurred when displaying product edit HUDs. ([#418](https://github.com/craftcms/commerce/issues/418))
- Fixed a PHP error that occurred when saving a product from an editor HUD. ([#958](https://github.com/craftcms/commerce/issues/958))
- Fixed an bug where the `requireShippingMethodSelectionAtCheckout` setting was being ignored.
- Fixed a bug that caused the order revenue chart to display incorrect data. ([#518](https://github.com/craftcms/commerce/issues/518))

## 2.1.11 - 2019-08-09

### Added
- Added the `cp.commerce.discount.edit` template hook. ([#936](https://github.com/craftcms/commerce/pull/936))
- Added `craft\commerce\services\Carts::getHasSessionCartNumber()`.
- Added `craft\commerce\services\Carts::getMergedCart()`.
- Added `craft\commerce\services\Discounts::EVENT_AFTER_DELETE_DISCOUNT`. ([#936](https://github.com/craftcms/commerce/pull/936))
- Added `craft\commerce\services\Discounts::EVENT_AFTER_SAVE_DISCOUNT`. ([#936](https://github.com/craftcms/commerce/pull/936))
- Added `craft\commerce\services\Discounts::EVENT_BEFORE_SAVE_DISCOUNT`. ([#936](https://github.com/craftcms/commerce/pull/936))
- Added `craft\commerce\services\Reports::EVENT_BEFORE_GENERATE_EXPORT`. ([#949](https://github.com/craftcms/commerce/pull/949))

### Changed
- Improved the performance of Craft Commerce 2 migrations.
- Users’ carts are no longer merged together automatically. Instead cart merging can be manually triggered by passing a `mergeCarts` param to the `commerce/cart/get-cart` and `commerce/cart/update-cart` actions. ([#947](https://github.com/craftcms/commerce/issues/947))
- After a logged-in user completes an order, their most recent incomplete cart is now loaded as the current cart in session.
- Order file exports are now cached in `storage/runtime/commerce-order-exports/` instead of `storage/runtime/temp/commerce-order-exports/`.
- The example templates now include client side polling to detect if the cart has changed in another tab or session.
- The example templates show more information about the cart to help with debugging.

### Removed
- Removed the `mergeLastCartOnLogin` setting.

### Fixed
- Fixed a bug where `craft/commerce/elements/Order::EVENT_BEFORE_ADD_LINE_ITEM` events had `$isNew` set incorrectly. ([#851](https://github.com/craftcms/commerce/pull/851))
- Fixed a bug where non-shippable purchasables were getting included in shipping price calculations.
- Fixed an error that occurred when clearing order caches.
- Fixed a bug where the `project-config/rebuild` command would remove the order field layout. ([#948](https://github.com/craftcms/commerce/issues/948))

### Security
- Fixed a data disclosure vulnerability.

## 2.1.10 - 2019-07-12

### Fixed
- Fixed a bug where all payments from the control panel were rejected. ([#928](https://github.com/craftcms/commerce/issues/928))

## 2.1.9 - 2019-07-10

### Security
- Fixed a data disclosure vulnerability.

## 2.1.8 - 2019-07-08

### Added
- Added the `resave/products` command (requires Craft 3.2).

### Changed
- Orders now include the full customer name as search keywords. ([#892](https://github.com/craftcms/commerce/issues/892))
- CSRF protection is now disabled for the `commerce/pay/complete-payment` controller action. ([#900](https://github.com/craftcms/commerce/issues/900))
- Leading and trailing whitespace is now trimmed from coupon codes. ([#894](https://github.com/craftcms/commerce/issues/894))

### Fixed
- Fixed a bug where the `lineItems` array wasn’t getting indexed correctly when calling `toArray()` on an order.
- Fixed a PHP error that occurred when `commerce/subscriptions/*` actions had validation errors. ([#918](https://github.com/craftcms/commerce/issues/918))
- Fixed a PHP error that occurred when retrieving line items with no option data. ([#897](https://github.com/craftcms/commerce/issues/897))
- Fixed a bug where shipping and billing addresses weren’t being set correctly when saving an order. ([#922](https://github.com/craftcms/commerce/issues/922))
- Fixed a bug where it was possible to pay with a disabled gateway. ([#912](https://github.com/craftcms/commerce/issues/912))
- Fixed a bug where Edit Subscription pages weren’t showing custom tabs. ([#884](https://github.com/craftcms/commerce/issues/884))
- Fixed a bug where an empty cart was created unnecessarily when a user logged in. ([#906](https://github.com/craftcms/commerce/issues/906))
- Fixed a bug where `craft\commerce\services\Plans::getAllEnabledPlans()` was returning archived subscription plans. ([#916](https://github.com/craftcms/commerce/issues/916))

## 2.1.7 - 2019-06-11

### Fixed
- Fixed a SQL error that would occur when upgrading Craft Commerce. ([#829](https://github.com/craftcms/commerce/issues/829))
- Fixed an bug that could stop more that one sale being applied to a purchasable. ([#839](https://github.com/craftcms/commerce/issues/839))
- Fixed a SQL error that could occur when saving a line item with an emoji in it.([#886](https://github.com/craftcms/commerce/issues/886))
- Fixed an error that could occur on the order index page when viewing carts with certain columns enabled. ([#876](https://github.com/craftcms/commerce/issues/876))
- Fixed a bug on the order index page where carts without transactions would show up under the “Attempted Payments” source. ([#880](https://github.com/craftcms/commerce/issues/880))

## 2.1.6.1 - 2019-05-14

### Added
- Added the `mergeLastCartOnLogin` config setting.

## 2.1.6 - 2019-05-14

### Added
- Added `craft\commerce\elements\db\VariantQuery::minQty()` and `maxQty()`. ([#827](https://github.com/craftcms/commerce/pull/827))

### Changed
- Line item options are no longer forced to be sorted alphabetically by key.

### Fixed
- Fixed a bug where product and variant snapshots were missing data. ([#846](https://github.com/craftcms/commerce/issues/846))
- Fixed an SQL error that occurred when saving a SKU that was too long. ([#853](https://github.com/craftcms/commerce/issues/853))
- Fixed an SQL error that could occur when attempting to update a soft-deleted cart. ([#854](https://github.com/craftcms/commerce/issues/854))
- Fixed an SQL error that could occur when attempting to add a line item to a completed order. ([#860](https://github.com/craftcms/commerce/issues/860))
- Fixed a bug where line item quantity validators weren’t checking for updated quantities. ([#855](https://github.com/craftcms/commerce/pull/855))
- Fixed a bug where it wasn’t possible to query for unpaid orders. ([#858](https://github.com/craftcms/commerce/pull/858))
- Fixed a JavaScript error that could occur on the Order index page. ([#862](https://github.com/craftcms/commerce/pull/862))
- Fixed a bug where the “Create discount…” product action wasn’t pre-populating discounts’ variant conditions.
- Fixed a bug that could prevent a purchasable from being added to the cart when using multi-add.

## 2.1.5.2 - 2019-05-08

## Fixed
- Fixed a missing import. ([#845](https://github.com/craftcms/commerce/issues/845))
- Fixed an error that could occur when a customer logged in.
- Fixed an error that occurred when saving a sale. ([#837](https://github.com/craftcms/commerce/issues/837))

## 2.1.5.1 - 2019-05-07

### Fixed
- Fixed a missing import. ([#843](https://github.com/craftcms/commerce/issues/843))

## 2.1.5 - 2019-05-07

### Added
- Added `craft\commerce\helpers\Order::mergeDuplicateLineItems()`.
- Added `craft\commerce\helpers\Order::mergeOrders()`.

### Changed
- Customers’ previous cart items are now merged into the active cart on login.

### Fixed
- Fixed a bug where Craft Commerce would create a subscription even if the card was declined.
- Fixed an error that could occur when creating a subscription using the Dummy gateway.

## 2.1.4 - 2019-04-29

### Added
- Added `craft\commerce\base\SubscriptionResponseInterface::isInactive()`.

### Changed
- Improved performance of the Orders index page. ([#828](https://github.com/craftcms/commerce/issues/828))
- `commerce/cart/*` action JSON responses now list cart errors under an `errors` key.
- Craft Commerce now correctly typecasts all boolean and integer values saved to the project config.

### Fixed
- Fixed a SQL error that occurred when duplicate line items were added the cart. ([#506](https://github.com/craftcms/commerce/issues/506))
- Fixed a PHP error on the View Order page when viewing inactive carts. ([#826](https://github.com/craftcms/commerce/issues/826))
- Fixed a deprecation warning. ([#825](https://github.com/craftcms/commerce/issues/825))
- Fixed a bug where the wrong variant could be set as the default when saving a product. ([#830](https://github.com/craftcms/commerce/issues/830))
- Fixed a bug that prevented plugins and modules from adding custom index table attributes. ([#832](https://github.com/craftcms/commerce/pull/832))

## 2.1.3.1 - 2019-04-10

### Fixed
- Fixed a bug where `project.yaml` changes weren’t always getting picked up.

## 2.1.3 - 2019-04-03

### Added
- Added support for user registration on checkout. ([#472](https://github.com/craftcms/commerce/issues/472))
- Added “Capture Payment” and “Refund Payment” user permissions. ([#788](https://github.com/craftcms/commerce/pull/788))
- Added support for the `project-config/rebuild` command.
- Added the `validateBusinessTaxIdAsVatId` setting, which can be set to `true` from `config/commerce.php`.
- Added `craft\commerce\services\Addresses::EVENT_AFTER_DELETE_ADDRESS`. ([#810](https://github.com/craftcms/commerce/pull/810))

### Changed
- Craft Commerce now requires Craft CMS 3.1.20 or later.
- An `order` variable is now available to payment forms when a payment is made from the Control Panel.
- Ajax requests to `commerce/cart/get-cart` now include the price of available shipping methods in the response.

### Fixed
- Fixed a bug where an order could be listed multiple times under “Attempted Payments” on order pages. ([#602](https://github.com/craftcms/commerce/issues/602))
- Fixed a bug where product sources did not fully support using UIDs. ([#781](https://github.com/craftcms/commerce/issues/781))
- Fixed a bug where non-admin users could get a 403 error when attempting to edit subscriptions. ([#722](https://github.com/craftcms/commerce/issues/722))
- Fixed a bug where products’ `defaultVariantId` was not getting set on the first save. ([#796](https://github.com/craftcms/commerce/issues/796))
- Fixed a PHP error when querying for products with the `hasSales` param.
- Fixed a bug where product metadata wasn’t available to templates on Live Preview requests.
- Fixed a bug where the wrong Craft Commerce subnav item could appear selected in the Control Panel.
- Fixed a bug where taxes could be incorrectly calculated if included taxes had been removed from the price.
- Fixed a bug where additional discounts could be incorrectly applied to an order if multiple products had been added to the cart at the same time. ([#797](https://github.com/craftcms/commerce/issues/797))
- Fixed a bug where products’ Post Dates could be incorrect on first save. ([#774](https://github.com/craftcms/commerce/issues/774))
- Fixed a bug where emails weren’t getting sent when the “Status Email Address” setting was set. ([#806](https://github.com/craftcms/commerce/issues/806))
- Fixed a bug where order status email changes in `project.yaml` could be ignored. ([#802](https://github.com/craftcms/commerce/pull/802))
- Fixed a PHP error that occurred when submitting a `paymentCurrency` parameter on a `commerce/payments/pay` request. ([#809](https://github.com/craftcms/commerce/pull/809))

## 2.1.2 - 2019-03-12

### Added
- Added a “Minimum Total Price Strategy” setting that allows the minimum order price be negative (default), at least zero, or at least the shipping cost. ([#651](https://github.com/craftcms/commerce/issues/651))
- Added `craft\commerce\elements\Order::getTotal()` to get the price of the order before any pricing strategies.
- Added `craft\commerce\base\SubscriptionGatewayInterface::refreshPaymentHistory()` method that should be used to refresh all payments on a subscription.
- Added `craft\commerce\base\SubscriptionGateway::refreshPaymentHistory()` method to fulfill the interface requirements.

### Changed
- The `commerce-manageSubscriptions` permission is now required (instead of admin permissions) to manage another user’s subscriptions. ([#722](https://github.com/craftcms/commerce/issues/722))

## 2.1.1.1 - 2019-03-01

### Fixed
- Fixed a PHP error raised when a discount adjustment was applied to the cart.

## 2.1.1 - 2019-03-11

### Changed
- Improved performance when listing products with sales that have many category conditions. ([#758](https://github.com/craftcms/commerce/issues/758))
- Purchasable types are now responsible to ensure SKU uniqueness when they are restored from being soft-deleted.

### Fixed
- Fixed a bug where orders could receive free shipping on some line items when an expired coupon code had been entered. ([#777](https://github.com/craftcms/commerce/issues/777))
- Fixed a bug where variants weren’t enforcing required field validation. ([#761](https://github.com/craftcms/commerce/issues/761))
- Fixed a bug where the sort order wasn’t getting saved correctly for new order statuses.
- Fixed the breadcrumb navigation on Store Settings pages. ([#769](https://github.com/craftcms/commerce/issues/769))
- Fixed an error that occurred when viewing an order for a soft-deleted user. ([#771](https://github.com/craftcms/commerce/issues/771))
- Fixed an error that could occur when saving a new gateway.
- Fixed a SQL error that occurred when saving a purchasable with the same SKU as a soft-deleted purchasable. ([#718](https://github.com/craftcms/commerce/issues/718))

## 2.1.0.2 - 2019-02-25

### Fixed
- Fixed more template loading errors on Craft Commerce settings pages. ([#751](https://github.com/craftcms/commerce/issues/751))

## 2.1.0.1 - 2019-02-25

### Fixed
- Fixed some template loading errors on Craft Commerce settings pages. ([#751](https://github.com/craftcms/commerce/issues/751))

## 2.1.0 - 2019-02-25

### Added
- Added a new Donation built-in purchasable type. ([#201](https://github.com/craftcms/commerce/issues/201))
- Added a new “Manage store settings” user permission, which determines whether the current user is allowed to manage store settings.
- Added `craft\commerce\elements\Order::EVENT_BEFORE_ADD_LINE_ITEM`.
- Added `craft\commerce\base\PurchasableInterface::getIsTaxable()`.
- Added `craft\commerce\base\PurchasableInterface::getIsShippable()`.
- Added `craft\commerce\models\Discount::getHasFreeShippingForMatchingItems()`.

### Changed
- Discounts can now apply free shipping on the whole order. ([#745](https://github.com/craftcms/commerce/issues/745))
- The “Settings” section has been split into “System Settings”, “Store Settings”, “Shipping”, and “Tax” sections.
- The Orders index page now shows total order counts.
- The `commerce/payments/pay` action JSON response now include the order data. ([#715](https://github.com/craftcms/commerce/issues/715))
- The `craft\commerce\elements\Order::EVENT_AFTER_ORDER_PAID` event is now fired after the `craft\commerce\elements\Order::EVENT_AFTER_COMPLETE_ORDER` event. ([#670](https://github.com/craftcms/commerce/issues/670))

### Deprecated
- `craft\commerce\models\Discount::$freeShipping` is deprecated. `getHasFreeShippingForMatchingItems()` should be used instead.

### Fixed
- Fixed an bug where multiple shipping discounts could result in a negative shipping cost.
- Fixed a validation error that occurred when attempting to apply a coupon with a per-email limit, if the cart didn’t have a customer email assigned to it yet.
- `commerce/cart/*` actions’ JSON responses now encode all boolean attributes correctly.
- `commerce/customer-addresses/*` actions’ JSON responses now include an `errors` array if there were any issues with the request.
- Fixed a bug where the order field layout could be lost when upgrading from Craft Commerce 1 to 2. ([#668](https://github.com/craftcms/commerce/issues/668))
- Fixed a bug where line item update requests could result in line items being removed if the `qty` parameter was missing.
- Fixed a bug where coupon codes weren’t being removed from carts when no longer valid. ([#711](https://github.com/craftcms/commerce/issues/711))
- Fixed a bug that could prevent a payment gateway from being modified. ([#656](https://github.com/craftcms/commerce/issues/656))
- Fixed a bug that prevented shipping and tax settings from being modified when the `allowAdminChanges` config setting was set to `false`.
- Fixed a PHP error that occurred when saving a product that was marked as disabled. ([#683](https://github.com/craftcms/commerce/pull/683))
- Fixed a PHP error that occurred when trying to access a soft-deleted cart from the front-end. ([#700](https://github.com/craftcms/commerce/issues/700))

## 2.0.4 - 2019-02-04

### Fixed
- Fixed a PHP error when recalculating tax.

### Added
- Added additional useful information when logging email rendering errors. ([#669](https://github.com/craftcms/commerce/pull/669))

## 2.0.3 - 2019-02-02

### Added
- Added the “Tax is included in price” tax setting for Craft Commerce Lite. ([#654](https://github.com/craftcms/commerce/issues/654))

### Changed
- Soft-deleted products are now restorable.
- Craft Commerce project config settings are now removed when Craft Commerce is uninstalled.

### Fixed
- Fixed an error that occurred when upgrading to Craft Commerce 2 with a database that had missing constraints on the `commerce_orderhistories` table.
- Fixed a bug where sale conditions could be lost when upgrading to Craft Commerce 2. ([#626](https://github.com/craftcms/commerce/issues/626))
- Fixed a PHP error that occurred when saving a product type. ([#645](https://github.com/craftcms/commerce/issues/645))
- Fixed a bug that prevented products from being deleted. ([#650](https://github.com/craftcms/commerce/issues/650))
- Fixed a PHP error that occurred when deleting the cart’s line item on Craft Commerce Lite. ([#639](https://github.com/craftcms/commerce/pull/639))
- Fixed a bug where Craft Commerce’s general settings weren’t saving. ([#655](https://github.com/craftcms/commerce/issues/655))
- Fixed a missing import. ([#643](https://github.com/craftcms/commerce/issues/643))
- Fixed a bug that caused an incorrect tax rate calculation when included taxes had been removed from the price.
- Fixed a SQL error that occurred when saving a tax rate without a tax zone selected. ([#667](https://github.com/craftcms/commerce/issues/667))
- Fixed an error that occurred when refunding a transaction with a localized currency format. ([#659](https://github.com/craftcms/commerce/issues/659))
- Fixed a SQL error that could occur when saving an invalid discount. ([#673](https://github.com/craftcms/commerce/issues/673))
- Fixed a bug where it wans’t possible to add non-numeric characters to expiry input in the default credit card form. ([#636](https://github.com/craftcms/commerce/issues/636))

## 2.0.2 - 2019-01-23

### Added
- Added the new Craft Commerce Lite example templates folder `templates/buy`, this is in addition to the existing Craft Commerce Pro example templates folder `templates/shop`.

### Fixed
- Fixed a PHP error raised when extending the `craft\commerce\base\ShippingMethod` class. ([#634](https://github.com/craftcms/commerce/issues/634))
- Fixed a PHP error that occurred when viewing an order that used a since-deleted shipping method.

## 2.0.1 - 2019-01-17

### Changed
- Renamed the shipping rule condition from “Mimimum order price” to “Minimum order value” which clarifies the condition is based on item value before discounts and tax.
- Renamed the shipping rule condition from “Maximum order price” to “Maximum order value” which clarifies the condition is based on item value before discounts and tax.

### Fixed
- Fixed an issue where the “Total Paid”, “Total Price”, and “Total Shipping Cost” Order index page columns were showing incorrect values. ([#632](https://github.com/craftcms/commerce/issues/632))
- Fixed an issue where custom field validation errors did not show up on the View Order page. ([#580](https://github.com/craftcms/commerce/issues/580))

## 2.0.0 - 2019-01-15

### Added
- Craft Craft Commerce has been completely rewritten for Craft CMS 3.
- Emails, gateways, order fields, order statuses, product types, and subscription fields are now stored in the project config.
- Added support for Craft 3.1 project config support.
- Gateways can now provide recurring subscription payments. ([#257](https://github.com/craftcms/commerce/issues/257))
- Added the Store Location setting.
- Customers can now save their credit cards or payment sources stored as tokens in Craft Commerce so customers don’t need to enter their card number on subsequent checkouts. ([#21](https://github.com/craftcms/commerce/issues/21))
- Any custom purchasable can now have sales and discounts applied to them.
- Sales and discounts can now be set on categories of products or purchasables.
- Customers can now set their primary default shipping and billing addresses in their address book.
- It’s now possible to export orders as CSV, ODS, XSL, and XLSX, from the Orders index page. ([#222](https://github.com/craftcms/commerce/issues/222))
- Orders can now have custom-formatted, sequential reference numbers. ([#184](https://github.com/craftcms/commerce/issues/184))
- The Orders index page now has an “Attempted Payments” source that shows incomplete carts that had a payment processing issue.
- Variant indexes can now have a “Product” column.
- Order indexes can now have “Total Tax” and “Total Included Tax” columns.
- The cart now defaults to the first cheapest available shipping method if no shipping method is set, or the previously-selected method is not available.
- Products now have an “Available for purchase” checkbox, making it possible to have a live product that isn’t available for purchase yet. ([#345](https://github.com/craftcms/commerce/issues/345))
- Added the ability to place a note on a refund transaction.
- Added a “Copy reference tag” Product element action.
- Added additional ways for sales promotions to affect the price of matching products.
- All credit card gateways are now provided as separate plugins.
- A custom PDF can now be attached to any order status email.
- Multiple purchasables can now be added to the cart in the same request. ([#238](https://github.com/craftcms/commerce/issues/238))
- Multiple line items can now be updated in the same request. ([#357](https://github.com/craftcms/commerce/issues/357))
- The `commerce/cart/update-cart` action will now remove items from the cart if a quantity of zero is submitted.
- `commerce/cart/*` actions’ JSON responses now include any address errors.
- The cart can now be retrieved as JSON with the `commerce/cart/get-cart` action.
- Added the `craft.variants()` Twig function, which returns a new variant query.
- Added the `craft.subscriptions()` Twig function, which returns a new subscription query.
- Product queries now have an `availableForPurchase` param.
- Variant queries now have a `price` param.
- Variant queries now have a `hasSales` param.
- Order queries now have a `hasTransactions` param.
- Added `cract\commerce\services\ProductTypes::getProductTypesByShippingCategoryId()`.
- Added `cract\commerce\services\ProductTypes::getProductTypesByTaxCategoryId()`.
- Added `craft\commerce\adjustments\Discount::EVENT_AFTER_DISCOUNT_ADJUSTMENTS_CREATED`.
- Added `craft\commerce\base\ShippingMethod`.
- Added `craft\commerce\elements\Order::$paidStatus`.
- Added `craft\commerce\elements\Order::EVENT_AFTER_ADD_LINE_ITEM`.
- Added `craft\commerce\elements\Order::EVENT_AFTER_COMPLETE_ORDER`.
- Added `craft\commerce\elements\Order::EVENT_AFTER_ORDER_PAID`.
- Added `craft\commerce\elements\Order::EVENT_BEFORE_COMPLETE_ORDER`.
- Added `craft\commerce\elements\Order::getAdjustmentsTotalByType()`.
- Added `craft\commerce\elements\Variant::EVENT_AFTER_CAPTURE_PRODUCT_SNAPSHOT`.
- Added `craft\commerce\elements\Variant::EVENT_BEFORE_CAPTURE_PRODUCT_SNAPSHOT`.
- Added `craft\commerce\elements\Variant::EVENT_BEFORE_CAPTURE_VARIANT_SNAPSHOT`.
- Added `craft\commerce\elements\Variant::EVENT_BEFORE_CAPTURE_VARIANT_SNAPSHOT`.
- Added `craft\commerce\models\Customer::getPrimaryBillingAddress()`.
- Added `craft\commerce\models\Customer::getPrimaryShippingAddress()`.
- Added `craft\commerce\models\LineItem::getAdjustmentsTotalByType()`.
- Added `craft\commerce\services\Addresses::EVENT_AFTER_SAVE_ADDREESS`.
- Added `craft\commerce\services\Addresses::EVENT_BEFORE_SAVE_ADDREESS`.
- Added `craft\commerce\services\Discounts::EVENT_BEFORE_MATCH_LINE_ITEM`.
- Added `craft\commerce\services\Emails::EVENT_AFTER_SAVE_EMAIL`.
- Added `craft\commerce\services\Emails::EVENT_AFTER_SAVE_EMAIL`.
- Added `craft\commerce\services\Emails::EVENT_AFTER_SEND_EMAIL`.
- Added `craft\commerce\services\Emails::EVENT_BEFORE_DELETE_EMAIL`.
- Added `craft\commerce\services\Emails::EVENT_BEFORE_SAVE_EMAIL`.
- Added `craft\commerce\services\Emails::EVENT_BEFORE_SEND_EMAIL`.
- Added `craft\commerce\services\Gateways::EVENT_REGISTER_GATEWAY_TYPES`.
- Added `craft\commerce\services\LineItems::EVENT_AFTER_SAVE_LINE_ITEM`.
- Added `craft\commerce\services\LineItems::EVENT_BEFORE_POPULATE_LINE_ITEM`.
- Added `craft\commerce\services\LineItems::EVENT_BEFORE_SAVE_LINE_ITEM`.
- Added `craft\commerce\services\LineItems::EVENT_CREATE_LINE_ITEM`.
- Added `craft\commerce\services\OrderAdjustments::EVENT_REGISTER_ORDER_ADJUSTERS`.
- Added `craft\commerce\services\OrderHistories::EVENT_ORDER_STATUS_CHANGE`.
- Added `craft\commerce\services\OrderStatuses::archiveOrderStatusById()`.
- Added `craft\commerce\services\Payments::EVENT_AFTER_CAPTURE_TRANSACTION`.
- Added `craft\commerce\services\Payments::EVENT_AFTER_CAPTURE_TRANSACTION`.
- Added `craft\commerce\services\Payments::EVENT_AFTER_PROCESS_PAYMENT`.
- Added `craft\commerce\services\Payments::EVENT_BEFORE_CAPTURE_TRANSACTION`.
- Added `craft\commerce\services\Payments::EVENT_BEFORE_PROCESS_PAYMENT`.
- Added `craft\commerce\services\Payments::EVENT_BEFORE_REFUND_TRANSACTION`.
- Added `craft\commerce\services\PaymentSources::EVENT_AFTER_SAVE_PAYMENT_SOURCE`.
- Added `craft\commerce\services\PaymentSources::EVENT_BEFORE_SAVE_PAYMENT_SOURCE`.
- Added `craft\commerce\services\PaymentSources::EVENT_DELETE_PAYMENT_SOURCE`.
- Added `craft\commerce\services\PaymentSources`.
- Added `craft\commerce\services\Plans::EVENT_AFTER_SAVE_PLAN`.
- Added `craft\commerce\services\Plans::EVENT_ARCHIVE_PLAN`.
- Added `craft\commerce\services\Plans::EVENT_BEFORE_SAVE_PLAN`.
- Added `craft\commerce\services\Plans`.
- Added `craft\commerce\services\Purchasables::EVENT_REGISTER_PURCHASABLE_ELEMENT_TYPES`.
- Added `craft\commerce\services\Sales::EVENT_BEFORE_MATCH_PURCHASABLE_SALE`.
- Added `craft\commerce\services\ShippingMethods::EVENT_REGISTER_AVAILABLE_SHIPPING_METHODS`.
- Added `craft\commerce\services\Subscriptions::EVENT_AFTER_CANCEL_SUBSCRIPTION`.
- Added `craft\commerce\services\Subscriptions::EVENT_AFTER_CREATE_SUBSCRIPTION`.
- Added `craft\commerce\services\Subscriptions::EVENT_AFTER_REACTIVATE_SUBSCRIPTION`.
- Added `craft\commerce\services\Subscriptions::EVENT_AFTER_SWITCH_SUBSCRIPTION`.
- Added `craft\commerce\services\Subscriptions::EVENT_BEFORE_CANCEL_SUBSCRIPTION`.
- Added `craft\commerce\services\Subscriptions::EVENT_BEFORE_CREATE_SUBSCRIPTION`.
- Added `craft\commerce\services\Subscriptions::EVENT_BEFORE_REACTIVATE_SUBSCRIPTION`.
- Added `craft\commerce\services\Subscriptions::EVENT_BEFORE_SWITCH_SUBSCRIPTION`.
- Added `craft\commerce\services\Subscriptions::EVENT_BEFORE_UPDATE_SUBSCRIPTION`.
- Added `craft\commerce\services\Subscriptions::EVENT_EXPIRE_SUBSCRIPTION`.
- Added `craft\commerce\services\Subscriptions::EVENT_RECEIVE_SUBSCRIPTION_PAYMENT`.
- Added `craft\commerce\services\Subscriptions`.
- Added `craft\commerce\services\TaxCategories::getAllTaxCategoriesAsList()`.
- Added `craft\commerce\services\Transactions::EVENT_AFTER_SAVE_TRANSACTION`.

### Changed
- Payment Methods are now called “Gateways”.
- Order statuses are now archived instead of deleted.
- Product types can no longer select applicable shipping categories. Instead, shipping categories select applicable product types.
- Product types can no longer select applicable tax categories. Instead, tax categories select applicable product types.
- Order status messages can now be longer than 255 characters. ([#465](https://github.com/craftcms/commerce/issues/465)
- Product and variant custom field data is no longer included in the line item snapshot by default for performance reasons. Use the new snapshot events to manually snapshot custom field data.
- Variant titles are now prefixed by their products’ titles.
- Last addresses used by customers are no longer stored. Instead, customers have primary shipping and billing addresses.
- The `paymentMethodSettings` config setting was renamed to `gatewaySettings`, and it now uses handles to reference gateways instead of IDs.
- The `sendCartInfoToGateways` was renamed to `sendCartInfo,` and is a per-gateway setting.
- The payment method overrides in `config/commerce.php` have been moved to `config/commerce-gateway.php`.
- The `craft.commerce.availableShippingMethods` Twig variable has been replaced with `craft.commerce.carts.cart.availableShippingMethods`.
- The `craft.commerce.cart` Twig variable has been replaced with `craft.commerce.carts.cart`.
- The `craft.commerce.countries` Twig variable has been replaced with `craft.commerce.countries.allCountries`.
- The `craft.commerce.countriesList` Twig variable has been replaced with `craft.commerce.countries.allCountriesAsList`.
- The `craft.commerce.currencies` Twig variable has been replaced with `craft.commerce.currencies.allCurrencies`.
- The `craft.commerce.customer` Twig variable has been replaced with `craft.commerce.customers.customer`.
- The `craft.commerce.discountByCode` Twig variable has been replaced with `craft.commerce.discounts.discountByCode`.
- The `craft.commerce.discounts` Twig variable has been replaced with `craft.commerce.discounts.allDiscounts`.
- The `craft.commerce.orders` Twig variable has been replaced with `craft.orders()`.
- The `craft.commerce.orderStatuses` Twig variable has been replaced with `craft.commerce.orderStatuses.allOrderStatuses`.
- The `craft.commerce.paymentCurrencies` Twig variable has been replaced with `craft.commerce.paymentCurrencies.allPaymentCurrencies`.
- The `craft.commerce.paymentMethods` Twig variable has been replaced with `craft.commerce.gateways.allCustomerEnabledGateways`.
- The `craft.commerce.primaryPaymentCurrency` Twig variable has been replaced with `craft.commerce.paymentCurrencies.primaryPaymentCurrency`.
- The `craft.commerce.products` Twig variable has been replaced with `craft.products()`.
- The `craft.commerce.productTypes` Twig variable has been replaced with `craft.commerce.productTypes.allProductTypes`.
- The `craft.commerce.sales` Twig variable has been replaced with `craft.commerce.sales.allSales`.
- The `craft.commerce.shippingCategories` Twig variable has been replaced with `craft.commerce.shippingCategories.allShippingCategories`.
- The `craft.commerce.shippingMethods` Twig variable has been replaced with `craft.commerce.shippingMethods.allShippingMethods`.
- The `craft.commerce.shippingZones` Twig variable has been replaced with `craft.commerce.shippingZones.allShippingZones`.
- The `craft.commerce.states` Twig variable has been replaced with `craft.commerce.states.allStates`.
- The `craft.commerce.statesArray` Twig variable has been replaced with `craft.commerce.states.allStatesAsList`.
- The `craft.commerce.taxCategories` Twig variable has been replaced with `craft.commerce.taxCategories.allTaxCategories`.
- The `craft.commerce.taxRates` Twig variable has been replaced with `craft.commerce.taxRates.allTaxRates`.
- The `craft.commerce.taxZones` Twig variable has been replaced with `craft.commerce.taxZones.allTaxZones`.
- The `craft.commerce.variants` Twig variable has been replaced with `craft.variants()`.
- `Customer::$lastUsedBillingAddress` has been replaced with `$primaryBillingAddress`.
- `Customer::$lastUsedShippingAddress` has been replaced with `$primaryShippingAddres`.
- `OrderAdjustment::$optionsJson` was renamed to `$sourceSnapshot`.
- `Variant::getSalesApplied()` was renamed to `getSales()`.
- `Variant::setSalesApplied()` was renamed to `setSales()`.
- The Shipping Rule interface now expects a shipping category ID passed to each rate method.
- Any custom shipping method classes should now extend `craft\commerce\base\ShippingMethod`.
- All hooks have been replaced by events.
- Replaced `customer.lastUsedShippingAddress` and `customer.lastUsedBillingAddress` with `customer.primaryBillingAddress` and `customer.primaryShippingAddress`.
- Vat ID validation is now powered by the “vat.php” library.

### Removed
- Removed the `cartCookieDuration` config setting. All carts are now related to craft php session and not their own cookie.
- Removed the `requireEmailForAnonymousPayments` config setting, as completed order now always require the correct email address to make anonymous payments on orders.
- Removed `baseShipping`, `baseDiscount`, `baseTax`, `baseTaxIncluded` attributes from the order model. Orders now have order-level adjustments.
- Removed `shipping`, `discount`, `tax`, `taxIncluded` attributes from the line item model. Line items now have line item level adjustments.
- Removed `PurchasableInterface::validateLineItem()`. `getLineItemRules()` should be used instead.
- Removed the `deleteOrderStatusById()` method on the `OrderStatuses` service.
- Removed the `OrderSettings` model, record, and service.
- Removed the `getCountryByAttributes()` method from the `Countries` service.
- Removed the `getStatesByAttributes()` method from the `States` service.
- Removed the `getLastUsedBillingAddress()` and `getLatUsedShippingAddress()` methods from `Customer` models.

### Fixed
- Fixed a bug where a product’s `getCpEditUrl()` method could omit the site handle on multi-site installs. ([craftcms/cms#3089](https://github.com/craftcms/cms/issues/3089))
- Fixed a bug where handles and names for archived gateways were not freed up for re-use. ([#485](https://github.com/craftcms/commerce/issues/485))

## 1.2.1368 - 2018-11-30

### Changed
- Updated the Payflow Omnipay driver to 2.3.1
- Updated the Securepay Omnipay driver to 2.2.0
- Updated the Authorize.net Omnipay driver to 2.5.1
- Updated the Payment Express Omnipay driver to 2.2.1
- Updated the Eway Omnipay driver to 2.2.2
- Updated the Payfast Omnipay driver to 2.2

## 1.2.1366 - 2018-11-28

### Fixed
- Fixed a bug where it was possible to create duplicate order history change records.
- Fixed a bug where offsite gateways wouldn’t redirect back and complete the transaction correctly for Control Panel payments.

## 1.2.1365 - 2018-10-23

### Fixed
- Fix a bug where it wasn’t possible to set the billing address based off an existing shipping address.

### Fixed
- Fixed a Javascript error when viewing a customer field on the Edit User page.

## 1.2.1364 - 2018-08-23

### Fixed
- Fixed a PHP error that would occur when saving a User.

## 1.2.1363 - 2018-08-23

### Added
- Added the `resaveAllCustomerOrdersOnCustomerSave` config setting.

### Fixed
- Fixed a bug where the Date Paid column on the Orders index page could show incorrect values.

### Security
- Fixed a bug where it was possible to access purchase receipts when it shouldn’t have been.

## 1.2.1362 - 2018-05-10

### Changed
- Craft Commerce will now enforce boolean types for settings that a gateway expects to be boolean.

### Fixed
- Fixed an SSL error that could when communicating with the Authorize.net payment gateway.

## 1.2.1360 - 2018-03-23

### Added
- The order index page now includes the time when displaying order dates.

### Changed
- Line item modals on View Order pages now include the line item total.
- Added Craft 2.6.3013 compatibility.

## 1.2.1359 - 2018-03-08

### Fixed
- Fixed an error where variants would indicate they had zero stock at checkout when they had been marked as having unlimited stock.

## 1.2.1358 - 2018-03-07

### Fixed
- Fixed a PHP error that would occur when using an order element criteria model.

## 1.2.1356 - 2018-03-07

### Added
- Added the `shippingMethod` order criteria param.

### Changed
- Order recalculation now occurs after the `orders.onBeforeSaveOrder` event.

### Fixed
- Fixed a bug where a blank order could be placed if the cart’s cookie was deleted while the customer was on the payment page.
- Fixed a bug where a cart could be completed despite a lack of available stock, in some cases.
- Fixed a bug where the “Capture” transaction button on View Order pages was still shown after a capture was completed.

## 1.2.1354 - 2018-02-06

### Added
- Craft Commerce now adds `Craft Commerce` to the `X-Powered-By` header on requests, unless disabled by the [sendPoweredByHeader](https://craftcms.com/docs/config-settings#sendPoweredByHeader) config setting.

### Changed
- Updated the Authorize.net driver to 2.5.1
- Updated the Worldpay Omnipay driver to 2.2.2
- Updated the PayPal Omnipay driver to 2.6.4
- Updated the Payflow Omnipay driver to 2.3
- Updated the Dompdf Package to 0.8.2

### Fixed
- Fixed an error that occurred when generating an order PDF.
- Fixed a PHP error that could occur if you edited a non-primary currency’s settings.

## 1.2.1353 - 2018-01-18

### Added
- Added the `requireShippingMethodSelectionAtCheckout` config setting.
- Added new user permissions to manage shipping and tax settings without needing to be an admin.

### Fixed
- Fixed an error that occurred when creating or editing a discount.
- Fixed an error that occurred when generating an order PDF.

## 1.2.1352 - 2018-01-16

### Added
- Added the ability to update the email address of a guest order from the Control Panel.
- Added the `commerce_defaultCartShippingAddress` and `commerce_defaultCartBillingAddress` plugin hooks.

## 1.2.1351 - 2017-10-31

### Added
- Added the `defaultSku` product criteria param.
- Added stock information to the Product index page.

### Fixed
- Fixed a bug where stock validation was off by one when different line item options were set for the same purchasable.
- Fixed a bug where custom adjusters supplied by plugins where not being sorted by priority before getting applied to the order.
- Fixed a bug where the `commerce/cart/updateCart` action was not returning the correct validation errors when an invalid shipping address was submitted along with the `sameAddress` param.

## 1.2.1350 - 2017-10-05

### Changed
- Order adjustments are now displayed in the order they were applied, rather than alphabetically.

### Fixed
- Fixed a bug where emails weren’t getting sent to customers.

## 1.2.1349 - 2017-09-29

### Added
- Added the `cp.commerce.product.edit.right-pane` template hook, enabling plugins to modify the right pane on Edit Product pages.
- Added the `pdfAllowRemoteImages` config setting, which can be set to `true` to allow external images to be loaded in PDF templates.

### Changed
- `Commerce_OrderModel::getEmail()` now always returns the associated user account’s email, if there is one.
- The error data returned for `commerce/customerAddresses/save` Ajax requests now include field handles as the error keys.
- `Commerce_CustomerModel::getEmail()` has now been deprecated. It will only return the email address of the associated user account’s email if there was one. Use `order.email` to get the email address of the order within templates.
- Updated the Dompdf package to 0.8.1.
- Updated the PayFast Omnipay driver to 2.1.3.

### Fixed
- Fixed an issue in the example templates where the “Use same address for billing” checkbox would remain checked when different addresses were previously selected.
- Fixed a tax calculation error that occurred when included tax was removed from a product’s price and subsequent additional taxes did not take the removed values into account.

## 1.2.1346 - 2017-07-24

### Added
- Added the `autoSetNewCartAddresses` config setting, which can be set to `false` to prevent Craft Commerce from automatically assigning the last-used billing and shipping addresses on new carts.

### Changed
- Updated the Migs Omnipay driver to 2.2.2
- Updated the Stripe Omnipay driver to 2.4.7

### Fixed
- Fixed an API authentication error when making payments using the Stripe gateway.
- Fixed a bug where the `commerce/payments/pay` action was still processing the payment even if the cart had errors placed on it by other plugins.
- Fixed a bug where `LineItemModel::onSale()` could sometimes return an incorrect response due to rounding errors.
- Fixed a PHP error that could occur if a purchasable invalidated a line item when it was being added to a new cart.
- Fixed an issue where credit card forms’ First/Last Name fields were getting overridden by billing addresses’ values for some gateways.
- Fixed a bug where adding to cart with invalid `options` params would pass stock validation.

## 1.2.1345 - 2017-06-26

### Added
- Percentage-based discounts now have the option to be applied to the item’s original price or its discounted price (if other discounts were already applied).

## Changed
- Ajax requests to `commerce/cart/*` actions will now get a `itemSubtotal` key in the response JSON.
- Updated the Omnipay Stripe driver to 2.4.6.
- Updated the Omnipay Payment Express driver to 2.2.1.
- Updated the Omnipay MultiSafePay driver to 2.3.6.
- Updated the Omnipay Worldpay driver to 2.2.1.

### Fixed
- Fixed a bug where email address limits on discounts were able to by circumvented if the customer changed the casing of the coupon code.
- Fixed a PHP error that occurred when viewing a cart in the Control Panel if no payment methods had been created yet.
- Fixed a bug where discounts based on user group were not being added/removed after the user logged in/out.
- Fixed a bug where variants’ sale prices were only getting rounded when at least one sale was applied.
- Fixed a bug where special characters in Tax and Shipping Category names could break some form inputs in the Control Panel.
- Fixed a validation error that occurred when saving two shipping rules with the same name.

## 1.2.1343 - 2017-06-09

### Added
- Added the `pdfPaperSize` config setting.
- Added the `pdfPaperOrientation` config setting.
- Added a new Stripe gateway setting that determines whether the `receipt_email` param should be sent in payment requests.
- Added the `commerce_transactions.onCreateTransaction` event, which enables plugins to modify a newly-created transaction model.

### Changed
- Updated the Buckeroo driver to 2.2.
- Updated the Stripe driver to 2.4.5.
- Enabled the Buckeroo Credit Card Gateway within the Buckeroo Omnipay driver.

## 1.2.1342 - 2017-05-24

### Added
- Added support for Worldpay’s new `v1` API.

### Fixed
- Fixed a bug where `VariantModel:onSale()` could sometimes return an incorrect response due to rounding errors.
- Fixed a PHP error that occurred when saving a product with an empty dimension input on servers running PHP 7.
- Fixed a issue where orders were getting recalculated after receiving a completion response, when using the Sage Pay gateway.
- Fixed a PHP error that occurred when a plugin prevented a purchasable from getting added to the cart.

## 1.2.1341 - 2017-05-02

### Changed
- Increased the tax rate decimal storage length to allow 3 decimal places in tax rate percentages.
- The `CommerceDbHelper` class has be deprecated.

### Fixed
- Fixed a bug where some characters in product names were getting double-encoded on View Order pages.
- Fixed a bug where orders were incorrectly recalculating their adjustments when receiving notifications from the SagePay payment gateway.
- Fixed a tax calculation bug that occurred when using the “Total Order Price” taxable subject.

## 1.2.1339 - 2017-04-24

### Added
- Added new “Taxable Subject” options to Tax Rates, enabling taxes to be applied at the order level.
- Added the `datePaid` order element criteria attribute.

### Changed
- Updated the Dompdf package to 0.8.
- Updated the Omnipay Mollie driver to 3.2.
- Updated the Omnipay Authorize.net driver to 2.5.
- Updated the Omnipay MultiSafePay driver to 2.3.4.

### Fixed
- Fixed some PHP errors that occurred when rendering PDFs on servers running PHP 7.1.

## 1.2.1338 - 2017-04-04

### Added
- Added the `requireBillingAddressAtCheckout` config setting.
- Added the `cp.commerce.order.main-pane` template hook to the View Order page.
- Added `Commerce_VariantModel::hasStock()`.

### Fixed
- Fixed some PHP errors that occurred when saving products on servers running PHP 7.1.
- Fixed a bug where the `commerce/payments/pay` action was not blocking disabled payment methods.
- Fixed a bug where old carts did not default to the primary payment currency when their current payment currency was no longer valid.

## 1.2.1337 - 2017-03-08

### Added
- Added the `commerce_sale.onBeforeMatchProductAndSale` event, which enables plugins to add custom matching logic to sales.
- Added the `commerce_products.onBeforeEditProduct` event.
- Added the `cp.commerce.product.edit` template hook to the Edit Product page.

### Changed
- If a product SKU can’t be generated from its product type’s Automatic SKU Format, Craft Commerce now logs why.

### Fixed
- Fixed some PHP errors that occurred on servers running PHP 7.1.
- Fixed a bug where line items could be removed if their `qty` param was missing from a `commerce/cart/updateLineItem` request.
- The Orders index page now displays zero-value currency amounts, instead of leaving the cell blank.
- Fixed bug where duplicate products could be displayed when editing sales when the User Groups condition was in use.
- Fixed a bug where the `isUnpaid` and `isPaid` order element criteria params did not work correctly.
- Fixed a PHP error that occurred if a plugin’s custom shipping method object didn’t inherit `BaseModel`.
- Fixed a bug where payments made with MultiSafepay would be marked as successful before the user was redirected to the offsite gateway.
- Fixed a bug where shipping rule names were required to be unique across the entire installation, rather than per-shipping method.

## 1.2.1334 - 2017-01-30

### Added
- Added a new `purgeInactiveCarts` config setting, which determines whether Craft Commerce should purge inactive carts from the database (`true` by default).
- Added a new `commerce_modifyOrderAdjusters` hook, which enables plugins to modify the order adjusters before they are applied.
- Added the “Shipping Method” and “Payment Method” table attribute options to the Orders index page.

### Changed
- Updated the Stripe gateway library to 2.4.2.
- Updated the PayPal gateway library to 2.6.3.
- Fixed a memory error that occurred when purging a large number of carts.

### Fixed
- Fixed a bug where the `hasVariant` product criteria attribute would only account the first 100 variants.
- Fixed a bug where custom order adjusters could not inspect earlier adjustments made to the order within the current recalculation.
- Fixed a bug where the default product type that gets created on installation was referencing the old `commerce` templates path, rather than `shop`.
- Fixed compatibility with some payment gateways that were expecting abbreviated state names in the billing address.

## 1.2.1333 - 2017-01-05

### Fixed
- Fixed a PHP error that occurred when retrieving the sale price of variants that were fetched via `craft.commerce.products`.

## 1.2.1332 - 2017-01-03

### Added
- Added the `commerce_modifyItemBag` hook, allowing plugins to modify cart information sent to the payment gateway.
- Added the `requireShippingAddressAtCheckout` config setting.
- Added a new `defaultHeight` product criteria param, for querying products by their default variant’s height.
- Added a new `defaultLength` product criteria param, for querying products by their default variant’s length.
- Added a new `defaultWidth` product criteria param, for querying products by their default variant’s width.
- Added a new `defaultWeight` product criteria param, for querying products by their default variant’s weight.

### Fixed
- Fixed a bug where sales were not being applied to variants that were fetched via `craft.commerce.variants`.
- Fixed a bug where line items’ `salePrice` were not reflecting any changes made to their `saleAmount` via the `lineItem.onPopulateLineItem` event.

## 1.2.1331 - 2016-12-13

### Added
- Craft Commerce now includes a gateway adapter for Payeezy by First Data.
- Added `Commerce_VariantModel::getSalesApplied()`, which returns an array of the `Commerce_SaleModel` objects that were used to calculate the salePrice of the variant.

### Changed
- Ajax requests to `commerce/cart/*` actions now include `subtotal` and `shippingCategoryId` properties in the response data.
- The `commerce_orders/beforeOrderComplete` event now gets fired a little later than before, giving plugins a chance to change the order status ID.

### Fixed
- Fixed a bug where MultiSafepay was not being treated as an offsite payment gateway.

## 1.2.1330 - 2016-12-06

### Changed
- Added a new `baseTax` attribute to order models, which can be modified by custom order adjusters to add taxes to the order as a whole.
- `Commerce_OrderModel::getTotalTax()` now includes the new `baseTax` amount.

### Fixed
- Fixed a rounding error that occurred with some percentage-based discounts.
- Fixed a PHP error that occurred when searching for products with the `hasVariants` criteria param, in some cases.

## 1.2.1329 - 2016-11-30

### Fixed
- Fixed a bug where discounts without a coupon code condition could apply before their start date.
- Fixed a bug where the `hasSales` product criteria attribute would only apply to the first 100 products.
- Fixed a bug where the post-payment redirect would take the customer to the site homepage.

## 1.2.1328 - 2016-11-29

### Added
- Craft Commerce now includes a gateway adapter for MultiSafepay.

### Changed
- Ajax requests to `cart/updateCart` now include a `cart` object in the response data in the event of an error.

### Fixed
- Fixed a bug where PayPal payments could fail due to inconsistencies between how Craft Commerce and PayPal calculated the total payment amount for transactions.
- Fixed a bug where First Name and Last Name customer field labels weren’t being translated for the current locale in the Control Panel.
- Fixed a bug some offsite gateway payment requests were not getting sent with the correct return and cancel URLs.
- Fixed a bug that prevented Craft Commerce from updating successfully from pre-1.0 versions on case-sensitive file systems.
- Fixed a bug where applicable VAT taxes were not being removed correctly for customers with a valid VAT ID.
- Fixed a bug where archived payment methods were still showing up as options in Control Panel payment form modals.

## 1.2.1327 - 2016-10-25

### Changed
- When saving a product type, if any tax/shipping categories had been deselected, Craft Commerce will now reassign any existing products with the no-longer-available tax/shipping categories to the default categories.
- The “HTML Email Template Path” Email setting can now contain Twig code.

### Fixed
- Fixed a bug where Craft Commerce was not respecting the system time zone when purging inactive carts.
- Fixed a bug where a no-longer-applicable shipping method could still be selected by a cart if it was the only defined shipping method.
- Fixed a bug where the `Commerce_ProductModel` provided by the onSaveProduct event was not updated with the latest and greatest values based on its default variant.
- Fixed a bug where all products were being re-saved when a product type was saved, rather than just the products that belong to that product type.
- Fixed a PHP error that occurred when adding something to the cart, if the cart didn’t have a shipping address yet and the default tax zone’s tax rate was marked as VAT.
- Fixed a bug where a coupon based discount could apply before its start date.

## 1.2.1325 - 2016-10-13

### Fixed
- Fixed a PHP error that occurred when a custom purchasable didn’t provide a tax category ID.
- Fixed a bug where the relevant template caches were not being cleared after the stock of a variant was deducted.
- Fixed a display issue on the order transaction details modal when a large amount of gateway response data was present.

## 1.2.1324 - 2016-10-12

### Fixed
- Fixed a bug where orders were not being marked as complete after successful offsite gateway payments.
- Fixed a PHP error that occurred when deleting a product type.

## 1.2.1323 - 2016-10-11

### Added
- It’s now possible to accept payments in multiple currencies.
- Added Shipping Categories.
- Discounts can now be user-sorted, which defines the order that they will be applied to carts.
- Discounts now have the option to prevent subsequent discounts from being applied.
- The start/end dates for Discounts and Sales can now specify the time of day.
- Discounts can now have a “Minimum Purchase Quantity” condition.
- Product Types now have an “Order Description Format” setting, which can be used to override the description of the products in orders’ line items.
- Addresses now have “Attention”, “Title”, and “Business ID” fields.
- Added the “Order PDF Filename Format” setting in Commerce → Settings → General Settings, for customizing the format of order PDF filenames.
- Added the `useBillingAddressForTax` config setting. If enabled, Craft Commerce will calculate taxes based on orders’ billing addresses, rather than their shipping addresses.
- Added the `requireEmailForAnonymousPayments` config setting. If enabled, Craft Commerce will require the email address of the order to be submitted in anonymous payment requests.
- The IP address of the customer is now stored on the order during order completion.
- Craft Commerce now makes all payment gateways available to unregistered installs, rather than limiting users to a single “Dummy” gateway.
- Added support for SagePay Server.
- Added support for the Netbanx Hosted.
- Added the `commerceCurrency` filter, which works identically to the |currency filter by default, but also has `convert` and `format` arguments that can be used to alter the behavior.
- Added `craft.commerce.shippingMethods`.
- Added `craft.commerce.shippingCategories`.
- Added `craft.commerce.shippingZones`.
- Added `craft.commerce.taxZones`.
- Added `OrderStatusService::getDefaultOrderStatusId()`.
- Added the `commerce_payments.onBeforeCaptureTransaction` and `onCaptureTransaction` events.
- Added the `commerce_payments.onBeforeRefundTransaction` and `onRefundTransaction` events.
- Added the `commerce_email.onBeforeSendEmail` and `onSendEmail` events.
- Added the `cp.commerce.order.edit` hook to the View Order page template.
- Added the [PHP Units of Measure](https://github.com/PhpUnitsOfMeasure/php-units-of-measure) PHP package.
- Added the [Vat Validation](https://github.com/snowcap/vat-validation) PHP package.

### Changed
- The tax categories returned by the template function `craft.commerce.getTaxCategories()` are now represented by `Commerce_TaxCategory` models by default, rather than arrays. To get them returned as arrays, you can pass `true` into the function.
- Status-change notification emails are now sent to the customer in the language they placed the order with.
- It’s now possible to update product statuses on the Products index page.
- The example templates folder has been renamed from “commerce” to “shop”.
- Craft Commerce now re-saves existing products when a Product Type’s settings are saved.
- The Tax Rates index page now lists the Tax Categories and Tax Zones each Tax Rate uses.
- Tax Rates now have the option to exclude themselves from orders with a valid VAT ID.
- Transaction Info HUDs on View Order pages now show the transaction IDs.
- Craft Commerce now stores the complete response data for gateway transaction requests in the commerce_transactions table.
- The commerce/cart/updateCart action now includes all validation errors found during partial cart updates in its response.
- Reduced the number of order recalculations performed during payment.
- The View Order page no longer labels an order as paid if its total price is zero.
- Craft Commerce now logs invalid email addresses when attempting to send order status notification emails.
- Custom fields on an order can now only be updated during payment if it is the user’s active cart.
- Craft Commerce now provides Stripe with the customer’s email address to support Stripe’s receipt email feature.
- Payment failures using PayPal Express now redirect the customer back to PayPal automatically, rather than displaying a message instructing the customer to return to PayPal.
- Updated the Authorize.Net gateway library to 2.4.2.
- Updated the Dummy gateway library to 2.1.2.
- Updated the Molli gateway library to 3.1.
- Updated the Payfast gateway library to 2.1.2.
- Updated the Payflow gateway library to 2.2.1.
- Updated the Stripe gateway library to 2.4.1.

### Deprecated
- Deprecated the `update` variable in email templates. The `orderHistory` variable should be used instead.

### Fixed
- Fixed a bug where `Commerce_OrderService::completeOrder()` was not checking to make sure the order was not already completed before doing its thing.
- Fixed a bug where addresses’ “Map” links on View Order pages were not passing the full address to the Google Maps window.
- Fixed an bug where address validation was not respecting the country setting, “Require a state to be selected when this country is chosen”.
- Fixed a bug where submitting new addresses to a fresh cart caused a cart update failure.
- Fixed a bug where collapsed variants’ summary info was overlapping the “Default” button.

## 1.1.1317 - 2016-09-27

### Added
- Craft Commerce is now translated into Portuguese.

### Fixed
- Fixed a bug where Edit Address modals on View Order pages were not including custom states in the State field options.

## 1.1.1217 - 2016-08-25

### Fixed
- Fixed a PHP error that occurred when referencing the default currency.

## 1.1.1216 - 2016-08-25

### Fixed
- Fixed a bug where eager-loading product variants wasn’t working.
- Fixed a bug where customer addresses were not showing up in the View Order page if they contained certain characters.
- Fixed a bug where orders were not getting marked as complete when they should have in some cases, due to a rounding comparison issue.

## 1.1.1215 - 2016-08-08

### Changed
- Customer Info fields now return the user’s `CustomerModel` when accessed in a template.

### Fixed
- Fixed a bug where discounts that apply free shipping to an order were not including the shipping reduction amount in the discount order adjustment amount.
- Fixed a bug where editing an address in the address book would unintentionally select that address as the active cart’s shipping address.
- Fixed SagePay Server gateway support.

## 1.1.1214 - 2016-07-20

### Fixed
- Fixed an error that occurred when PayPal rejected a payment completion request due to duplicate counting of included taxes.
- Fixed a MySQL error that could occur when `ElementsService::getTotalElements()` was called for orders, products, or variants.

## 1.1.1213 - 2016-07-05

### Changed
- Transaction dates are now shown on the View Order page.
- Order status change dates are now shown on the View Order page.
- Updated the Authorize.Net Omnipay gateway to 2.4, fixing issues with Authorize.Net support.
- Cart item information is now sent on gateway payment completion requests, in addition to initial payment requests.

### Fixed
- Fixed a bug where payments using Worldpay were not getting automatically redirected back to the store.

## 1.1.1212 - 2016-06-21

### Changed
- Line item detail HUDs within the View Order page now include the items’ subtotals.
- Renamed `Commerce_LineItemModel`’s `subtotalWithSale` attribute to `subtotal`, deprecating the former.
- Renamed `Commerce_OrderModel`’s `itemSubtotalWithSale` attribute to `itemSubtotal`, deprecating the former.
- Each of the nested arrays returned by `craft.commerce.availableShippingMethods` now include a `method` key that holds the actual shipping method object.

### Fixed
- Fixed a MySQL error that occurred when MySQL was running in Strict Mode.
- Fixed a rounding error that occurred when calculating tax on shipping costs.

## 1.1.1211 - 2016-06-07

### Added
- Added a new “Per Email Address Limit” condition to coupon-based discounts, which will limit the coupons’ use by email address.
- Added the ability to clear usage counters for coupon-based discounts.
- Added a new `hasSales` product criteria param, which can be used to limit the resulting products to those that have at least one applicable sale.
- Added a new `hasPurchasables` order criteria param, which can be used to limit the resulting orders to those that contain specific purchasables.
- Added a new `commerce_lineItems.onPopulateLineItem` event which is called right after a line item has been populated with a purchasable, and can be used to modify the line item attributes, such as its price.
- Added `LineItemModel::getSubtotal()` as an alias of the now-deprecated `getSubtotalWithSale()`.

### Fixed
- Fixed a bug where the “Per User Limit” discount condition was not being enforced for anonymous users.
- Fixed a bug where the quantity was not being taken into account when calculating a weight-based shipping cost.
- Fixed a validation error that could occur when submitting a payment for an order with a percentage-based discount.
- Fixed a bug where the cart was not getting recalculated when an associated address was updated in the user’s address book.

## 1.1.1210 - 2016-05-17

### Fixed
- Fixed a bug where sales could be applied to the same line item more than once.
- Fixed a bug where the `commerce/cart/cartUpdate` controller action’s Ajax response did not have up-to-date information.

## 1.1.1208 - 2016-05-16

### Added
- Added `commerce_products.onBeforeDeleteProduct` and `onDeleteProduct` events.

### Fixed
- Fixed a PHP error that occurred when adding a new item to the cart.

## 1.1.1207 - 2016-05-11

### Fixed
- Fixed a PHP error that occurred when saving a product with unlimited stock.

## 1.1.1206 - 2016-05-11

### Changed
- It’s now possible to show customers’ and companies’ names on the Orders index page.
- Craft Commerce now sends customers’ full names to the payment gateways, pulled from the billing address.
- Craft Commerce now ensures that orders’ prices don’t change in the middle of payment requests, and declines any payments where the price does change.
- The onBeforeSaveProduct event is now triggered earlier to allow more modification of the product model before saving.
- Updated the Omnipay gateway libraries to their latest versions.

### Fixed
- Fixed a bug where changes to purchasable prices were not reflected in active carts.
- Fixed a PHP error that occurred when an active cart contained a variant that had no stock or had been disabled.
- Fixed a PHP error that occurred when paying with the Paypal Express gateway.

## 1.1.1202 - 2016-05-03

### Added
- Added the `commerce_lineItems.onCreateLineItem` event.
- Added the `hasStock` variant criteria param, which can be set to `true` to find variants that have stock (including variants with unlimited stock).

### Changed
- The View Order page now shows whether a coupon code was used on the order.
- All payment gateways support payments on the View Order page now.
- It’s now possible to delete countries that are in use by tax/shipping zones and customer addresses.
- State-based tax/shipping zones now can match on the state abbreviation, in addition to the state name/ID.
- Craft Commerce now sends descriptions of the line items to gateways along with other cart info, when the `sendCartInfoToGateways` config setting is enabled.

### Fixed
- Fixed a bug where payment method setting values that were set from config/commerce.php would get saved to the database when the payment method was resaved in the Control Panel.
- Fixed a PHP error that occurred when calling `Commerce_OrderStatusesService::getAllEmailsByOrderStatusId()` if the order status ID was invalid.
- Fixed a PHP error that occurred when a cart contained a disabled purchasable.
- Fixed a bug where an order status’ sort order was forgotten when it was resaved.
- Fixed a bug where the `hasVariant` product criteria param was only checking the first 100 variants.
- Fixed a bug where only logged-in users could view a tokenized product preview URL.
- Fixed an issue where the selected shipping method was not getting removed from the cart when it was no longer available, in some cases.

## 1.1.1200 - 2016-04-13

### Added
- Added the `commerce_products.onBeforeSaveProduct` and `onSaveProduct` events.
- Added the `commerce_lineItems.onBeforeSaveLineItem` and `onSaveLineItem` events.

### Changed
- Stock fields are now marked as required to make it more clear that they are.
- Added a new “The Fleece Awakens” default product.

### Fixed
- Fixed an error that occurred when a variant was saved without a price.
- Fixed a bug where various front-end templates wouldn’t load correctly from the Control Panel if the [defaultTemplateFileExtensions](link) or [indexTemplateFilename](link) config settings had custom values.
- Fixed a bug where products’ `defaultVariantId` property was not being set on first save.
- Fixed a validation error that occurred when a cart was saved with a new shipping address and an existing billing address.
- Fixed a bug where customers’ last-used billing addresses were not being remembered.
- Fixed a MySQL error that occurred when attempting to delete a user that had an order transaction history.

### Security
- Fixed an XSS vulnerability.

## 1.1.1198 - 2016-03-22

### Added
- Added the `sendCartInfoToGateways` config setting, which defines whether Craft Commerce should send info about a cart’s line items and adjustments when sending payment requests to gateways.
- Product models now have a `totalStock` property, which returns the sum of all available stock across all of a product’s variants.
- Product models now have an `unlimitedStock` property, which returns whether any of a product’s variants have unlimited stock.
- Added the `commerce_variants.onOrderVariant` event.

### Changed
- Updated the Omnipay Authorize.Net driver to 2.3.1.
- Updated the Omnipay FirstData driver to 2.3.0.
- Updated the Omnipay Mollie driver to 3.0.5.
- Updated the Omnipay MultiSafePay driver to 2.3.0.
- Updated the Omnipay PayPal driver to 2.5.3.
- Updated the Omnipay Pin driver to 2.2.1.
- Updated the Omnipay SagePay driver to 2.3.1.
- Updated the Omnipay Stripe driver to  v2.3.1.
- Updated the Omnipay WorldPay driver to 2.2.

### Fixed
- Fixed a bug where shipping address rules and tax rates were not finding their matching shipping zone in some cases.
- Fixed a bug where the credit card number validator was not removing non-numeric characters.
- Fixed a PHP error that occurred when saving an order from a console command.

## 1.1.1197 - 2016-03-09

### Changed
- Ajax requests to the “commerce/payments/pay” controller action now include validation errors in the response, if any.

### Fixed
- Fixed a credit card validation bug that occurred when using the eWay Rapid gateway.
- Fixed an error that occurred on the Orders index page when searching for orders.
- Fixed a bug where refreshing the browser window after refunding or paying for an order on the View Order page would attempt to re-submit the refund/payment request.
- Fixed a bug where `Commerce_PaymentsService::processPayment()` was returning `false` when the order was already paid in full (e.g. due to a 100%-off coupon code).
- Fixed a bug where variants were defaulting to disabled for products that only had a single variant.

## 1.1.1196 - 2016-03-08

### Added
- Added Slovak message translations.
- Added Shipping Zones, making it easier to relate multiple Shipping Methods/Rules to a common list of countries/states. (Existing Shipping Rules will be migrated to use Shipping Zones automatically.)
- Added a “Recent Orders” Dashboard widget that shows a table of recently-placed orders.
- Added a “Revenue” Dashboard widget that shows a chart of recent revenue history.
- The Orders index page now shows a big, beautiful revenue chart above the order listing.
- It’s now possible to edit Billing and Shipping addresses on the View Order page.
- It’s now possible to manually mark orders as complete on the View Order page.
- It’s now possible to submit new order payments from the View Order page.
- Edit Product pages now have a “Save as a new product” option in the Save button menu.
- Edit Product pages now list any sales that are associated with the product.
- It’s now possible to sort custom order statuses.
- It’s now possible to sort custom payment methods.
- It’s now possible to soft-delete payment methods.
- Added a “Link to a product” option to Rich Text fields’ Link menus, making it easy to create links to products.
- Added support for Omnipay “item bags”, giving gateways some information about the cart contents.
- Added the “gatewayPostRedirectTemplate” config setting, which can be used to specify the template that should be used to render the POST redirection page for gateways that require it.
- Added support for eager-loading variants when querying products, by setting the `with: 'variants'` product param.
- Added support for eager-loading products when querying variants, by setting the `with: 'product'` variant param.
- Added `craft.commerce.variants` for querying product variants with custom parameters.
- Added the “defaultPrice” product criteria parameter, for querying products by their default variant’s price.
- Added the “hasVariant” product criteria parameter, for querying products that have a variant matching a specific criteria. (This replaces the now-deprecated “withVariant” parameter”.)
- Added the “stock” variant criteria parameter, for querying variants by their available stock.
- Added the “commerce/payments/pay” controller action, replacing the now-deprecated “commerce/cartPayment/pay” action.
- Added the “commerce/payments/completePayment” controller action, replacing the now-deprecated “commerce/cartPayment/completePayment” action.
- The “commerce/payments/pay” controller action now accepts an optional “orderNumber” param, for specifying which order should receive the payment. (If none is provided, the active cart is used.)
- The “commerce/payments/pay” controller action now accepts an optional “expiry” parameter, which takes a combined month + year value in the format “MM/YYYY”.
- The “commerce/payments/pay” controller action doesn’t required “redirect” and “cancelUrl” params, like its predecessor did.
- The “commerce/payments/pay” controller action supports Ajax requests.
- Added an abstract Purchasable class that purchasables can extend, if they want to.
- Gateway adapters are now responsible for creating the payment form model themselves, via the new `getPaymentFormModel()` method.
- Gateway adapters are now responsible for populating the CreditCard object based on payment form data themselves, via the new `populateCard()` method.
- Gateway adapters now have an opportunity to modify the Omnipay payment request, via the new `populateRequest()` method.
- Gateway adapters can now add support for Control Panel payments by implementing `cpPaymentsEnabled()` and `getPaymentFormHtml()`.

### Changed
- `Commerce_PaymentFormModel` has been replaced by an abstract BasePaymentFormModel class and subclasses that target specific gateway types.
- Gateway adapters must now implement the new `getPaymentFormModel()` and `populateCard()` methods, or extend `CreditCardGatewayAdapter`.
- The signatures and behaviors of `Commerce_PaymentsService::processPayment()` and `completePayment()` have changed.
- New Sales and Discounts are now enabled by default.
- The Orders index page now displays orders in chronological order by default.
- It is no longer possible to save a product with a disabled default variant.
- It is no longer possible to add a disabled variant, or the variant of a disabled product, to the cart.
- `Commerce_PaymentsService::processPayment()` and `completePayment()` no longer respond to the request directly, unless the gateway requires a redirect via POST. They now return `true` or `false` indicating whether the operation was successful, and leave it up to the controller to handle the client response.

### Deprecated
- The `commerce/cartPayment/pay` action has been deprecated. `commerce/payments/pay` should be used instead.
- The `commerce/cartPayment/completePayment` action has been deprecated. `commerce/payments/completePayment` should be used instead.
- The `withVariant` product criteria parameter has been deprecated. `hasVariant` should be used instead.

## 1.0.1190 - 2016-02-26

### Fixed
- Fixed a bug where product-specific sales were not being applied correctly.

## 1.0.1189 - 2016-02-23

### Changed
- Reduced the number of SQL queries required to perform various actions.
- The “Enabled” checkbox is now checked by default when creating new promotions and payment methods.
- Edit Product page URLs no longer require the slug to be appended after the product ID.
- Completed orders are now sorted by Date Ordered by default, and incomplete orders by Date Updated, in the Control Panel.

### Fixed
- Fixed a PHP error that occurred if an active cart contained a purchasable that had been deleted in the back-end.
- Fixed a PHP error that occurred when trying to access the addresses of a non-existent customer.
- Fixed a bug where only a single sale was being applied to products even if there were multiple matching sales.

## 1.0.1188 - 2016-02-09

### Changed
- Order queries will now return zero results if the `number` criteria param is set to any empty value besides `null` (e.g. `false` or `0`).
- Improved the behavior of the Status menu in the Update Order Status modal on View Order pages.
- Added some `<body>` classes to some of Craft Commerce’s Control Panel pages.

### Fixed
- Fixed a bug where new carts could be created with an existing order number.
- Fixed a bug where the default descriptions given to discounts were not necessarily using the correct currency and number formats.
- Fixed a bug where a default state was getting selected when creating a new shipping rule, but it was not getting saved.
- Fixed a bug where variants could not be saved as disabled.

## 1.0.1187 - 2016-01-28

### Added
- Added `craft.commerce.getDiscountByCode()`, making it possible for templates to fetch info about a discount by its code.

### Changed
- OrderHistoryModel objects now have a `dateCreated` attribute.

### Fixed
- Fixed a bug where customers could select addresses that did not belong to them.
- Fixed a bug where new billing addresses were not getting saved properly when carts were set to use an existing shipping address, but `sameAddress` was left unchecked.
- Fixed a bug where numeric variant fields (e.g Price) were storing incorrect values when entered from locales that use periods as the grouping symbol.
- Fixed a PHP error that occurred when saving a custom order status with no emails selected.
- Fixed a bug where discounts were being applied to carts even after the discount had been disabled.
- Fixed a bug where carts were not displaying descriptions for applied discounts.
- Fixed a bug where variants’ Title fields were not showing the correct locale ID in some cases.

## 1.0.1186 - 2016-01-06

### Changed
- Updated the translation strings.

### Fixed
- Fixed a PHP error that occurred when attempting to change a tax category’s handle.
- Fixed a PHP error that occurred when attempting to save a discount or sale without selecting any products or product types.

## 1.0.1185 - 2015-12-21

### Added
- Orders now have an `email` criteria parameter which can be used to only query orders placed with the given email.
- Address objects now have `getFullName()` method, for returning the customer’s first and last name combined.
- Added the `totalLength` attribute to front-end cart Ajax responses.
- It’s now possible to sort orders by Date Ordered and Date Paid on the Orders index page.

### Changed
- A clear error message is now displayed when attempting to save a product, if the product type’s Title Format setting is invalid.
- A clear error message is now displayed when attempting to save a product, if the product type’s Automatic SKU Format setting is invalid.
- Any Twig errors that occur when rendering email templates are now caught and logged, without affecting the actual order status change.
- The Payment Methods index now shows the payment methods’ gateways’ actual display names, rather than their class names.
- Payment method settings that are being overridden in craft/config/commerce.php now get disabled from Edit Payment Method pages.
- The extended line item info HUD now displays the included tax for the line item.

### Fixed
- Fixed a bug where the cart was not immediately forgotten when an order was completed.
- Fixed a bug where `Commerce_OrderModel::getTotalLength()` was returning the total height of each of its line items, rather than the length.
- Fixed a bug where variants’ height, length, and width were not being saved correctly on order line item snapshots.
- Fixed a bug where order queries would return results even when the `user` or `customer` params were set to invalid values.
- Fixed a PHP error that occurred when accessing a third party shipping method from an order object.
- Fixed a PHP error that occurred when accessing the Sales index page.
- Fixed a PHP error that occurred when loading dependencies on some servers.
- Fixed a JavaScript error that occurred when viewing extended info about an order’s line items.
- Fixed some language and styling bugs.

## 1.0.1184 - 2015-12-09

### Added
- Added support for inline product creation from product selection modals.
- Products now have an `editable` criteria parameter which can be used to only query products which the current user has permission to edit.
- Added support for payment methods using the eWAY Rapid gateway.

### Changed
- Improved compatibility with some payment gateways.
- Added the `shippingMethodId` attribute to front-end cart Ajax responses.
- Users that have permission to access Craft Commerce in the Control Panel, but not permission to manage Orders, Products, or Promotions now get a 403 error when accessing /admin/commerce, rather than a blank page.
- The “Download PDF” button no longer appears on the View Order page if no PDF template exists yet.
- `Commerce_OrderModel::getPdfUrl()` now only returns a URL if the PDF template exists; otherwise null will be returned.
- Errors that occur when parsing email templates now get logged in craft/storage/runtime/logs/commerce.log.
- Improved the wording of error messages that occur when an unsupported gateway request is made.

### Fixed
- Fixed a bug where entering a sale’s discount amount to a decimal number less than 1 would result in the sale applying a negative discount (surcharge) to applicable product prices. Please check any existing sales to make sure the correct amount is being discounted.
- Fixed bug where email template errors would cause order completion to fail.
- Fixed a bug where shipping rule description fields were not being saved.
- Fixed a PHP error that could occur when saving a product via an Element Editor HUD.
- Fixed a bug where billing and shipping addresses were receiving duplicate validation errors when the `sameAddress` flag was set to true.
- Fixed a JavaScript error that occurred when changing an order’s status on servers with case-sensitive file systems.

## 1.0.1183 - 2015-12-03

### Changed
- Discounts are now entered as positive numbers in the CP (e.g. a 50% discount is defined as either “0.5” or “50%” rather than “-0.5” or “-50%”).
- Added the `commerce_cart.onBeforeAddToCart` event.
- Added the `commerce_discounts.onBeforeMatchLineItem` event, making it possible for plugins to perform additional checks when determining if a discount should be applied to a line item.
- Added the `commerce_payments.onBeforeGatewayRequestSend` event.

### Fixed
- Fixed a PHP error that would occur when the Payment Methods index page if any of the existing payment methods were using classes that could not be found.
- Fixed a bug where some failed payment requests were not returning an error message.
- Fixed a bug where `PaymentsService::processPayment()` was attempting to redirect to the order’s return URL even if it didn’t have one, in the event that the order was already paid in full before `processPayment()` was called. Now `true` is returned instead.
- Fixed some UI strings that were not getting properly translated.

## 1.0.1182 - 2015-12-01

### Added
- Tax Rates now have a “Taxable Subject” setting, allowing admins to choose whether the Tax Rate should be applied to shipping costs, price, or both.
- View Order pages now display notes and options associated with line items.
- Added new `commerce_addresses.beforeSaveAddress` and `saveAddress` events.
- Purchasables now must implement a `getIsPromotable()` method, which returns whether the purchasable can be subject to discounts.
- Variants now support a `default` element criteria param, for only querying variants that are/aren’t the default variant of an invariable product.

### Changed
- All number fields now display values in the current locale’s number format.
- Variant descriptions now include the product’s title for products that have variants.
- It’s now more obvious in the UI that you are unable to delete an order status while orders exist with that status.
- The `commerce_orders.beforeSaveOrder` event now respects event’s `$peformAction` value.
- The `commerce_orders.beforeSaveOrder` and `saveOrder` events trigger for carts, in addition to completed orders.
- `Commerce_PaymentsService::processPayment()` no longer redirects the browser if the `$redirect` argument passed to it is `null`.
- Renamed `Commerce_VariantsService::getPrimaryVariantByProductId()` to `getDefaultVariantByProductId()`.
- Updated all instances of `craft.commerce.getCart()` to `craft.commerce.cart` in the example templates.
- Customers are now redirected to the main products page when attempting to view their cart while it is empty.

### Removed
- Removed the `commerceDecimal` and `commerceCurrency` template filters. Craft CMS’s built-in [number](https://craftcms.com/docs/templating/filters#number) and [currency](https://craftcms.com/docs/templating/filters#currency) filters should be used instead. Note that you will need to explicitly pass in the cart’s currency to the `currency` filter (e.g. `|currency(craft.commerce.cart.currency)`).

### Fixed
- Fixed a bug where View Order pages were displaying links to purchased products even if the product didn’t exist anymore, which would result in a 404 error.
- Fixed a bug where orders’ base shipping costs and base discounts were not getting reset when adjustments were recalculated.
- Fixed the “Country” and “State” field labels on Edit Shipping Rule pages, which were incorrectly pluralized.
- Fixed a bug where toggling a product/variant’s “Unlimited” checkbox was not enabling/disabling the Stock text input.
- Fixed a PHP error that occurred on order completion when purchasing a third party purchasable.
- Fixed a PHP error that occurred when attempting to add a line item to the cart with zero quantity.
- Fixed a bug where the state name was not getting included from address models’ `getStateText()` methods.
- Fixed a PHP error that would occur when saving a variable product without any variants.

## 0.9.1179 - 2015-11-24

### Added
- Added a new “Manage orders” user permission, which determines whether the current user is allowed to manage orders.
- Added a new “Manage promotions” user permission, which determines whether the current user is allowed to manage promotions.
- Added new “Manage _[type]_ products” user permissions for each product type, which determines whether the current user is allowed to manage products of that type.
- It’s now possible to set payment method settings from craft/config/commerce.php. To do so, have the file return an array with a `'paymentMethodSettings'` key, set to a sub-array that is indexed by payment method IDs, whose sub-values are set to the payment method’s settings (e.g. `return ['paymentMethodSettings' => ['1' => ['apiKey' => getenv('STRIPE_API_KEY')]]];`).
- Added an `isGuest()` method to order models, which returns whether the order is being made by a guest account.
- The `cartPayment/pay` controller action now checks for a `paymentMethodId` param, making it possible to select a payment gateway at the exact time of payment.
- Added `Commerce_TaxCategoriesService::getTaxCategoryByHandle()`.

### Changed
- Ajax requests to `commerce/cart/*` controller actions now get the `totalIncludedTax` amount in the response.
- Renamed `Commerce_ProductTypeService::save()` to `saveProductType()`.
- Renamed `Commerce_PurchasableService` to `Commerce_PurchasablesService` (plural).
- Renamed all `Commerce_OrderStatusService` methods to be more explicit (e.g. `save()` is now `saveOrderStatus()`).
- Renamed `Commerce_TaxCategoriesService::getAll()` to `getAllTaxCategories()`.
- Added “TYPE_” and “STATUS_” prefixes to each of the constants on TransactionRecord, to clarify their purposes.
- Order models no longer have $billingAddressData and $shippingAddressData properties. The billing/shipping addresses chosen by the customer during checkout are now duplicated in the craft_commerce_addresses table upon order completion, and the order’s billingAddressId and shippingAddressId attributes are updated to the new address records’ IDs.
- Purchasables must now have a `getTaxCategoryId()` method, which returns the ID of the tax category that should be applied to the purchasable.
- Third-party purchasables can now have taxes applied to their line items when in the cart.
- Added `totalTax`, `totalTaxIncluded`, `totalDiscount`, and `totalShippingCost` to the example templates’ order totals info.

### Fixed
- Fixed a bug where variants were not being returned in the user-defined order on the front end.
- Fixed a bug where `Commerce_OrdersService::getOrdersByCustomer()` was returning incomplete carts. It now only returns completed orders.
- Fixed a bug where the line items’ `taxIncluded` amount was not getting reset to zero before recalculating the amount of included tax.
- Fixed a bug where products of a type that had been switched from having variants to not having variants could end up with an extra Title field on the Edit Product page.
- Fixed an issue where Craft Personal and Client installations where making user groups available to sale and discount conditions.
- Fixed a PHP error that occurred when an order model’s `userId` attribute was set to the ID of a user account that didn’t have a customer record associated with it.
- Fixed a bug where quantity restrictions on a product/variant were not being applied consistently to line items that were added with custom options.
- Fixed some language strings that were not getting static translations applied to them.
- Fixed a bug where Price fields were displaying blank values when they had previously been set to `0`.
- Fixed a bug where `Commerce_TaxCategoriesService::getAllTaxCategories()` could return null values if `getTaxCategoryById()` had been called previously with an invalid tax category ID.

## 0.9.1177 - 2015-11-18

### Changed
- The example templates now display credit card errors more clearly.

### Fixed
- Fixed a bug where products’ and variants’ Stock fields were displaying blank values.

## 0.9.1176 - 2015-11-17

### Added
- Craft Commerce is now translated into German, Dutch, French (FR and CA), and Norwegian.
- Added the “Automatic SKU Format” Product Type setting, which defines what products’/variants’ SKUs should look like when they’re submitted without a value.
- It’s now possible to save arbitrary “options” to line items. When the same purchasable is added to the cart twice, but with different options, it will result in two separate line items rather than one line item with a quantity of 2.
- Order models now have a `totalDiscount` property, which returns the total of all discounts applied to its line items, in addition to the base discount.

### Changed
- The tax engine now records the amount of included tax for each line item, via a new `taxIncluded` property on line item models. (This does not affect existing tax calculation behaviors in any way.)
- Customer data stored in session is now cleared out whenever a user logs in/out, and when a logged-out guest completes their order.
- The example templates have been updated to demonstrate the new Line Item Options feature.
- Address management features are now hidden for guest users in the example templates to avoid confusion.

### Fixed
- Fixed a bug where products/variants that were out of stock would show a blank value for the “Stock” field, rather than “0”.
- Fixed a bug where the `shippingMethod` property returned by Ajax requests to `commerce/cart/*` was getting set to an incorrect value. The property is now set to the shipping method’s handle.

## 0.9.1175 - 2015-11-11

### Added
- Added a new “Show the Title field for variants” setting to Product Types that have variants. When checked, variants of products of that Product Type will get a new “Title” field that can be directly edited by product managers.
- It’s now possible to update an order’s custom fields when posting to the `commerce/cartPayment/pay` controller action.

### Changed
- Renamed `craft.commerce.getShippingMethods()` to `getAvailableShippingMethods()`.
- The shipping method info arrays returned by `craft.commerce.getAvailableShippingMethods()` now include `description` properties, set to the shipping methods’ active rules’ description. It also returns the shipping methods’ `type`.
- The shipping method info arrays returned by `craft.commerce.getAvailableShippingMethods()` are now sorted by their added cost, from cheapest to most expensive.
- Ajax requests to `commerce/cart/*` controller actions now get information about the available shipping methods in the response.
- Customer address info is now purged from the session when a user logs out with an active cart.
- Changes to the payment method in the example templates’ checkout process are now immediately applied to the cart.
- When the Stripe gateway is selected as the Payment Method during checkout we now show an example implementation of token billing with stripe.js

### Fixed
- Fixed a bug where the user-managed shipping methods’ edit URLs were missing a `/` before their IDs.
- Fixed a bug where it was possible to complete an order with a shipping method that was not supposed to be available, per its rules.
- Fixed a bug where it was possible to log out of Craft but still see address data in the cart.
- Fixed a bug where plugin-based shipping methods were getting re-instantiated each time `craft.commerce.getShippingMethods()` was called.
- Fixed a bug where batch product deletion from the Products index page was not also deleting their associated variants.

## 0.9.1173 - 2015-11-09

### Added
- Added a “Business Name” field to customer addresses (accessible via a `businessName` attribute), which replaces the “Company” field (and `company` attribute), and can be used to store customers’ businesses’ names when purchasing on behalf of their company.
- Added a “Business Tax ID” field to customer addresses (accessible via a `businessTaxId` attribute), which can be used to store customers’ businesses’ tax IDs (e.g. VAT) when purchasing on behalf of their company.
- Added a `getCountriesByTaxZoneId()` method to the Tax Zones service.
- Added a `getStatesByTaxZoneId()` method to the Tax Zones service.
- It’s now possible to create new Tax Zones and Tax Categories directly from the Edit Tax Rate page.

### Changed
- The ShippingMethod interface has three new methods: `getType()`, `getId()`, and `getCpEditUrl()`. (`getId()` should always return `null` for third party shipping methods.)
- It is no longer necessary to have created a Tax Zone before accessing Commerce → Settings → Tax Rates and creating a tax rate.
- The “Handle” field on Edit Tax Category pages is now automatically generated based on the “Name” field.
- Plugin-based shipping methods are now listed in Commerce → Settings → Shipping Methods alongside the user-managed ones.
- Orders can now be sorted by ID in the Control Panel.
- Updated the example templates to account for the new `businessName` and `businessTaxId` address attributes.

### Fixed
- Fixed a PHP error that occurred when editing a product if PHP was configured to display strict errors.
- Fixed a bug where products/variants would always show the “Dimensions” and “Weight” fields, even for product types that were configured to hide those fields.
- Fixed a PHP error that occurred when the tax calculator accessed third-party Shipping Methods.
- Fixed a MySQL error that occurred when saving a Tax Rate without a Tax Zone selected.
- Fixed an issue where clicking on the “Settings” global nav item under “Commerce” could direct users to the front-end site.

## 0.9.1171 - 2015-11-05

### Changed
- The “Promotable” and “Free Shipping” field headings on Edit Product pages now act as labels for their respective checkboxes.
- Craft Commerce now logs an error message when an order’s custom status is changed and the notification email’s template cannot be found.
- Commerce Customer Info fields are now read-only. (Customers can still edit their own addresses from the front-end.)
- Craft Commerce now keeps its customers’ emails in sync with their corresponding user accounts’ emails.
- Added a `shortNumber` attribute to order models, making it easy for templates to access the short version of the order number.
- The example templates’ product listings have new and improved icon images.

### Fixed
- Fixed a bug where the “Craft Commerce” link in the global sidebar would direct users to the front-end site, if the `cpTrigger` config setting was not set to `'admin'`.
- Updated the “Post Date” and “Expiry Date” table column headings on the Products index page, which were still labeled “Available On” and “Expires On”.
- Fixed a bug where one of the Market Commerce → Craft Commerce upgrade migrations wouldn’t run on case-sensitive file systems.
- Fixed a PHP error that occurred when viewing an active cart without an address from the Control Panel.
- Fixed a bug where custom field data was not saved via the `commerce/cart/updateCart` controller action if it wasn’t submitted along with other cart updates.
- Added some missing CSRF inputs to the example templates, when CSRF protection is enabled for the site.

### Security
- The example templates’ third party scripts now load over a protocol-relative URL, resolving security warnings.

## 0.9.1170 - 2015-11-04

### Added
- Renamed the plugin from Market Commerce to Craft Commerce.
- Craft Commerce supports One-Click Updating from the Updates page in the Control Panel.
- Gave Craft Commerce a fancy new plugin icon.
- Updated all of the Control Panel templates for improved consistency with Craft 2.5, and improved usability.
- Non-admins can now access Craft Commerce’s Control Panel pages via the “Access Craft Commerce” user permission (with the exception of its Settings section).
- Products are now localizable.
- It’s now possible to create a new sale or discount right from the Products index page, via a new Batch Action.
- It’s now possible to delete products from the Products index page in the Control Panel.
- Product variants are now managed right inline on Edit Product pages, via a new Matrix-inspired UI.
- Added Live Preview and Sharing support to Edit Product pages.
- It’s now possible to create new products right from Product Selector Modals (like the ones used by Products fields).
- Product types now have a “Has dimensions?” setting. The Width, Height, Length, and Weight variant fields will only show up when this is enabled now.
- It’s now possible to update multiple order statuses simultaneously from the Orders index page, via a new Batch Action.
- It’s now possible to delete orders from the Orders index page in the Control Panel.
- The View Order page now uses the same modal window to update order statuses as the Orders index page uses when updating statuses via the Batch Action.
- The View Order page now has “info” icons beside each line item and recorded transaction, for viewing deeper information about them.
- The View Order page now shows adjustments made on the order.
- Renamed the `craft.market` variable to `craft.commerce`.
- Added a new `commerce/cart/updateCart` controller action that can handle customer address/email changes, coupon application, line item additions, and shipping/payment method selections, replacing most of the old Cart actions. (The only other `commerce/cart/*` actions that remain are `updateLineItem`, `removeLineItem`, and `removeAllLineItems`.)
- It’s now possible to use token billing with some gateways, like Stripe, by passing a `token` POST param to the `cartPay/pay` controller action, so your customers’ credit card info never touches your server.
- It’s now possible to access through all custom Order Statuses `craft.commerce.orderStatuses`.
- Added the `itemSubtotalWithSale` attribute to order models, to get the subtotal of all order items before any adjustments have been applied.
- Renamed all class namespaces and prefixes for the Craft Commerce rename.
- Renamed nearly all service method names to be more explicit and follow Craft CMS naming conventions (i.e. `getById()` is now `getOrderById()`).
- All gateways must now implement the GatewayAdapterInterface interface. Craft Commerce provides a BaseGatewayAdapter class that adapts OmniPay gateway classes for this interface.
- Added the `commerce_transactions.onSaveTransaction` event.
- Added the `commerce_addOrderActions` hook.
- Added the `commerce_addProductActions` hook.
- Added the `commerce_defineAdditionalOrderTableAttributes` hook.
- Added the `commerce_defineAdditionalProductTableAttributes` hook.
- Added the `commerce_getOrderTableAttributeHtml` hook.
- Added the `commerce_getProductTableAttributeHtml` hook.
- Added the `commerce_modifyEmail` hook.
- Added the `commerce_modifyOrderSortableAttributes` hook.
- Added the `commerce_modifyOrderSources` hook.
- Added the `commerce_modifyPaymentRequest` hook.
- Added the `commerce_modifyProductSortableAttributes` hook.
- Added the `commerce_modifyProductSources` hook.
- Added the `commerce_registerShippingMethods` hook.

### Changed
- Sales rates and percentages are now entered as a positive number, and can be entered with or without a `%` sign.
- Products are now sorted by Post Date in descending order by default.
- All of the Settings pages have been cleaned up significantly.
- Renamed the `isPaid` order criteria param to `isUnpaid`.
- Renamed products’ `availableOn` and `expiresOn` attributes to `postDate` and `expiryDate`.
- Craft Commerce now records all failed payment transactions and include the gateway response.
- Reduced the number of SQL queries that get executed on order/product listing pages, depending on the attributes being accessed.
- Tax Categories now have “handles” rather than “codes”.
- When a Product Type is changed from having variants to not having variants, all of the existing products’ variants will be deleted, save for the Default Variants.
- If a default zone is not selected on an included tax rate, an error is displayed.
- Improved the extendability of the shipping engine. The new `ShippingMethod` and `ShippingRule` interfaces now allow a plugin to provide their own methods and rules which can dynamically add shipping costs to the cart.
- Added an `$error` argument to `Commerce_CartService::setPaymentMethod()` and `setShippingMethod()`.
- The example templates have been updated for the new variable names and controller actions, and their Twig code has been simplified to be more clear for newcomers (including more detailed explanation comments).
- The example PDF template now includes more information about the order, and a “PAID” stamp graphic.
- The example templates now include a customer address management section.
- Improved the customer address selection UI.

### Removed
- The “Cart Purge Interval” and “Cart Cookie Expiry Settings” have been removed from Control Panel. You will now need to add a `commerce.php` file in craft/config and set those settings from there. (See commerce/config.php for the default values.)
- Removed the default Shipping Method and improved the handling of blank shipping methods.
- Removed customer listing page. Add the Commerce Customer Info field type to your User field layout instead.

### Fixed
- Fixed a bug where you could pass an invalid `purchasableId` to the Cart.
- Fixed a bug where the customer link on the View Order page didn’t go to the user’s profile.
- Fixed a Twig error that occurred if a user manually went to /admin/commerce/orders/new. A 404 error is returned instead now.
- Fixed a bug where it was possible to use currency codes unsupported by OmniPay.
- Fixed a bug where the Mollie gateway was not providing the right token for payment completion.
- Fixed a bug where the `totalShipping` cost was incorrect when items with Free Shipping were in the cart.
- Fixed a bug in the Sale Amount logic.
- Products are now Promotable by default.
- Fixed bug where the logic to determine if an order is paid in full had a rounding error.<|MERGE_RESOLUTION|>--- conflicted
+++ resolved
@@ -10,11 +10,8 @@
 
 ### Fixed
 - Fixed a PHP error that occurred when programmatically changing an order's history in a queue job.
-<<<<<<< HEAD
 - Fixed a bug where the store location address had it‘s `isStoreLocation` property set to `false`. ([#1773](https://github.com/craftcms/commerce/issues/1773))
-=======
 - Fixed a bug where template suggestions weren’t showing on the product type template field.
->>>>>>> a480e46a
 
 ## 3.2.7 - 2020-09-24
 
