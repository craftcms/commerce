# Release Notes for Craft Commerce

<<<<<<< HEAD
## Unreleased (3.x)
 
### Added
- Added the `activeCartDuration` setting to determine if a cart should show as inactive on the Order index page. ([#959](https://github.com/craftcms/commerce/issues/959))
- Added warnings to settings that are being overridden in the config file. ([#746](https://github.com/craftcms/commerce/issues/746))
- Added the ability on promotions to choose the relationship type for related categories. ([#984](https://github.com/craftcms/commerce/issues/984))
- Added the ability to set a plain text template for Commerce emails. ([#1106](https://github.com/craftcms/commerce/issues/1106))
- Added the `showCustomerInfoTab` setting to allow control over showing the customer info tab on the User Edit page. ([#1037](https://github.com/craftcms/commerce/issues/1037))
- Added the ability to add a product to an existing Sale from the Product Edit page. ([#594](https://github.com/craftcms/commerce/issues/594))
- Added the ability to create discounts using the order total and percentages. ([#438](https://github.com/craftcms/commerce/issues/438))
- Added the ability to sort by shipping and billing first, last and full name on the Orders index page. ([#1089](https://github.com/craftcms/commerce/issues/1089))
- Added the ability to enable/disabled countries. ([#213](https://github.com/craftcms/commerce/issues/213))
- Added the ability to enable/disabled states. ([#213](https://github.com/craftcms/commerce/issues/213))
- Added `craft\commerce\models\Country::$enabled`.
- Added `craft\commerce\models\State::$enabled`.
- Added `craft\commerce\records\Country::$enabled`.
- Added `craft\commerce\records\State::$enabled`.
- Added `craft\commerce\services\Countries::getAllEnabledCountries`.
- Added `craft\commerce\services\Countries::getAllEnabledCountriesAsList`.
- Added `craft\commerce\services\States::getAllEnabledStates`.
- Added `craft\commerce\services\States::getAllEnabledStatesAsList`.
- Added `craft\commerce\services\States::getAllEnabledStatesAsListGroupedByCountryId`.
- Added `craft\commerce\services\States::getAllStatesAsListGroupedByCountryId`.

### Changed
- Customer records that are anonymous and orphaned are now deleted during garbage collection.
- Changed the default category relationship type on promotions from `sourceElement` to `element` . ([#984](https://github.com/craftcms/commerce/issues/984))
- `purgeInactiveCartsDuration` default value is number of seconds as an integer and is now being passed through `craft\cms\helpers\ConfigHelper::durationInSeconds()`. ([#1071](https://github.com/craftcms/commerce/issues/1071))
- `activeCartDuration` default value is number of seconds as an integer and is now being passed through `craft\cms\helpers\ConfigHelper::durationInSeconds()`. ([#1071](https://github.com/craftcms/commerce/issues/1071))
- `craft\commerce\controllers\CustomerAddressesController::actionSave()` no long forces primary shipping and billing addresses if they do not exist. ([#1069](https://github.com/craftcms/commerce/issues/1069))
- Moved `craft\commerce\services\States::getAllStatesAsList` logic to `craft\commerce\services\States::getAllStatesAsListGroupedByCountryId` to be consistent with other service methods.
- `allowEmptyCartOnCheckout` default value is false.

### Removed 
- Removed the Customer Info field type. ([#1037](https://github.com/craftcms/commerce/issues/1037))
- Removed `craft\commerce\models\Address::getFullName()`.
- Removed `craft\commerce\models\Address::EVENT_REGISTER_ADDRESS_VALIDATION_RULES` event use `craft\base\Model::EVENT_DEFINE_RULES` instead. ([#1031](https://github.com/craftcms/commerce/issues/1031))

## 3.0.0-alpha.1 - 2019-07-24

### Added
- Added the ability to create and edit orders from the Control Panel.
- Added the ability to send emails from the Edit Order page.
- Added “Edit Orders” and “Delete Orders” user permissions.
- Line items now have a status that can be changed on the Edit Order page.
- Line items now have a Private Note field for store managers.
- Inactive carts are now purged during garbage collection.
- Orders now have recalculation modes to determine what should be recalculated on the order.
- Added the `origin` order query param.
- `commerce/payments/pay` JSON responses now include an `orderErrors` array if there were any errors on the order.
- Added `craft\commerce\controllers\LineItemStatuses`.
- Added `craft\commerce\controllers\OrdersController::actionNewOrder()`.
- Added `craft\commerce\elements\Order::$origin`.
- Added `craft\commerce\elements\Order::$recalculationMode`.
- Added `craft\commerce\models\LineItem::$lineItemStatusId`.
- Added `craft\commerce\models\LineItem::$privateNote`.
- Added `craft\commerce\records\LineItemStatus`.
- Added `craft\commerce\records\Purchasable::$description`.
- Added `craft\commerce\services\Emails::getAllEnabledEmails()`.
- Added `craft\commerce\services\LineItemStatuses::EVENT_DEFAULT_LINE_ITEM_STATUS`.
- Added `craft\commerce\services\LineItemStatuses`.

## Changed
- The Edit Order page is now a Vue app. This is likely to break any plugins that use JavaScript to modify the DOM on that page.
- If no `donationAmount` line item option parameter is submitted when adding a donation to the cart, the donation amount will default to zero.
- Controller actions now call `craft\commerce\elements\Order::toArray()` when generating the cart array for JSON responses.
- `commerce/payments/pay` JSON responses now list payment form errors under `paymentFormErrors` rather than `paymentForm`.

## Deprecated
- Deprecated `craft\commerce\elements\Order::getShouldRecalculateAdjustments()` and `setShouldRecalculateAdjustments()`. `craft\commerce\elements\Order::$recalculationMode` should be used instead.
- Deprecated `craft\commerce\services\Orders::cartArray()`. `craft\commerce\elements\Order::toArray()` should be used instead.

## Removed
- Removed the `craft.commerce.availableShippingMethods` Twig property.
- Removed the `craft.commerce.cart` Twig property.
- Removed the `craft.commerce.countriesList` Twig property.
- Removed the `craft.commerce.customer` Twig property.
- Removed the `craft.commerce.discountByCode` Twig property.
- Removed the `craft.commerce.primaryPaymentCurrency` Twig property.
- Removed the `craft.commerce.statesArray` Twig property.
- Removed the `commerce/cart/remove-all-line-items` action.
- Removed the `commerce/cart/remove-line-item` action.
- Removed the `commerce/cart/update-line-item` action.
- Removed `craft\commerce\base\Purchasable::getPurchasableId()`.
- Removed `craft\commerce\elements\db\OrderQuery::updatedAfter()`.
- Removed `craft\commerce\elements\db\OrderQuery::updatedBefore()`.
- Removed `craft\commerce\elements\db\SubscriptionQuery::subscribedAfter()`.
- Removed `craft\commerce\elements\db\SubscriptionQuery::subscribedBefore()`.
- Removed `craft\commerce\elements\Order::getOrderLocale()`.
- Removed `craft\commerce\elements\Order::getTotalDiscount()`.
- Removed `craft\commerce\elements\Order::getTotalShippingCost()`.
- Removed `craft\commerce\elements\Order::getTotalTax()`.
- Removed `craft\commerce\elements\Order::getTotalTaxIncluded()`.
- Removed `craft\commerce\elements\Order::updateOrderPaidTotal()`.
- Removed `craft\commerce\elements\Product::getSnapshot()`.
- Removed `craft\commerce\elements\Product::getUnlimitedStock()`.
- Removed `craft\commerce\elements\Variant::getSalesApplied()`.
- Removed `craft\commerce\models\Discount::getFreeShipping()`.
- Removed `craft\commerce\models\Discount::setFreeShipping()`.
- Removed `craft\commerce\models\LineItem::fillFromPurchasable()`.
- Removed `craft\commerce\models\Order::getDiscount()`.
- Removed `craft\commerce\models\Order::getShippingCost()`.
- Removed `craft\commerce\models\Order::getTax()`.
- Removed `craft\commerce\models\Order::getTaxIncluded()`.
- Removed `craft\commerce\models\ShippingMethod::$amount`.
- Removed `craft\commerce\services\Countries::getAllCountriesListData()`.
- Removed `craft\commerce\services\Gateways::getAllFrontEndGateways()`.
- Removed `craft\commerce\services\ShippingMethods::getOrderedAvailableShippingMethods()`.
=======
## 2.2.13 - 2019-12-19

### Fixed
- Fixed a bug where discounts were getting calculated incorrectly when using a “Per Email Limit” condition.

## 2.2.12 - 2019-12-19

### Fixed
- Fixed a PHP error that could occur when using coupon codes.
- Fixed a bug where taxes were getting calculated incorrectly when shipping costs were marked as having taxes included.
>>>>>>> b7f0e232

## 2.2.11 - 2019-12-16

### Fixed
- Fixed an infinite recursion bug that could occur when calculating discounts. ([#1182](https://github.com/craftcms/commerce/issues/1182))

## 2.2.10 - 2019-12-14

### Fixed
- Fixed an issue where discounts matching an order were referencing a missing method.

## 2.2.9 - 2019-12-13

### Added
- Order indexes can now have a “Coupon Code” column.
- Added the `resave/orders` and `resave/carts` commands.

### Deprecated
- Deprecated `craft\commerce\elements\Order::getTotalTaxablePrice()`.

### Fixed
- Fixed a bug where the wrong tax zone could be selected when editing a tax rate.
- Fixed a bug where some address data would be forgotten after completing an order.
- Fixed a typo in the `totalShipping` column heading on order exports. ([#1153](https://github.com/craftcms/commerce/issues/1153))
- Fixed a bug where discounts without a coupon code weren’t checking other discount conditions. ([#1144](https://github.com/craftcms/commerce/issues/1144))
- Fixed a SQL error that occurred when trying to save a long zip code condition formula. ([#1138](https://github.com/craftcms/commerce/issues/1138))
- Fixed an error that could occur on the Orders index page. ([#1160](https://github.com/craftcms/commerce/issues/1160))
- Fixed an error that could occur when executing a variant query with the `hasSales` param, if no one was logged in.
- Fixed an bug where it wasn’t possible to clear out the State field value on an address. ([#1162](https://github.com/craftcms/commerce/issues/1162))
- Fixed an error that occurred when marking an order as complete in the Control Panel. ([#1166](https://github.com/craftcms/commerce/issues/1166))
- Fixed an error that could occur when validating a product that had variants which didn’t have a SKU yet. ([#1165](https://github.com/craftcms/commerce/pull/1165))
- Fixed a bug where payments source active records could not retrieve their related gateway record. ([#1121](https://github.com/craftcms/commerce/pull/1121))
- Fixed a JavaScript error that occurred when editing shipping rules.

## 2.2.8 - 2019-11-21

### Added
- It’s now possible to sort products by Date Updated, Date Created and Promotable on the Products index page. ([#1101](https://github.com/craftcms/commerce/issues/1101))
- `totalTax`, `totalTaxIncluded`, `totalDiscount`, and `totalShipping` are now included on order exports. ([#719](https://github.com/craftcms/commerce/issues/719))
- Added the `COMMERCE_PAYMENT_CURRENCY` environment variable. ([#999](https://github.com/craftcms/commerce/pull/999))

### Fixed
- Fixed an error that could occur when deploying `project.yaml` changes to a new environment. ([#1085](https://github.com/craftcms/commerce/issues/1085))
- Fixed an issue where purchasables were added to the cart when the qty submitted was `0` (zero).
- Fixed a performance issue using the `craft\commerce\elements\db\VariantQuery::hasSales()` query param.
- Fixed an error that could occur with `dateCreated` when programmatically adding line items.

## 2.2.7 - 2019-10-30

### Changed
- `commerce/cart/*` requests now include estimated address data in their JSON responses. ([#1084](https://github.com/craftcms/commerce/issues/1084))

### Deprecated
- Deprecated `craft\commerce\models\Address::getFullName()`.

### Fixed
- Fixed an error that could occur when deploying `project.yaml` changes to a new environment. ([#1085](https://github.com/craftcms/commerce/issues/1085))
- Fixed a missing import. ([#1087](https://github.com/craftcms/commerce/issues/1087))
- Fixed a SQL error that occurred when eager-loading variants. ([#1093](https://github.com/craftcms/commerce/pull/1093))
- Fixed an error that occurred on the Orders index page if the "Shipping Business Name" column was shown.

## 2.2.6 - 2019-10-26

### Fixed
- Fixed a PHP error that occurred when rendering PDFs. ([#1072](https://github.com/craftcms/commerce/pull/1072))
- Fixed a PHP error that occurred when saving order statuses. ([#1082](https://github.com/craftcms/commerce/issues/1082))

## 2.2.5 - 2019-10-24

### Fixed
- Fixed formatting of customer info field.

## 2.2.4 - 2019-10-24

### Fixed
- Fixed a PHP error when loading the order in the CP. ([#1079](https://github.com/craftcms/commerce/issues/1079))
- Fixed a 404 error for missing JavaScript. ([#1078](https://github.com/craftcms/commerce/issues/1078))

## 2.2.3 - 2019-10-24

### Fixed
- Fixed a PHP error when calculating shipping or taxes in the cart. ([#1076](https://github.com/craftcms/commerce/issues/1076))
- Fixed a PHP error when saving a sale. ([#1075](https://github.com/craftcms/commerce/issues/1075))

## 2.2.2 - 2019-10-23

### Fixed
- Fixed a PHP error when calculating shipping or taxes in the cart.

## 2.2.1 - 2019-10-23

### Fixed
- Fixed a PostgreSQL migration issue.

## 2.2.0 - 2019-10-23

### Added
- Added the ability to produce estimated shipping and tax costs based on incomplete shipping and billing addresses. ([#514](https://github.com/craftcms/commerce/issues/514))
- Edit User pages now have a “Customer Info” tab.
- It’s now possible to view and create discounts directly from from the Edit Product page.
- It’s now possible to delete customer addresses directly from the Edit User page. ([#171](https://github.com/craftcms/commerce/issues/171))
- Addresses can now have “Address 3”, “Full Name”, “Label”, “Notes”, and four custom fields.
- Email settings can now specify CC and Reply To email addresses.
- Discounts now have the option to ignore sales when applied (enabled by default for new discounts). ([#1008](https://github.com/craftcms/commerce/issues/1008))
- Shipping and tax zones can now have a dynamic zip code condition. ([#204](https://github.com/craftcms/commerce/issues/304))
- Tax rates can now have codes. ([#707](https://github.com/craftcms/commerce/issues/707))
- Countries can now be ordered manually. ([#224](https://github.com/craftcms/commerce/issues/224))
- Order statuses can now have descriptions. ([#1004](https://github.com/craftcms/commerce/issues/1004))
- Added support for using cards that require Strong Customer Authentication for subscriptions.
- Added the ability to resolve payment issues for subscriptions.
- Added the “Default View” setting, which determines which view should be shown by default when “Commerce” is selected in the global nav. ([#555](https://github.com/craftcms/commerce/issues/555))
- Added the `activeCartDuration` config setting. ([#959](https://github.com/craftcms/commerce/issues/959))
- Added the `allowEmptyCartOnCheckout` config setting, which determines whether a customer can check out with an empty cart. ([#620](https://github.com/craftcms/commerce/issues/620))
- Added the ability to pass additional variables to the PDF template. ([#599](https://github.com/craftcms/commerce/issues/599))
- Added the ability to override the “Cart updated” flash message by passing a `cartUpdatedNotice` parameter to the `commerce/cart/update-cart` action. ([#1038](https://github.com/craftcms/commerce/issues/1038))
- Added the `shortNumber` order query param.
- `commerce/cart/update-cart` requests can now specify `estimatedShippingAddress` and `estimatedBillingAddress` params.
- Added `craft\commerce\base\SubscriptionGatewayInterface::getBillingIssueDescription()`.
- Added `craft\commerce\base\SubscriptionGatewayInterface::getBillingIssueResolveFormHtml()`.
- Added `craft\commerce\base\SubscriptionGatewayInterface::getHasBillingIssues()`.
- Added `craft\commerce\controllers\BaseFrontEndController::EVENT_MODIFY_CART_INFO`. ([#1002](https://github.com/craftcms/commerce/issues/1002))
- Added `craft\commerce\elements\db\SubscriptionQuery::$dateSuspended`.
- Added `craft\commerce\elements\db\SubscriptionQuery::$hasStarted`.
- Added `craft\commerce\elements\db\SubscriptionQuery::$isSuspended`.
- Added `craft\commerce\elements\db\SubscriptionQuery::anyStatus()`.
- Added `craft\commerce\elements\db\SubscriptionQuery::dateSuspended()`.
- Added `craft\commerce\elements\db\SubscriptionQuery::hasStarted()`.
- Added `craft\commerce\elements\db\SubscriptionQuery::isSuspended()`.
- Added `craft\commerce\elements\Order::$estimatedBillingAddressId`.
- Added `craft\commerce\elements\Order::$estimatedBillingSameAsShipping`.
- Added `craft\commerce\elements\Order::$estimatedShippingAddressId`.
- Added `craft\commerce\elements\Order::getEstimatedBillingAddress()`.
- Added `craft\commerce\elements\Order::getEstimatedShippingAddress()`.
- Added `craft\commerce\elements\Order::setEstimatedBillingAddress()`.
- Added `craft\commerce\elements\Order::setEstimatedShippingAddress()`.
- Added `craft\commerce\elements\Subscription::$dateSuspended`.
- Added `craft\commerce\elements\Subscription::$hasStarted`.
- Added `craft\commerce\elements\Subscription::$isSuspended`.
- Added `craft\commerce\elements\Subscription::getBillingIssueDescription()`.
- Added `craft\commerce\elements\Subscription::getBillingIssueResolveFormHtml()`.
- Added `craft\commerce\elements\Subscription::getHasBillingIssues()`.
- Added `craft\commerce\models\Address::$isEstimated`.
- Added `craft\commerce\models\Customer::getActiveCarts()`.
- Added `craft\commerce\models\Customer::getInactiveCarts()`.
- Added `craft\commerce\models\OrderAdjustment::$isEstimated`.
- Added `craft\commerce\services\Sales::EVENT_AFTER_SAVE_SALE`. ([#622](https://github.com/craftcms/commerce/issues/622))
- Added `craft\commerce\services\Sales::EVENT_BEFORE_SAVE_SALE`. ([#622](https://github.com/craftcms/commerce/issues/622))
- Added `craft\commerce\test\fixtures\elements\ProductFixture`. ([#1009](https://github.com/craftcms/commerce/pull/1009))
- Added the `updateBillingDetailsUrl` config setting.
- Added the `suspended` status for Subscriptions.

### Changed
- Craft Commerce now required Craft CMS 3.3.0 or later.
- Edit Product pages no longer show SKU fields for new products or variants when the SKU will be automatically generated. ([#217](https://github.com/craftcms/commerce/issues/217))
- The View Order page now shows timestamps for “Order Completed”, “Paid”, and “Last Updated”. ([#1020](https://github.com/craftcms/commerce/issues/1020))
- The Orders index page now has unique URLs for each order status. ([#901](https://github.com/craftcms/commerce/issues/901))
- Orders now show whether they’ve been overpaid. ([#945](https://github.com/craftcms/commerce/issues/945))
- Carts now return their line items  `dateCreated DESC` in the cart by default. ([#1055](https://github.com/craftcms/commerce/pull/1055))
- Leading and trailing whitespace is now trimmed from all address fields.
- Coupon code usage is now tracked even for discounts with no limit set. ([#521](https://github.com/craftcms/commerce/issues/521))
- Variants now always include their product’s title in their search keywords. ([#934](https://github.com/craftcms/commerce/issues/934))
- The Subscriptions index page now includes “Failed to start” and “Payment method issue” sources.
- Subscriptions now get suspended if there are any payment issues.
- Expired orders are now purged during garbage collection rather than when viewing the Orders index page.
- Customer records that are not related to anything are now purged during garbage collection. ([#1045](https://github.com/craftcms/commerce/issues/1045))
- `commerce/cart/update-cart` requests now include line item adjustment data in their JSON response. ([#1014](https://github.com/craftcms/commerce/issues/1014))
- `craft\commerce\elements\Order::getTotalDiscount()` is no longer deprecated.
- `craft\commerce\elements\Order::getTotalShippingCost()` is no longer deprecated.
- `craft\commerce\elements\Order::getTotalTax()` is no longer deprecated.
- `craft\commerce\elements\Order::getTotalTaxIncluded()` is no longer deprecated.
- `craft\commerce\models\LineItem::getDiscount()` is no longer deprecated.
- `craft\commerce\models\LineItem::getShippingCost()` is no longer deprecated.
- `craft\commerce\models\LineItem::getTax()` is no longer deprecated.
- `craft\commerce\models\LineItem::getTaxIncluded()` is no longer deprecated.

### Deprecated
- Commerce Customer Info fields are now deprecated.
- Deprecated `craft\commerce\models\LineItem::getAdjustmentsTotalByType()`.
- Deprecated `craft\commerce\elements\Order::getAdjustmentsTotalByType()`.

### Fixed
- Fixed a PostgreSQL migration issue.
- Fixed a bug where the Orders index page was listing non-sortable fields as sort options. ([#933](https://github.com/craftcms/commerce/issues/993))
- Fixed a bug where timestamps on the View Order page weren’t respecting the user’s locale.
- Fixed a bug where product types’ site settings weren’t being added to the project config when a new site was created.
- Fixed a bug where order taxes weren’t accounting for discounted shipping costs. ([#1007](https://github.com/craftcms/commerce/issues/1007))
- Fixed a bug where orders’ `datePaid` attributes weren’t getting set to `null` after a refund. ([#1026](https://github.com/craftcms/commerce/pull/1026))
- Fixed a bug where order status handles could get a validation error if another order status with the same handle had been soft-deleted. ([#1027](https://github.com/craftcms/commerce/pull/1027))
- Fixed a bug where soft-deleted order statuses weren’t showing up in the History tab on View Order pages.
- Fixed a bug where breadcrumbs weren’t displaying correctly in the “Shipping” and “Tax” sections.
- Fixed an error that could occur when clicking “Refresh Payment History” on a canceled or expired subscription. ([#871](https://github.com/craftcms/commerce/issues/871))
- Fixed a bug where gateways that were disabled via `config/commerce-gateways.php` were still visible on the front-end. ([#1054](https://github.com/craftcms/commerce/issues/1054))
- Fixed a bug where it was possible to submit a zero-value donation. ([#820](https://github.com/craftcms/commerce/issues/820))
- Fixed a bug where line items’ `dateCreated` would get reset each time the cart was saved.
- Fixed a bug where all states were shown on the Store Location page regardless of which country was selected. ([#942](https://github.com/craftcms/commerce/issues/942))
- Fixed a bug where expired subscriptions were being identified as trials. ([#723](https://github.com/craftcms/commerce/issues/723))
- Fixed a bug where users’ addresses could be copied to impersonated users’ address books. ([#903](https://github.com/craftcms/commerce/issues/903))

## 2.1.13 - 2019-09-09

### Changed
- The “Status Email Address” and “From Name” settings now accept environment variables.

### Fixed
- Fixed a error when requesting a PDF URL in headless mode. ([#1011](https://github.com/craftcms/commerce/pull/1011))
- Fixed a bug where the “Download PDF” button wouldn’t show in the View Order page. ([#962](https://github.com/craftcms/commerce/issues/962))
- Fixed a bug where the <kbd>Command</kbd>/<kbd>Ctrl</kbd> + <kbd>S</kbd> shortcut didn’t work in General Settings.
- Fixed a bug where <kbd>Command</kbd>/<kbd>Ctrl</kbd> + <kbd>S</kbd> shortcut didn’t work in Store Location settings.
- Fixed a bug where users were forced to choose a tax category for order taxable subjects. ([#538](https://github.com/craftcms/commerce/issues/538))
- Fixed a bug where variants’ statuses were getting overridden by their product’s status. ([#926](https://github.com/craftcms/commerce/issues/926))
- Fixed a bug where Control Panel payments were incorrectly using the order’s previous payment source. ([#891](https://github.com/craftcms/commerce/issues/891))
- Fixed a bug where products’ shipping and tax categories weren’t getting updated if their selected shipping/tax category was no longer available. ([#688](https://github.com/craftcms/commerce/issues/688))
- Fixed a PHP error that occurred when entering an order description format on a product type that was longer than 255 characters. ([#989](https://github.com/craftcms/commerce/issues/989))
- Fixed a bug where emails were displaying the wrong timestamp for new orders. ([#882](https://github.com/craftcms/commerce/issues/882))
- Fixed a bug where the Products index page was not sorting correctly. ([#987](https://github.com/craftcms/commerce/issues/987))
- Fixed an error that could occur on payment when using a custom shipping method if the `requireShippingMethodSelectionAtCheckout` config setting was enabled.

## 2.1.12.1 - 2019-08-23

### Fixed
- Fixed a PHP error that could occur at checkout. ([#973](https://github.com/craftcms/commerce/pull/973))

## 2.1.12 - 2019-08-22

### Changed
- `craft\commerce\elements\Order::getPdfUrl()` no longer pre-renders the order PDF before returning the URL, improving performance. ([#962](https://github.com/craftcms/commerce/issues/962))

### Fixed
- Fixed a bug where order revenue charts weren’t showing the correct currency. ([#792](https://github.com/craftcms/commerce/issues/792))
- Fixed a bug where decimals were being stripped in locales that use commas as separators ([#592](https://github.com/craftcms/commerce/issues/592))
- Fixed a bug where sites with a large number of variants might not update properly when updating to Craft Commerce 2. ([#964](https://github.com/craftcms/commerce/issues/964))
- Fixed a bug where the “Purchase Total” discount condition would only save whole numbers. ([#966](https://github.com/craftcms/commerce/pull/966))
- Fixed a bug where products showed a blank validation error message when their variants had errors. ([#546](https://github.com/craftcms/commerce/issues/546))
- Fixed a bug where emails would ignore the “From Name” setting. ([#939](https://github.com/craftcms/commerce/issues/939))
- Fixed a bug where order adjustments were not being returned during PDF rendering. ([#960](https://github.com/craftcms/commerce/issues/960))
- Fixed a bug where the `commerce/payments/pay` action did not return order errors. ([#601](https://github.com/craftcms/commerce/issues/601))
- Fixed a SQL error that occurred when updating an order status with a very long message. ([#629](https://github.com/craftcms/commerce/issues/629))
- Fixed a JavaScript error that occurred when displaying product edit HUDs. ([#418](https://github.com/craftcms/commerce/issues/418))
- Fixed a PHP error that occurred when saving a product from an editor HUD. ([#958](https://github.com/craftcms/commerce/issues/958))
- Fixed an bug where the `requireShippingMethodSelectionAtCheckout` setting was being ignored.
- Fixed a bug that caused the order revenue chart to display incorrect data. ([#518](https://github.com/craftcms/commerce/issues/518))

## 2.1.11 - 2019-08-09

### Added
- Added the `cp.commerce.discount.edit` template hook. ([#936](https://github.com/craftcms/commerce/pull/936))
- Added `craft\commerce\services\Carts::getHasSessionCartNumber()`.
- Added `craft\commerce\services\Carts::getMergedCart()`.
- Added `craft\commerce\services\Discounts::EVENT_AFTER_DELETE_DISCOUNT`. ([#936](https://github.com/craftcms/commerce/pull/936))
- Added `craft\commerce\services\Discounts::EVENT_AFTER_SAVE_DISCOUNT`. ([#936](https://github.com/craftcms/commerce/pull/936))
- Added `craft\commerce\services\Discounts::EVENT_BEFORE_SAVE_DISCOUNT`. ([#936](https://github.com/craftcms/commerce/pull/936))
- Added `craft\commerce\services\Reports::EVENT_BEFORE_GENERATE_EXPORT`. ([#949](https://github.com/craftcms/commerce/pull/949))

### Changed
- Improved the performance of Craft Commerce 2 migrations.
- Users’ carts are no longer merged together automatically. Instead cart merging can be manually triggered by passing a `mergeCarts` param to the `commerce/cart/get-cart` and `commerce/cart/update-cart` actions. ([#947](https://github.com/craftcms/commerce/issues/947))
- After a logged-in user completes an order, their most recent incomplete cart is now loaded as the current cart in session.
- Order file exports are now cached in `storage/runtime/commerce-order-exports/` instead of `storage/runtime/temp/commerce-order-exports/`.
- The example templates now include client side polling to detect if the cart has changed in another tab or session.
- The example templates show more information about the cart to help with debugging.

### Removed
- Removed the `mergeLastCartOnLogin` setting.

### Fixed
- Fixed a bug where `craft/commerce/elements/Order::EVENT_BEFORE_ADD_LINE_ITEM` events had `$isNew` set incorrectly. ([#851](https://github.com/craftcms/commerce/pull/851))
- Fixed a bug where non-shippable purchasables were getting included in shipping price calculations.
- Fixed an error that occurred when clearing order caches.
- Fixed a bug where the `project-config/rebuild` command would remove the order field layout. ([#948](https://github.com/craftcms/commerce/issues/948))

### Security
- Fixed a data disclosure vulnerability.

## 2.1.10 - 2019-07-12

### Fixed
- Fixed a bug where all payments from the control panel were rejected. ([#928](https://github.com/craftcms/commerce/issues/928))

## 2.1.9 - 2019-07-10

### Security
- Fixed a data disclosure vulnerability.

## 2.1.8 - 2019-07-08

### Added
- Added the `resave/products` command (requires Craft 3.2).

### Changed
- Orders now include the full customer name as search keywords. ([#892](https://github.com/craftcms/commerce/issues/892))
- CSRF protection is now disabled for the `commerce/pay/complete-payment` controller action. ([#900](https://github.com/craftcms/commerce/issues/900))
- Leading and trailing whitespace is now trimmed from coupon codes. ([#894](https://github.com/craftcms/commerce/issues/894))

### Fixed
- Fixed a bug where the `lineItems` array wasn’t getting indexed correctly when calling `toArray()` on an order.
- Fixed a PHP error that occurred when `commerce/subscriptions/*` actions had validation errors. ([#918](https://github.com/craftcms/commerce/issues/918))
- Fixed a PHP error that occurred when retrieving line items with no option data. ([#897](https://github.com/craftcms/commerce/issues/897))
- Fixed a bug where shipping and billing addresses weren’t being set correctly when saving an order. ([#922](https://github.com/craftcms/commerce/issues/922))
- Fixed a bug where it was possible to pay with a disabled gateway. ([#912](https://github.com/craftcms/commerce/issues/912))
- Fixed a bug where Edit Subscription pages weren’t showing custom tabs. ([#884](https://github.com/craftcms/commerce/issues/884))
- Fixed a bug where an empty cart was created unnecessarily when a user logged in. ([#906](https://github.com/craftcms/commerce/issues/906))
- Fixed a bug where `craft\commerce\services\Plans::getAllEnabledPlans()` was returning archived subscription plans. ([#916](https://github.com/craftcms/commerce/issues/916))

## 2.1.7 - 2019-06-11

### Fixed
- Fixed a SQL error that would occur when upgrading Craft Commerce. ([#829](https://github.com/craftcms/commerce/issues/829))
- Fixed an bug that could stop more that one sale being applied to a purchasable. ([#839](https://github.com/craftcms/commerce/issues/839))
- Fixed a SQL error that could occur when saving a line item with an emoji in it.([#886](https://github.com/craftcms/commerce/issues/886))
- Fixed an error that could occur on the order index page when viewing carts with certain columns enabled. ([#876](https://github.com/craftcms/commerce/issues/876))
- Fixed a bug on the order index page where carts without transactions would show up under the “Attempted Payments” source. ([#880](https://github.com/craftcms/commerce/issues/880))

## 2.1.6.1 - 2019-05-14

### Added
- Added the `mergeLastCartOnLogin` config setting.

## 2.1.6 - 2019-05-14

### Added
- Added `craft\commerce\elements\db\VariantQuery::minQty()` and `maxQty()`. ([#827](https://github.com/craftcms/commerce/pull/827))

### Changed
- Line item options are no longer forced to be sorted alphabetically by key.

### Fixed
- Fixed a bug where product and variant snapshots were missing data. ([#846](https://github.com/craftcms/commerce/issues/846))
- Fixed an SQL error that occurred when saving a SKU that was too long. ([#853](https://github.com/craftcms/commerce/issues/853))
- Fixed an SQL error that could occur when attempting to update a soft-deleted cart. ([#854](https://github.com/craftcms/commerce/issues/854))
- Fixed an SQL error that could occur when attempting to add a line item to a completed order. ([#860](https://github.com/craftcms/commerce/issues/860))
- Fixed a bug where line item quantity validators weren’t checking for updated quantities. ([#855](https://github.com/craftcms/commerce/pull/855))
- Fixed a bug where it wasn’t possible to query for unpaid orders. ([#858](https://github.com/craftcms/commerce/pull/858))
- Fixed a JavaScript error that could occur on the Order index page. ([#862](https://github.com/craftcms/commerce/pull/862))
- Fixed a bug where the “Create discount…” product action wasn’t pre-populating discounts’ variant conditions.
- Fixed a bug that could prevent a purchasable from being added to the cart when using multi-add.

## 2.1.5.2 - 2019-05-08

## Fixed
- Fixed a missing import. ([#845](https://github.com/craftcms/commerce/issues/845))
- Fixed an error that could occur when a customer logged in.
- Fixed an error that occurred when saving a sale. ([#837](https://github.com/craftcms/commerce/issues/837))

## 2.1.5.1 - 2019-05-07

### Fixed
- Fixed a missing import. ([#843](https://github.com/craftcms/commerce/issues/843))

## 2.1.5 - 2019-05-07

### Added
- Added `craft\commerce\helpers\Order::mergeDuplicateLineItems()`.
- Added `craft\commerce\helpers\Order::mergeOrders()`.

### Changed
- Customers’ previous cart items are now merged into the active cart on login.

### Fixed
- Fixed a bug where Craft Commerce would create a subscription even if the card was declined.
- Fixed an error that could occur when creating a subscription using the Dummy gateway.

## 2.1.4 - 2019-04-29

### Added
- Added `craft\commerce\base\SubscriptionResponseInterface::isInactive()`.

### Changed
- Improved performance of the Orders index page. ([#828](https://github.com/craftcms/commerce/issues/828))
- `commerce/cart/*` action JSON responses now list cart errors under an `errors` key.
- Craft Commerce now correctly typecasts all boolean and integer values saved to the project config.

### Fixed
- Fixed a SQL error that occurred when duplicate line items were added the cart. ([#506](https://github.com/craftcms/commerce/issues/506))
- Fixed a PHP error on the View Order page when viewing inactive carts. ([#826](https://github.com/craftcms/commerce/issues/826))
- Fixed a deprecation warning. ([#825](https://github.com/craftcms/commerce/issues/825))
- Fixed a bug where the wrong variant could be set as the default when saving a product. ([#830](https://github.com/craftcms/commerce/issues/830))
- Fixed a bug that prevented plugins and modules from adding custom index table attributes. ([#832](https://github.com/craftcms/commerce/pull/832))

## 2.1.3.1 - 2019-04-10

### Fixed
- Fixed a bug where `project.yaml` changes weren’t always getting picked up.

## 2.1.3 - 2019-04-03

### Added
- Added support for user registration on checkout. ([#472](https://github.com/craftcms/commerce/issues/472))
- Added “Capture Payment” and “Refund Payment” user permissions. ([#788](https://github.com/craftcms/commerce/pull/788))
- Added support for the `project-config/rebuild` command.
- Added the `validateBusinessTaxIdAsVatId` setting, which can be set to `true` from `config/commerce.php`.
- Added `craft\commerce\services\Addresses::EVENT_AFTER_DELETE_ADDRESS`. ([#810](https://github.com/craftcms/commerce/pull/810))

### Changed
- Craft Commerce now requires Craft CMS 3.1.20 or later.
- An `order` variable is now available to payment forms when a payment is made from the Control Panel.
- Ajax requests to `commerce/cart/get-cart` now include the price of available shipping methods in the response.

### Fixed
- Fixed a bug where an order could be listed multiple times under “Attempted Payments” on order pages. ([#602](https://github.com/craftcms/commerce/issues/602))
- Fixed a bug where product sources did not fully support using UIDs. ([#781](https://github.com/craftcms/commerce/issues/781))
- Fixed a bug where non-admin users could get a 403 error when attempting to edit subscriptions. ([#722](https://github.com/craftcms/commerce/issues/722))
- Fixed a bug where products’ `defaultVariantId` was not getting set on the first save. ([#796](https://github.com/craftcms/commerce/issues/796))
- Fixed a PHP error when querying for products with the `hasSales` param.
- Fixed a bug where product metadata wasn’t available to templates on Live Preview requests.
- Fixed a bug where the wrong Craft Commerce subnav item could appear selected in the Control Panel.
- Fixed a bug where taxes could be incorrectly calculated if included taxes had been removed from the price.
- Fixed a bug where additional discounts could be incorrectly applied to an order if multiple products had been added to the cart at the same time. ([#797](https://github.com/craftcms/commerce/issues/797))
- Fixed a bug where products’ Post Dates could be incorrect on first save. ([#774](https://github.com/craftcms/commerce/issues/774))
- Fixed a bug where emails weren’t getting sent when the “Status Email Address” setting was set. ([#806](https://github.com/craftcms/commerce/issues/806))
- Fixed a bug where order status email changes in `project.yaml` could be ignored. ([#802](https://github.com/craftcms/commerce/pull/802))
- Fixed a PHP error that occurred when submitting a `paymentCurrency` parameter on a `commerce/payments/pay` request. ([#809](https://github.com/craftcms/commerce/pull/809))

## 2.1.2 - 2019-03-12

### Added
- Added a “Minimum Total Price Strategy” setting that allows the minimum order price be negative (default), at least zero, or at least the shipping cost. ([#651](https://github.com/craftcms/commerce/issues/651))
- Added `craft\commerce\elements\Order::getTotal()` to get the price of the order before any pricing strategies.
- Added `craft\commerce\base\SubscriptionGatewayInterface::refreshPaymentHistory()` method that should be used to refresh all payments on a subscription.
- Added `craft\commerce\base\SubscriptionGateway::refreshPaymentHistory()` method to fulfill the interface requirements.

### Changed
- The `commerce-manageSubscriptions` permission is now required (instead of admin permissions) to manage another user’s subscriptions. ([#722](https://github.com/craftcms/commerce/issues/722))

## 2.1.1.1 - 2019-03-01

### Fixed
- Fixed a PHP error raised when a discount adjustment was applied to the cart.

## 2.1.1 - 2019-03-11

### Changed
- Improved performance when listing products with sales that have many category conditions. ([#758](https://github.com/craftcms/commerce/issues/758))
- Purchasable types are now responsible to ensure SKU uniqueness when they are restored from being soft-deleted.

### Fixed
- Fixed a bug where orders could receive free shipping on some line items when an expired coupon code had been entered. ([#777](https://github.com/craftcms/commerce/issues/777))
- Fixed a bug where variants weren’t enforcing required field validation. ([#761](https://github.com/craftcms/commerce/issues/761))
- Fixed a bug where the sort order wasn’t getting saved correctly for new order statuses.
- Fixed the breadcrumb navigation on Store Settings pages. ([#769](https://github.com/craftcms/commerce/issues/769))
- Fixed an error that occurred when viewing an order for a soft-deleted user. ([#771](https://github.com/craftcms/commerce/issues/771))
- Fixed an error that could occur when saving a new gateway.
- Fixed a SQL error that occurred when saving a purchasable with the same SKU as a soft-deleted purchasable. ([#718](https://github.com/craftcms/commerce/issues/718))

## 2.1.0.2 - 2019-02-25

### Fixed
- Fixed more template loading errors on Craft Commerce settings pages. ([#751](https://github.com/craftcms/commerce/issues/751))

## 2.1.0.1 - 2019-02-25

### Fixed
- Fixed some template loading errors on Craft Commerce settings pages. ([#751](https://github.com/craftcms/commerce/issues/751))

## 2.1.0 - 2019-02-25

### Added
- Added a new Donation built-in purchasable type. ([#201](https://github.com/craftcms/commerce/issues/201))
- Added a new “Manage store settings” user permission, which determines whether the current user is allowed to manage store settings.
- Added `craft\commerce\elements\Order::EVENT_BEFORE_ADD_LINE_ITEM`.
- Added `craft\commerce\base\PurchasableInterface::getIsTaxable()`.
- Added `craft\commerce\base\PurchasableInterface::getIsShippable()`.
- Added `craft\commerce\models\Discount::getHasFreeShippingForMatchingItems()`.

### Changed
- Discounts can now apply free shipping on the whole order. ([#745](https://github.com/craftcms/commerce/issues/745))
- The “Settings” section has been split into “System Settings”, “Store Settings”, “Shipping”, and “Tax” sections.
- The Orders index page now shows total order counts.
- The `commerce/payments/pay` action JSON response now include the order data. ([#715](https://github.com/craftcms/commerce/issues/715))
- The `craft\commerce\elements\Order::EVENT_AFTER_ORDER_PAID` event is now fired after the `craft\commerce\elements\Order::EVENT_AFTER_COMPLETE_ORDER` event. ([#670](https://github.com/craftcms/commerce/issues/670))

### Deprecated
- `craft\commerce\models\Discount::$freeShipping` is deprecated. `getHasFreeShippingForMatchingItems()` should be used instead.

### Fixed
- Fixed an bug where multiple shipping discounts could result in a negative shipping cost.
- Fixed a validation error that occurred when attempting to apply a coupon with a per-email limit, if the cart didn’t have a customer email assigned to it yet.
- `commerce/cart/*` actions’ JSON responses now encode all boolean attributes correctly.
- `commerce/customer-addresses/*` actions’ JSON responses now include an `errors` array if there were any issues with the request.
- Fixed a bug where the order field layout could be lost when upgrading from Craft Commerce 1 to 2. ([#668](https://github.com/craftcms/commerce/issues/668))
- Fixed a bug where line item update requests could result in line items being removed if the `qty` parameter was missing.
- Fixed a bug where coupon codes weren’t being removed from carts when no longer valid. ([#711](https://github.com/craftcms/commerce/issues/711))
- Fixed a bug that could prevent a payment gateway from being modified. ([#656](https://github.com/craftcms/commerce/issues/656))
- Fixed a bug that prevented shipping and tax settings from being modified when the `allowAdminChanges` config setting was set to `false`.
- Fixed a PHP error that occurred when saving a product that was marked as disabled. ([#683](https://github.com/craftcms/commerce/pull/683))
- Fixed a PHP error that occurred when trying to access a soft-deleted cart from the front-end. ([#700](https://github.com/craftcms/commerce/issues/700))

## 2.0.4 - 2019-02-04

### Fixed
- Fixed a PHP error when recalculating tax.

### Added
- Added additional useful information when logging email rendering errors. ([#669](https://github.com/craftcms/commerce/pull/669))

## 2.0.3 - 2019-02-02

### Added
- Added the “Tax is included in price” tax setting for Craft Commerce Lite. ([#654](https://github.com/craftcms/commerce/issues/654))

### Changed
- Soft-deleted products are now restorable.
- Craft Commerce project config settings are now removed when Craft Commerce is uninstalled.

### Fixed
- Fixed an error that occurred when upgrading to Craft Commerce 2 with a database that had missing constraints on the `commerce_orderhistories` table.
- Fixed a bug where sale conditions could be lost when upgrading to Craft Commerce 2. ([#626](https://github.com/craftcms/commerce/issues/626))
- Fixed a PHP error that occurred when saving a product type. ([#645](https://github.com/craftcms/commerce/issues/645))
- Fixed a bug that prevented products from being deleted. ([#650](https://github.com/craftcms/commerce/issues/650))
- Fixed a PHP error that occurred when deleting the cart’s line item on Craft Commerce Lite. ([#639](https://github.com/craftcms/commerce/pull/639))
- Fixed a bug where Craft Commerce’s general settings weren’t saving. ([#655](https://github.com/craftcms/commerce/issues/655))
- Fixed a missing import. ([#643](https://github.com/craftcms/commerce/issues/643))
- Fixed a bug that caused an incorrect tax rate calculation when included taxes had been removed from the price.
- Fixed a SQL error that occurred when saving a tax rate without a tax zone selected. ([#667](https://github.com/craftcms/commerce/issues/667))
- Fixed an error that occurred when refunding a transaction with a localized currency format. ([#659](https://github.com/craftcms/commerce/issues/659))
- Fixed a SQL error that could occur when saving an invalid discount. ([#673](https://github.com/craftcms/commerce/issues/673))
- Fixed a bug where it wans’t posible to add non-numeric characters to expiry input in the default credit card form. ([#636](https://github.com/craftcms/commerce/issues/636))

## 2.0.2 - 2019-01-23

### Added
- Added the new Craft Commerce Lite example templates folder `templates/buy`, this is in addition to the existing Craft Commerce Pro example templates folder `templates/shop`.

### Fixed
- Fixed a PHP error raised when extending the `craft\commerce\base\ShippingMethod` class. ([#634](https://github.com/craftcms/commerce/issues/634))
- Fixed a PHP error that occurred when viewing an order that used a since-deleted shipping method.

## 2.0.1 - 2019-01-17

### Changed
- Renamed the shipping rule condition from “Mimimum order price” to “Minimum order value” which clarifies the condition is based on item value before discounts and tax.
- Renamed the shipping rule condition from “Maximum order price” to “Maximum order value” which clarifies the condition is based on item value before discounts and tax.

### Fixed
- Fixed an issue where the “Total Paid”, “Total Price”, and “Total Shipping Cost” Order index page columns were showing incorrect values. ([#632](https://github.com/craftcms/commerce/issues/632))
- Fixed an issue where custom field validation errors did not show up on the View Order page. ([#580](https://github.com/craftcms/commerce/issues/580))

## 2.0.0 - 2019-01-15

### Added
- Craft Craft Commerce has been completely rewritten for Craft CMS 3.
- Emails, gateways, order fields, order statuses, product types, and subscription fields are now stored in the project config.
- Added support for Craft 3.1 project config support.
- Gateways can now provide recurring subscription payments. ([#257](https://github.com/craftcms/commerce/issues/257))
- Added the Store Location setting.
- Customers can now save their credit cards or payment sources stored as tokens in Craft Commerce so customers don’t need to enter their card number on subsequent checkouts. ([#21](https://github.com/craftcms/commerce/issues/21))
- Any custom purchasable can now have sales and discounts applied to them.
- Sales and discounts can now be set on categories of products or purchasables.
- Customers can now set their primary default shipping and billing addresses in their address book.
- It’s now possible to export orders as CSV, ODS, XSL, and XLSX, from the Orders index page. ([#222](https://github.com/craftcms/commerce/issues/222))
- Orders can now have custom-formatted, sequential reference numbers. ([#184](https://github.com/craftcms/commerce/issues/184))
- The Orders index page now has an “Attempted Payments” source that shows incomplete carts that had a payment processing issue.
- Variant indexes can now have a “Product” column.
- Order indexes can now have “Total Tax” and “Total Included Tax” columns.
- The cart now defaults to the first cheapest available shipping method if no shipping method is set, or the previously-selected method is not available.
- Products now have an “Available for purchase” checkbox, making it possible to have a live product that isn’t available for purchase yet. ([#345](https://github.com/craftcms/commerce/issues/345))
- Added the ability to place a note on a refund transaction.
- Added a “Copy reference tag” Product element action.
- Added additional ways for sales promotions to affect the price of matching products.
- All credit card gateways are now provided as separate plugins.
- A custom PDF can now be attached to any order status email.
- Multiple purchasables can now be added to the cart in the same request. ([#238](https://github.com/craftcms/commerce/issues/238))
- Multiple line items can now be updated in the same request. ([#357](https://github.com/craftcms/commerce/issues/357))
- The `commerce/cart/update-cart` action will now remove items from the cart if a quantity of zero is submitted.
- `commerce/cart/*` actions’ JSON responses now include any address errors.
- The cart can now be retrieved as JSON with the `commerce/cart/get-cart` action.
- Added the `craft.variants()` Twig function, which returns a new variant query.
- Added the `craft.subscriptions()` Twig function, which returns a new subscription query.
- Product queries now have an `availableForPurchase` param.
- Variant queries now have a `price` param.
- Variant queries now have a `hasSales` param.
- Order queries now have a `hasTransactions` param.
- Added `cract\commerce\services\ProductTypes::getProductTypesByShippingCategoryId()`.
- Added `cract\commerce\services\ProductTypes::getProductTypesByTaxCategoryId()`.
- Added `craft\commerce\adjustments\Discount::EVENT_AFTER_DISCOUNT_ADJUSTMENTS_CREATED`.
- Added `craft\commerce\base\ShippingMethod`.
- Added `craft\commerce\elements\Order::$paidStatus`.
- Added `craft\commerce\elements\Order::EVENT_AFTER_ADD_LINE_ITEM`.
- Added `craft\commerce\elements\Order::EVENT_AFTER_COMPLETE_ORDER`.
- Added `craft\commerce\elements\Order::EVENT_AFTER_ORDER_PAID`.
- Added `craft\commerce\elements\Order::EVENT_BEFORE_COMPLETE_ORDER`.
- Added `craft\commerce\elements\Order::getAdjustmentsTotalByType()`.
- Added `craft\commerce\elements\Variant::EVENT_AFTER_CAPTURE_PRODUCT_SNAPSHOT`.
- Added `craft\commerce\elements\Variant::EVENT_BEFORE_CAPTURE_PRODUCT_SNAPSHOT`.
- Added `craft\commerce\elements\Variant::EVENT_BEFORE_CAPTURE_VARIANT_SNAPSHOT`.
- Added `craft\commerce\elements\Variant::EVENT_BEFORE_CAPTURE_VARIANT_SNAPSHOT`.
- Added `craft\commerce\models\Customer::getPrimaryBillingAddress()`.
- Added `craft\commerce\models\Customer::getPrimaryShippingAddress()`.
- Added `craft\commerce\models\LineItem::getAdjustmentsTotalByType()`.
- Added `craft\commerce\services\Addresses::EVENT_AFTER_SAVE_ADDREESS`.
- Added `craft\commerce\services\Addresses::EVENT_BEFORE_SAVE_ADDREESS`.
- Added `craft\commerce\services\Discounts::EVENT_BEFORE_MATCH_LINE_ITEM`.
- Added `craft\commerce\services\Emails::EVENT_AFTER_SAVE_EMAIL`.
- Added `craft\commerce\services\Emails::EVENT_AFTER_SAVE_EMAIL`.
- Added `craft\commerce\services\Emails::EVENT_AFTER_SEND_EMAIL`.
- Added `craft\commerce\services\Emails::EVENT_BEFORE_DELETE_EMAIL`.
- Added `craft\commerce\services\Emails::EVENT_BEFORE_SAVE_EMAIL`.
- Added `craft\commerce\services\Emails::EVENT_BEFORE_SEND_EMAIL`.
- Added `craft\commerce\services\Gateways::EVENT_REGISTER_GATEWAY_TYPES`.
- Added `craft\commerce\services\LineItems::EVENT_AFTER_SAVE_LINE_ITEM`.
- Added `craft\commerce\services\LineItems::EVENT_BEFORE_POPULATE_LINE_ITEM`.
- Added `craft\commerce\services\LineItems::EVENT_BEFORE_SAVE_LINE_ITEM`.
- Added `craft\commerce\services\LineItems::EVENT_CREATE_LINE_ITEM`.
- Added `craft\commerce\services\OrderAdjustments::EVENT_REGISTER_ORDER_ADJUSTERS`.
- Added `craft\commerce\services\OrderHistories::EVENT_ORDER_STATUS_CHANGE`.
- Added `craft\commerce\services\OrderStatuses::archiveOrderStatusById()`.
- Added `craft\commerce\services\Payments::EVENT_AFTER_CAPTURE_TRANSACTION`.
- Added `craft\commerce\services\Payments::EVENT_AFTER_CAPTURE_TRANSACTION`.
- Added `craft\commerce\services\Payments::EVENT_AFTER_PROCESS_PAYMENT`.
- Added `craft\commerce\services\Payments::EVENT_BEFORE_CAPTURE_TRANSACTION`.
- Added `craft\commerce\services\Payments::EVENT_BEFORE_PROCESS_PAYMENT`.
- Added `craft\commerce\services\Payments::EVENT_BEFORE_REFUND_TRANSACTION`.
- Added `craft\commerce\services\PaymentSources::EVENT_AFTER_SAVE_PAYMENT_SOURCE`.
- Added `craft\commerce\services\PaymentSources::EVENT_BEFORE_SAVE_PAYMENT_SOURCE`.
- Added `craft\commerce\services\PaymentSources::EVENT_DELETE_PAYMENT_SOURCE`.
- Added `craft\commerce\services\PaymentSources`.
- Added `craft\commerce\services\Plans::EVENT_AFTER_SAVE_PLAN`.
- Added `craft\commerce\services\Plans::EVENT_ARCHIVE_PLAN`.
- Added `craft\commerce\services\Plans::EVENT_BEFORE_SAVE_PLAN`.
- Added `craft\commerce\services\Plans`.
- Added `craft\commerce\services\Purchasables::EVENT_REGISTER_PURCHASABLE_ELEMENT_TYPES`.
- Added `craft\commerce\services\Sales::EVENT_BEFORE_MATCH_PURCHASABLE_SALE`.
- Added `craft\commerce\services\ShippingMethods::EVENT_REGISTER_AVAILABLE_SHIPPING_METHODS`.
- Added `craft\commerce\services\Subscriptions::EVENT_AFTER_CANCEL_SUBSCRIPTION`.
- Added `craft\commerce\services\Subscriptions::EVENT_AFTER_CREATE_SUBSCRIPTION`.
- Added `craft\commerce\services\Subscriptions::EVENT_AFTER_REACTIVATE_SUBSCRIPTION`.
- Added `craft\commerce\services\Subscriptions::EVENT_AFTER_SWITCH_SUBSCRIPTION`.
- Added `craft\commerce\services\Subscriptions::EVENT_BEFORE_CANCEL_SUBSCRIPTION`.
- Added `craft\commerce\services\Subscriptions::EVENT_BEFORE_CREATE_SUBSCRIPTION`.
- Added `craft\commerce\services\Subscriptions::EVENT_BEFORE_REACTIVATE_SUBSCRIPTION`.
- Added `craft\commerce\services\Subscriptions::EVENT_BEFORE_SWITCH_SUBSCRIPTION`.
- Added `craft\commerce\services\Subscriptions::EVENT_BEFORE_UPDATE_SUBSCRIPTION`.
- Added `craft\commerce\services\Subscriptions::EVENT_EXPIRE_SUBSCRIPTION`.
- Added `craft\commerce\services\Subscriptions::EVENT_RECEIVE_SUBSCRIPTION_PAYMENT`.
- Added `craft\commerce\services\Subscriptions`.
- Added `craft\commerce\services\TaxCategories::getAllTaxCategoriesAsList()`.
- Added `craft\commerce\services\Transactions::EVENT_AFTER_SAVE_TRANSACTION`.

### Changed
- Payment Methods are now called “Gateways”.
- Order statuses are now archived instead of deleted.
- Product types can no longer select applicable shipping categories. Instead, shipping categories select applicable product types.
- Product types can no longer select applicable tax categories. Instead, tax categories select applicable product types.
- Order status messages can now be longer than 255 characters. ([#465](https://github.com/craftcms/commerce/issues/465)
- Product and variant custom field data is no longer included in the line item snapshot by default for performance reasons. Use the new snapshot events to manually snapshot custom field data.
- Variant titles are now prefixed by their products’ titles.
- Last addresses used by customers are no longer stored. Instead, customers have primary shipping and billing addresses.
- The `paymentMethodSettings` config setting was renamed to `gatewaySettings`, and it now uses handles to reference gateways instead of IDs.
- The `sendCartInfoToGateways` was renamed to `sendCartInfo,` and is a per-gateway setting.
- The payment method overrides in `config/commerce.php` have been moved to `config/commerce-gateway.php`.
- The `craft.commerce.availableShippingMethods` Twig variable has been replaced with `craft.commerce.carts.cart.availableShippingMethods`.
- The `craft.commerce.cart` Twig variable has been replaced with `craft.commerce.carts.cart`.
- The `craft.commerce.countries` Twig variable has been replaced with `craft.commerce.countries.allCountries`.
- The `craft.commerce.countriesList` Twig variable has been replaced with `craft.commerce.countries.allCountriesAsList`.
- The `craft.commerce.currencies` Twig variable has been replaced with `craft.commerce.currencies.allCurrencies`.
- The `craft.commerce.customer` Twig variable has been replaced with `craft.commerce.customers.customer`.
- The `craft.commerce.discountByCode` Twig variable has been replaced with `craft.commerce.discounts.discountByCode`.
- The `craft.commerce.discounts` Twig variable has been replaced with `craft.commerce.discounts.allDiscounts`.
- The `craft.commerce.orders` Twig variable has been replaced with `craft.orders()`.
- The `craft.commerce.orderStatuses` Twig variable has been replaced with `craft.commerce.orderStatuses.allOrderStatuses`.
- The `craft.commerce.paymentCurrencies` Twig variable has been replaced with `craft.commerce.paymentCurrencies.allPaymentCurrencies`.
- The `craft.commerce.paymentMethods` Twig variable has been replaced with `craft.commerce.gateways.allCustomerEnabledGateways`.
- The `craft.commerce.primaryPaymentCurrency` Twig variable has been replaced with `craft.commerce.paymentCurrencies.primaryPaymentCurrency`.
- The `craft.commerce.products` Twig variable has been replaced with `craft.products()`.
- The `craft.commerce.productTypes` Twig variable has been replaced with `craft.commerce.productTypes.allProductTypes`.
- The `craft.commerce.sales` Twig variable has been replaced with `craft.commerce.sales.allSales`.
- The `craft.commerce.shippingCategories` Twig variable has been replaced with `craft.commerce.shippingCategories.allShippingCategories`.
- The `craft.commerce.shippingMethods` Twig variable has been replaced with `craft.commerce.shippingMethods.allShippingMethods`.
- The `craft.commerce.shippingZones` Twig variable has been replaced with `craft.commerce.shippingZones.allShippingZones`.
- The `craft.commerce.states` Twig variable has been replaced with `craft.commerce.states.allStates`.
- The `craft.commerce.statesArray` Twig variable has been replaced with `craft.commerce.states.allStatesAsList`.
- The `craft.commerce.taxCategories` Twig variable has been replaced with `craft.commerce.taxCategories.allTaxCategories`.
- The `craft.commerce.taxRates` Twig variable has been replaced with `craft.commerce.taxRates.allTaxRates`.
- The `craft.commerce.taxZones` Twig variable has been replaced with `craft.commerce.taxZones.allTaxZones`.
- The `craft.commerce.variants` Twig variable has been replaced with `craft.variants()`.
- `Customer::$lastUsedBillingAddress` has been replaced with `$primaryBillingAddress`.
- `Customer::$lastUsedShippingAddress` has been replaced with `$primaryShippingAddres`.
- `OrderAdjustment::$optionsJson` was renamed to `$sourceSnapshot`.
- `Variant::getSalesApplied()` was renamed to `getSales()`.
- `Variant::setSalesApplied()` was renamed to `setSales()`.
- The Shipping Rule interface now expects a shipping category ID passed to each rate method.
- Any custom shipping method classes should now extend `craft\commerce\base\ShippingMethod`.
- All hooks have been replaced by events.
- Replaced `customer.lastUsedShippingAddress` and `customer.lastUsedBillingAddress` with `customer.primaryBillingAddress` and `customer.primaryShippingAddress`.
- Vat ID validation is now powered by the “vat.php” library.

### Removed
- Removed the `cartCookieDuration` config setting. All carts are now related to craft php session and not their own cookie.
- Removed the `requireEmailForAnonymousPayments` config setting, as completed order now always require the correct email address to make anonymous payments on orders.
- Removed `baseShipping`, `baseDiscount`, `baseTax`, `baseTaxIncluded` attributes from the order model. Orders now have order-level adjustments.
- Removed `shipping`, `discount`, `tax`, `taxIncluded` attributes from the line item model. Line items now have line item level adjustments.
- Removed `PurchasableInterface::validateLineItem()`. `getLineItemRules()` should be used instead.
- Removed the `deleteOrderStatusById()` method on the `OrderStatuses` service.
- Removed the `OrderSettings` model, record, and service.
- Removed the `getCountryByAttributes()` method from the `Countries` service.
- Removed the `getStatesByAttributes()` method from the `States` service.
- Removed the `getLastUsedBillingAddress()` and `getLatUsedShippingAddress()` methods from `Customer` models.

### Fixed
- Fixed a bug where a product’s `getCpEditUrl()` method could omit the site handle on multi-site installs. ([craftcms/cms#3089](https://github.com/craftcms/cms/issues/3089))
- Fixed a bug where handles and names for archived gateways were not freed up for re-use. ([#485](https://github.com/craftcms/commerce/issues/485))

## 1.2.1368 - 2018-11-30

### Changed
- Updated the Payflow Omnipay driver to 2.3.1
- Updated the Securepay Omnipay driver to 2.2.0
- Updated the Authorize.net Omnipay driver to 2.5.1
- Updated the Payment Express Omnipay driver to 2.2.1
- Updated the Eway Omnipay driver to 2.2.2
- Updated the Payfast Omnipay driver to 2.2

## 1.2.1366 - 2018-11-28

### Fixed
- Fixed a bug where it was possible to create duplicate order history change records.
- Fixed a bug where offsite gateways wouldn’t redirect back and complete the transaction correctly for Control Panel payments.

## 1.2.1365 - 2018-10-23

### Fixed
- Fix a bug where it wasn’t possible to set the billing address based off an existing shipping address.

### Fixed
- Fixed a Javascript error when viewing a customer field on the Edit User page.

## 1.2.1364 - 2018-08-23

### Fixed
- Fixed a PHP error that would occur when saving a User.

## 1.2.1363 - 2018-08-23

### Added
- Added the `resaveAllCustomerOrdersOnCustomerSave` config setting.

### Fixed
- Fixed a bug where the Date Paid column on the Orders index page could show incorrect values.

### Security
- Fixed a bug where it was possible to access purchase receipts when it shouldn’t have been.

## 1.2.1362 - 2018-05-10

### Changed
- Craft Commerce will now enforce boolean types for settings that a gateway expects to be boolean.

### Fixed
- Fixed an SSL error that could when communicating with the Authorize.net payment gateway.

## 1.2.1360 - 2018-03-23

### Added
- The order index page now includes the time when displaying order dates.

### Changed
- Line item modals on View Order pages now include the line item total.
- Added Craft 2.6.3013 compatibility.

## 1.2.1359 - 2018-03-08

### Fixed
- Fixed an error where variants would indicate they had zero stock at checkout when they had been marked as having unlimited stock.

## 1.2.1358 - 2018-03-07

### Fixed
- Fixed a PHP error that would occur when using an order element criteria model.

## 1.2.1356 - 2018-03-07

### Added
- Added the `shippingMethod` order criteria param.

### Changed
- Order recalculation now occurs after the `orders.onBeforeSaveOrder` event.

### Fixed
- Fixed a bug where a blank order could be placed if the cart’s cookie was deleted while the customer was on the payment page.
- Fixed a bug where a cart could be completed despite a lack of available stock, in some cases.
- Fixed a bug where the “Capture” transaction button on View Order pages was still shown after a capture was completed.

## 1.2.1354 - 2018-02-06

### Added
- Craft Commerce now adds `Craft Commerce` to the `X-Powered-By` header on requests, unless disabled by the [sendPoweredByHeader](https://craftcms.com/docs/config-settings#sendPoweredByHeader) config setting.

### Changed
- Updated the Authorize.net driver to 2.5.1
- Updated the Worldpay Omnipay driver to 2.2.2
- Updated the PayPal Omnipay driver to 2.6.4
- Updated the Payflow Omnipay driver to 2.3
- Updated the Dompdf Package to 0.8.2

### Fixed
- Fixed an error that occurred when generating an order PDF.
- Fixed a PHP error that could occur if you edited a non-primary currency’s settings.

## 1.2.1353 - 2018-01-18

### Added
- Added the `requireShippingMethodSelectionAtCheckout` config setting.
- Added new user permissions to manage shipping and tax settings without needing to be an admin.

### Fixed
- Fixed an error that occurred when creating or editing a discount.
- Fixed an error that occurred when generating an order PDF.

## 1.2.1352 - 2018-01-16

### Added
- Added the ability to update the email address of a guest order from the Control Panel.
- Added the `commerce_defaultCartShippingAddress` and `commerce_defaultCartBillingAddress` plugin hooks.

## 1.2.1351 - 2017-10-31

### Added
- Added the `defaultSku` product criteria param.
- Added stock information to the Product index page.

### Fixed
- Fixed a bug where stock validation was off by one when different line item options were set for the same purchasable.
- Fixed a bug where custom adjusters supplied by plugins where not being sorted by priority before getting applied to the order.
- Fixed a bug where the `commerce/cart/updateCart` action was not returning the correct validation errors when an invalid shipping address was submitted along with the `sameAddress` param.

## 1.2.1350 - 2017-10-05

### Changed
- Order adjustments are now displayed in the order they were applied, rather than alphabetically.

### Fixed
- Fixed a bug where emails weren’t getting sent to customers.

## 1.2.1349 - 2017-09-29

### Added
- Added the `cp.commerce.product.edit.right-pane` template hook, enabling plugins to modify the right pane on Edit Product pages.
- Added the `pdfAllowRemoteImages` config setting, which can be set to `true` to allow external images to be loaded in PDF templates.

### Changed
- `Commerce_OrderModel::getEmail()` now always returns the associated user account’s email, if there is one.
- The error data returned for `commerce/customerAddresses/save` Ajax requests now include field handles as the error keys.
- `Commerce_CustomerModel::getEmail()` has now been deprecated. It will only return the email address of the associated user account’s email if there was one. Use `order.email` to get the email address of the order within templates.
- Updated the Dompdf package to 0.8.1.
- Updated the PayFast Omnipay driver to 2.1.3.

### Fixed
- Fixed an issue in the example templates where the “Use same address for billing” checkbox would remain checked when different addresses were previously selected.
- Fixed a tax calculation error that occurred when included tax was removed from a product’s price and subsequent additional taxes did not take the removed values into account.

## 1.2.1346 - 2017-07-24

### Added
- Added the `autoSetNewCartAddresses` config setting, which can be set to `false` to prevent Craft Commerce from automatically assigning the last-used billing and shipping addresses on new carts.

### Changed
- Updated the Migs Omnipay driver to 2.2.2
- Updated the Stripe Omnipay driver to 2.4.7

### Fixed
- Fixed an API authentication error when making payments using the Stripe gateway.
- Fixed a bug where the `commerce/payments/pay` action was still processing the payment even if the cart had errors placed on it by other plugins.
- Fixed a bug where `LineItemModel::onSale()` could sometimes return an incorrect response due to rounding errors.
- Fixed a PHP error that could occur if a purchasable invalidated a line item when it was being added to a new cart.
- Fixed an issue where credit card forms’ First/Last Name fields were getting overridden by billing addresses’ values for some gateways.
- Fixed a bug where adding to cart with invalid `options` params would pass stock validation.

## 1.2.1345 - 2017-06-26

### Added
- Percentage-based discounts now have the option to be applied to the item’s original price or its discounted price (if other discounts were already applied).

## Changed
- Ajax requests to `commerce/cart/*` actions will now get a `itemSubtotal` key in the response JSON.
- Updated the Omnipay Stripe driver to 2.4.6.
- Updated the Omnipay Payment Express driver to 2.2.1.
- Updated the Omnipay MultiSafePay driver to 2.3.6.
- Updated the Omnipay Worldpay driver to 2.2.1.

### Fixed
- Fixed a bug where email address limits on discounts were able to by circumvented if the customer changed the casing of the coupon code.
- Fixed a PHP error that occurred when viewing a cart in the Control Panel if no payment methods had been created yet.
- Fixed a bug where discounts based on user group were not being added/removed after the user logged in/out.
- Fixed a bug where variants’ sale prices were only getting rounded when at least one sale was applied.
- Fixed a bug where special characters in Tax and Shipping Category names could break some form inputs in the Control Panel.
- Fixed a validation error that occurred when saving two shipping rules with the same name.

## 1.2.1343 - 2017-06-09

### Added
- Added the `pdfPaperSize` config setting.
- Added the `pdfPaperOrientation` config setting.
- Added a new Stripe gateway setting that determines whether the `receipt_email` param should be sent in payment requests.
- Added the `commerce_transactions.onCreateTransaction` event, which enables plugins to modify a newly-created transaction model.

### Changed
- Updated the Buckeroo driver to 2.2.
- Updated the Stripe driver to 2.4.5.
- Enabled the Buckeroo Credit Card Gateway within the Buckeroo Omnipay driver.

## 1.2.1342 - 2017-05-24

### Added
- Added support for Worldpay’s new `v1` API.

### Fixed
- Fixed a bug where `VariantModel:onSale()` could sometimes return an incorrect response due to rounding errors.
- Fixed a PHP error that occurred when saving a product with an empty dimension input on servers running PHP 7.
- Fixed a issue where orders were getting recalculated after receiving a completion response, when using the Sage Pay gateway.
- Fixed a PHP error that occurred when a plugin prevented a purchasable from getting added to the cart.

## 1.2.1341 - 2017-05-02

### Changed
- Increased the tax rate decimal storage length to allow 3 decimal places in tax rate percentages.
- The `CommerceDbHelper` class has be deprecated.

### Fixed
- Fixed a bug where some characters in product names were getting double-encoded on View Order pages.
- Fixed a bug where orders were incorrectly recalculating their adjustments when receiving notifications from the SagePay payment gateway.
- Fixed a tax calculation bug that occurred when using the “Total Order Price” taxable subject.

## 1.2.1339 - 2017-04-24

### Added
- Added new “Taxable Subject” options to Tax Rates, enabling taxes to be applied at the order level.
- Added the `datePaid` order element criteria attribute.

### Changed
- Updated the Dompdf package to 0.8.
- Updated the Omnipay Mollie driver to 3.2.
- Updated the Omnipay Authorize.net driver to 2.5.
- Updated the Omnipay MultiSafePay driver to 2.3.4.

### Fixed
- Fixed some PHP errors that occurred when rendering PDFs on servers running PHP 7.1.

## 1.2.1338 - 2017-04-04

### Added
- Added the `requireBillingAddressAtCheckout` config setting.
- Added the `cp.commerce.order.main-pane` template hook to the View Order page.
- Added `Commerce_VariantModel::hasStock()`.

### Fixed
- Fixed some PHP errors that occurred when saving products on servers running PHP 7.1.
- Fixed a bug where the `commerce/payments/pay` action was not blocking disabled payment methods.
- Fixed a bug where old carts did not default to the primary payment currency when their current payment currency was no longer valid.

## 1.2.1337 - 2017-03-08

### Added
- Added the `commerce_sale.onBeforeMatchProductAndSale` event, which enables plugins to add custom matching logic to sales.
- Added the `commerce_products.onBeforeEditProduct` event.
- Added the `cp.commerce.product.edit` template hook to the Edit Product page.

### Changed
- If a product SKU can’t be generated from its product type’s Automatic SKU Format, Craft Commerce now logs why.

### Fixed
- Fixed some PHP errors that occurred on servers running PHP 7.1.
- Fixed a bug where line items could be removed if their `qty` param was missing from a `commerce/cart/updateLineItem` request.
- The Orders index page now displays zero-value currency amounts, instead of leaving the cell blank.
- Fixed bug where duplicate products could be displayed when editing sales when the User Groups condition was in use.
- Fixed a bug where the `isUnpaid` and `isPaid` order element criteria params did not work correctly.
- Fixed a PHP error that occurred if a plugin’s custom shipping method object didn’t inherit `BaseModel`.
- Fixed a bug where payments made with MultiSafepay would be marked as successful before the user was redirected to the offsite gateway.
- Fixed a bug where shipping rule names were required to be unique across the entire installation, rather than per-shipping method.

## 1.2.1334 - 2017-01-30

### Added
- Added a new `purgeInactiveCarts` config setting, which determines whether Craft Commerce should purge inactive carts from the database (`true` by default).
- Added a new `commerce_modifyOrderAdjusters` hook, which enables plugins to modify the order adjusters before they are applied.
- Added the “Shipping Method” and “Payment Method” table attribute options to the Orders index page.

### Changed
- Updated the Stripe gateway library to 2.4.2.
- Updated the PayPal gateway library to 2.6.3.
- Fixed a memory error that occurred when purging a large number of carts.

### Fixed
- Fixed a bug where the `hasVariant` product criteria attribute would only account the first 100 variants.
- Fixed a bug where custom order adjusters could not inspect earlier adjustments made to the order within the current recalculation.
- Fixed a bug where the default product type that gets created on installation was referencing the old `commerce` templates path, rather than `shop`.
- Fixed compatibility with some payment gateways that were expecting abbreviated state names in the billing address.

## 1.2.1333 - 2017-01-05

### Fixed
- Fixed a PHP error that occurred when retrieving the sale price of variants that were fetched via `craft.commerce.products`.

## 1.2.1332 - 2017-01-03

### Added
- Added the `commerce_modifyItemBag` hook, allowing plugins to modify cart information sent to the payment gateway.
- Added the `requireShippingAddressAtCheckout` config setting.
- Added a new `defaultHeight` product criteria param, for querying products by their default variant’s height.
- Added a new `defaultLength` product criteria param, for querying products by their default variant’s length.
- Added a new `defaultWidth` product criteria param, for querying products by their default variant’s width.
- Added a new `defaultWeight` product criteria param, for querying products by their default variant’s weight.

### Fixed
- Fixed a bug where sales were not being applied to variants that were fetched via `craft.commerce.variants`.
- Fixed a bug where line items’ `salePrice` were not reflecting any changes made to their `saleAmount` via the `lineItem.onPopulateLineItem` event.

## 1.2.1331 - 2016-12-13

### Added
- Craft Commerce now includes a gateway adapter for Payeezy by First Data.
- Added `Commerce_VariantModel::getSalesApplied()`, which returns an array of the `Commerce_SaleModel` objects that were used to calculate the salePrice of the variant.

### Changed
- Ajax requests to `commerce/cart/*` actions now include `subtotal` and `shippingCategoryId` properties in the response data.
- The `commerce_orders/beforeOrderComplete` event now gets fired a little later than before, giving plugins a chance to change the order status ID.

### Fixed
- Fixed a bug where MultiSafepay was not being treated as an offsite payment gateway.

## 1.2.1330 - 2016-12-06

### Changed
- Added a new `baseTax` attribute to order models, which can be modified by custom order adjusters to add taxes to the order as a whole.
- `Commerce_OrderModel::getTotalTax()` now includes the new `baseTax` amount.

### Fixed
- Fixed a rounding error that occurred with some percentage-based discounts.
- Fixed a PHP error that occurred when searching for products with the `hasVariants` criteria param, in some cases.

## 1.2.1329 - 2016-11-30

### Fixed
- Fixed a bug where discounts without a coupon code condition could apply before their start date.
- Fixed a bug where the `hasSales` product criteria attribute would only apply to the first 100 products.
- Fixed a bug where the post-payment redirect would take the customer to the site homepage.

## 1.2.1328 - 2016-11-29

### Added
- Craft Commerce now includes a gateway adapter for MultiSafepay.

### Changed
- Ajax requests to `cart/updateCart` now include a `cart` object in the response data in the event of an error.

### Fixed
- Fixed a bug where PayPal payments could fail due to inconsistencies between how Craft Commerce and PayPal calculated the total payment amount for transactions.
- Fixed a bug where First Name and Last Name customer field labels weren’t being translated for the current locale in the Control Panel.
- Fixed a bug some offsite gateway payment requests were not getting sent with the correct return and cancel URLs.
- Fixed a bug that prevented Craft Commerce from updating successfully from pre-1.0 versions on case-sensitive file systems.
- Fixed a bug where applicable VAT taxes were not being removed correctly for customers with a valid VAT ID.
- Fixed a bug where archived payment methods were still showing up as options in Control Panel payment form modals.

## 1.2.1327 - 2016-10-25

### Changed
- When saving a product type, if any tax/shipping categories had been deselected, Craft Commerce will now reassign any existing products with the no-longer-available tax/shipping categories to the default categories.
- The “HTML Email Template Path” Email setting can now contain Twig code.

### Fixed
- Fixed a bug where Craft Commerce was not respecting the system time zone when purging inactive carts.
- Fixed a bug where a no-longer-applicable shipping method could still be selected by a cart if it was the only defined shipping method.
- Fixed a bug where the `Commerce_ProductModel` provided by the onSaveProduct event was not updated with the latest and greatest values based on its default variant.
- Fixed a bug where all products were being re-saved when a product type was saved, rather than just the products that belong to that product type.
- Fixed a PHP error that occurred when adding something to the cart, if the cart didn’t have a shipping address yet and the default tax zone’s tax rate was marked as VAT.
- Fixed a bug where a coupon based discount could apply before its start date.

## 1.2.1325 - 2016-10-13

### Fixed
- Fixed a PHP error that occurred when a custom purchasable didn’t provide a tax category ID.
- Fixed a bug where the relevant template caches were not being cleared after the stock of a variant was deducted.
- Fixed a display issue on the order transaction details modal when a large amount of gateway response data was present.

## 1.2.1324 - 2016-10-12

### Fixed
- Fixed a bug where orders were not being marked as complete after successful offsite gateway payments.
- Fixed a PHP error that occurred when deleting a product type.

## 1.2.1323 - 2016-10-11

### Added
- It is now possible to accept payments in multiple currencies.
- Added Shipping Categories.
- Discounts can now be user-sorted, which defines the order that they will be applied to carts.
- Discounts now have the option to prevent subsequent discounts from being applied.
- The start/end dates for Discounts and Sales can now specify the time of day.
- Discounts can now have a “Minimum Purchase Quantity” condition.
- Product Types now have an “Order Description Format” setting, which can be used to override the description of the products in orders’ line items.
- Addresses now have “Attention”, “Title”, and “Business ID” fields.
- Added the “Order PDF Filename Format” setting in Commerce → Settings → General Settings, for customizing the format of order PDF filenames.
- Added the `useBillingAddressForTax` config setting. If enabled, Craft Commerce will calculate taxes based on orders’ billing addresses, rather than their shipping addresses.
- Added the `requireEmailForAnonymousPayments` config setting. If enabled, Craft Commerce will require the email address of the order to be submitted in anonymous payment requests.
- The IP address of the customer is now stored on the order during order completion.
- Craft Commerce now makes all payment gateways available to unregistered installs, rather than limiting users to a single “Dummy” gateway.
- Added support for SagePay Server.
- Added support for the Netbanx Hosted.
- Added the `commerceCurrency` filter, which works identically to the |currency filter by default, but also has `convert` and `format` arguments that can be used to alter the behavior.
- Added `craft.commerce.shippingMethods`.
- Added `craft.commerce.shippingCategories`.
- Added `craft.commerce.shippingZones`.
- Added `craft.commerce.taxZones`.
- Added `OrderStatusService::getDefaultOrderStatusId()`.
- Added the `commerce_payments.onBeforeCaptureTransaction` and `onCaptureTransaction` events.
- Added the `commerce_payments.onBeforeRefundTransaction` and `onRefundTransaction` events.
- Added the `commerce_email.onBeforeSendEmail` and `onSendEmail` events.
- Added the `cp.commerce.order.edit` hook to the View Order page template.
- Added the [PHP Units of Measure](https://github.com/PhpUnitsOfMeasure/php-units-of-measure) PHP package.
- Added the [Vat Validation](https://github.com/snowcap/vat-validation) PHP package.

### Changed
- The tax categories returned by the template function `craft.commerce.getTaxCategories()` are now represented by `Commerce_TaxCategory` models by default, rather than arrays. To get them returned as arrays, you can pass `true` into the function.
- Status-change notification emails are now sent to the customer in the language they placed the order with.
- It’s now possible to update product statuses on the Products index page.
- The example templates folder has been renamed from “commerce” to “shop”.
- Craft Commerce now re-saves existing products when a Product Type’s settings are saved.
- The Tax Rates index page now lists the Tax Categories and Tax Zones each Tax Rate uses.
- Tax Rates now have the option to exclude themselves from orders with a valid VAT ID.
- Transaction Info HUDs on View Order pages now show the transaction IDs.
- Craft Commerce now stores the complete response data for gateway transaction requests in the commerce_transactions table.
- The commerce/cart/updateCart action now includes all validation errors found during partial cart updates in its response.
- Reduced the number of order recalculations performed during payment.
- The View Order page no longer labels an order as paid if its total price is zero.
- Craft Commerce now logs invalid email addresses when attempting to send order status notification emails.
- Custom fields on an order can now only be updated during payment if it is the user’s active cart.
- Craft Commerce now provides Stripe with the customer’s email address to support Stripe’s receipt email feature.
- Payment failures using PayPal Express now redirect the customer back to PayPal automatically, rather than displaying a message instructing the customer to return to PayPal.
- Updated the Authorize.Net gateway library to 2.4.2.
- Updated the Dummy gateway library to 2.1.2.
- Updated the Molli gateway library to 3.1.
- Updated the Payfast gateway library to 2.1.2.
- Updated the Payflow gateway library to 2.2.1.
- Updated the Stripe gateway library to 2.4.1.

### Deprecated
- Deprecated the `update` variable in email templates. Use `orderHistory` instead, which returns the same `Commerce_OrderHistoryModel`.

### Fixed
- Fixed a bug where `Commerce_OrderService::completeOrder()` was not checking to make sure the order was not already completed before doing its thing.
- Fixed a bug where addresses’ “Map” links on View Order pages were not passing the full address to the Google Maps window.
- Fixed an bug where address validation was not respecting the country setting, “Require a state to be selected when this country is chosen”.
- Fixed a bug where submitting new addresses to a fresh cart caused a cart update failure.
- Fixed a bug where collapsed variants’ summary info was overlapping the “Default” button.

## 1.1.1317 - 2016-09-27

### Added
- Craft Commerce is now translated into Portuguese.

### Fixed
- Fixed a bug where Edit Address modals on View Order pages were not including custom states in the State field options.

## 1.1.1217 - 2016-08-25

### Fixed
- Fixed a PHP error that occurred when referencing the default currency.

## 1.1.1216 - 2016-08-25

### Fixed
- Fixed a bug where eager-loading product variants wasn’t working.
- Fixed a bug where customer addresses were not showing up in the View Order page if they contained certain characters.
- Fixed a bug where orders were not getting marked as complete when they should have in some cases, due to a rounding comparison issue.

## 1.1.1215 - 2016-08-08

### Changed
- Customer Info fields now return the user’s `CustomerModel` when accessed in a template.

### Fixed
- Fixed a bug where discounts that apply free shipping to an order were not including the shipping reduction amount in the discount order adjustment amount.
- Fixed a bug where editing an address in the address book would unintentionally select that address as the active cart’s shipping address.
- Fixed SagePay Server gateway support.

## 1.1.1214 - 2016-07-20

### Fixed
- Fixed an error that occurred when PayPal rejected a payment completion request due to duplicate counting of included taxes.
- Fixed a MySQL error that could occur when `ElementsService::getTotalElements()` was called for orders, products, or variants.

## 1.1.1213 - 2016-07-05

### Changed
- Transaction dates are now shown on the View Order page.
- Order status change dates are now shown on the View Order page.
- Updated the Authorize.Net Omnipay gateway to 2.4, fixing issues with Authorize.Net support.
- Cart item information is now sent on gateway payment completion requests, in addition to initial payment requests.

### Fixed
- Fixed a bug where payments using Worldpay were not getting automatically redirected back to the store.

## 1.1.1212 - 2016-06-21

### Changed
- Line item detail HUDs within the View Order page now include the items’ subtotals.
- Renamed `Commerce_LineItemModel`’s `subtotalWithSale` attribute to `subtotal`, deprecating the former.
- Renamed `Commerce_OrderModel`’s `itemSubtotalWithSale` attribute to `itemSubtotal`, deprecating the former.
- Each of the nested arrays returned by `craft.commerce.availableShippingMethods` now include a `method` key that holds the actual shipping method object.

### Fixed
- Fixed a MySQL error that occurred when MySQL was running in Strict Mode.
- Fixed a rounding error that occurred when calculating tax on shipping costs.

## 1.1.1211 - 2016-06-07

### Added
- Added a new “Per Email Address Limit” condition to coupon-based discounts, which will limit the coupons’ use by email address.
- Added the ability to clear usage counters for coupon-based discounts.
- Added a new `hasSales` product criteria param, which can be used to limit the resulting products to those that have at least one applicable sale.
- Added a new `hasPurchasables` order criteria param, which can be used to limit the resulting orders to those that contain specific purchasables.
- Added a new `commerce_lineItems.onPopulateLineItem` event which is called right after a line item has been populated with a purchasable, and can be used to modify the line item attributes, such as its price.
- Added `LineItemModel::getSubtotal()` as an alias of the now-deprecated `getSubtotalWithSale()`.

### Fixed
- Fixed a bug where the “Per User Limit” discount condition was not being enforced for anonymous users.
- Fixed a bug where the quantity was not being taken into account when calculating a weight-based shipping cost.
- Fixed a validation error that could occur when submitting a payment for an order with a percentage-based discount.
- Fixed a bug where the cart was not getting recalculated when an associated address was updated in the user’s address book.

## 1.1.1210 - 2016-05-17

### Fixed
- Fixed a bug where sales could be applied to the same line item more than once.
- Fixed a bug where the `commerce/cart/cartUpdate` controller action’s Ajax response did not have up-to-date information.

## 1.1.1208 - 2016-05-16

### Added
- Added `commerce_products.onBeforeDeleteProduct` and `onDeleteProduct` events.

### Fixed
- Fixed a PHP error that occurred when adding a new item to the cart.

## 1.1.1207 - 2016-05-11

### Fixed
- Fixed a PHP error that occurred when saving a product with unlimited stock.

## 1.1.1206 - 2016-05-11

### Changed
- It is now possible to show customers’ and companies’ names on the Orders index page.
- Craft Commerce now sends customers’ full names to the payment gateways, pulled from the billing address.
- Craft Commerce now ensures that orders’ prices don’t change in the middle of payment requests, and declines any payments where the price does change.
- The onBeforeSaveProduct event is now triggered earlier to allow more modification of the product model before saving.
- Updated the Omnipay gateway libraries to their latest versions.

### Fixed
- Fixed a bug where changes to purchasable prices were not reflected in active carts.
- Fixed a PHP error that occurred when an active cart contained a variant that had no stock or had been disabled.
- Fixed a PHP error that occurred when paying with the Paypal Express gateway.

## 1.1.1202 - 2016-05-03

### Added
- Added the `commerce_lineItems.onCreateLineItem` event.
- Added the `hasStock` variant criteria param, which can be set to `true` to find variants that have stock (including variants with unlimited stock).

### Changed
- The View Order page now shows whether a coupon code was used on the order.
- All payment gateways support payments on the View Order page now.
- It is now possible to delete countries that are in use by tax/shipping zones and customer addresses.
- State-based tax/shipping zones now can match on the state abbreviation, in addition to the state name/ID.
- Craft Commerce now sends descriptions of the line items to gateways along with other cart info, when the `sendCartInfoToGateways` config setting is enabled.

### Fixed
- Fixed a bug where payment method setting values that were set from config/commerce.php would get saved to the database when the payment method was resaved in the Control Panel.
- Fixed a PHP error that occurred when calling `Commerce_OrderStatusesService::getAllEmailsByOrderStatusId()` if the order status ID was invalid.
- Fixed a PHP error that occurred when a cart contained a disabled purchasable.
- Fixed a bug where an order status’ sort order was forgotten when it was resaved.
- Fixed a bug where the `hasVariant` product criteria param was only checking the first 100 variants.
- Fixed a bug where only logged-in users could view a tokenized product preview URL.
- Fixed an issue where the selected shipping method was not getting removed from the cart when it was no longer available, in some cases.

## 1.1.1200 - 2016-04-13

### Added
- Added the `commerce_products.onBeforeSaveProduct` and `onSaveProduct` events.
- Added the `commerce_lineItems.onBeforeSaveLineItem` and `onSaveLineItem` events.

### Changed
- Stock fields are now marked as required to make it more clear that they are.
- Added a new “The Fleece Awakens” default product.

### Fixed
- Fixed an error that occurred when a variant was saved without a price.
- Fixed a bug where various front-end templates wouldn’t load correctly from the Control Panel if the [defaultTemplateFileExtensions](link) or [indexTemplateFilename](link) config settings had custom values.
- Fixed a bug where products’ `defaultVariantId` property was not being set on first save.
- Fixed a validation error that occurred when a cart was saved with a new shipping address and an existing billing address.
- Fixed a bug where customers’ last-used billing addresses were not being remembered.
- Fixed a MySQL error that occurred when attempting to delete a user that had an order transaction history.

### Security
- Fixed an XSS vulnerability.

## 1.1.1198 - 2016-03-22

### Added
- Added the `sendCartInfoToGateways` config setting, which defines whether Craft Commerce should send info about a cart’s line items and adjustments when sending payment requests to gateways.
- Product models now have a `totalStock` property, which returns the sum of all available stock across all of a product’s variants.
- Product models now have an `unlimitedStock` property, which returns whether any of a product’s variants have unlimited stock.
- Added the `commerce_variants.onOrderVariant` event.

### Changed
- Updated the Omnipay Authorize.Net driver to 2.3.1.
- Updated the Omnipay FirstData driver to 2.3.0.
- Updated the Omnipay Mollie driver to 3.0.5.
- Updated the Omnipay MultiSafePay driver to 2.3.0.
- Updated the Omnipay PayPal driver to 2.5.3.
- Updated the Omnipay Pin driver to 2.2.1.
- Updated the Omnipay SagePay driver to 2.3.1.
- Updated the Omnipay Stripe driver to  v2.3.1.
- Updated the Omnipay WorldPay driver to 2.2.

### Fixed
- Fixed a bug where shipping address rules and tax rates were not finding their matching shipping zone in some cases.
- Fixed a bug where the credit card number validator was not removing non-numeric characters.
- Fixed a PHP error that occurred when saving an order from a console command.

## 1.1.1197 - 2016-03-09

### Changed
- Ajax requests to the “commerce/payments/pay” controller action now include validation errors in the response, if any.

### Fixed
- Fixed a credit card validation bug that occurred when using the eWay Rapid gateway.
- Fixed an error that occurred on the Orders index page when searching for orders.
- Fixed a bug where refreshing the browser window after refunding or paying for an order on the View Order page would attempt to re-submit the refund/payment request.
- Fixed a bug where `Commerce_PaymentsService::processPayment()` was returning `false` when the order was already paid in full (e.g. due to a 100%-off coupon code).
- Fixed a bug where variants were defaulting to disabled for products that only had a single variant.

## 1.1.1196 - 2016-03-08

### Added
- Added Slovak message translations.
- Added Shipping Zones, making it easier to relate multiple Shipping Methods/Rules to a common list of countries/states. (Existing Shipping Rules will be migrated to use Shipping Zones automatically.)
- Added a “Recent Orders” Dashboard widget that shows a table of recently-placed orders.
- Added a “Revenue” Dashboard widget that shows a chart of recent revenue history.
- The Orders index page now shows a big, beautiful revenue chart above the order listing.
- It is now possible to edit Billing and Shipping addresses on the View Order page.
- It is now possible to manually mark orders as complete on the View Order page.
- It is now possible to submit new order payments from the View Order page.
- Edit Product pages now have a “Save as a new product” option in the Save button menu.
- Edit Product pages now list any sales that are associated with the product.
- It is now possible to sort custom order statuses.
- It is now possible to sort custom payment methods.
- It is now possible to soft-delete payment methods.
- Added a “Link to a product” option to Rich Text fields’ Link menus, making it easy to create links to products.
- Added support for Omnipay “item bags”, giving gateways some information about the cart contents.
- Added the “gatewayPostRedirectTemplate” config setting, which can be used to specify the template that should be used to render the POST redirection page for gateways that require it.
- Added support for eager-loading variants when querying products, by setting the `with: 'variants'` product param.
- Added support for eager-loading products when querying variants, by setting the `with: 'product'` variant param.
- Added `craft.commerce.variants` for querying product variants with custom parameters.
- Added the “defaultPrice” product criteria parameter, for querying products by their default variant’s price.
- Added the “hasVariant” product criteria parameter, for querying products that have a variant matching a specific criteria. (This replaces the now-deprecated “withVariant” parameter”.)
- Added the “stock” variant criteria parameter, for querying variants by their available stock.
- Added the “commerce/payments/pay” controller action, replacing the now-deprecated “commerce/cartPayment/pay” action.
- Added the “commerce/payments/completePayment” controller action, replacing the now-deprecated “commerce/cartPayment/completePayment” action.
- The “commerce/payments/pay” controller action now accepts an optional “orderNumber” param, for specifying which order should receive the payment. (If none is provided, the active cart is used.)
- The “commerce/payments/pay” controller action now accepts an optional “expiry” parameter, which takes a combined month + year value in the format “MM/YYYY”.
- The “commerce/payments/pay” controller action doesn’t required “redirect” and “cancelUrl” params, like its predecessor did.
- The “commerce/payments/pay” controller action supports Ajax requests.
- Added an abstract Purchasable class that purchasables can extend, if they want to.
- Gateway adapters are now responsible for creating the payment form model themselves, via the new `getPaymentFormModel()` method.
- Gateway adapters are now responsible for populating the CreditCard object based on payment form data themselves, via the new `populateCard()` method.
- Gateway adapters now have an opportunity to modify the Omnipay payment request, via the new `populateRequest()` method.
- Gateway adapters can now add support for Control Panel payments by implementing `cpPaymentsEnabled()` and `getPaymentFormHtml()`.

### Changed
- `Commerce_PaymentFormModel` has been replaced by an abstract BasePaymentFormModel class and subclasses that target specific gateway types.
- Gateway adapters must now implement the new `getPaymentFormModel()` and `populateCard()` methods, or extend `CreditCardGatewayAdapter`.
- The signatures and behaviors of `Commerce_PaymentsService::processPayment()` and `completePayment()` have changed.
- New Sales and Discounts are now enabled by default.
- The Orders index page now displays orders in chronological order by default.
- It is no longer possible to save a product with a disabled default variant.
- It is no longer possible to add a disabled variant, or the variant of a disabled product, to the cart.
- `Commerce_PaymentsService::processPayment()` and `completePayment()` no longer respond to the request directly, unless the gateway requires a redirect via POST. They now return `true` or `false` indicating whether the operation was successful, and leave it up to the controller to handle the client response.

### Deprecated
- The “commerce/cartPayment/pay” controller action has been deprecated. Templates should be updated to use “commerce/payments/pay” instead.
- The “commerce/cartPayment/completePayment” controller action has been deprecated. Templates should be updated to use “commerce/payments/completePayment” instead.
- The “withVariant” product criteria parameter has been deprecated. Templates should be updated to use “hasVariant” instead.

## 1.0.1190 - 2016-02-26

### Fixed
- Fixed a bug where product-specific sales were not being applied correctly.

## 1.0.1189 - 2016-02-23

### Changed
- Reduced the number of SQL queries required to perform various actions.
- The “Enabled” checkbox is now checked by default when creating new promotions and payment methods.
- Edit Product page URLs no longer require the slug to be appended after the product ID.
- Completed orders are now sorted by Date Ordered by default, and incomplete orders by Date Updated, in the Control Panel.

### Fixed
- Fixed a PHP error that occurred if an active cart contained a purchasable that had been deleted in the back-end.
- Fixed a PHP error that occurred when trying to access the addresses of a non-existent customer.
- Fixed a bug where only a single sale was being applied to products even if there were multiple matching sales.

## 1.0.1188 - 2016-02-09

### Changed
- Order queries will now return zero results if the `number` criteria param is set to any empty value besides `null` (e.g. `false` or `0`).
- Improved the behavior of the Status menu in the Update Order Status modal on View Order pages.
- Added some `<body>` classes to some of Craft Commerce’s Control Panel pages.

### Fixed
- Fixed a bug where new carts could be created with an existing order number.
- Fixed a bug where the default descriptions given to discounts were not necessarily using the correct currency and number formats.
- Fixed a bug where a default state was getting selected when creating a new shipping rule, but it was not getting saved.
- Fixed a bug where variants could not be saved as disabled.

## 1.0.1187 - 2016-01-28

### Added
- Added `craft.commerce.getDiscountByCode()`, making it possible for templates to fetch info about a discount by its code.

### Changed
- OrderHistoryModel objects now have a `dateCreated` attribute.

### Fixed
- Fixed a bug where customers could select addresses that did not belong to them.
- Fixed a bug where new billing addresses were not getting saved properly when carts were set to use an existing shipping address, but `sameAddress` was left unchecked.
- Fixed a bug where numeric variant fields (e.g Price) were storing incorrect values when entered from locales that use periods as the grouping symbol.
- Fixed a PHP error that occurred when saving a custom order status with no emails selected.
- Fixed a bug where discounts were being applied to carts even after the discount had been disabled.
- Fixed a bug where carts were not displaying descriptions for applied discounts.
- Fixed a bug where variants’ Title fields were not showing the correct locale ID in some cases.

## 1.0.1186 - 2016-01-06

### Changed
- Updated the translation strings.

### Fixed
- Fixed a PHP error that occurred when attempting to change a tax category’s handle.
- Fixed a PHP error that occurred when attempting to save a discount or sale without selecting any products or product types.

## 1.0.1185 - 2015-12-21

### Added
- Orders now have an `email` criteria parameter which can be used to only query orders placed with the given email.
- Address objects now have `getFullName()` method, for returning the customer’s first and last name combined.
- Added the `totalLength` attribute to front-end cart Ajax responses.
- It’s now possible to sort orders by Date Ordered and Date Paid on the Orders index page.

### Changed
- A clear error message is now displayed when attempting to save a product, if the product type’s Title Format setting is invalid.
- A clear error message is now displayed when attempting to save a product, if the product type’s Automatic SKU Format setting is invalid.
- Any Twig errors that occur when rendering email templates are now caught and logged, without affecting the actual order status change.
- The Payment Methods index now shows the payment methods’ gateways’ actual display names, rather than their class names.
- Payment method settings that are being overridden in craft/config/commerce.php now get disabled from Edit Payment Method pages.
- The extended line item info HUD now displays the included tax for the line item.

### Fixed
- Fixed a bug where the cart was not immediately forgotten when an order was completed.
- Fixed a bug where `Commerce_OrderModel::getTotalLength()` was returning the total height of each of its line items, rather than the length.
- Fixed a bug where variants’ height, length, and width were not being saved correctly on order line item snapshots.
- Fixed a bug where order queries would return results even when the `user` or `customer` params were set to invalid values.
- Fixed a PHP error that occurred when accessing a third party shipping method from an order object.
- Fixed a PHP error that occurred when accessing the Sales index page.
- Fixed a PHP error that occurred when loading dependencies on some servers.
- Fixed a JavaScript error that occurred when viewing extended info about an order’s line items.
- Fixed some language and styling bugs.

## 1.0.1184 - 2015-12-09

### Added
- Added support for inline product creation from product selection modals.
- Products now have an `editable` criteria parameter which can be used to only query products which the current user has permission to edit.
- Added support for payment methods using the eWAY Rapid gateway.

### Changed
- Improved compatibility with some payment gateways.
- Added the `shippingMethodId` attribute to front-end cart Ajax responses.
- Users that have permission to access Craft Commerce in the Control Panel, but not permission to manage Orders, Products, or Promotions now get a 403 error when accessing /admin/commerce, rather than a blank page.
- The “Download PDF” button no longer appears on the View Order page if no PDF template exists yet.
- `Commerce_OrderModel::getPdfUrl()` now only returns a URL if the PDF template exists; otherwise null will be returned.
- Errors that occur when parsing email templates now get logged in craft/storage/runtime/logs/commerce.log.
- Improved the wording of error messages that occur when an unsupported gateway request is made.

### Fixed
- Fixed a bug where entering a sale’s discount amount to a decimal number less than 1 would result in the sale applying a negative discount (surcharge) to applicable product prices. Please check any existing sales to make sure the correct amount is being discounted.
- Fixed bug where email template errors would cause order completion to fail.
- Fixed a bug where shipping rule description fields were not being saved.
- Fixed a PHP error that could occur when saving a product via an Element Editor HUD.
- Fixed a bug where billing and shipping addresses were receiving duplicate validation errors when the `sameAddress` flag was set to true.
- Fixed a JavaScript error that occurred when changing an order’s status on servers with case-sensitive file systems.

## 1.0.1183 - 2015-12-03

### Changed
- Discounts are now entered as positive numbers in the CP (e.g. a 50% discount is defined as either “0.5” or “50%” rather than “-0.5” or “-50%”).
- Added the `commerce_cart.onBeforeAddToCart` event.
- Added the `commerce_discounts.onBeforeMatchLineItem` event, making it possible for plugins to perform additional checks when determining if a discount should be applied to a line item.
- Added the `commerce_payments.onBeforeGatewayRequestSend` event.

### Fixed
- Fixed a PHP error that would occur when the Payment Methods index page if any of the existing payment methods were using classes that could not be found.
- Fixed a bug where some failed payment requests were not returning an error message.
- Fixed a bug where `PaymentsService::processPayment()` was attempting to redirect to the order’s return URL even if it didn’t have one, in the event that the order was already paid in full before `processPayment()` was called. Now `true` is returned instead.
- Fixed some UI strings that were not getting properly translated.

## 1.0.1182 - 2015-12-01

### Added
- Tax Rates now have a “Taxable Subject” setting, allowing admins to choose whether the Tax Rate should be applied to shipping costs, price, or both.
- View Order pages now display notes and options associated with line items.
- Added new `commerce_addresses.beforeSaveAddress` and `saveAddress` events.
- Purchasables now must implement a `getIsPromotable()` method, which returns whether the purchasable can be subject to discounts.
- Variants now support a `default` element criteria param, for only querying variants that are/aren’t the default variant of an invariable product.

### Changed
- All number fields now display values in the current locale’s number format.
- Variant descriptions now include the product’s title for products that have variants.
- It is now more obvious in the UI that you are unable to delete an order status while orders exist with that status.
- The `commerce_orders.beforeSaveOrder` event now respects event’s `$peformAction` value.
- The `commerce_orders.beforeSaveOrder` and `saveOrder` events trigger for carts, in addition to completed orders.
- `Commerce_PaymentsService::processPayment()` no longer redirects the browser if the `$redirect` argument passed to it is `null`.
- Renamed `Commerce_VariantsService::getPrimaryVariantByProductId()` to `getDefaultVariantByProductId()`.
- Updated all instances of `craft.commerce.getCart()` to `craft.commerce.cart` in the example templates.
- Customers are now redirected to the main products page when attempting to view their cart while it is empty.

### Removed
- Removed the `commerceDecimal` and `commerceCurrency` template filters. Craft CMS’s built-in [number](https://craftcms.com/docs/templating/filters#number) and [currency](https://craftcms.com/docs/templating/filters#currency) filters should be used instead. Note that you will need to explicitly pass in the cart’s currency to the `currency` filter (e.g. `|currency(craft.commerce.cart.currency)`).

### Fixed
- Fixed a bug where View Order pages were displaying links to purchased products even if the product didn’t exist anymore, which would result in a 404 error.
- Fixed a bug where orders’ base shipping costs and base discounts were not getting reset when adjustments were recalculated.
- Fixed the “Country” and “State” field labels on Edit Shipping Rule pages, which were incorrectly pluralized.
- Fixed a bug where toggling a product/variant’s “Unlimited” checkbox was not enabling/disabling the Stock text input.
- Fixed a PHP error that occurred on order completion when purchasing a third party purchasable.
- Fixed a PHP error that occurred when attempting to add a line item to the cart with zero quantity.
- Fixed a bug where the state name was not getting included from address models’ `getStateText()` methods.
- Fixed a PHP error that would occur when saving a variable product without any variants.

## 0.9.1179 - 2015-11-24

### Added
- Added a new “Manage orders” user permission, which determines whether the current user is allowed to manage orders.
- Added a new “Manage promotions” user permission, which determines whether the current user is allowed to manage promotions.
- Added new “Manage _[type]_ products” user permissions for each product type, which determines whether the current user is allowed to manage products of that type.
- It is now possible to set payment method settings from craft/config/commerce.php. To do so, have the file return an array with a `'paymentMethodSettings'` key, set to a sub-array that is indexed by payment method IDs, whose sub-values are set to the payment method’s settings (e.g. `return ['paymentMethodSettings' => ['1' => ['apiKey' => getenv('STRIPE_API_KEY')]]];`).
- Added an `isGuest()` method to order models, which returns whether the order is being made by a guest account.
- The `cartPayment/pay` controller action now checks for a `paymentMethodId` param, making it possible to select a payment gateway at the exact time of payment.
- Added `Commerce_TaxCategoriesService::getTaxCategoryByHandle()`.

### Changed
- Ajax requests to `commerce/cart/*` controller actions now get the `totalIncludedTax` amount in the response.
- Renamed `Commerce_ProductTypeService::save()` to `saveProductType()`.
- Renamed `Commerce_PurchasableService` to `Commerce_PurchasablesService` (plural).
- Renamed all `Commerce_OrderStatusService` methods to be more explicit (e.g. `save()` is now `saveOrderStatus()`).
- Renamed `Commerce_TaxCategoriesService::getAll()` to `getAllTaxCategories()`.
- Added “TYPE_” and “STATUS_” prefixes to each of the constants on TransactionRecord, to clarify their purposes.
- Order models no longer have $billingAddressData and $shippingAddressData properties. The billing/shipping addresses chosen by the customer during checkout are now duplicated in the craft_commerce_addresses table upon order completion, and the order’s billingAddressId and shippingAddressId attributes are updated to the new address records’ IDs.
- Purchasables must now have a `getTaxCategoryId()` method, which returns the ID of the tax category that should be applied to the purchasable.
- Third-party purchasables can now have taxes applied to their line items when in the cart.
- Added `totalTax`, `totalTaxIncluded`, `totalDiscount`, and `totalShippingCost` to the example templates’ order totals info.

### Fixed
- Fixed a bug where variants were not being returned in the user-defined order on the front end.
- Fixed a bug where `Commerce_OrdersService::getOrdersByCustomer()` was returning incomplete carts. It now only returns completed orders.
- Fixed a bug where the line items’ `taxIncluded` amount was not getting reset to zero before recalculating the amount of included tax.
- Fixed a bug where products of a type that had been switched from having variants to not having variants could end up with an extra Title field on the Edit Product page.
- Fixed an issue where Craft Personal and Client installations where making user groups available to sale and discount conditions.
- Fixed a PHP error that occurred when an order model’s `userId` attribute was set to the ID of a user account that didn’t have a customer record associated with it.
- Fixed a bug where quantity restrictions on a product/variant were not being applied consistently to line items that were added with custom options.
- Fixed some language strings that were not getting static translations applied to them.
- Fixed a bug where Price fields were displaying blank values when they had previously been set to `0`.
- Fixed a bug where `Commerce_TaxCategoriesService::getAllTaxCategories()` could return null values if `getTaxCategoryById()` had been called previously with an invalid tax category ID.

## 0.9.1177 - 2015-11-18

### Changed
- The example templates now display credit card errors more clearly.

### Fixed
- Fixed a bug where products’ and variants’ Stock fields were displaying blank values.

## 0.9.1176 - 2015-11-17

### Added
- Craft Commerce is now translated into German, Dutch, French (FR and CA), and Norwegian.
- Added the “Automatic SKU Format” Product Type setting, which defines what products’/variants’ SKUs should look like when they’re submitted without a value.
- It is now possible to save arbitrary “options” to line items. When the same purchasable is added to the cart twice, but with different options, it will result in two separate line items rather than one line item with a quantity of 2.
- Order models now have a `totalDiscount` property, which returns the total of all discounts applied to its line items, in addition to the base discount.

### Changed
- The tax engine now records the amount of included tax for each line item, via a new `taxIncluded` property on line item models. (This does not affect existing tax calculation behaviors in any way.)
- Customer data stored in session is now cleared out whenever a user logs in/out, and when a logged-out guest completes their order.
- The example templates have been updated to demonstrate the new Line Item Options feature.
- Address management features are now hidden for guest users in the example templates to avoid confusion.

### Fixed
- Fixed a bug where products/variants that were out of stock would show a blank value for the “Stock” field, rather than “0”.
- Fixed a bug where the `shippingMethod` property returned by Ajax requests to `commerce/cart/*` was getting set to an incorrect value. The property is now set to the shipping method’s handle.

## 0.9.1175 - 2015-11-11

### Added
- Added a new “Show the Title field for variants” setting to Product Types that have variants. When checked, variants of products of that Product Type will get a new “Title” field that can be directly edited by product managers.
- It’s now possible to update an order’s custom fields when posting to the `commerce/cartPayment/pay` controller action.

### Changed
- Renamed `craft.commerce.getShippingMethods()` to `getAvailableShippingMethods()`.
- The shipping method info arrays returned by `craft.commerce.getAvailableShippingMethods()` now include `description` properties, set to the shipping methods’ active rules’ description. It also returns the shipping methods’ `type`.
- The shipping method info arrays returned by `craft.commerce.getAvailableShippingMethods()` are now sorted by their added cost, from cheapest to most expensive.
- Ajax requests to `commerce/cart/*` controller actions now get information about the available shipping methods in the response.
- Customer address info is now purged from the session when a user logs out with an active cart.
- Changes to the payment method in the example templates’ checkout process are now immediately applied to the cart.
- When the Stripe gateway is selected as the Payment Method during checkout we now show an example implementation of token billing with stripe.js

### Fixed
- Fixed a bug where the user-managed shipping methods’ edit URLs were missing a `/` before their IDs.
- Fixed a bug where it was possible to complete an order with a shipping method that was not supposed to be available, per its rules.
- Fixed a bug where it was possible to log out of Craft but still see address data in the cart.
- Fixed a bug where plugin-based shipping methods were getting re-instantiated each time `craft.commerce.getShippingMethods()` was called.
- Fixed a bug where batch product deletion from the Products index page was not also deleting their associated variants.

## 0.9.1173 - 2015-11-09

### Added
- Added a “Business Name” field to customer addresses (accessible via a `businessName` attribute), which replaces the “Company” field (and `company` attribute), and can be used to store customers’ businesses’ names when purchasing on behalf of their company.
- Added a “Business Tax ID” field to customer addresses (accessible via a `businessTaxId` attribute), which can be used to store customers’ businesses’ tax IDs (e.g. VAT) when purchasing on behalf of their company.
- Added a `getCountriesByTaxZoneId()` method to the Tax Zones service.
- Added a `getStatesByTaxZoneId()` method to the Tax Zones service.
- It is now possible to create new Tax Zones and Tax Categories directly from the Edit Tax Rate page.

### Changed
- The ShippingMethod interface has three new methods: `getType()`, `getId()`, and `getCpEditUrl()`. (`getId()` should always return `null` for third party shipping methods.)
- It is no longer necessary to have created a Tax Zone before accessing Commerce → Settings → Tax Rates and creating a tax rate.
- The “Handle” field on Edit Tax Category pages is now automatically generated based on the “Name” field.
- Plugin-based shipping methods are now listed in Commerce → Settings → Shipping Methods alongside the user-managed ones.
- Orders can now be sorted by ID in the Control Panel.
- Updated the example templates to account for the new `businessName` and `businessTaxId` address attributes.

### Fixed
- Fixed a PHP error that occurred when editing a product if PHP was configured to display strict errors.
- Fixed a bug where products/variants would always show the “Dimensions” and “Weight” fields, even for product types that were configured to hide those fields.
- Fixed a PHP error that occurred when the tax calculator accessed third-party Shipping Methods.
- Fixed a MySQL error that occurred when saving a Tax Rate without a Tax Zone selected.
- Fixed an issue where clicking on the “Settings” global nav item under “Commerce” could direct users to the front-end site.

## 0.9.1171 - 2015-11-05

### Changed
- The “Promotable” and “Free Shipping” field headings on Edit Product pages now act as labels for their respective checkboxes.
- Craft Commerce now logs an error message when an order’s custom status is changed and the notification email’s template cannot be found.
- Commerce Customer Info fields are now read-only. (Customers can still edit their own addresses from the front-end.)
- Craft Commerce now keeps its customers’ emails in sync with their corresponding user accounts’ emails.
- Added a `shortNumber` attribute to order models, making it easy for templates to access the short version of the order number.
- The example templates’ product listings have new and improved icon images.

### Fixed
- Fixed a bug where the “Craft Commerce” link in the global sidebar would direct users to the front-end site, if the `cpTrigger` config setting was not set to `'admin'`.
- Updated the “Post Date” and “Expiry Date” table column headings on the Products index page, which were still labeled “Available On” and “Expires On”.
- Fixed a bug where one of the Market Commerce → Craft Commerce upgrade migrations wouldn’t run on case-sensitive file systems.
- Fixed a PHP error that occurred when viewing an active cart without an address from the Control Panel.
- Fixed a bug where custom field data was not saved via the `commerce/cart/updateCart` controller action if it wasn’t submitted along with other cart updates.
- Added some missing CSRF inputs to the example templates, when CSRF protection is enabled for the site.

### Security
- The example templates’ third party scripts now load over a protocol-relative URL, resolving security warnings.

## 0.9.1170 - 2015-11-04

### Added
- Renamed the plugin from Market Commerce to Craft Commerce.
- Craft Commerce supports One-Click Updating from the Updates page in the Control Panel.
- Gave Craft Commerce a fancy new plugin icon.
- Updated all of the Control Panel templates for improved consistency with Craft 2.5, and improved usability.
- Non-admins can now access Craft Commerce’s Control Panel pages via the “Access Craft Commerce” user permission (with the exception of its Settings section).
- Products are now localizable.
- It’s now possible to create a new sale or discount right from the Products index page, via a new Batch Action.
- It’s now possible to delete products from the Products index page in the Control Panel.
- Product variants are now managed right inline on Edit Product pages, via a new Matrix-inspired UI.
- Added Live Preview and Sharing support to Edit Product pages.
- It’s now possible to create new products right from Product Selector Modals (like the ones used by Products fields).
- Product types now have a “Has dimensions?” setting. The Width, Height, Length, and Weight variant fields will only show up when this is enabled now.
- It’s now possible to update multiple order statuses simultaneously from the Orders index page, via a new Batch Action.
- It’s now possible to delete orders from the Orders index page in the Control Panel.
- The View Order page now uses the same modal window to update order statuses as the Orders index page uses when updating statuses via the Batch Action.
- The View Order page now has “info” icons beside each line item and recorded transaction, for viewing deeper information about them.
- The View Order page now shows adjustments made on the order.
- Renamed the `craft.market` variable to `craft.commerce`.
- Added a new `commerce/cart/updateCart` controller action that can handle customer address/email changes, coupon application, line item additions, and shipping/payment method selections, replacing most of the old Cart actions. (The only other `commerce/cart/*` actions that remain are `updateLineItem`, `removeLineItem`, and `removeAllLineItems`.)
- It is now possible to use token billing with some gateways, like Stripe, by passing a `token` POST param to the `cartPay/pay` controller action, so your customers’ credit card info never touches your server.
- It is now possible to access through all custom Order Statuses `craft.commerce.orderStatuses`.
- Added the `itemSubtotalWithSale` attribute to order models, to get the subtotal of all order items before any adjustments have been applied.
- Renamed all class namespaces and prefixes for the Craft Commerce rename.
- Renamed nearly all service method names to be more explicit and follow Craft CMS naming conventions (i.e. `getById()` is now `getOrderById()`).
- All gateways must now implement the GatewayAdapterInterface interface. Craft Commerce provides a BaseGatewayAdapter class that adapts OmniPay gateway classes for this interface.
- Added the `commerce_transactions.onSaveTransaction` event.
- Added the `commerce_addOrderActions` hook.
- Added the `commerce_addProductActions` hook.
- Added the `commerce_defineAdditionalOrderTableAttributes` hook.
- Added the `commerce_defineAdditionalProductTableAttributes` hook.
- Added the `commerce_getOrderTableAttributeHtml` hook.
- Added the `commerce_getProductTableAttributeHtml` hook.
- Added the `commerce_modifyEmail` hook.
- Added the `commerce_modifyOrderSortableAttributes` hook.
- Added the `commerce_modifyOrderSources` hook.
- Added the `commerce_modifyPaymentRequest` hook.
- Added the `commerce_modifyProductSortableAttributes` hook.
- Added the `commerce_modifyProductSources` hook.
- Added the `commerce_registerShippingMethods` hook.

### Changed
- Sales rates and percentages are now entered as a positive number, and can be entered with or without a `%` sign.
- Products are now sorted by Post Date in descending order by default.
- All of the Settings pages have been cleaned up significantly.
- Renamed the `isPaid` order criteria param to `isUnpaid`.
- Renamed products’ `availableOn` and `expiresOn` attributes to `postDate` and `expiryDate`.
- Craft Commerce now records all failed payment transactions and include the gateway response.
- Reduced the number of SQL queries that get executed on order/product listing pages, depending on the attributes being accessed.
- Tax Categories now have “handles” rather than “codes”.
- When a Product Type is changed from having variants to not having variants, all of the existing products’ variants will be deleted, save for the Default Variants.
- If a default zone is not selected on an included tax rate, an error is displayed.
- Improved the extendability of the shipping engine. The new `ShippingMethod` and `ShippingRule` interfaces now allow a plugin to provide their own methods and rules which can dynamically add shipping costs to the cart.
- Added an `$error` argument to `Commerce_CartService::setPaymentMethod()` and `setShippingMethod()`.
- The example templates have been updated for the new variable names and controller actions, and their Twig code has been simplified to be more clear for newcomers (including more detailed explanation comments).
- The example PDF template now includes more information about the order, and a “PAID” stamp graphic.
- The example templates now include a customer address management section.
- Improved the customer address selection UI.

### Removed
- The “Cart Purge Interval” and “Cart Cookie Expiry Settings” have been removed from Control Panel. You will now need to add a `commerce.php` file in craft/config and set those settings from there. (See commerce/config.php for the default values.)
- Removed the default Shipping Method and improved the handling of blank shipping methods.
- Removed customer listing page. Add the Commerce Customer Info field type to your User field layout instead.

### Fixed
- Fixed a bug where you could pass an invalid `purchasableId` to the Cart.
- Fixed a bug where the customer link on the View Order page didn’t go to the user’s profile.
- Fixed a Twig error that occurred if a user manually went to /admin/commerce/orders/new. A 404 error is returned instead now.
- Fixed a bug where it was possible to use currency codes unsupported by OmniPay.
- Fixed a bug where the Mollie gateway was not providing the right token for payment completion.
- Fixed a bug where the `totalShipping` cost was incorrect when items with Free Shipping were in the cart.
- Fixed a bug in the Sale Amount logic.
- Products are now Promotable by default.
- Fixed bug where the logic to determine if an order is paid in full had a rounding error.<|MERGE_RESOLUTION|>--- conflicted
+++ resolved
@@ -1,6 +1,5 @@
 # Release Notes for Craft Commerce
 
-<<<<<<< HEAD
 ## Unreleased (3.x)
  
 ### Added
@@ -109,7 +108,7 @@
 - Removed `craft\commerce\services\Countries::getAllCountriesListData()`.
 - Removed `craft\commerce\services\Gateways::getAllFrontEndGateways()`.
 - Removed `craft\commerce\services\ShippingMethods::getOrderedAvailableShippingMethods()`.
-=======
+
 ## 2.2.13 - 2019-12-19
 
 ### Fixed
@@ -120,7 +119,6 @@
 ### Fixed
 - Fixed a PHP error that could occur when using coupon codes.
 - Fixed a bug where taxes were getting calculated incorrectly when shipping costs were marked as having taxes included.
->>>>>>> b7f0e232
 
 ## 2.2.11 - 2019-12-16
 
