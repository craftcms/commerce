--- conflicted
+++ resolved
@@ -2,16 +2,14 @@
 
 ## Unreleased
 
+### Added
+- Added `craft\commerce\elements\Order::EVENT_BEFORE_APPLY_ADD_NOTICE`. [#2676](https://github.com/craftcms/commerce/issues/2676)
+
 ### Changed
 - It’s now possible to disable the default variant on the Edit Product page.
 
-<<<<<<< HEAD
-### Added
-- Added `craft\commerce\elements\Order::EVENT_BEFORE_APPLY_ADD_NOTICE`. [#2676](https://github.com/craftcms/commerce/issues/2676)
-=======
 ### Fixed
 - Fixed a bug where it wasn’t possible to navigate the color field with the keyboard on the Edit Order Status page. ([#2601](https://github.com/craftcms/commerce/issues/2601))
->>>>>>> 6fea0932
 
 ## 3.4.14 - 2022-04-06
 
