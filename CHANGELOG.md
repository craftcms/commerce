--- conflicted
+++ resolved
@@ -6,14 +6,11 @@
 - Added `craft\commerce\events\ModifyPurchasablesQueryEvent`.
 - Added `craft\commerce\controllers\OrdersController::EVENT_MODIFY_PURCHASABLES_QUERY`.
 - Guest customers registering during checkout now have their addresses saved to their account.
-<<<<<<< HEAD
 - Product conditions can now have a “Variant SKU” rule.
 - Product conditions can now have a “Variant Has Unlimited Stock” rule.
 - Product conditions can now have a “Variant Price” rule.
 - Product conditions can now have a “Variant Stock” rule.
-=======
 - Deprecated `craft\commerce\elements\Order::setEmail()`. `Order::setCustomer()` should be used instead.
->>>>>>> 6a7e01a7
 
 ## Unreleased
 
