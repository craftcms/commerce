--- conflicted
+++ resolved
@@ -9,11 +9,8 @@
 - Fixed a bug where it wasn’t possible to subscribe and create a payment source simultaneously. ([#2834](https://github.com/craftcms/commerce/pull/2834))
 - Fixed Subscription element type declaration bugs.
 - Fixed errors that could occur when expiring, cancelling or suspending a subscription. ([#2831](https://github.com/craftcms/commerce/issues/2831))
-<<<<<<< HEAD
+- Fixed a bug where the Order Value condition rule did not work.
 - Fixed a bug where reloading after the payment form is submitted re-submits the form in payment.twig example templates.
-=======
-- Fixed a bug where the Order Value condition rule did not work.
->>>>>>> 3d267eff
 
 ## 4.0.3 - 2022-06-09
 
