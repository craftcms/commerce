# Release Notes for Craft Commerce

## Unreleased

### Deprecated
- Deprecated `craft\commerce\elements\Order::getShippingMethod()`. `$shippingMethodName` and `$shippingMethodHandle` should be used instead.

### Fixed
<<<<<<< HEAD
- Fixed a bug where it wasn't possible to use a path value for the `loadCartRedirectUrl` setting. ([#2992](https://github.com/craftcms/commerce/pull/2992))
- Fixed a bug that occurred when using a custom shipping method. ([#2986](https://github.com/craftcms/commerce/issues/2986))
- Fixed a bug that could occur when querying products by `type`. ([#2966](https://github.com/craftcms/commerce/issues/2966))
- Fixed a bug where `availableForUseWithOrder` on payment gateways not respecting on payment transaction modal. ([#2988](https://github.com/craftcms/commerce/issues/2988))
- Fixed a bug where the “Template Path” was blank on the Emails index page. ([#3000](https://github.com/craftcms/commerce/issues/3000))
- Fixed a bug where product slideout editors were showing additional status fields. ([#3010](https://github.com/craftcms/commerce/issues/3010))
=======
- Fixed a bug where custom shipping methods weren’t applying to orders properly. ([#2986](https://github.com/craftcms/commerce/issues/2986))
- Fixed a bug where passing an invalid product type handle into product queries’ `type` params wouldn’t have any effect. ([#2966](https://github.com/craftcms/commerce/issues/2966))
>>>>>>> fcb6be02

## 4.1.3 - 2022-10-07

### Changed
- The `commerce/downloads/pdf` action now accepts an `inline` param. ([#2981](https://github.com/craftcms/commerce/pull/2981))

### Fixed
- Fixed a SQL error that occurred when restoring a soft-deleted product. ([#2982](https://github.com/craftcms/commerce/issues/2982))
- Fixed a bug where the Edit Product page wasn’t handling site selection changes properly. ([#2971](https://github.com/craftcms/commerce/issues/2971))
- Fixed a bug where it wasn't possible to add variants to a sale from the Edit Product page. ([#2976](https://github.com/craftcms/commerce/issues/2976))
- Fixed a bug where primary addresses weren’t being automatically set on the Edit Order page. ([#2963](https://github.com/craftcms/commerce/issues/2963)) 
- Fixed a bug where it wasn’t possible to change the default order status. ([#2915](https://github.com/craftcms/commerce/issues/2915))

## 4.1.2 - 2022-09-15

### Fixed
- Fixed a SQL error that could occur when updating to Commerce 4 on MySQL.
- Fixed an error that could when sorting orders by address attributes. ([#2956](https://github.com/craftcms/commerce/issues/2956))
- Fixed a bug where it wasn’t possible to save decimal numbers for variant dimensions. ([#2540](https://github.com/craftcms/commerce/issues/2540))
- Fixed a bug where the Edit Product page wasn’t handling site selection changes properly. ([#2920](https://github.com/craftcms/commerce/issues/2920))
- Fixed a bug where partial elements were not being deleted during garbage collection.
- Fixed a bug where orders’ item subtotals weren’t being saved to the database.
- Fixed a bug where the “Per Item Amount Off” setting on Edit Discount pages was stripping decimal values for locales that use commas for decimal symbols. ([#2937](https://github.com/craftcms/commerce/issues/2937))

## 4.1.1 - 2022-09-01

### Fixed
- Fixed a bug where Edit Subscription pages were blank. ([#2913](https://github.com/craftcms/commerce/issues/2913))
- Fixed a bug where `craft\commerce\elements\Order::hasMatchingAddresses()` wasn’t checking the `fullName` property. ([#2917](https://github.com/craftcms/commerce/issues/2917))
- Fixed a bug where discounts’ Purchase Total values weren’t getting saved.
- Fixed a bug where discounts’ shipping address conditions were being saved as billing address conditions. ([#2938](https://github.com/craftcms/commerce/issues/2938)) 
- Fixed an error that occurred when exporting orders using the “Expanded” export type. ([#2953](https://github.com/craftcms/commerce/issues/2953))
- Fixed a bug where it wasn’t possible to clear out variants’ min and max quantities. ([#2954](https://github.com/craftcms/commerce/issues/2954))

## 4.1.0 - 2022-07-19

### Added
- Tax rates now have a “Unit price” taxable subject option. ([#2883](https://github.com/craftcms/commerce/pull/2883))
- The Total Revenue widget can now show the total paid, rather than the total invoiced. ([#2852](https://github.com/craftcms/commerce/issues/2852))
- Added the `commerce/transfer-customer-data` command.
- Added `craft\commerce\elements\Order::EVENT_BEFORE_APPLY_ADD_NOTICE`. ([#2676](https://github.com/craftcms/commerce/issues/2676))
- Added `craft\commerce\elements\Order::hasMatchingAddresses()`.
- Added `craft\commerce\services\Customers::transferCustomerData()`. ([#2801](https://github.com/craftcms/commerce/pull/2801))
- Added `craft\commerce\stats\TotalRevenue::$type`.
- Added `craft\commerce\stats\TotalRevenue::TYPE_TOTAL_PAID`.
- Added `craft\commerce\stats\TotalRevenue::TYPE_TOTAL`.
- Added `craft\commerce\widgets\TotalRevenue::$type`.

### Changed
- Craft Commerce now requires Dompdf 2.0.0 or later. ([#2879](https://github.com/craftcms/commerce/pull/2879))
- Addresses submitted to the cart are now validated. ([#2874](https://github.com/craftcms/commerce/pull/2874))
- Garbage collection now removes any orphaned variants, as well as partial donation, order, product, subscription, and variant data.
- `craft\commerce\elements\Product` now supports the `EVENT_DEFINE_CACHE_TAGS` event.
- `craft\commerce\elements\Variant` now supports the `EVENT_DEFINE_CACHE_TAGS` event.

### Fixed
- Fixed an error that occurred when disabling all variants on Edit Product pages.
- Fixed a bug where order address titles weren’t being updated correctly.
- Fixed a bug where it was possible to save an order with the same billing and shipping address IDs. ([#2841](https://github.com/craftcms/commerce/issues/2841))
- Fixed a bug where order addresses were not being saved with the `live` scenario.
- Fixed a PHP error that occurred when editing a subscription with custom fields.
- Fixed an infinite recursion bug that occurred when `autoSetCartShippingMethodOption` was enabled. ([#2875](https://github.com/craftcms/commerce/issues/2875))
- Fixed a bug where product slideout editors were attempting to create provisional drafts. ([#2886](https://github.com/craftcms/commerce/issues/2886))

## 4.0.4 - 2022-06-22

> {note} If you’ve already upgraded a site to Commerce 4, please go to **Commerce** → **Promotions** → **Discounts** and review your discounts’ coupons’ Max Uses values, as the `commerce/upgrade` command wasn’t migrating those values properly before this release.

### Fixed
- Fixed a bug where `craft\commerce\services\PaymentSources::getAllGatewayPaymentSourcesByUserId()` wasn’t passing along the user ID to `getAllPaymentSourcesByCustomerId()`.
- Fixed an error that could occur when using a discount with a coupon code.
- Fixed a bug where it wasn’t possible to delete a shipping rule. ([#2857](https://github.com/craftcms/commerce/issues/2857))
- Fixed a bug where it wasn’t possible to subscribe and create a payment source simultaneously. ([#2834](https://github.com/craftcms/commerce/pull/2834))
- Fixed inaccurate PHP type declarations.
- Fixed errors that could occur when expiring, cancelling, or suspending a subscription. ([#2831](https://github.com/craftcms/commerce/issues/2831))
- Fixed a bug where the Order Value condition rule wasn’t working.
- Fixed a bug where the `commerce/upgrade` command wasn’t migrating discounts’ coupons’ Max Uses values properly.

## 4.0.3 - 2022-06-09

### Deprecated
- Deprecated `craft\commerce\services\Orders::pruneDeletedField()`.
- Deprecated `craft\commerce\services\ProductType::pruneDeletedField()`.
- Deprecated `craft\commerce\services\Subscriptions::pruneDeletedField()`.

### Fixed
- Fixed a PHP error that could occur when saving a shipping rule. ([#2824](https://github.com/craftcms/commerce/issues/2824))
- Fixed a PHP error that could occur when saving a sale. ([#2827](https://github.com/craftcms/commerce/issues/2827))
- Fixed a bug where `administrativeArea` data wasn’t being saved for an address in the example templates. ([#2840](https://github.com/craftcms/commerce/issues/2840))

## 4.0.2 - 2022-06-03

### Fixed
- Fixed a bug where it wasn’t possible to set a coupon’s Max Uses setting to `0`.
- Fixed UI bugs in the “Update Order Status” modal. ([#2821](https://github.com/craftcms/commerce/issues/2821))
- Fixed a bug where the `commerce/upgrade` console command caused customer discount uses to be reset.
- Fixed a bug where the `commerce/upgrade` console command would fail when multiple orders used the same email address with different casing.

## 4.0.1 - 2022-05-18

### Changed
- Address forms in the example templates now include any Plain Text custom fields in the address field layout.

### Fixed
- Fixed a bug where the `autoSetNewCartAddresses` setting didn’t have any effect. ([#2804](https://github.com/craftcms/commerce/issues/2804))
- Fixed a PHP error that occurred when making a payment on the Edit Order page. ([#2795](https://github.com/craftcms/commerce/issues/2795))
- Fixed a PHP error that occurred when duplicating addresses that wasn’t owned by a user.
- Fixed a bug where address cards appeared to be editable when viewing completed orders. ([#2817](https://github.com/craftcms/commerce/issues/2817))
- Fixed a front-end validation error that was raised incorrectly on address inputs in the example templates. ([#2777](https://github.com/craftcms/commerce/pull/2777))

## 4.0.0 - 2022-05-04

### Added
- Customers are now native Craft user elements. ([#2524](https://github.com/craftcms/commerce/discussions/2524), [2385](https://github.com/craftcms/commerce/discussions/2385))
- Discounts can now have condition builders, enabling flexible matching based on the order, user, and addresses. ([#2290](https://github.com/craftcms/commerce/discussions/2290),  [#2296](https://github.com/craftcms/commerce/discussions/2296), [#2299](https://github.com/craftcms/commerce/discussions/2299))
- Shipping zones can now have condition builders, enabling flexible matching based on the address. ([#2290](https://github.com/craftcms/commerce/discussions/2290), [#2296](https://github.com/craftcms/commerce/discussions/2296))
- Tax zones can now have condition builders, enabling flexible matching based on the address. ([#2290](https://github.com/craftcms/commerce/discussions/2290), [#2296](https://github.com/craftcms/commerce/discussions/2296))
- Discounts can now have multiple coupon codes, each with their own usage rules. ([#2377](https://github.com/craftcms/commerce/discussions/2377), [#2303](https://github.com/craftcms/commerce/discussions/2303), [#2713](https://github.com/craftcms/commerce/pull/2713))
- It’s now possible to bulk-generate coupon codes.
- It’s now possible to create orders from the Edit User page.
- Added a “Commerce” panel to the Debug Toolbar.
- Added “Edit”, “Create”, and “Delete” permissions for product types, sales, and discounts. ([#174](https://github.com/craftcms/commerce/issues/174), [#2400](https://github.com/craftcms/commerce/discussions/2400))
- Added the `|commercePaymentFormNamespace` Twig filter.
- Added `craft\commerce\base\Zone`.
- Added `craft\commerce\behaviors\CustomerAddressBehavior`.
- Added `craft\commerce\behaviors\CustomerBehavior`.
- Added `craft\commerce\console\controllers\UpgradeController`.
- Added `craft\commerce\controllers\DiscountsController::DISCOUNT_COUNTER_TYPE_EMAIL`.
- Added `craft\commerce\controllers\DiscountsController::DISCOUNT_COUNTER_TYPE_TOTAL`.
- Added `craft\commerce\controllers\DiscountsController::DISCOUNT_COUNTER_TYPE_USER`.
- Added `craft\commerce\controllers\DiscountsController::actionGenerateCoupons()`.
- Added `craft\commerce\controllers\OrdersController::actionCreateCustomer()`.
- Added `craft\commerce\controllers\OrdersController::actionGetCustomerAddresses()`.
- Added `craft\commerce\controllers\OrdersController::actionGetOrderAddress()`.
- Added `craft\commerce\controllers\OrdersController::actionValidateAddress()`.
- Added `craft\commerce\controllers\OrdersController::enforceManageOrderPermissions()`.
- Added `craft\commerce\controllers\SubscriptionsController::enforceManageSubscriptionPermissions()`.
- Added `craft\commerce\elements\Order::$sourceBillingAddressId`
- Added `craft\commerce\elements\Order::$sourceShippingAddressId`
- Added `craft\commerce\elements\Product::canCreateDrafts()`.
- Added `craft\commerce\elements\Product::canDelete()`.
- Added `craft\commerce\elements\Product::canDeleteForSite()`.
- Added `craft\commerce\elements\Product::canDuplicate()`.
- Added `craft\commerce\elements\Product::canSave()`.
- Added `craft\commerce\elements\Product::canView()`.
- Added `craft\commerce\elements\Subscription::canView()`.
- Added `craft\commerce\elements\actions\UpdateOrderStatus::$suppressEmails`.
- Added `craft\commerce\events\CommerceDebugPanelDataEvent`.
- Added `craft\commerce\events\OrderStatusEmailsEvent`.
- Added `craft\commerce\events\PdfRenderEvent`.
- Added `craft\commerce\fieldlayoutelements\UserAddressSettings`.
- Added `craft\commerce\helpers\DebugPanel`.
- Added `craft\commerce\helpers\PaymentForm`.
- Added `craft\commerce\models\Coupon`.
- Added `craft\commerce\models\Discount::$couponFormat`.
- Added `craft\commerce\models\Discount::getCoupons()`.
- Added `craft\commerce\models\Discount::setCoupons()`.
- Added `craft\commerce\models\OrderHistory::$userId`.
- Added `craft\commerce\models\OrderHistory::$userName`.
- Added `craft\commerce\models\OrderHistory::getUser()`.
- Added `craft\commerce\models\ShippingAddressZone::condition`.
- Added `craft\commerce\models\Store`.
- Added `craft\commerce\models\TaxAddressZone::condition`.
- Added `craft\commerce\plugin\Services::getCoupons()`.
- Added `craft\commerce\record\OrderHistory::$userName`.
- Added `craft\commerce\records\Coupon`.
- Added `craft\commerce\records\OrderHistory::$userId`.
- Added `craft\commerce\records\OrderHistory::getUser()`.
- Added `craft\commerce\service\Store`.
- Added `craft\commerce\services\Carts::$cartCookieDuration`.
- Added `craft\commerce\services\Carts::$cartCookie`.
- Added `craft\commerce\services\Coupons`.
- Added `craft\commerce\services\Customers::ensureCustomer()`.
- Added `craft\commerce\services\Customers::savePrimaryBillingAddressId()`.
- Added `craft\commerce\services\Customers::savePrimaryShippingAddressId()`.
- Added `craft\commerce\services\Discounts::clearUserUsageHistoryById()`.
- Added `craft\commerce\services\OrderStatuses::EVENT_ORDER_STATUS_CHANGE_EMAILS`.
- Added `craft\commerce\services\Pdfs::EVENT_BEFORE_DELETE_PDF`.
- Added `craft\commerce\services\ProductTypes::getCreatableProductTypeIds()`.
- Added `craft\commerce\services\ProductTypes::getCreatableProductTypes()`.
- Added `craft\commerce\services\ProductTypes::getEditableProductTypeIds()`.
- Added `craft\commerce\services\ProductTypes::hasPermission()`.
- Added `craft\commerce\validators\CouponValidator`.
- Added `craft\commerce\validators\StoreCountryValidator`.
- Added `craft\commerce\web\assets\coupons\CouponsAsset`.

### Changed
- Craft Commerce now requires Craft CMS 4.0.0-RC2 or later.
- Tax rate inputs no longer require the percent symbol.
- Subscription plans are no longer accessible via old Control Panel URLs.
- Addresses can no longer be related to both a user’s address book and an order at the same time. ([#2457](https://github.com/craftcms/commerce/discussions/2457))
- Gateways’ `isFrontendEnabled` settings now support environment variables.
- The active cart number is now stored in a cookie rather than the PHP session data, so it can be retained across browser reboots. ([#2790](https://github.com/craftcms/commerce/pull/2790))
- The installer now archives any database tables that were left behind by a previous Craft Commerce installation.
- `commerce/*` actions no longer accept `orderNumber` params. `number` can be used instead.
- `commerce/cart/*` actions no longer accept `cartUpdatedNotice` params. `successMessage` can be used instead.
- `commerce/cart/*` actions no longer include `availableShippingMethods` in their JSON responses. `availableShippingMethodOptions` can be used instead.
- `commerce/payment-sources/*` actions no longer include `paymentForm` in their JSON responses. `paymentFormErrors` can be used instead.
- `commerce/payments/*` actions now expect payment form fields to be namespaced with the `|commercePaymentFormNamespace` Twig filter’s response.
- `craft\commerce\elements\Order::getCustomer()` now returns a `craft\elements\User` object.
- `craft\commerce\elements\Product::getVariants()`, `getDefaultVariant()`, `getCheapestVariant()`, `getTotalStock()`, and `getHasUnlimitedStock()` now only return data related to enabled variants by default.
- `craft\commerce\model\ProductType::$titleFormat` was renamed to `$variantTitleFormat`.
- `craft\commerce\models\TaxRate::getRateAsPercent()` now returns a localized value.
- `craft\commerce\services\LineItems::createLineItem()` no longer has an `$orderId` argument.
- `craft\commerce\services\LineItems::resolveLineItem()` now has an `$order` argument rather than `$orderId`.
- `craft\commerce\services\Pdfs::EVENT_AFTER_RENDER_PDF` now raises `craft\commerce\events\PdfRenderEvent` rather than `PdfEvent`.
- `craft\commerce\services\Pdfs::EVENT_AFTER_SAVE_PDF` now raises `craft\commerce\events\PdfEvent` rather than `PdfSaveEvent`.
- `craft\commerce\services\Pdfs::EVENT_BEFORE_RENDER_PDF` now raises `craft\commerce\events\PdfRenderEvent` rather than `PdfEvent`.
- `craft\commerce\services\Pdfs::EVENT_BEFORE_SAVE_PDF` now raises `craft\commerce\events\PdfEvent` rather than `PdfSaveEvent`.
- `craft\commerce\services\ShippingMethods::getAvailableShippingMethods()` has been renamed to `getMatchingShippingMethods()`.
- `craft\commerce\services\Variants::getAllVariantsByProductId()` now accepts a `$includeDisabled` argument.

### Deprecated
- Deprecated `craft\commerce\elements\Order::getUser()`. `getCustomer()` should be used instead.
- Deprecated `craft\commerce\services\Carts::getCartName()`. `$cartCookie['name']` should be used instead.
- Deprecated `craft\commerce\services\Plans::getAllGatewayPlans()`. `getPlansByGatewayId()` should be used instead.
- Deprecated `craft\commerce\services\Subscriptions::doesUserHaveAnySubscriptions()`. `doesUserHaveSubscriptions()` should be used instead.
- Deprecated `craft\commerce\services\Subscriptions::getSubscriptionCountForPlanById()`. `getSubscriptionCountByPlanId()` should be used instead.
- Deprecated `craft\commerce\services\TaxRates::getTaxRatesForZone()`. `getTaxRatesByTaxZoneId()` should be used instead.
- Deprecated `craft\commerce\services\Transactions::deleteTransaction()`. `deleteTransactionById()` should be used instead.

### Removed
- Removed the `orderPdfFilenameFormat` setting.
- Removed the `orderPdfPath` setting.
- Removed the `commerce-manageCustomers` permission.
- Removed the `commerce-manageProducts` permission.
- Removed `json_encode_filtered` Twig filter.
- Removed the `commerce/orders/purchasable-search` action. `commerce/orders/purchasables-table` can be used instead.
- Removed `Plugin::getInstance()->getPdf()`. `getPdfs()` can be used instead.
- Removed `craft\commerce\Plugin::t()`. `Craft::t('commerce', 'My String')` can be used instead.
- Removed `craft\commerce\base\AddressZoneInterface`. `craft\commerce\base\ZoneInterface` can be used instead.
- Removed `craft\commerce\base\OrderDeprecatedTrait`.
- Removed `craft\commerce\controllers\AddressesController`.
- Removed `craft\commerce\controllers\CountriesController`.
- Removed `craft\commerce\controllers\CustomerAddressesController`.
- Removed `craft\commerce\controllers\CustomersController`.
- Removed `craft\commerce\controllers\PlansController::actionRedirect()`.
- Removed `craft\commerce\controllers\ProductsPreviewController::actionSaveProduct()`.
- Removed `craft\commerce\controllers\ProductsPreviewController::enforceProductPermissions()`.
- Removed `craft\commerce\controllers\StatesController`.
- Removed `craft\commerce\elements\Order::getAdjustmentsTotalByType()`. `getTotalTax()`, `getTotalDiscount()`, or `getTotalShippingCost()` can be used instead.
- Removed `craft\commerce\elements\Order::getAvailableShippingMethods()`. `getAvailableShippingMethodOptions()` can be used instead.
- Removed `craft\commerce\elements\Order::getOrderLocale()`. `$orderLanguage` can be used instead.
- Removed `craft\commerce\elements\Order::getShippingMethodId()`. `getShippingMethodHandle()` can be used instead.
- Removed `craft\commerce\elements\Order::getShouldRecalculateAdjustments()`. `getRecalculationMode()` can be used instead.
- Removed `craft\commerce\elements\Order::getTotalTaxablePrice()`. The taxable price is now calculated within the tax adjuster.
- Removed `craft\commerce\elements\Order::removeEstimatedBillingAddress()`. `setEstimatedBillingAddress(null)` can be used instead.
- Removed `craft\commerce\elements\Order::removeEstimatedShippingAddress()`. `setEstimatedShippingAddress(null)` can be used instead.
- Removed `craft\commerce\elements\Order::setShouldRecalculateAdjustments()`. `setRecalculationMode()` can be used instead.
- Removed `craft\commerce\elements\actions\DeleteOrder`. `craft\elements\actions\Delete` can be used instead.
- Removed `craft\commerce\elements\actions\DeleteProduct`. `craft\elements\actions\Delete` can be used instead.
- Removed `craft\commerce\elements\traits\OrderDeprecatedTrait`.
- Removed `craft\commerce\events\AddressEvent`.
- Removed `craft\commerce\events\CustomerAddressEvent`.
- Removed `craft\commerce\events\CustomerEvent`.
- Removed `craft\commerce\events\DefineAddressLinesEvent`. `craft\services\Addresses::formatAddress()` can be used instead.
- Removed `craft\commerce\events\LineItemEvent::isValid`.
- Removed `craft\commerce\events\PdfSaveEvent`.
- Removed `craft\commerce\helpers\Localization::formatAsPercentage()`.
- Removed `craft\commerce\models\Country`.
- Removed `craft\commerce\models\Discount::$code`.
- Removed `craft\commerce\models\Discount::getDiscountUserGroups()`.
- Removed `craft\commerce\models\Discount::getUserGroupIds()`. Discount user groups were migrated to the customer condition rule.
- Removed `craft\commerce\models\Discount::setUserGroupIds()`. Discount user groups were migrated to the customer condition rule.
- Removed `craft\commerce\models\Email::getPdfTemplatePath()`. `getPdf()->getTemplatePath()` can be used instead.
- Removed `craft\commerce\models\LineItem::getAdjustmentsTotalByType()`. `getTax()`, `getDiscount()`, or `getShippingCost()` can be used instead.
- Removed `craft\commerce\models\LineItem::setSaleAmount()`.
- Removed `craft\commerce\models\OrderHistory::$customerId`. `$userId` can be used instead.
- Removed `craft\commerce\models\OrderHistory::getCustomer()`. `getUser()` can be used instead.
- Removed `craft\commerce\models\ProductType::getLineItemFormat()`.
- Removed `craft\commerce\models\ProductType::setLineItemFormat()`.
- Removed `craft\commerce\models\Settings::$showCustomerInfoTab`. `$showEditUserCommerceTab` can be used instead.
- Removed `craft\commerce\models\ShippingAddressZone::getCountries()`.
- Removed `craft\commerce\models\ShippingAddressZone::getCountriesNames()`.
- Removed `craft\commerce\models\ShippingAddressZone::getCountryIds()`.
- Removed `craft\commerce\models\ShippingAddressZone::getStateIds()`.
- Removed `craft\commerce\models\ShippingAddressZone::getStates()`.
- Removed `craft\commerce\models\ShippingAddressZone::getStatesNames()`.
- Removed `craft\commerce\models\ShippingAddressZone::isCountryBased`.
- Removed `craft\commerce\models\State`.
- Removed `craft\commerce\models\TaxAddressZone::getCountries()`.
- Removed `craft\commerce\models\TaxAddressZone::getCountriesNames()`.
- Removed `craft\commerce\models\TaxAddressZone::getCountryIds()`.
- Removed `craft\commerce\models\TaxAddressZone::getStateIds()`.
- Removed `craft\commerce\models\TaxAddressZone::getStates()`.
- Removed `craft\commerce\models\TaxAddressZone::getStatesNames()`.
- Removed `craft\commerce\models\TaxAddressZone::isCountryBased`.
- Removed `craft\commerce\queue\jobs\ConsolidateGuestOrders`.
- Removed `craft\commerce\records\Country`.
- Removed `craft\commerce\records\CustomerAddress`. `craft\records\Address` can be used instead.
- Removed `craft\commerce\records\Discount::CONDITION_USER_GROUPS_ANY_OR_NONE`. Discount user groups were migrated to the customer condition rule.
- Removed `craft\commerce\records\Discount::CONDITION_USER_GROUPS_EXCLUDE`. Discount user groups were migrated to the customer condition rule.
- Removed `craft\commerce\records\Discount::CONDITION_USER_GROUPS_INCLUDE_ALL`. Discount user groups were migrated to the customer condition rule.
- Removed `craft\commerce\records\Discount::CONDITION_USER_GROUPS_INCLUDE_ANY`. Discount user groups were migrated to the customer condition rule.
- Removed `craft\commerce\records\DiscountUserGroup`.
- Removed `craft\commerce\records\OrderHistory::getCustomer()`. `getUser()` can be used instead.
- Removed `craft\commerce\records\ShippingZoneCountry`.
- Removed `craft\commerce\records\ShippingZoneState`.
- Removed `craft\commerce\records\State`.
- Removed `craft\commerce\records\TaxZoneCountry`.
- Removed `craft\commerce\records\TaxZoneState`.
- Removed `craft\commerce\services\Addresses::purgeOrphanedAddresses()`.
- Removed `craft\commerce\services\Addresses`.
- Removed `craft\commerce\services\Countries`.
- Removed `craft\commerce\services\Customers::EVENT_AFTER_SAVE_CUSTOMER_ADDRESS`.
- Removed `craft\commerce\services\Customers::EVENT_AFTER_SAVE_CUSTOMER`.
- Removed `craft\commerce\services\Customers::EVENT_BEFORE_SAVE_CUSTOMER_ADDRESS`.
- Removed `craft\commerce\services\Customers::EVENT_BEFORE_SAVE_CUSTOMER`.
- Removed `craft\commerce\services\Customers::SESSION_CUSTOMER`.
- Removed `craft\commerce\services\Customers::consolidateOrdersToUser()`.
- Removed `craft\commerce\services\Customers::deleteCustomer()`.
- Removed `craft\commerce\services\Customers::forgetCustomer()`.
- Removed `craft\commerce\services\Customers::getAddressIds()`.
- Removed `craft\commerce\services\Customers::getCustomer()`.
- Removed `craft\commerce\services\Customers::getCustomerById()`.
- Removed `craft\commerce\services\Customers::getCustomerByUserId()`.
- Removed `craft\commerce\services\Customers::getCustomerId()`.
- Removed `craft\commerce\services\Customers::getCustomersQuery()`.
- Removed `craft\commerce\services\Customers::purgeOrphanedCustomers()`.
- Removed `craft\commerce\services\Customers::saveAddress()`.
- Removed `craft\commerce\services\Customers::saveCustomer()`.
- Removed `craft\commerce\services\Customers::saveUserHandler()`.
- Removed `craft\commerce\services\Discounts::EVENT_BEFORE_MATCH_LINE_ITEM`. `EVENT_DISCOUNT_MATCHES_LINE_ITEM` can be used instead.
- Removed `craft\commerce\services\Discounts::getOrderConditionParams()`. `$order->toArray()` can be used instead.
- Removed `craft\commerce\services\Discounts::populateDiscountRelations()`.
- Removed `craft\commerce\services\Orders::cartArray()`. `toArray()` can be used instead.
- Removed `craft\commerce\services\Payments::getTotalAuthorizedForOrder()`.
- Removed `craft\commerce\services\Payments::getTotalAuthorizedOnlyForOrder()`. `craft\commerce\elements\Order::getTotalAuthorized()` can be used instead.
- Removed `craft\commerce\services\Payments::getTotalPaidForOrder()`. `craft\commerce\elements\Order::getTotalPaid()` can be used instead.
- Removed `craft\commerce\services\Payments::getTotalRefundedForOrder()`.
- Removed `craft\commerce\services\Sales::populateSaleRelations()`.
- Removed `craft\commerce\services\States`.<|MERGE_RESOLUTION|>--- conflicted
+++ resolved
@@ -6,17 +6,12 @@
 - Deprecated `craft\commerce\elements\Order::getShippingMethod()`. `$shippingMethodName` and `$shippingMethodHandle` should be used instead.
 
 ### Fixed
-<<<<<<< HEAD
 - Fixed a bug where it wasn't possible to use a path value for the `loadCartRedirectUrl` setting. ([#2992](https://github.com/craftcms/commerce/pull/2992))
-- Fixed a bug that occurred when using a custom shipping method. ([#2986](https://github.com/craftcms/commerce/issues/2986))
-- Fixed a bug that could occur when querying products by `type`. ([#2966](https://github.com/craftcms/commerce/issues/2966))
+- Fixed a bug where custom shipping methods weren’t applying to orders properly. ([#2986](https://github.com/craftcms/commerce/issues/2986))
+- Fixed a bug where passing an invalid product type handle into product queries’ `type` params wouldn’t have any effect. ([#2966](https://github.com/craftcms/commerce/issues/2966))
 - Fixed a bug where `availableForUseWithOrder` on payment gateways not respecting on payment transaction modal. ([#2988](https://github.com/craftcms/commerce/issues/2988))
 - Fixed a bug where the “Template Path” was blank on the Emails index page. ([#3000](https://github.com/craftcms/commerce/issues/3000))
 - Fixed a bug where product slideout editors were showing additional status fields. ([#3010](https://github.com/craftcms/commerce/issues/3010))
-=======
-- Fixed a bug where custom shipping methods weren’t applying to orders properly. ([#2986](https://github.com/craftcms/commerce/issues/2986))
-- Fixed a bug where passing an invalid product type handle into product queries’ `type` params wouldn’t have any effect. ([#2966](https://github.com/craftcms/commerce/issues/2966))
->>>>>>> fcb6be02
 
 ## 4.1.3 - 2022-10-07
 
