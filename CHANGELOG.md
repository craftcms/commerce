--- conflicted
+++ resolved
@@ -2,18 +2,15 @@
 
 - Fixed a bug where the “Create Sale” and “Create Discount” actions did not work on product indexes. ([#3611](https://github.com/craftcms/commerce/issues/3611))
 - Fixed a bug where an Order’s status would not be returned correctly. ([#3615](https://github.com/craftcms/commerce/issues/3615))
-- Fixed a bug where a draft variant could become orphaned when a product was deleted. 
+- Fixed a bug where a draft variant could become orphaned when a product was deleted.
+- Fixed a PHP error that occurred when using a non-Craft queue driver. ([#3619](https://github.com/craftcms/commerce/pull/3619))
 
 ## 5.0.15 - 2024-07-31
 
 - Fixed a SQL error that could occur when upgrading to Commerce 5 on PostgreSQL. ([#3600](https://github.com/craftcms/commerce/pull/3600), [#3601](https://github.com/craftcms/commerce/pull/3601))
 - Fixed a bug where payment modals weren’t calculating additional payment currencies on Edit Order pages.
 - Fixed a PHP error that occurred when retrieving an order that referenced a deleted payment currency.
-<<<<<<< HEAD
-- Fixed a PHP error that occurred when using a non-Craft queue driver. ([#3619](https://github.com/craftcms/commerce/pull/3619))
-=======
-- Fixed a bug where Edit Variant screens were showing shipping categories that were unrelated to the current store. ([#3608](https://github.com/craftcms/commerce/issues/3608)) 
->>>>>>> 47f96486
+- Fixed a bug where Edit Variant screens were showing shipping categories that were unrelated to the current store. ([#3608](https://github.com/craftcms/commerce/issues/3608))
 
 ## 5.0.14 - 2024-07-24
 
