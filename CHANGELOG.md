# Release Notes for Craft Commerce

## Unreleased
<<<<<<< HEAD
- Added `craft\commerce\elements\Order::$orderCompletedEmail`. ([#3138](https://github.com/craftcms/commerce/issues/3138))
- Fixed a bug where changing a user’s email would cause extra user elements to be created. ([#3138](https://github.com/craftcms/commerce/issues/3138))
- Fixed a bug where “Send Email” option text wasn’t getting translated. ([#3172](https://github.com/craftcms/commerce/issues/3172))
=======

- Fixed a bug where related sales were showing when creating a new product. 
- Fixed a bug where Commerce wasn’t invoking `craft\services\Elements::EVENT_AUTHORIZE_*` event handlers.

## 4.2.11 - 2023-06-05

- Fixed a bug where “Send Email” option text wasn’t getting translated. ([#3172](https://github.com/craftcms/commerce/issues/3172)) 
- Fixed a bug where discounts’ user condition values weren’t getting migrated properly when upgrading to Commerce 4. ([#3176](https://github.com/craftcms/commerce/issues/3176))
>>>>>>> 2acf03af

## 4.2.10 - 2023-05-31

- An error notification is now displayed when attempting to delete a user with existing orders or subscriptions. ([#3071](https://github.com/craftcms/commerce/pull/3071), [#3070](https://github.com/craftcms/commerce/pull/3070))
- Added support for linking to products and variants from CKEditor fields. ([#3150](https://github.com/craftcms/commerce/discussions/3150))
- Fixed a bug where custom field conditions weren’t showing when editing a shipping zone.
- Fixed a bug where discounts’ user condition values weren’t getting migrated properly when upgrading to Commerce 4. ([#3176](https://github.com/craftcms/commerce/issues/3176))
- Fixed a bug where users weren’t permitted to update their subscriptions on the front-end. ([#3155](https://github.com/craftcms/commerce/issues/3155))
- Fixed a PHP error that could occur when calling `craft\commerce\services\Payments::processPayment()` without passing the new `$redirectData` argument.

## 4.2.9 - 2023-05-25

- The `commerce/cart/update-cart` action now accepts `clearAddresses`, `clearBillingAddress`, and `clearShippingAddress` params.
- Fixed a JavaScript error that occurred when switching control panel tabs on small screens. ([#3162](https://github.com/craftcms/commerce/issues/3162))
- Fixed a bug where the `commerce/upgrade` command wasn’t migrating discounts’ and coupons’ Max Uses values properly. ([#2947](https://github.com/craftcms/commerce/issues/2947))

## 4.2.8 - 2023-05-03

- Added `craft\commerce\services\Customers::EVENT_UPDATE_PRIMARY_PAYMENT_SOURCE`.
- Fixed a bug where PDFs could be generated using the wrong formatting locale. ([#3145](https://github.com/craftcms/commerce/issues/3145))

## 4.2.7 - 2023-04-13

- Added the “Order Site” order condition rule. ([#3131](https://github.com/craftcms/commerce/issues/3131))
- Email jobs are now reattempted up to five times on failure. ([#3121](https://github.com/craftcms/commerce/pull/3121))
- Fixed a bug where variants weren’t getting propagated properly when new sites were created. ([#3124](https://github.com/craftcms/commerce/issues/3124))
- Fixed a bug where the flash message that was shown for order status changes could be malformed, if there were any errors. ([#3116](https://github.com/craftcms/commerce/issues/3116))
- Fixed a bug where Commerce widgets’ “Order Statuses” settings’ instruction text wasn’t getting translated.
- Fixed a bug where the flash message displayed when tax settings failed to save on Commerce Lite wasn’t getting translated.
- Fixed a bug where the `commerce/upgrade` command could fail if there was a large number of orphaned customers.

## 4.2.6 - 2023-03-22

- Discounts’ “Match Customer” conditions can now have a “Signed In” rule.
- Added `craft\commerce\base\Gateway::showPaymentFormSubmitButton()`
- Added `craft\commmerce\elements\conditions\customer\SignedInConditionRule`.
- The `commerce/payments/pay` action now includes a `redirectData` key in JSON responses.
- Fixed a PHP error that could occur when processing a payment. ([#3092](https://github.com/craftcms/commerce/issues/3092))
- Fixed a bug where cart cookies weren’t getting removed on logout, if the `defaultCookieDomain` Craft config setting was set. ([#3091](https://github.com/craftcms/commerce/pull/3091))
- Fixed a bug where the `validateCartCustomFieldsOnSubmission` setting wasn’t being respected in Craft 4.4. ([#3109](https://github.com/craftcms/commerce/issues/3109))
- Fixed a bug where the “Tax Zone” and “Tax Category” selects could be incorrectly populated when editing a tax category.
- Fixed a PHP error that occurred when saving a tax zone with an empty name on Commerce Lite. ([#3089](https://github.com/craftcms/commerce/issues/3089))
- Fixed a PHP error that occurred when saving shipping settings with empty “Shipping Base Rate” or “Shipping Per Item Rate” settings on Commerce Lite.
- Fixed a bug where the flash message that was shown for order status changes was malformed. ([#3116](https://github.com/craftcms/commerce/issues/3116))
- Fixed a PHP error that could occur when creating an order in the control panel. ([#3115](https://github.com/craftcms/commerce/issues/3115))

## 4.2.5.1 - 2023-02-02

- Fixed a PHP error that occurred when retrieving orders with missing line item descriptions or SKUs. ([#2936](https://github.com/craftcms/commerce/issues/2936))

## 4.2.5 - 2023-02-01

- Added support for searching for orders by customer name. ([#3050](https://github.com/craftcms/commerce/issues/3050))
- Fixed a PHP error that occurred if `null` was passed to `craft\commerce\services\Discounts::getDiscountByCode()`. ([#3045](https://github.com/craftcms/commerce/issues/3045))
- Fixed a bug where a large number of shipping rule category queries could be executed.
- Fixed a PHP error that occurred if a product was re-saved before it had finished propagating to all sites. ([#1954](https://github.com/craftcms/commerce/issues/1954))
- Fixed a PHP error that occurred if `craft\commerce\services\ProductTypes::getEditableProductTypes()` was called when no user was logged in. 
- Fixed a PHP error that occurred when saving an invalid shipping method.
- Fixed a bug where gateways’ “Enabled for customers to select during checkout” setting wasn’t properly supporting environment variables. ([#3052](https://github.com/craftcms/commerce/issues/3052))
- Fixed a PHP error that could occur when entering values on an Edit Discount page. ([#3067](https://github.com/craftcms/commerce/issues/3067))
- Fixed a PHP error that could occur when validating an address’s Organization Tax ID field. ([#3046](https://github.com/craftcms/commerce/issues/3046))

## 4.2.4 - 2022-11-29

- The “Customer” order condition rule now supports orders with no customer.

## 4.2.3 - 2022-11-23

- Fixed a bug where saving an invalid tax category failed silently. ([#3013](https://github.com/craftcms/commerce/issues/3013))
- Fixed a bug where using the `autoSetNewCartAddresses` config setting was getting applied for guest carts.
- Fixed an error that could occur when purging inactive carts.
- Fixed a bug where products and variants weren’t always available as link options in Redactor. ([#3041](https://github.com/craftcms/commerce/issues/3041))

## 4.2.2 - 2022-11-06

### Fixed

- Fixed a bug where saving an invalid tax category doesn't return an error notice.
- Fixed an error that could occur when purging inactive carts.
- Fixed a bug where the `commerce/cart/update-cart` action wasn’t fully clearing the cart when the `clearLineItems` param was submitted, if the quantity of an exsiting line item was being increased in the same request. ([#3014](https://github.com/craftcms/commerce/issues/3014))
- Fixed an error that could occur when purging a large number of inactive carts.
- Fixed an error where addresses were assumed to have an owner. ([#3021](https://github.com/craftcms/commerce/pull/3021))

## 4.2.1 - 2022-10-27

- Fixed an error that occurred when viewing tax categories.
- Fixed a bug where the Top Products widget wasn’t showing the correct revenue total.
- Added `craft\commerce\models\TaxCategory::dateDeleted`.
- Added `craft\commerce\models\ShippingCategory::dateDeleted`.

## 4.2.0 - 2022-10-26

### Store Management
- Discounts’ “Match Customer” conditions can now have a “Has Orders” rule.
- Order conditions can now have a “Completed” rule.
- Order conditions can now have a “Customer” rule.
- Order conditions can now have a “Date Ordered” rule.
- Order conditions can now have a “Has Purchasable” rule.
- Order conditions can now have a “Item Subtotal” rule.
- Order conditions can now have a “Order Status” rule.
- Order conditions can now have a “Paid” rule.
- Order conditions can now have a “Reference” rule.
- Order conditions can now have a “Shipping Method” rule.
- Order conditions can now have a “Total” rule.
- Order conditions can now have a “Total Discount” rule.
- Order conditions can now have a “Total Price” rule.
- Order conditions can now have a “Total Qty” rule.
- Order conditions can now have a “Total Tax” rule.
- It’s now possible to assign primary payment sources on customers.
- It’s now possible to set the quantity when adding a line item on the Edit Order page. ([#2993](https://github.com/craftcms/commerce/discussions/2993))
- The “Update Order Status…” bulk order action now returns a more helpful response message.

### Administration
- Added the `autoSetPaymentSource` config setting, which can be enabled to automatically set a customers’ primary payment sources on new carts.
- Shipping and tax categories are now archived instead of deleted.

### Development
- Order queries now have `itemTotal`, `itemSubtotal`, `shippingMethodHandle`, `totalDiscount`, `total`, `totalPaid`, `totalPrice`, `totalQty`, and `totalTax` params.
- Order queries’ `reference` params now accept a wider range of values.
- `commerce/cart/*` actions now return `shippingAddress` and `billingAddress` values in JSON responses. ([#2921](https://github.com/craftcms/commerce/issues/2921))

### Extensibility
- Added `craft\commerce\base\Stat::getOrderStatuses()`.
- Added `craft\commerce\base\Stat::setOrderStatuses()`.
- Added `craft\commerce\base\StatInterface::getOrderStatuses()`.
- Added `craft\commerce\base\StatInterface::setOrderStatuses()`.
- Added `craft\commerce\base\StatWidgetTrait`.
- Added `craft\commerce\behaviors\CustomerBehavoir::getPrimaryPaymentSource()`.
- Added `craft\commerce\behaviors\CustomerBehavoir::getPrimaryPaymentSourceId()`.
- Added `craft\commerce\behaviors\CustomerBehavoir::setPrimaryPaymentSourceId()`.
- Added `craft\commerce\controllers\PaymentSourcesController::actionSetPrimaryPaymentSource()`.
- Added `craft\commerce\elements\Order::$storedTotalQty`.
- Added `craft\commerce\elements\Order::autoSetPaymentSource()`.
- Added `craft\commerce\elements\conditions\customers\HasOrdersConditionRule`.
- Added `craft\commerce\elements\conditions\orders\CompletedConditionRule`.
- Added `craft\commerce\elements\conditions\orders\CustomerConditionRule`.
- Added `craft\commerce\elements\conditions\orders\DateOrderedConditionRule`.
- Added `craft\commerce\elements\conditions\orders\HasPurchasableConditionRule`.
- Added `craft\commerce\elements\conditions\orders\ItemSubtotalConditionRule`.
- Added `craft\commerce\elements\conditions\orders\ItemTotalConditionRule`.
- Added `craft\commerce\elements\conditions\orders\OrderCurrencyValuesAttributeConditionRule`.
- Added `craft\commerce\elements\conditions\orders\OrderStatusConditionRule`.
- Added `craft\commerce\elements\conditions\orders\OrderTextValuesAttributeConditionRule`.
- Added `craft\commerce\elements\conditions\orders\PaidConditionRule`.
- Added `craft\commerce\elements\conditions\orders\ReferenceConditionRule`.
- Added `craft\commerce\elements\conditions\orders\ShippingMethodConditionRule`.
- Added `craft\commerce\elements\conditions\orders\TotalConditionRule`.
- Added `craft\commerce\elements\conditions\orders\TotalDiscountConditionRule`.
- Added `craft\commerce\elements\conditions\orders\TotalPriceConditionRule`.
- Added `craft\commerce\elements\conditions\orders\TotalQtyConditionRule`.
- Added `craft\commerce\elements\conditions\orders\TotalTaxConditionRule`.
- Added `craft\commerce\elements\db\OrderQuery::$itemSubtotal`.
- Added `craft\commerce\elements\db\OrderQuery::$itemTotal`.
- Added `craft\commerce\elements\db\OrderQuery::$shippingMethodHandle`.
- Added `craft\commerce\elements\db\OrderQuery::$totalDiscount`.
- Added `craft\commerce\elements\db\OrderQuery::$totalPaid`.
- Added `craft\commerce\elements\db\OrderQuery::$totalPrice`.
- Added `craft\commerce\elements\db\OrderQuery::$totalQty`.
- Added `craft\commerce\elements\db\OrderQuery::$totalTax`.
- Added `craft\commerce\elements\db\OrderQuery::$total`.
- Added `craft\commerce\elements\db\OrderQuery::itemSubtotal()`.
- Added `craft\commerce\elements\db\OrderQuery::itemTotal()`.
- Added `craft\commerce\elements\db\OrderQuery::shippingMethodHandle()`.
- Added `craft\commerce\elements\db\OrderQuery::total()`.
- Added `craft\commerce\elements\db\OrderQuery::totalDiscount()`.
- Added `craft\commerce\elements\db\OrderQuery::totalPaid()`.
- Added `craft\commerce\elements\db\OrderQuery::totalPrice()`.
- Added `craft\commerce\elements\db\OrderQuery::totalQty()`.
- Added `craft\commerce\elements\db\OrderQuery::totalTax()`.
- Added `craft\commerce\models\PaymentSource::getIsPrimary()`.
- Added `craft\commerce\models\Settings::$autoSetPaymentSource`.
- Added `craft\commerce\records\Customer::$primaryPaymentSourceId`.
- Added `craft\commerce\services\savePrimaryPaymentSourceId()`.
- `craft\commerce\elements\Order::hasMatchingAddresses()` now has an `$attributes` argument, which can be used to customize which address attributes should be checked.
- Deprecated `craft\commerce\elements\Order::getShippingMethod()`. `$shippingMethodName` and `$shippingMethodHandle` should be used instead.

### System
- Craft Commerce now requires Craft CMS 4.3.0 or later.
- Fixed a bug where it wasn't possible to use a path value for the `loadCartRedirectUrl` setting. ([#2992](https://github.com/craftcms/commerce/pull/2992))
- Fixed a bug where custom shipping methods weren’t applying to orders properly. ([#2986](https://github.com/craftcms/commerce/issues/2986))
- Fixed a bug where passing an invalid product type handle into product queries’ `type` params wouldn’t have any effect. ([#2966](https://github.com/craftcms/commerce/issues/2966))
- Fixed a bug where payments made from Edit Order pages weren’t factoring in gateways’ `availableForUseWithOrder()` methods. ([#2988](https://github.com/craftcms/commerce/issues/2988))
- Fixed a bug where the Emails index page wasn’t showing emails’ template paths. ([#3000](https://github.com/craftcms/commerce/issues/3000))
- Fixed a bug where product slideout editors were showing additional status fields. ([#3010](https://github.com/craftcms/commerce/issues/3010))

## 4.1.3 - 2022-10-07

### Changed
- The `commerce/downloads/pdf` action now accepts an `inline` param. ([#2981](https://github.com/craftcms/commerce/pull/2981))

### Fixed
- Fixed a SQL error that occurred when restoring a soft-deleted product. ([#2982](https://github.com/craftcms/commerce/issues/2982))
- Fixed a bug where the Edit Product page wasn’t handling site selection changes properly. ([#2971](https://github.com/craftcms/commerce/issues/2971))
- Fixed a bug where it wasn't possible to add variants to a sale from the Edit Product page. ([#2976](https://github.com/craftcms/commerce/issues/2976))
- Fixed a bug where primary addresses weren’t being automatically set on the Edit Order page. ([#2963](https://github.com/craftcms/commerce/issues/2963)) 
- Fixed a bug where it wasn’t possible to change the default order status. ([#2915](https://github.com/craftcms/commerce/issues/2915))

## 4.1.2 - 2022-09-15

### Fixed
- Fixed a SQL error that could occur when updating to Commerce 4 on MySQL.
- Fixed an error that could when sorting orders by address attributes. ([#2956](https://github.com/craftcms/commerce/issues/2956))
- Fixed a bug where it wasn’t possible to save decimal numbers for variant dimensions. ([#2540](https://github.com/craftcms/commerce/issues/2540))
- Fixed a bug where the Edit Product page wasn’t handling site selection changes properly. ([#2920](https://github.com/craftcms/commerce/issues/2920))
- Fixed a bug where partial elements were not being deleted during garbage collection.
- Fixed a bug where orders’ item subtotals weren’t being saved to the database.
- Fixed a bug where the “Per Item Amount Off” setting on Edit Discount pages was stripping decimal values for locales that use commas for decimal symbols. ([#2937](https://github.com/craftcms/commerce/issues/2937))

## 4.1.1 - 2022-09-01

### Fixed
- Fixed a bug where Edit Subscription pages were blank. ([#2913](https://github.com/craftcms/commerce/issues/2913))
- Fixed a bug where `craft\commerce\elements\Order::hasMatchingAddresses()` wasn’t checking the `fullName` property. ([#2917](https://github.com/craftcms/commerce/issues/2917))
- Fixed a bug where discounts’ Purchase Total values weren’t getting saved.
- Fixed a bug where discounts’ shipping address conditions were being saved as billing address conditions. ([#2938](https://github.com/craftcms/commerce/issues/2938)) 
- Fixed an error that occurred when exporting orders using the “Expanded” export type. ([#2953](https://github.com/craftcms/commerce/issues/2953))
- Fixed a bug where it wasn’t possible to clear out variants’ min and max quantities. ([#2954](https://github.com/craftcms/commerce/issues/2954))

## 4.1.0 - 2022-07-19

### Added
- Tax rates now have a “Unit price” taxable subject option. ([#2883](https://github.com/craftcms/commerce/pull/2883))
- The Total Revenue widget can now show the total paid, rather than the total invoiced. ([#2852](https://github.com/craftcms/commerce/issues/2852))
- Added the `commerce/transfer-customer-data` command.
- Added `craft\commerce\elements\Order::EVENT_BEFORE_APPLY_ADD_NOTICE`. ([#2676](https://github.com/craftcms/commerce/issues/2676))
- Added `craft\commerce\elements\Order::hasMatchingAddresses()`.
- Added `craft\commerce\services\Customers::transferCustomerData()`. ([#2801](https://github.com/craftcms/commerce/pull/2801))
- Added `craft\commerce\stats\TotalRevenue::$type`.
- Added `craft\commerce\stats\TotalRevenue::TYPE_TOTAL_PAID`.
- Added `craft\commerce\stats\TotalRevenue::TYPE_TOTAL`.
- Added `craft\commerce\widgets\TotalRevenue::$type`.

### Changed
- Craft Commerce now requires Dompdf 2.0.0 or later. ([#2879](https://github.com/craftcms/commerce/pull/2879))
- Addresses submitted to the cart are now validated. ([#2874](https://github.com/craftcms/commerce/pull/2874))
- Garbage collection now removes any orphaned variants, as well as partial donation, order, product, subscription, and variant data.
- `craft\commerce\elements\Product` now supports the `EVENT_DEFINE_CACHE_TAGS` event.
- `craft\commerce\elements\Variant` now supports the `EVENT_DEFINE_CACHE_TAGS` event.

### Fixed
- Fixed an error that occurred when disabling all variants on Edit Product pages.
- Fixed a bug where order address titles weren’t being updated correctly.
- Fixed a bug where it was possible to save an order with the same billing and shipping address IDs. ([#2841](https://github.com/craftcms/commerce/issues/2841))
- Fixed a bug where order addresses were not being saved with the `live` scenario.
- Fixed a PHP error that occurred when editing a subscription with custom fields.
- Fixed an infinite recursion bug that occurred when `autoSetCartShippingMethodOption` was enabled. ([#2875](https://github.com/craftcms/commerce/issues/2875))
- Fixed a bug where product slideout editors were attempting to create provisional drafts. ([#2886](https://github.com/craftcms/commerce/issues/2886))

## 4.0.4 - 2022-06-22

> {note} If you’ve already upgraded a site to Commerce 4, please go to **Commerce** → **Promotions** → **Discounts** and review your discounts’ coupons’ Max Uses values, as the `commerce/upgrade` command wasn’t migrating those values properly before this release.

### Fixed
- Fixed a bug where `craft\commerce\services\PaymentSources::getAllGatewayPaymentSourcesByUserId()` wasn’t passing along the user ID to `getAllPaymentSourcesByCustomerId()`.
- Fixed an error that could occur when using a discount with a coupon code.
- Fixed a bug where it wasn’t possible to delete a shipping rule. ([#2857](https://github.com/craftcms/commerce/issues/2857))
- Fixed a bug where it wasn’t possible to subscribe and create a payment source simultaneously. ([#2834](https://github.com/craftcms/commerce/pull/2834))
- Fixed inaccurate PHP type declarations.
- Fixed errors that could occur when expiring, cancelling, or suspending a subscription. ([#2831](https://github.com/craftcms/commerce/issues/2831))
- Fixed a bug where the Order Value condition rule wasn’t working.
- Fixed a bug where the `commerce/upgrade` command wasn’t migrating discounts’ coupons’ Max Uses values properly.

## 4.0.3 - 2022-06-09

### Deprecated
- Deprecated `craft\commerce\services\Orders::pruneDeletedField()`.
- Deprecated `craft\commerce\services\ProductType::pruneDeletedField()`.
- Deprecated `craft\commerce\services\Subscriptions::pruneDeletedField()`.

### Fixed
- Fixed a PHP error that could occur when saving a shipping rule. ([#2824](https://github.com/craftcms/commerce/issues/2824))
- Fixed a PHP error that could occur when saving a sale. ([#2827](https://github.com/craftcms/commerce/issues/2827))
- Fixed a bug where `administrativeArea` data wasn’t being saved for an address in the example templates. ([#2840](https://github.com/craftcms/commerce/issues/2840))

## 4.0.2 - 2022-06-03

### Fixed
- Fixed a bug where it wasn’t possible to set a coupon’s Max Uses setting to `0`.
- Fixed UI bugs in the “Update Order Status” modal. ([#2821](https://github.com/craftcms/commerce/issues/2821))
- Fixed a bug where the `commerce/upgrade` console command caused customer discount uses to be reset.
- Fixed a bug where the `commerce/upgrade` console command would fail when multiple orders used the same email address with different casing.

## 4.0.1 - 2022-05-18

### Changed
- Address forms in the example templates now include any Plain Text custom fields in the address field layout.

### Fixed
- Fixed a bug where the `autoSetNewCartAddresses` setting didn’t have any effect. ([#2804](https://github.com/craftcms/commerce/issues/2804))
- Fixed a PHP error that occurred when making a payment on the Edit Order page. ([#2795](https://github.com/craftcms/commerce/issues/2795))
- Fixed a PHP error that occurred when duplicating addresses that wasn’t owned by a user.
- Fixed a bug where address cards appeared to be editable when viewing completed orders. ([#2817](https://github.com/craftcms/commerce/issues/2817))
- Fixed a front-end validation error that was raised incorrectly on address inputs in the example templates. ([#2777](https://github.com/craftcms/commerce/pull/2777))

## 4.0.0 - 2022-05-04

### Added
- Customers are now native Craft user elements. ([#2524](https://github.com/craftcms/commerce/discussions/2524), [2385](https://github.com/craftcms/commerce/discussions/2385))
- Discounts can now have condition builders, enabling flexible matching based on the order, user, and addresses. ([#2290](https://github.com/craftcms/commerce/discussions/2290),  [#2296](https://github.com/craftcms/commerce/discussions/2296), [#2299](https://github.com/craftcms/commerce/discussions/2299))
- Shipping zones can now have condition builders, enabling flexible matching based on the address. ([#2290](https://github.com/craftcms/commerce/discussions/2290), [#2296](https://github.com/craftcms/commerce/discussions/2296))
- Tax zones can now have condition builders, enabling flexible matching based on the address. ([#2290](https://github.com/craftcms/commerce/discussions/2290), [#2296](https://github.com/craftcms/commerce/discussions/2296))
- Discounts can now have multiple coupon codes, each with their own usage rules. ([#2377](https://github.com/craftcms/commerce/discussions/2377), [#2303](https://github.com/craftcms/commerce/discussions/2303), [#2713](https://github.com/craftcms/commerce/pull/2713))
- It’s now possible to bulk-generate coupon codes.
- It’s now possible to create orders from the Edit User page.
- Added a “Commerce” panel to the Debug Toolbar.
- Added “Edit”, “Create”, and “Delete” permissions for product types, sales, and discounts. ([#174](https://github.com/craftcms/commerce/issues/174), [#2400](https://github.com/craftcms/commerce/discussions/2400))
- Added the `|commercePaymentFormNamespace` Twig filter.
- Added `craft\commerce\base\Zone`.
- Added `craft\commerce\behaviors\CustomerAddressBehavior`.
- Added `craft\commerce\behaviors\CustomerBehavior`.
- Added `craft\commerce\console\controllers\UpgradeController`.
- Added `craft\commerce\controllers\DiscountsController::DISCOUNT_COUNTER_TYPE_EMAIL`.
- Added `craft\commerce\controllers\DiscountsController::DISCOUNT_COUNTER_TYPE_TOTAL`.
- Added `craft\commerce\controllers\DiscountsController::DISCOUNT_COUNTER_TYPE_USER`.
- Added `craft\commerce\controllers\DiscountsController::actionGenerateCoupons()`.
- Added `craft\commerce\controllers\OrdersController::actionCreateCustomer()`.
- Added `craft\commerce\controllers\OrdersController::actionGetCustomerAddresses()`.
- Added `craft\commerce\controllers\OrdersController::actionGetOrderAddress()`.
- Added `craft\commerce\controllers\OrdersController::actionValidateAddress()`.
- Added `craft\commerce\controllers\OrdersController::enforceManageOrderPermissions()`.
- Added `craft\commerce\controllers\SubscriptionsController::enforceManageSubscriptionPermissions()`.
- Added `craft\commerce\elements\Order::$sourceBillingAddressId`
- Added `craft\commerce\elements\Order::$sourceShippingAddressId`
- Added `craft\commerce\elements\Product::canCreateDrafts()`.
- Added `craft\commerce\elements\Product::canDelete()`.
- Added `craft\commerce\elements\Product::canDeleteForSite()`.
- Added `craft\commerce\elements\Product::canDuplicate()`.
- Added `craft\commerce\elements\Product::canSave()`.
- Added `craft\commerce\elements\Product::canView()`.
- Added `craft\commerce\elements\Subscription::canView()`.
- Added `craft\commerce\elements\actions\UpdateOrderStatus::$suppressEmails`.
- Added `craft\commerce\events\CommerceDebugPanelDataEvent`.
- Added `craft\commerce\events\OrderStatusEmailsEvent`.
- Added `craft\commerce\events\PdfRenderEvent`.
- Added `craft\commerce\fieldlayoutelements\UserAddressSettings`.
- Added `craft\commerce\helpers\DebugPanel`.
- Added `craft\commerce\helpers\PaymentForm`.
- Added `craft\commerce\models\Coupon`.
- Added `craft\commerce\models\Discount::$couponFormat`.
- Added `craft\commerce\models\Discount::getCoupons()`.
- Added `craft\commerce\models\Discount::setCoupons()`.
- Added `craft\commerce\models\OrderHistory::$userId`.
- Added `craft\commerce\models\OrderHistory::$userName`.
- Added `craft\commerce\models\OrderHistory::getUser()`.
- Added `craft\commerce\models\ShippingAddressZone::condition`.
- Added `craft\commerce\models\Store`.
- Added `craft\commerce\models\TaxAddressZone::condition`.
- Added `craft\commerce\plugin\Services::getCoupons()`.
- Added `craft\commerce\record\OrderHistory::$userName`.
- Added `craft\commerce\records\Coupon`.
- Added `craft\commerce\records\OrderHistory::$userId`.
- Added `craft\commerce\records\OrderHistory::getUser()`.
- Added `craft\commerce\service\Store`.
- Added `craft\commerce\services\Carts::$cartCookieDuration`.
- Added `craft\commerce\services\Carts::$cartCookie`.
- Added `craft\commerce\services\Coupons`.
- Added `craft\commerce\services\Customers::ensureCustomer()`.
- Added `craft\commerce\services\Customers::savePrimaryBillingAddressId()`.
- Added `craft\commerce\services\Customers::savePrimaryShippingAddressId()`.
- Added `craft\commerce\services\Discounts::clearUserUsageHistoryById()`.
- Added `craft\commerce\services\OrderStatuses::EVENT_ORDER_STATUS_CHANGE_EMAILS`.
- Added `craft\commerce\services\Pdfs::EVENT_BEFORE_DELETE_PDF`.
- Added `craft\commerce\services\ProductTypes::getCreatableProductTypeIds()`.
- Added `craft\commerce\services\ProductTypes::getCreatableProductTypes()`.
- Added `craft\commerce\services\ProductTypes::getEditableProductTypeIds()`.
- Added `craft\commerce\services\ProductTypes::hasPermission()`.
- Added `craft\commerce\validators\CouponValidator`.
- Added `craft\commerce\validators\StoreCountryValidator`.
- Added `craft\commerce\web\assets\coupons\CouponsAsset`.

### Changed
- Craft Commerce now requires Craft CMS 4.0.0-RC2 or later.
- Tax rate inputs no longer require the percent symbol.
- Subscription plans are no longer accessible via old Control Panel URLs.
- Addresses can no longer be related to both a user’s address book and an order at the same time. ([#2457](https://github.com/craftcms/commerce/discussions/2457))
- Gateways’ `isFrontendEnabled` settings now support environment variables.
- The active cart number is now stored in a cookie rather than the PHP session data, so it can be retained across browser reboots. ([#2790](https://github.com/craftcms/commerce/pull/2790))
- The installer now archives any database tables that were left behind by a previous Craft Commerce installation.
- `commerce/*` actions no longer accept `orderNumber` params. `number` can be used instead.
- `commerce/cart/*` actions no longer accept `cartUpdatedNotice` params. `successMessage` can be used instead.
- `commerce/cart/*` actions no longer include `availableShippingMethods` in their JSON responses. `availableShippingMethodOptions` can be used instead.
- `commerce/payment-sources/*` actions no longer include `paymentForm` in their JSON responses. `paymentFormErrors` can be used instead.
- `commerce/payments/*` actions now expect payment form fields to be namespaced with the `|commercePaymentFormNamespace` Twig filter’s response.
- `craft\commerce\elements\Order::getCustomer()` now returns a `craft\elements\User` object.
- `craft\commerce\elements\Product::getVariants()`, `getDefaultVariant()`, `getCheapestVariant()`, `getTotalStock()`, and `getHasUnlimitedStock()` now only return data related to enabled variants by default.
- `craft\commerce\model\ProductType::$titleFormat` was renamed to `$variantTitleFormat`.
- `craft\commerce\models\TaxRate::getRateAsPercent()` now returns a localized value.
- `craft\commerce\services\LineItems::createLineItem()` no longer has an `$orderId` argument.
- `craft\commerce\services\LineItems::resolveLineItem()` now has an `$order` argument rather than `$orderId`.
- `craft\commerce\services\Pdfs::EVENT_AFTER_RENDER_PDF` now raises `craft\commerce\events\PdfRenderEvent` rather than `PdfEvent`.
- `craft\commerce\services\Pdfs::EVENT_AFTER_SAVE_PDF` now raises `craft\commerce\events\PdfEvent` rather than `PdfSaveEvent`.
- `craft\commerce\services\Pdfs::EVENT_BEFORE_RENDER_PDF` now raises `craft\commerce\events\PdfRenderEvent` rather than `PdfEvent`.
- `craft\commerce\services\Pdfs::EVENT_BEFORE_SAVE_PDF` now raises `craft\commerce\events\PdfEvent` rather than `PdfSaveEvent`.
- `craft\commerce\services\ShippingMethods::getAvailableShippingMethods()` has been renamed to `getMatchingShippingMethods()`.
- `craft\commerce\services\Variants::getAllVariantsByProductId()` now accepts a `$includeDisabled` argument.

### Deprecated
- Deprecated `craft\commerce\elements\Order::getUser()`. `getCustomer()` should be used instead.
- Deprecated `craft\commerce\services\Carts::getCartName()`. `$cartCookie['name']` should be used instead.
- Deprecated `craft\commerce\services\Plans::getAllGatewayPlans()`. `getPlansByGatewayId()` should be used instead.
- Deprecated `craft\commerce\services\Subscriptions::doesUserHaveAnySubscriptions()`. `doesUserHaveSubscriptions()` should be used instead.
- Deprecated `craft\commerce\services\Subscriptions::getSubscriptionCountForPlanById()`. `getSubscriptionCountByPlanId()` should be used instead.
- Deprecated `craft\commerce\services\TaxRates::getTaxRatesForZone()`. `getTaxRatesByTaxZoneId()` should be used instead.
- Deprecated `craft\commerce\services\Transactions::deleteTransaction()`. `deleteTransactionById()` should be used instead.

### Removed
- Removed the `orderPdfFilenameFormat` setting.
- Removed the `orderPdfPath` setting.
- Removed the `commerce-manageCustomers` permission.
- Removed the `commerce-manageProducts` permission.
- Removed `json_encode_filtered` Twig filter.
- Removed the `commerce/orders/purchasable-search` action. `commerce/orders/purchasables-table` can be used instead.
- Removed `Plugin::getInstance()->getPdf()`. `getPdfs()` can be used instead.
- Removed `craft\commerce\Plugin::t()`. `Craft::t('commerce', 'My String')` can be used instead.
- Removed `craft\commerce\base\AddressZoneInterface`. `craft\commerce\base\ZoneInterface` can be used instead.
- Removed `craft\commerce\base\OrderDeprecatedTrait`.
- Removed `craft\commerce\controllers\AddressesController`.
- Removed `craft\commerce\controllers\CountriesController`.
- Removed `craft\commerce\controllers\CustomerAddressesController`.
- Removed `craft\commerce\controllers\CustomersController`.
- Removed `craft\commerce\controllers\PlansController::actionRedirect()`.
- Removed `craft\commerce\controllers\ProductsPreviewController::actionSaveProduct()`.
- Removed `craft\commerce\controllers\ProductsPreviewController::enforceProductPermissions()`.
- Removed `craft\commerce\controllers\StatesController`.
- Removed `craft\commerce\elements\Order::getAdjustmentsTotalByType()`. `getTotalTax()`, `getTotalDiscount()`, or `getTotalShippingCost()` can be used instead.
- Removed `craft\commerce\elements\Order::getAvailableShippingMethods()`. `getAvailableShippingMethodOptions()` can be used instead.
- Removed `craft\commerce\elements\Order::getOrderLocale()`. `$orderLanguage` can be used instead.
- Removed `craft\commerce\elements\Order::getShippingMethodId()`. `getShippingMethodHandle()` can be used instead.
- Removed `craft\commerce\elements\Order::getShouldRecalculateAdjustments()`. `getRecalculationMode()` can be used instead.
- Removed `craft\commerce\elements\Order::getTotalTaxablePrice()`. The taxable price is now calculated within the tax adjuster.
- Removed `craft\commerce\elements\Order::removeEstimatedBillingAddress()`. `setEstimatedBillingAddress(null)` can be used instead.
- Removed `craft\commerce\elements\Order::removeEstimatedShippingAddress()`. `setEstimatedShippingAddress(null)` can be used instead.
- Removed `craft\commerce\elements\Order::setShouldRecalculateAdjustments()`. `setRecalculationMode()` can be used instead.
- Removed `craft\commerce\elements\actions\DeleteOrder`. `craft\elements\actions\Delete` can be used instead.
- Removed `craft\commerce\elements\actions\DeleteProduct`. `craft\elements\actions\Delete` can be used instead.
- Removed `craft\commerce\elements\traits\OrderDeprecatedTrait`.
- Removed `craft\commerce\events\AddressEvent`.
- Removed `craft\commerce\events\CustomerAddressEvent`.
- Removed `craft\commerce\events\CustomerEvent`.
- Removed `craft\commerce\events\DefineAddressLinesEvent`. `craft\services\Addresses::formatAddress()` can be used instead.
- Removed `craft\commerce\events\LineItemEvent::isValid`.
- Removed `craft\commerce\events\PdfSaveEvent`.
- Removed `craft\commerce\helpers\Localization::formatAsPercentage()`.
- Removed `craft\commerce\models\Country`.
- Removed `craft\commerce\models\Discount::$code`.
- Removed `craft\commerce\models\Discount::getDiscountUserGroups()`.
- Removed `craft\commerce\models\Discount::getUserGroupIds()`. Discount user groups were migrated to the customer condition rule.
- Removed `craft\commerce\models\Discount::setUserGroupIds()`. Discount user groups were migrated to the customer condition rule.
- Removed `craft\commerce\models\Email::getPdfTemplatePath()`. `getPdf()->getTemplatePath()` can be used instead.
- Removed `craft\commerce\models\LineItem::getAdjustmentsTotalByType()`. `getTax()`, `getDiscount()`, or `getShippingCost()` can be used instead.
- Removed `craft\commerce\models\LineItem::setSaleAmount()`.
- Removed `craft\commerce\models\OrderHistory::$customerId`. `$userId` can be used instead.
- Removed `craft\commerce\models\OrderHistory::getCustomer()`. `getUser()` can be used instead.
- Removed `craft\commerce\models\ProductType::getLineItemFormat()`.
- Removed `craft\commerce\models\ProductType::setLineItemFormat()`.
- Removed `craft\commerce\models\Settings::$showCustomerInfoTab`. `$showEditUserCommerceTab` can be used instead.
- Removed `craft\commerce\models\ShippingAddressZone::getCountries()`.
- Removed `craft\commerce\models\ShippingAddressZone::getCountriesNames()`.
- Removed `craft\commerce\models\ShippingAddressZone::getCountryIds()`.
- Removed `craft\commerce\models\ShippingAddressZone::getStateIds()`.
- Removed `craft\commerce\models\ShippingAddressZone::getStates()`.
- Removed `craft\commerce\models\ShippingAddressZone::getStatesNames()`.
- Removed `craft\commerce\models\ShippingAddressZone::isCountryBased`.
- Removed `craft\commerce\models\State`.
- Removed `craft\commerce\models\TaxAddressZone::getCountries()`.
- Removed `craft\commerce\models\TaxAddressZone::getCountriesNames()`.
- Removed `craft\commerce\models\TaxAddressZone::getCountryIds()`.
- Removed `craft\commerce\models\TaxAddressZone::getStateIds()`.
- Removed `craft\commerce\models\TaxAddressZone::getStates()`.
- Removed `craft\commerce\models\TaxAddressZone::getStatesNames()`.
- Removed `craft\commerce\models\TaxAddressZone::isCountryBased`.
- Removed `craft\commerce\queue\jobs\ConsolidateGuestOrders`.
- Removed `craft\commerce\records\Country`.
- Removed `craft\commerce\records\CustomerAddress`. `craft\records\Address` can be used instead.
- Removed `craft\commerce\records\Discount::CONDITION_USER_GROUPS_ANY_OR_NONE`. Discount user groups were migrated to the customer condition rule.
- Removed `craft\commerce\records\Discount::CONDITION_USER_GROUPS_EXCLUDE`. Discount user groups were migrated to the customer condition rule.
- Removed `craft\commerce\records\Discount::CONDITION_USER_GROUPS_INCLUDE_ALL`. Discount user groups were migrated to the customer condition rule.
- Removed `craft\commerce\records\Discount::CONDITION_USER_GROUPS_INCLUDE_ANY`. Discount user groups were migrated to the customer condition rule.
- Removed `craft\commerce\records\DiscountUserGroup`.
- Removed `craft\commerce\records\OrderHistory::getCustomer()`. `getUser()` can be used instead.
- Removed `craft\commerce\records\ShippingZoneCountry`.
- Removed `craft\commerce\records\ShippingZoneState`.
- Removed `craft\commerce\records\State`.
- Removed `craft\commerce\records\TaxZoneCountry`.
- Removed `craft\commerce\records\TaxZoneState`.
- Removed `craft\commerce\services\Addresses::purgeOrphanedAddresses()`.
- Removed `craft\commerce\services\Addresses`.
- Removed `craft\commerce\services\Countries`.
- Removed `craft\commerce\services\Customers::EVENT_AFTER_SAVE_CUSTOMER_ADDRESS`.
- Removed `craft\commerce\services\Customers::EVENT_AFTER_SAVE_CUSTOMER`.
- Removed `craft\commerce\services\Customers::EVENT_BEFORE_SAVE_CUSTOMER_ADDRESS`.
- Removed `craft\commerce\services\Customers::EVENT_BEFORE_SAVE_CUSTOMER`.
- Removed `craft\commerce\services\Customers::SESSION_CUSTOMER`.
- Removed `craft\commerce\services\Customers::consolidateOrdersToUser()`.
- Removed `craft\commerce\services\Customers::deleteCustomer()`.
- Removed `craft\commerce\services\Customers::forgetCustomer()`.
- Removed `craft\commerce\services\Customers::getAddressIds()`.
- Removed `craft\commerce\services\Customers::getCustomer()`.
- Removed `craft\commerce\services\Customers::getCustomerById()`.
- Removed `craft\commerce\services\Customers::getCustomerByUserId()`.
- Removed `craft\commerce\services\Customers::getCustomerId()`.
- Removed `craft\commerce\services\Customers::getCustomersQuery()`.
- Removed `craft\commerce\services\Customers::purgeOrphanedCustomers()`.
- Removed `craft\commerce\services\Customers::saveAddress()`.
- Removed `craft\commerce\services\Customers::saveCustomer()`.
- Removed `craft\commerce\services\Customers::saveUserHandler()`.
- Removed `craft\commerce\services\Discounts::EVENT_BEFORE_MATCH_LINE_ITEM`. `EVENT_DISCOUNT_MATCHES_LINE_ITEM` can be used instead.
- Removed `craft\commerce\services\Discounts::getOrderConditionParams()`. `$order->toArray()` can be used instead.
- Removed `craft\commerce\services\Discounts::populateDiscountRelations()`.
- Removed `craft\commerce\services\Orders::cartArray()`. `toArray()` can be used instead.
- Removed `craft\commerce\services\Payments::getTotalAuthorizedForOrder()`.
- Removed `craft\commerce\services\Payments::getTotalAuthorizedOnlyForOrder()`. `craft\commerce\elements\Order::getTotalAuthorized()` can be used instead.
- Removed `craft\commerce\services\Payments::getTotalPaidForOrder()`. `craft\commerce\elements\Order::getTotalPaid()` can be used instead.
- Removed `craft\commerce\services\Payments::getTotalRefundedForOrder()`.
- Removed `craft\commerce\services\Sales::populateSaleRelations()`.
- Removed `craft\commerce\services\States`.<|MERGE_RESOLUTION|>--- conflicted
+++ resolved
@@ -1,20 +1,16 @@
 # Release Notes for Craft Commerce
 
 ## Unreleased
-<<<<<<< HEAD
-- Added `craft\commerce\elements\Order::$orderCompletedEmail`. ([#3138](https://github.com/craftcms/commerce/issues/3138))
+
 - Fixed a bug where changing a user’s email would cause extra user elements to be created. ([#3138](https://github.com/craftcms/commerce/issues/3138))
-- Fixed a bug where “Send Email” option text wasn’t getting translated. ([#3172](https://github.com/craftcms/commerce/issues/3172))
-=======
-
 - Fixed a bug where related sales were showing when creating a new product. 
 - Fixed a bug where Commerce wasn’t invoking `craft\services\Elements::EVENT_AUTHORIZE_*` event handlers.
+- Added `craft\commerce\elements\Order::$orderCompletedEmail`. ([#3138](https://github.com/craftcms/commerce/issues/3138))
 
 ## 4.2.11 - 2023-06-05
 
 - Fixed a bug where “Send Email” option text wasn’t getting translated. ([#3172](https://github.com/craftcms/commerce/issues/3172)) 
 - Fixed a bug where discounts’ user condition values weren’t getting migrated properly when upgrading to Commerce 4. ([#3176](https://github.com/craftcms/commerce/issues/3176))
->>>>>>> 2acf03af
 
 ## 4.2.10 - 2023-05-31
 
