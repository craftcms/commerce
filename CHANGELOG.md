--- conflicted
+++ resolved
@@ -1,6 +1,5 @@
 # Release Notes for Craft Commerce
 
-<<<<<<< HEAD
 ## Unreleased
 
 ### Added
@@ -254,7 +253,7 @@
 - Removed `craft\commerce\web\assets\RevenueWidgetAsset`.
 - Removed `craft\commerce\widgets\Revenue`. Use `craft\commerce\widgets\TotalRevenue` instead.
 - Removed the `phpoffice/phpspreadsheet` package dependency.
-=======
+
 ## 2.2.16 - 2020-02-10
 
 ### Change
@@ -262,7 +261,6 @@
 
 ### Fixed
 - Fixed a bug where customers could get an “Address does not belong to customer” validation error incorrectly during checkout. ([#1227](https://github.com/craftcms/commerce/issues/1227))
->>>>>>> 0023d7c2
 
 ## 2.2.15 - 2020-01-25
 
