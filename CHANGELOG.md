--- conflicted
+++ resolved
@@ -9,11 +9,8 @@
 - Fixed a bug where deleted shipping categories were still available for selection. ([#3272](https://github.com/craftcms/commerce/issues/3272))
 - Fixed a bug where the customer condition rule wasn’t loading correctly. ([#3291](https://github.com/craftcms/commerce/issues/3291))
 - Fixed an error that could occur when rendering a PDF. ([#2633](https://github.com/craftcms/commerce/issues/2633))
-<<<<<<< HEAD
 - Fixed a bug where Sale’s and Discount’s date audit columns weren’t populated after saving. ([#3298](https://github.com/craftcms/commerce/issues/3298))
-=======
 - Fixed a bug where duplicate inactive users could be created when using the `commerce/upgrade` command. ([#3286](https://github.com/craftcms/commerce/issues/3286))
->>>>>>> 451de165
 
 ## 4.3.0 - 2023-09-13
 
