# Release Notes for Craft Commerce

## Unreleased

- Fixed a bug where variants weren’t respecting their owner’s propagation method.
<<<<<<< HEAD
- Fixed a PHP error that could occur when creating a new product. 
=======
- Fixed a PHP error that could occur when creating a new product.
- Fixed a bug where shipping categories for other stores were showing up for selection on the Edit Product screen. ([#3690](https://github.com/craftcms/commerce/issues/3690))
- Fixed a bug where tax categories that were not available to the product type were showing up for selection on the Edit Product screen. ([#3690](https://github.com/craftcms/commerce/issues/3690))
>>>>>>> dd5bf43d

## 5.1.2 - 2024-09-19

- Fixed a bug where shipping methods weren’t validating if a shipping method in a different store had the same name. ([#3676](https://github.com/craftcms/commerce/issues/3676))
- Fixed a bug where any modifications to `craft\commerce\events\CreateSubscriptionEvent::$parameters` weren’t being passed to the gateway’s `subscribe()` method.
- Fixed a bug where stores’ aggregate stock levels weren’t getting updated when inventory changed. ([#3668](https://github.com/craftcms/commerce/issues/3668))
- Fixed a bug where addresses weren’t being automatically added on Edit Order screens. ([#3673](https://github.com/craftcms/commerce/issues/3673))
- Fixed a PHP error that could occur when viewing an Edit Order screen after deleting a purchasable. ([#3677](https://github.com/craftcms/commerce/issues/3677))
- Fixed a bug where some strings weren’t getting translated on Edit Order screens.
- Fixed a JavaScript error that could occur when editing an order.

## 5.1.1 - 2024-09-10

- Fixed XSS vulnerabilities.

## 5.1.0.1 - 2024-09-05

- Fixed a bug where catalog pricing rules weren’t respecting product conditions. ([#3544](https://github.com/craftcms/commerce/issues/3544))

## 5.1.0 - 2024-09-04

### Store Management
- It’s now possible to manage transfers between inventory locations.
- Catalog pricing rules now support flexible matching based on product and variant conditions. ([#3544](https://github.com/craftcms/commerce/issues/3544))
- Variant conditions can now have an “SKU” rule.

### Administration
- It’s now possible to create custom line items. ([#2301](https://github.com/craftcms/commerce/discussions/2301), [#2233](https://github.com/craftcms/commerce/discussions/2233), [#2345](https://github.com/craftcms/commerce/discussions/2345))
- Added the “Propagation Method” setting to product types. ([#3537](https://github.com/craftcms/commerce/discussions/3537), [#3296](https://github.com/craftcms/commerce/discussions/3296), [#3372](https://github.com/craftcms/commerce/discussions/3372), [#2375](https://github.com/craftcms/commerce/discussions/2375))
- Added “Title Translation Method” settings to product types, for products and variants. ([#3462](https://github.com/craftcms/commerce/issues/3462), [#2466](https://github.com/craftcms/commerce/discussions/2466))
- Added support for selecting products in Link fields.
- Added the “Manage donation settings” permission.
- Added the “Manage inventory transfers” permission.
- Added the “Manage payment currencies” permission.
- Added the “Manage store general setting” permission.
- Added the “Manage subscription plans” permission.

### Extensibility
- Added `craft\commerce\controllers\TransfersController`.
- Added `craft\commerce\elements\Order::EVENT_AFTER_LINE_ITEMS_REFRESHED`.
- Added `craft\commerce\elements\Order::EVENT_BEFORE_LINE_ITEMS_REFRESHED`.
- Added `craft\commerce\elements\Product::$defaultBasePrice`.
- Added `craft\commerce\elements\Product::$storeId`.
- Added `craft\commerce\elements\Product::getCurrencyAttributes()`.
- Added `craft\commerce\elements\Product::getStore()`.
- Added `craft\commerce\elements\Transfer`.
- Added `craft\commerce\elements\conditions\products\CatalogPricingRuleProductCondition`.
- Added `craft\commerce\elements\conditions\transfers\TransferCondition`.
- Added `craft\commerce\elements\conditions\variants\CatalogPricingRuleVariantCondition`.
- Added `craft\commerce\elements\db\TransferQuery`.
- Added `craft\commerce\enums\LineItemType`.
- Added `craft\commerce\enums\TransferStatusType`.
- Added `craft\commerce\fieldlayoutelements\TransferManagementField`.
- Added `craft\commerce\models\CatalogPricingRule::getProductCondition()`.
- Added `craft\commerce\models\CatalogPricingRule::getVariantCondition()`.
- Added `craft\commerce\models\CatalogPricingRule::setProductCondition()`.
- Added `craft\commerce\models\CatalogPricingRule::setVariantCondition()`.
- Added `craft\commerce\models\LineItem::$type`.
- Added `craft\commerce\models\LineItem::getHasFreeShipping()`.
- Added `craft\commerce\models\LineItem::getIsPromotable()`.
- Added `craft\commerce\models\LineItem::getIsShippable()`.
- Added `craft\commerce\models\LineItem::getIsTaxable()`.
- Added `craft\commerce\models\LineItem::populate()`.
- Added `craft\commerce\models\LineItem::refresh()`.
- Added `craft\commerce\models\LineItem::setHasFreeShipping()`.
- Added `craft\commerce\models\LineItem::setIsPromotable()`.
- Added `craft\commerce\models\LineItem::setIsShippable()`.
- Added `craft\commerce\models\LineItem::setIsTaxable()`.
- Added `craft\commerce\models\ProductType::$productTitleTranslationKeyFormat`.
- Added `craft\commerce\models\ProductType::$productTitleTranslationMethod`.
- Added `craft\commerce\models\ProductType::$propagationMethod`.
- Added `craft\commerce\models\ProductType::$variantTitleTranslationKeyFormat`.
- Added `craft\commerce\models\ProductType::$variantTitleTranslationMethod`.
- Added `craft\commerce\models\ProductType::getSiteIds()`.
- Added `craft\commerce\models\TransferDetail`.
- Added `craft\commerce\record\TransferDetail`.
- Added `craft\commerce\records\ProductType::$productTitleTranslationKeyFormat`.
- Added `craft\commerce\records\ProductType::$productTitleTranslationMethod`.
- Added `craft\commerce\records\ProductType::$propagationMethod`.
- Added `craft\commerce\records\ProductType::$variantTitleTranslationKeyFormat`.
- Added `craft\commerce\records\ProductType::$variantTitleTranslationMethod`.
- Added `craft\commerce\services\CatalogPricing::createCatalogPricesQuery()`
- Added `craft\commerce\services\InventoryLocations::getAllInventoryLocationsAsList`
- Added `craft\commerce\services\LineItems::create()`.
- Added `craft\commerce\services\LineItems::resolveCustomLineItem()`.
- Added `craft\commerce\services\Transfers`.
- Deprecated `craft\commerce\models\LineItem::populateFromPurchasable()`. `populate()` should be used instead.
- Deprecated `craft\commerce\models\LineItem::refreshFromPurchasable()`. `refresh()` should be used instead.
- Deprecated `craft\commerce\services\CatalogPricing::createCatalogPricingQuery()`. `createCatalogPricesQuery()` should be used instead.
- Deprecated `craft\commerce\services\LineItems::createLineItem()`. `create()` should be used instead.
- Removed `craft\commerce\fieldlayoutelements\UserCommerceField`.

### System
- Craft Commerce now requires Craft CMS 5.2 or later.

## 5.0.19 - 2024-09-04

- Fixed a bug where calculated catalog prices weren’t getting rounded to the decimal precision of the store’s currency.
- Fixed a PHP error that occurred when calling `craft\commerce\elements\Variant::getSales()`.
- Fixed a SQL error that could occur when upgrading to Commerce 5.

## 5.0.18 - 2024-08-28

- Fixed a PHP error that could occur when default addresses were set on a cart. ([#3641](https://github.com/craftcms/commerce/issues/3641))
- Fixed a bug were the “Auto Set New Cart Addresses” store setting was not persisting when saved.

## 5.0.17 - 2024-08-21

- Fixed a bug where variant indexes weren’t displaying promotion prices as currency values.
- Fixed a PHP error that could occur when sending an order email. ([#3596](https://github.com/craftcms/commerce/issues/3596))
- Fixed a bug where dimension fields were not displaying values in the correct formatting locale. ([#3636](https://github.com/craftcms/commerce/issues/3636))
- Fixed a bug where users couldn’t access catalog pricing rules when the current user had permission. ([#3639](https://github.com/craftcms/commerce/issues/3639))
- Fixed a bug where available shipping methods were not returned in order of price. ([#3631](https://github.com/craftcms/commerce/issues/3631))

## 5.0.16.2 - 2024-08-16

- Fixed a bug where variants’ `sku` values could be cleared out when saving a product revision.

## 5.0.16.1 - 2024-08-16

- Fixed a bug where variants’ `sku` values could be cleared out when saving a product.
- Fixed a bug where `craft\commerce\elements\Product::getVariants()` wasn’t respecting variants’ site statuses.

## 5.0.16 - 2024-08-14

- It’s now possible to duplicate variants.
- It’s now possible to search for orders by shipping and billing address. ([#3603](https://github.com/craftcms/commerce/pull/3603))
- Fixed a bug where it wasn’t possible to remove the last email from an order status configuration. ([#3621](https://github.com/craftcms/commerce/issues/3621))
- Fixed a bug where the “Create Sale” and “Create Discount” product index actions weren’t working. ([#3611](https://github.com/craftcms/commerce/issues/3611))
- Fixed a bug where `craft\commerce\elements\Order::getOrderStatus()` could incorrectly return `null`. ([#3615](https://github.com/craftcms/commerce/issues/3615))
- Fixed a bug where draft variants became orphaned when products were deleted.
- Fixed a PHP error that occurred when using a custom queue driver. ([#3619](https://github.com/craftcms/commerce/pull/3619))
- Fixed a bug where stat widgets weren’t respecting the user’s preferred week start day. ([#3620](https://github.com/craftcms/commerce/pull/3620))
- Fixed a bug where variants weren’t getting duplicated when duplicating a product. ([#924](https://github.com/craftcms/commerce/issues/924))

## 5.0.15 - 2024-07-31

- Fixed a SQL error that could occur when upgrading to Commerce 5 on PostgreSQL. ([#3600](https://github.com/craftcms/commerce/pull/3600), [#3601](https://github.com/craftcms/commerce/pull/3601))
- Fixed a bug where payment modals weren’t calculating additional payment currencies on Edit Order pages.
- Fixed a PHP error that occurred when retrieving an order that referenced a deleted payment currency.
- Fixed a bug where Edit Variant screens were showing shipping categories that were unrelated to the current store. ([#3608](https://github.com/craftcms/commerce/issues/3608))

## 5.0.14 - 2024-07-24

- Fixed a bug where account activation emails weren’t being sent on order completion. ([#3226](https://github.com/craftcms/commerce/issues/3226))
- Fixed a bug where email previewing wasn’t working on installs with multiple stores. ([#3595](https://github.com/craftcms/commerce/issues/3595))
- Fixed a bug where emails sent via the control panel could be rendered with the wrong language.
- Fixed a SQL error that occurred when exporting order line items. ([#3592](https://github.com/craftcms/commerce/issues/3592))
- Fixed a PHP error that could occur when generating catalog prices. ([#3591](https://github.com/craftcms/commerce/issues/3591))

## 5.0.13 - 2024-07-18

- Fixed a SQL error that could occur when updating Commerce on PostgreSQL. ([#3588](https://github.com/craftcms/commerce/pull/3588))
- Fixed a SQL error that could occur when saving a payment currency. ([#3563](https://github.com/craftcms/commerce/issues/3563))
- Fixed a bug where SCA payment sources prevented subscriptions from starting. ([#3590](https://github.com/craftcms/commerce/pull/3590))
- Fixed PHP error that occurred when saving an estimated billing address. ([#3549](https://github.com/craftcms/commerce/pull/3549))
- Fixed a bug where variant indexes were including table columns for all custom fields added to variant field layouts, across all product types. ([#15373](https://github.com/craftcms/cms/issues/15373))
- Fixed a bug where the “Ignore promotional prices” discount setting wasn’t getting saved correctly. ([#3573](https://github.com/craftcms/commerce/issues/3573))
- Fixed a bug where setting a new default variant wouldn’t persist. ([#3565](https://github.com/craftcms/commerce/issues/3565), [#3564](https://github.com/craftcms/commerce/issues/3564), [#3589](https://github.com/craftcms/commerce/issues/3589))

## 5.0.12.2 - 2024-07-12

- Fixed a bug where shipping rule descriptions weren’t being saved. ([#3580](https://github.com/craftcms/commerce/issues/3580))
- Fixed a SQL error that could occur when updating. ([#3581](https://github.com/craftcms/commerce/issues/3581))

## 5.0.12.1 - 2024-07-12

- Fixed a SQL error that occurred when updating.

## 5.0.12 - 2024-07-11

- Variant index tables can now have a “Promotable” column. ([#3571](https://github.com/craftcms/commerce/issues/3571))
- Added `craft\commerce\base\Purchasable::availableShippingCategories()`.
- Added `craft\commerce\base\Purchasable::availableTaxCategories()`.
- Added `craft\commerce\base\Purchasable::shippingCategoryFieldHtml()`.
- Added `craft\commerce\base\Purchasable::taxCategoryFieldHtml()`.
- Added `craft\commerce\elements\Variant::availableShippingCategories()`.
- Added `craft\commerce\elements\Variant::availableTaxCategories()`.
- Added `craft\commerce\events\PdfRenderEvent::$sourcePdf`. ([#3543](https://github.com/craftcms/commerce/issues/3543))
- Fixed a SQL error that occurred when reordering order statuses on PostgreSQL. ([#3554](https://github.com/craftcms/commerce/issues/3554))
- Fixed a SQL error that could occur when saving a payment currency. ([#3563](https://github.com/craftcms/commerce/issues/3563))
- Fixed a bug where it was possible to select shipping and tax categories that weren’t allowed for the product type. ([#3557](https://github.com/craftcms/commerce/issues/3557))
- Fixed a bug where payment currencies, shipping categories, and tax categories weren’t deletable. ([#3548](https://github.com/craftcms/commerce/issues/3548))
- Fixed a bug where variant field layouts could render incorrectly. ([#3570](https://github.com/craftcms/commerce/issues/3570))
- Fixed a bug where address custom fields weren’t visible on Edit Inventory Location pages. ([#3569](https://github.com/craftcms/commerce/issues/3569))
- Fixed a SQL error that could occur when fixing foreign keys.

## 5.0.11.1 - 2024-06-20

- Fixed a PHP error that could occur on app initialization.

## 5.0.11 - 2024-06-18

- Added `craft\commerce\elements\Product::getDefaultPrice()`.
- Added `craft\commerce\elements\Product::setDefaultPrice()`.
- Fixed a bug where `craft\commerce\elements\Product::$defaultPrice` could return an incorrect value.
- Fixed a bug where default variant attributes weren’t being saved on products.
- Fixed a bug where search wasn’t working on user indexes.

## 5.0.10.1 - 2024-06-14

- Fixed a bug where duplicate Store location addresses were being created.
- Fixed a bug where a customers’ primary address selections weren’t being saved. 

## 5.0.10 - 2024-06-13 

- `craft\elements\User::toArray()` now includes `primaryBillingAddressId` and `primaryShippingAddressId` values in response arrays.
- `craft\elements\Address::toArray()` now includes `isPrimaryBilling` and `isPrimaryShipping` values in response arrays for user addresses.
- Fixed a PHP error that could occur when saving a discount. ([#3538](https://github.com/craftcms/commerce/issues/3538))
- Fixed a bug where the “Edit” action could be incorrectly shown when managing inventory locations.

## 5.0.9 - 2024-06-05

- Product Title fields are no longer shown when “Show the Title field” is disabled and there’s a validation error on the `title` attribute. ([craftcms/cms#13876](https://github.com/craftcms/cms/issues/13876))
- Fixed a PHP error that occurred when saving donation settings on multi-store installs. ([#3521](https://github.com/craftcms/commerce/issues/3521))

## 5.0.8 - 2024-05-29

- Fixed a bug where orders’ `shippingMethodName` values could be cleared out when saving a completed order with a plugin-provided shipping method. ([#3519](https://github.com/craftcms/commerce/issues/3519))
- Fixed a PHP error that could occur on app initialization.
- Fixed missing validation for Inventory Location handles. ([#3511](https://github.com/craftcms/commerce/issues/3511))
- Fixed a SQL error that could occur when switching sites with a cart cookie set. ([#3522](https://github.com/craftcms/commerce/issues/3522))
- Fixed an error that could occur when attempting to save a variant with special characters. ([#3516](https://github.com/craftcms/commerce/issues/3516))

## 5.0.7 - 2024-05-22

- Improved store query performance. ([#3481](https://github.com/craftcms/commerce/issues/3481))
- Added `craft\commerce\gql\types\input\IntFalse`.
- Fixed a bug where disclosure menus on the Stores index page weren’t listing all their items.
- Fixed an SQL error that occurred when querying for purchasables with the `hasStock` param. ([#3505](https://github.com/craftcms/commerce/issues/3505))
- Fixed an error that could occur when querying for products or variants via GraphQL.
- Fixed a SQL error that could occur when generating the pricing catalog. ([#3513](https://github.com/craftcms/commerce/issues/3513))
- Fixed a bug where untracked stock items weren’t displaying correctly in the example templates. ([#3510](https://github.com/craftcms/commerce/issues/3510))
- Fixed a bug where the pricing catalog wasn’t getting updated after a pricing rule was disabled. ([#3515](https://github.com/craftcms/commerce/issues/3515))
- Fixed an SQL error that could occur when switching stores. ([#3501](https://github.com/craftcms/commerce/issues/3501))

## 5.0.6 - 2024-05-15

- Fixed an error that occurred when deleting or duplicating a shipping rule on the Edit Shipping Rule screen. ([#3490](https://github.com/craftcms/commerce/issues/3490))
- Fixed a bug where dimension fields did not respect their product type visibility settings. ([#3493](https://github.com/craftcms/commerce/issues/3493))
- Fixed a SQL error that occurred when updating. ([#3495](https://github.com/craftcms/commerce/pull/3495),[#3496](https://github.com/craftcms/commerce/issues/3496))

## 5.0.5 - 2024-05-09

- Fixed a SQL error that could occur during installation. ([#3492](https://github.com/craftcms/commerce/issues/3492), [#3488](https://github.com/craftcms/commerce/issues/3488))

## 5.0.4 - 2024-05-08

- Fixed a SQL error that could occur on the Edit Store screen. ([#3482](https://github.com/craftcms/commerce/issues/3482))
- Fixed a SQL error that could that occurred when using the `hasSales` variant query param. ([#3483](https://github.com/craftcms/commerce/issues/3483))
- Fixed SQL errors that could occur during installation. ([#3486](https://github.com/craftcms/commerce/issues/3486), [#3488](https://github.com/craftcms/commerce/issues/3488))

## 5.0.3 - 2024-05-02

- Added `craft\commerce\helpers\ProjectConfigData::ensureAllStoresProcessed()`.
- Added `craft\commerce\models\OrderStatus::getConfig()`.
- Fixed a bug where it wasn’t possible to download PDFs from the Orders index page. ([#3477](https://github.com/craftcms/commerce/issues/3477))
- Fixed an error that could occur when installing Craft CMS + Craft Commerce with an existing project config. ([#3472](https://github.com/craftcms/commerce/issues/3472))
- Fixed a bug where order status configs were missing their store assignments after rebuilding the project config. 

## 5.0.2 - 2024-05-01

- Fixed a bug where setting a default tax zone would unset the default zone for all other stores. ([#3473](https://github.com/craftcms/commerce/issues/3473))
- Fixed a bug where email queue jobs weren’t completing. ([#3476](https://github.com/craftcms/commerce/issues/3476))
- Fixed a bug where it wasn’t possible to create a new order for a non-primary store from the control panel. ([#3474](https://github.com/craftcms/commerce/issues/3474))

## 5.0.1 - 2024-05-01

- Fixed a bug where the “Commerce” Edit User screen wasn’t showing.
- Added `craft\commerce\controllers\UsersController`.
- Deprecated `craft\commerce\fields\UserCommerceField`.

## 5.0.0 - 2024-04-30

### Store Management
- It’s now possible to manage multiple stores (up to five). ([#2283](https://github.com/craftcms/commerce/discussions/2283))
- It’s now possible to manage multiple inventory locations (up to five). ([#2286](https://github.com/craftcms/commerce/discussions/2286), [#2669](https://github.com/craftcms/commerce/discussions/2669))
- Added support for catalog pricing of purchasables, improving scalability and pricing flexibility for high-volume stores.
- Products now support drafts, autosaving, and versioning. ([#2358](https://github.com/craftcms/commerce/discussions/2358))
- Product variants are now managed via nested element indexes rather than inline-editable blocks.
- Product variants’ field layouts now support multiple tabs.
- Product pages’ breadcrumbs now include a menu that links to each editable product type.
- It’s now possible to create new products from product select modals when a custom source is selected, if the source is configured to only show products of one type.
- The Products index page now shows a primary “New product” button when a custom source is selected, if the source is configured to only show products of one type.
- Order conditions can now have a “Total Weight” rule.
- Shipping methods and shipping rules now support flexible order matching, based on an order condition.
- Users’ orders, carts, and subscriptions are now managed on a dedicated “Commerce” screen within Edit User sections.

### Administration
- Added a new “Manage inventory stock levels” permission.
- Added a new “Manage inventory locations” permission.

### Development
- Added the `currentStore` Twig variable.
- Added `commerce/pricing-catalog/generate` command.
- Deprecated the `hasUnlimitedStock` variant query param. `inventoryTracked` should be used instead.
- Removed the `shippingCategory`, `shippingCategoryId`, `taxCategory`, and `taxCategoryId` product query params. The corresponding variant query params can be used instead.
- Removed the `showEditUserCommerceTab` config setting.

### Extensibility
- Added `craft\commerce\base\CatalogPricingConditionRuleInterface`.
- Added `craft\commerce\base\EnumHelpersTrait`
- Added `craft\commerce\base\HasStoreInterface`.
- Added `craft\commerce\base\InventoryMovementInterface`.
- Added `craft\commerce\base\InventoryMovement`.
- Added `craft\commerce\base\Purchasable::$availableForPurchase`.
- Added `craft\commerce\base\Purchasable::$freeShipping`.
- Added `craft\commerce\base\Purchasable::$height`.
- Added `craft\commerce\base\Purchasable::$inventoryTracked`
- Added `craft\commerce\base\Purchasable::$length`.
- Added `craft\commerce\base\Purchasable::$maxQty`.
- Added `craft\commerce\base\Purchasable::$minQty`.
- Added `craft\commerce\base\Purchasable::$promotable`.
- Added `craft\commerce\base\Purchasable::$shippingCategoryId`.
- Added `craft\commerce\base\Purchasable::$stock`
- Added `craft\commerce\base\Purchasable::$taxCategoryId`.
- Added `craft\commerce\base\Purchasable::$weight`.
- Added `craft\commerce\base\Purchasable::$width`.
- Added `craft\commerce\base\Purchasable::getInventoryItem()`.
- Added `craft\commerce\base\Purchasable::getInventoryLevels()`.
- Added `craft\commerce\base\Purchasable::getOnPromotion()`.
- Added `craft\commerce\base\Purchasable::getPrice()`.
- Added `craft\commerce\base\Purchasable::getPromotionalPrice()`.
- Added `craft\commerce\base\Purchasable::getStock()`
- Added `craft\commerce\base\Purchasable::getStore()`
- Added `craft\commerce\base\Purchasable::setPrice()`.
- Added `craft\commerce\base\Purchasable::setPromotionalPrice()`.
- Added `craft\commerce\base\StoreRecordTrait`.
- Added `craft\commerce\base\StoreTrait`.
- Added `craft\commerce\behaviors\StoreBehavior`.
- Added `craft\commerce\collections\InventoryMovementCollection`
- Added `craft\commerce\collections\UpdateInventoryLevelCollection`
- Added `craft\commerce\console\controllers\CatalogPricingController`.
- Added `craft\commerce\controllers\CatalogPricingController`.
- Added `craft\commerce\controllers\CatalogPricingRulesController`.
- Added `craft\commerce\controllers\InventoryLocationsController`
- Added `craft\commerce\controllers\InventoryLocationsStoresController`
- Added `craft\commerce\controllers\VariantsController`.
- Added `craft\commerce\db\Table::CATALOG_PRICING_RULES_USERS`.
- Added `craft\commerce\db\Table::CATALOG_PRICING_RULES`.
- Added `craft\commerce\db\Table::CATALOG_PRICING`.
- Added `craft\commerce\db\Table::INVENTORYITEMS`.
- Added `craft\commerce\db\Table::INVENTORYLOCATIONS_STORES`.
- Added `craft\commerce\db\Table::INVENTORYLOCATIONS`.
- Added `craft\commerce\db\Table::INVENTORYMOVEMENTS`.
- Added `craft\commerce\db\Table::PURCHASABLES_STORES`.
- Added `craft\commerce\db\Table::STORESETTINGS`.
- Added `craft\commerce\db\Table::STORES`.
- Added `craft\commerce\db\Table::TRANSFERS_INVENTORYITEMS`.
- Added `craft\commerce\db\Table::TRANSFERS`.
- Added `craft\commerce\elements\Product::getVariantManager()`.
- Added `craft\commerce\elements\Variant::getProductSlug()`.
- Added `craft\commerce\elements\Variant::getProductTypeHandle()`.
- Added `craft\commerce\elements\Variant::setProductSlug()`.
- Added `craft\commerce\elements\Variant::setProductTypeHandle()`.
- Added `craft\commerce\elements\VariantCollection`.
- Added `craft\commerce\elements\actions\SetDefaultVariant`.
- Added `craft\commerce\elements\conditions\customer\CatalogPricingCustomerCondition`.
- Added `craft\commerce\elements\conditions\orders\DiscountedItemSubtotalConditionRule`.
- Added `craft\commerce\elements\conditions\orders\ShippingAddressZoneConditionRule`.
- Added `craft\commerce\elements\conditions\orders\ShippingMethodOrderCondition`.
- Added `craft\commerce\elements\conditions\orders\ShippingRuleOrderCondition`.
- Added `craft\commerce\elements\conditions\orders\TotalWeightConditionRule`.
- Added `craft\commerce\elements\conditions\products\ProductVariantInventoryTrackedConditionRule`.
- Added `craft\commerce\elements\conditions\purchasables\CatalogPricingCondition`.
- Added `craft\commerce\elements\conditions\purchasables\CatalogPricingCustomerConditionRule`.
- Added `craft\commerce\elements\conditions\purchasables\CatalogPricingPurchasableConditionRule`.
- Added `craft\commerce\elements\conditions\purchasables\PurchasableConditionRule`.
- Added `craft\commerce\elements\db\OrderQuery::$totalWeight`.
- Added `craft\commerce\elements\db\OrderQuery::totalWeight()`.
- Added `craft\commerce\elements\traits\OrderValidatorsTrait::validateOrganizationTaxIdAsVatId()`.
- Added `craft\commerce\enums\InventoryTransactionType`.
- Added `craft\commerce\enums\InventoryUpdateQuantityType`.
- Added `craft\commerce\events\RegisterAvailableShippingMethodsEvent::getShippingMethods()`.
- Added `craft\commerce\events\RegisterAvailableShippingMethodsEvent::setShippingMethods()`.
- Added `craft\commerce\fieldlayoutelements\PurchasabaleAllowedQtyField`.
- Added `craft\commerce\fieldlayoutelements\PurchasabaleAvailableForPurchaseField`.
- Added `craft\commerce\fieldlayoutelements\PurchasabaleDimensionsField`.
- Added `craft\commerce\fieldlayoutelements\PurchasabaleFreeShippingField`.
- Added `craft\commerce\fieldlayoutelements\PurchasabalePriceField`.
- Added `craft\commerce\fieldlayoutelements\PurchasabalePromotableField`.
- Added `craft\commerce\fieldlayoutelements\PurchasabaleSkuField`.
- Added `craft\commerce\fieldlayoutelements\PurchasabaleStockField`.
- Added `craft\commerce\fieldlayoutelements\PurchasabaleWeightField`.
- Added `craft\commerce\helpers\Cp`.
- Added `craft\commerce\helpers\Currency::moneyInputHtml()`.
- Added `craft\commerce\helpers\Purchasable::catalogPricingRulesTableByPurchasableId()`.
- Added `craft\commerce\models\CatalogPricingRule`.
- Added `craft\commerce\models\Discount::$storeId`.
- Added `craft\commerce\models\InventoryItem`.
- Added `craft\commerce\models\InventoryLocation`.
- Added `craft\commerce\models\InventoryTransaction`.
- Added `craft\commerce\models\Level`.
- Added `craft\commerce\models\LineItem::getSnapshot()`.
- Added `craft\commerce\models\LineItem::setSnapshot()`.
- Added `craft\commerce\models\LineItems::getFulfilledTotalQuantity()`.
- Added `craft\commerce\models\PaymentSources::getStore()`.
- Added `craft\commerce\models\ProductType::$maxVariants`.
- Added `craft\commerce\models\PurchasableStore`.
- Added `craft\commerce\models\Store::getInventoryLocations()`.
- Added `craft\commerce\models\Store::getInventoryLocationsOptions()`.
- Added `craft\commerce\models\inventory\InventoryCommittedMovement`
- Added `craft\commerce\models\inventory\InventoryLocationDeactivatedMovement`.
- Added `craft\commerce\models\inventory\InventoryManualMovement`.
- Added `craft\commerce\models\inventory\UpdateInventoryLevel`.
- Added `craft\commerce\plugin\Services::getVat()`.
- Added `craft\commerce\records\CatalogPricingRulePurchasable`.
- Added `craft\commerce\records\CatalogPricingRuleUser`.
- Added `craft\commerce\records\CatalogPricingRule`.
- Added `craft\commerce\records\CatalogPricing`.
- Added `craft\commerce\records\InventoryItem`.
- Added `craft\commerce\records\InventoryLocation`.
- Added `craft\commerce\records\PurchasableStore`.
- Added `craft\commerce\services\CatalogPricingRules`.
- Added `craft\commerce\services\CatalogPricing`.
- Added `craft\commerce\services\Discounts::getAllDiscountsByStoreId()`.
- Added `craft\commerce\services\InventoryLocations`.
- Added `craft\commerce\services\Inventory`.
- Added `craft\commerce\services\OrderStatuses::getOrderStatusByUid()`.
- Added `craft\commerce\services\Purchasables::updateStoreStockCache()`
- Added `craft\commerce\services\Sales::canUseSales()`.
- Added `craft\commerce\services\ShippingCategories::clearCaches()`.
- Added `craft\commerce\services\Stores`.
- Added `craft\commerce\services\Vat`.
- Added `craft\commerce\web\assets\inventory\InventoryAsset`.
- Deprecated `craft\commerce\base\Purchasable::getOnSale()`. `getOnPromotion()` should be used instead.
- Deprecated `craft\commerce\base\Variant::hasUnlimitedStock()`. `craft\commerce\base\Purchasable::$inventoryTracked` should be used instead.
- Deprecated `craft\commerce\elements\Order::$totalSaleAmount`. `$totalPromotionalAmount` should be used instead.
- Deprecated `craft\commerce\elements\Variant::getProduct()`. `getOwner()` should be used instead.
- Deprecated `craft\commerce\elements\Variant::getProductId()`. `getOwnerId()` should be used instead.
- Deprecated `craft\commerce\elements\Variant::setProduct()`. `setOwner()` should be used instead.
- Deprecated `craft\commerce\elements\Variant::setProductId()`. `setOwnerId()` should be used instead.
- Deprecated `craft\commerce\elements\conditions\products\ProductVariantHasUnlimitedStockConditionRule`. `ProductVariantInventoryTrackedConditionRule` should be used instead.
- Deprecated `craft\commerce\models\Store::getCountries()`. `craft\commerce\models\Store::getSettings()->getCountries()` should be used instead.
- Deprecated `craft\commerce\models\Store::getMarketAddressCondition()`. `craft\commerce\models\Store::getSettings()->getMarketAddressCondition()` should be used instead.
- Deprecated `craft\commerce\models\Store::setCountries()`. `craft\commerce\models\Store::getSettings()->setCountries()` should be used instead.
- Removed `craft\commerce\base\PurchasableInterface::getId()`.
- Removed `craft\commerce\base\Variant::$unlimitedStock`. `craft\commerce\base\Purchasable::$inventoryTracked` can be used instead.
- Removed `craft\commerce\console\controllers\UpgradeController`.
- Removed `craft\commerce\controllers\LiteShippingController`.
- Removed `craft\commerce\controllers\LiteTaxController`.
- Removed `craft\commerce\controllers\ProductsController::actionDeleteProduct()`.
- Removed `craft\commerce\controllers\ProductsController::actionDuplicateProduct()`.
- Removed `craft\commerce\controllers\ProductsController::actionVariantIndex()`.
- Removed `craft\commerce\controllers\ProductsPreviewController`.
- Removed `craft\commerce\elements\Product::$availableForPurchase`. `craft\commerce\base\Purchasable::$availableForPurchase` can be used instead.
- Removed `craft\commerce\elements\Product::$promotable`. `craft\commerce\base\Purchasable::$promotable` can be used instead.
- Removed `craft\commerce\elements\Product::$shippingCategoryId`. `craft\commerce\base\Purchasable::$shippingCategoryId` can be used instead.
- Removed `craft\commerce\elements\Product::$taxCategoryId`. `craft\commerce\base\Purchasable::$taxCategoryId` can be used instead.
- Removed `craft\commerce\elements\Variant::$stock`. `craft\commerce\base\Purchasable::getStock()` can be used instead.
- Removed `craft\commerce\helpers\Product`.
- Removed `craft\commerce\helpers\VariantMatrix`.
- Removed `craft\commerce\helpers\VariantMatrix`.
- Removed `craft\commerce\models\Currency`.
- Removed `craft\commerce\models\Discount::$baseDiscountType`.
- Removed `craft\commerce\models\LiteShippingSettings`.
- Removed `craft\commerce\models\LiteTaxSettings`.
- Removed `craft\commerce\models\ProductType::$hasVariants`. `$maxVariants` can be used instead.
- Removed `craft\commerce\models\Settings::$allowCheckoutWithoutPayment`. `craft\commerce\models\Store::getAllowCheckoutWithoutPayment()` can be used instead.
- Removed `craft\commerce\models\Settings::$allowEmptyCartOnCheckout`. `craft\commerce\models\Store::getAllowEmptyCartOnCheckout()` can be used instead.
- Removed `craft\commerce\models\Settings::$allowPartialPaymentOnCheckout`. `craft\commerce\models\Store::getAllowPartialPaymentOnCheckout()` can be used instead.
- Removed `craft\commerce\models\Settings::$autoSetCartShippingMethodOption`. `craft\commerce\models\Store::getAutoSetCartShippingMethodOption()` can be used instead.
- Removed `craft\commerce\models\Settings::$autoSetNewCartAddresses`. `craft\commerce\models\Store::getAutoSetNewCartAddresses()` can be used instead.
- Removed `craft\commerce\models\Settings::$autoSetPaymentSource`. `craft\commerce\models\Store::getAutoSetPaymentSource()` can be used instead.
- Removed `craft\commerce\models\Settings::$emailSenderAddressPlaceholder`.
- Removed `craft\commerce\models\Settings::$emailSenderAddress`. `craft\commerce\models\Email::$senderAddress` can be used instead.
- Removed `craft\commerce\models\Settings::$emailSenderNamePlaceholder`.
- Removed `craft\commerce\models\Settings::$emailSenderName`. `craft\commerce\models\Email::$senderName` can be used instead.
- Removed `craft\commerce\models\Settings::$freeOrderPaymentStrategy`. `craft\commerce\models\Store::getFreeOrderPaymentStrategy()` can be used instead.
- Removed `craft\commerce\models\Settings::$minimumTotalPriceStrategy`. `craft\commerce\models\Store::getMinimumTotalPriceStrategy()` can be used instead.
- Removed `craft\commerce\models\Settings::$pdfPaperOrientation`. `craft\commerce\models\Pdf::$paperOrientation` can be used instead.
- Removed `craft\commerce\models\Settings::$pdfPaperSize`. `craft\commerce\models\Pdf::$paperSize` can be used instead.
- Removed `craft\commerce\models\Settings::$requireBillingAddressAtCheckout`. `craft\commerce\models\Store::getRequireBillingAddressAtCheckout()` can be used instead.
- Removed `craft\commerce\models\Settings::$requireShippingAddressAtCheckout`. `craft\commerce\models\Store::getRequireShippingAddressAtCheckout()` can be used instead.
- Removed `craft\commerce\models\Settings::$requireShippingMethodSelectionAtCheckout`. `craft\commerce\models\Store::getRequireShippingMethodSelectionAtCheckout()` can be used instead.
- Removed `craft\commerce\models\Settings::$useBillingAddressForTax`. `craft\commerce\models\Store::getUseBillingAddressForTax()` can be used instead.
- Removed `craft\commerce\models\Settings::$validateBusinessTaxIdasVatId`. `craft\commerce\models\Store::getValidateOrganizationTaxIdasVatId()` can be used instead.
- Removed `craft\commerce\models\Settings::FREE_ORDER_PAYMENT_STRATEGY_COMPLETE`. `craft\commerce\models\Store::FREE_ORDER_PAYMENT_STRATEGY_COMPLETE` can be used instead.
- Removed `craft\commerce\models\Settings::FREE_ORDER_PAYMENT_STRATEGY_PROCESS`. `craft\commerce\models\Store::FREE_ORDER_PAYMENT_STRATEGY_PROCESS` can be used instead.
- Removed `craft\commerce\models\Settings::MINIMUM_TOTAL_PRICE_STRATEGY_DEFAULT`. `craft\commerce\models\Store::MINIMUM_TOTAL_PRICE_STRATEGY_DEFAULT` can be used instead.
- Removed `craft\commerce\models\Settings::MINIMUM_TOTAL_PRICE_STRATEGY_SHIPPING`. `craft\commerce\models\Store::MINIMUM_TOTAL_PRICE_STRATEGY_SHIPPING` can be used instead.
- Removed `craft\commerce\models\Settings::MINIMUM_TOTAL_PRICE_STRATEGY_ZERO`. `craft\commerce\models\Store::MINIMUM_TOTAL_PRICE_STRATEGY_ZERO` can be used instead.
- Removed `craft\commerce\models\ShippingRule::$maxQty`.
- Removed `craft\commerce\models\ShippingRule::$maxTotal`.
- Removed `craft\commerce\models\ShippingRule::$maxWeight`.
- Removed `craft\commerce\models\ShippingRule::$minMaxTotalType`.
- Removed `craft\commerce\models\ShippingRule::$minQty`.
- Removed `craft\commerce\models\ShippingRule::$minTotal`.
- Removed `craft\commerce\models\ShippingRule::$minWeight`.
- Removed `craft\commerce\models\ShippingRule::$shippingZoneId`.
- Removed `craft\commerce\models\ShippingRule::getShippingZone()`.
- Removed `craft\commerce\records\Discount::BASE_DISCOUNT_TYPE_PERCENT_ITEMS_DISCOUNTED`.
- Removed `craft\commerce\records\Discount::BASE_DISCOUNT_TYPE_PERCENT_ITEMS`.
- Removed `craft\commerce\records\Discount::BASE_DISCOUNT_TYPE_PERCENT_TOTAL_DISCOUNTED`.
- Removed `craft\commerce\records\Discount::BASE_DISCOUNT_TYPE_PERCENT_TOTAL`.
- Removed `craft\commerce\records\Discount::BASE_DISCOUNT_TYPE_VALUE`.
- Removed `craft\commerce\records\ShippingRule::TYPE_MIN_MAX_TOTAL_SALEPRICE_WITH_DISCOUNTS`.
- Removed `craft\commerce\records\ShippingRule::TYPE_MIN_MAX_TOTAL_SALEPRICE`.
- Removed `craft\commerce\records\ShippingRule::getShippingZone()`.
- Removed `craft\commerce\services\Customers::addEditUserCommerceTab()`.
- Removed `craft\commerce\services\Customers::addEditUserCommerceTabContent()`.
- Removed `craft\commerce\services\PaymentSources::getAllGatewayPaymentSourcesByUserId()`.
- Removed `craft\commerce\services\PaymentSources::getAllPaymentSourcesByUserId()`.
- Removed `craft\commerce\services\TaxRates::getTaxRatesForZone()`.
- Removed `craft\commerce\validators\StoreCountryValidator`.
- Removed `craft\commerce\widgets\Orders::$orderStatusId`. `$orderStatuses` can be used instead.
- `craft\commerce\base\PurchasableInterface` now extends `craft\base\ElementInterface`.
- `craft\commerce\elements\Product::getVariants()` now returns a collection.
- `craft\commerce\elements\Variant` now implements `craft\base\NestedElementTrait`.
- `craft\commerce\elements\db\PurchasableQuery` is now abstract.
- `craft\commerce\services\Discounts::getAllDiscounts()` now returns a collection.
- `craft\commerce\services\Gateways::getAllCustomerEnabledGateways()` now returns a collection.
- `craft\commerce\services\Gateways::getAllGateways()` now returns a collection.
- `craft\commerce\services\PaymentSources::getAllGatewayPaymentSourcesByCustomerId()` now returns a collection.
- `craft\commerce\services\PaymentSources::getAllPaymentSourcesByCustomerId()` now returns a collection.
- `craft\commerce\services\PaymentSources::getAllPaymentSourcesByGatewayId()` now returns a collection.
- `craft\commerce\services\ShippingCategories::getAllShippingCategories()` now returns a collection.
- `craft\commerce\services\ShippingMethods::getAllShippingMethods()` now returns a collection.
- `craft\commerce\services\ShippingRules::getAllShippingRules()` now returns a collection.
- `craft\commerce\services\ShippingRules::getAllShippingRulesByShippingMethodId()` now returns a collection.
- `craft\commerce\services\TaxRates::getAllTaxRates()` now returns a collection.
- `craft\commerce\services\TaxRates::getTaxRatesByTaxZoneId()` now returns a collection.
- `craft\commerce\services\TaxZones::getAllTaxZones()` now returns a collection.
- Renamed `craft\commerce\base\Purchasable::tableAttributeHtml()` to `attributeHtml()`.
- Renamed `craft\commerce\controllers\BaseStoreSettingsController` to `BaseStoreManagementController`.
- Renamed `craft\commerce\controllers\StoreSettingsController` to `StoreManagementController`.
- Renamed `craft\commerce\elements\Subscription::tableAttributeHtml()` to `attributeHtml()`.
- Renamed `craft\commerce\elements\Variant::tableAttributeHtml()` to `attributeHtml()`.
- Renamed `craft\commerce\elements\traits\OrderElementTrait::tableAttributeHtml()` to `attributeHtml()`.

### System
- Craft Commerce now requires Craft CMS 5.1 or later.
- Craft Commerce now strictly requires Craft CMS Pro edition.<|MERGE_RESOLUTION|>--- conflicted
+++ resolved
@@ -3,13 +3,9 @@
 ## Unreleased
 
 - Fixed a bug where variants weren’t respecting their owner’s propagation method.
-<<<<<<< HEAD
-- Fixed a PHP error that could occur when creating a new product. 
-=======
 - Fixed a PHP error that could occur when creating a new product.
 - Fixed a bug where shipping categories for other stores were showing up for selection on the Edit Product screen. ([#3690](https://github.com/craftcms/commerce/issues/3690))
 - Fixed a bug where tax categories that were not available to the product type were showing up for selection on the Edit Product screen. ([#3690](https://github.com/craftcms/commerce/issues/3690))
->>>>>>> dd5bf43d
 
 ## 5.1.2 - 2024-09-19
 
