--- conflicted
+++ resolved
@@ -1,19 +1,5 @@
 # Release Notes for Craft Commerce
 
-<<<<<<< HEAD
-## Unreleased
-
-- Improved the performance of the `craft\commerce\elements\db\VariantQuery::hasProduct()` and `craft\commerce\elements\db\ProductQuery::hasVariant()` query params. ([#3325](https://github.com/craftcms/commerce/pull/3325))
-- Order statuses with long names no longer line wrap on the Orders index page. ([#3335](https://github.com/craftcms/commerce/issues/3335))
-- Fixed duplicate validate errors that occurred when submitting a zero quantity to the cart. ([3334](https://github.com/craftcms/commerce/issues/3334))
-- Fixed a bug where tab selection was inconsistent on the Edit Order page. 
-- Fixed a bug where sales weren’t respecting site element statuses. ([#3328](https://github.com/craftcms/commerce/issues/3328))
-- Fixed a bug where soft-deleted order statuses and line item statuses would not being restored when applying project config changes. ([#3164](https://github.com/craftcms/commerce/issues/3164))
-- Fixed a bug where carts weren’t being restored after logging in.
-- Fixed a bug where orders with a processing transaction weren’t being completed.
-- Added `craft\commerce\services\Discounts::ensureSortOrder()`.
-- Added `craft\commerce\controllers\DiscountsController::actionMoveToPage()`.
-=======
 ## 4.3.3 - 2023-12-14
 
 - Improved the performance of variant queries’ `hasProduct` and `hasVariant` params. ([#3325](https://github.com/craftcms/commerce/pull/3325))
@@ -25,7 +11,6 @@
 - Fixed a bug where carts weren’t getting restored after signing in.
 - Fixed a bug where guests could use discounts with per-user usage limits. ([#3326](https://github.com/craftcms/commerce/issues/3326))
 - Fixed a bug where orders with a processing transaction weren’t getting completed.
->>>>>>> c88038ed
 
 ## 4.3.2 - 2023-10-31
 
