--- conflicted
+++ resolved
@@ -1,16 +1,10 @@
 # Release Notes for Craft Commerce
 
-<<<<<<< HEAD
 ## Unreleased
 
 ### Changed
 - `craft\commerce\services\Sales::clearCaches()` is now public.
 
-### Fixed
-- Fixed a PHP error that could occur during line item validation on Yii 2.0.36. ([yiisoft/yii2#18175](https://github.com/yiisoft/yii2/issues/18175))
-
-=======
->>>>>>> 3c2c9423
 ## 3.1.12 - 2020-07-14
 
 ### Changed
