--- conflicted
+++ resolved
@@ -3,12 +3,9 @@
 ## Unreleased
 
 ### Added
-<<<<<<< HEAD
 - Added language options in pdf and email setting page and the selected language will be used for rendering pdf and sending emails. ([#1884](https://github.com/craftcms/commerce/issues/1884))
-=======
 - It’s now possible to specify the language that emails and PDFs should be rendered in, rather than going with the language of the order.
 - Added the `cp.commerce.order.content`, `cp.commerce.order.edit.order-actions`, and `cp.commerce.order.edit.order-secondary-actions` template hooks to the Edit Order page. ([#138](https://github.com/craftcms/commerce/issues/138), [#1269](https://github.com/craftcms/commerce/issues/1269))
->>>>>>> eec3355a
 
 ### Changed
 - Improved the Edit Product page load time by lazy-loading variants’ related sales on scroll. ([#1883](https://github.com/craftcms/commerce/issues/1883))
