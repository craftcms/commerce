# Release Notes for Craft Commerce

## Unrelased

### Fixed
- Fixed a PHP error that occurred when exporting orders raw data on the order index page.
- Fixed a bug where donation queries weren’t returning complete results if the primary site had changed.
- Fixed a PHP error that occurred when converting to a different currency with the `|commerceCurrency` twig filter. ([#1702](https://github.com/craftcms/commerce/issues/1702)) 
- Fixed a SQL error that occurred when previewing emails on PostgreSQL. ([#1673](https://github.com/craftcms/commerce/issues/1673))
<<<<<<< HEAD
- Fixed the missing validation of the order condition formula syntax on the discount edit page. ([#1716](https://github.com/craftcms/commerce/issues/1716))
=======
- Fixed a bug where order history records were ordered incorrectly if they were created at the same time.
- Fixed a 400 error that could occur when a product type’s Template setting was blank.
>>>>>>> 724d27a6

## 3.2.4 - 2020-09-07

### Added
- Added the “Item Total” and “Item Subtotal” Orders index page columns. ([#1695](https://github.com/craftcms/commerce/issues/1695))
- Added the `hasProduct` argument to GraphQL variant queries. ([#1697](https://github.com/craftcms/commerce/issues/1697))
- Added `craft\commerce\elements\Order::$storedItemSubtotalAsCurrency`. ([#1695](https://github.com/craftcms/commerce/issues/1695))
- Added `craft\commerce\elements\Order::$storedItemSubtotal`. ([#1695](https://github.com/craftcms/commerce/issues/1695))
- Added `craft\commerce\services\Addresses::EVENT_BEFORE_DELETE_ADDRESS`. ([#1590](https://github.com/craftcms/commerce/pull/1590))

### Changed
- Address forms now show the Country field before State to avoid confusion when editing an address.
- Products’, subscriptions’, and orders’ date sort options are now sorted in descending order by default when selected (requires Craft 3.5.9 or later).
- `craft\commerce\models\Address::getAddressLines()` now has a `$sanitize` argument. ([#1671](https://github.com/craftcms/commerce/issues/1671))

### Deprecated
- Deprecated `craft\commerce\Plugin::t()`.
- Deprecated `craft\commerce\services\Discounts::populateDiscountRelations()`.

### Fixed
- Fixed a bug where donation queries weren’t returning complete results if the primary site had changed.
- Fixed a bug where addresses would always get a new ID when updating the cart. ([#1683](https://github.com/craftcms/commerce/issues/1683))
- Fixed a bug where sales weren’t being applied to orders on the Edit Order page. ([#1662](https://github.com/craftcms/commerce/issues/1662))
- Fixed a bug where users without orders weren’t available for selection in customer lists.
- Fixed a bug where the `*AsCurrency` order attributes were showing the base currency rather than the order currency. ([#1668](https://github.com/craftcms/commerce/issues/1668)) 
- Fixed a bug where it wasn’t possible to permanently delete orders from the Orders index page. ([#1708](https://github.com/craftcms/commerce/issues/1708))
- Fixed a bug where it wasn’t possible to permanently delete products from the Product index page. ([#1708](https://github.com/craftcms/commerce/issues/1708))
- Fixed a missing validation error when saving a product type. ([#1678](https://github.com/craftcms/commerce/issues/1678))
- Fixed a bug where address lines were getting double-encoded. ([#1671](https://github.com/craftcms/commerce/issues/1671))
- Fixed a bug where shipping method caches weren’t getting invalidated. ([#1674](https://github.com/craftcms/commerce/issues/1674))
- Fixed a bug where `dateUpdated` wasn’t getting populated when saving a line item. ([#1691](https://github.com/craftcms/commerce/issues/1691))
- Fixed a bug where purchasable descriptions were able to be longer than line item descriptions.
- Fixed a bug where discounts could be applied to products that were already on sale, even if their “Exclude this discount for products that are already on sale” condition was enabled. ([#1700](https://github.com/craftcms/commerce/issues/1700))
- Fixed a bug where discount condition formulas weren’t preventing discount codes from applying to a cart. ([#1705](https://github.com/craftcms/commerce/pull/1705))
- Fixed a bug where orders’ cached transactions were not getting updated when a transaction was saved. ([#1703](https://github.com/craftcms/commerce/pull/1703))

## 3.2.3 - 2020-08-19

### Fixed
- Fixed a SQL error that occurred when searching for orders from the Orders index page. ([#1652](https://github.com/craftcms/commerce/issues/1652))
- Fixed a bug where discounts with purchasable conditions were not being applied correctly to the cart. ([#1641](https://github.com/craftcms/commerce/issues/1641))
- Fixed a migration error that could occur when updating to Commerce 3.2. ([#1655](https://github.com/craftcms/commerce/issues/1655))
- Fixed a PHP error that occurred when displaying the “Top Product Types” Dashboard widget.
- Fixed a deprecation warning that occurred on the Orders index page. ([#1656](https://github.com/craftcms/commerce/issues/1656))
- Fixed a bug where Live Preview wasn’t showing custom fields for products. ([#1651](https://github.com/craftcms/commerce/issues/1651))

## 3.2.2.1 - 2020-08-14

### Fixed
- Fixed a bug where `craft\commerce\services\LineItemStatuses::getLineItemStatusByHandle()`, `getDefaultLineItemStatus()`, `getDefaultLineItemStatusForLineItem()` and `getLineItemStatusById()` were returning archived statuses. ([#1643](https://github.com/craftcms/commerce/issues/1643))
- Fixed a bug where line item status caches weren’t getting invalidated.

## 3.2.2 - 2020-08-13

### Added
- Added `craft\commerce\models\LineItem::setLineItemStatus()`. ([#1638](https://github.com/craftcms/commerce/issues/1638))
- Added `craft\commerce\services\LineItems::orderCompleteHandler()`.

### Changed
- Commerce now requires Craft 3.5.4 or later.

### Fixed
- Fixed a bug where the default line item status was not getting applied on order completion. ([#1643](https://github.com/craftcms/commerce/issues/1643))
- Fixed a bug where sales weren’t getting initialized with their `sortOrder` value. ([#1633](https://github.com/craftcms/commerce/issues/1633))
- Fixed a PHP error that could occur when downloading a PDF. ([#1626](https://github.com/craftcms/commerce/issues/1626))
- Fixed a PHP error that could occur when adding a custom purchasable to an order from the Edit Order page. ([#1646](https://github.com/craftcms/commerce/issues/1646))
- Fixed a bug where duplicate orders could be returned by an order query when using the `hasPurchasables` or `hasTransactions` params. ([#1637](https://github.com/craftcms/commerce/issues/1637))
- Fixed a bug where the Top Products and Top Product Types lists weren’t counting correctly on multi-site installs. ([#1644](https://github.com/craftcms/commerce/issues/1644))
- Fixed a bug where the Edit Order page wasn’t swapping the selected tab correctly when saving changes, if a custom tab was selected. ([#1647](https://github.com/craftcms/commerce/issues/1647))
- Fixed a bug where custom field JavaScript wasn’t getting initialized properly on the Edit Order page in some cases. ([#1647](https://github.com/craftcms/commerce/issues/1647))

## 3.2.1 - 2020-08-06

### Added
- Added `craft\commerce\models\Address::sameAs()`. ([#1616](https://github.com/craftcms/commerce/issues/1616))

### Fixed
- Fixed an error that could occur when rebuilding the project config. ([#1618](https://github.com/craftcms/commerce/issues/1618))
- Fixed an error that could occur on the order index page when viewing orders with deleted gateways. ([#1617](https://github.com/craftcms/commerce/issues/1617))
- Fixed a deprecation warning that occurred when sending an Ajax request to `commerce/cart/*` actions. ([#1548](https://github.com/craftcms/commerce/issues/1548))
- Fixed a bug where purchasables weren’t getting pre-populated properly when clicking “Add all to Sale” on the Edit Product page. ([#1595](https://github.com/craftcms/commerce/issues/1595))
- Fixed PHP 7.0 compatibility.
- Fixed a Twig error that occurred when viewing the “Buy” example templates. ([#1621](https://github.com/craftcms/commerce/issues/1621))

## 3.2.0.2 - 2020-08-04

### Fixed
- Fixed a bug that caused the product Title field to be hidden on Edit Product pages. ([#1614](https://github.com/craftcms/commerce/pull/1614))

## 3.2.0.1 - 2020-08-04

### Fixed
- Fixed a SQL error that could occur when updating to Commerce 3.2.

## 3.2.0 - 2020-08-04

### Added
- Order, product, and variant field layouts now support the new field layout features added in Craft 3.5.
- It’s now possible to set Title fields’ positions within product and variant field layouts.
- It’s now possible to set the Variants field’s position within product field layouts.
- Added support for managing multiple PDF templates. Each email can choose which PDF should be attached. ([#208](https://github.com/craftcms/commerce/issues/208))
- Added a “Download PDF” action to the Orders index page, which supports downloading multiple orders’ PDFs at once. ([#1598](https://github.com/craftcms/commerce/issues/1598))
- Shipping rules can now be duplicated from the Edit Shipping Rule page. ([#153](https://github.com/craftcms/commerce/issues/153))
- Added the ability to preview HTML emails from the Emails index page. ([#1387](https://github.com/craftcms/commerce/issues/1387))
- Variants now have a `product` field when queried via the GraphQL API.
- It’s now possible to query for variants by their dimensions. ([#1570](https://github.com/craftcms/commerce/issues/1570))
- Products can now have auto-generated titles with the “Title Format” product type setting. ([#148](https://github.com/craftcms/commerce/issues/148))
- Added the `withLineItems`, `withTransactions`, `withAdjustments`, `withCustomer` and `withAddresses` order query params, for eager-loading related models. ([#1603](https://github.com/craftcms/commerce/issues/1603))
- Added `apply`, `applyAmount`, `applyAmountAsPercent`, `applyAmountAsFlat`, `dateFrom` and `dateTo` fields to sales when queried via the GraphQL API. ([#1607](https://github.com/craftcms/commerce/issues/1607))
- Added the `freeOrderPaymentStrategy` config setting. ([#1526](https://github.com/craftcms/commerce/pull/1526))
- Added the `cp.commerce.order.edit.details` template hook. ([#1597](https://github.com/craftcms/commerce/issues/1597))
- Added `craft\commerce\controllers\Pdf`.
- Added `craft\commerce\elements\Orders::EVENT_AFTER_APPLY_ADD_LINE_ITEM`. ([#1516](https://github.com/craftcms/commerce/pull/1516))
- Added `craft\commerce\elements\Orders::EVENT_AFTER_APPLY_REMOVE_LINE_ITEM`. ([#1516](https://github.com/craftcms/commerce/pull/1516))
- Added `craft\commerce\elements\db\VariantQuery::width()`, `height()`, `length()` and `weight()`. ([#1570](https://github.com/craftcms/commerce/issues/1570))
- Added `craft\commerce\events\DefineAddressLinesEvent`.
- Added `craft\commerce\fieldlayoutelements\ProductTitleField`.
- Added `craft\commerce\fieldlayoutelements\VariantTitleField`.
- Added `craft\commerce\fieldlayoutelements\VariantsField`.
- Added `craft\commerce\models\Address::getAddressLines()`.
- Added `craft\commerce\models\EVENT_DEFINE_ADDRESS_LINES`. ([#1305](https://github.com/craftcms/commerce/issues/1305))
- Added `craft\commerce\models\Email::$pdfId`.
- Added `craft\commerce\models\LineItem::dateUpdated`. ([#1132](https://github.com/craftcms/commerce/issues/1132))
- Added `craft\commerce\models\Pdf`.
- Added `craft\commerce\records\Pdf`.
- Added `craft\commerce\services\Addresses::eagerLoadAddressesForOrders()`.
- Added `craft\commerce\services\Customers::eagerLoadCustomerForOrders()`.
- Added `craft\commerce\services\LineItems::eagerLoadLineItemsForOrders()`.
- Added `craft\commerce\services\OrderAdjustments::eagerLoadOrderAdjustmentsForOrders()`.
- Added `craft\commerce\services\Pdfs::EVENT_AFTER_SAVE_PDF`.
- Added `craft\commerce\services\Pdfs::EVENT_BEFORE_SAVE_PDF`.
- Added `craft\commerce\services\Pdfs::getAllEnabledPdfs()`.
- Added `craft\commerce\services\Pdfs::getAllPdfs()`.
- Added `craft\commerce\services\Pdfs::getDefaultPdf()`.
- Added `craft\commerce\services\Pdfs::getPdfByHandle()`.
- Added `craft\commerce\services\Pdfs::getPdfById()`.
- Added `craft\commerce\services\Pdfs::savePdf()`.
- Added `craft\commerce\services\Transactions::eagerLoadTransactionsForOrders()`.

### Changed
- Commerce now requires Craft 3.5.0 or later.
- Improved the performance of order indexes.
- Improved the performance of querying for products and orders via the GraphQL API.
- Countries are now initially sorted by name, rather than country code.
- Improved customer search and creation when editing an order. ([#1594](https://github.com/craftcms/commerce/issues/1594))
- It’s now possible to use multiple keywords when searching for variants from the Edit Order page. ([#1546](https://github.com/craftcms/commerce/pull/1546))
- New products, countries, states, and emails are now enabled by default.

### Deprecated
- Deprecated `craft\commerce\controllers\Orders::actionPurchasableSearch()`. Use `actionPurchasablesTable()` instead.
- Deprecated `craft\commerce\services\Sales::populateSaleRelations()`.
- Deprecated the `orderPdfPath` config setting.
- Deprecated the `orderPdfFilenameFormat` config setting.

### Removed
- Removed `craft\commerce\models\ProductType::$titleLabel`.
- Removed `craft\commerce\models\ProductType::$variantTitleLabel`.
- Removed `craft\commerce\records\ProductType::$titleLabel`.
- Removed `craft\commerce\records\ProductType::$variantTitleLabel`.
- Removed `craft\commerce\models\Email::$pdfTemplatePath`.
- Removed `craft\commerce\records\Email::$pdfTemplatePath`.

### Fixed
- Fixed a bug where interactive custom fields weren’t working within newly created product variants, from product editor HUDs.
- Fixed a bug where it was possible to select purchasables that weren’t available for purchase on the Edit Order page. ([#1505](https://github.com/craftcms/commerce/issues/1505))
- Fixed a PHP error that could occur during line item validation on Yii 2.0.36. ([yiisoft/yii2#18175](https://github.com/yiisoft/yii2/issues/18175))
- Fixed a bug that prevented shipping rules for being sorted correctly on the Edit Shipping Method page.
- Fixed a bug where programmatically-set related IDs could be ignored when saving a sale.
- Fixed a bug where order status descriptions were getting dropped when rebuilding the project config.

## 3.1.12 - 2020-07-14

### Changed
- Improved the wording of the “Categories Relationship Type” setting’s instructions and option labels on Edit Sale and Edit Discount pages. ([#1565](https://github.com/craftcms/commerce/pull/1565))

### Fixed
- Fixed a bug where existing sales and discounts would get the wrong “Categories Relationship Type” seletion when upgrading to Commerce 3. ([#1565](https://github.com/craftcms/commerce/pull/1565))
- Fixed a bug where the wrong shipping method could be selected for completed orders on the Edit Order page. ([#1557](https://github.com/craftcms/commerce/issues/1557))
- Fixed a bug where it wasn’t possible to update a customer’s primary billing or shipping address from the front end. ([#1562](https://github.com/craftcms/commerce/issues/1562))
- Fixed a bug where customers’ states weren’t always shown in the control panel. ([#1556](https://github.com/craftcms/commerce/issues/1556))
- Fixed a bug where programmatically removing an unsaved line item could remove the wrong line item. ([#1555](https://github.com/craftcms/commerce/issues/1555))
- Fixed a PHP error that could occur when using the `currency` Twig filter. ([#1554](https://github.com/craftcms/commerce/issues/1554))
- Fixed a PHP error that could occur on the order completion template when outputting dates. ([#1030](https://github.com/craftcms/commerce/issues/1030))
- Fixed a bug that could occur if a gateway had truncated its “Gateway Message”.

## 3.1.11 - 2020-07-06

### Added
- Added new `*AsCurrency` attributes to all currency attributes on orders, line items, products, variants, adjustments and transactions.
- Added the `hasVariant` argument to GraphQL product queries. ([#1544](https://github.com/craftcms/commerce/issues/1544))
- Added `craft\commerce\events\ModifyCartInfoEvent::$cart`. ([#1536](https://github.com/craftcms/commerce/issues/1536))
- Added `craft\commerce\behaviors\CurrencyAttributeBehavior`.
- Added `craft\commerce\gql\types\input\Variant`.

### Fixed
- Improved performance when adding items to the cart. ([#1543](https://github.com/craftcms/commerce/pull/1543), [#1520](https://github.com/craftcms/commerce/issues/1520))
- Fixed a bug where products that didn’t have current sales could be returned when the `hasSales` query parameter was enabled.
- Fixed a bug where the “Message” field wasn’t getting cleared after updating the order status on the Order edit page. ([#1366](https://github.com/craftcms/commerce/issues/1366))
- Fixed a bug where it wasn’t possible to update the conversion rate on a payment currency. ([#1547](https://github.com/craftcms/commerce/issues/1547))
- Fixed a bug where it wasn’t possible to delete all line item statuses.
- Fixed a bug where zero currency values weren’t getting formatted correctly in `commerce/cart/*` actions’ JSON responses. ([#1539](https://github.com/craftcms/commerce/issues/1539))
- Fixed a bug where the wrong line item could be added to the cart when using the Lite edition. ([#1552](https://github.com/craftcms/commerce/issues/1552))
- Fixed a bug where a validation error was being shown incorrectly on the Edit Discount page. ([#1549](https://github.com/craftcms/commerce/issues/1549))

### Deprecated
- The `|json_encode_filtered` twig filter has now been deprecated.

## 3.1.10 - 2020-06-23

### Added
- Added the `salePrice` and `sales` fields to GraphQL variant queries. ([#1525](https://github.com/craftcms/commerce/issues/1525))
- Added support for non-parameterized gateway webhook URLs. ([#1530](https://github.com/craftcms/commerce/issues/1530))
- Added `craft\commerce\gql\types\SaleType`.

### Changed
- The selected shipping method now shows both name and handle for completed orders on the Edit Order page. ([#1472](https://github.com/craftcms/commerce/issues/1472))

### Fixed
- Fixed a bug where the current user’s email was unintentionally being used as a fallback when creating a customer with an invalid email address on the Edit Order page. ([#1523](https://github.com/craftcms/commerce/issues/1523))
- Fixed a bug where an incorrect validation error would be shown when using custom address validation on the Edit Order page. ([#1519](https://github.com/craftcms/commerce/issues/1519))
- Fixed a bug where `defaultVariantId` wasn’t being set when saving a Product. ([#1529](https://github.com/craftcms/commerce/issues/1529))
- Fixed a bug where custom shipping methods would show a zero price. ([#1532](https://github.com/craftcms/commerce/issues/1532))
- Fixed a bug where the payment form modal wasn’t getting sized correctly on the Edit Order page. ([#1441](https://github.com/craftcms/commerce/issues/1441))
- Fixed the link to Commerce documentation from the control panel. ([#1517](https://github.com/craftcms/commerce/issues/1517))
- Fixed a deprecation warning for `Order::getAvailableShippingMethods()` on the Edit Order page. ([#1518](https://github.com/craftcms/commerce/issues/1518))

## 3.1.9 - 2020-06-17

### Added
- Added `craft\commerce\base\Gateway::getTransactionHashFromWebhook()`.
- Added `craft\commerce\services\OrderAdjustments::EVENT_REGISTER_DISCOUNT_ADJUSTERS`.
- Added `craft\commerce\services\Webhooks`.

### Changed
- Discount calculations now take adjustments created by custom discount adjusters into account. ([#1506](https://github.com/craftcms/commerce/issues/1506))
- Improved handling of race conditions between processing a webhook and completing an order. ([#1510](https://github.com/craftcms/commerce/issues/1510))
- Improved performance when retrieving order statuses. ([#1497](https://github.com/craftcms/commerce/issues/1497))

### Fixed
- Fixed a bug where zero stock items would be removed from the order before accepting payment. ([#1503](https://github.com/craftcms/commerce/issues/1503))
- Fixed an error that occurred when saving an order with a deleted variant on the Edit Order page. ([#1504](https://github.com/craftcms/commerce/issues/1504))
- Fixed a bug where line items weren’t being returned in the correct order after adding a new line item to the card via Ajax. ([#1496](https://github.com/craftcms/commerce/issues/1496))
- Fixed a bug where countries and states weren’t being returned in the correct order. ([#1512](https://github.com/craftcms/commerce/issues/1512))
- Fixed a deprecation warning. ([#1508](https://github.com/craftcms/commerce/issues/1508))

## 3.1.8 - 2020-06-11

### Added
- Added `craft\commerce\services\Sales::EVENT_AFTER_DELETE_SALE`.

### Changed
- Custom adjuster types now show as read-only on the Edit Order page. ([#1460](https://github.com/craftcms/commerce/issues/1460))
- Variant SKU, price, and stock validation is now more lenient unless the product and variant are enabled.

### Fixed
- Fixed a bug where empty carts would get new cart numbers on every request. ([#1486](https://github.com/craftcms/commerce/issues/1486))
- Fixed a PHP error that occurred when saving a payment source using an erroneous card. ([#1492](https://github.com/craftcms/commerce/issues/1492))
- Fixed a bug where deleted orders were being included in reporting widget calculations. ([#1490](https://github.com/craftcms/commerce/issues/1490))
- Fixed the styling of line item option values on the Edit Order page.
- Fixed a SQL error that occurred when duplicating a product on a multi-site Craft install. ([#1491](https://github.com/craftcms/commerce/issues/1491))
- Fixed a bug where products could be duplicated even if there was a validation error that made it look like the product hadn’t been duplicated.

## 3.1.7 - 2020-06-02

### Fixed
- Fixed a bug where blank addresses were being automatically created on new carts. ([#1486](https://github.com/craftcms/commerce/issues/1486))
- Fixed a SQL error that could occur during order consolidation on PostgreSQL.

## 3.1.6 - 2020-06-02

### Changed
- `craft\commerce\services\Customers::consolidateOrdersToUser()` is no longer deprecated.

### Fixed
- Fixed a bug where the “Purchase Total” and “Purchase Quantity” discount conditions weren’t being applied correctly. ([#1389](https://github.com/craftcms/commerce/issues/1389))
- Fixed a bug where a customer could be deleted if `Order::$registerUserOnOrderComplete` was set to `true` on order completion. ([#1483](https://github.com/craftcms/commerce/issues/1483))
- Fixed a bug where it wasn’t possible to save an order without addresses on the Edit Order page. ([#1484](https://github.com/craftcms/commerce/issues/1484))
- Fixed a bug where addresses weren’t being set automatically when retrieving a cart. ([#1476](https://github.com/craftcms/commerce/issues/1476))
- Fixed a bug where transaction information wasn’t being displayed correctly on the Edit Order page. ([#1467](https://github.com/craftcms/commerce/issues/1467))
- Fixed a bug where `commerce/pay/*` and `commerce/customer-addresses/*` actions ignored the `updateCartSearchIndexes` config setting.
- Fixed a deprecation warning. ([#1481](https://github.com/craftcms/commerce/issues/1481))

## 3.1.5 - 2020-05-27

### Added
- Added the `updateCartSearchIndexes` config setting. ([#1416](https://github.com/craftcms/commerce/issues/1416))
- Added `craft\commerce\services\Discounts::EVENT_DISCOUNT_MATCHES_ORDER`.
- Renamed the `Totals` column to `All Totals` and `Total` to `Total Price` on the Orders index page. ([#1482](https://github.com/craftcms/commerce/issues/1482))

### Deprecated
- Deprecated `craft\commerce\services\Discounts::EVENT_BEFORE_MATCH_LINE_ITEM`. `EVENT_DISCOUNT_MATCHES_LINE_ITEM` should be used instead.

### Fixed
- Fixed a PHP error that could occur on Craft 3.5. ([#1471](https://github.com/craftcms/commerce/issues/1471))
- Fixed a bug where the “Purchase Total” discount condition would show a negative value.
- Fixed a bug where payment transaction amounts where not being formatted correctly on Edit Order pages. ([#1463](https://github.com/craftcms/commerce/issues/1463))
- Fixed a bug where free shipping discounts could be applied incorrectly. ([#1473](https://github.com/craftcms/commerce/issues/1473))

## 3.1.4 - 2020-05-18

### Added
- Added a “Duplicate” action to the Products index page. ([#1107](https://github.com/craftcms/commerce/issues/1107))
- It’s now possible to query for a single product or variant via GraphQL.
- Address and line item notes now support emoji characters. ([#1426](https://github.com/craftcms/commerce/issues/1426))
- Added `craft\commerce\fields\Products::getContentGqlType()`.
- Added `craft\commerce\fields\Variants::getContentGqlType()`.
- Added `craft\commerce\models\Address::getCountryIso()`. ([#1419](https://github.com/craftcms/commerce/issues/1419))
- Added `craft\commerce\web\assets\commerceui\CommerceOrderAsset`.

### Changed
- It’s now possible to add multiple line items at a time on the Edit Order page. ([#1446](https://github.com/craftcms/commerce/issues/1446))
- It’s now possible to copy the billing address over to the shipping address, and vise-versa, on Edit Order pages. ([#1412](https://github.com/craftcms/commerce/issues/1412))
- Edit Order pages now link to the customer’s edit page. ([#1397](https://github.com/craftcms/commerce/issues/1397))
- Improved the line item options layout on the Edit Order page.

### Fixed
- Fixed a bug where products weren’t getting duplicate correctly when the “Save as a new product” option was selected. ([#1393](https://github.com/craftcms/commerce/issues/1393))
- Fixed a bug where addresses were being incorrectly duplicated when updating a cart from the Edit Order page. ([#1435](https://github.com/craftcms/commerce/issues/1435))
- Fixed a bug where `product` and `variant` fields were returning the wrong type in GraphQL queries. ([#1434](https://github.com/craftcms/commerce/issues/1434))
- Fixed a SQL error that could occur when saving a product. ([#1407](https://github.com/craftcms/commerce/pull/1407))
- Fixed a bug where only admin users were allowed to add line item on the Edit Order page. ([#1424](https://github.com/craftcms/commerce/issues/1424))
- Fixed a bug where it wasn’t possible to remove an address on the Edit Order page. ([#1436](https://github.com/craftcms/commerce/issues/1436))
- Fixed a bug where user groups would be unset when saving a primary address on the Edit User page. ([#1421](https://github.com/craftcms/commerce/issues/1421))
- Fixed a PHP error that could occur when saving an address. ([#1417](https://github.com/craftcms/commerce/issues/1417))
- Fixed a bug where entering a localized number for a base discount value would save incorrectly. ([#1400](https://github.com/craftcms/commerce/issues/1400))
- Fixed a bug where blank addresses were being set on orders from the Edit Order page. ([#1401](https://github.com/craftcms/commerce/issues/1401))
- Fixed a bug where past orders weren’t being consolidated for new users. ([#1423](https://github.com/craftcms/commerce/issues/1423))
- Fixed a bug where unnecessary order recalculation could occur during a payment request. ([#1431](https://github.com/craftcms/commerce/issues/1431))
- Fixed a bug where variants weren’t getting resaved automatically if their field layout was removed from the product type settings. ([#1359](https://github.com/craftcms/commerce/issues/1359))
- Fixed a PHP error that could occur when saving a discount.

## 3.1.3 - 2020-04-22

### Fixed
- Fixed a PHP error that occurred when saving variants. ([#1403](https://github.com/craftcms/commerce/pull/1403))
- Fixed an error that could occur when processing Project Config changes that also included new sites. ([#1390](https://github.com/craftcms/commerce/issues/1390))
- Fixed a bug where “Purchase Total” and “Purchase Quantity” discount conditions weren’t being applied correctly. ([#1389](https://github.com/craftcms/commerce/issues/1389))

## 3.1.2 - 2020-04-17

### Added
- It’s now possible to query for products and variants by their custom field values via GraphQL.
- Added the `variants` field to GraphQL product queries.
- Added `craft\commerce\service\Variants::getVariantGqlContentArguments()`.

### Changed
- It’s now possible to query for orders using multiple email addresses. ([#1361](https://github.com/craftcms/commerce/issues/1361))
- `craft\commerce\controllers\CartController::$_cart` is now protected.
- `craft\commerce\controllers\CartController::$_cartVariable` is now protected.

### Deprecated
- Deprecated `craft\commerce\queue\jobs\ConsolidateGuestOrders::consolidate()`. `craft\commerce\services\Customers::consolidateGuestOrdersByEmail()` should be used instead.

### Fixed
- Fixed a bug where orders weren’t marked as complete when using an offsite gateway and the “authorize” payment type.
- Fixed an error that occurred when attempting to pay for an order from the control panel. ([#1362](https://github.com/craftcms/commerce/issues/1362))
- Fixed a PHP error that occurred when using a custom shipping method during checkout. ([#1378](https://github.com/craftcms/commerce/issues/1378))
- Fixed a bug where Edit Address pages weren’t redirecting back to the Edit User page on save. ([#1368](https://github.com/craftcms/commerce/issues/1368))
- Fixed a bug where selecting the “All Orders” source on the Orders index page wouldn’t update the browser’s history. ([#1367](https://github.com/craftcms/commerce/issues/1367))
- Fixed a bug where the Orders index page wouldn’t work as expected after cancelling an order status update. ([#1375](https://github.com/craftcms/commerce/issues/1375))
- Fixed a bug where the Edit Order pages would continue showing the previous order status message after it had been changed. ([#1366](https://github.com/craftcms/commerce/issues/1366))
- Fixed a race condition that could occur when consolidating guest orders.
- Fixed a bug where the Edit Order page was showing order-level adjustments’ “Edit” links for incomplete orders. ([#1374](https://github.com/craftcms/commerce/issues/1374))
- Fixed a PHP error that could occur when viewing a disabled country in the control panel.
- Fixed a bug where `craft\commerce\models\LineItem::$saleAmount` was being incorrectly validated. ([#1365](https://github.com/craftcms/commerce/issues/1365))
- Fixed a bug where variants weren’t getting deleted when a product was hard-deleted. ([#1186](https://github.com/craftcms/commerce/issues/1186))
- Fixed a bug where the `cp.commerce.product.edit.details` template hook was getting called in the wrong place in Edit Product pages. ([#1376](https://github.com/craftcms/commerce/issues/1376))
- Fixed a bug where line items’ caches were not being invalidated on save. ([#1377](https://github.com/craftcms/commerce/issues/1377))

## 3.1.1 - 2020-04-03

### Changed
- Line items’ sale amounts are now calculated automatically.

### Fixed
- Fixed a bug where orders weren’t saving properly during payment.
- Fixed a bug where it wasn’t obvious how to set shipping and billing addresses on a new order. ([#1354](https://github.com/craftcms/commerce/issues/1354))
- Fixed a bug where variant blocks were getting extra padding above their fields.
- Fixed an error that could occur when using the `|commerceCurrency` Twig filter if the Intl extension wasn’t enabled. ([#1353](https://github.com/craftcms/commerce/issues/1353))
- Fixed a bug where the `hasSales` variant query param could override most other params.
- Fixed a SQL error that could occur when querying for variants using the `hasStock` param on PostgreSQL. ([#1356](https://github.com/craftcms/commerce/issues/1356))
- Fixed a SQL error that could occur when querying for orders using the `isPaid` or `isUnpaid` params on PostgreSQL.
- Fixed a bug where passing `false` to a subscription query’s `isCanceled` or `isExpired` params would do nothing.

## 3.1.0.1 - 2020-04-02

### Fixed
- Fixed a bug where the `commerce_discounts` table was missing an `orderConditionFormula` column on fresh installs. ([#1351](https://github.com/craftcms/commerce/issues/1351))

## 3.1.0 - 2020-04-02

### Added
- It’s now possible to set dynamic condition formulas on discounts. ([#470](https://github.com/craftcms/commerce/issues/470))
- It’s now possible to reorder states. ([#1284](https://github.com/craftcms/commerce/issues/1284))
- It’s now possible to load a previous cart into the current session. ([#1348](https://github.com/craftcms/commerce/issues/1348))
- Customers can now pay the outstanding balance on a cart or completed order.
- It’s now possible to pass a `paymentSourceId` param on `commerce/payments/pay` requests, to set the desired payment gateway at the time of payment. ([#1283](https://github.com/craftcms/commerce/issues/1283))
- Edit Order pages now automatically populate the billing and shipping addresses when a new customer is selected. ([#1295](https://github.com/craftcms/commerce/issues/1295))
- It’s now possible to populate the billing and shipping addresses on an order based on existing addresses in the customer’s address book. ([#990](https://github.com/craftcms/commerce/issues/990))
- JSON responses for `commerce/cart/*` actions now include an `availableShippingMethodOptions` array, which lists all available shipping method options and their prices.
- It’s now possible to query for variants via GraphQL. ([#1315](https://github.com/craftcms/commerce/issues/1315))
- It’s now possible to set an `availableForPurchase` argument when querying for products via GraphQL.
- It’s now possible to set a `defaultPrice` argument when querying for products via GraphQL.
- Products now have an `availableForPurchase` field when queried via GraphQL.
- Products now have a `defaultPrice` field when queried via GraphQL.
- Added `craft\commerce\adjusters\Tax::_getTaxAmount()`.
- Added `craft\commerce\base\TaxEngineInterface`.
- Added `craft\commerce\controllers\AddressesController::actionValidate()`.
- Added `craft\commerce\controllers\AddressesController::getAddressById()`.
- Added `craft\commerce\controllers\AddressesController::getCustomerAddress()`.
- Added `craft\commerce\controllers\CartController::actionLoadCart()`.
- Added `craft\commerce\elements\Order::getAvailableShippingMethodsOptions()`.
- Added `craft\commerce\elements\Order::removeBillingAddress()`.
- Added `craft\commerce\elements\Order::removeEstimateBillingAddress()`.
- Added `craft\commerce\elements\Order::removeEstimateShippingAddress()`.
- Added `craft\commerce\elements\Order::removeShippingAddress()`.
- Added `craft\commerce\elements\Variant::getGqlTypeName()`.
- Added `craft\commerce\elements\Variant::gqlScopesByContext()`.
- Added `craft\commerce\elements\Variant::gqlTypeNameByContext()`.
- Added `craft\commerce\engines\TaxEngine`.
- Added `craft\commerce\gql\arguments\elements\Variant`.
- Added `craft\commerce\gql\arguments\interfaces\Variant`.
- Added `craft\commerce\gql\arguments\queries\Variant`.
- Added `craft\commerce\gql\arguments\resolvers\Variant`.
- Added `craft\commerce\gql\arguments\types\elements\Variant`.
- Added `craft\commerce\gql\arguments\types\generators\VariantType`.
- Added `craft\commerce\models\Settings::$loadCartRedirectUrl`.
- Added `craft\commerce\models\ShippingMethodOption`.
- Added `craft\commerce\services\Addresses::removeReadOnlyAttributesFromArray()`.
- Added `craft\commerce\services\Carts::getCartName()`.
- Added `craft\commerce\services\Customers::getCustomersQuery()`.
- Added `craft\commerce\services\Taxes`.

### Changed
- Improved performance for installations with millions of orders.
- Improved the “Add a line item” behavior and styling on the Edit Order page.
- Discount adjustments are now only applied to line items, not the whole order. The “Base discount” amount is now spread across all line items.
- Line items’ sale prices are now rounded before being multiplied by the quantity.
- Improved the consistency of discount and tax calculations and rounding logic across the system.
- Products and subscriptions can now be sorted by their IDs in the control panel.
- Improved the styling and behavior of the example templates.

### Deprecated
- Deprecated the ability to create percentage-based order-level discounts.

### Fixed
- Fixed an error that could occur when querying for products by type via GraphQL.
- Fixed a bug where it was possible to issue refunds for more than the remaining transaction amount. ([#1098](https://github.com/craftcms/commerce/issues/1098))
- Fixed a bug where order queries could return orders in the wrong sequence when ordered by `dateUpdated`. ([#1345](https://github.com/craftcms/commerce/issues/1345))
- Fixed a PHP error that could occur on the Edit Order page if the customer had been deleted. ([#1347](https://github.com/craftcms/commerce/issues/1347))
- Fixed a bug where shipping rules and discounts weren’t properly supporting localized number formats. ([#1332](https://github.com/craftcms/commerce/issues/1332), [#1174](https://github.com/craftcms/commerce/issues/1174))
- Fixed an error that could occur while updating an order status message, if the order was being recalculated at the same time. ([#1309](https://github.com/craftcms/commerce/issues/1309))
- Fixed an error that could occur when deleting an address on the front end.

## 3.0.12 - 2020-03-20

### Added
- Added the `validateCartCustomFieldsOnSubmission` config setting. ([#1292](https://github.com/craftcms/commerce/issues/1292))
- It’s now possible to search orders by the SKUs being purchased. ([#1328](https://github.com/craftcms/commerce/issues/1328))
- Added `craft\commerce\services\Carts::restorePreviousCartForCurrentUser()`.

### Changed
- Updated the minimum required version to upgrade to `2.2.18`.

### Fixed
- Fixed a bug where “Purchase Total” and “Purchase Quantity” discount conditions were not checked when removing shipping costs. ([#1321](https://github.com/craftcms/commerce/issues/1321))
- Fixed an error that could occur when eager loading `product` on a variant query.
- Fixed an PHP error that could occur when all countries are disabled. ([#1314](https://github.com/craftcms/commerce/issues/1314))
- Fixed a bug that could occur for logged in users when removing all items from the cart. ([#1319](https://github.com/craftcms/commerce/issues/1319))

## 3.0.11 - 2020-02-25

### Added
- Added the `cp.commerce.subscriptions.edit.content`, `cp.commerce.subscriptions.edit.meta`, and `cp.commerce.product.edit.content` template hooks. ([#1290](https://github.com/craftcms/commerce/pull/1290))

### Changed
- The order index page now updates the per-status order counts after using the “Update Order Status” action. ([#1217](https://github.com/craftcms/commerce/issues/1217))

### Fixed
- Fixed an error that could occur when editing variants’ stock value. ([#1288](https://github.com/craftcms/commerce/issues/1288))
- Fixed a bug where `0` values were being shown for order amounts. ([#1293](https://github.com/craftcms/commerce/issues/1293))

## 3.0.10 - 2020-02-20

### Fixed
- Fixed an error that could occur when creating a new product.

## 3.0.9 - 2020-02-19

### Fixed
- Fixed a migration error that could occur when updating. ([#1285](https://github.com/craftcms/commerce/issues/1285))

## 3.0.8 - 2020-02-18

### Fixed
- Fixed an SQL error that could occur when updating to Commerce 3.

## 3.0.7 - 2020-02-18

### Added
- Order indexes can now have a “Totals” column.
- Added `craft\commerce\models\LineItem::$sku`.
- Added `craft\commerce\models\LineItem::$description`.
- Added `craft\commerce\elements\Order::$dateAuthorized`.
- Added `craft\commerce\elements\Order::EVENT_AFTER_ORDER_AUTHORIZED`.
- Added `craft\commerce\models\LineItem::$sku`.
- Added `craft\commerce\models\LineItem::$description`.

### Changed
- Line items now store their purchasable’s SKU and description directly, in addition to within the snapshot.
- Ajax requests to `commerce/cart/*` now include line items’ `subtotal` values in their responses. ([#1263](https://github.com/craftcms/commerce/issues/1263))

### Fixed
- Fixed a bug where `commerce/cart/*` actions weren’t formatting `0` values correctly in their JSON responses. ([#1278](https://github.com/craftcms/commerce/issues/1278))
- Fixed a bug that caused adjustments’ “Included” checkbox to be ticked when editing another part of the order. ([#1234](https://github.com/craftcms/commerce/issues/1243))
- Fixed a JavaScript error that could occur when editing products. ([#1273](https://github.com/craftcms/commerce/issues/1273))
- Restored the missing “New Subscription Plan” button. ([#1271](https://github.com/craftcms/commerce/pull/1271))
- Fixed an error that could occur when updating to Commerce 3 from 2.2.5 or earlier.
- Fixed a bug where the “Transactions” tab on Edit Order pages was disabled for incomplete orders. ([#1268](https://github.com/craftcms/commerce/issues/1268))
- Fixed a error that prevented redirection back to the Edit Customer page after editing an address.

## 3.0.6 - 2020-02-06

### Added
- It’s now possible to sort customers by email address.

### Fixed
- Fixed PHP 7.0 compatibility. ([#1262](https://github.com/craftcms/commerce/issues/1262))
- Fixed a bug where it wasn’t possible to refund orders. ([#1259](https://github.com/craftcms/commerce/issues/1259))
- Fixed a bug where it wasn’t possible to add purchasables to an order on the Edit Order page.
- Fixed a bug where clicking on “Save and return to all orders” wouldn’t redirect back to the Orders index page. ([#1266](https://github.com/craftcms/commerce/issues/1266))
- Fixed an error that occurred when attempting to open a product editor HUD.

## 3.0.5 - 2020-01-31

### Fixed
- Fixed a bug that prevented emails from being sent. ([#1257](https://github.com/craftcms/commerce/issues/1257))

## 3.0.4 - 2020-01-31

### Added
- Orphaned addresses are now purged as part of garbage collection.
- Added `craft\commerce\services\Addresses::purgeOrphanedAddresses()`.
- Added the `commerce/addresses/set-primary-address` action.

### Changed
- `craft\commerce\events\OrderStatusEvent` no longer extends `craft\events\CancelableEvent`. ([#1244](https://github.com/craftcms/commerce/issues/1244))

### Fixed
- Fixed an error that could occur when trying to changing the customer the Edit Order page. ([#1238](https://github.com/craftcms/commerce/issues/1238))
- Fixed a PHP error that occurred on Windows environments. ([#1247](https://github.com/craftcms/commerce/issues/1247))
- Fixed a bug where orders’ Date Ordered attributes could shift after saving an order from the Edit Order page. ([#1246](https://github.com/craftcms/commerce/issues/1246))
- Fixed a bug that caused the “Variant Fields” tab to disappear on Edit Product Type pages.
- Fixed a bug that prevented emails from being sent. ([#1257])(https://github.com/craftcms/commerce/issues/1257)
- Fixed a error that occurred on the Edit User page when the logged-in user did’t have the “Manage subscriptions” permission. ([#1252](https://github.com/craftcms/commerce/issues/1252))
- Fixed an error that occurred when setting a primary address on a customer. ([#1253](https://github.com/craftcms/commerce/issues/1253))
- Fixed an error that could occur when selecting certain options on the Total Revenue dashboard widget. ([#1255](https://github.com/craftcms/commerce/issues/1255))
- Fixed an error that could occur when sending an email from the Edit Order page if the email settings had not be resaved after updating to Craft Commerce 3.
- Fixed a bug where it wasn’t possible to change order statuses and custom field values when using the Lite edition.
- Fixed an error that could occur on order complete if a discount had been applied programmatically.

## 3.0.3 - 2020-01-29

### Fixed
- Fixed the styling of the address’s “Edit” button on the Edit Order page.

## 3.0.2 - 2020-01-29

### Added
- Ajax requests to `commerce/cart/*` now include `totalTax`, `totalTaxIncluded`, `totalDiscount`, and `totalShippingCost` fields in the JSON response.

### Fixed
- Fixed a PostgreSQL error that occurred on the Edit Order page.

## 3.0.1 - 2020-01-29

### Changed
- A customer record is now created when saving a user. ([#1237](https://github.com/craftcms/commerce/issues/1237))

### Fixed
- Fixed an error that occurred on order complete. ([#1239](https://github.com/craftcms/commerce/issues/1239))

## 3.0.0 - 2020-01-28

> {warning} Order notification emails are now sent via a queue job, so running a queue worker as a daemon is highly recommended to avoid notification delays.

> {warning} Plugins and modules that modify the Edit Order page are likely to break with this update.

### Added
- Commerce 3.0 requires Craft 3.4 or later.
- Added the ability to create and edit orders from the control panel.
- Added the ability to manage customers and customer addresses from the control panel. ([#1043](https://github.com/craftcms/commerce/issues/1043))
- Added GraphQL support for products. ([#1092](https://github.com/craftcms/commerce/issues/1092))
- Added the ability to send emails from the Edit Order page.
- Line items can now be exported from the Orders index page. ([#976](https://github.com/craftcms/commerce/issues/976))
- Added the “Edit orders” and “Delete orders” user permissions.
- Line items now have a status that can be changed on Edit Order pages.
- Line items now have a Private Note field for store managers.
- Inactive carts are now purged during garbage collection.
- Orders now have recalculation modes to determine what should be recalculated on the order.
- Added the `origin` order query param.
- Added the `hasLineItems` order query param.
- `commerce/payments/pay` JSON responses now include an `orderErrors` array if there were any errors on the order.
- Added warnings to settings that are being overridden in the config file. ([#746](https://github.com/craftcms/commerce/issues/746))
- Promotions can now specify which elements are the source vs. target on category relations added by the promotion. ([#984](https://github.com/craftcms/commerce/issues/984))
- Added the ability to add products existing sales from Edit Product pages. ([#594](https://github.com/craftcms/commerce/issues/594))
- Added the ability to set a plain text template for Commerce emails. ([#1106](https://github.com/craftcms/commerce/issues/1106))
- Added the `showCustomerInfoTab` config setting, which determines whether Edit User pages should show a “Customer Info” tab. ([#1037](https://github.com/craftcms/commerce/issues/1037))
- Added the ability to create a percentage-based discount on the order total. ([#438](https://github.com/craftcms/commerce/issues/438))
- Added the ability to sort by customer attributes on the Orders index page. ([#1089](https://github.com/craftcms/commerce/issues/1089))
- Added the ability to set the title label for products and variants per product type. ([#244](https://github.com/craftcms/commerce/issues/244))
- Added the ability to enable/disabled countries and states. ([#213](https://github.com/craftcms/commerce/issues/213))
- Added the ability to show customer info on the Orders index page.
- Added `craft\commerce\base\Stat`.
- Added `craft\commerce\base\StatInterface`.
- Added `craft\commerce\base\StatTrait`.
- Added `craft\commerce\controllers\CountriesController::actionUpdateStatus()`.
- Added `craft\commerce\controllers\DiscountsController::actionClearDiscountUses()`.
- Added `craft\commerce\controllers\DiscountsController::actionUpdateStatus()`.
- Added `craft\commerce\controllers\DiscountsController::DISCOUNT_COUNTER_TYPE_CUSTOMER`.
- Added `craft\commerce\controllers\DiscountsController::DISCOUNT_COUNTER_TYPE_EMAIL`.
- Added `craft\commerce\controllers\DiscountsController::DISCOUNT_COUNTER_TYPE_TOTAL`.
- Added `craft\commerce\controllers\LineItemStatuses`.
- Added `craft\commerce\controllers\OrdersController::_getTransactionsWIthLevelsTableArray()`.
- Added `craft\commerce\controllers\OrdersController::actionNewOrder()`.
- Added `craft\commerce\controllers\SalesController::actionUpdateStatus()`.
- Added `craft\commerce\controllers\StatesController::actionUpdateStatus()`.
- Added `craft\commerce\elements\Order::$origin`.
- Added `craft\commerce\elements\Order::$recalculationMode`.
- Added `craft\commerce\elements\Order::getAdjustmentsByType()`.
- Added `craft\commerce\elements\Order::getCustomerLinkHtml()`.
- Added `craft\commerce\elements\Order::hasLineItems()`.
- Added `craft\commerce\models\Country::$enabled`.
- Added `craft\commerce\models\Customer::getCpEditUrl()`.
- Added `craft\commerce\models\Discount::$totalDiscountUseLimit`.
- Added `craft\commerce\models\Discount::$totalDiscountUses`.
- Added `craft\commerce\models\LineItem::$lineItemStatusId`.
- Added `craft\commerce\models\LineItem::$privateNote`.
- Added `craft\commerce\models\ProductType::$titleLabel`.
- Added `craft\commerce\models\ProductType::$variantTitleLabel`.
- Added `craft\commerce\models\State::$enabled`.
- Added `craft\commerce\queue\ConsolidateGuestOrders`.
- Added `craft\commerce\records\Country::$enabled`.
- Added `craft\commerce\records\LineItemStatus`.
- Added `craft\commerce\records\Purchasable::$description`.
- Added `craft\commerce\records\State::$enabled`.
- Added `craft\commerce\services\Countries::getAllEnabledCountries`.
- Added `craft\commerce\services\Countries::getAllEnabledCountriesAsList`.
- Added `craft\commerce\services\Discounts::clearCustomerUsageHistoryById()`.
- Added `craft\commerce\services\Discounts::clearDiscountUsesById()`.
- Added `craft\commerce\services\Discounts::clearEmailUsageHistoryById()`.
- Added `craft\commerce\services\Discounts::getCustomerUsageStatsById()`.
- Added `craft\commerce\services\Discounts::getEmailUsageStatsById()`.
- Added `craft\commerce\services\Emails::getAllEnabledEmails()`.
- Added `craft\commerce\services\LineItemStatuses::EVENT_DEFAULT_LINE_ITEM_STATUS`.
- Added `craft\commerce\services\LineItemStatuses`.
- Added `craft\commerce\services\States::getAllEnabledStates`.
- Added `craft\commerce\services\States::getAllEnabledStatesAsList`.
- Added `craft\commerce\services\States::getAllEnabledStatesAsListGroupedByCountryId`.
- Added `craft\commerce\services\States::getAllStatesAsListGroupedByCountryId`.
- Added `craft\commerce\stats\AverageOrderTotal`.
- Added `craft\commerce\stats\NewCustomers`.
- Added `craft\commerce\stats\RepeatCustomers`.
- Added `craft\commerce\stats\TopCustomers`.
- Added `craft\commerce\stats\TopProducts`.
- Added `craft\commerce\stats\TopProductTypes`.
- Added `craft\commerce\stats\TopPurchasables`.
- Added `craft\commerce\stats\TotalOrders`.
- Added `craft\commerce\stats\TotalOrdersByCountry`.
- Added `craft\commerce\stats\TotalRevenue`.
- Added `craft\commerce\web\assets\chartjs\ChartJsAsset`.
- Added `craft\commerce\web\assets\deepmerge\DeepMerge`.
- Added `craft\commerce\web\assets\statwidgets\StatWidgets`.
- Added `craft\commerce\widgets\AverageOrderTotal`.
- Added `craft\commerce\widgets\NewCustomers`.
- Added `craft\commerce\widgets\RepeatCustomers`.
- Added `craft\commerce\widgets\TopCustomers`.
- Added `craft\commerce\widgets\TopProducts`.
- Added `craft\commerce\widgets\TopProductTypes`.
- Added `craft\commerce\widgets\TopPurchasables`.
- Added `craft\commerce\widgets\TotalOrders`.
- Added `craft\commerce\widgets\TotalOrdersByCountry`.
- Added `craft\commerce\widgets\TotalRevenue`.

## Changed
- When a customer logs in, and their current guest cart is empty, their most recent cart that had items in it will be restored as the new current cart.
- The date range picker on the Orders index page has been moved to the page toolbar, and now affects which orders are shown in the order listing and which orders are included in order exports, rather than just affecting the chart.
- The Edit Order page is now a Vue app.
- Order status change emails are triggered by a queue job for faster checkout.
- When adding a donation to the cart, supplying a `donationAmount` parameter is no longer required. (Donations will default to zero if omitted.)
- `commerce/cart/*` actions now call `craft\commerce\elements\Order::toArray()` when generating the cart array for JSON responses.
- `commerce/payments/pay` JSON responses now list payment form errors under `paymentFormErrors` rather than `paymentForm`.
- Customer records that are anonymous and orphaned are now deleted during garbage collection.
- Changed the default category relationship type on promotions from `sourceElement` to `element`. ([#984](https://github.com/craftcms/commerce/issues/984))
- The `purgeInactiveCartsDuration` and `activeCartDuration` config settings now support all value formats supported by `craft\cms\helpers\ConfigHelper::durationInSeconds()`. ([#1071](https://github.com/craftcms/commerce/issues/1071))
- The `commerce/customer-addresses/save` action no long forces primary shipping and billing addresses if they do not exist. ([#1069](https://github.com/craftcms/commerce/issues/1069))
- Moved `craft\commerce\services\States::getAllStatesAsList()` logic to `craft\commerce\services\States::getAllStatesAsListGroupedByCountryId()` to be consistent with other service methods.
- The `allowEmptyCartOnCheckout` config setting is now set to `false` by default.
- Discount usage conditions now apply to the discount as a whole, rather than just the coupon code.
- Discounts’ user and email usage counters can be cleared individually.
- Addresses no longer require a first and last name.
- Guest orders are now consolidated with other orders from the same customer immediately after an order is completed, rather than when a user logs in. ([#1062](https://github.com/craftcms/commerce/issues/1062))
- It is no longer possible to merge previous carts automatically using the `mergeCarts` param.
- Removed the `mergeCarts` parameter from `craft\commerce\services\Carts::getCart()`.

## Deprecated
- Deprecated `craft\commerce\elements\Order::getShouldRecalculateAdjustments()` and `setShouldRecalculateAdjustments()`. `craft\commerce\elements\Order::$recalculationMode` should be used instead.
- Deprecated `craft\commerce\serviced\Customers::consolidateOrdersToUser()`. `craft\commerce\queue\ConsolidateGuestOrders` jobs should be used instead.
- Deprecated `craft\commerce\services\Orders::cartArray()`. `craft\commerce\elements\Order::toArray()` should be used instead.

## Removed
- Removed the Customer Info field type. ([#1037](https://github.com/craftcms/commerce/issues/1037))
- Removed the `craft.commerce.availableShippingMethods` Twig property.
- Removed the `craft.commerce.cart` Twig property.
- Removed the `craft.commerce.countriesList` Twig property.
- Removed the `craft.commerce.customer` Twig property.
- Removed the `craft.commerce.discountByCode` Twig property.
- Removed the `craft.commerce.primaryPaymentCurrency` Twig property.
- Removed the `craft.commerce.statesArray` Twig property.
- Removed the `commerce/cart/remove-all-line-items` action.
- Removed the `commerce/cart/remove-line-item` action.
- Removed the `commerce/cart/update-line-item` action.
- Removed `craft\commerce\base\Purchasable::getPurchasableId()`.
- Removed `craft\commerce\controllers\ChartsController`.
- Removed `craft\commerce\controllers\DiscountsController::actionClearCouponUsageHistory()`.
- Removed `craft\commerce\controllers\DownloadController::actionExportOrder()`.
- Removed `craft\commerce\elements\db\OrderQuery::updatedAfter()`.
- Removed `craft\commerce\elements\db\OrderQuery::updatedBefore()`.
- Removed `craft\commerce\elements\db\SubscriptionQuery::subscribedAfter()`.
- Removed `craft\commerce\elements\db\SubscriptionQuery::subscribedBefore()`.
- Removed `craft\commerce\elements\Order::getOrderLocale()`.
- Removed `craft\commerce\elements\Order::updateOrderPaidTotal()`.
- Removed `craft\commerce\elements\Product::getSnapshot()`.
- Removed `craft\commerce\elements\Product::getUnlimitedStock()`.
- Removed `craft\commerce\elements\Variant::getSalesApplied()`.
- Removed `craft\commerce\helpers\Order::mergeOrders()`.
- Removed `craft\commerce\models\Address::getFullName()`.
- Removed `craft\commerce\models\Discount::$totalUses`.
- Removed `craft\commerce\models\Discount::$totalUseLimit`.
- Removed `craft\commerce\models\Discount::getFreeShipping()`.
- Removed `craft\commerce\models\Discount::setFreeShipping()`.
- Removed `craft\commerce\models\LineItem::fillFromPurchasable()`.
- Removed `craft\commerce\models\LineItem::getDescription()`. Use `craft\commerce\models\LineItem::$description` instead.
- Removed `craft\commerce\models\LineItem::getSku()`. Use `craft\commerce\models\LineItem::$sku` instead.
- Removed `craft\commerce\models\Order::getDiscount()`.
- Removed `craft\commerce\models\Order::getShippingCost()`.
- Removed `craft\commerce\models\Order::getTax()`.
- Removed `craft\commerce\models\Order::getTaxIncluded()`.
- Removed `craft\commerce\models\ShippingMethod::$amount`.
- Removed `craft\commerce\services\Countries::getAllCountriesListData()`.
- Removed `craft\commerce\services\Discounts::clearCouponUsageHistoryById()`.
- Removed `craft\commerce\services\Gateways::getAllFrontEndGateways()`.
- Removed `craft\commerce\services\ShippingMethods::getOrderedAvailableShippingMethods()`.
- Removed `craft\commerce\services\Reports::getOrdersExportFile()`.
- Removed `craft\commerce\models\Address::EVENT_REGISTER_ADDRESS_VALIDATION_RULES` event. Use `craft\base\Model::EVENT_DEFINE_RULES` instead.
- Removed `craft\commerce\services\Reports::EVENT_BEFORE_GENERATE_EXPORT` event. Use `craft\base\Element::EVENT_REGISTER_EXPORTERS` to create your own exports.
- Removed `craft\commerce\web\assets\RevenueWidgetAsset`.
- Removed `craft\commerce\widgets\Revenue`. Use `craft\commerce\widgets\TotalRevenue` instead.
- Removed the `phpoffice/phpspreadsheet` package dependency.

## 2.2.19 - 2020-04-15

### Fixed
- Fixed a bug where “Purchase Total” and “Purchase Quantity” discount conditions were not checked when removing shipping costs. ([#1321](https://github.com/craftcms/commerce/issues/1321))

## 2.2.18 - 2020-03-05

### Fixed
- Fixed an error that occurred when editing a product from a Products field. ([#1291](https://github.com/craftcms/commerce/pull/1291))
- Fixed an error that could occur when editing a variant’s stock value. ([#1306](https://github.com/craftcms/commerce/issues/1306))

## 2.2.17 - 2020-02-12

### Changed
- Improved the performance of the Orders index page.

## 2.2.16 - 2020-02-10

### Changed
- Improved the performance of the Orders index page.

### Fixed
- Fixed a bug where customers could get an “Address does not belong to customer” validation error incorrectly during checkout. ([#1227](https://github.com/craftcms/commerce/issues/1227))

## 2.2.15 - 2020-01-25

### Fixed
- Fixed a bug where sales were not being applied to the cart in some cases. ([#1206](https://github.com/craftcms/commerce/issues/1206))
- Fixed a validation error that occurred when saving an order status.
- All models now extend base model rules correctly.

## 2.2.14 - 2020-01-14

### Added
- Added `craft\commerce\services\Discounts::getAllActiveDiscounts()`.

### Fixed
- Fixed an error that occurred when calling `toArray()` on a payment currency model. ([#1200](https://github.com/craftcms/commerce/issues/1200))
- Fixed a bug where adding items to the cart was slow if there were several disabled or outdated discounts.

## 2.2.13 - 2019-12-19

### Fixed
- Fixed a bug where discounts were getting calculated incorrectly when using a “Per Email Limit” condition.

## 2.2.12 - 2019-12-19

### Fixed
- Fixed a PHP error that could occur when using coupon codes.
- Fixed a bug where taxes were getting calculated incorrectly when shipping costs were marked as having taxes included.

## 2.2.11 - 2019-12-16

### Fixed
- Fixed an infinite recursion bug that could occur when calculating discounts. ([#1182](https://github.com/craftcms/commerce/issues/1182))

## 2.2.10 - 2019-12-14

### Fixed
- Fixed an issue where discounts matching an order were referencing a missing method.

## 2.2.9 - 2019-12-13

### Added
- Order indexes can now have a “Coupon Code” column.
- Added the `resave/orders` and `resave/carts` commands.

### Deprecated
- Deprecated `craft\commerce\elements\Order::getTotalTaxablePrice()`.

### Fixed
- Fixed a bug where the wrong tax zone could be selected when editing a tax rate.
- Fixed a bug where some address data would be forgotten after completing an order.
- Fixed a typo in the `totalShipping` column heading on order exports. ([#1153](https://github.com/craftcms/commerce/issues/1153))
- Fixed a bug where discounts without a coupon code weren’t checking other discount conditions. ([#1144](https://github.com/craftcms/commerce/issues/1144))
- Fixed a SQL error that occurred when trying to save a long zip code condition formula. ([#1138](https://github.com/craftcms/commerce/issues/1138))
- Fixed an error that could occur on the Orders index page. ([#1160](https://github.com/craftcms/commerce/issues/1160))
- Fixed an error that could occur when executing a variant query with the `hasSales` param, if no one was logged in.
- Fixed an bug where it wasn’t possible to clear out the State field value on an address. ([#1162](https://github.com/craftcms/commerce/issues/1162))
- Fixed an error that occurred when marking an order as complete in the Control Panel. ([#1166](https://github.com/craftcms/commerce/issues/1166))
- Fixed an error that could occur when validating a product that had variants which didn’t have a SKU yet. ([#1165](https://github.com/craftcms/commerce/pull/1165))
- Fixed a bug where payments source active records could not retrieve their related gateway record. ([#1121](https://github.com/craftcms/commerce/pull/1121))
- Fixed a JavaScript error that occurred when editing shipping rules.

## 2.2.8 - 2019-11-21

### Added
- It’s now possible to sort products by Date Updated, Date Created and Promotable on the Products index page. ([#1101](https://github.com/craftcms/commerce/issues/1101))
- `totalTax`, `totalTaxIncluded`, `totalDiscount`, and `totalShipping` are now included on order exports. ([#719](https://github.com/craftcms/commerce/issues/719))
- Added the `COMMERCE_PAYMENT_CURRENCY` environment variable. ([#999](https://github.com/craftcms/commerce/pull/999))

### Fixed
- Fixed an error that could occur when deploying `project.yaml` changes to a new environment. ([#1085](https://github.com/craftcms/commerce/issues/1085))
- Fixed an issue where purchasables were added to the cart when the qty submitted was `0` (zero).
- Fixed a performance issue using the `craft\commerce\elements\db\VariantQuery::hasSales()` query param.
- Fixed an error that could occur with `dateCreated` when programmatically adding line items.

## 2.2.7 - 2019-10-30

### Changed
- `commerce/cart/*` requests now include estimated address data in their JSON responses. ([#1084](https://github.com/craftcms/commerce/issues/1084))

### Deprecated
- Deprecated `craft\commerce\models\Address::getFullName()`.

### Fixed
- Fixed an error that could occur when deploying `project.yaml` changes to a new environment. ([#1085](https://github.com/craftcms/commerce/issues/1085))
- Fixed a missing import. ([#1087](https://github.com/craftcms/commerce/issues/1087))
- Fixed a SQL error that occurred when eager-loading variants. ([#1093](https://github.com/craftcms/commerce/pull/1093))
- Fixed an error that occurred on the Orders index page if the "Shipping Business Name" column was shown.

## 2.2.6 - 2019-10-26

### Fixed
- Fixed a PHP error that occurred when rendering PDFs. ([#1072](https://github.com/craftcms/commerce/pull/1072))
- Fixed a PHP error that occurred when saving order statuses. ([#1082](https://github.com/craftcms/commerce/issues/1082))

## 2.2.5 - 2019-10-24

### Fixed
- Fixed formatting of customer info field.

## 2.2.4 - 2019-10-24

### Fixed
- Fixed a PHP error when loading the order in the CP. ([#1079](https://github.com/craftcms/commerce/issues/1079))
- Fixed a 404 error for missing JavaScript. ([#1078](https://github.com/craftcms/commerce/issues/1078))

## 2.2.3 - 2019-10-24

### Fixed
- Fixed a PHP error when calculating shipping or taxes in the cart. ([#1076](https://github.com/craftcms/commerce/issues/1076))
- Fixed a PHP error when saving a sale. ([#1075](https://github.com/craftcms/commerce/issues/1075))

## 2.2.2 - 2019-10-23

### Fixed
- Fixed a PHP error when calculating shipping or taxes in the cart.

## 2.2.1 - 2019-10-23

### Fixed
- Fixed a PostgreSQL migration issue.

## 2.2.0 - 2019-10-23

### Added
- Added the ability to produce estimated shipping and tax costs based on incomplete shipping and billing addresses. ([#514](https://github.com/craftcms/commerce/issues/514))
- Edit User pages now have a “Customer Info” tab.
- It’s now possible to view and create discounts directly from the Edit Product page.
- It’s now possible to delete customer addresses directly from the Edit User page. ([#171](https://github.com/craftcms/commerce/issues/171))
- Addresses can now have “Address 3”, “Full Name”, “Label”, “Notes”, and four custom fields.
- Email settings can now specify CC and Reply To email addresses.
- Discounts now have the option to ignore sales when applied (enabled by default for new discounts). ([#1008](https://github.com/craftcms/commerce/issues/1008))
- Shipping and tax zones can now have a dynamic zip code condition. ([#204](https://github.com/craftcms/commerce/issues/304))
- Tax rates can now have codes. ([#707](https://github.com/craftcms/commerce/issues/707))
- Countries can now be ordered manually. ([#224](https://github.com/craftcms/commerce/issues/224))
- Order statuses can now have descriptions. ([#1004](https://github.com/craftcms/commerce/issues/1004))
- Added support for using cards that require Strong Customer Authentication for subscriptions.
- Added the ability to resolve payment issues for subscriptions.
- Added the “Default View” setting, which determines which view should be shown by default when “Commerce” is selected in the global nav. ([#555](https://github.com/craftcms/commerce/issues/555))
- Added the `activeCartDuration` config setting. ([#959](https://github.com/craftcms/commerce/issues/959))
- Added the `allowEmptyCartOnCheckout` config setting, which determines whether a customer can check out with an empty cart. ([#620](https://github.com/craftcms/commerce/issues/620))
- Added the ability to pass additional variables to the PDF template. ([#599](https://github.com/craftcms/commerce/issues/599))
- Added the ability to override the “Cart updated” flash message by passing a `cartUpdatedNotice` parameter to the `commerce/cart/update-cart` action. ([#1038](https://github.com/craftcms/commerce/issues/1038))
- Added the `shortNumber` order query param.
- `commerce/cart/update-cart` requests can now specify `estimatedShippingAddress` and `estimatedBillingAddress` params.
- Added `craft\commerce\base\SubscriptionGatewayInterface::getBillingIssueDescription()`.
- Added `craft\commerce\base\SubscriptionGatewayInterface::getBillingIssueResolveFormHtml()`.
- Added `craft\commerce\base\SubscriptionGatewayInterface::getHasBillingIssues()`.
- Added `craft\commerce\controllers\BaseFrontEndController::EVENT_MODIFY_CART_INFO`. ([#1002](https://github.com/craftcms/commerce/issues/1002))
- Added `craft\commerce\elements\db\SubscriptionQuery::$dateSuspended`.
- Added `craft\commerce\elements\db\SubscriptionQuery::$hasStarted`.
- Added `craft\commerce\elements\db\SubscriptionQuery::$isSuspended`.
- Added `craft\commerce\elements\db\SubscriptionQuery::anyStatus()`.
- Added `craft\commerce\elements\db\SubscriptionQuery::dateSuspended()`.
- Added `craft\commerce\elements\db\SubscriptionQuery::hasStarted()`.
- Added `craft\commerce\elements\db\SubscriptionQuery::isSuspended()`.
- Added `craft\commerce\elements\Order::$estimatedBillingAddressId`.
- Added `craft\commerce\elements\Order::$estimatedBillingSameAsShipping`.
- Added `craft\commerce\elements\Order::$estimatedShippingAddressId`.
- Added `craft\commerce\elements\Order::getEstimatedBillingAddress()`.
- Added `craft\commerce\elements\Order::getEstimatedShippingAddress()`.
- Added `craft\commerce\elements\Order::setEstimatedBillingAddress()`.
- Added `craft\commerce\elements\Order::setEstimatedShippingAddress()`.
- Added `craft\commerce\elements\Subscription::$dateSuspended`.
- Added `craft\commerce\elements\Subscription::$hasStarted`.
- Added `craft\commerce\elements\Subscription::$isSuspended`.
- Added `craft\commerce\elements\Subscription::getBillingIssueDescription()`.
- Added `craft\commerce\elements\Subscription::getBillingIssueResolveFormHtml()`.
- Added `craft\commerce\elements\Subscription::getHasBillingIssues()`.
- Added `craft\commerce\models\Address::$isEstimated`.
- Added `craft\commerce\models\Customer::getActiveCarts()`.
- Added `craft\commerce\models\Customer::getInactiveCarts()`.
- Added `craft\commerce\models\OrderAdjustment::$isEstimated`.
- Added `craft\commerce\services\Sales::EVENT_AFTER_SAVE_SALE`. ([#622](https://github.com/craftcms/commerce/issues/622))
- Added `craft\commerce\services\Sales::EVENT_BEFORE_SAVE_SALE`. ([#622](https://github.com/craftcms/commerce/issues/622))
- Added `craft\commerce\test\fixtures\elements\ProductFixture`. ([#1009](https://github.com/craftcms/commerce/pull/1009))
- Added the `updateBillingDetailsUrl` config setting.
- Added the `suspended` status for Subscriptions.

### Changed
- Craft Commerce now required Craft CMS 3.3.0 or later.
- Edit Product pages no longer show SKU fields for new products or variants when the SKU will be automatically generated. ([#217](https://github.com/craftcms/commerce/issues/217))
- The View Order page now shows timestamps for “Order Completed”, “Paid”, and “Last Updated”. ([#1020](https://github.com/craftcms/commerce/issues/1020))
- The Orders index page now has unique URLs for each order status. ([#901](https://github.com/craftcms/commerce/issues/901))
- Orders now show whether they’ve been overpaid. ([#945](https://github.com/craftcms/commerce/issues/945))
- Carts now return their line items  `dateCreated DESC` in the cart by default. ([#1055](https://github.com/craftcms/commerce/pull/1055))
- Leading and trailing whitespace is now trimmed from all address fields.
- Coupon code usage is now tracked even for discounts with no limit set. ([#521](https://github.com/craftcms/commerce/issues/521))
- Variants now always include their product’s title in their search keywords. ([#934](https://github.com/craftcms/commerce/issues/934))
- The Subscriptions index page now includes “Failed to start” and “Payment method issue” sources.
- Subscriptions now get suspended if there are any payment issues.
- Expired orders are now purged during garbage collection rather than when viewing the Orders index page.
- Customer records that are not related to anything are now purged during garbage collection. ([#1045](https://github.com/craftcms/commerce/issues/1045))
- `commerce/cart/update-cart` requests now include line item adjustment data in their JSON response. ([#1014](https://github.com/craftcms/commerce/issues/1014))
- `craft\commerce\elements\Order::getTotalDiscount()` is no longer deprecated.
- `craft\commerce\elements\Order::getTotalShippingCost()` is no longer deprecated.
- `craft\commerce\elements\Order::getTotalTax()` is no longer deprecated.
- `craft\commerce\elements\Order::getTotalTaxIncluded()` is no longer deprecated.
- `craft\commerce\models\LineItem::getDiscount()` is no longer deprecated.
- `craft\commerce\models\LineItem::getShippingCost()` is no longer deprecated.
- `craft\commerce\models\LineItem::getTax()` is no longer deprecated.
- `craft\commerce\models\LineItem::getTaxIncluded()` is no longer deprecated.

### Deprecated
- Commerce Customer Info fields are now deprecated.
- Deprecated `craft\commerce\models\LineItem::getAdjustmentsTotalByType()`.
- Deprecated `craft\commerce\elements\Order::getAdjustmentsTotalByType()`.

### Fixed
- Fixed a PostgreSQL migration issue.
- Fixed a bug where the Orders index page was listing non-sortable fields as sort options. ([#933](https://github.com/craftcms/commerce/issues/993))
- Fixed a bug where timestamps on the View Order page weren’t respecting the user’s locale.
- Fixed a bug where product types’ site settings weren’t being added to the project config when a new site was created.
- Fixed a bug where order taxes weren’t accounting for discounted shipping costs. ([#1007](https://github.com/craftcms/commerce/issues/1007))
- Fixed a bug where orders’ `datePaid` attributes weren’t getting set to `null` after a refund. ([#1026](https://github.com/craftcms/commerce/pull/1026))
- Fixed a bug where order status handles could get a validation error if another order status with the same handle had been soft-deleted. ([#1027](https://github.com/craftcms/commerce/pull/1027))
- Fixed a bug where soft-deleted order statuses weren’t showing up in the History tab on View Order pages.
- Fixed a bug where breadcrumbs weren’t displaying correctly in the “Shipping” and “Tax” sections.
- Fixed an error that could occur when clicking “Refresh Payment History” on a canceled or expired subscription. ([#871](https://github.com/craftcms/commerce/issues/871))
- Fixed a bug where gateways that were disabled via `config/commerce-gateways.php` were still visible on the front-end. ([#1054](https://github.com/craftcms/commerce/issues/1054))
- Fixed a bug where it was possible to submit a zero-value donation. ([#820](https://github.com/craftcms/commerce/issues/820))
- Fixed a bug where line items’ `dateCreated` would get reset each time the cart was saved.
- Fixed a bug where all states were shown on the Store Location page regardless of which country was selected. ([#942](https://github.com/craftcms/commerce/issues/942))
- Fixed a bug where expired subscriptions were being identified as trials. ([#723](https://github.com/craftcms/commerce/issues/723))
- Fixed a bug where users’ addresses could be copied to impersonated users’ address books. ([#903](https://github.com/craftcms/commerce/issues/903))

## 2.1.13 - 2019-09-09

### Changed
- The “Status Email Address” and “From Name” settings now accept environment variables.

### Fixed
- Fixed a error when requesting a PDF URL in headless mode. ([#1011](https://github.com/craftcms/commerce/pull/1011))
- Fixed a bug where the “Download PDF” button wouldn’t show in the View Order page. ([#962](https://github.com/craftcms/commerce/issues/962))
- Fixed a bug where the <kbd>Command</kbd>/<kbd>Ctrl</kbd> + <kbd>S</kbd> shortcut didn’t work in General Settings.
- Fixed a bug where <kbd>Command</kbd>/<kbd>Ctrl</kbd> + <kbd>S</kbd> shortcut didn’t work in Store Location settings.
- Fixed a bug where users were forced to choose a tax category for order taxable subjects. ([#538](https://github.com/craftcms/commerce/issues/538))
- Fixed a bug where variants’ statuses were getting overridden by their product’s status. ([#926](https://github.com/craftcms/commerce/issues/926))
- Fixed a bug where Control Panel payments were incorrectly using the order’s previous payment source. ([#891](https://github.com/craftcms/commerce/issues/891))
- Fixed a bug where products’ shipping and tax categories weren’t getting updated if their selected shipping/tax category was no longer available. ([#688](https://github.com/craftcms/commerce/issues/688))
- Fixed a PHP error that occurred when entering an order description format on a product type that was longer than 255 characters. ([#989](https://github.com/craftcms/commerce/issues/989))
- Fixed a bug where emails were displaying the wrong timestamp for new orders. ([#882](https://github.com/craftcms/commerce/issues/882))
- Fixed a bug where the Products index page was not sorting correctly. ([#987](https://github.com/craftcms/commerce/issues/987))
- Fixed an error that could occur on payment when using a custom shipping method if the `requireShippingMethodSelectionAtCheckout` config setting was enabled.

## 2.1.12.1 - 2019-08-23

### Fixed
- Fixed a PHP error that could occur at checkout. ([#973](https://github.com/craftcms/commerce/pull/973))

## 2.1.12 - 2019-08-22

### Changed
- `craft\commerce\elements\Order::getPdfUrl()` no longer pre-renders the order PDF before returning the URL, improving performance. ([#962](https://github.com/craftcms/commerce/issues/962))

### Fixed
- Fixed a bug where order revenue charts weren’t showing the correct currency. ([#792](https://github.com/craftcms/commerce/issues/792))
- Fixed a bug where decimals were being stripped in locales that use commas as separators ([#592](https://github.com/craftcms/commerce/issues/592))
- Fixed a bug where sites with a large number of variants might not update properly when updating to Craft Commerce 2. ([#964](https://github.com/craftcms/commerce/issues/964))
- Fixed a bug where the “Purchase Total” discount condition would only save whole numbers. ([#966](https://github.com/craftcms/commerce/pull/966))
- Fixed a bug where products showed a blank validation error message when their variants had errors. ([#546](https://github.com/craftcms/commerce/issues/546))
- Fixed a bug where emails would ignore the “From Name” setting. ([#939](https://github.com/craftcms/commerce/issues/939))
- Fixed a bug where order adjustments were not being returned during PDF rendering. ([#960](https://github.com/craftcms/commerce/issues/960))
- Fixed a bug where the `commerce/payments/pay` action did not return order errors. ([#601](https://github.com/craftcms/commerce/issues/601))
- Fixed a SQL error that occurred when updating an order status with a very long message. ([#629](https://github.com/craftcms/commerce/issues/629))
- Fixed a JavaScript error that occurred when displaying product edit HUDs. ([#418](https://github.com/craftcms/commerce/issues/418))
- Fixed a PHP error that occurred when saving a product from an editor HUD. ([#958](https://github.com/craftcms/commerce/issues/958))
- Fixed an bug where the `requireShippingMethodSelectionAtCheckout` setting was being ignored.
- Fixed a bug that caused the order revenue chart to display incorrect data. ([#518](https://github.com/craftcms/commerce/issues/518))

## 2.1.11 - 2019-08-09

### Added
- Added the `cp.commerce.discount.edit` template hook. ([#936](https://github.com/craftcms/commerce/pull/936))
- Added `craft\commerce\services\Carts::getHasSessionCartNumber()`.
- Added `craft\commerce\services\Carts::getMergedCart()`.
- Added `craft\commerce\services\Discounts::EVENT_AFTER_DELETE_DISCOUNT`. ([#936](https://github.com/craftcms/commerce/pull/936))
- Added `craft\commerce\services\Discounts::EVENT_AFTER_SAVE_DISCOUNT`. ([#936](https://github.com/craftcms/commerce/pull/936))
- Added `craft\commerce\services\Discounts::EVENT_BEFORE_SAVE_DISCOUNT`. ([#936](https://github.com/craftcms/commerce/pull/936))
- Added `craft\commerce\services\Reports::EVENT_BEFORE_GENERATE_EXPORT`. ([#949](https://github.com/craftcms/commerce/pull/949))

### Changed
- Improved the performance of Craft Commerce 2 migrations.
- Users’ carts are no longer merged together automatically. Instead cart merging can be manually triggered by passing a `mergeCarts` param to the `commerce/cart/get-cart` and `commerce/cart/update-cart` actions. ([#947](https://github.com/craftcms/commerce/issues/947))
- After a logged-in user completes an order, their most recent incomplete cart is now loaded as the current cart in session.
- Order file exports are now cached in `storage/runtime/commerce-order-exports/` instead of `storage/runtime/temp/commerce-order-exports/`.
- The example templates now include client side polling to detect if the cart has changed in another tab or session.
- The example templates show more information about the cart to help with debugging.

### Removed
- Removed the `mergeLastCartOnLogin` setting.

### Fixed
- Fixed a bug where `craft/commerce/elements/Order::EVENT_BEFORE_ADD_LINE_ITEM` events had `$isNew` set incorrectly. ([#851](https://github.com/craftcms/commerce/pull/851))
- Fixed a bug where non-shippable purchasables were getting included in shipping price calculations.
- Fixed an error that occurred when clearing order caches.
- Fixed a bug where the `project-config/rebuild` command would remove the order field layout. ([#948](https://github.com/craftcms/commerce/issues/948))

### Security
- Fixed a data disclosure vulnerability.

## 2.1.10 - 2019-07-12

### Fixed
- Fixed a bug where all payments from the control panel were rejected. ([#928](https://github.com/craftcms/commerce/issues/928))

## 2.1.9 - 2019-07-10

### Security
- Fixed a data disclosure vulnerability.

## 2.1.8 - 2019-07-08

### Added
- Added the `resave/products` command (requires Craft 3.2).

### Changed
- Orders now include the full customer name as search keywords. ([#892](https://github.com/craftcms/commerce/issues/892))
- CSRF protection is now disabled for the `commerce/pay/complete-payment` controller action. ([#900](https://github.com/craftcms/commerce/issues/900))
- Leading and trailing whitespace is now trimmed from coupon codes. ([#894](https://github.com/craftcms/commerce/issues/894))

### Fixed
- Fixed a bug where the `lineItems` array wasn’t getting indexed correctly when calling `toArray()` on an order.
- Fixed a PHP error that occurred when `commerce/subscriptions/*` actions had validation errors. ([#918](https://github.com/craftcms/commerce/issues/918))
- Fixed a PHP error that occurred when retrieving line items with no option data. ([#897](https://github.com/craftcms/commerce/issues/897))
- Fixed a bug where shipping and billing addresses weren’t being set correctly when saving an order. ([#922](https://github.com/craftcms/commerce/issues/922))
- Fixed a bug where it was possible to pay with a disabled gateway. ([#912](https://github.com/craftcms/commerce/issues/912))
- Fixed a bug where Edit Subscription pages weren’t showing custom tabs. ([#884](https://github.com/craftcms/commerce/issues/884))
- Fixed a bug where an empty cart was created unnecessarily when a user logged in. ([#906](https://github.com/craftcms/commerce/issues/906))
- Fixed a bug where `craft\commerce\services\Plans::getAllEnabledPlans()` was returning archived subscription plans. ([#916](https://github.com/craftcms/commerce/issues/916))

## 2.1.7 - 2019-06-11

### Fixed
- Fixed a SQL error that would occur when upgrading Craft Commerce. ([#829](https://github.com/craftcms/commerce/issues/829))
- Fixed an bug that could stop more that one sale being applied to a purchasable. ([#839](https://github.com/craftcms/commerce/issues/839))
- Fixed a SQL error that could occur when saving a line item with an emoji in it.([#886](https://github.com/craftcms/commerce/issues/886))
- Fixed an error that could occur on the order index page when viewing carts with certain columns enabled. ([#876](https://github.com/craftcms/commerce/issues/876))
- Fixed a bug on the order index page where carts without transactions would show up under the “Attempted Payments” source. ([#880](https://github.com/craftcms/commerce/issues/880))

## 2.1.6.1 - 2019-05-14

### Added
- Added the `mergeLastCartOnLogin` config setting.

## 2.1.6 - 2019-05-14

### Added
- Added `craft\commerce\elements\db\VariantQuery::minQty()` and `maxQty()`. ([#827](https://github.com/craftcms/commerce/pull/827))

### Changed
- Line item options are no longer forced to be sorted alphabetically by key.

### Fixed
- Fixed a bug where product and variant snapshots were missing data. ([#846](https://github.com/craftcms/commerce/issues/846))
- Fixed an SQL error that occurred when saving a SKU that was too long. ([#853](https://github.com/craftcms/commerce/issues/853))
- Fixed an SQL error that could occur when attempting to update a soft-deleted cart. ([#854](https://github.com/craftcms/commerce/issues/854))
- Fixed an SQL error that could occur when attempting to add a line item to a completed order. ([#860](https://github.com/craftcms/commerce/issues/860))
- Fixed a bug where line item quantity validators weren’t checking for updated quantities. ([#855](https://github.com/craftcms/commerce/pull/855))
- Fixed a bug where it wasn’t possible to query for unpaid orders. ([#858](https://github.com/craftcms/commerce/pull/858))
- Fixed a JavaScript error that could occur on the Order index page. ([#862](https://github.com/craftcms/commerce/pull/862))
- Fixed a bug where the “Create discount…” product action wasn’t pre-populating discounts’ variant conditions.
- Fixed a bug that could prevent a purchasable from being added to the cart when using multi-add.

## 2.1.5.2 - 2019-05-08

## Fixed
- Fixed a missing import. ([#845](https://github.com/craftcms/commerce/issues/845))
- Fixed an error that could occur when a customer logged in.
- Fixed an error that occurred when saving a sale. ([#837](https://github.com/craftcms/commerce/issues/837))

## 2.1.5.1 - 2019-05-07

### Fixed
- Fixed a missing import. ([#843](https://github.com/craftcms/commerce/issues/843))

## 2.1.5 - 2019-05-07

### Added
- Added `craft\commerce\helpers\Order::mergeDuplicateLineItems()`.
- Added `craft\commerce\helpers\Order::mergeOrders()`.

### Changed
- Customers’ previous cart items are now merged into the active cart on login.

### Fixed
- Fixed a bug where Craft Commerce would create a subscription even if the card was declined.
- Fixed an error that could occur when creating a subscription using the Dummy gateway.

## 2.1.4 - 2019-04-29

### Added
- Added `craft\commerce\base\SubscriptionResponseInterface::isInactive()`.

### Changed
- Improved performance of the Orders index page. ([#828](https://github.com/craftcms/commerce/issues/828))
- `commerce/cart/*` action JSON responses now list cart errors under an `errors` key.
- Craft Commerce now correctly typecasts all boolean and integer values saved to the project config.

### Fixed
- Fixed a SQL error that occurred when duplicate line items were added the cart. ([#506](https://github.com/craftcms/commerce/issues/506))
- Fixed a PHP error on the View Order page when viewing inactive carts. ([#826](https://github.com/craftcms/commerce/issues/826))
- Fixed a deprecation warning. ([#825](https://github.com/craftcms/commerce/issues/825))
- Fixed a bug where the wrong variant could be set as the default when saving a product. ([#830](https://github.com/craftcms/commerce/issues/830))
- Fixed a bug that prevented plugins and modules from adding custom index table attributes. ([#832](https://github.com/craftcms/commerce/pull/832))

## 2.1.3.1 - 2019-04-10

### Fixed
- Fixed a bug where `project.yaml` changes weren’t always getting picked up.

## 2.1.3 - 2019-04-03

### Added
- Added support for user registration on checkout. ([#472](https://github.com/craftcms/commerce/issues/472))
- Added “Capture Payment” and “Refund Payment” user permissions. ([#788](https://github.com/craftcms/commerce/pull/788))
- Added support for the `project-config/rebuild` command.
- Added the `validateBusinessTaxIdAsVatId` setting, which can be set to `true` from `config/commerce.php`.
- Added `craft\commerce\services\Addresses::EVENT_AFTER_DELETE_ADDRESS`. ([#810](https://github.com/craftcms/commerce/pull/810))

### Changed
- Craft Commerce now requires Craft CMS 3.1.20 or later.
- An `order` variable is now available to payment forms when a payment is made from the Control Panel.
- Ajax requests to `commerce/cart/get-cart` now include the price of available shipping methods in the response.

### Fixed
- Fixed a bug where an order could be listed multiple times under “Attempted Payments” on order pages. ([#602](https://github.com/craftcms/commerce/issues/602))
- Fixed a bug where product sources did not fully support using UIDs. ([#781](https://github.com/craftcms/commerce/issues/781))
- Fixed a bug where non-admin users could get a 403 error when attempting to edit subscriptions. ([#722](https://github.com/craftcms/commerce/issues/722))
- Fixed a bug where products’ `defaultVariantId` was not getting set on the first save. ([#796](https://github.com/craftcms/commerce/issues/796))
- Fixed a PHP error when querying for products with the `hasSales` param.
- Fixed a bug where product metadata wasn’t available to templates on Live Preview requests.
- Fixed a bug where the wrong Craft Commerce subnav item could appear selected in the Control Panel.
- Fixed a bug where taxes could be incorrectly calculated if included taxes had been removed from the price.
- Fixed a bug where additional discounts could be incorrectly applied to an order if multiple products had been added to the cart at the same time. ([#797](https://github.com/craftcms/commerce/issues/797))
- Fixed a bug where products’ Post Dates could be incorrect on first save. ([#774](https://github.com/craftcms/commerce/issues/774))
- Fixed a bug where emails weren’t getting sent when the “Status Email Address” setting was set. ([#806](https://github.com/craftcms/commerce/issues/806))
- Fixed a bug where order status email changes in `project.yaml` could be ignored. ([#802](https://github.com/craftcms/commerce/pull/802))
- Fixed a PHP error that occurred when submitting a `paymentCurrency` parameter on a `commerce/payments/pay` request. ([#809](https://github.com/craftcms/commerce/pull/809))

## 2.1.2 - 2019-03-12

### Added
- Added a “Minimum Total Price Strategy” setting that allows the minimum order price be negative (default), at least zero, or at least the shipping cost. ([#651](https://github.com/craftcms/commerce/issues/651))
- Added `craft\commerce\elements\Order::getTotal()` to get the price of the order before any pricing strategies.
- Added `craft\commerce\base\SubscriptionGatewayInterface::refreshPaymentHistory()` method that should be used to refresh all payments on a subscription.
- Added `craft\commerce\base\SubscriptionGateway::refreshPaymentHistory()` method to fulfill the interface requirements.

### Changed
- The `commerce-manageSubscriptions` permission is now required (instead of admin permissions) to manage another user’s subscriptions. ([#722](https://github.com/craftcms/commerce/issues/722))

## 2.1.1.1 - 2019-03-01

### Fixed
- Fixed a PHP error raised when a discount adjustment was applied to the cart.

## 2.1.1 - 2019-03-11

### Changed
- Improved performance when listing products with sales that have many category conditions. ([#758](https://github.com/craftcms/commerce/issues/758))
- Purchasable types are now responsible to ensure SKU uniqueness when they are restored from being soft-deleted.

### Fixed
- Fixed a bug where orders could receive free shipping on some line items when an expired coupon code had been entered. ([#777](https://github.com/craftcms/commerce/issues/777))
- Fixed a bug where variants weren’t enforcing required field validation. ([#761](https://github.com/craftcms/commerce/issues/761))
- Fixed a bug where the sort order wasn’t getting saved correctly for new order statuses.
- Fixed the breadcrumb navigation on Store Settings pages. ([#769](https://github.com/craftcms/commerce/issues/769))
- Fixed an error that occurred when viewing an order for a soft-deleted user. ([#771](https://github.com/craftcms/commerce/issues/771))
- Fixed an error that could occur when saving a new gateway.
- Fixed a SQL error that occurred when saving a purchasable with the same SKU as a soft-deleted purchasable. ([#718](https://github.com/craftcms/commerce/issues/718))

## 2.1.0.2 - 2019-02-25

### Fixed
- Fixed more template loading errors on Craft Commerce settings pages. ([#751](https://github.com/craftcms/commerce/issues/751))

## 2.1.0.1 - 2019-02-25

### Fixed
- Fixed some template loading errors on Craft Commerce settings pages. ([#751](https://github.com/craftcms/commerce/issues/751))

## 2.1.0 - 2019-02-25

### Added
- Added a new Donation built-in purchasable type. ([#201](https://github.com/craftcms/commerce/issues/201))
- Added a new “Manage store settings” user permission, which determines whether the current user is allowed to manage store settings.
- Added `craft\commerce\elements\Order::EVENT_BEFORE_ADD_LINE_ITEM`.
- Added `craft\commerce\base\PurchasableInterface::getIsTaxable()`.
- Added `craft\commerce\base\PurchasableInterface::getIsShippable()`.
- Added `craft\commerce\models\Discount::getHasFreeShippingForMatchingItems()`.

### Changed
- Discounts can now apply free shipping on the whole order. ([#745](https://github.com/craftcms/commerce/issues/745))
- The “Settings” section has been split into “System Settings”, “Store Settings”, “Shipping”, and “Tax” sections.
- The Orders index page now shows total order counts.
- The `commerce/payments/pay` action JSON response now include the order data. ([#715](https://github.com/craftcms/commerce/issues/715))
- The `craft\commerce\elements\Order::EVENT_AFTER_ORDER_PAID` event is now fired after the `craft\commerce\elements\Order::EVENT_AFTER_COMPLETE_ORDER` event. ([#670](https://github.com/craftcms/commerce/issues/670))

### Deprecated
- `craft\commerce\models\Discount::$freeShipping` is deprecated. `getHasFreeShippingForMatchingItems()` should be used instead.

### Fixed
- Fixed an bug where multiple shipping discounts could result in a negative shipping cost.
- Fixed a validation error that occurred when attempting to apply a coupon with a per-email limit, if the cart didn’t have a customer email assigned to it yet.
- `commerce/cart/*` actions’ JSON responses now encode all boolean attributes correctly.
- `commerce/customer-addresses/*` actions’ JSON responses now include an `errors` array if there were any issues with the request.
- Fixed a bug where the order field layout could be lost when upgrading from Craft Commerce 1 to 2. ([#668](https://github.com/craftcms/commerce/issues/668))
- Fixed a bug where line item update requests could result in line items being removed if the `qty` parameter was missing.
- Fixed a bug where coupon codes weren’t being removed from carts when no longer valid. ([#711](https://github.com/craftcms/commerce/issues/711))
- Fixed a bug that could prevent a payment gateway from being modified. ([#656](https://github.com/craftcms/commerce/issues/656))
- Fixed a bug that prevented shipping and tax settings from being modified when the `allowAdminChanges` config setting was set to `false`.
- Fixed a PHP error that occurred when saving a product that was marked as disabled. ([#683](https://github.com/craftcms/commerce/pull/683))
- Fixed a PHP error that occurred when trying to access a soft-deleted cart from the front-end. ([#700](https://github.com/craftcms/commerce/issues/700))

## 2.0.4 - 2019-02-04

### Fixed
- Fixed a PHP error when recalculating tax.

### Added
- Added additional useful information when logging email rendering errors. ([#669](https://github.com/craftcms/commerce/pull/669))

## 2.0.3 - 2019-02-02

### Added
- Added the “Tax is included in price” tax setting for Craft Commerce Lite. ([#654](https://github.com/craftcms/commerce/issues/654))

### Changed
- Soft-deleted products are now restorable.
- Craft Commerce project config settings are now removed when Craft Commerce is uninstalled.

### Fixed
- Fixed an error that occurred when upgrading to Craft Commerce 2 with a database that had missing constraints on the `commerce_orderhistories` table.
- Fixed a bug where sale conditions could be lost when upgrading to Craft Commerce 2. ([#626](https://github.com/craftcms/commerce/issues/626))
- Fixed a PHP error that occurred when saving a product type. ([#645](https://github.com/craftcms/commerce/issues/645))
- Fixed a bug that prevented products from being deleted. ([#650](https://github.com/craftcms/commerce/issues/650))
- Fixed a PHP error that occurred when deleting the cart’s line item on Craft Commerce Lite. ([#639](https://github.com/craftcms/commerce/pull/639))
- Fixed a bug where Craft Commerce’s general settings weren’t saving. ([#655](https://github.com/craftcms/commerce/issues/655))
- Fixed a missing import. ([#643](https://github.com/craftcms/commerce/issues/643))
- Fixed a bug that caused an incorrect tax rate calculation when included taxes had been removed from the price.
- Fixed a SQL error that occurred when saving a tax rate without a tax zone selected. ([#667](https://github.com/craftcms/commerce/issues/667))
- Fixed an error that occurred when refunding a transaction with a localized currency format. ([#659](https://github.com/craftcms/commerce/issues/659))
- Fixed a SQL error that could occur when saving an invalid discount. ([#673](https://github.com/craftcms/commerce/issues/673))
- Fixed a bug where it wans’t possible to add non-numeric characters to expiry input in the default credit card form. ([#636](https://github.com/craftcms/commerce/issues/636))

## 2.0.2 - 2019-01-23

### Added
- Added the new Craft Commerce Lite example templates folder `templates/buy`, this is in addition to the existing Craft Commerce Pro example templates folder `templates/shop`.

### Fixed
- Fixed a PHP error raised when extending the `craft\commerce\base\ShippingMethod` class. ([#634](https://github.com/craftcms/commerce/issues/634))
- Fixed a PHP error that occurred when viewing an order that used a since-deleted shipping method.

## 2.0.1 - 2019-01-17

### Changed
- Renamed the shipping rule condition from “Mimimum order price” to “Minimum order value” which clarifies the condition is based on item value before discounts and tax.
- Renamed the shipping rule condition from “Maximum order price” to “Maximum order value” which clarifies the condition is based on item value before discounts and tax.

### Fixed
- Fixed an issue where the “Total Paid”, “Total Price”, and “Total Shipping Cost” Order index page columns were showing incorrect values. ([#632](https://github.com/craftcms/commerce/issues/632))
- Fixed an issue where custom field validation errors did not show up on the View Order page. ([#580](https://github.com/craftcms/commerce/issues/580))

## 2.0.0 - 2019-01-15

### Added
- Craft Craft Commerce has been completely rewritten for Craft CMS 3.
- Emails, gateways, order fields, order statuses, product types, and subscription fields are now stored in the project config.
- Added support for Craft 3.1 project config support.
- Gateways can now provide recurring subscription payments. ([#257](https://github.com/craftcms/commerce/issues/257))
- Added the Store Location setting.
- Customers can now save their credit cards or payment sources stored as tokens in Craft Commerce so customers don’t need to enter their card number on subsequent checkouts. ([#21](https://github.com/craftcms/commerce/issues/21))
- Any custom purchasable can now have sales and discounts applied to them.
- Sales and discounts can now be set on categories of products or purchasables.
- Customers can now set their primary default shipping and billing addresses in their address book.
- It’s now possible to export orders as CSV, ODS, XSL, and XLSX, from the Orders index page. ([#222](https://github.com/craftcms/commerce/issues/222))
- Orders can now have custom-formatted, sequential reference numbers. ([#184](https://github.com/craftcms/commerce/issues/184))
- The Orders index page now has an “Attempted Payments” source that shows incomplete carts that had a payment processing issue.
- Variant indexes can now have a “Product” column.
- Order indexes can now have “Total Tax” and “Total Included Tax” columns.
- The cart now defaults to the first cheapest available shipping method if no shipping method is set, or the previously-selected method is not available.
- Products now have an “Available for purchase” checkbox, making it possible to have a live product that isn’t available for purchase yet. ([#345](https://github.com/craftcms/commerce/issues/345))
- Added the ability to place a note on a refund transaction.
- Added a “Copy reference tag” Product element action.
- Added additional ways for sales promotions to affect the price of matching products.
- All credit card gateways are now provided as separate plugins.
- A custom PDF can now be attached to any order status email.
- Multiple purchasables can now be added to the cart in the same request. ([#238](https://github.com/craftcms/commerce/issues/238))
- Multiple line items can now be updated in the same request. ([#357](https://github.com/craftcms/commerce/issues/357))
- The `commerce/cart/update-cart` action will now remove items from the cart if a quantity of zero is submitted.
- `commerce/cart/*` actions’ JSON responses now include any address errors.
- The cart can now be retrieved as JSON with the `commerce/cart/get-cart` action.
- Added the `craft.variants()` Twig function, which returns a new variant query.
- Added the `craft.subscriptions()` Twig function, which returns a new subscription query.
- Product queries now have an `availableForPurchase` param.
- Variant queries now have a `price` param.
- Variant queries now have a `hasSales` param.
- Order queries now have a `hasTransactions` param.
- Added `cract\commerce\services\ProductTypes::getProductTypesByShippingCategoryId()`.
- Added `cract\commerce\services\ProductTypes::getProductTypesByTaxCategoryId()`.
- Added `craft\commerce\adjustments\Discount::EVENT_AFTER_DISCOUNT_ADJUSTMENTS_CREATED`.
- Added `craft\commerce\base\ShippingMethod`.
- Added `craft\commerce\elements\Order::$paidStatus`.
- Added `craft\commerce\elements\Order::EVENT_AFTER_ADD_LINE_ITEM`.
- Added `craft\commerce\elements\Order::EVENT_AFTER_COMPLETE_ORDER`.
- Added `craft\commerce\elements\Order::EVENT_AFTER_ORDER_PAID`.
- Added `craft\commerce\elements\Order::EVENT_BEFORE_COMPLETE_ORDER`.
- Added `craft\commerce\elements\Order::getAdjustmentsTotalByType()`.
- Added `craft\commerce\elements\Variant::EVENT_AFTER_CAPTURE_PRODUCT_SNAPSHOT`.
- Added `craft\commerce\elements\Variant::EVENT_BEFORE_CAPTURE_PRODUCT_SNAPSHOT`.
- Added `craft\commerce\elements\Variant::EVENT_BEFORE_CAPTURE_VARIANT_SNAPSHOT`.
- Added `craft\commerce\elements\Variant::EVENT_BEFORE_CAPTURE_VARIANT_SNAPSHOT`.
- Added `craft\commerce\models\Customer::getPrimaryBillingAddress()`.
- Added `craft\commerce\models\Customer::getPrimaryShippingAddress()`.
- Added `craft\commerce\models\LineItem::getAdjustmentsTotalByType()`.
- Added `craft\commerce\services\Addresses::EVENT_AFTER_SAVE_ADDREESS`.
- Added `craft\commerce\services\Addresses::EVENT_BEFORE_SAVE_ADDREESS`.
- Added `craft\commerce\services\Discounts::EVENT_BEFORE_MATCH_LINE_ITEM`.
- Added `craft\commerce\services\Emails::EVENT_AFTER_SAVE_EMAIL`.
- Added `craft\commerce\services\Emails::EVENT_AFTER_SAVE_EMAIL`.
- Added `craft\commerce\services\Emails::EVENT_AFTER_SEND_EMAIL`.
- Added `craft\commerce\services\Emails::EVENT_BEFORE_DELETE_EMAIL`.
- Added `craft\commerce\services\Emails::EVENT_BEFORE_SAVE_EMAIL`.
- Added `craft\commerce\services\Emails::EVENT_BEFORE_SEND_EMAIL`.
- Added `craft\commerce\services\Gateways::EVENT_REGISTER_GATEWAY_TYPES`.
- Added `craft\commerce\services\LineItems::EVENT_AFTER_SAVE_LINE_ITEM`.
- Added `craft\commerce\services\LineItems::EVENT_BEFORE_POPULATE_LINE_ITEM`.
- Added `craft\commerce\services\LineItems::EVENT_BEFORE_SAVE_LINE_ITEM`.
- Added `craft\commerce\services\LineItems::EVENT_CREATE_LINE_ITEM`.
- Added `craft\commerce\services\OrderAdjustments::EVENT_REGISTER_ORDER_ADJUSTERS`.
- Added `craft\commerce\services\OrderHistories::EVENT_ORDER_STATUS_CHANGE`.
- Added `craft\commerce\services\OrderStatuses::archiveOrderStatusById()`.
- Added `craft\commerce\services\Payments::EVENT_AFTER_CAPTURE_TRANSACTION`.
- Added `craft\commerce\services\Payments::EVENT_AFTER_CAPTURE_TRANSACTION`.
- Added `craft\commerce\services\Payments::EVENT_AFTER_PROCESS_PAYMENT`.
- Added `craft\commerce\services\Payments::EVENT_BEFORE_CAPTURE_TRANSACTION`.
- Added `craft\commerce\services\Payments::EVENT_BEFORE_PROCESS_PAYMENT`.
- Added `craft\commerce\services\Payments::EVENT_BEFORE_REFUND_TRANSACTION`.
- Added `craft\commerce\services\PaymentSources::EVENT_AFTER_SAVE_PAYMENT_SOURCE`.
- Added `craft\commerce\services\PaymentSources::EVENT_BEFORE_SAVE_PAYMENT_SOURCE`.
- Added `craft\commerce\services\PaymentSources::EVENT_DELETE_PAYMENT_SOURCE`.
- Added `craft\commerce\services\PaymentSources`.
- Added `craft\commerce\services\Plans::EVENT_AFTER_SAVE_PLAN`.
- Added `craft\commerce\services\Plans::EVENT_ARCHIVE_PLAN`.
- Added `craft\commerce\services\Plans::EVENT_BEFORE_SAVE_PLAN`.
- Added `craft\commerce\services\Plans`.
- Added `craft\commerce\services\Purchasables::EVENT_REGISTER_PURCHASABLE_ELEMENT_TYPES`.
- Added `craft\commerce\services\Sales::EVENT_BEFORE_MATCH_PURCHASABLE_SALE`.
- Added `craft\commerce\services\ShippingMethods::EVENT_REGISTER_AVAILABLE_SHIPPING_METHODS`.
- Added `craft\commerce\services\Subscriptions::EVENT_AFTER_CANCEL_SUBSCRIPTION`.
- Added `craft\commerce\services\Subscriptions::EVENT_AFTER_CREATE_SUBSCRIPTION`.
- Added `craft\commerce\services\Subscriptions::EVENT_AFTER_REACTIVATE_SUBSCRIPTION`.
- Added `craft\commerce\services\Subscriptions::EVENT_AFTER_SWITCH_SUBSCRIPTION`.
- Added `craft\commerce\services\Subscriptions::EVENT_BEFORE_CANCEL_SUBSCRIPTION`.
- Added `craft\commerce\services\Subscriptions::EVENT_BEFORE_CREATE_SUBSCRIPTION`.
- Added `craft\commerce\services\Subscriptions::EVENT_BEFORE_REACTIVATE_SUBSCRIPTION`.
- Added `craft\commerce\services\Subscriptions::EVENT_BEFORE_SWITCH_SUBSCRIPTION`.
- Added `craft\commerce\services\Subscriptions::EVENT_BEFORE_UPDATE_SUBSCRIPTION`.
- Added `craft\commerce\services\Subscriptions::EVENT_EXPIRE_SUBSCRIPTION`.
- Added `craft\commerce\services\Subscriptions::EVENT_RECEIVE_SUBSCRIPTION_PAYMENT`.
- Added `craft\commerce\services\Subscriptions`.
- Added `craft\commerce\services\TaxCategories::getAllTaxCategoriesAsList()`.
- Added `craft\commerce\services\Transactions::EVENT_AFTER_SAVE_TRANSACTION`.

### Changed
- Payment Methods are now called “Gateways”.
- Order statuses are now archived instead of deleted.
- Product types can no longer select applicable shipping categories. Instead, shipping categories select applicable product types.
- Product types can no longer select applicable tax categories. Instead, tax categories select applicable product types.
- Order status messages can now be longer than 255 characters. ([#465](https://github.com/craftcms/commerce/issues/465)
- Product and variant custom field data is no longer included in the line item snapshot by default for performance reasons. Use the new snapshot events to manually snapshot custom field data.
- Variant titles are now prefixed by their products’ titles.
- Last addresses used by customers are no longer stored. Instead, customers have primary shipping and billing addresses.
- The `paymentMethodSettings` config setting was renamed to `gatewaySettings`, and it now uses handles to reference gateways instead of IDs.
- The `sendCartInfoToGateways` was renamed to `sendCartInfo,` and is a per-gateway setting.
- The payment method overrides in `config/commerce.php` have been moved to `config/commerce-gateway.php`.
- The `craft.commerce.availableShippingMethods` Twig variable has been replaced with `craft.commerce.carts.cart.availableShippingMethods`.
- The `craft.commerce.cart` Twig variable has been replaced with `craft.commerce.carts.cart`.
- The `craft.commerce.countries` Twig variable has been replaced with `craft.commerce.countries.allCountries`.
- The `craft.commerce.countriesList` Twig variable has been replaced with `craft.commerce.countries.allCountriesAsList`.
- The `craft.commerce.currencies` Twig variable has been replaced with `craft.commerce.currencies.allCurrencies`.
- The `craft.commerce.customer` Twig variable has been replaced with `craft.commerce.customers.customer`.
- The `craft.commerce.discountByCode` Twig variable has been replaced with `craft.commerce.discounts.discountByCode`.
- The `craft.commerce.discounts` Twig variable has been replaced with `craft.commerce.discounts.allDiscounts`.
- The `craft.commerce.orders` Twig variable has been replaced with `craft.orders()`.
- The `craft.commerce.orderStatuses` Twig variable has been replaced with `craft.commerce.orderStatuses.allOrderStatuses`.
- The `craft.commerce.paymentCurrencies` Twig variable has been replaced with `craft.commerce.paymentCurrencies.allPaymentCurrencies`.
- The `craft.commerce.paymentMethods` Twig variable has been replaced with `craft.commerce.gateways.allCustomerEnabledGateways`.
- The `craft.commerce.primaryPaymentCurrency` Twig variable has been replaced with `craft.commerce.paymentCurrencies.primaryPaymentCurrency`.
- The `craft.commerce.products` Twig variable has been replaced with `craft.products()`.
- The `craft.commerce.productTypes` Twig variable has been replaced with `craft.commerce.productTypes.allProductTypes`.
- The `craft.commerce.sales` Twig variable has been replaced with `craft.commerce.sales.allSales`.
- The `craft.commerce.shippingCategories` Twig variable has been replaced with `craft.commerce.shippingCategories.allShippingCategories`.
- The `craft.commerce.shippingMethods` Twig variable has been replaced with `craft.commerce.shippingMethods.allShippingMethods`.
- The `craft.commerce.shippingZones` Twig variable has been replaced with `craft.commerce.shippingZones.allShippingZones`.
- The `craft.commerce.states` Twig variable has been replaced with `craft.commerce.states.allStates`.
- The `craft.commerce.statesArray` Twig variable has been replaced with `craft.commerce.states.allStatesAsList`.
- The `craft.commerce.taxCategories` Twig variable has been replaced with `craft.commerce.taxCategories.allTaxCategories`.
- The `craft.commerce.taxRates` Twig variable has been replaced with `craft.commerce.taxRates.allTaxRates`.
- The `craft.commerce.taxZones` Twig variable has been replaced with `craft.commerce.taxZones.allTaxZones`.
- The `craft.commerce.variants` Twig variable has been replaced with `craft.variants()`.
- `Customer::$lastUsedBillingAddress` has been replaced with `$primaryBillingAddress`.
- `Customer::$lastUsedShippingAddress` has been replaced with `$primaryShippingAddres`.
- `OrderAdjustment::$optionsJson` was renamed to `$sourceSnapshot`.
- `Variant::getSalesApplied()` was renamed to `getSales()`.
- `Variant::setSalesApplied()` was renamed to `setSales()`.
- The Shipping Rule interface now expects a shipping category ID passed to each rate method.
- Any custom shipping method classes should now extend `craft\commerce\base\ShippingMethod`.
- All hooks have been replaced by events.
- Replaced `customer.lastUsedShippingAddress` and `customer.lastUsedBillingAddress` with `customer.primaryBillingAddress` and `customer.primaryShippingAddress`.
- Vat ID validation is now powered by the “vat.php” library.

### Removed
- Removed the `cartCookieDuration` config setting. All carts are now related to craft php session and not their own cookie.
- Removed the `requireEmailForAnonymousPayments` config setting, as completed order now always require the correct email address to make anonymous payments on orders.
- Removed `baseShipping`, `baseDiscount`, `baseTax`, `baseTaxIncluded` attributes from the order model. Orders now have order-level adjustments.
- Removed `shipping`, `discount`, `tax`, `taxIncluded` attributes from the line item model. Line items now have line item level adjustments.
- Removed `PurchasableInterface::validateLineItem()`. `getLineItemRules()` should be used instead.
- Removed the `deleteOrderStatusById()` method on the `OrderStatuses` service.
- Removed the `OrderSettings` model, record, and service.
- Removed the `getCountryByAttributes()` method from the `Countries` service.
- Removed the `getStatesByAttributes()` method from the `States` service.
- Removed the `getLastUsedBillingAddress()` and `getLatUsedShippingAddress()` methods from `Customer` models.

### Fixed
- Fixed a bug where a product’s `getCpEditUrl()` method could omit the site handle on multi-site installs. ([craftcms/cms#3089](https://github.com/craftcms/cms/issues/3089))
- Fixed a bug where handles and names for archived gateways were not freed up for re-use. ([#485](https://github.com/craftcms/commerce/issues/485))

## 1.2.1368 - 2018-11-30

### Changed
- Updated the Payflow Omnipay driver to 2.3.1
- Updated the Securepay Omnipay driver to 2.2.0
- Updated the Authorize.net Omnipay driver to 2.5.1
- Updated the Payment Express Omnipay driver to 2.2.1
- Updated the Eway Omnipay driver to 2.2.2
- Updated the Payfast Omnipay driver to 2.2

## 1.2.1366 - 2018-11-28

### Fixed
- Fixed a bug where it was possible to create duplicate order history change records.
- Fixed a bug where offsite gateways wouldn’t redirect back and complete the transaction correctly for Control Panel payments.

## 1.2.1365 - 2018-10-23

### Fixed
- Fix a bug where it wasn’t possible to set the billing address based off an existing shipping address.

### Fixed
- Fixed a Javascript error when viewing a customer field on the Edit User page.

## 1.2.1364 - 2018-08-23

### Fixed
- Fixed a PHP error that would occur when saving a User.

## 1.2.1363 - 2018-08-23

### Added
- Added the `resaveAllCustomerOrdersOnCustomerSave` config setting.

### Fixed
- Fixed a bug where the Date Paid column on the Orders index page could show incorrect values.

### Security
- Fixed a bug where it was possible to access purchase receipts when it shouldn’t have been.

## 1.2.1362 - 2018-05-10

### Changed
- Craft Commerce will now enforce boolean types for settings that a gateway expects to be boolean.

### Fixed
- Fixed an SSL error that could when communicating with the Authorize.net payment gateway.

## 1.2.1360 - 2018-03-23

### Added
- The order index page now includes the time when displaying order dates.

### Changed
- Line item modals on View Order pages now include the line item total.
- Added Craft 2.6.3013 compatibility.

## 1.2.1359 - 2018-03-08

### Fixed
- Fixed an error where variants would indicate they had zero stock at checkout when they had been marked as having unlimited stock.

## 1.2.1358 - 2018-03-07

### Fixed
- Fixed a PHP error that would occur when using an order element criteria model.

## 1.2.1356 - 2018-03-07

### Added
- Added the `shippingMethod` order criteria param.

### Changed
- Order recalculation now occurs after the `orders.onBeforeSaveOrder` event.

### Fixed
- Fixed a bug where a blank order could be placed if the cart’s cookie was deleted while the customer was on the payment page.
- Fixed a bug where a cart could be completed despite a lack of available stock, in some cases.
- Fixed a bug where the “Capture” transaction button on View Order pages was still shown after a capture was completed.

## 1.2.1354 - 2018-02-06

### Added
- Craft Commerce now adds `Craft Commerce` to the `X-Powered-By` header on requests, unless disabled by the [sendPoweredByHeader](https://craftcms.com/docs/config-settings#sendPoweredByHeader) config setting.

### Changed
- Updated the Authorize.net driver to 2.5.1
- Updated the Worldpay Omnipay driver to 2.2.2
- Updated the PayPal Omnipay driver to 2.6.4
- Updated the Payflow Omnipay driver to 2.3
- Updated the Dompdf Package to 0.8.2

### Fixed
- Fixed an error that occurred when generating an order PDF.
- Fixed a PHP error that could occur if you edited a non-primary currency’s settings.

## 1.2.1353 - 2018-01-18

### Added
- Added the `requireShippingMethodSelectionAtCheckout` config setting.
- Added new user permissions to manage shipping and tax settings without needing to be an admin.

### Fixed
- Fixed an error that occurred when creating or editing a discount.
- Fixed an error that occurred when generating an order PDF.

## 1.2.1352 - 2018-01-16

### Added
- Added the ability to update the email address of a guest order from the Control Panel.
- Added the `commerce_defaultCartShippingAddress` and `commerce_defaultCartBillingAddress` plugin hooks.

## 1.2.1351 - 2017-10-31

### Added
- Added the `defaultSku` product criteria param.
- Added stock information to the Product index page.

### Fixed
- Fixed a bug where stock validation was off by one when different line item options were set for the same purchasable.
- Fixed a bug where custom adjusters supplied by plugins where not being sorted by priority before getting applied to the order.
- Fixed a bug where the `commerce/cart/updateCart` action was not returning the correct validation errors when an invalid shipping address was submitted along with the `sameAddress` param.

## 1.2.1350 - 2017-10-05

### Changed
- Order adjustments are now displayed in the order they were applied, rather than alphabetically.

### Fixed
- Fixed a bug where emails weren’t getting sent to customers.

## 1.2.1349 - 2017-09-29

### Added
- Added the `cp.commerce.product.edit.right-pane` template hook, enabling plugins to modify the right pane on Edit Product pages.
- Added the `pdfAllowRemoteImages` config setting, which can be set to `true` to allow external images to be loaded in PDF templates.

### Changed
- `Commerce_OrderModel::getEmail()` now always returns the associated user account’s email, if there is one.
- The error data returned for `commerce/customerAddresses/save` Ajax requests now include field handles as the error keys.
- `Commerce_CustomerModel::getEmail()` has now been deprecated. It will only return the email address of the associated user account’s email if there was one. Use `order.email` to get the email address of the order within templates.
- Updated the Dompdf package to 0.8.1.
- Updated the PayFast Omnipay driver to 2.1.3.

### Fixed
- Fixed an issue in the example templates where the “Use same address for billing” checkbox would remain checked when different addresses were previously selected.
- Fixed a tax calculation error that occurred when included tax was removed from a product’s price and subsequent additional taxes did not take the removed values into account.

## 1.2.1346 - 2017-07-24

### Added
- Added the `autoSetNewCartAddresses` config setting, which can be set to `false` to prevent Craft Commerce from automatically assigning the last-used billing and shipping addresses on new carts.

### Changed
- Updated the Migs Omnipay driver to 2.2.2
- Updated the Stripe Omnipay driver to 2.4.7

### Fixed
- Fixed an API authentication error when making payments using the Stripe gateway.
- Fixed a bug where the `commerce/payments/pay` action was still processing the payment even if the cart had errors placed on it by other plugins.
- Fixed a bug where `LineItemModel::onSale()` could sometimes return an incorrect response due to rounding errors.
- Fixed a PHP error that could occur if a purchasable invalidated a line item when it was being added to a new cart.
- Fixed an issue where credit card forms’ First/Last Name fields were getting overridden by billing addresses’ values for some gateways.
- Fixed a bug where adding to cart with invalid `options` params would pass stock validation.

## 1.2.1345 - 2017-06-26

### Added
- Percentage-based discounts now have the option to be applied to the item’s original price or its discounted price (if other discounts were already applied).

## Changed
- Ajax requests to `commerce/cart/*` actions will now get a `itemSubtotal` key in the response JSON.
- Updated the Omnipay Stripe driver to 2.4.6.
- Updated the Omnipay Payment Express driver to 2.2.1.
- Updated the Omnipay MultiSafePay driver to 2.3.6.
- Updated the Omnipay Worldpay driver to 2.2.1.

### Fixed
- Fixed a bug where email address limits on discounts were able to by circumvented if the customer changed the casing of the coupon code.
- Fixed a PHP error that occurred when viewing a cart in the Control Panel if no payment methods had been created yet.
- Fixed a bug where discounts based on user group were not being added/removed after the user logged in/out.
- Fixed a bug where variants’ sale prices were only getting rounded when at least one sale was applied.
- Fixed a bug where special characters in Tax and Shipping Category names could break some form inputs in the Control Panel.
- Fixed a validation error that occurred when saving two shipping rules with the same name.

## 1.2.1343 - 2017-06-09

### Added
- Added the `pdfPaperSize` config setting.
- Added the `pdfPaperOrientation` config setting.
- Added a new Stripe gateway setting that determines whether the `receipt_email` param should be sent in payment requests.
- Added the `commerce_transactions.onCreateTransaction` event, which enables plugins to modify a newly-created transaction model.

### Changed
- Updated the Buckeroo driver to 2.2.
- Updated the Stripe driver to 2.4.5.
- Enabled the Buckeroo Credit Card Gateway within the Buckeroo Omnipay driver.

## 1.2.1342 - 2017-05-24

### Added
- Added support for Worldpay’s new `v1` API.

### Fixed
- Fixed a bug where `VariantModel:onSale()` could sometimes return an incorrect response due to rounding errors.
- Fixed a PHP error that occurred when saving a product with an empty dimension input on servers running PHP 7.
- Fixed a issue where orders were getting recalculated after receiving a completion response, when using the Sage Pay gateway.
- Fixed a PHP error that occurred when a plugin prevented a purchasable from getting added to the cart.

## 1.2.1341 - 2017-05-02

### Changed
- Increased the tax rate decimal storage length to allow 3 decimal places in tax rate percentages.
- The `CommerceDbHelper` class has be deprecated.

### Fixed
- Fixed a bug where some characters in product names were getting double-encoded on View Order pages.
- Fixed a bug where orders were incorrectly recalculating their adjustments when receiving notifications from the SagePay payment gateway.
- Fixed a tax calculation bug that occurred when using the “Total Order Price” taxable subject.

## 1.2.1339 - 2017-04-24

### Added
- Added new “Taxable Subject” options to Tax Rates, enabling taxes to be applied at the order level.
- Added the `datePaid` order element criteria attribute.

### Changed
- Updated the Dompdf package to 0.8.
- Updated the Omnipay Mollie driver to 3.2.
- Updated the Omnipay Authorize.net driver to 2.5.
- Updated the Omnipay MultiSafePay driver to 2.3.4.

### Fixed
- Fixed some PHP errors that occurred when rendering PDFs on servers running PHP 7.1.

## 1.2.1338 - 2017-04-04

### Added
- Added the `requireBillingAddressAtCheckout` config setting.
- Added the `cp.commerce.order.main-pane` template hook to the View Order page.
- Added `Commerce_VariantModel::hasStock()`.

### Fixed
- Fixed some PHP errors that occurred when saving products on servers running PHP 7.1.
- Fixed a bug where the `commerce/payments/pay` action was not blocking disabled payment methods.
- Fixed a bug where old carts did not default to the primary payment currency when their current payment currency was no longer valid.

## 1.2.1337 - 2017-03-08

### Added
- Added the `commerce_sale.onBeforeMatchProductAndSale` event, which enables plugins to add custom matching logic to sales.
- Added the `commerce_products.onBeforeEditProduct` event.
- Added the `cp.commerce.product.edit` template hook to the Edit Product page.

### Changed
- If a product SKU can’t be generated from its product type’s Automatic SKU Format, Craft Commerce now logs why.

### Fixed
- Fixed some PHP errors that occurred on servers running PHP 7.1.
- Fixed a bug where line items could be removed if their `qty` param was missing from a `commerce/cart/updateLineItem` request.
- The Orders index page now displays zero-value currency amounts, instead of leaving the cell blank.
- Fixed bug where duplicate products could be displayed when editing sales when the User Groups condition was in use.
- Fixed a bug where the `isUnpaid` and `isPaid` order element criteria params did not work correctly.
- Fixed a PHP error that occurred if a plugin’s custom shipping method object didn’t inherit `BaseModel`.
- Fixed a bug where payments made with MultiSafepay would be marked as successful before the user was redirected to the offsite gateway.
- Fixed a bug where shipping rule names were required to be unique across the entire installation, rather than per-shipping method.

## 1.2.1334 - 2017-01-30

### Added
- Added a new `purgeInactiveCarts` config setting, which determines whether Craft Commerce should purge inactive carts from the database (`true` by default).
- Added a new `commerce_modifyOrderAdjusters` hook, which enables plugins to modify the order adjusters before they are applied.
- Added the “Shipping Method” and “Payment Method” table attribute options to the Orders index page.

### Changed
- Updated the Stripe gateway library to 2.4.2.
- Updated the PayPal gateway library to 2.6.3.
- Fixed a memory error that occurred when purging a large number of carts.

### Fixed
- Fixed a bug where the `hasVariant` product criteria attribute would only account the first 100 variants.
- Fixed a bug where custom order adjusters could not inspect earlier adjustments made to the order within the current recalculation.
- Fixed a bug where the default product type that gets created on installation was referencing the old `commerce` templates path, rather than `shop`.
- Fixed compatibility with some payment gateways that were expecting abbreviated state names in the billing address.

## 1.2.1333 - 2017-01-05

### Fixed
- Fixed a PHP error that occurred when retrieving the sale price of variants that were fetched via `craft.commerce.products`.

## 1.2.1332 - 2017-01-03

### Added
- Added the `commerce_modifyItemBag` hook, allowing plugins to modify cart information sent to the payment gateway.
- Added the `requireShippingAddressAtCheckout` config setting.
- Added a new `defaultHeight` product criteria param, for querying products by their default variant’s height.
- Added a new `defaultLength` product criteria param, for querying products by their default variant’s length.
- Added a new `defaultWidth` product criteria param, for querying products by their default variant’s width.
- Added a new `defaultWeight` product criteria param, for querying products by their default variant’s weight.

### Fixed
- Fixed a bug where sales were not being applied to variants that were fetched via `craft.commerce.variants`.
- Fixed a bug where line items’ `salePrice` were not reflecting any changes made to their `saleAmount` via the `lineItem.onPopulateLineItem` event.

## 1.2.1331 - 2016-12-13

### Added
- Craft Commerce now includes a gateway adapter for Payeezy by First Data.
- Added `Commerce_VariantModel::getSalesApplied()`, which returns an array of the `Commerce_SaleModel` objects that were used to calculate the salePrice of the variant.

### Changed
- Ajax requests to `commerce/cart/*` actions now include `subtotal` and `shippingCategoryId` properties in the response data.
- The `commerce_orders/beforeOrderComplete` event now gets fired a little later than before, giving plugins a chance to change the order status ID.

### Fixed
- Fixed a bug where MultiSafepay was not being treated as an offsite payment gateway.

## 1.2.1330 - 2016-12-06

### Changed
- Added a new `baseTax` attribute to order models, which can be modified by custom order adjusters to add taxes to the order as a whole.
- `Commerce_OrderModel::getTotalTax()` now includes the new `baseTax` amount.

### Fixed
- Fixed a rounding error that occurred with some percentage-based discounts.
- Fixed a PHP error that occurred when searching for products with the `hasVariants` criteria param, in some cases.

## 1.2.1329 - 2016-11-30

### Fixed
- Fixed a bug where discounts without a coupon code condition could apply before their start date.
- Fixed a bug where the `hasSales` product criteria attribute would only apply to the first 100 products.
- Fixed a bug where the post-payment redirect would take the customer to the site homepage.

## 1.2.1328 - 2016-11-29

### Added
- Craft Commerce now includes a gateway adapter for MultiSafepay.

### Changed
- Ajax requests to `cart/updateCart` now include a `cart` object in the response data in the event of an error.

### Fixed
- Fixed a bug where PayPal payments could fail due to inconsistencies between how Craft Commerce and PayPal calculated the total payment amount for transactions.
- Fixed a bug where First Name and Last Name customer field labels weren’t being translated for the current locale in the Control Panel.
- Fixed a bug some offsite gateway payment requests were not getting sent with the correct return and cancel URLs.
- Fixed a bug that prevented Craft Commerce from updating successfully from pre-1.0 versions on case-sensitive file systems.
- Fixed a bug where applicable VAT taxes were not being removed correctly for customers with a valid VAT ID.
- Fixed a bug where archived payment methods were still showing up as options in Control Panel payment form modals.

## 1.2.1327 - 2016-10-25

### Changed
- When saving a product type, if any tax/shipping categories had been deselected, Craft Commerce will now reassign any existing products with the no-longer-available tax/shipping categories to the default categories.
- The “HTML Email Template Path” Email setting can now contain Twig code.

### Fixed
- Fixed a bug where Craft Commerce was not respecting the system time zone when purging inactive carts.
- Fixed a bug where a no-longer-applicable shipping method could still be selected by a cart if it was the only defined shipping method.
- Fixed a bug where the `Commerce_ProductModel` provided by the onSaveProduct event was not updated with the latest and greatest values based on its default variant.
- Fixed a bug where all products were being re-saved when a product type was saved, rather than just the products that belong to that product type.
- Fixed a PHP error that occurred when adding something to the cart, if the cart didn’t have a shipping address yet and the default tax zone’s tax rate was marked as VAT.
- Fixed a bug where a coupon based discount could apply before its start date.

## 1.2.1325 - 2016-10-13

### Fixed
- Fixed a PHP error that occurred when a custom purchasable didn’t provide a tax category ID.
- Fixed a bug where the relevant template caches were not being cleared after the stock of a variant was deducted.
- Fixed a display issue on the order transaction details modal when a large amount of gateway response data was present.

## 1.2.1324 - 2016-10-12

### Fixed
- Fixed a bug where orders were not being marked as complete after successful offsite gateway payments.
- Fixed a PHP error that occurred when deleting a product type.

## 1.2.1323 - 2016-10-11

### Added
- It’s now possible to accept payments in multiple currencies.
- Added Shipping Categories.
- Discounts can now be user-sorted, which defines the order that they will be applied to carts.
- Discounts now have the option to prevent subsequent discounts from being applied.
- The start/end dates for Discounts and Sales can now specify the time of day.
- Discounts can now have a “Minimum Purchase Quantity” condition.
- Product Types now have an “Order Description Format” setting, which can be used to override the description of the products in orders’ line items.
- Addresses now have “Attention”, “Title”, and “Business ID” fields.
- Added the “Order PDF Filename Format” setting in Commerce → Settings → General Settings, for customizing the format of order PDF filenames.
- Added the `useBillingAddressForTax` config setting. If enabled, Craft Commerce will calculate taxes based on orders’ billing addresses, rather than their shipping addresses.
- Added the `requireEmailForAnonymousPayments` config setting. If enabled, Craft Commerce will require the email address of the order to be submitted in anonymous payment requests.
- The IP address of the customer is now stored on the order during order completion.
- Craft Commerce now makes all payment gateways available to unregistered installs, rather than limiting users to a single “Dummy” gateway.
- Added support for SagePay Server.
- Added support for the Netbanx Hosted.
- Added the `commerceCurrency` filter, which works identically to the |currency filter by default, but also has `convert` and `format` arguments that can be used to alter the behavior.
- Added `craft.commerce.shippingMethods`.
- Added `craft.commerce.shippingCategories`.
- Added `craft.commerce.shippingZones`.
- Added `craft.commerce.taxZones`.
- Added `OrderStatusService::getDefaultOrderStatusId()`.
- Added the `commerce_payments.onBeforeCaptureTransaction` and `onCaptureTransaction` events.
- Added the `commerce_payments.onBeforeRefundTransaction` and `onRefundTransaction` events.
- Added the `commerce_email.onBeforeSendEmail` and `onSendEmail` events.
- Added the `cp.commerce.order.edit` hook to the View Order page template.
- Added the [PHP Units of Measure](https://github.com/PhpUnitsOfMeasure/php-units-of-measure) PHP package.
- Added the [Vat Validation](https://github.com/snowcap/vat-validation) PHP package.

### Changed
- The tax categories returned by the template function `craft.commerce.getTaxCategories()` are now represented by `Commerce_TaxCategory` models by default, rather than arrays. To get them returned as arrays, you can pass `true` into the function.
- Status-change notification emails are now sent to the customer in the language they placed the order with.
- It’s now possible to update product statuses on the Products index page.
- The example templates folder has been renamed from “commerce” to “shop”.
- Craft Commerce now re-saves existing products when a Product Type’s settings are saved.
- The Tax Rates index page now lists the Tax Categories and Tax Zones each Tax Rate uses.
- Tax Rates now have the option to exclude themselves from orders with a valid VAT ID.
- Transaction Info HUDs on View Order pages now show the transaction IDs.
- Craft Commerce now stores the complete response data for gateway transaction requests in the commerce_transactions table.
- The commerce/cart/updateCart action now includes all validation errors found during partial cart updates in its response.
- Reduced the number of order recalculations performed during payment.
- The View Order page no longer labels an order as paid if its total price is zero.
- Craft Commerce now logs invalid email addresses when attempting to send order status notification emails.
- Custom fields on an order can now only be updated during payment if it is the user’s active cart.
- Craft Commerce now provides Stripe with the customer’s email address to support Stripe’s receipt email feature.
- Payment failures using PayPal Express now redirect the customer back to PayPal automatically, rather than displaying a message instructing the customer to return to PayPal.
- Updated the Authorize.Net gateway library to 2.4.2.
- Updated the Dummy gateway library to 2.1.2.
- Updated the Molli gateway library to 3.1.
- Updated the Payfast gateway library to 2.1.2.
- Updated the Payflow gateway library to 2.2.1.
- Updated the Stripe gateway library to 2.4.1.

### Deprecated
- Deprecated the `update` variable in email templates. The `orderHistory` variable should be used instead.

### Fixed
- Fixed a bug where `Commerce_OrderService::completeOrder()` was not checking to make sure the order was not already completed before doing its thing.
- Fixed a bug where addresses’ “Map” links on View Order pages were not passing the full address to the Google Maps window.
- Fixed an bug where address validation was not respecting the country setting, “Require a state to be selected when this country is chosen”.
- Fixed a bug where submitting new addresses to a fresh cart caused a cart update failure.
- Fixed a bug where collapsed variants’ summary info was overlapping the “Default” button.

## 1.1.1317 - 2016-09-27

### Added
- Craft Commerce is now translated into Portuguese.

### Fixed
- Fixed a bug where Edit Address modals on View Order pages were not including custom states in the State field options.

## 1.1.1217 - 2016-08-25

### Fixed
- Fixed a PHP error that occurred when referencing the default currency.

## 1.1.1216 - 2016-08-25

### Fixed
- Fixed a bug where eager-loading product variants wasn’t working.
- Fixed a bug where customer addresses were not showing up in the View Order page if they contained certain characters.
- Fixed a bug where orders were not getting marked as complete when they should have in some cases, due to a rounding comparison issue.

## 1.1.1215 - 2016-08-08

### Changed
- Customer Info fields now return the user’s `CustomerModel` when accessed in a template.

### Fixed
- Fixed a bug where discounts that apply free shipping to an order were not including the shipping reduction amount in the discount order adjustment amount.
- Fixed a bug where editing an address in the address book would unintentionally select that address as the active cart’s shipping address.
- Fixed SagePay Server gateway support.

## 1.1.1214 - 2016-07-20

### Fixed
- Fixed an error that occurred when PayPal rejected a payment completion request due to duplicate counting of included taxes.
- Fixed a MySQL error that could occur when `ElementsService::getTotalElements()` was called for orders, products, or variants.

## 1.1.1213 - 2016-07-05

### Changed
- Transaction dates are now shown on the View Order page.
- Order status change dates are now shown on the View Order page.
- Updated the Authorize.Net Omnipay gateway to 2.4, fixing issues with Authorize.Net support.
- Cart item information is now sent on gateway payment completion requests, in addition to initial payment requests.

### Fixed
- Fixed a bug where payments using Worldpay were not getting automatically redirected back to the store.

## 1.1.1212 - 2016-06-21

### Changed
- Line item detail HUDs within the View Order page now include the items’ subtotals.
- Renamed `Commerce_LineItemModel`’s `subtotalWithSale` attribute to `subtotal`, deprecating the former.
- Renamed `Commerce_OrderModel`’s `itemSubtotalWithSale` attribute to `itemSubtotal`, deprecating the former.
- Each of the nested arrays returned by `craft.commerce.availableShippingMethods` now include a `method` key that holds the actual shipping method object.

### Fixed
- Fixed a MySQL error that occurred when MySQL was running in Strict Mode.
- Fixed a rounding error that occurred when calculating tax on shipping costs.

## 1.1.1211 - 2016-06-07

### Added
- Added a new “Per Email Address Limit” condition to coupon-based discounts, which will limit the coupons’ use by email address.
- Added the ability to clear usage counters for coupon-based discounts.
- Added a new `hasSales` product criteria param, which can be used to limit the resulting products to those that have at least one applicable sale.
- Added a new `hasPurchasables` order criteria param, which can be used to limit the resulting orders to those that contain specific purchasables.
- Added a new `commerce_lineItems.onPopulateLineItem` event which is called right after a line item has been populated with a purchasable, and can be used to modify the line item attributes, such as its price.
- Added `LineItemModel::getSubtotal()` as an alias of the now-deprecated `getSubtotalWithSale()`.

### Fixed
- Fixed a bug where the “Per User Limit” discount condition was not being enforced for anonymous users.
- Fixed a bug where the quantity was not being taken into account when calculating a weight-based shipping cost.
- Fixed a validation error that could occur when submitting a payment for an order with a percentage-based discount.
- Fixed a bug where the cart was not getting recalculated when an associated address was updated in the user’s address book.

## 1.1.1210 - 2016-05-17

### Fixed
- Fixed a bug where sales could be applied to the same line item more than once.
- Fixed a bug where the `commerce/cart/cartUpdate` controller action’s Ajax response did not have up-to-date information.

## 1.1.1208 - 2016-05-16

### Added
- Added `commerce_products.onBeforeDeleteProduct` and `onDeleteProduct` events.

### Fixed
- Fixed a PHP error that occurred when adding a new item to the cart.

## 1.1.1207 - 2016-05-11

### Fixed
- Fixed a PHP error that occurred when saving a product with unlimited stock.

## 1.1.1206 - 2016-05-11

### Changed
- It’s now possible to show customers’ and companies’ names on the Orders index page.
- Craft Commerce now sends customers’ full names to the payment gateways, pulled from the billing address.
- Craft Commerce now ensures that orders’ prices don’t change in the middle of payment requests, and declines any payments where the price does change.
- The onBeforeSaveProduct event is now triggered earlier to allow more modification of the product model before saving.
- Updated the Omnipay gateway libraries to their latest versions.

### Fixed
- Fixed a bug where changes to purchasable prices were not reflected in active carts.
- Fixed a PHP error that occurred when an active cart contained a variant that had no stock or had been disabled.
- Fixed a PHP error that occurred when paying with the Paypal Express gateway.

## 1.1.1202 - 2016-05-03

### Added
- Added the `commerce_lineItems.onCreateLineItem` event.
- Added the `hasStock` variant criteria param, which can be set to `true` to find variants that have stock (including variants with unlimited stock).

### Changed
- The View Order page now shows whether a coupon code was used on the order.
- All payment gateways support payments on the View Order page now.
- It’s now possible to delete countries that are in use by tax/shipping zones and customer addresses.
- State-based tax/shipping zones now can match on the state abbreviation, in addition to the state name/ID.
- Craft Commerce now sends descriptions of the line items to gateways along with other cart info, when the `sendCartInfoToGateways` config setting is enabled.

### Fixed
- Fixed a bug where payment method setting values that were set from config/commerce.php would get saved to the database when the payment method was resaved in the Control Panel.
- Fixed a PHP error that occurred when calling `Commerce_OrderStatusesService::getAllEmailsByOrderStatusId()` if the order status ID was invalid.
- Fixed a PHP error that occurred when a cart contained a disabled purchasable.
- Fixed a bug where an order status’ sort order was forgotten when it was resaved.
- Fixed a bug where the `hasVariant` product criteria param was only checking the first 100 variants.
- Fixed a bug where only logged-in users could view a tokenized product preview URL.
- Fixed an issue where the selected shipping method was not getting removed from the cart when it was no longer available, in some cases.

## 1.1.1200 - 2016-04-13

### Added
- Added the `commerce_products.onBeforeSaveProduct` and `onSaveProduct` events.
- Added the `commerce_lineItems.onBeforeSaveLineItem` and `onSaveLineItem` events.

### Changed
- Stock fields are now marked as required to make it more clear that they are.
- Added a new “The Fleece Awakens” default product.

### Fixed
- Fixed an error that occurred when a variant was saved without a price.
- Fixed a bug where various front-end templates wouldn’t load correctly from the Control Panel if the [defaultTemplateFileExtensions](link) or [indexTemplateFilename](link) config settings had custom values.
- Fixed a bug where products’ `defaultVariantId` property was not being set on first save.
- Fixed a validation error that occurred when a cart was saved with a new shipping address and an existing billing address.
- Fixed a bug where customers’ last-used billing addresses were not being remembered.
- Fixed a MySQL error that occurred when attempting to delete a user that had an order transaction history.

### Security
- Fixed an XSS vulnerability.

## 1.1.1198 - 2016-03-22

### Added
- Added the `sendCartInfoToGateways` config setting, which defines whether Craft Commerce should send info about a cart’s line items and adjustments when sending payment requests to gateways.
- Product models now have a `totalStock` property, which returns the sum of all available stock across all of a product’s variants.
- Product models now have an `unlimitedStock` property, which returns whether any of a product’s variants have unlimited stock.
- Added the `commerce_variants.onOrderVariant` event.

### Changed
- Updated the Omnipay Authorize.Net driver to 2.3.1.
- Updated the Omnipay FirstData driver to 2.3.0.
- Updated the Omnipay Mollie driver to 3.0.5.
- Updated the Omnipay MultiSafePay driver to 2.3.0.
- Updated the Omnipay PayPal driver to 2.5.3.
- Updated the Omnipay Pin driver to 2.2.1.
- Updated the Omnipay SagePay driver to 2.3.1.
- Updated the Omnipay Stripe driver to  v2.3.1.
- Updated the Omnipay WorldPay driver to 2.2.

### Fixed
- Fixed a bug where shipping address rules and tax rates were not finding their matching shipping zone in some cases.
- Fixed a bug where the credit card number validator was not removing non-numeric characters.
- Fixed a PHP error that occurred when saving an order from a console command.

## 1.1.1197 - 2016-03-09

### Changed
- Ajax requests to the “commerce/payments/pay” controller action now include validation errors in the response, if any.

### Fixed
- Fixed a credit card validation bug that occurred when using the eWay Rapid gateway.
- Fixed an error that occurred on the Orders index page when searching for orders.
- Fixed a bug where refreshing the browser window after refunding or paying for an order on the View Order page would attempt to re-submit the refund/payment request.
- Fixed a bug where `Commerce_PaymentsService::processPayment()` was returning `false` when the order was already paid in full (e.g. due to a 100%-off coupon code).
- Fixed a bug where variants were defaulting to disabled for products that only had a single variant.

## 1.1.1196 - 2016-03-08

### Added
- Added Slovak message translations.
- Added Shipping Zones, making it easier to relate multiple Shipping Methods/Rules to a common list of countries/states. (Existing Shipping Rules will be migrated to use Shipping Zones automatically.)
- Added a “Recent Orders” Dashboard widget that shows a table of recently-placed orders.
- Added a “Revenue” Dashboard widget that shows a chart of recent revenue history.
- The Orders index page now shows a big, beautiful revenue chart above the order listing.
- It’s now possible to edit Billing and Shipping addresses on the View Order page.
- It’s now possible to manually mark orders as complete on the View Order page.
- It’s now possible to submit new order payments from the View Order page.
- Edit Product pages now have a “Save as a new product” option in the Save button menu.
- Edit Product pages now list any sales that are associated with the product.
- It’s now possible to sort custom order statuses.
- It’s now possible to sort custom payment methods.
- It’s now possible to soft-delete payment methods.
- Added a “Link to a product” option to Rich Text fields’ Link menus, making it easy to create links to products.
- Added support for Omnipay “item bags”, giving gateways some information about the cart contents.
- Added the “gatewayPostRedirectTemplate” config setting, which can be used to specify the template that should be used to render the POST redirection page for gateways that require it.
- Added support for eager-loading variants when querying products, by setting the `with: 'variants'` product param.
- Added support for eager-loading products when querying variants, by setting the `with: 'product'` variant param.
- Added `craft.commerce.variants` for querying product variants with custom parameters.
- Added the “defaultPrice” product criteria parameter, for querying products by their default variant’s price.
- Added the “hasVariant” product criteria parameter, for querying products that have a variant matching a specific criteria. (This replaces the now-deprecated “withVariant” parameter”.)
- Added the “stock” variant criteria parameter, for querying variants by their available stock.
- Added the “commerce/payments/pay” controller action, replacing the now-deprecated “commerce/cartPayment/pay” action.
- Added the “commerce/payments/completePayment” controller action, replacing the now-deprecated “commerce/cartPayment/completePayment” action.
- The “commerce/payments/pay” controller action now accepts an optional “orderNumber” param, for specifying which order should receive the payment. (If none is provided, the active cart is used.)
- The “commerce/payments/pay” controller action now accepts an optional “expiry” parameter, which takes a combined month + year value in the format “MM/YYYY”.
- The “commerce/payments/pay” controller action doesn’t required “redirect” and “cancelUrl” params, like its predecessor did.
- The “commerce/payments/pay” controller action supports Ajax requests.
- Added an abstract Purchasable class that purchasables can extend, if they want to.
- Gateway adapters are now responsible for creating the payment form model themselves, via the new `getPaymentFormModel()` method.
- Gateway adapters are now responsible for populating the CreditCard object based on payment form data themselves, via the new `populateCard()` method.
- Gateway adapters now have an opportunity to modify the Omnipay payment request, via the new `populateRequest()` method.
- Gateway adapters can now add support for Control Panel payments by implementing `cpPaymentsEnabled()` and `getPaymentFormHtml()`.

### Changed
- `Commerce_PaymentFormModel` has been replaced by an abstract BasePaymentFormModel class and subclasses that target specific gateway types.
- Gateway adapters must now implement the new `getPaymentFormModel()` and `populateCard()` methods, or extend `CreditCardGatewayAdapter`.
- The signatures and behaviors of `Commerce_PaymentsService::processPayment()` and `completePayment()` have changed.
- New Sales and Discounts are now enabled by default.
- The Orders index page now displays orders in chronological order by default.
- It is no longer possible to save a product with a disabled default variant.
- It is no longer possible to add a disabled variant, or the variant of a disabled product, to the cart.
- `Commerce_PaymentsService::processPayment()` and `completePayment()` no longer respond to the request directly, unless the gateway requires a redirect via POST. They now return `true` or `false` indicating whether the operation was successful, and leave it up to the controller to handle the client response.

### Deprecated
- The `commerce/cartPayment/pay` action has been deprecated. `commerce/payments/pay` should be used instead.
- The `commerce/cartPayment/completePayment` action has been deprecated. `commerce/payments/completePayment` should be used instead.
- The `withVariant` product criteria parameter has been deprecated. `hasVariant` should be used instead.

## 1.0.1190 - 2016-02-26

### Fixed
- Fixed a bug where product-specific sales were not being applied correctly.

## 1.0.1189 - 2016-02-23

### Changed
- Reduced the number of SQL queries required to perform various actions.
- The “Enabled” checkbox is now checked by default when creating new promotions and payment methods.
- Edit Product page URLs no longer require the slug to be appended after the product ID.
- Completed orders are now sorted by Date Ordered by default, and incomplete orders by Date Updated, in the Control Panel.

### Fixed
- Fixed a PHP error that occurred if an active cart contained a purchasable that had been deleted in the back-end.
- Fixed a PHP error that occurred when trying to access the addresses of a non-existent customer.
- Fixed a bug where only a single sale was being applied to products even if there were multiple matching sales.

## 1.0.1188 - 2016-02-09

### Changed
- Order queries will now return zero results if the `number` criteria param is set to any empty value besides `null` (e.g. `false` or `0`).
- Improved the behavior of the Status menu in the Update Order Status modal on View Order pages.
- Added some `<body>` classes to some of Craft Commerce’s Control Panel pages.

### Fixed
- Fixed a bug where new carts could be created with an existing order number.
- Fixed a bug where the default descriptions given to discounts were not necessarily using the correct currency and number formats.
- Fixed a bug where a default state was getting selected when creating a new shipping rule, but it was not getting saved.
- Fixed a bug where variants could not be saved as disabled.

## 1.0.1187 - 2016-01-28

### Added
- Added `craft.commerce.getDiscountByCode()`, making it possible for templates to fetch info about a discount by its code.

### Changed
- OrderHistoryModel objects now have a `dateCreated` attribute.

### Fixed
- Fixed a bug where customers could select addresses that did not belong to them.
- Fixed a bug where new billing addresses were not getting saved properly when carts were set to use an existing shipping address, but `sameAddress` was left unchecked.
- Fixed a bug where numeric variant fields (e.g Price) were storing incorrect values when entered from locales that use periods as the grouping symbol.
- Fixed a PHP error that occurred when saving a custom order status with no emails selected.
- Fixed a bug where discounts were being applied to carts even after the discount had been disabled.
- Fixed a bug where carts were not displaying descriptions for applied discounts.
- Fixed a bug where variants’ Title fields were not showing the correct locale ID in some cases.

## 1.0.1186 - 2016-01-06

### Changed
- Updated the translation strings.

### Fixed
- Fixed a PHP error that occurred when attempting to change a tax category’s handle.
- Fixed a PHP error that occurred when attempting to save a discount or sale without selecting any products or product types.

## 1.0.1185 - 2015-12-21

### Added
- Orders now have an `email` criteria parameter which can be used to only query orders placed with the given email.
- Address objects now have `getFullName()` method, for returning the customer’s first and last name combined.
- Added the `totalLength` attribute to front-end cart Ajax responses.
- It’s now possible to sort orders by Date Ordered and Date Paid on the Orders index page.

### Changed
- A clear error message is now displayed when attempting to save a product, if the product type’s Title Format setting is invalid.
- A clear error message is now displayed when attempting to save a product, if the product type’s Automatic SKU Format setting is invalid.
- Any Twig errors that occur when rendering email templates are now caught and logged, without affecting the actual order status change.
- The Payment Methods index now shows the payment methods’ gateways’ actual display names, rather than their class names.
- Payment method settings that are being overridden in craft/config/commerce.php now get disabled from Edit Payment Method pages.
- The extended line item info HUD now displays the included tax for the line item.

### Fixed
- Fixed a bug where the cart was not immediately forgotten when an order was completed.
- Fixed a bug where `Commerce_OrderModel::getTotalLength()` was returning the total height of each of its line items, rather than the length.
- Fixed a bug where variants’ height, length, and width were not being saved correctly on order line item snapshots.
- Fixed a bug where order queries would return results even when the `user` or `customer` params were set to invalid values.
- Fixed a PHP error that occurred when accessing a third party shipping method from an order object.
- Fixed a PHP error that occurred when accessing the Sales index page.
- Fixed a PHP error that occurred when loading dependencies on some servers.
- Fixed a JavaScript error that occurred when viewing extended info about an order’s line items.
- Fixed some language and styling bugs.

## 1.0.1184 - 2015-12-09

### Added
- Added support for inline product creation from product selection modals.
- Products now have an `editable` criteria parameter which can be used to only query products which the current user has permission to edit.
- Added support for payment methods using the eWAY Rapid gateway.

### Changed
- Improved compatibility with some payment gateways.
- Added the `shippingMethodId` attribute to front-end cart Ajax responses.
- Users that have permission to access Craft Commerce in the Control Panel, but not permission to manage Orders, Products, or Promotions now get a 403 error when accessing /admin/commerce, rather than a blank page.
- The “Download PDF” button no longer appears on the View Order page if no PDF template exists yet.
- `Commerce_OrderModel::getPdfUrl()` now only returns a URL if the PDF template exists; otherwise null will be returned.
- Errors that occur when parsing email templates now get logged in craft/storage/runtime/logs/commerce.log.
- Improved the wording of error messages that occur when an unsupported gateway request is made.

### Fixed
- Fixed a bug where entering a sale’s discount amount to a decimal number less than 1 would result in the sale applying a negative discount (surcharge) to applicable product prices. Please check any existing sales to make sure the correct amount is being discounted.
- Fixed bug where email template errors would cause order completion to fail.
- Fixed a bug where shipping rule description fields were not being saved.
- Fixed a PHP error that could occur when saving a product via an Element Editor HUD.
- Fixed a bug where billing and shipping addresses were receiving duplicate validation errors when the `sameAddress` flag was set to true.
- Fixed a JavaScript error that occurred when changing an order’s status on servers with case-sensitive file systems.

## 1.0.1183 - 2015-12-03

### Changed
- Discounts are now entered as positive numbers in the CP (e.g. a 50% discount is defined as either “0.5” or “50%” rather than “-0.5” or “-50%”).
- Added the `commerce_cart.onBeforeAddToCart` event.
- Added the `commerce_discounts.onBeforeMatchLineItem` event, making it possible for plugins to perform additional checks when determining if a discount should be applied to a line item.
- Added the `commerce_payments.onBeforeGatewayRequestSend` event.

### Fixed
- Fixed a PHP error that would occur when the Payment Methods index page if any of the existing payment methods were using classes that could not be found.
- Fixed a bug where some failed payment requests were not returning an error message.
- Fixed a bug where `PaymentsService::processPayment()` was attempting to redirect to the order’s return URL even if it didn’t have one, in the event that the order was already paid in full before `processPayment()` was called. Now `true` is returned instead.
- Fixed some UI strings that were not getting properly translated.

## 1.0.1182 - 2015-12-01

### Added
- Tax Rates now have a “Taxable Subject” setting, allowing admins to choose whether the Tax Rate should be applied to shipping costs, price, or both.
- View Order pages now display notes and options associated with line items.
- Added new `commerce_addresses.beforeSaveAddress` and `saveAddress` events.
- Purchasables now must implement a `getIsPromotable()` method, which returns whether the purchasable can be subject to discounts.
- Variants now support a `default` element criteria param, for only querying variants that are/aren’t the default variant of an invariable product.

### Changed
- All number fields now display values in the current locale’s number format.
- Variant descriptions now include the product’s title for products that have variants.
- It’s now more obvious in the UI that you are unable to delete an order status while orders exist with that status.
- The `commerce_orders.beforeSaveOrder` event now respects event’s `$peformAction` value.
- The `commerce_orders.beforeSaveOrder` and `saveOrder` events trigger for carts, in addition to completed orders.
- `Commerce_PaymentsService::processPayment()` no longer redirects the browser if the `$redirect` argument passed to it is `null`.
- Renamed `Commerce_VariantsService::getPrimaryVariantByProductId()` to `getDefaultVariantByProductId()`.
- Updated all instances of `craft.commerce.getCart()` to `craft.commerce.cart` in the example templates.
- Customers are now redirected to the main products page when attempting to view their cart while it is empty.

### Removed
- Removed the `commerceDecimal` and `commerceCurrency` template filters. Craft CMS’s built-in [number](https://craftcms.com/docs/templating/filters#number) and [currency](https://craftcms.com/docs/templating/filters#currency) filters should be used instead. Note that you will need to explicitly pass in the cart’s currency to the `currency` filter (e.g. `|currency(craft.commerce.cart.currency)`).

### Fixed
- Fixed a bug where View Order pages were displaying links to purchased products even if the product didn’t exist anymore, which would result in a 404 error.
- Fixed a bug where orders’ base shipping costs and base discounts were not getting reset when adjustments were recalculated.
- Fixed the “Country” and “State” field labels on Edit Shipping Rule pages, which were incorrectly pluralized.
- Fixed a bug where toggling a product/variant’s “Unlimited” checkbox was not enabling/disabling the Stock text input.
- Fixed a PHP error that occurred on order completion when purchasing a third party purchasable.
- Fixed a PHP error that occurred when attempting to add a line item to the cart with zero quantity.
- Fixed a bug where the state name was not getting included from address models’ `getStateText()` methods.
- Fixed a PHP error that would occur when saving a variable product without any variants.

## 0.9.1179 - 2015-11-24

### Added
- Added a new “Manage orders” user permission, which determines whether the current user is allowed to manage orders.
- Added a new “Manage promotions” user permission, which determines whether the current user is allowed to manage promotions.
- Added new “Manage _[type]_ products” user permissions for each product type, which determines whether the current user is allowed to manage products of that type.
- It’s now possible to set payment method settings from craft/config/commerce.php. To do so, have the file return an array with a `'paymentMethodSettings'` key, set to a sub-array that is indexed by payment method IDs, whose sub-values are set to the payment method’s settings (e.g. `return ['paymentMethodSettings' => ['1' => ['apiKey' => getenv('STRIPE_API_KEY')]]];`).
- Added an `isGuest()` method to order models, which returns whether the order is being made by a guest account.
- The `cartPayment/pay` controller action now checks for a `paymentMethodId` param, making it possible to select a payment gateway at the exact time of payment.
- Added `Commerce_TaxCategoriesService::getTaxCategoryByHandle()`.

### Changed
- Ajax requests to `commerce/cart/*` controller actions now get the `totalIncludedTax` amount in the response.
- Renamed `Commerce_ProductTypeService::save()` to `saveProductType()`.
- Renamed `Commerce_PurchasableService` to `Commerce_PurchasablesService` (plural).
- Renamed all `Commerce_OrderStatusService` methods to be more explicit (e.g. `save()` is now `saveOrderStatus()`).
- Renamed `Commerce_TaxCategoriesService::getAll()` to `getAllTaxCategories()`.
- Added “TYPE_” and “STATUS_” prefixes to each of the constants on TransactionRecord, to clarify their purposes.
- Order models no longer have $billingAddressData and $shippingAddressData properties. The billing/shipping addresses chosen by the customer during checkout are now duplicated in the craft_commerce_addresses table upon order completion, and the order’s billingAddressId and shippingAddressId attributes are updated to the new address records’ IDs.
- Purchasables must now have a `getTaxCategoryId()` method, which returns the ID of the tax category that should be applied to the purchasable.
- Third-party purchasables can now have taxes applied to their line items when in the cart.
- Added `totalTax`, `totalTaxIncluded`, `totalDiscount`, and `totalShippingCost` to the example templates’ order totals info.

### Fixed
- Fixed a bug where variants were not being returned in the user-defined order on the front end.
- Fixed a bug where `Commerce_OrdersService::getOrdersByCustomer()` was returning incomplete carts. It now only returns completed orders.
- Fixed a bug where the line items’ `taxIncluded` amount was not getting reset to zero before recalculating the amount of included tax.
- Fixed a bug where products of a type that had been switched from having variants to not having variants could end up with an extra Title field on the Edit Product page.
- Fixed an issue where Craft Personal and Client installations where making user groups available to sale and discount conditions.
- Fixed a PHP error that occurred when an order model’s `userId` attribute was set to the ID of a user account that didn’t have a customer record associated with it.
- Fixed a bug where quantity restrictions on a product/variant were not being applied consistently to line items that were added with custom options.
- Fixed some language strings that were not getting static translations applied to them.
- Fixed a bug where Price fields were displaying blank values when they had previously been set to `0`.
- Fixed a bug where `Commerce_TaxCategoriesService::getAllTaxCategories()` could return null values if `getTaxCategoryById()` had been called previously with an invalid tax category ID.

## 0.9.1177 - 2015-11-18

### Changed
- The example templates now display credit card errors more clearly.

### Fixed
- Fixed a bug where products’ and variants’ Stock fields were displaying blank values.

## 0.9.1176 - 2015-11-17

### Added
- Craft Commerce is now translated into German, Dutch, French (FR and CA), and Norwegian.
- Added the “Automatic SKU Format” Product Type setting, which defines what products’/variants’ SKUs should look like when they’re submitted without a value.
- It’s now possible to save arbitrary “options” to line items. When the same purchasable is added to the cart twice, but with different options, it will result in two separate line items rather than one line item with a quantity of 2.
- Order models now have a `totalDiscount` property, which returns the total of all discounts applied to its line items, in addition to the base discount.

### Changed
- The tax engine now records the amount of included tax for each line item, via a new `taxIncluded` property on line item models. (This does not affect existing tax calculation behaviors in any way.)
- Customer data stored in session is now cleared out whenever a user logs in/out, and when a logged-out guest completes their order.
- The example templates have been updated to demonstrate the new Line Item Options feature.
- Address management features are now hidden for guest users in the example templates to avoid confusion.

### Fixed
- Fixed a bug where products/variants that were out of stock would show a blank value for the “Stock” field, rather than “0”.
- Fixed a bug where the `shippingMethod` property returned by Ajax requests to `commerce/cart/*` was getting set to an incorrect value. The property is now set to the shipping method’s handle.

## 0.9.1175 - 2015-11-11

### Added
- Added a new “Show the Title field for variants” setting to Product Types that have variants. When checked, variants of products of that Product Type will get a new “Title” field that can be directly edited by product managers.
- It’s now possible to update an order’s custom fields when posting to the `commerce/cartPayment/pay` controller action.

### Changed
- Renamed `craft.commerce.getShippingMethods()` to `getAvailableShippingMethods()`.
- The shipping method info arrays returned by `craft.commerce.getAvailableShippingMethods()` now include `description` properties, set to the shipping methods’ active rules’ description. It also returns the shipping methods’ `type`.
- The shipping method info arrays returned by `craft.commerce.getAvailableShippingMethods()` are now sorted by their added cost, from cheapest to most expensive.
- Ajax requests to `commerce/cart/*` controller actions now get information about the available shipping methods in the response.
- Customer address info is now purged from the session when a user logs out with an active cart.
- Changes to the payment method in the example templates’ checkout process are now immediately applied to the cart.
- When the Stripe gateway is selected as the Payment Method during checkout we now show an example implementation of token billing with stripe.js

### Fixed
- Fixed a bug where the user-managed shipping methods’ edit URLs were missing a `/` before their IDs.
- Fixed a bug where it was possible to complete an order with a shipping method that was not supposed to be available, per its rules.
- Fixed a bug where it was possible to log out of Craft but still see address data in the cart.
- Fixed a bug where plugin-based shipping methods were getting re-instantiated each time `craft.commerce.getShippingMethods()` was called.
- Fixed a bug where batch product deletion from the Products index page was not also deleting their associated variants.

## 0.9.1173 - 2015-11-09

### Added
- Added a “Business Name” field to customer addresses (accessible via a `businessName` attribute), which replaces the “Company” field (and `company` attribute), and can be used to store customers’ businesses’ names when purchasing on behalf of their company.
- Added a “Business Tax ID” field to customer addresses (accessible via a `businessTaxId` attribute), which can be used to store customers’ businesses’ tax IDs (e.g. VAT) when purchasing on behalf of their company.
- Added a `getCountriesByTaxZoneId()` method to the Tax Zones service.
- Added a `getStatesByTaxZoneId()` method to the Tax Zones service.
- It’s now possible to create new Tax Zones and Tax Categories directly from the Edit Tax Rate page.

### Changed
- The ShippingMethod interface has three new methods: `getType()`, `getId()`, and `getCpEditUrl()`. (`getId()` should always return `null` for third party shipping methods.)
- It is no longer necessary to have created a Tax Zone before accessing Commerce → Settings → Tax Rates and creating a tax rate.
- The “Handle” field on Edit Tax Category pages is now automatically generated based on the “Name” field.
- Plugin-based shipping methods are now listed in Commerce → Settings → Shipping Methods alongside the user-managed ones.
- Orders can now be sorted by ID in the Control Panel.
- Updated the example templates to account for the new `businessName` and `businessTaxId` address attributes.

### Fixed
- Fixed a PHP error that occurred when editing a product if PHP was configured to display strict errors.
- Fixed a bug where products/variants would always show the “Dimensions” and “Weight” fields, even for product types that were configured to hide those fields.
- Fixed a PHP error that occurred when the tax calculator accessed third-party Shipping Methods.
- Fixed a MySQL error that occurred when saving a Tax Rate without a Tax Zone selected.
- Fixed an issue where clicking on the “Settings” global nav item under “Commerce” could direct users to the front-end site.

## 0.9.1171 - 2015-11-05

### Changed
- The “Promotable” and “Free Shipping” field headings on Edit Product pages now act as labels for their respective checkboxes.
- Craft Commerce now logs an error message when an order’s custom status is changed and the notification email’s template cannot be found.
- Commerce Customer Info fields are now read-only. (Customers can still edit their own addresses from the front-end.)
- Craft Commerce now keeps its customers’ emails in sync with their corresponding user accounts’ emails.
- Added a `shortNumber` attribute to order models, making it easy for templates to access the short version of the order number.
- The example templates’ product listings have new and improved icon images.

### Fixed
- Fixed a bug where the “Craft Commerce” link in the global sidebar would direct users to the front-end site, if the `cpTrigger` config setting was not set to `'admin'`.
- Updated the “Post Date” and “Expiry Date” table column headings on the Products index page, which were still labeled “Available On” and “Expires On”.
- Fixed a bug where one of the Market Commerce → Craft Commerce upgrade migrations wouldn’t run on case-sensitive file systems.
- Fixed a PHP error that occurred when viewing an active cart without an address from the Control Panel.
- Fixed a bug where custom field data was not saved via the `commerce/cart/updateCart` controller action if it wasn’t submitted along with other cart updates.
- Added some missing CSRF inputs to the example templates, when CSRF protection is enabled for the site.

### Security
- The example templates’ third party scripts now load over a protocol-relative URL, resolving security warnings.

## 0.9.1170 - 2015-11-04

### Added
- Renamed the plugin from Market Commerce to Craft Commerce.
- Craft Commerce supports One-Click Updating from the Updates page in the Control Panel.
- Gave Craft Commerce a fancy new plugin icon.
- Updated all of the Control Panel templates for improved consistency with Craft 2.5, and improved usability.
- Non-admins can now access Craft Commerce’s Control Panel pages via the “Access Craft Commerce” user permission (with the exception of its Settings section).
- Products are now localizable.
- It’s now possible to create a new sale or discount right from the Products index page, via a new Batch Action.
- It’s now possible to delete products from the Products index page in the Control Panel.
- Product variants are now managed right inline on Edit Product pages, via a new Matrix-inspired UI.
- Added Live Preview and Sharing support to Edit Product pages.
- It’s now possible to create new products right from Product Selector Modals (like the ones used by Products fields).
- Product types now have a “Has dimensions?” setting. The Width, Height, Length, and Weight variant fields will only show up when this is enabled now.
- It’s now possible to update multiple order statuses simultaneously from the Orders index page, via a new Batch Action.
- It’s now possible to delete orders from the Orders index page in the Control Panel.
- The View Order page now uses the same modal window to update order statuses as the Orders index page uses when updating statuses via the Batch Action.
- The View Order page now has “info” icons beside each line item and recorded transaction, for viewing deeper information about them.
- The View Order page now shows adjustments made on the order.
- Renamed the `craft.market` variable to `craft.commerce`.
- Added a new `commerce/cart/updateCart` controller action that can handle customer address/email changes, coupon application, line item additions, and shipping/payment method selections, replacing most of the old Cart actions. (The only other `commerce/cart/*` actions that remain are `updateLineItem`, `removeLineItem`, and `removeAllLineItems`.)
- It’s now possible to use token billing with some gateways, like Stripe, by passing a `token` POST param to the `cartPay/pay` controller action, so your customers’ credit card info never touches your server.
- It’s now possible to access through all custom Order Statuses `craft.commerce.orderStatuses`.
- Added the `itemSubtotalWithSale` attribute to order models, to get the subtotal of all order items before any adjustments have been applied.
- Renamed all class namespaces and prefixes for the Craft Commerce rename.
- Renamed nearly all service method names to be more explicit and follow Craft CMS naming conventions (i.e. `getById()` is now `getOrderById()`).
- All gateways must now implement the GatewayAdapterInterface interface. Craft Commerce provides a BaseGatewayAdapter class that adapts OmniPay gateway classes for this interface.
- Added the `commerce_transactions.onSaveTransaction` event.
- Added the `commerce_addOrderActions` hook.
- Added the `commerce_addProductActions` hook.
- Added the `commerce_defineAdditionalOrderTableAttributes` hook.
- Added the `commerce_defineAdditionalProductTableAttributes` hook.
- Added the `commerce_getOrderTableAttributeHtml` hook.
- Added the `commerce_getProductTableAttributeHtml` hook.
- Added the `commerce_modifyEmail` hook.
- Added the `commerce_modifyOrderSortableAttributes` hook.
- Added the `commerce_modifyOrderSources` hook.
- Added the `commerce_modifyPaymentRequest` hook.
- Added the `commerce_modifyProductSortableAttributes` hook.
- Added the `commerce_modifyProductSources` hook.
- Added the `commerce_registerShippingMethods` hook.

### Changed
- Sales rates and percentages are now entered as a positive number, and can be entered with or without a `%` sign.
- Products are now sorted by Post Date in descending order by default.
- All of the Settings pages have been cleaned up significantly.
- Renamed the `isPaid` order criteria param to `isUnpaid`.
- Renamed products’ `availableOn` and `expiresOn` attributes to `postDate` and `expiryDate`.
- Craft Commerce now records all failed payment transactions and include the gateway response.
- Reduced the number of SQL queries that get executed on order/product listing pages, depending on the attributes being accessed.
- Tax Categories now have “handles” rather than “codes”.
- When a Product Type is changed from having variants to not having variants, all of the existing products’ variants will be deleted, save for the Default Variants.
- If a default zone is not selected on an included tax rate, an error is displayed.
- Improved the extendability of the shipping engine. The new `ShippingMethod` and `ShippingRule` interfaces now allow a plugin to provide their own methods and rules which can dynamically add shipping costs to the cart.
- Added an `$error` argument to `Commerce_CartService::setPaymentMethod()` and `setShippingMethod()`.
- The example templates have been updated for the new variable names and controller actions, and their Twig code has been simplified to be more clear for newcomers (including more detailed explanation comments).
- The example PDF template now includes more information about the order, and a “PAID” stamp graphic.
- The example templates now include a customer address management section.
- Improved the customer address selection UI.

### Removed
- The “Cart Purge Interval” and “Cart Cookie Expiry Settings” have been removed from Control Panel. You will now need to add a `commerce.php` file in craft/config and set those settings from there. (See commerce/config.php for the default values.)
- Removed the default Shipping Method and improved the handling of blank shipping methods.
- Removed customer listing page. Add the Commerce Customer Info field type to your User field layout instead.

### Fixed
- Fixed a bug where you could pass an invalid `purchasableId` to the Cart.
- Fixed a bug where the customer link on the View Order page didn’t go to the user’s profile.
- Fixed a Twig error that occurred if a user manually went to /admin/commerce/orders/new. A 404 error is returned instead now.
- Fixed a bug where it was possible to use currency codes unsupported by OmniPay.
- Fixed a bug where the Mollie gateway was not providing the right token for payment completion.
- Fixed a bug where the `totalShipping` cost was incorrect when items with Free Shipping were in the cart.
- Fixed a bug in the Sale Amount logic.
- Products are now Promotable by default.
- Fixed bug where the logic to determine if an order is paid in full had a rounding error.<|MERGE_RESOLUTION|>--- conflicted
+++ resolved
@@ -7,12 +7,9 @@
 - Fixed a bug where donation queries weren’t returning complete results if the primary site had changed.
 - Fixed a PHP error that occurred when converting to a different currency with the `|commerceCurrency` twig filter. ([#1702](https://github.com/craftcms/commerce/issues/1702)) 
 - Fixed a SQL error that occurred when previewing emails on PostgreSQL. ([#1673](https://github.com/craftcms/commerce/issues/1673))
-<<<<<<< HEAD
 - Fixed the missing validation of the order condition formula syntax on the discount edit page. ([#1716](https://github.com/craftcms/commerce/issues/1716))
-=======
 - Fixed a bug where order history records were ordered incorrectly if they were created at the same time.
 - Fixed a 400 error that could occur when a product type’s Template setting was blank.
->>>>>>> 724d27a6
 
 ## 3.2.4 - 2020-09-07
 
