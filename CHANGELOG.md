--- conflicted
+++ resolved
@@ -5,12 +5,9 @@
 - Fixed a PHP error that occurred when retrieving a discount via a null coupon code. ([#3045](https://github.com/craftcms/commerce/issues/3045))
 - Fixed a bug that could cause a large number of shipping rule category queries.
 - Fixed a PHP error that would occur when calling `craft\commerce\services\ProductTypes::getEditableProductTypes()` while not logged in. 
-<<<<<<< HEAD
 - Fixed a PHP error that occurred when saving an invalid shipping method.
-=======
 - Added support for searching orders by customer name. ([#3050](https://github.com/craftcms/commerce/issues/3050))
 - Fixed a bug where 'Enabled for customers to select during checkout' did not correctly support environment variables. ([#3052](https://github.com/craftcms/commerce/issues/3052))
->>>>>>> 9a2b4db0
 
 ## 4.2.4 - 2022-11-29
 
