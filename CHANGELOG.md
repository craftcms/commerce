--- conflicted
+++ resolved
@@ -2,11 +2,8 @@
 
 ## Unreleased
 
-<<<<<<< HEAD
+- Fixed a PHP error that could occur when processing a payment. ([#3092](https://github.com/craftcms/commerce/issues/3092))
 - Fixed a bug that could occur when forgetting a cart. ([#3091](https://github.com/craftcms/commerce/pull/3091))
-=======
-- Fixed a PHP error that could occur when processing a payment. ([#3092](https://github.com/craftcms/commerce/issues/3092))
->>>>>>> c90e3568
 
 ## 4.2.5.1 - 2023-02-02
 
