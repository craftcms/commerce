--- conflicted
+++ resolved
@@ -2,13 +2,10 @@
 
 ## 4.3.0 - Unreleased
 
-<<<<<<< HEAD
 - It’s now possible to modify the purchasables shown in the add line item table on the Edit Order page. ([#3194](https://github.com/craftcms/commerce/issues/3194))
 - Added `craft\commerce\events\ModifyPurchasablesQueryEvent`.
 - Added `craft\commerce\controllers\OrdersController::EVENT_MODIFY_PURCHASABLES_QUERY`.
-=======
 - Guest customers registering during checkout now have their addresses saved to their account.
->>>>>>> a2e4754b
 
 ## Unreleased
 
