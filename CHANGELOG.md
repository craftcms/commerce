--- conflicted
+++ resolved
@@ -1,6 +1,5 @@
 # Release Notes for Craft Commerce
 
-<<<<<<< HEAD
 ## Beta Unreleased
 
 ### Changed
@@ -225,14 +224,13 @@
 - Removed `craft\commerce\services\Payments::getTotalRefundedForOrder()`.
 - Removed `craft\commerce\services\Sales::populateSaleRelations()`.
 - Removed `craft\commerce\services\States`.
-=======
+
 ## 3.4.14 - 2022-04-06
 
 ### Fixed
 - Fixed a bug where eager-loaded line items weren’t getting returned in a consistent order. ([#2740](https://github.com/craftcms/commerce/issues/2740))
 - Fixed a bug where it wasn’t possible to remove an address on the Edit Order page. ([#2745](https://github.com/craftcms/commerce/issues/2745))
 - Fixed a bug where the First Name and Last Name fields weren’t shown in payment modals on the Edit Order page, when using the Dummy gateway.
->>>>>>> 0922a112
 
 ## 3.4.13 - 2022-03-24
 
