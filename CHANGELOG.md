# Release Notes for Craft Commerce

<<<<<<< HEAD
## Unreleased (3.x)

### Added
- Added the `activeCartDuration` setting to determine if a cart should show as inactive on the Order index page. ([#959](https://github.com/craftcms/commerce/issues/959))

### Changed
- Customer records that are anonymous and orphaned are now deleted during garbage collection.

## 3.0.0-alpha.1 - 2019-07-24

### Added
- Added the ability to create and edit orders from the Control Panel.
- Added the ability to send emails from the Edit Order page.
- Added “Edit Orders” and “Delete Orders” user permissions.
- Line items now have a status that can be changed on the Edit Order page.
- Line items now have a Private Note field for store managers.
- Inactive carts are now purged during garbage collection.
- Orders now have recalculation modes to determine what should be recalculated on the order.
- Added the `origin` order query param.
- `commerce/payments/pay` JSON responses now include an `orderErrors` array if there were any errors on the order.
- Added `craft\commerce\controllers\LineItemStatuses`.
- Added `craft\commerce\controllers\OrdersController::actionNewOrder()`.
- Added `craft\commerce\elements\Order::$origin`.
- Added `craft\commerce\elements\Order::$recalculationMode`.
- Added `craft\commerce\models\LineItem::$lineItemStatusId`.
- Added `craft\commerce\models\LineItem::$privateNote`.
- Added `craft\commerce\records\LineItemStatus`.
- Added `craft\commerce\records\Purchasable::$description`.
- Added `craft\commerce\services\Emails::getAllEnabledEmails()`.
- Added `craft\commerce\services\LineItemStatuses::EVENT_DEFAULT_LINE_ITEM_STATUS`.
- Added `craft\commerce\services\LineItemStatuses`.

## Changed
- The Edit Order page is now a Vue app. This is likely to break any plugins that use JavaScript to modify the DOM on that page.
- If no `donationAmount` line item option parameter is submitted when adding a donation to the cart, the donation amount will default to zero.
- Controller actions now call `craft\commerce\elements\Order::toArray()` when generating the cart array for JSON responses.
- `commerce/payments/pay` JSON responses now list payment form errors under `paymentFormErrors` rather than `paymentForm`.

## Deprecated
- Deprecated `craft\commerce\elements\Order::getShouldRecalculateAdjustments()` and `setShouldRecalculateAdjustments()`. `craft\commerce\elements\Order::$recalculationMode` should be used instead.
- Deprecated `craft\commerce\services\Orders::cartArray()`. `craft\commerce\elements\Order::toArray()` should be used instead.

## Removed
- Removed the `craft.commerce.availableShippingMethods` Twig property.
- Removed the `craft.commerce.cart` Twig property.
- Removed the `craft.commerce.countriesList` Twig property.
- Removed the `craft.commerce.customer` Twig property.
- Removed the `craft.commerce.discountByCode` Twig property.
- Removed the `craft.commerce.primaryPaymentCurrency` Twig property.
- Removed the `craft.commerce.statesArray` Twig property.
- Removed the `commerce/cart/remove-all-line-items` action.
- Removed the `commerce/cart/remove-line-item` action.
- Removed the `commerce/cart/update-line-item` action.
- Removed `craft\commerce\base\Purchasable::getPurchasableId()`.
- Removed `craft\commerce\elements\db\OrderQuery::updatedAfter()`.
- Removed `craft\commerce\elements\db\OrderQuery::updatedBefore()`.
- Removed `craft\commerce\elements\db\SubscriptionQuery::subscribedAfter()`.
- Removed `craft\commerce\elements\db\SubscriptionQuery::subscribedBefore()`.
- Removed `craft\commerce\elements\Order::getOrderLocale()`.
- Removed `craft\commerce\elements\Order::getTotalDiscount()`.
- Removed `craft\commerce\elements\Order::getTotalShippingCost()`.
- Removed `craft\commerce\elements\Order::getTotalTax()`.
- Removed `craft\commerce\elements\Order::getTotalTaxIncluded()`.
- Removed `craft\commerce\elements\Order::updateOrderPaidTotal()`.
- Removed `craft\commerce\elements\Product::getSnapshot()`.
- Removed `craft\commerce\elements\Product::getUnlimitedStock()`.
- Removed `craft\commerce\elements\Variant::getSalesApplied()`.
- Removed `craft\commerce\models\Discount::getFreeShipping()`.
- Removed `craft\commerce\models\Discount::setFreeShipping()`.
- Removed `craft\commerce\models\LineItem::fillFromPurchasable()`.
- Removed `craft\commerce\models\Order::getDiscount()`.
- Removed `craft\commerce\models\Order::getShippingCost()`.
- Removed `craft\commerce\models\Order::getTax()`.
- Removed `craft\commerce\models\Order::getTaxIncluded()`.
- Removed `craft\commerce\models\ShippingMethod::$amount`.
- Removed `craft\commerce\services\Countries::getAllCountriesListData()`.
- Removed `craft\commerce\services\Gateways::getAllFrontEndGateways()`.
- Removed `craft\commerce\services\ShippingMethods::getOrderedAvailableShippingMethods()`.

## Unreleased 2.2.x
=======
## 2.2.7 - 2019-10-30
>>>>>>> 7a681869

### Changed
- `commerce/cart/*` requests now include estimated address data in their JSON responses. ([#1084](https://github.com/craftcms/commerce/issues/1084))

### Fixed
- Fixed an error that could occur when deploying `project.yaml` changes to a new environment. ([#1085](https://github.com/craftcms/commerce/issues/1085))
- Fixed a missing import. ([#1087](https://github.com/craftcms/commerce/issues/1087))
- Fixed a SQL error that occurred when eager-loading variants. ([#1093](https://github.com/craftcms/commerce/pull/1093))
- Fixed an error that occurred on the Orders index page if the "Shipping Business Name" column was shown.

### Deprecated
- Deprecated `craft\commerce\models\Address::getFullName()`.

## 2.2.6 - 2019-10-26

### Fixed
- Fixed a PHP error that occurred when rendering PDFs. ([#1072](https://github.com/craftcms/commerce/pull/1072))
- Fixed a PHP error that occurred when saving order statuses. ([#1082](https://github.com/craftcms/commerce/issues/1082))

## 2.2.5 - 2019-10-24

### Fixed
- Fixed formatting of customer info field.

## 2.2.4 - 2019-10-24

### Fixed
- Fixed a PHP error when loading the order in the CP. ([#1079](https://github.com/craftcms/commerce/issues/1079))
- Fixed a 404 error for missing JavaScript. ([#1078](https://github.com/craftcms/commerce/issues/1078))

## 2.2.3 - 2019-10-24

### Fixed
- Fixed a PHP error when calculating shipping or taxes in the cart. ([#1076](https://github.com/craftcms/commerce/issues/1076))
- Fixed a PHP error when saving a sale. ([#1075](https://github.com/craftcms/commerce/issues/1075))

## 2.2.2 - 2019-10-23

### Fixed
- Fixed a PHP error when calculating shipping or taxes in the cart.

## 2.2.1 - 2019-10-23

### Fixed
- Fixed a PostgreSQL migration issue.

## 2.2.0 - 2019-10-23

### Added
- Added the ability to produce estimated shipping and tax costs based on incomplete shipping and billing addresses. ([#514](https://github.com/craftcms/commerce/issues/514))
- Edit User pages now have a “Customer Info” tab.
- It’s now possible to view and create discounts directly from from the Edit Product page.
- It’s now possible to delete customer addresses directly from the Edit User page. ([#171](https://github.com/craftcms/commerce/issues/171))
- Addresses can now have “Address 3”, “Full Name”, “Label”, “Notes”, and four custom fields.
- Email settings can now specify CC and Reply To email addresses.
- Discounts now have the option to ignore sales when applied (enabled by default for new discounts). ([#1008](https://github.com/craftcms/commerce/issues/1008))
- Shipping and tax zones can now have a dynamic zip code condition. ([#204](https://github.com/craftcms/commerce/issues/304))
- Tax rates can now have codes. ([#707](https://github.com/craftcms/commerce/issues/707))
- Countries can now be ordered manually. ([#224](https://github.com/craftcms/commerce/issues/224))
- Order statuses can now have descriptions. ([#1004](https://github.com/craftcms/commerce/issues/1004))
- Added support for using cards that require Strong Customer Authentication for subscriptions.
- Added the ability to resolve payment issues for subscriptions.
- Added the “Default View” setting, which determines which view should be shown by default when “Commerce” is selected in the global nav. ([#555](https://github.com/craftcms/commerce/issues/555))
- Added the `activeCartDuration` config setting. ([#959](https://github.com/craftcms/commerce/issues/959))
- Added the `allowEmptyCartOnCheckout` config setting, which determines whether a customer can check out with an empty cart. ([#620](https://github.com/craftcms/commerce/issues/620))
- Added the ability to pass additional variables to the PDF template. ([#599](https://github.com/craftcms/commerce/issues/599))
- Added the ability to override the “Cart updated” flash message by passing a `cartUpdatedNotice` parameter to the `commerce/cart/update-cart` action. ([#1038](https://github.com/craftcms/commerce/issues/1038))
- Added the `shortNumber` order query param.
- `commerce/cart/update-cart` requests can now specify `estimatedShippingAddress` and `estimatedBillingAddress` params.
- Added `craft\commerce\base\SubscriptionGatewayInterface::getBillingIssueDescription()`.
- Added `craft\commerce\base\SubscriptionGatewayInterface::getBillingIssueResolveFormHtml()`.
- Added `craft\commerce\base\SubscriptionGatewayInterface::getHasBillingIssues()`.
- Added `craft\commerce\controllers\BaseFrontEndController::EVENT_MODIFY_CART_INFO`. ([#1002](https://github.com/craftcms/commerce/issues/1002))
- Added `craft\commerce\elements\db\SubscriptionQuery::$dateSuspended`.
- Added `craft\commerce\elements\db\SubscriptionQuery::$hasStarted`.
- Added `craft\commerce\elements\db\SubscriptionQuery::$isSuspended`.
- Added `craft\commerce\elements\db\SubscriptionQuery::anyStatus()`.
- Added `craft\commerce\elements\db\SubscriptionQuery::dateSuspended()`.
- Added `craft\commerce\elements\db\SubscriptionQuery::hasStarted()`.
- Added `craft\commerce\elements\db\SubscriptionQuery::isSuspended()`.
- Added `craft\commerce\elements\Order::$estimatedBillingAddressId`.
- Added `craft\commerce\elements\Order::$estimatedBillingSameAsShipping`.
- Added `craft\commerce\elements\Order::$estimatedShippingAddressId`.
- Added `craft\commerce\elements\Order::getEstimatedBillingAddress()`.
- Added `craft\commerce\elements\Order::getEstimatedShippingAddress()`.
- Added `craft\commerce\elements\Order::setEstimatedBillingAddress()`.
- Added `craft\commerce\elements\Order::setEstimatedShippingAddress()`.
- Added `craft\commerce\elements\Subscription::$dateSuspended`.
- Added `craft\commerce\elements\Subscription::$hasStarted`.
- Added `craft\commerce\elements\Subscription::$isSuspended`.
- Added `craft\commerce\elements\Subscription::getBillingIssueDescription()`.
- Added `craft\commerce\elements\Subscription::getBillingIssueResolveFormHtml()`.
- Added `craft\commerce\elements\Subscription::getHasBillingIssues()`.
- Added `craft\commerce\models\Address::$isEstimated`.
- Added `craft\commerce\models\Customer::getActiveCarts()`.
- Added `craft\commerce\models\Customer::getInactiveCarts()`.
- Added `craft\commerce\models\OrderAdjustment::$isEstimated`.
- Added `craft\commerce\services\Sales::EVENT_AFTER_SAVE_SALE`. ([#622](https://github.com/craftcms/commerce/issues/622))
- Added `craft\commerce\services\Sales::EVENT_BEFORE_SAVE_SALE`. ([#622](https://github.com/craftcms/commerce/issues/622))
- Added `craft\commerce\test\fixtures\elements\ProductFixture`. ([#1009](https://github.com/craftcms/commerce/pull/1009))
- Added the `updateBillingDetailsUrl` config setting.
- Added the `suspended` status for Subscriptions.

### Changed
- Craft Commerce now required Craft CMS 3.3.0 or later.
- Edit Product pages no longer show SKU fields for new products or variants when the SKU will be automatically generated. ([#217](https://github.com/craftcms/commerce/issues/217))  
- The View Order page now shows timestamps for “Order Completed”, “Paid”, and “Last Updated”. ([#1020](https://github.com/craftcms/commerce/issues/1020))
- The Orders index page now has unique URLs for each order status. ([#901](https://github.com/craftcms/commerce/issues/901))
- Orders now show whether they’ve been overpaid. ([#945](https://github.com/craftcms/commerce/issues/945))
- Carts now return their line items  `dateCreated DESC` in the cart by default. ([#1055](https://github.com/craftcms/commerce/pull/1055))
- Leading and trailing whitespace is now trimmed from all address fields.
- Coupon code usage is now tracked even for discounts with no limit set. ([#521](https://github.com/craftcms/commerce/issues/521))
- Variants now always include their product’s title in their search keywords. ([#934](https://github.com/craftcms/commerce/issues/934))
- The Subscriptions index page now includes “Failed to start” and “Payment method issue” sources.
- Subscriptions now get suspended if there are any payment issues.
- Expired orders are now purged during garbage collection rather than when viewing the Orders index page.
- Customer records that are not related to anything are now purged during garbage collection. ([#1045](https://github.com/craftcms/commerce/issues/1045))
- `commerce/cart/update-cart` requests now include line item adjustment data in their JSON response. ([#1014](https://github.com/craftcms/commerce/issues/1014))
- `craft\commerce\elements\Order::getTotalDiscount()` is no longer deprecated.
- `craft\commerce\elements\Order::getTotalShippingCost()` is no longer deprecated.
- `craft\commerce\elements\Order::getTotalTax()` is no longer deprecated.
- `craft\commerce\elements\Order::getTotalTaxIncluded()` is no longer deprecated.
- `craft\commerce\models\LineItem::getDiscount()` is no longer deprecated.
- `craft\commerce\models\LineItem::getShippingCost()` is no longer deprecated.
- `craft\commerce\models\LineItem::getTax()` is no longer deprecated.
- `craft\commerce\models\LineItem::getTaxIncluded()` is no longer deprecated.

### Deprecated
- Commerce Customer Info fields are now deprecated.
- Deprecated `craft\commerce\models\LineItem::getAdjustmentsTotalByType()`.
- Deprecated `craft\commerce\elements\Order::getAdjustmentsTotalByType()`.

### Fixed
- Fixed a PostgreSQL migration issue.
- Fixed a bug where the Orders index page was listing non-sortable fields as sort options. ([#933](https://github.com/craftcms/commerce/issues/993))
- Fixed a bug where timestamps on the View Order page weren’t respecting the user’s locale.
- Fixed a bug where product types’ site settings weren’t being added to the project config when a new site was created.
- Fixed a bug where order taxes weren’t accounting for discounted shipping costs. ([#1007](https://github.com/craftcms/commerce/issues/1007))
- Fixed a bug where orders’ `datePaid` attributes weren’t getting set to `null` after a refund. ([#1026](https://github.com/craftcms/commerce/pull/1026))
- Fixed a bug where order status handles could get a validation error if another order status with the same handle had been soft-deleted. ([#1027](https://github.com/craftcms/commerce/pull/1027))
- Fixed a bug where soft-deleted order statuses weren’t showing up in the History tab on View Order pages.
- Fixed a bug where breadcrumbs weren’t displaying correctly in the “Shipping” and “Tax” sections.
- Fixed an error that could occur when clicking “Refresh Payment History” on a canceled or expired subscription. ([#871](https://github.com/craftcms/commerce/issues/871))
- Fixed a bug where gateways that were disabled via `config/commerce-gateways.php` were still visible on the front-end. ([#1054](https://github.com/craftcms/commerce/issues/1054))
- Fixed a bug where it was possible to submit a zero-value donation. ([#820](https://github.com/craftcms/commerce/issues/820))
- Fixed a bug where line items’ `dateCreated` would get reset each time the cart was saved.
- Fixed a bug where all states were shown on the Store Location page regardless of which country was selected. ([#942](https://github.com/craftcms/commerce/issues/942))
- Fixed a bug where expired subscriptions were being identified as trials. ([#723](https://github.com/craftcms/commerce/issues/723))
- Fixed a bug where users’ addresses could be copied to impersonated users’ address books. ([#903](https://github.com/craftcms/commerce/issues/903))

## 2.1.13 - 2019-09-09

### Fixed
- Fixed a error when requesting a PDF URL in headless mode. ([#1011](https://github.com/craftcms/commerce/pull/1011))

### Changed
- The “Status Email Address” and “From Name” settings now accept environment variables.

### Fixed
- Fixed a bug where the “Download PDF” button wouldn’t show in the View Order page. ([#962](https://github.com/craftcms/commerce/issues/962))
- Fixed a bug where the <kbd>Command</kbd>/<kbd>Ctrl</kbd> + <kbd>S</kbd> shortcut didn’t work in General Settings.
- Fixed a bug where <kbd>Command</kbd>/<kbd>Ctrl</kbd> + <kbd>S</kbd> shortcut didn’t work in Store Location settings.
- Fixed a bug where users were forced to choose a tax category for order taxable subjects. ([#538](https://github.com/craftcms/commerce/issues/538))
- Fixed a bug where variants’ statuses were getting overridden by their product’s status. ([#926](https://github.com/craftcms/commerce/issues/926))
- Fixed a bug where Control Panel payments were incorrectly using the order’s previous payment source. ([#891](https://github.com/craftcms/commerce/issues/891))
- Fixed a bug where products’ shipping and tax categories weren’t getting updated if their selected shipping/tax category was no longer available. ([#688](https://github.com/craftcms/commerce/issues/688))
- Fixed a PHP error that occurred when entering an order description format on a product type that was longer than 255 characters. ([#989](https://github.com/craftcms/commerce/issues/989))
- Fixed a bug where emails were displaying the wrong timestamp for new orders. ([#882](https://github.com/craftcms/commerce/issues/882))
- Fixed a bug where the Products index page was not sorting correctly. ([#987](https://github.com/craftcms/commerce/issues/987))
- Fixed an error that could occur on payment when using a custom shipping method if the `requireShippingMethodSelectionAtCheckout` config setting was enabled.

## 2.1.12.1 - 2019-08-23

### Fixed
- Fixed a PHP error that could occur at checkout. ([#973](https://github.com/craftcms/commerce/pull/973))

## 2.1.12 - 2019-08-22

### Changed
- `craft\commerce\elements\Order::getPdfUrl()` no longer pre-renders the order PDF before returning the URL, improving performance. ([#962](https://github.com/craftcms/commerce/issues/962))

### Fixed
- Fixed a bug where order revenue charts weren’t showing the correct currency. ([#792](https://github.com/craftcms/commerce/issues/792))
- Fixed a bug where decimals were being stripped in locales that use commas as separators ([#592](https://github.com/craftcms/commerce/issues/592)) 
- Fixed a bug where sites with a large number of variants might not update properly when updating to Craft Commerce 2. ([#964](https://github.com/craftcms/commerce/issues/964))
- Fixed a bug where the “Purchase Total” discount condition would only save whole numbers. ([#966](https://github.com/craftcms/commerce/pull/966))
- Fixed a bug where products showed a blank validation error message when their variants had errors. ([#546](https://github.com/craftcms/commerce/issues/546))
- Fixed a bug where emails would ignore the “From Name” setting. ([#939](https://github.com/craftcms/commerce/issues/939))
- Fixed a bug where order adjustments were not being returned during PDF rendering. ([#960](https://github.com/craftcms/commerce/issues/960))
- Fixed a bug where the `commerce/payments/pay` action did not return order errors. ([#601](https://github.com/craftcms/commerce/issues/601))
- Fixed a SQL error that occurred when updating an order status with a very long message. ([#629](https://github.com/craftcms/commerce/issues/629))
- Fixed a JavaScript error that occurred when displaying product edit HUDs. ([#418](https://github.com/craftcms/commerce/issues/418))
- Fixed a PHP error that occurred when saving a product from an editor HUD. ([#958](https://github.com/craftcms/commerce/issues/958))
- Fixed an bug where the `requireShippingMethodSelectionAtCheckout` setting was being ignored.
- Fixed a bug that caused the order revenue chart to display incorrect data. ([#518](https://github.com/craftcms/commerce/issues/518))

## 2.1.11 - 2019-08-09

### Added
- Added the `cp.commerce.discount.edit` template hook. ([#936](https://github.com/craftcms/commerce/pull/936))
- Added `craft\commerce\services\Carts::getHasSessionCartNumber()`.
- Added `craft\commerce\services\Carts::getMergedCart()`.
- Added `craft\commerce\services\Discounts::EVENT_AFTER_DELETE_DISCOUNT`. ([#936](https://github.com/craftcms/commerce/pull/936))
- Added `craft\commerce\services\Discounts::EVENT_AFTER_SAVE_DISCOUNT`. ([#936](https://github.com/craftcms/commerce/pull/936))
- Added `craft\commerce\services\Discounts::EVENT_BEFORE_SAVE_DISCOUNT`. ([#936](https://github.com/craftcms/commerce/pull/936))
- Added `craft\commerce\services\Reports::EVENT_BEFORE_GENERATE_EXPORT`. ([#949](https://github.com/craftcms/commerce/pull/949))

### Changed
- Improved the performance of Craft Commerce 2 migrations.
- Users’ carts are no longer merged together automatically. Instead cart merging can be manually triggered by passing a `mergeCarts` param to the `commerce/cart/get-cart` and `commerce/cart/update-cart` actions. ([#947](https://github.com/craftcms/commerce/issues/947))
- After a logged-in user completes an order, their most recent incomplete cart is now loaded as the current cart in session.
- Order file exports are now cached in `storage/runtime/commerce-order-exports/` instead of `storage/runtime/temp/commerce-order-exports/`.
- The example templates now include client side polling to detect if the cart has changed in another tab or session.
- The example templates show more information about the cart to help with debugging.

### Removed
- Removed the `mergeLastCartOnLogin` setting.

### Fixed
- Fixed a bug where `craft/commerce/elements/Order::EVENT_BEFORE_ADD_LINE_ITEM` events had `$isNew` set incorrectly. ([#851](https://github.com/craftcms/commerce/pull/851))
- Fixed a bug where non-shippable purchasables were getting included in shipping price calculations.
- Fixed an error that occurred when clearing order caches.
- Fixed a bug where the `project-config/rebuild` command would remove the order field layout. ([#948](https://github.com/craftcms/commerce/issues/948))

### Security
- Fixed a data disclosure vulnerability.

## 2.1.10 - 2019-07-12

### Fixed
- Fixed a bug where all payments from the control panel were rejected. ([#928](https://github.com/craftcms/commerce/issues/928))

## 2.1.9 - 2019-07-10

### Security
- Fixed a data disclosure vulnerability.

## 2.1.8 - 2019-07-08

### Added
- Added the `resave/products` command (requires Craft 3.2).

### Changed
- Orders now include the full customer name as search keywords. ([#892](https://github.com/craftcms/commerce/issues/892))
- CSRF protection is now disabled for the `commerce/pay/complete-payment` controller action. ([#900](https://github.com/craftcms/commerce/issues/900))
- Leading and trailing whitespace is now trimmed from coupon codes. ([#894](https://github.com/craftcms/commerce/issues/894))

### Fixed
- Fixed a bug where the `lineItems` array wasn’t getting indexed correctly when calling `toArray()` on an order.
- Fixed a PHP error that occurred when `commerce/subscriptions/*` actions had validation errors. ([#918](https://github.com/craftcms/commerce/issues/918))
- Fixed a PHP error that occurred when retrieving line items with no option data. ([#897](https://github.com/craftcms/commerce/issues/897))
- Fixed a bug where shipping and billing addresses weren’t being set correctly when saving an order. ([#922](https://github.com/craftcms/commerce/issues/922))
- Fixed a bug where it was possible to pay with a disabled gateway. ([#912](https://github.com/craftcms/commerce/issues/912))
- Fixed a bug where Edit Subscription pages weren’t showing custom tabs. ([#884](https://github.com/craftcms/commerce/issues/884))
- Fixed a bug where an empty cart was created unnecessarily when a user logged in. ([#906](https://github.com/craftcms/commerce/issues/906))
- Fixed a bug where `craft\commerce\services\Plans::getAllEnabledPlans()` was returning archived subscription plans. ([#916](https://github.com/craftcms/commerce/issues/916))

## 2.1.7 - 2019-06-11

### Fixed
- Fixed a SQL error that would occur when upgrading Craft Commerce. ([#829](https://github.com/craftcms/commerce/issues/829))
- Fixed an bug that could stop more that one sale being applied to a purchasable. ([#839](https://github.com/craftcms/commerce/issues/839))
- Fixed a SQL error that could occur when saving a line item with an emoji in it.([#886](https://github.com/craftcms/commerce/issues/886))
- Fixed an error that could occur on the order index page when viewing carts with certain columns enabled. ([#876](https://github.com/craftcms/commerce/issues/876))
- Fixed a bug on the order index page where carts without transactions would show up under the “Attempted Payments” source. ([#880](https://github.com/craftcms/commerce/issues/880))

## 2.1.6.1 - 2019-05-14

### Added
- Added the `mergeLastCartOnLogin` config setting.

## 2.1.6 - 2019-05-14

### Added
- Added `craft\commerce\elements\db\VariantQuery::minQty()` and `maxQty()`. ([#827](https://github.com/craftcms/commerce/pull/827))

### Changed
- Line item options are no longer forced to be sorted alphabetically by key.

### Fixed
- Fixed a bug where product and variant snapshots were missing data. ([#846](https://github.com/craftcms/commerce/issues/846))
- Fixed an SQL error that occurred when saving a SKU that was too long. ([#853](https://github.com/craftcms/commerce/issues/853))
- Fixed an SQL error that could occur when attempting to update a soft-deleted cart. ([#854](https://github.com/craftcms/commerce/issues/854))
- Fixed an SQL error that could occur when attempting to add a line item to a completed order. ([#860](https://github.com/craftcms/commerce/issues/860))
- Fixed a bug where line item quantity validators weren’t checking for updated quantities. ([#855](https://github.com/craftcms/commerce/pull/855))
- Fixed a bug where it wasn’t possible to query for unpaid orders. ([#858](https://github.com/craftcms/commerce/pull/858))
- Fixed a JavaScript error that could occur on the Order index page. ([#862](https://github.com/craftcms/commerce/pull/862))
- Fixed a bug where the “Create discount…” product action wasn’t pre-populating discounts’ variant conditions.
- Fixed a bug that could prevent a purchasable from being added to the cart when using multi-add.

## 2.1.5.2 - 2019-05-08

## Fixed
- Fixed a missing import. ([#845](https://github.com/craftcms/commerce/issues/845))
- Fixed an error that could occur when a customer logged in.
- Fixed an error that occurred when saving a sale. ([#837](https://github.com/craftcms/commerce/issues/837))

## 2.1.5.1 - 2019-05-07

### Fixed
- Fixed a missing import. ([#843](https://github.com/craftcms/commerce/issues/843))

## 2.1.5 - 2019-05-07

### Added
- Added `craft\commerce\helpers\Order::mergeDuplicateLineItems()`.
- Added `craft\commerce\helpers\Order::mergeOrders()`.

### Changed
- Customers’ previous cart items are now merged into the active cart on login.

### Fixed
- Fixed a bug where Craft Commerce would create a subscription even if the card was declined.
- Fixed an error that could occur when creating a subscription using the Dummy gateway.

## 2.1.4 - 2019-04-29

### Added
- Added `craft\commerce\base\SubscriptionResponseInterface::isInactive()`.

### Changed
- Improved performance of the Orders index page. ([#828](https://github.com/craftcms/commerce/issues/828))
- `commerce/cart/*` action JSON responses now list cart errors under an `errors` key.
- Craft Commerce now correctly typecasts all boolean and integer values saved to the project config.

### Fixed
- Fixed a SQL error that occurred when duplicate line items were added the cart. ([#506](https://github.com/craftcms/commerce/issues/506))
- Fixed a PHP error on the View Order page when viewing inactive carts. ([#826](https://github.com/craftcms/commerce/issues/826))
- Fixed a deprecation warning. ([#825](https://github.com/craftcms/commerce/issues/825))
- Fixed a bug where the wrong variant could be set as the default when saving a product. ([#830](https://github.com/craftcms/commerce/issues/830))
- Fixed a bug that prevented plugins and modules from adding custom index table attributes. ([#832](https://github.com/craftcms/commerce/pull/832))

## 2.1.3.1 - 2019-04-10

### Fixed
- Fixed a bug where `project.yaml` changes weren’t always getting picked up.

## 2.1.3 - 2019-04-03

### Added
- Added support for user registration on checkout. ([#472](https://github.com/craftcms/commerce/issues/472))
- Added “Capture Payment” and “Refund Payment” user permissions. ([#788](https://github.com/craftcms/commerce/pull/788))
- Added support for the `project-config/rebuild` command.
- Added the `validateBusinessTaxIdAsVatId` setting, which can be set to `true` from `config/commerce.php`.
- Added `craft\commerce\services\Addresses::EVENT_AFTER_DELETE_ADDRESS`. ([#810](https://github.com/craftcms/commerce/pull/810))

### Changed
- Craft Commerce now requires Craft CMS 3.1.20 or later.
- An `order` variable is now available to payment forms when a payment is made from the Control Panel.
- Ajax requests to `commerce/cart/get-cart` now include the price of available shipping methods in the response.

### Fixed
- Fixed a bug where an order could be listed multiple times under “Attempted Payments” on order pages. ([#602](https://github.com/craftcms/commerce/issues/602))
- Fixed a bug where product sources did not fully support using UIDs. ([#781](https://github.com/craftcms/commerce/issues/781))
- Fixed a bug where non-admin users could get a 403 error when attempting to edit subscriptions. ([#722](https://github.com/craftcms/commerce/issues/722))
- Fixed a bug where products’ `defaultVariantId` was not getting set on the first save. ([#796](https://github.com/craftcms/commerce/issues/796))
- Fixed a PHP error when querying for products with the `hasSales` param.
- Fixed a bug where product metadata wasn’t available to templates on Live Preview requests.
- Fixed a bug where the wrong Craft Commerce subnav item could appear selected in the Control Panel.
- Fixed a bug where taxes could be incorrectly calculated if included taxes had been removed from the price.
- Fixed a bug where additional discounts could be incorrectly applied to an order if multiple products had been added to the cart at the same time. ([#797](https://github.com/craftcms/commerce/issues/797))
- Fixed a bug where products’ Post Dates could be incorrect on first save. ([#774](https://github.com/craftcms/commerce/issues/774))
- Fixed a bug where emails weren’t getting sent when the “Status Email Address” setting was set. ([#806](https://github.com/craftcms/commerce/issues/806))
- Fixed a bug where order status email changes in `project.yaml` could be ignored. ([#802](https://github.com/craftcms/commerce/pull/802))
- Fixed a PHP error that occurred when submitting a `paymentCurrency` parameter on a `commerce/payments/pay` request. ([#809](https://github.com/craftcms/commerce/pull/809))

## 2.1.2 - 2019-03-12

### Added
- Added a “Minimum Total Price Strategy” setting that allows the minimum order price be negative (default), at least zero, or at least the shipping cost. ([#651](https://github.com/craftcms/commerce/issues/651))
- Added `craft\commerce\elements\Order::getTotal()` to get the price of the order before any pricing strategies.
- Added `craft\commerce\base\SubscriptionGatewayInterface::refreshPaymentHistory()` method that should be used to refresh all payments on a subscription.
- Added `craft\commerce\base\SubscriptionGateway::refreshPaymentHistory()` method to fulfill the interface requirements.

### Changed
- The `commerce-manageSubscriptions` permission is now required (instead of admin permissions) to manage another user’s subscriptions. ([#722](https://github.com/craftcms/commerce/issues/722))

## 2.1.1.1 - 2019-03-01

### Fixed
- Fixed a PHP error raised when a discount adjustment was applied to the cart.

## 2.1.1 - 2019-03-11

### Changed
- Improved performance when listing products with sales that have many category conditions. ([#758](https://github.com/craftcms/commerce/issues/758))
- Purchasable types are now responsible to ensure SKU uniqueness when they are restored from being soft-deleted.

### Fixed
- Fixed a bug where orders could receive free shipping on some line items when an expired coupon code had been entered. ([#777](https://github.com/craftcms/commerce/issues/777))
- Fixed a bug where variants weren’t enforcing required field validation. ([#761](https://github.com/craftcms/commerce/issues/761))
- Fixed a bug where the sort order wasn’t getting saved correctly for new order statuses.
- Fixed the breadcrumb navigation on Store Settings pages. ([#769](https://github.com/craftcms/commerce/issues/769))
- Fixed an error that occurred when viewing an order for a soft-deleted user. ([#771](https://github.com/craftcms/commerce/issues/771))
- Fixed an error that could occur when saving a new gateway.
- Fixed a SQL error that occurred when saving a purchasable with the same SKU as a soft-deleted purchasable. ([#718](https://github.com/craftcms/commerce/issues/718))

## 2.1.0.2 - 2019-02-25

### Fixed
- Fixed more template loading errors on Craft Commerce settings pages. ([#751](https://github.com/craftcms/commerce/issues/751))

## 2.1.0.1 - 2019-02-25

### Fixed
- Fixed some template loading errors on Craft Commerce settings pages. ([#751](https://github.com/craftcms/commerce/issues/751))

## 2.1.0 - 2019-02-25

### Added
- Added a new Donation built-in purchasable type. ([#201](https://github.com/craftcms/commerce/issues/201))
- Added a new “Manage store settings” user permission, which determines whether the current user is allowed to manage store settings.
- Added `craft\commerce\elements\Order::EVENT_BEFORE_ADD_LINE_ITEM`.
- Added `craft\commerce\base\PurchasableInterface::getIsTaxable()`.
- Added `craft\commerce\base\PurchasableInterface::getIsShippable()`.
- Added `craft\commerce\models\Discount::getHasFreeShippingForMatchingItems()`.

### Changed
- Discounts can now apply free shipping on the whole order. ([#745](https://github.com/craftcms/commerce/issues/745))
- The “Settings” section has been split into “System Settings”, “Store Settings”, “Shipping”, and “Tax” sections.
- The Orders index page now shows total order counts.
- The `commerce/payments/pay` action JSON response now include the order data. ([#715](https://github.com/craftcms/commerce/issues/715))
- The `craft\commerce\elements\Order::EVENT_AFTER_ORDER_PAID` event is now fired after the `craft\commerce\elements\Order::EVENT_AFTER_COMPLETE_ORDER` event. ([#670](https://github.com/craftcms/commerce/issues/670))

### Deprecated
- `craft\commerce\models\Discount::$freeShipping` is deprecated. `getHasFreeShippingForMatchingItems()` should be used instead.

### Fixed
- Fixed an bug where multiple shipping discounts could result in a negative shipping cost.
- Fixed a validation error that occurred when attempting to apply a coupon with a per-email limit, if the cart didn’t have a customer email assigned to it yet.
- `commerce/cart/*` actions’ JSON responses now encode all boolean attributes correctly.
- `commerce/customer-addresses/*` actions’ JSON responses now include an `errors` array if there were any issues with the request.
- Fixed a bug where the order field layout could be lost when upgrading from Craft Commerce 1 to 2. ([#668](https://github.com/craftcms/commerce/issues/668))
- Fixed a bug where line item update requests could result in line items being removed if the `qty` parameter was missing.
- Fixed a bug where coupon codes weren’t being removed from carts when no longer valid. ([#711](https://github.com/craftcms/commerce/issues/711))
- Fixed a bug that could prevent a payment gateway from being modified. ([#656](https://github.com/craftcms/commerce/issues/656))
- Fixed a bug that prevented shipping and tax settings from being modified when the `allowAdminChanges` config setting was set to `false`.
- Fixed a PHP error that occurred when saving a product that was marked as disabled. ([#683](https://github.com/craftcms/commerce/pull/683))
- Fixed a PHP error that occurred when trying to access a soft-deleted cart from the front-end. ([#700](https://github.com/craftcms/commerce/issues/700))

## 2.0.4 - 2019-02-04

### Fixed
- Fixed a PHP error when recalculating tax.

### Added
- Added additional useful information when logging email rendering errors. ([#669](https://github.com/craftcms/commerce/pull/669))

## 2.0.3 - 2019-02-02

### Added
- Added the “Tax is included in price” tax setting for Craft Commerce Lite. ([#654](https://github.com/craftcms/commerce/issues/654))

### Changed
- Soft-deleted products are now restorable.
- Craft Commerce project config settings are now removed when Craft Commerce is uninstalled.

### Fixed
- Fixed an error that occurred when upgrading to Craft Commerce 2 with a database that had missing constraints on the `commerce_orderhistories` table.
- Fixed a bug where sale conditions could be lost when upgrading to Craft Commerce 2. ([#626](https://github.com/craftcms/commerce/issues/626))
- Fixed a PHP error that occurred when saving a product type. ([#645](https://github.com/craftcms/commerce/issues/645))
- Fixed a bug that prevented products from being deleted. ([#650](https://github.com/craftcms/commerce/issues/650))
- Fixed a PHP error that occurred when deleting the cart’s line item on Craft Commerce Lite. ([#639](https://github.com/craftcms/commerce/pull/639))
- Fixed a bug where Craft Commerce’s general settings weren’t saving. ([#655](https://github.com/craftcms/commerce/issues/655))
- Fixed a missing import. ([#643](https://github.com/craftcms/commerce/issues/643))
- Fixed a bug that caused an incorrect tax rate calculation when included taxes had been removed from the price.
- Fixed a SQL error that occurred when saving a tax rate without a tax zone selected. ([#667](https://github.com/craftcms/commerce/issues/667))
- Fixed an error that occurred when refunding a transaction with a localized currency format. ([#659](https://github.com/craftcms/commerce/issues/659))
- Fixed a SQL error that could occur when saving an invalid discount. ([#673](https://github.com/craftcms/commerce/issues/673))
- Fixed a bug where it wans’t posible to add non-numeric characters to expiry input in the default credit card form. ([#636](https://github.com/craftcms/commerce/issues/636))

## 2.0.2 - 2019-01-23

### Added
- Added the new Craft Commerce Lite example templates folder `templates/buy`, this is in addition to the existing Craft Commerce Pro example templates folder `templates/shop`.

### Fixed
- Fixed a PHP error raised when extending the `craft\commerce\base\ShippingMethod` class. ([#634](https://github.com/craftcms/commerce/issues/634))
- Fixed a PHP error that occurred when viewing an order that used a since-deleted shipping method.

## 2.0.1 - 2019-01-17

### Fixed
- Fixed an issue where the “Total Paid”, “Total Price”, and “Total Shipping Cost” Order index page columns were showing incorrect values. ([#632](https://github.com/craftcms/commerce/issues/632))
- Fixed an issue where custom field validation errors did not show up on the View Order page. ([#580](https://github.com/craftcms/commerce/issues/580))

### Changed
- Renamed the shipping rule condition from “Mimimum order price” to “Minimum order value” which clarifies the condition is based on item value before discounts and tax.
- Renamed the shipping rule condition from “Maximum order price” to “Maximum order value” which clarifies the condition is based on item value before discounts and tax.

## 2.0.0 - 2019-01-15

### Added
- Craft Craft Commerce has been completely rewritten for Craft CMS 3.
- Emails, gateways, order fields, order statuses, product types, and subscription fields are now stored in the project config.
- Added support for Craft 3.1 project config support.
- Gateways can now provide recurring subscription payments. ([#257](https://github.com/craftcms/commerce/issues/257))
- Added the Store Location setting.
- Customers can now save their credit cards or payment sources stored as tokens in Craft Commerce so customers don’t need to enter their card number on subsequent checkouts. ([#21](https://github.com/craftcms/commerce/issues/21))
- Any custom purchasable can now have sales and discounts applied to them.
- Sales and discounts can now be set on categories of products or purchasables.
- Customers can now set their primary default shipping and billing addresses in their address book.
- It’s now possible to export orders as CSV, ODS, XSL, and XLSX, from the Orders index page. ([#222](https://github.com/craftcms/commerce/issues/222))
- Orders can now have custom-formatted, sequential reference numbers. ([#184](https://github.com/craftcms/commerce/issues/184))
- The Orders index page now has an “Attempted Payments” source that shows incomplete carts that had a payment processing issue.
- Variant indexes can now have a “Product” column.
- Order indexes can now have “Total Tax” and “Total Included Tax” columns.
- The cart now defaults to the first cheapest available shipping method if no shipping method is set, or the previously-selected method is not available.
- Products now have an “Available for purchase” checkbox, making it possible to have a live product that isn’t available for purchase yet. ([#345](https://github.com/craftcms/commerce/issues/345))
- Added the ability to place a note on a refund transaction.
- Added a “Copy reference tag” Product element action.
- Added additional ways for sales promotions to affect the price of matching products.
- All credit card gateways are now provided as separate plugins.
- A custom PDF can now be attached to any order status email.
- Multiple purchasables can now be added to the cart in the same request. ([#238](https://github.com/craftcms/commerce/issues/238))
- Multiple line items can now be updated in the same request. ([#357](https://github.com/craftcms/commerce/issues/357))
- The `commerce/cart/update-cart` action will now remove items from the cart if a quantity of zero is submitted.
- `commerce/cart/*` actions’ JSON responses now include any address errors.
- The cart can now be retrieved as JSON with the `commerce/cart/get-cart` action.
- Added the `craft.variants()` Twig function, which returns a new variant query.
- Added the `craft.subscriptions()` Twig function, which returns a new subscription query.
- Product queries now have an `availableForPurchase` param.
- Variant queries now have a `price` param.
- Variant queries now have a `hasSales` param.
- Order queries now have a `hasTransactions` param.
- Added `cract\commerce\services\ProductTypes::getProductTypesByShippingCategoryId()`.
- Added `cract\commerce\services\ProductTypes::getProductTypesByTaxCategoryId()`.
- Added `craft\commerce\adjustments\Discount::EVENT_AFTER_DISCOUNT_ADJUSTMENTS_CREATED`.
- Added `craft\commerce\base\ShippingMethod`.
- Added `craft\commerce\elements\Order::$paidStatus`.
- Added `craft\commerce\elements\Order::EVENT_AFTER_ADD_LINE_ITEM`.
- Added `craft\commerce\elements\Order::EVENT_AFTER_COMPLETE_ORDER`.
- Added `craft\commerce\elements\Order::EVENT_AFTER_ORDER_PAID`.
- Added `craft\commerce\elements\Order::EVENT_BEFORE_COMPLETE_ORDER`.
- Added `craft\commerce\elements\Order::getAdjustmentsTotalByType()`.
- Added `craft\commerce\elements\Variant::EVENT_AFTER_CAPTURE_PRODUCT_SNAPSHOT`.
- Added `craft\commerce\elements\Variant::EVENT_BEFORE_CAPTURE_PRODUCT_SNAPSHOT`.
- Added `craft\commerce\elements\Variant::EVENT_BEFORE_CAPTURE_VARIANT_SNAPSHOT`.
- Added `craft\commerce\elements\Variant::EVENT_BEFORE_CAPTURE_VARIANT_SNAPSHOT`.
- Added `craft\commerce\models\Customer::getPrimaryBillingAddress()`.
- Added `craft\commerce\models\Customer::getPrimaryShippingAddress()`.
- Added `craft\commerce\models\LineItem::getAdjustmentsTotalByType()`.
- Added `craft\commerce\services\Addresses::EVENT_AFTER_SAVE_ADDREESS`.
- Added `craft\commerce\services\Addresses::EVENT_BEFORE_SAVE_ADDREESS`.
- Added `craft\commerce\services\Discounts::EVENT_BEFORE_MATCH_LINE_ITEM`.
- Added `craft\commerce\services\Emails::EVENT_AFTER_SAVE_EMAIL`.
- Added `craft\commerce\services\Emails::EVENT_AFTER_SAVE_EMAIL`.
- Added `craft\commerce\services\Emails::EVENT_AFTER_SEND_EMAIL`.
- Added `craft\commerce\services\Emails::EVENT_BEFORE_DELETE_EMAIL`.
- Added `craft\commerce\services\Emails::EVENT_BEFORE_SAVE_EMAIL`.
- Added `craft\commerce\services\Emails::EVENT_BEFORE_SEND_EMAIL`.
- Added `craft\commerce\services\Gateways::EVENT_REGISTER_GATEWAY_TYPES`.
- Added `craft\commerce\services\LineItems::EVENT_AFTER_SAVE_LINE_ITEM`.
- Added `craft\commerce\services\LineItems::EVENT_BEFORE_POPULATE_LINE_ITEM`.
- Added `craft\commerce\services\LineItems::EVENT_BEFORE_SAVE_LINE_ITEM`.
- Added `craft\commerce\services\LineItems::EVENT_CREATE_LINE_ITEM`.
- Added `craft\commerce\services\OrderAdjustments::EVENT_REGISTER_ORDER_ADJUSTERS`.
- Added `craft\commerce\services\OrderHistories::EVENT_ORDER_STATUS_CHANGE`.
- Added `craft\commerce\services\OrderStatuses::archiveOrderStatusById()`.
- Added `craft\commerce\services\Payments::EVENT_AFTER_CAPTURE_TRANSACTION`.
- Added `craft\commerce\services\Payments::EVENT_AFTER_CAPTURE_TRANSACTION`.
- Added `craft\commerce\services\Payments::EVENT_AFTER_PROCESS_PAYMENT`.
- Added `craft\commerce\services\Payments::EVENT_BEFORE_CAPTURE_TRANSACTION`.
- Added `craft\commerce\services\Payments::EVENT_BEFORE_PROCESS_PAYMENT`.
- Added `craft\commerce\services\Payments::EVENT_BEFORE_REFUND_TRANSACTION`.
- Added `craft\commerce\services\PaymentSources::EVENT_AFTER_SAVE_PAYMENT_SOURCE`.
- Added `craft\commerce\services\PaymentSources::EVENT_BEFORE_SAVE_PAYMENT_SOURCE`.
- Added `craft\commerce\services\PaymentSources::EVENT_DELETE_PAYMENT_SOURCE`.
- Added `craft\commerce\services\PaymentSources`.
- Added `craft\commerce\services\Plans::EVENT_AFTER_SAVE_PLAN`.
- Added `craft\commerce\services\Plans::EVENT_ARCHIVE_PLAN`.
- Added `craft\commerce\services\Plans::EVENT_BEFORE_SAVE_PLAN`.
- Added `craft\commerce\services\Plans`.
- Added `craft\commerce\services\Purchasables::EVENT_REGISTER_PURCHASABLE_ELEMENT_TYPES`.
- Added `craft\commerce\services\Sales::EVENT_BEFORE_MATCH_PURCHASABLE_SALE`.
- Added `craft\commerce\services\ShippingMethods::EVENT_REGISTER_AVAILABLE_SHIPPING_METHODS`.
- Added `craft\commerce\services\Subscriptions::EVENT_AFTER_CANCEL_SUBSCRIPTION`.
- Added `craft\commerce\services\Subscriptions::EVENT_AFTER_CREATE_SUBSCRIPTION`.
- Added `craft\commerce\services\Subscriptions::EVENT_AFTER_REACTIVATE_SUBSCRIPTION`.
- Added `craft\commerce\services\Subscriptions::EVENT_AFTER_SWITCH_SUBSCRIPTION`.
- Added `craft\commerce\services\Subscriptions::EVENT_BEFORE_CANCEL_SUBSCRIPTION`.
- Added `craft\commerce\services\Subscriptions::EVENT_BEFORE_CREATE_SUBSCRIPTION`.
- Added `craft\commerce\services\Subscriptions::EVENT_BEFORE_REACTIVATE_SUBSCRIPTION`.
- Added `craft\commerce\services\Subscriptions::EVENT_BEFORE_SWITCH_SUBSCRIPTION`.
- Added `craft\commerce\services\Subscriptions::EVENT_BEFORE_UPDATE_SUBSCRIPTION`.
- Added `craft\commerce\services\Subscriptions::EVENT_EXPIRE_SUBSCRIPTION`.
- Added `craft\commerce\services\Subscriptions::EVENT_RECEIVE_SUBSCRIPTION_PAYMENT`.
- Added `craft\commerce\services\Subscriptions`.
- Added `craft\commerce\services\TaxCategories::getAllTaxCategoriesAsList()`.
- Added `craft\commerce\services\Transactions::EVENT_AFTER_SAVE_TRANSACTION`.

### Changed
- Payment Methods are now called “Gateways”.
- Order statuses are now archived instead of deleted.
- Product types can no longer select applicable shipping categories. Instead, shipping categories select applicable product types.
- Product types can no longer select applicable tax categories. Instead, tax categories select applicable product types.
- Order status messages can now be longer than 255 characters. ([#465](https://github.com/craftcms/commerce/issues/465)
- Product and variant custom field data is no longer included in the line item snapshot by default for performance reasons. Use the new snapshot events to manually snapshot custom field data.
- Variant titles are now prefixed by their products’ titles.
- Last addresses used by customers are no longer stored. Instead, customers have primary shipping and billing addresses.
- The `paymentMethodSettings` config setting was renamed to `gatewaySettings`, and it now uses handles to reference gateways instead of IDs.
- The `sendCartInfoToGateways` was renamed to `sendCartInfo,` and is a per-gateway setting.
- The payment method overrides in `config/commerce.php` have been moved to `config/commerce-gateway.php`.
- The `craft.commerce.availableShippingMethods` Twig variable has been replaced with `craft.commerce.carts.cart.availableShippingMethods`.
- The `craft.commerce.cart` Twig variable has been replaced with `craft.commerce.carts.cart`.
- The `craft.commerce.countries` Twig variable has been replaced with `craft.commerce.countries.allCountries`.
- The `craft.commerce.countriesList` Twig variable has been replaced with `craft.commerce.countries.allCountriesAsList`.
- The `craft.commerce.currencies` Twig variable has been replaced with `craft.commerce.currencies.allCurrencies`.
- The `craft.commerce.customer` Twig variable has been replaced with `craft.commerce.customers.customer`.
- The `craft.commerce.discountByCode` Twig variable has been replaced with `craft.commerce.discounts.discountByCode`.
- The `craft.commerce.discounts` Twig variable has been replaced with `craft.commerce.discounts.allDiscounts`.
- The `craft.commerce.orders` Twig variable has been replaced with `craft.orders()`.
- The `craft.commerce.orderStatuses` Twig variable has been replaced with `craft.commerce.orderStatuses.allOrderStatuses`.
- The `craft.commerce.paymentCurrencies` Twig variable has been replaced with `craft.commerce.paymentCurrencies.allPaymentCurrencies`.
- The `craft.commerce.paymentMethods` Twig variable has been replaced with `craft.commerce.gateways.allCustomerEnabledGateways`.
- The `craft.commerce.primaryPaymentCurrency` Twig variable has been replaced with `craft.commerce.paymentCurrencies.primaryPaymentCurrency`.
- The `craft.commerce.products` Twig variable has been replaced with `craft.products()`.
- The `craft.commerce.productTypes` Twig variable has been replaced with `craft.commerce.productTypes.allProductTypes`.
- The `craft.commerce.sales` Twig variable has been replaced with `craft.commerce.sales.allSales`.
- The `craft.commerce.shippingCategories` Twig variable has been replaced with `craft.commerce.shippingCategories.allShippingCategories`.
- The `craft.commerce.shippingMethods` Twig variable has been replaced with `craft.commerce.shippingMethods.allShippingMethods`.
- The `craft.commerce.shippingZones` Twig variable has been replaced with `craft.commerce.shippingZones.allShippingZones`.
- The `craft.commerce.states` Twig variable has been replaced with `craft.commerce.states.allStates`.
- The `craft.commerce.statesArray` Twig variable has been replaced with `craft.commerce.states.allStatesAsList`.
- The `craft.commerce.taxCategories` Twig variable has been replaced with `craft.commerce.taxCategories.allTaxCategories`.
- The `craft.commerce.taxRates` Twig variable has been replaced with `craft.commerce.taxRates.allTaxRates`.
- The `craft.commerce.taxZones` Twig variable has been replaced with `craft.commerce.taxZones.allTaxZones`.
- The `craft.commerce.variants` Twig variable has been replaced with `craft.variants()`.
- `Customer::$lastUsedBillingAddress` has been replaced with `$primaryBillingAddress`.
- `Customer::$lastUsedShippingAddress` has been replaced with `$primaryShippingAddres`.
- `OrderAdjustment::$optionsJson` was renamed to `$sourceSnapshot`.
- `Variant::getSalesApplied()` was renamed to `getSales()`.
- `Variant::setSalesApplied()` was renamed to `setSales()`.
- The Shipping Rule interface now expects a shipping category ID passed to each rate method.
- Any custom shipping method classes should now extend `craft\commerce\base\ShippingMethod`.
- All hooks have been replaced by events.
- Replaced `customer.lastUsedShippingAddress` and `customer.lastUsedBillingAddress` with `customer.primaryBillingAddress` and `customer.primaryShippingAddress`.
- Vat ID validation is now powered by the “vat.php” library.

### Removed
- Removed the `cartCookieDuration` config setting. All carts are now related to craft php session and not their own cookie.
- Removed the `requireEmailForAnonymousPayments` config setting, as completed order now always require the correct email address to make anonymous payments on orders.
- Removed `baseShipping`, `baseDiscount`, `baseTax`, `baseTaxIncluded` attributes from the order model. Orders now have order-level adjustments.
- Removed `shipping`, `discount`, `tax`, `taxIncluded` attributes from the line item model. Line items now have line item level adjustments.
- Removed `PurchasableInterface::validateLineItem()`. `getLineItemRules()` should be used instead.
- Removed the `deleteOrderStatusById()` method on the `OrderStatuses` service.
- Removed the `OrderSettings` model, record, and service.
- Removed the `getCountryByAttributes()` method from the `Countries` service.
- Removed the `getStatesByAttributes()` method from the `States` service.
- Removed the `getLastUsedBillingAddress()` and `getLatUsedShippingAddress()` methods from `Customer` models.

### Fixed
- Fixed a bug where a product’s `getCpEditUrl()` method could omit the site handle on multi-site installs. ([craftcms/cms#3089](https://github.com/craftcms/cms/issues/3089))
- Fixed a bug where handles and names for archived gateways were not freed up for re-use. ([#485](https://github.com/craftcms/commerce/issues/485))

## 1.2.1368 - 2018-11-30

### Changed
- Updated the Payflow Omnipay driver to 2.3.1
- Updated the Securepay Omnipay driver to 2.2.0
- Updated the Authorize.net Omnipay driver to 2.5.1
- Updated the Payment Express Omnipay driver to 2.2.1
- Updated the Eway Omnipay driver to 2.2.2
- Updated the Payfast Omnipay driver to 2.2

## 1.2.1366 - 2018-11-28

### Fixed
- Fixed a bug where it was possible to create duplicate order history change records.
- Fixed a bug where offsite gateways wouldn’t redirect back and complete the transaction correctly for Control Panel payments.

## 1.2.1365 - 2018-10-23

### Fixed
- Fix a bug where it wasn’t possible to set the billing address based off an existing shipping address.

### Fixed
- Fixed a Javascript error when viewing a customer field on the Edit User page.

## 1.2.1364 - 2018-08-23

### Fixed
- Fixed a PHP error that would occur when saving a User.

## 1.2.1363 - 2018-08-23

### Added
- Added the `resaveAllCustomerOrdersOnCustomerSave` config setting.

### Fixed
- Fixed a bug where the Date Paid column on the Orders index page could show incorrect values.

### Security
- Fixed a bug where it was possible to access purchase receipts when it shouldn’t have been.

## 1.2.1362 - 2018-05-10

### Changed
- Craft Commerce will now enforce boolean types for settings that a gateway expects to be boolean.

### Fixed
- Fixed an SSL error that could when communicating with the Authorize.net payment gateway.

## 1.2.1360 - 2018-03-23

### Added
- The order index page now includes the time when displaying order dates.

### Changed
- Line item modals on View Order pages now include the line item total.
- Added Craft 2.6.3013 compatibility.

## 1.2.1359 - 2018-03-08

### Fixed
- Fixed an error where variants would indicate they had zero stock at checkout when they had been marked as having unlimited stock.

## 1.2.1358 - 2018-03-07

### Fixed
- Fixed a PHP error that would occur when using an order element criteria model.

## 1.2.1356 - 2018-03-07

### Added
- Added the `shippingMethod` order criteria param.

### Changed
- Order recalculation now occurs after the `orders.onBeforeSaveOrder` event.

### Fixed
- Fixed a bug where a blank order could be placed if the cart’s cookie was deleted while the customer was on the payment page.
- Fixed a bug where a cart could be completed despite a lack of available stock, in some cases.
- Fixed a bug where the “Capture” transaction button on View Order pages was still shown after a capture was completed.

## 1.2.1354 - 2018-02-06

### Added
- Craft Commerce now adds `Craft Commerce` to the `X-Powered-By` header on requests, unless disabled by the [sendPoweredByHeader](https://craftcms.com/docs/config-settings#sendPoweredByHeader) config setting.

### Changed
- Updated the Authorize.net driver to 2.5.1
- Updated the Worldpay Omnipay driver to 2.2.2
- Updated the PayPal Omnipay driver to 2.6.4
- Updated the Payflow Omnipay driver to 2.3
- Updated the Dompdf Package to 0.8.2

### Fixed
- Fixed an error that occurred when generating an order PDF.
- Fixed a PHP error that could occur if you edited a non-primary currency’s settings.

## 1.2.1353 - 2018-01-18

### Added
- Added the `requireShippingMethodSelectionAtCheckout` config setting.
- Added new user permissions to manage shipping and tax settings without needing to be an admin.

### Fixed
- Fixed an error that occurred when creating or editing a discount.
- Fixed an error that occurred when generating an order PDF.

## 1.2.1352 - 2018-01-16

### Added
- Added the ability to update the email address of a guest order from the Control Panel.
- Added the `commerce_defaultCartShippingAddress` and `commerce_defaultCartBillingAddress` plugin hooks.

## 1.2.1351 - 2017-10-31

### Added
- Added the `defaultSku` product criteria param.
- Added stock information to the Product index page.

### Fixed
- Fixed a bug where stock validation was off by one when different line item options were set for the same purchasable.
- Fixed a bug where custom adjusters supplied by plugins where not being sorted by priority before getting applied to the order.
- Fixed a bug where the `commerce/cart/updateCart` action was not returning the correct validation errors when an invalid shipping address was submitted along with the `sameAddress` param.

## 1.2.1350 - 2017-10-05

### Changed
- Order adjustments are now displayed in the order they were applied, rather than alphabetically.

### Fixed
- Fixed a bug where emails weren’t getting sent to customers.

## 1.2.1349 - 2017-09-29

### Added
- Added the `cp.commerce.product.edit.right-pane` template hook, enabling plugins to modify the right pane on Edit Product pages.
- Added the `pdfAllowRemoteImages` config setting, which can be set to `true` to allow external images to be loaded in PDF templates.

### Changed
- `Commerce_OrderModel::getEmail()` now always returns the associated user account’s email, if there is one.
- The error data returned for `commerce/customerAddresses/save` Ajax requests now include field handles as the error keys.
- `Commerce_CustomerModel::getEmail()` has now been deprecated. It will only return the email address of the associated user account’s email if there was one. Use `order.email` to get the email address of the order within templates.
- Updated the Dompdf package to 0.8.1.
- Updated the PayFast Omnipay driver to 2.1.3.

### Fixed
- Fixed an issue in the example templates where the “Use same address for billing” checkbox would remain checked when different addresses were previously selected.
- Fixed a tax calculation error that occurred when included tax was removed from a product’s price and subsequent additional taxes did not take the removed values into account.

## 1.2.1346 - 2017-07-24

### Added
- Added the `autoSetNewCartAddresses` config setting, which can be set to `false` to prevent Craft Commerce from automatically assigning the last-used billing and shipping addresses on new carts.

### Changed
- Updated the Migs Omnipay driver to 2.2.2
- Updated the Stripe Omnipay driver to 2.4.7

### Fixed
- Fixed an API authentication error when making payments using the Stripe gateway.
- Fixed a bug where the `commerce/payments/pay` action was still processing the payment even if the cart had errors placed on it by other plugins.
- Fixed a bug where `LineItemModel::onSale()` could sometimes return an incorrect response due to rounding errors.
- Fixed a PHP error that could occur if a purchasable invalidated a line item when it was being added to a new cart.
- Fixed an issue where credit card forms’ First/Last Name fields were getting overridden by billing addresses’ values for some gateways.
- Fixed a bug where adding to cart with invalid `options` params would pass stock validation.

## 1.2.1345 - 2017-06-26

### Added
- Percentage-based discounts now have the option to be applied to the item’s original price or its discounted price (if other discounts were already applied).

## Changed
- Ajax requests to `commerce/cart/*` actions will now get a `itemSubtotal` key in the response JSON.
- Updated the Omnipay Stripe driver to 2.4.6.
- Updated the Omnipay Payment Express driver to 2.2.1.
- Updated the Omnipay MultiSafePay driver to 2.3.6.
- Updated the Omnipay Worldpay driver to 2.2.1.

### Fixed
- Fixed a bug where email address limits on discounts were able to by circumvented if the customer changed the casing of the coupon code.
- Fixed a PHP error that occurred when viewing a cart in the Control Panel if no payment methods had been created yet.
- Fixed a bug where discounts based on user group were not being added/removed after the user logged in/out.
- Fixed a bug where variants’ sale prices were only getting rounded when at least one sale was applied.
- Fixed a bug where special characters in Tax and Shipping Category names could break some form inputs in the Control Panel.
- Fixed a validation error that occurred when saving two shipping rules with the same name.

## 1.2.1343 - 2017-06-09

### Added
- Added the `pdfPaperSize` config setting.
- Added the `pdfPaperOrientation` config setting.
- Added a new Stripe gateway setting that determines whether the `receipt_email` param should be sent in payment requests.
- Added the `commerce_transactions.onCreateTransaction` event, which enables plugins to modify a newly-created transaction model.

### Changed
- Updated the Buckeroo driver to 2.2.
- Updated the Stripe driver to 2.4.5.
- Enabled the Buckeroo Credit Card Gateway within the Buckeroo Omnipay driver.

## 1.2.1342 - 2017-05-24

### Added
- Added support for Worldpay’s new `v1` API.

### Fixed
- Fixed a bug where `VariantModel:onSale()` could sometimes return an incorrect response due to rounding errors.
- Fixed a PHP error that occurred when saving a product with an empty dimension input on servers running PHP 7.
- Fixed a issue where orders were getting recalculated after receiving a completion response, when using the Sage Pay gateway.
- Fixed a PHP error that occurred when a plugin prevented a purchasable from getting added to the cart.

## 1.2.1341 - 2017-05-02

### Changed
- Increased the tax rate decimal storage length to allow 3 decimal places in tax rate percentages.
- The `CommerceDbHelper` class has be deprecated.

### Fixed
- Fixed a bug where some characters in product names were getting double-encoded on View Order pages.
- Fixed a bug where orders were incorrectly recalculating their adjustments when receiving notifications from the SagePay payment gateway.
- Fixed a tax calculation bug that occurred when using the “Total Order Price” taxable subject.

## 1.2.1339 - 2017-04-24

### Added
- Added new “Taxable Subject” options to Tax Rates, enabling taxes to be applied at the order level.
- Added the `datePaid` order element criteria attribute.

### Changed
- Updated the Dompdf package to 0.8.
- Updated the Omnipay Mollie driver to 3.2.
- Updated the Omnipay Authorize.net driver to 2.5.
- Updated the Omnipay MultiSafePay driver to 2.3.4.

### Fixed
- Fixed some PHP errors that occurred when rendering PDFs on servers running PHP 7.1.

## 1.2.1338 - 2017-04-04

### Added
- Added the `requireBillingAddressAtCheckout` config setting.
- Added the `cp.commerce.order.main-pane` template hook to the View Order page.
- Added `Commerce_VariantModel::hasStock()`.

### Fixed
- Fixed some PHP errors that occurred when saving products on servers running PHP 7.1.
- Fixed a bug where the `commerce/payments/pay` action was not blocking disabled payment methods.
- Fixed a bug where old carts did not default to the primary payment currency when their current payment currency was no longer valid.

## 1.2.1337 - 2017-03-08

### Added
- Added the `commerce_sale.onBeforeMatchProductAndSale` event, which enables plugins to add custom matching logic to sales.
- Added the `commerce_products.onBeforeEditProduct` event.
- Added the `cp.commerce.product.edit` template hook to the Edit Product page.

### Changed
- If a product SKU can’t be generated from its product type’s Automatic SKU Format, Craft Commerce now logs why.

### Fixed
- Fixed some PHP errors that occurred on servers running PHP 7.1.
- Fixed a bug where line items could be removed if their `qty` param was missing from a `commerce/cart/updateLineItem` request.
- The Orders index page now displays zero-value currency amounts, instead of leaving the cell blank.
- Fixed bug where duplicate products could be displayed when editing sales when the User Groups condition was in use.
- Fixed a bug where the `isUnpaid` and `isPaid` order element criteria params did not work correctly.
- Fixed a PHP error that occurred if a plugin’s custom shipping method object didn’t inherit `BaseModel`.
- Fixed a bug where payments made with MultiSafepay would be marked as successful before the user was redirected to the offsite gateway.
- Fixed a bug where shipping rule names were required to be unique across the entire installation, rather than per-shipping method.

## 1.2.1334 - 2017-01-30

### Added
- Added a new `purgeInactiveCarts` config setting, which determines whether Craft Commerce should purge inactive carts from the database (`true` by default).
- Added a new `commerce_modifyOrderAdjusters` hook, which enables plugins to modify the order adjusters before they are applied.
- Added the “Shipping Method” and “Payment Method” table attribute options to the Orders index page.

### Changed
- Updated the Stripe gateway library to 2.4.2.
- Updated the PayPal gateway library to 2.6.3.
- Fixed a memory error that occurred when purging a large number of carts.

### Fixed
- Fixed a bug where the `hasVariant` product criteria attribute would only account the first 100 variants.
- Fixed a bug where custom order adjusters could not inspect earlier adjustments made to the order within the current recalculation.
- Fixed a bug where the default product type that gets created on installation was referencing the old `commerce` templates path, rather than `shop`.
- Fixed compatibility with some payment gateways that were expecting abbreviated state names in the billing address.

## 1.2.1333 - 2017-01-05

### Fixed
- Fixed a PHP error that occurred when retrieving the sale price of variants that were fetched via `craft.commerce.products`.

## 1.2.1332 - 2017-01-03

### Added
- Added the `commerce_modifyItemBag` hook, allowing plugins to modify cart information sent to the payment gateway.
- Added the `requireShippingAddressAtCheckout` config setting.
- Added a new `defaultHeight` product criteria param, for querying products by their default variant’s height.
- Added a new `defaultLength` product criteria param, for querying products by their default variant’s length.
- Added a new `defaultWidth` product criteria param, for querying products by their default variant’s width.
- Added a new `defaultWeight` product criteria param, for querying products by their default variant’s weight.

### Fixed
- Fixed a bug where sales were not being applied to variants that were fetched via `craft.commerce.variants`.
- Fixed a bug where line items’ `salePrice` were not reflecting any changes made to their `saleAmount` via the `lineItem.onPopulateLineItem` event.

## 1.2.1331 - 2016-12-13

### Added
- Craft Commerce now includes a gateway adapter for Payeezy by First Data.
- Added `Commerce_VariantModel::getSalesApplied()`, which returns an array of the `Commerce_SaleModel` objects that were used to calculate the salePrice of the variant.

### Changed
- Ajax requests to `commerce/cart/*` actions now include `subtotal` and `shippingCategoryId` properties in the response data.
- The `commerce_orders/beforeOrderComplete` event now gets fired a little later than before, giving plugins a chance to change the order status ID.

### Fixed
- Fixed a bug where MultiSafepay was not being treated as an offsite payment gateway.

## 1.2.1330 - 2016-12-06

### Changed
- Added a new `baseTax` attribute to order models, which can be modified by custom order adjusters to add taxes to the order as a whole.
- `Commerce_OrderModel::getTotalTax()` now includes the new `baseTax` amount.

### Fixed
- Fixed a rounding error that occurred with some percentage-based discounts.
- Fixed a PHP error that occurred when searching for products with the `hasVariants` criteria param, in some cases.

## 1.2.1329 - 2016-11-30

### Fixed
- Fixed a bug where discounts without a coupon code condition could apply before their start date.
- Fixed a bug where the `hasSales` product criteria attribute would only apply to the first 100 products.
- Fixed a bug where the post-payment redirect would take the customer to the site homepage.

## 1.2.1328 - 2016-11-29

### Added
- Craft Commerce now includes a gateway adapter for MultiSafepay.

### Changed
- Ajax requests to `cart/updateCart` now include a `cart` object in the response data in the event of an error.

### Fixed
- Fixed a bug where PayPal payments could fail due to inconsistencies between how Craft Commerce and PayPal calculated the total payment amount for transactions.
- Fixed a bug where First Name and Last Name customer field labels weren’t being translated for the current locale in the Control Panel.
- Fixed a bug some offsite gateway payment requests were not getting sent with the correct return and cancel URLs.
- Fixed a bug that prevented Craft Commerce from updating successfully from pre-1.0 versions on case-sensitive file systems.
- Fixed a bug where applicable VAT taxes were not being removed correctly for customers with a valid VAT ID.
- Fixed a bug where archived payment methods were still showing up as options in Control Panel payment form modals.

## 1.2.1327 - 2016-10-25

### Changed
- When saving a product type, if any tax/shipping categories had been deselected, Craft Commerce will now reassign any existing products with the no-longer-available tax/shipping categories to the default categories.
- The “HTML Email Template Path” Email setting can now contain Twig code.

### Fixed
- Fixed a bug where Craft Commerce was not respecting the system time zone when purging inactive carts.
- Fixed a bug where a no-longer-applicable shipping method could still be selected by a cart if it was the only defined shipping method.
- Fixed a bug where the `Commerce_ProductModel` provided by the onSaveProduct event was not updated with the latest and greatest values based on its default variant.
- Fixed a bug where all products were being re-saved when a product type was saved, rather than just the products that belong to that product type.
- Fixed a PHP error that occurred when adding something to the cart, if the cart didn’t have a shipping address yet and the default tax zone’s tax rate was marked as VAT.
- Fixed a bug where a coupon based discount could apply before its start date.

## 1.2.1325 - 2016-10-13

### Fixed
- Fixed a PHP error that occurred when a custom purchasable didn’t provide a tax category ID.
- Fixed a bug where the relevant template caches were not being cleared after the stock of a variant was deducted.
- Fixed a display issue on the order transaction details modal when a large amount of gateway response data was present.

## 1.2.1324 - 2016-10-12

### Fixed
- Fixed a bug where orders were not being marked as complete after successful offsite gateway payments.
- Fixed a PHP error that occurred when deleting a product type.

## 1.2.1323 - 2016-10-11

### Added
- It is now possible to accept payments in multiple currencies.
- Added Shipping Categories.
- Discounts can now be user-sorted, which defines the order that they will be applied to carts.
- Discounts now have the option to prevent subsequent discounts from being applied.
- The start/end dates for Discounts and Sales can now specify the time of day.
- Discounts can now have a “Minimum Purchase Quantity” condition.
- Product Types now have an “Order Description Format” setting, which can be used to override the description of the products in orders’ line items.
- Addresses now have “Attention”, “Title”, and “Business ID” fields.
- Added the “Order PDF Filename Format” setting in Commerce → Settings → General Settings, for customizing the format of order PDF filenames.
- Added the `useBillingAddressForTax` config setting. If enabled, Craft Commerce will calculate taxes based on orders’ billing addresses, rather than their shipping addresses.
- Added the `requireEmailForAnonymousPayments` config setting. If enabled, Craft Commerce will require the email address of the order to be submitted in anonymous payment requests.
- The IP address of the customer is now stored on the order during order completion.
- Craft Commerce now makes all payment gateways available to unregistered installs, rather than limiting users to a single “Dummy” gateway.
- Added support for SagePay Server.
- Added support for the Netbanx Hosted.
- Added the `commerceCurrency` filter, which works identically to the |currency filter by default, but also has `convert` and `format` arguments that can be used to alter the behavior.
- Added `craft.commerce.shippingMethods`.
- Added `craft.commerce.shippingCategories`.
- Added `craft.commerce.shippingZones`.
- Added `craft.commerce.taxZones`.
- Added `OrderStatusService::getDefaultOrderStatusId()`.
- Added the `commerce_payments.onBeforeCaptureTransaction` and `onCaptureTransaction` events.
- Added the `commerce_payments.onBeforeRefundTransaction` and `onRefundTransaction` events.
- Added the `commerce_email.onBeforeSendEmail` and `onSendEmail` events.
- Added the `cp.commerce.order.edit` hook to the View Order page template.
- Added the [PHP Units of Measure](https://github.com/PhpUnitsOfMeasure/php-units-of-measure) PHP package.
- Added the [Vat Validation](https://github.com/snowcap/vat-validation) PHP package.

### Changed
- The tax categories returned by the template function `craft.commerce.getTaxCategories()` are now represented by `Commerce_TaxCategory` models by default, rather than arrays. To get them returned as arrays, you can pass `true` into the function.
- Status-change notification emails are now sent to the customer in the language they placed the order with.
- It’s now possible to update product statuses on the Products index page.
- The example templates folder has been renamed from “commerce” to “shop”.
- Craft Commerce now re-saves existing products when a Product Type’s settings are saved.
- The Tax Rates index page now lists the Tax Categories and Tax Zones each Tax Rate uses.
- Tax Rates now have the option to exclude themselves from orders with a valid VAT ID.
- Transaction Info HUDs on View Order pages now show the transaction IDs.
- Craft Commerce now stores the complete response data for gateway transaction requests in the commerce_transactions table.
- The commerce/cart/updateCart action now includes all validation errors found during partial cart updates in its response.
- Reduced the number of order recalculations performed during payment.
- The View Order page no longer labels an order as paid if its total price is zero.
- Craft Commerce now logs invalid email addresses when attempting to send order status notification emails.
- Custom fields on an order can now only be updated during payment if it is the user’s active cart.
- Craft Commerce now provides Stripe with the customer’s email address to support Stripe’s receipt email feature.
- Payment failures using PayPal Express now redirect the customer back to PayPal automatically, rather than displaying a message instructing the customer to return to PayPal.
- Updated the Authorize.Net gateway library to 2.4.2.
- Updated the Dummy gateway library to 2.1.2.
- Updated the Molli gateway library to 3.1.
- Updated the Payfast gateway library to 2.1.2.
- Updated the Payflow gateway library to 2.2.1.
- Updated the Stripe gateway library to 2.4.1.

### Deprecated
- Deprecated the `update` variable in email templates. Use `orderHistory` instead, which returns the same `Commerce_OrderHistoryModel`.

### Fixed
- Fixed a bug where `Commerce_OrderService::completeOrder()` was not checking to make sure the order was not already completed before doing its thing.
- Fixed a bug where addresses’ “Map” links on View Order pages were not passing the full address to the Google Maps window.
- Fixed an bug where address validation was not respecting the country setting, “Require a state to be selected when this country is chosen”.
- Fixed a bug where submitting new addresses to a fresh cart caused a cart update failure.
- Fixed a bug where collapsed variants’ summary info was overlapping the “Default” button.

## 1.1.1317 - 2016-09-27

### Added
- Craft Commerce is now translated into Portuguese.

### Fixed
- Fixed a bug where Edit Address modals on View Order pages were not including custom states in the State field options.

## 1.1.1217 - 2016-08-25

### Fixed
- Fixed a PHP error that occurred when referencing the default currency.

## 1.1.1216 - 2016-08-25

### Fixed
- Fixed a bug where eager-loading product variants wasn’t working.
- Fixed a bug where customer addresses were not showing up in the View Order page if they contained certain characters.
- Fixed a bug where orders were not getting marked as complete when they should have in some cases, due to a rounding comparison issue.

## 1.1.1215 - 2016-08-08

### Changed
- Customer Info fields now return the user’s `CustomerModel` when accessed in a template.

### Fixed
- Fixed a bug where discounts that apply free shipping to an order were not including the shipping reduction amount in the discount order adjustment amount.
- Fixed a bug where editing an address in the address book would unintentionally select that address as the active cart’s shipping address.
- Fixed SagePay Server gateway support.

## 1.1.1214 - 2016-07-20

### Fixed
- Fixed an error that occurred when PayPal rejected a payment completion request due to duplicate counting of included taxes.
- Fixed a MySQL error that could occur when `ElementsService::getTotalElements()` was called for orders, products, or variants.

## 1.1.1213 - 2016-07-05

### Changed
- Transaction dates are now shown on the View Order page.
- Order status change dates are now shown on the View Order page.
- Updated the Authorize.Net Omnipay gateway to 2.4, fixing issues with Authorize.Net support.
- Cart item information is now sent on gateway payment completion requests, in addition to initial payment requests.

### Fixed
- Fixed a bug where payments using Worldpay were not getting automatically redirected back to the store.

## 1.1.1212 - 2016-06-21

### Changed
- Line item detail HUDs within the View Order page now include the items’ subtotals.
- Renamed `Commerce_LineItemModel`’s `subtotalWithSale` attribute to `subtotal`, deprecating the former.
- Renamed `Commerce_OrderModel`’s `itemSubtotalWithSale` attribute to `itemSubtotal`, deprecating the former.
- Each of the nested arrays returned by `craft.commerce.availableShippingMethods` now include a `method` key that holds the actual shipping method object.

### Fixed
- Fixed a MySQL error that occurred when MySQL was running in Strict Mode.
- Fixed a rounding error that occurred when calculating tax on shipping costs.

## 1.1.1211 - 2016-06-07

### Added
- Added a new “Per Email Address Limit” condition to coupon-based discounts, which will limit the coupons’ use by email address.
- Added the ability to clear usage counters for coupon-based discounts.
- Added a new `hasSales` product criteria param, which can be used to limit the resulting products to those that have at least one applicable sale.
- Added a new `hasPurchasables` order criteria param, which can be used to limit the resulting orders to those that contain specific purchasables.
- Added a new `commerce_lineItems.onPopulateLineItem` event which is called right after a line item has been populated with a purchasable, and can be used to modify the line item attributes, such as its price.
- Added `LineItemModel::getSubtotal()` as an alias of the now-deprecated `getSubtotalWithSale()`.

### Fixed
- Fixed a bug where the “Per User Limit” discount condition was not being enforced for anonymous users.
- Fixed a bug where the quantity was not being taken into account when calculating a weight-based shipping cost.
- Fixed a validation error that could occur when submitting a payment for an order with a percentage-based discount.
- Fixed a bug where the cart was not getting recalculated when an associated address was updated in the user’s address book.

## 1.1.1210 - 2016-05-17

### Fixed
- Fixed a bug where sales could be applied to the same line item more than once.
- Fixed a bug where the `commerce/cart/cartUpdate` controller action’s Ajax response did not have up-to-date information.

## 1.1.1208 - 2016-05-16

### Added
- Added `commerce_products.onBeforeDeleteProduct` and `onDeleteProduct` events.

### Fixed
- Fixed a PHP error that occurred when adding a new item to the cart.

## 1.1.1207 - 2016-05-11

### Fixed
- Fixed a PHP error that occurred when saving a product with unlimited stock.

## 1.1.1206 - 2016-05-11

### Changed
- It is now possible to show customers’ and companies’ names on the Orders index page.
- Craft Commerce now sends customers’ full names to the payment gateways, pulled from the billing address.
- Craft Commerce now ensures that orders’ prices don’t change in the middle of payment requests, and declines any payments where the price does change.
- The onBeforeSaveProduct event is now triggered earlier to allow more modification of the product model before saving.
- Updated the Omnipay gateway libraries to their latest versions.

### Fixed
- Fixed a bug where changes to purchasable prices were not reflected in active carts.
- Fixed a PHP error that occurred when an active cart contained a variant that had no stock or had been disabled.
- Fixed a PHP error that occurred when paying with the Paypal Express gateway.

## 1.1.1202 - 2016-05-03

### Added
- Added the `commerce_lineItems.onCreateLineItem` event.
- Added the `hasStock` variant criteria param, which can be set to `true` to find variants that have stock (including variants with unlimited stock).

### Changed
- The View Order page now shows whether a coupon code was used on the order.
- All payment gateways support payments on the View Order page now.
- It is now possible to delete countries that are in use by tax/shipping zones and customer addresses.
- State-based tax/shipping zones now can match on the state abbreviation, in addition to the state name/ID.
- Craft Commerce now sends descriptions of the line items to gateways along with other cart info, when the `sendCartInfoToGateways` config setting is enabled.

### Fixed
- Fixed a bug where payment method setting values that were set from config/commerce.php would get saved to the database when the payment method was resaved in the Control Panel.
- Fixed a PHP error that occurred when calling `Commerce_OrderStatusesService::getAllEmailsByOrderStatusId()` if the order status ID was invalid.
- Fixed a PHP error that occurred when a cart contained a disabled purchasable.
- Fixed a bug where an order status’ sort order was forgotten when it was resaved.
- Fixed a bug where the `hasVariant` product criteria param was only checking the first 100 variants.
- Fixed a bug where only logged-in users could view a tokenized product preview URL.
- Fixed an issue where the selected shipping method was not getting removed from the cart when it was no longer available, in some cases.

## 1.1.1200 - 2016-04-13

### Added
- Added the `commerce_products.onBeforeSaveProduct` and `onSaveProduct` events.
- Added the `commerce_lineItems.onBeforeSaveLineItem` and `onSaveLineItem` events.

### Changed
- Stock fields are now marked as required to make it more clear that they are.
- Added a new “The Fleece Awakens” default product.

### Fixed
- Fixed an error that occurred when a variant was saved without a price.
- Fixed a bug where various front-end templates wouldn’t load correctly from the Control Panel if the [defaultTemplateFileExtensions](link) or [indexTemplateFilename](link) config settings had custom values.
- Fixed a bug where products’ `defaultVariantId` property was not being set on first save.
- Fixed a validation error that occurred when a cart was saved with a new shipping address and an existing billing address.
- Fixed a bug where customers’ last-used billing addresses were not being remembered.
- Fixed a MySQL error that occurred when attempting to delete a user that had an order transaction history.

### Security
- Fixed an XSS vulnerability.

## 1.1.1198 - 2016-03-22

### Added
- Added the `sendCartInfoToGateways` config setting, which defines whether Craft Commerce should send info about a cart’s line items and adjustments when sending payment requests to gateways.
- Product models now have a `totalStock` property, which returns the sum of all available stock across all of a product’s variants.
- Product models now have an `unlimitedStock` property, which returns whether any of a product’s variants have unlimited stock.
- Added the `commerce_variants.onOrderVariant` event.

### Changed
- Updated the Omnipay Authorize.Net driver to 2.3.1.
- Updated the Omnipay FirstData driver to 2.3.0.
- Updated the Omnipay Mollie driver to 3.0.5.
- Updated the Omnipay MultiSafePay driver to 2.3.0.
- Updated the Omnipay PayPal driver to 2.5.3.
- Updated the Omnipay Pin driver to 2.2.1.
- Updated the Omnipay SagePay driver to 2.3.1.
- Updated the Omnipay Stripe driver to  v2.3.1.
- Updated the Omnipay WorldPay driver to 2.2.

### Fixed
- Fixed a bug where shipping address rules and tax rates were not finding their matching shipping zone in some cases.
- Fixed a bug where the credit card number validator was not removing non-numeric characters.
- Fixed a PHP error that occurred when saving an order from a console command.

## 1.1.1197 - 2016-03-09

### Changed
- Ajax requests to the “commerce/payments/pay” controller action now include validation errors in the response, if any.

### Fixed
- Fixed a credit card validation bug that occurred when using the eWay Rapid gateway.
- Fixed an error that occurred on the Orders index page when searching for orders.
- Fixed a bug where refreshing the browser window after refunding or paying for an order on the View Order page would attempt to re-submit the refund/payment request.
- Fixed a bug where `Commerce_PaymentsService::processPayment()` was returning `false` when the order was already paid in full (e.g. due to a 100%-off coupon code).
- Fixed a bug where variants were defaulting to disabled for products that only had a single variant.

## 1.1.1196 - 2016-03-08

### Added
- Added Slovak message translations.
- Added Shipping Zones, making it easier to relate multiple Shipping Methods/Rules to a common list of countries/states. (Existing Shipping Rules will be migrated to use Shipping Zones automatically.)
- Added a “Recent Orders” Dashboard widget that shows a table of recently-placed orders.
- Added a “Revenue” Dashboard widget that shows a chart of recent revenue history.
- The Orders index page now shows a big, beautiful revenue chart above the order listing.
- It is now possible to edit Billing and Shipping addresses on the View Order page.
- It is now possible to manually mark orders as complete on the View Order page.
- It is now possible to submit new order payments from the View Order page.
- Edit Product pages now have a “Save as a new product” option in the Save button menu.
- Edit Product pages now list any sales that are associated with the product.
- It is now possible to sort custom order statuses.
- It is now possible to sort custom payment methods.
- It is now possible to soft-delete payment methods.
- Added a “Link to a product” option to Rich Text fields’ Link menus, making it easy to create links to products.
- Added support for Omnipay “item bags”, giving gateways some information about the cart contents.
- Added the “gatewayPostRedirectTemplate” config setting, which can be used to specify the template that should be used to render the POST redirection page for gateways that require it.
- Added support for eager-loading variants when querying products, by setting the `with: 'variants'` product param.
- Added support for eager-loading products when querying variants, by setting the `with: 'product'` variant param.
- Added `craft.commerce.variants` for querying product variants with custom parameters.
- Added the “defaultPrice” product criteria parameter, for querying products by their default variant’s price.
- Added the “hasVariant” product criteria parameter, for querying products that have a variant matching a specific criteria. (This replaces the now-deprecated “withVariant” parameter”.)
- Added the “stock” variant criteria parameter, for querying variants by their available stock.
- Added the “commerce/payments/pay” controller action, replacing the now-deprecated “commerce/cartPayment/pay” action.
- Added the “commerce/payments/completePayment” controller action, replacing the now-deprecated “commerce/cartPayment/completePayment” action.
- The “commerce/payments/pay” controller action now accepts an optional “orderNumber” param, for specifying which order should receive the payment. (If none is provided, the active cart is used.)
- The “commerce/payments/pay” controller action now accepts an optional “expiry” parameter, which takes a combined month + year value in the format “MM/YYYY”.
- The “commerce/payments/pay” controller action doesn’t required “redirect” and “cancelUrl” params, like its predecessor did.
- The “commerce/payments/pay” controller action supports Ajax requests.
- Added an abstract Purchasable class that purchasables can extend, if they want to.
- Gateway adapters are now responsible for creating the payment form model themselves, via the new `getPaymentFormModel()` method.
- Gateway adapters are now responsible for populating the CreditCard object based on payment form data themselves, via the new `populateCard()` method.
- Gateway adapters now have an opportunity to modify the Omnipay payment request, via the new `populateRequest()` method.
- Gateway adapters can now add support for Control Panel payments by implementing `cpPaymentsEnabled()` and `getPaymentFormHtml()`.

### Changed
- `Commerce_PaymentFormModel` has been replaced by an abstract BasePaymentFormModel class and subclasses that target specific gateway types.
- Gateway adapters must now implement the new `getPaymentFormModel()` and `populateCard()` methods, or extend `CreditCardGatewayAdapter`.
- The signatures and behaviors of `Commerce_PaymentsService::processPayment()` and `completePayment()` have changed.
- New Sales and Discounts are now enabled by default.
- The Orders index page now displays orders in chronological order by default.
- It is no longer possible to save a product with a disabled default variant.
- It is no longer possible to add a disabled variant, or the variant of a disabled product, to the cart.
- `Commerce_PaymentsService::processPayment()` and `completePayment()` no longer respond to the request directly, unless the gateway requires a redirect via POST. They now return `true` or `false` indicating whether the operation was successful, and leave it up to the controller to handle the client response.

### Deprecated
- The “commerce/cartPayment/pay” controller action has been deprecated. Templates should be updated to use “commerce/payments/pay” instead.
- The “commerce/cartPayment/completePayment” controller action has been deprecated. Templates should be updated to use “commerce/payments/completePayment” instead.
- The “withVariant” product criteria parameter has been deprecated. Templates should be updated to use “hasVariant” instead.

## 1.0.1190 - 2016-02-26

### Fixed
- Fixed a bug where product-specific sales were not being applied correctly.

## 1.0.1189 - 2016-02-23

### Changed
- Reduced the number of SQL queries required to perform various actions.
- The “Enabled” checkbox is now checked by default when creating new promotions and payment methods.
- Edit Product page URLs no longer require the slug to be appended after the product ID.
- Completed orders are now sorted by Date Ordered by default, and incomplete orders by Date Updated, in the Control Panel.

### Fixed
- Fixed a PHP error that occurred if an active cart contained a purchasable that had been deleted in the back-end.
- Fixed a PHP error that occurred when trying to access the addresses of a non-existent customer.
- Fixed a bug where only a single sale was being applied to products even if there were multiple matching sales.

## 1.0.1188 - 2016-02-09

### Changed
- Order queries will now return zero results if the `number` criteria param is set to any empty value besides `null` (e.g. `false` or `0`).
- Improved the behavior of the Status menu in the Update Order Status modal on View Order pages.
- Added some `<body>` classes to some of Craft Commerce’s Control Panel pages.

### Fixed
- Fixed a bug where new carts could be created with an existing order number.
- Fixed a bug where the default descriptions given to discounts were not necessarily using the correct currency and number formats.
- Fixed a bug where a default state was getting selected when creating a new shipping rule, but it was not getting saved.
- Fixed a bug where variants could not be saved as disabled.

## 1.0.1187 - 2016-01-28

### Added
- Added `craft.commerce.getDiscountByCode()`, making it possible for templates to fetch info about a discount by its code.

### Changed
- OrderHistoryModel objects now have a `dateCreated` attribute.

### Fixed
- Fixed a bug where customers could select addresses that did not belong to them.
- Fixed a bug where new billing addresses were not getting saved properly when carts were set to use an existing shipping address, but `sameAddress` was left unchecked.
- Fixed a bug where numeric variant fields (e.g Price) were storing incorrect values when entered from locales that use periods as the grouping symbol.
- Fixed a PHP error that occurred when saving a custom order status with no emails selected.
- Fixed a bug where discounts were being applied to carts even after the discount had been disabled.
- Fixed a bug where carts were not displaying descriptions for applied discounts.
- Fixed a bug where variants’ Title fields were not showing the correct locale ID in some cases.

## 1.0.1186 - 2016-01-06

### Changed
- Updated the translation strings.

### Fixed
- Fixed a PHP error that occurred when attempting to change a tax category’s handle.
- Fixed a PHP error that occurred when attempting to save a discount or sale without selecting any products or product types.

## 1.0.1185 - 2015-12-21

### Added
- Orders now have an `email` criteria parameter which can be used to only query orders placed with the given email.
- Address objects now have `getFullName()` method, for returning the customer’s first and last name combined.
- Added the `totalLength` attribute to front-end cart Ajax responses.
- It’s now possible to sort orders by Date Ordered and Date Paid on the Orders index page.

### Changed
- A clear error message is now displayed when attempting to save a product, if the product type’s Title Format setting is invalid.
- A clear error message is now displayed when attempting to save a product, if the product type’s Automatic SKU Format setting is invalid.
- Any Twig errors that occur when rendering email templates are now caught and logged, without affecting the actual order status change.
- The Payment Methods index now shows the payment methods’ gateways’ actual display names, rather than their class names.
- Payment method settings that are being overridden in craft/config/commerce.php now get disabled from Edit Payment Method pages.
- The extended line item info HUD now displays the included tax for the line item.

### Fixed
- Fixed a bug where the cart was not immediately forgotten when an order was completed.
- Fixed a bug where `Commerce_OrderModel::getTotalLength()` was returning the total height of each of its line items, rather than the length.
- Fixed a bug where variants’ height, length, and width were not being saved correctly on order line item snapshots.
- Fixed a bug where order queries would return results even when the `user` or `customer` params were set to invalid values.
- Fixed a PHP error that occurred when accessing a third party shipping method from an order object.
- Fixed a PHP error that occurred when accessing the Sales index page.
- Fixed a PHP error that occurred when loading dependencies on some servers.
- Fixed a JavaScript error that occurred when viewing extended info about an order’s line items.
- Fixed some language and styling bugs.

## 1.0.1184 - 2015-12-09

### Added
- Added support for inline product creation from product selection modals.
- Products now have an `editable` criteria parameter which can be used to only query products which the current user has permission to edit.
- Added support for payment methods using the eWAY Rapid gateway.

### Changed
- Improved compatibility with some payment gateways.
- Added the `shippingMethodId` attribute to front-end cart Ajax responses.
- Users that have permission to access Craft Commerce in the Control Panel, but not permission to manage Orders, Products, or Promotions now get a 403 error when accessing /admin/commerce, rather than a blank page.
- The “Download PDF” button no longer appears on the View Order page if no PDF template exists yet.
- `Commerce_OrderModel::getPdfUrl()` now only returns a URL if the PDF template exists; otherwise null will be returned.
- Errors that occur when parsing email templates now get logged in craft/storage/runtime/logs/commerce.log.
- Improved the wording of error messages that occur when an unsupported gateway request is made.

### Fixed
- Fixed a bug where entering a sale’s discount amount to a decimal number less than 1 would result in the sale applying a negative discount (surcharge) to applicable product prices. Please check any existing sales to make sure the correct amount is being discounted.
- Fixed bug where email template errors would cause order completion to fail.
- Fixed a bug where shipping rule description fields were not being saved.
- Fixed a PHP error that could occur when saving a product via an Element Editor HUD.
- Fixed a bug where billing and shipping addresses were receiving duplicate validation errors when the `sameAddress` flag was set to true.
- Fixed a JavaScript error that occurred when changing an order’s status on servers with case-sensitive file systems.

## 1.0.1183 - 2015-12-03

### Changed
- Discounts are now entered as positive numbers in the CP (e.g. a 50% discount is defined as either “0.5” or “50%” rather than “-0.5” or “-50%”).
- Added the `commerce_cart.onBeforeAddToCart` event.
- Added the `commerce_discounts.onBeforeMatchLineItem` event, making it possible for plugins to perform additional checks when determining if a discount should be applied to a line item.
- Added the `commerce_payments.onBeforeGatewayRequestSend` event.

### Fixed
- Fixed a PHP error that would occur when the Payment Methods index page if any of the existing payment methods were using classes that could not be found.
- Fixed a bug where some failed payment requests were not returning an error message.
- Fixed a bug where `PaymentsService::processPayment()` was attempting to redirect to the order’s return URL even if it didn’t have one, in the event that the order was already paid in full before `processPayment()` was called. Now `true` is returned instead.
- Fixed some UI strings that were not getting properly translated.

## 1.0.1182 - 2015-12-01

### Added
- Tax Rates now have a “Taxable Subject” setting, allowing admins to choose whether the Tax Rate should be applied to shipping costs, price, or both.
- View Order pages now display notes and options associated with line items.
- Added new `commerce_addresses.beforeSaveAddress` and `saveAddress` events.
- Purchasables now must implement a `getIsPromotable()` method, which returns whether the purchasable can be subject to discounts.
- Variants now support a `default` element criteria param, for only querying variants that are/aren’t the default variant of an invariable product.

### Changed
- All number fields now display values in the current locale’s number format.
- Variant descriptions now include the product’s title for products that have variants.
- It is now more obvious in the UI that you are unable to delete an order status while orders exist with that status.
- The `commerce_orders.beforeSaveOrder` event now respects event’s `$peformAction` value.
- The `commerce_orders.beforeSaveOrder` and `saveOrder` events trigger for carts, in addition to completed orders.
- `Commerce_PaymentsService::processPayment()` no longer redirects the browser if the `$redirect` argument passed to it is `null`.
- Renamed `Commerce_VariantsService::getPrimaryVariantByProductId()` to `getDefaultVariantByProductId()`.
- Updated all instances of `craft.commerce.getCart()` to `craft.commerce.cart` in the example templates.
- Customers are now redirected to the main products page when attempting to view their cart while it is empty.

### Removed
- Removed the `commerceDecimal` and `commerceCurrency` template filters. Craft CMS’s built-in [number](https://craftcms.com/docs/templating/filters#number) and [currency](https://craftcms.com/docs/templating/filters#currency) filters should be used instead. Note that you will need to explicitly pass in the cart’s currency to the `currency` filter (e.g. `|currency(craft.commerce.cart.currency)`).

### Fixed
- Fixed a bug where View Order pages were displaying links to purchased products even if the product didn’t exist anymore, which would result in a 404 error.
- Fixed a bug where orders’ base shipping costs and base discounts were not getting reset when adjustments were recalculated.
- Fixed the “Country” and “State” field labels on Edit Shipping Rule pages, which were incorrectly pluralized.
- Fixed a bug where toggling a product/variant’s “Unlimited” checkbox was not enabling/disabling the Stock text input.
- Fixed a PHP error that occurred on order completion when purchasing a third party purchasable.
- Fixed a PHP error that occurred when attempting to add a line item to the cart with zero quantity.
- Fixed a bug where the state name was not getting included from address models’ `getStateText()` methods.
- Fixed a PHP error that would occur when saving a variable product without any variants.

## 0.9.1179 - 2015-11-24

### Added
- Added a new “Manage orders” user permission, which determines whether the current user is allowed to manage orders.
- Added a new “Manage promotions” user permission, which determines whether the current user is allowed to manage promotions.
- Added new “Manage _[type]_ products” user permissions for each product type, which determines whether the current user is allowed to manage products of that type.
- It is now possible to set payment method settings from craft/config/commerce.php. To do so, have the file return an array with a `'paymentMethodSettings'` key, set to a sub-array that is indexed by payment method IDs, whose sub-values are set to the payment method’s settings (e.g. `return ['paymentMethodSettings' => ['1' => ['apiKey' => getenv('STRIPE_API_KEY')]]];`).
- Added an `isGuest()` method to order models, which returns whether the order is being made by a guest account.
- The `cartPayment/pay` controller action now checks for a `paymentMethodId` param, making it possible to select a payment gateway at the exact time of payment.
- Added `Commerce_TaxCategoriesService::getTaxCategoryByHandle()`.

### Changed
- Ajax requests to `commerce/cart/*` controller actions now get the `totalIncludedTax` amount in the response.
- Renamed `Commerce_ProductTypeService::save()` to `saveProductType()`.
- Renamed `Commerce_PurchasableService` to `Commerce_PurchasablesService` (plural).
- Renamed all `Commerce_OrderStatusService` methods to be more explicit (e.g. `save()` is now `saveOrderStatus()`).
- Renamed `Commerce_TaxCategoriesService::getAll()` to `getAllTaxCategories()`.
- Added “TYPE_” and “STATUS_” prefixes to each of the constants on TransactionRecord, to clarify their purposes.
- Order models no longer have $billingAddressData and $shippingAddressData properties. The billing/shipping addresses chosen by the customer during checkout are now duplicated in the craft_commerce_addresses table upon order completion, and the order’s billingAddressId and shippingAddressId attributes are updated to the new address records’ IDs.
- Purchasables must now have a `getTaxCategoryId()` method, which returns the ID of the tax category that should be applied to the purchasable.
- Third-party purchasables can now have taxes applied to their line items when in the cart.
- Added `totalTax`, `totalTaxIncluded`, `totalDiscount`, and `totalShippingCost` to the example templates’ order totals info.

### Fixed
- Fixed a bug where variants were not being returned in the user-defined order on the front end.
- Fixed a bug where `Commerce_OrdersService::getOrdersByCustomer()` was returning incomplete carts. It now only returns completed orders.
- Fixed a bug where the line items’ `taxIncluded` amount was not getting reset to zero before recalculating the amount of included tax.
- Fixed a bug where products of a type that had been switched from having variants to not having variants could end up with an extra Title field on the Edit Product page.
- Fixed an issue where Craft Personal and Client installations where making user groups available to sale and discount conditions.
- Fixed a PHP error that occurred when an order model’s `userId` attribute was set to the ID of a user account that didn’t have a customer record associated with it.
- Fixed a bug where quantity restrictions on a product/variant were not being applied consistently to line items that were added with custom options.
- Fixed some language strings that were not getting static translations applied to them.
- Fixed a bug where Price fields were displaying blank values when they had previously been set to `0`.
- Fixed a bug where `Commerce_TaxCategoriesService::getAllTaxCategories()` could return null values if `getTaxCategoryById()` had been called previously with an invalid tax category ID.

## 0.9.1177 - 2015-11-18

### Changed
- The example templates now display credit card errors more clearly.

### Fixed
- Fixed a bug where products’ and variants’ Stock fields were displaying blank values.

## 0.9.1176 - 2015-11-17

### Added
- Craft Commerce is now translated into German, Dutch, French (FR and CA), and Norwegian.
- Added the “Automatic SKU Format” Product Type setting, which defines what products’/variants’ SKUs should look like when they’re submitted without a value.
- It is now possible to save arbitrary “options” to line items. When the same purchasable is added to the cart twice, but with different options, it will result in two separate line items rather than one line item with a quantity of 2.
- Order models now have a `totalDiscount` property, which returns the total of all discounts applied to its line items, in addition to the base discount.

### Changed
- The tax engine now records the amount of included tax for each line item, via a new `taxIncluded` property on line item models. (This does not affect existing tax calculation behaviors in any way.)
- Customer data stored in session is now cleared out whenever a user logs in/out, and when a logged-out guest completes their order.
- The example templates have been updated to demonstrate the new Line Item Options feature.
- Address management features are now hidden for guest users in the example templates to avoid confusion.

### Fixed
- Fixed a bug where products/variants that were out of stock would show a blank value for the “Stock” field, rather than “0”.
- Fixed a bug where the `shippingMethod` property returned by Ajax requests to `commerce/cart/*` was getting set to an incorrect value. The property is now set to the shipping method’s handle.

## 0.9.1175 - 2015-11-11

### Added
- Added a new “Show the Title field for variants” setting to Product Types that have variants. When checked, variants of products of that Product Type will get a new “Title” field that can be directly edited by product managers.
- It’s now possible to update an order’s custom fields when posting to the `commerce/cartPayment/pay` controller action.

### Changed
- Renamed `craft.commerce.getShippingMethods()` to `getAvailableShippingMethods()`.
- The shipping method info arrays returned by `craft.commerce.getAvailableShippingMethods()` now include `description` properties, set to the shipping methods’ active rules’ description. It also returns the shipping methods’ `type`.
- The shipping method info arrays returned by `craft.commerce.getAvailableShippingMethods()` are now sorted by their added cost, from cheapest to most expensive.
- Ajax requests to `commerce/cart/*` controller actions now get information about the available shipping methods in the response.
- Customer address info is now purged from the session when a user logs out with an active cart.
- Changes to the payment method in the example templates’ checkout process are now immediately applied to the cart.
- When the Stripe gateway is selected as the Payment Method during checkout we now show an example implementation of token billing with stripe.js

### Fixed
- Fixed a bug where the user-managed shipping methods’ edit URLs were missing a `/` before their IDs.
- Fixed a bug where it was possible to complete an order with a shipping method that was not supposed to be available, per its rules.
- Fixed a bug where it was possible to log out of Craft but still see address data in the cart.
- Fixed a bug where plugin-based shipping methods were getting re-instantiated each time `craft.commerce.getShippingMethods()` was called.
- Fixed a bug where batch product deletion from the Products index page was not also deleting their associated variants.

## 0.9.1173 - 2015-11-09

### Added
- Added a “Business Name” field to customer addresses (accessible via a `businessName` attribute), which replaces the “Company” field (and `company` attribute), and can be used to store customers’ businesses’ names when purchasing on behalf of their company.
- Added a “Business Tax ID” field to customer addresses (accessible via a `businessTaxId` attribute), which can be used to store customers’ businesses’ tax IDs (e.g. VAT) when purchasing on behalf of their company.
- Added a `getCountriesByTaxZoneId()` method to the Tax Zones service.
- Added a `getStatesByTaxZoneId()` method to the Tax Zones service.
- It is now possible to create new Tax Zones and Tax Categories directly from the Edit Tax Rate page.

### Changed
- The ShippingMethod interface has three new methods: `getType()`, `getId()`, and `getCpEditUrl()`. (`getId()` should always return `null` for third party shipping methods.)
- It is no longer necessary to have created a Tax Zone before accessing Commerce → Settings → Tax Rates and creating a tax rate.
- The “Handle” field on Edit Tax Category pages is now automatically generated based on the “Name” field.
- Plugin-based shipping methods are now listed in Commerce → Settings → Shipping Methods alongside the user-managed ones.
- Orders can now be sorted by ID in the Control Panel.
- Updated the example templates to account for the new `businessName` and `businessTaxId` address attributes.

### Fixed
- Fixed a PHP error that occurred when editing a product if PHP was configured to display strict errors.
- Fixed a bug where products/variants would always show the “Dimensions” and “Weight” fields, even for product types that were configured to hide those fields.
- Fixed a PHP error that occurred when the tax calculator accessed third-party Shipping Methods.
- Fixed a MySQL error that occurred when saving a Tax Rate without a Tax Zone selected.
- Fixed an issue where clicking on the “Settings” global nav item under “Commerce” could direct users to the front-end site.

## 0.9.1171 - 2015-11-05

### Changed
- The “Promotable” and “Free Shipping” field headings on Edit Product pages now act as labels for their respective checkboxes.
- Craft Commerce now logs an error message when an order’s custom status is changed and the notification email’s template cannot be found.
- Commerce Customer Info fields are now read-only. (Customers can still edit their own addresses from the front-end.)
- Craft Commerce now keeps its customers’ emails in sync with their corresponding user accounts’ emails.
- Added a `shortNumber` attribute to order models, making it easy for templates to access the short version of the order number.
- The example templates’ product listings have new and improved icon images.

### Fixed
- Fixed a bug where the “Craft Commerce” link in the global sidebar would direct users to the front-end site, if the `cpTrigger` config setting was not set to `'admin'`.
- Updated the “Post Date” and “Expiry Date” table column headings on the Products index page, which were still labeled “Available On” and “Expires On”.
- Fixed a bug where one of the Market Commerce → Craft Commerce upgrade migrations wouldn’t run on case-sensitive file systems.
- Fixed a PHP error that occurred when viewing an active cart without an address from the Control Panel.
- Fixed a bug where custom field data was not saved via the `commerce/cart/updateCart` controller action if it wasn’t submitted along with other cart updates.
- Added some missing CSRF inputs to the example templates, when CSRF protection is enabled for the site.

### Security
- The example templates’ third party scripts now load over a protocol-relative URL, resolving security warnings.

## 0.9.1170 - 2015-11-04

### Added
- Renamed the plugin from Market Commerce to Craft Commerce.
- Craft Commerce supports One-Click Updating from the Updates page in the Control Panel.
- Gave Craft Commerce a fancy new plugin icon.
- Updated all of the Control Panel templates for improved consistency with Craft 2.5, and improved usability.
- Non-admins can now access Craft Commerce’s Control Panel pages via the “Access Craft Commerce” user permission (with the exception of its Settings section).
- Products are now localizable.
- It’s now possible to create a new sale or discount right from the Products index page, via a new Batch Action.
- It’s now possible to delete products from the Products index page in the Control Panel.
- Product variants are now managed right inline on Edit Product pages, via a new Matrix-inspired UI.
- Added Live Preview and Sharing support to Edit Product pages.
- It’s now possible to create new products right from Product Selector Modals (like the ones used by Products fields).
- Product types now have a “Has dimensions?” setting. The Width, Height, Length, and Weight variant fields will only show up when this is enabled now.
- It’s now possible to update multiple order statuses simultaneously from the Orders index page, via a new Batch Action.
- It’s now possible to delete orders from the Orders index page in the Control Panel.
- The View Order page now uses the same modal window to update order statuses as the Orders index page uses when updating statuses via the Batch Action.
- The View Order page now has “info” icons beside each line item and recorded transaction, for viewing deeper information about them.
- The View Order page now shows adjustments made on the order.
- Renamed the `craft.market` variable to `craft.commerce`.
- Added a new `commerce/cart/updateCart` controller action that can handle customer address/email changes, coupon application, line item additions, and shipping/payment method selections, replacing most of the old Cart actions. (The only other `commerce/cart/*` actions that remain are `updateLineItem`, `removeLineItem`, and `removeAllLineItems`.)
- It is now possible to use token billing with some gateways, like Stripe, by passing a `token` POST param to the `cartPay/pay` controller action, so your customers’ credit card info never touches your server.
- It is now possible to access through all custom Order Statuses `craft.commerce.orderStatuses`.
- Added the `itemSubtotalWithSale` attribute to order models, to get the subtotal of all order items before any adjustments have been applied.
- Renamed all class namespaces and prefixes for the Craft Commerce rename.
- Renamed nearly all service method names to be more explicit and follow Craft CMS naming conventions (i.e. `getById()` is now `getOrderById()`).
- All gateways must now implement the GatewayAdapterInterface interface. Craft Commerce provides a BaseGatewayAdapter class that adapts OmniPay gateway classes for this interface.
- Added the `commerce_transactions.onSaveTransaction` event.
- Added the `commerce_addOrderActions` hook.
- Added the `commerce_addProductActions` hook.
- Added the `commerce_defineAdditionalOrderTableAttributes` hook.
- Added the `commerce_defineAdditionalProductTableAttributes` hook.
- Added the `commerce_getOrderTableAttributeHtml` hook.
- Added the `commerce_getProductTableAttributeHtml` hook.
- Added the `commerce_modifyEmail` hook.
- Added the `commerce_modifyOrderSortableAttributes` hook.
- Added the `commerce_modifyOrderSources` hook.
- Added the `commerce_modifyPaymentRequest` hook.
- Added the `commerce_modifyProductSortableAttributes` hook.
- Added the `commerce_modifyProductSources` hook.
- Added the `commerce_registerShippingMethods` hook.

### Changed
- Sales rates and percentages are now entered as a positive number, and can be entered with or without a `%` sign.
- Products are now sorted by Post Date in descending order by default.
- All of the Settings pages have been cleaned up significantly.
- Renamed the `isPaid` order criteria param to `isUnpaid`.
- Renamed products’ `availableOn` and `expiresOn` attributes to `postDate` and `expiryDate`.
- Craft Commerce now records all failed payment transactions and include the gateway response.
- Reduced the number of SQL queries that get executed on order/product listing pages, depending on the attributes being accessed.
- Tax Categories now have “handles” rather than “codes”.
- When a Product Type is changed from having variants to not having variants, all of the existing products’ variants will be deleted, save for the Default Variants.
- If a default zone is not selected on an included tax rate, an error is displayed.
- Improved the extendability of the shipping engine. The new `ShippingMethod` and `ShippingRule` interfaces now allow a plugin to provide their own methods and rules which can dynamically add shipping costs to the cart.
- Added an `$error` argument to `Commerce_CartService::setPaymentMethod()` and `setShippingMethod()`.
- The example templates have been updated for the new variable names and controller actions, and their Twig code has been simplified to be more clear for newcomers (including more detailed explanation comments).
- The example PDF template now includes more information about the order, and a “PAID” stamp graphic.
- The example templates now include a customer address management section.
- Improved the customer address selection UI.

### Removed
- The “Cart Purge Interval” and “Cart Cookie Expiry Settings” have been removed from Control Panel. You will now need to add a `commerce.php` file in craft/config and set those settings from there. (See commerce/config.php for the default values.)
- Removed the default Shipping Method and improved the handling of blank shipping methods.
- Removed customer listing page. Add the Commerce Customer Info field type to your User field layout instead.

### Fixed
- Fixed a bug where you could pass an invalid `purchasableId` to the Cart.
- Fixed a bug where the customer link on the View Order page didn’t go to the user’s profile.
- Fixed a Twig error that occurred if a user manually went to /admin/commerce/orders/new. A 404 error is returned instead now.
- Fixed a bug where it was possible to use currency codes unsupported by OmniPay.
- Fixed a bug where the Mollie gateway was not providing the right token for payment completion.
- Fixed a bug where the `totalShipping` cost was incorrect when items with Free Shipping were in the cart.
- Fixed a bug in the Sale Amount logic.
- Products are now Promotable by default.
- Fixed bug where the logic to determine if an order is paid in full had a rounding error.<|MERGE_RESOLUTION|>--- conflicted
+++ resolved
@@ -1,6 +1,5 @@
 # Release Notes for Craft Commerce
 
-<<<<<<< HEAD
 ## Unreleased (3.x)
 
 ### Added
@@ -81,9 +80,8 @@
 - Removed `craft\commerce\services\ShippingMethods::getOrderedAvailableShippingMethods()`.
 
 ## Unreleased 2.2.x
-=======
+
 ## 2.2.7 - 2019-10-30
->>>>>>> 7a681869
 
 ### Changed
 - `commerce/cart/*` requests now include estimated address data in their JSON responses. ([#1084](https://github.com/craftcms/commerce/issues/1084))
