# Release Notes for Craft Commerce

<<<<<<< HEAD
## 5.0.11 - 2024-06-18
=======
## 4.6.3.1 - 2024-06-20

- Fixed a PHP error that could occur on app initialization. ([#3546](https://github.com/craftcms/commerce/issues/3546))

## 4.6.3 - 2024-06-18
>>>>>>> 26685223

- Added `craft\commerce\elements\Product::getDefaultPrice()`.
- Added `craft\commerce\elements\Product::setDefaultPrice()`.
- Fixed a bug where `craft\commerce\elements\Product::$defaultPrice` could return an incorrect value.
- Fixed a bug where default variant attributes weren’t being saved on products.
- Fixed a bug where search wasn’t working on user indexes.

## 5.0.10.1 - 2024-06-14

- Fixed a bug where duplicate Store location addresses were being created.
- Fixed a bug where a customers’ primary address selections weren’t being saved. 

## 5.0.10 - 2024-06-13 

- `craft\elements\User::toArray()` now includes `primaryBillingAddressId` and `primaryShippingAddressId` values in response arrays.
- `craft\elements\Address::toArray()` now includes `isPrimaryBilling` and `isPrimaryShipping` values in response arrays for user addresses.
- Fixed a PHP error that could occur when saving a discount. ([#3538](https://github.com/craftcms/commerce/issues/3538))
- Fixed a bug where the “Edit” action could be incorrectly shown when managing inventory locations.

## 5.0.9 - 2024-06-05

- Product Title fields are no longer shown when “Show the Title field” is disabled and there’s a validation error on the `title` attribute. ([craftcms/cms#13876](https://github.com/craftcms/cms/issues/13876))
- Fixed a PHP error that occurred when saving donation settings on multi-store installs. ([#3521](https://github.com/craftcms/commerce/issues/3521))

## 5.0.8 - 2024-05-29

- Fixed a bug where orders’ `shippingMethodName` values could be cleared out when saving a completed order with a plugin-provided shipping method. ([#3519](https://github.com/craftcms/commerce/issues/3519))
- Fixed a PHP error that could occur on app initialization.
- Fixed missing validation for Inventory Location handles. ([#3511](https://github.com/craftcms/commerce/issues/3511))
- Fixed a SQL error that could occur when switching sites with a cart cookie set. ([#3522](https://github.com/craftcms/commerce/issues/3522))
- Fixed an error that could occur when attempting to save a variant with special characters. ([#3516](https://github.com/craftcms/commerce/issues/3516))

## 5.0.7 - 2024-05-22

- Improved store query performance. ([#3481](https://github.com/craftcms/commerce/issues/3481))
- Added `craft\commerce\gql\types\input\IntFalse`.
- Fixed a bug where disclosure menus on the Stores index page weren’t listing all their items.
- Fixed an SQL error that occurred when querying for purchasables with the `hasStock` param. ([#3505](https://github.com/craftcms/commerce/issues/3505))
- Fixed an error that could occur when querying for products or variants via GraphQL.
- Fixed a SQL error that could occur when generating the pricing catalog. ([#3513](https://github.com/craftcms/commerce/issues/3513))
- Fixed a bug where untracked stock items weren’t displaying correctly in the example templates. ([#3510](https://github.com/craftcms/commerce/issues/3510))
- Fixed a bug where the pricing catalog wasn’t getting updated after a pricing rule was disabled. ([#3515](https://github.com/craftcms/commerce/issues/3515))
- Fixed an SQL error that could occur when switching stores. ([#3501](https://github.com/craftcms/commerce/issues/3501))

## 5.0.6 - 2024-05-15

- Fixed an error that occurred when deleting or duplicating a shipping rule on the Edit Shipping Rule screen. ([#3490](https://github.com/craftcms/commerce/issues/3490))
- Fixed a bug where dimension fields did not respect their product type visibility settings. ([#3493](https://github.com/craftcms/commerce/issues/3493))
- Fixed a SQL error that occurred when updating. ([#3495](https://github.com/craftcms/commerce/pull/3495),[#3496](https://github.com/craftcms/commerce/issues/3496))

## 5.0.5 - 2024-05-09

- Fixed a SQL error that could occur during installation. ([#3492](https://github.com/craftcms/commerce/issues/3492), [#3488](https://github.com/craftcms/commerce/issues/3488))

## 5.0.4 - 2024-05-08

- Fixed a SQL error that could occur on the Edit Store screen. ([#3482](https://github.com/craftcms/commerce/issues/3482))
- Fixed a SQL error that could that occurred when using the `hasSales` variant query param. ([#3483](https://github.com/craftcms/commerce/issues/3483))
- Fixed SQL errors that could occur during installation. ([#3486](https://github.com/craftcms/commerce/issues/3486), [#3488](https://github.com/craftcms/commerce/issues/3488))

## 5.0.3 - 2024-05-02

- Added `craft\commerce\helpers\ProjectConfigData::ensureAllStoresProcessed()`.
- Added `craft\commerce\models\OrderStatus::getConfig()`.
- Fixed a bug where it wasn’t possible to download PDFs from the Orders index page. ([#3477](https://github.com/craftcms/commerce/issues/3477))
- Fixed an error that could occur when installing Craft CMS + Craft Commerce with an existing project config. ([#3472](https://github.com/craftcms/commerce/issues/3472))
- Fixed a bug where order status configs were missing their store assignments after rebuilding the project config. 

## 5.0.2 - 2024-05-01

- Fixed a bug where setting a default tax zone would unset the default zone for all other stores. ([#3473](https://github.com/craftcms/commerce/issues/3473))
- Fixed a bug where email queue jobs weren’t completing. ([#3476](https://github.com/craftcms/commerce/issues/3476))
- Fixed a bug where it wasn’t possible to create a new order for a non-primary store from the control panel. ([#3474](https://github.com/craftcms/commerce/issues/3474))

## 5.0.1 - 2024-05-01

- Fixed a bug where the “Commerce” Edit User screen wasn’t showing.
- Added `craft\commerce\controllers\UsersController`.
- Deprecated `craft\commerce\fields\UserCommerceField`.

## 5.0.0 - 2024-04-30

### Store Management
- It’s now possible to manage multiple stores (up to five). ([#2283](https://github.com/craftcms/commerce/discussions/2283))
- It’s now possible to manage multiple inventory locations (up to five). ([#2286](https://github.com/craftcms/commerce/discussions/2286), [#2669](https://github.com/craftcms/commerce/discussions/2669))
- Added support for catalog pricing of purchasables, improving scalability and pricing flexibility for high-volume stores.
- Products now support drafts, autosaving, and versioning. ([#2358](https://github.com/craftcms/commerce/discussions/2358))
- Product variants are now managed via nested element indexes rather than inline-editable blocks.
- Product variants’ field layouts now support multiple tabs.
- Product pages’ breadcrumbs now include a menu that links to each editable product type.
- It’s now possible to create new products from product select modals when a custom source is selected, if the source is configured to only show products of one type.
- The Products index page now shows a primary “New product” button when a custom source is selected, if the source is configured to only show products of one type.
- Order conditions can now have a “Total Weight” rule.
- Shipping methods and shipping rules now support flexible order matching, based on an order condition.
- Users’ orders, carts, and subscriptions are now managed on a dedicated “Commerce” screen within Edit User sections.

### Administration
- Added a new “Manage inventory stock levels” permission.
- Added a new “Manage inventory locations” permission.

### Development
- Added the `currentStore` Twig variable.
- Added `commerce/pricing-catalog/generate` command.
- Deprecated the `hasUnlimitedStock` variant query param. `inventoryTracked` should be used instead.
- Removed the `shippingCategory`, `shippingCategoryId`, `taxCategory`, and `taxCategoryId` product query params. The corresponding variant query params can be used instead.
- Removed the `showEditUserCommerceTab` config setting.

### Extensibility
- Added `craft\commerce\base\CatalogPricingConditionRuleInterface`.
- Added `craft\commerce\base\EnumHelpersTrait`
- Added `craft\commerce\base\HasStoreInterface`.
- Added `craft\commerce\base\InventoryMovementInterface`.
- Added `craft\commerce\base\InventoryMovement`.
- Added `craft\commerce\base\Purchasable::$availableForPurchase`.
- Added `craft\commerce\base\Purchasable::$freeShipping`.
- Added `craft\commerce\base\Purchasable::$height`.
- Added `craft\commerce\base\Purchasable::$inventoryTracked`
- Added `craft\commerce\base\Purchasable::$length`.
- Added `craft\commerce\base\Purchasable::$maxQty`.
- Added `craft\commerce\base\Purchasable::$minQty`.
- Added `craft\commerce\base\Purchasable::$promotable`.
- Added `craft\commerce\base\Purchasable::$shippingCategoryId`.
- Added `craft\commerce\base\Purchasable::$stock`
- Added `craft\commerce\base\Purchasable::$taxCategoryId`.
- Added `craft\commerce\base\Purchasable::$weight`.
- Added `craft\commerce\base\Purchasable::$width`.
- Added `craft\commerce\base\Purchasable::getInventoryItem()`.
- Added `craft\commerce\base\Purchasable::getInventoryLevels()`.
- Added `craft\commerce\base\Purchasable::getOnPromotion()`.
- Added `craft\commerce\base\Purchasable::getPrice()`.
- Added `craft\commerce\base\Purchasable::getPromotionalPrice()`.
- Added `craft\commerce\base\Purchasable::getStock()`
- Added `craft\commerce\base\Purchasable::getStore()`
- Added `craft\commerce\base\Purchasable::setPrice()`.
- Added `craft\commerce\base\Purchasable::setPromotionalPrice()`.
- Added `craft\commerce\base\StoreRecordTrait`.
- Added `craft\commerce\base\StoreTrait`.
- Added `craft\commerce\behaviors\StoreBehavior`.
- Added `craft\commerce\collections\InventoryMovementCollection`
- Added `craft\commerce\collections\UpdateInventoryLevelCollection`
- Added `craft\commerce\console\controllers\CatalogPricingController`.
- Added `craft\commerce\controllers\CatalogPricingController`.
- Added `craft\commerce\controllers\CatalogPricingRulesController`.
- Added `craft\commerce\controllers\InventoryLocationsController`
- Added `craft\commerce\controllers\InventoryLocationsStoresController`
- Added `craft\commerce\controllers\VariantsController`.
- Added `craft\commerce\db\Table::CATALOG_PRICING_RULES_USERS`.
- Added `craft\commerce\db\Table::CATALOG_PRICING_RULES`.
- Added `craft\commerce\db\Table::CATALOG_PRICING`.
- Added `craft\commerce\db\Table::INVENTORYITEMS`.
- Added `craft\commerce\db\Table::INVENTORYLOCATIONS_STORES`.
- Added `craft\commerce\db\Table::INVENTORYLOCATIONS`.
- Added `craft\commerce\db\Table::INVENTORYMOVEMENTS`.
- Added `craft\commerce\db\Table::PURCHASABLES_STORES`.
- Added `craft\commerce\db\Table::STORESETTINGS`.
- Added `craft\commerce\db\Table::STORES`.
- Added `craft\commerce\db\Table::TRANSFERS_INVENTORYITEMS`.
- Added `craft\commerce\db\Table::TRANSFERS`.
- Added `craft\commerce\elements\Product::getVariantManager()`.
- Added `craft\commerce\elements\Variant::getProductSlug()`.
- Added `craft\commerce\elements\Variant::getProductTypeHandle()`.
- Added `craft\commerce\elements\Variant::setProductSlug()`.
- Added `craft\commerce\elements\Variant::setProductTypeHandle()`.
- Added `craft\commerce\elements\VariantCollection`.
- Added `craft\commerce\elements\actions\SetDefaultVariant`.
- Added `craft\commerce\elements\conditions\customer\CatalogPricingCustomerCondition`.
- Added `craft\commerce\elements\conditions\orders\DiscountedItemSubtotalConditionRule`.
- Added `craft\commerce\elements\conditions\orders\ShippingAddressZoneConditionRule`.
- Added `craft\commerce\elements\conditions\orders\ShippingMethodOrderCondition`.
- Added `craft\commerce\elements\conditions\orders\ShippingRuleOrderCondition`.
- Added `craft\commerce\elements\conditions\orders\TotalWeightConditionRule`.
- Added `craft\commerce\elements\conditions\products\ProductVariantInventoryTrackedConditionRule`.
- Added `craft\commerce\elements\conditions\purchasables\CatalogPricingCondition`.
- Added `craft\commerce\elements\conditions\purchasables\CatalogPricingCustomerConditionRule`.
- Added `craft\commerce\elements\conditions\purchasables\CatalogPricingPurchasableConditionRule`.
- Added `craft\commerce\elements\conditions\purchasables\PurchasableConditionRule`.
- Added `craft\commerce\elements\db\OrderQuery::$totalWeight`.
- Added `craft\commerce\elements\db\OrderQuery::totalWeight()`.
- Added `craft\commerce\elements\traits\OrderValidatorsTrait::validateOrganizationTaxIdAsVatId()`.
- Added `craft\commerce\enums\InventoryTransactionType`.
- Added `craft\commerce\enums\InventoryUpdateQuantityType`.
- Added `craft\commerce\events\RegisterAvailableShippingMethodsEvent::getShippingMethods()`.
- Added `craft\commerce\events\RegisterAvailableShippingMethodsEvent::setShippingMethods()`.
- Added `craft\commerce\fieldlayoutelements\PurchasabaleAllowedQtyField`.
- Added `craft\commerce\fieldlayoutelements\PurchasabaleAvailableForPurchaseField`.
- Added `craft\commerce\fieldlayoutelements\PurchasabaleDimensionsField`.
- Added `craft\commerce\fieldlayoutelements\PurchasabaleFreeShippingField`.
- Added `craft\commerce\fieldlayoutelements\PurchasabalePriceField`.
- Added `craft\commerce\fieldlayoutelements\PurchasabalePromotableField`.
- Added `craft\commerce\fieldlayoutelements\PurchasabaleSkuField`.
- Added `craft\commerce\fieldlayoutelements\PurchasabaleStockField`.
- Added `craft\commerce\fieldlayoutelements\PurchasabaleWeightField`.
- Added `craft\commerce\helpers\Cp`.
- Added `craft\commerce\helpers\Currency::moneyInputHtml()`.
- Added `craft\commerce\helpers\Purchasable::catalogPricingRulesTableByPurchasableId()`.
- Added `craft\commerce\models\CatalogPricingRule`.
- Added `craft\commerce\models\Discount::$storeId`.
- Added `craft\commerce\models\InventoryItem`.
- Added `craft\commerce\models\InventoryLocation`.
- Added `craft\commerce\models\InventoryTransaction`.
- Added `craft\commerce\models\Level`.
- Added `craft\commerce\models\LineItem::getSnapshot()`.
- Added `craft\commerce\models\LineItem::setSnapshot()`.
- Added `craft\commerce\models\LineItems::getFulfilledTotalQuantity()`.
- Added `craft\commerce\models\PaymentSources::getStore()`.
- Added `craft\commerce\models\ProductType::$maxVariants`.
- Added `craft\commerce\models\PurchasableStore`.
- Added `craft\commerce\models\Store::getInventoryLocations()`.
- Added `craft\commerce\models\Store::getInventoryLocationsOptions()`.
- Added `craft\commerce\models\inventory\InventoryCommittedMovement`
- Added `craft\commerce\models\inventory\InventoryLocationDeactivatedMovement`.
- Added `craft\commerce\models\inventory\InventoryManualMovement`.
- Added `craft\commerce\models\inventory\UpdateInventoryLevel`.
- Added `craft\commerce\plugin\Services::getVat()`.
- Added `craft\commerce\records\CatalogPricingRulePurchasable`.
- Added `craft\commerce\records\CatalogPricingRuleUser`.
- Added `craft\commerce\records\CatalogPricingRule`.
- Added `craft\commerce\records\CatalogPricing`.
- Added `craft\commerce\records\InventoryItem`.
- Added `craft\commerce\records\InventoryLocation`.
- Added `craft\commerce\records\PurchasableStore`.
- Added `craft\commerce\services\CatalogPricingRules`.
- Added `craft\commerce\services\CatalogPricing`.
- Added `craft\commerce\services\Discounts::getAllDiscountsByStoreId()`.
- Added `craft\commerce\services\InventoryLocations`.
- Added `craft\commerce\services\Inventory`.
- Added `craft\commerce\services\OrderStatuses::getOrderStatusByUid()`.
- Added `craft\commerce\services\Purchasables::updateStoreStockCache()`
- Added `craft\commerce\services\Sales::canUseSales()`.
- Added `craft\commerce\services\ShippingCategories::clearCaches()`.
- Added `craft\commerce\services\Stores`.
- Added `craft\commerce\services\Vat`.
- Added `craft\commerce\web\assets\inventory\InventoryAsset`.
- Deprecated `craft\commerce\base\Purchasable::getOnSale()`. `getOnPromotion()` should be used instead.
- Deprecated `craft\commerce\base\Variant::hasUnlimitedStock()`. `craft\commerce\base\Purchasable::$inventoryTracked` should be used instead.
- Deprecated `craft\commerce\elements\Order::$totalSaleAmount`. `$totalPromotionalAmount` should be used instead.
- Deprecated `craft\commerce\elements\Variant::getProduct()`. `getOwner()` should be used instead.
- Deprecated `craft\commerce\elements\Variant::getProductId()`. `getOwnerId()` should be used instead.
- Deprecated `craft\commerce\elements\Variant::setProduct()`. `setOwner()` should be used instead.
- Deprecated `craft\commerce\elements\Variant::setProductId()`. `setOwnerId()` should be used instead.
- Deprecated `craft\commerce\elements\conditions\products\ProductVariantHasUnlimitedStockConditionRule`. `ProductVariantInventoryTrackedConditionRule` should be used instead.
- Deprecated `craft\commerce\models\Store::getCountries()`. `craft\commerce\models\Store::getSettings()->getCountries()` should be used instead.
- Deprecated `craft\commerce\models\Store::getMarketAddressCondition()`. `craft\commerce\models\Store::getSettings()->getMarketAddressCondition()` should be used instead.
- Deprecated `craft\commerce\models\Store::setCountries()`. `craft\commerce\models\Store::getSettings()->setCountries()` should be used instead.
- Removed `craft\commerce\base\PurchasableInterface::getId()`.
- Removed `craft\commerce\base\Variant::$unlimitedStock`. `craft\commerce\base\Purchasable::$inventoryTracked` can be used instead.
- Removed `craft\commerce\console\controllers\UpgradeController`.
- Removed `craft\commerce\controllers\LiteShippingController`.
- Removed `craft\commerce\controllers\LiteTaxController`.
- Removed `craft\commerce\controllers\ProductsController::actionDeleteProduct()`.
- Removed `craft\commerce\controllers\ProductsController::actionDuplicateProduct()`.
- Removed `craft\commerce\controllers\ProductsController::actionVariantIndex()`.
- Removed `craft\commerce\controllers\ProductsPreviewController`.
- Removed `craft\commerce\elements\Product::$availableForPurchase`. `craft\commerce\base\Purchasable::$availableForPurchase` can be used instead.
- Removed `craft\commerce\elements\Product::$promotable`. `craft\commerce\base\Purchasable::$promotable` can be used instead.
- Removed `craft\commerce\elements\Product::$shippingCategoryId`. `craft\commerce\base\Purchasable::$shippingCategoryId` can be used instead.
- Removed `craft\commerce\elements\Product::$taxCategoryId`. `craft\commerce\base\Purchasable::$taxCategoryId` can be used instead.
- Removed `craft\commerce\elements\Variant::$stock`. `craft\commerce\base\Purchasable::getStock()` can be used instead.
- Removed `craft\commerce\helpers\Product`.
- Removed `craft\commerce\helpers\VariantMatrix`.
- Removed `craft\commerce\helpers\VariantMatrix`.
- Removed `craft\commerce\models\Currency`.
- Removed `craft\commerce\models\Discount::$baseDiscountType`.
- Removed `craft\commerce\models\LiteShippingSettings`.
- Removed `craft\commerce\models\LiteTaxSettings`.
- Removed `craft\commerce\models\ProductType::$hasVariants`. `$maxVariants` can be used instead.
- Removed `craft\commerce\models\Settings::$allowCheckoutWithoutPayment`. `craft\commerce\models\Store::getAllowCheckoutWithoutPayment()` can be used instead.
- Removed `craft\commerce\models\Settings::$allowEmptyCartOnCheckout`. `craft\commerce\models\Store::getAllowEmptyCartOnCheckout()` can be used instead.
- Removed `craft\commerce\models\Settings::$allowPartialPaymentOnCheckout`. `craft\commerce\models\Store::getAllowPartialPaymentOnCheckout()` can be used instead.
- Removed `craft\commerce\models\Settings::$autoSetCartShippingMethodOption`. `craft\commerce\models\Store::getAutoSetCartShippingMethodOption()` can be used instead.
- Removed `craft\commerce\models\Settings::$autoSetNewCartAddresses`. `craft\commerce\models\Store::getAutoSetNewCartAddresses()` can be used instead.
- Removed `craft\commerce\models\Settings::$autoSetPaymentSource`. `craft\commerce\models\Store::getAutoSetPaymentSource()` can be used instead.
- Removed `craft\commerce\models\Settings::$emailSenderAddressPlaceholder`.
- Removed `craft\commerce\models\Settings::$emailSenderAddress`. `craft\commerce\models\Email::$senderAddress` can be used instead.
- Removed `craft\commerce\models\Settings::$emailSenderNamePlaceholder`.
- Removed `craft\commerce\models\Settings::$emailSenderName`. `craft\commerce\models\Email::$senderName` can be used instead.
- Removed `craft\commerce\models\Settings::$freeOrderPaymentStrategy`. `craft\commerce\models\Store::getFreeOrderPaymentStrategy()` can be used instead.
- Removed `craft\commerce\models\Settings::$minimumTotalPriceStrategy`. `craft\commerce\models\Store::getMinimumTotalPriceStrategy()` can be used instead.
- Removed `craft\commerce\models\Settings::$pdfPaperOrientation`. `craft\commerce\models\Pdf::$paperOrientation` can be used instead.
- Removed `craft\commerce\models\Settings::$pdfPaperSize`. `craft\commerce\models\Pdf::$paperSize` can be used instead.
- Removed `craft\commerce\models\Settings::$requireBillingAddressAtCheckout`. `craft\commerce\models\Store::getRequireBillingAddressAtCheckout()` can be used instead.
- Removed `craft\commerce\models\Settings::$requireShippingAddressAtCheckout`. `craft\commerce\models\Store::getRequireShippingAddressAtCheckout()` can be used instead.
- Removed `craft\commerce\models\Settings::$requireShippingMethodSelectionAtCheckout`. `craft\commerce\models\Store::getRequireShippingMethodSelectionAtCheckout()` can be used instead.
- Removed `craft\commerce\models\Settings::$useBillingAddressForTax`. `craft\commerce\models\Store::getUseBillingAddressForTax()` can be used instead.
- Removed `craft\commerce\models\Settings::$validateBusinessTaxIdasVatId`. `craft\commerce\models\Store::getValidateOrganizationTaxIdasVatId()` can be used instead.
- Removed `craft\commerce\models\Settings::FREE_ORDER_PAYMENT_STRATEGY_COMPLETE`. `craft\commerce\models\Store::FREE_ORDER_PAYMENT_STRATEGY_COMPLETE` can be used instead.
- Removed `craft\commerce\models\Settings::FREE_ORDER_PAYMENT_STRATEGY_PROCESS`. `craft\commerce\models\Store::FREE_ORDER_PAYMENT_STRATEGY_PROCESS` can be used instead.
- Removed `craft\commerce\models\Settings::MINIMUM_TOTAL_PRICE_STRATEGY_DEFAULT`. `craft\commerce\models\Store::MINIMUM_TOTAL_PRICE_STRATEGY_DEFAULT` can be used instead.
- Removed `craft\commerce\models\Settings::MINIMUM_TOTAL_PRICE_STRATEGY_SHIPPING`. `craft\commerce\models\Store::MINIMUM_TOTAL_PRICE_STRATEGY_SHIPPING` can be used instead.
- Removed `craft\commerce\models\Settings::MINIMUM_TOTAL_PRICE_STRATEGY_ZERO`. `craft\commerce\models\Store::MINIMUM_TOTAL_PRICE_STRATEGY_ZERO` can be used instead.
- Removed `craft\commerce\models\ShippingRule::$maxQty`.
- Removed `craft\commerce\models\ShippingRule::$maxTotal`.
- Removed `craft\commerce\models\ShippingRule::$maxWeight`.
- Removed `craft\commerce\models\ShippingRule::$minMaxTotalType`.
- Removed `craft\commerce\models\ShippingRule::$minQty`.
- Removed `craft\commerce\models\ShippingRule::$minTotal`.
- Removed `craft\commerce\models\ShippingRule::$minWeight`.
- Removed `craft\commerce\models\ShippingRule::$shippingZoneId`.
- Removed `craft\commerce\models\ShippingRule::getShippingZone()`.
- Removed `craft\commerce\records\Discount::BASE_DISCOUNT_TYPE_PERCENT_ITEMS_DISCOUNTED`.
- Removed `craft\commerce\records\Discount::BASE_DISCOUNT_TYPE_PERCENT_ITEMS`.
- Removed `craft\commerce\records\Discount::BASE_DISCOUNT_TYPE_PERCENT_TOTAL_DISCOUNTED`.
- Removed `craft\commerce\records\Discount::BASE_DISCOUNT_TYPE_PERCENT_TOTAL`.
- Removed `craft\commerce\records\Discount::BASE_DISCOUNT_TYPE_VALUE`.
- Removed `craft\commerce\records\ShippingRule::TYPE_MIN_MAX_TOTAL_SALEPRICE_WITH_DISCOUNTS`.
- Removed `craft\commerce\records\ShippingRule::TYPE_MIN_MAX_TOTAL_SALEPRICE`.
- Removed `craft\commerce\records\ShippingRule::getShippingZone()`.
- Removed `craft\commerce\services\Customers::addEditUserCommerceTab()`.
- Removed `craft\commerce\services\Customers::addEditUserCommerceTabContent()`.
- Removed `craft\commerce\services\PaymentSources::getAllGatewayPaymentSourcesByUserId()`.
- Removed `craft\commerce\services\PaymentSources::getAllPaymentSourcesByUserId()`.
- Removed `craft\commerce\services\TaxRates::getTaxRatesForZone()`.
- Removed `craft\commerce\validators\StoreCountryValidator`.
- Removed `craft\commerce\widgets\Orders::$orderStatusId`. `$orderStatuses` can be used instead.
- `craft\commerce\base\PurchasableInterface` now extends `craft\base\ElementInterface`.
- `craft\commerce\elements\Product::getVariants()` now returns a collection.
- `craft\commerce\elements\Variant` now implements `craft\base\NestedElementTrait`.
- `craft\commerce\elements\db\PurchasableQuery` is now abstract.
- `craft\commerce\services\Discounts::getAllDiscounts()` now returns a collection.
- `craft\commerce\services\Gateways::getAllCustomerEnabledGateways()` now returns a collection.
- `craft\commerce\services\Gateways::getAllGateways()` now returns a collection.
- `craft\commerce\services\PaymentSources::getAllGatewayPaymentSourcesByCustomerId()` now returns a collection.
- `craft\commerce\services\PaymentSources::getAllPaymentSourcesByCustomerId()` now returns a collection.
- `craft\commerce\services\PaymentSources::getAllPaymentSourcesByGatewayId()` now returns a collection.
- `craft\commerce\services\ShippingCategories::getAllShippingCategories()` now returns a collection.
- `craft\commerce\services\ShippingMethods::getAllShippingMethods()` now returns a collection.
- `craft\commerce\services\ShippingRules::getAllShippingRules()` now returns a collection.
- `craft\commerce\services\ShippingRules::getAllShippingRulesByShippingMethodId()` now returns a collection.
- `craft\commerce\services\TaxRates::getAllTaxRates()` now returns a collection.
- `craft\commerce\services\TaxRates::getTaxRatesByTaxZoneId()` now returns a collection.
- `craft\commerce\services\TaxZones::getAllTaxZones()` now returns a collection.
- Renamed `craft\commerce\base\Purchasable::tableAttributeHtml()` to `attributeHtml()`.
- Renamed `craft\commerce\controllers\BaseStoreSettingsController` to `BaseStoreManagementController`.
- Renamed `craft\commerce\controllers\StoreSettingsController` to `StoreManagementController`.
- Renamed `craft\commerce\elements\Subscription::tableAttributeHtml()` to `attributeHtml()`.
- Renamed `craft\commerce\elements\Variant::tableAttributeHtml()` to `attributeHtml()`.
- Renamed `craft\commerce\elements\traits\OrderElementTrait::tableAttributeHtml()` to `attributeHtml()`.

### System
- Craft Commerce now requires Craft CMS 5.1 or later.
- Craft Commerce now strictly requires Craft CMS Pro edition.<|MERGE_RESOLUTION|>--- conflicted
+++ resolved
@@ -1,14 +1,10 @@
 # Release Notes for Craft Commerce
 
-<<<<<<< HEAD
+## Unreleased
+
+- Fixed a PHP error that could occur on app initialization.
+
 ## 5.0.11 - 2024-06-18
-=======
-## 4.6.3.1 - 2024-06-20
-
-- Fixed a PHP error that could occur on app initialization. ([#3546](https://github.com/craftcms/commerce/issues/3546))
-
-## 4.6.3 - 2024-06-18
->>>>>>> 26685223
 
 - Added `craft\commerce\elements\Product::getDefaultPrice()`.
 - Added `craft\commerce\elements\Product::setDefaultPrice()`.
