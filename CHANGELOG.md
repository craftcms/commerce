--- conflicted
+++ resolved
@@ -1,6 +1,5 @@
 # Release Notes for Craft Commerce
 
-<<<<<<< HEAD
 ## Unreleased (3.x)
  
 ### Added
@@ -149,9 +148,8 @@
 - Removed `craft\commerce\services\ShippingMethods::getOrderedAvailableShippingMethods()`.
 
 ## Unreleased
-=======
+
 ## 2.2.14 - 2020-01-14
->>>>>>> 8c427d34
 
 ### Added
 - Added `craft\commerce\services\Discounts::getAllActiveDiscounts()`.
@@ -159,7 +157,6 @@
 ### Fixed
 - Fixed an error that occurred when calling `toArray()` on a payment currency model. ([#1200](https://github.com/craftcms/commerce/issues/1200))
 - Fixed a bug where adding items to the cart was slow if there were several disabled or outdated discounts.
-
 
 ## 2.2.13 - 2019-12-19
 
