# Release Notes for Craft Commerce

## Unreleased

<<<<<<< HEAD
### Fixed

- Fixed a bug where a user could not manage their subscription on the front-end. ([#3155](https://github.com/craftcms/commerce/issues/3155))
=======
- Fixed a PHP error that occurred when making a payment through the Payments service directly.
- Deleting a user with existing orders or subscriptions now displays a better flash error message. ([#3071](https://github.com/craftcms/commerce/pull/3071), [#3070](https://github.com/craftcms/commerce/pull/3070))
>>>>>>> 151d0b25

## 4.2.9 - 2023-05-25

- The `commerce/cart/update-cart` action now accepts `clearAddresses`, `clearBillingAddress`, and `clearShippingAddress` params.
- Fixed a JavaScript error that occurred when switching control panel tabs on small screens. ([#3162](https://github.com/craftcms/commerce/issues/3162))
- Fixed a bug where the `commerce/upgrade` command wasn’t migrating discounts’ and coupons’ Max Uses values properly. ([#2947](https://github.com/craftcms/commerce/issues/2947))

## 4.2.8 - 2023-05-03

- Added `craft\commerce\services\Customers::EVENT_UPDATE_PRIMARY_PAYMENT_SOURCE`.
- Fixed a bug where PDFs could be generated using the wrong formatting locale. ([#3145](https://github.com/craftcms/commerce/issues/3145))

## 4.2.7 - 2023-04-13

- Added the “Order Site” order condition rule. ([#3131](https://github.com/craftcms/commerce/issues/3131))
- Email jobs are now reattempted up to five times on failure. ([#3121](https://github.com/craftcms/commerce/pull/3121))
- Fixed a bug where variants weren’t getting propagated properly when new sites were created. ([#3124](https://github.com/craftcms/commerce/issues/3124))
- Fixed a bug where the flash message that was shown for order status changes could be malformed, if there were any errors. ([#3116](https://github.com/craftcms/commerce/issues/3116))
- Fixed a bug where Commerce widgets’ “Order Statuses” settings’ instruction text wasn’t getting translated.
- Fixed a bug where the flash message displayed when tax settings failed to save on Commerce Lite wasn’t getting translated.
- Fixed a bug where the `commerce/upgrade` command could fail if there was a large number of orphaned customers.

## 4.2.6 - 2023-03-22

- Discounts’ “Match Customer” conditions can now have a “Signed In” rule.
- Added `craft\commerce\base\Gateway::showPaymentFormSubmitButton()`
- Added `craft\commmerce\elements\conditions\customer\SignedInConditionRule`.
- The `commerce/payments/pay` action now includes a `redirectData` key in JSON responses.
- Fixed a PHP error that could occur when processing a payment. ([#3092](https://github.com/craftcms/commerce/issues/3092))
- Fixed a bug where cart cookies weren’t getting removed on logout, if the `defaultCookieDomain` Craft config setting was set. ([#3091](https://github.com/craftcms/commerce/pull/3091))
- Fixed a bug where the `validateCartCustomFieldsOnSubmission` setting wasn’t being respected in Craft 4.4. ([#3109](https://github.com/craftcms/commerce/issues/3109))
- Fixed a bug where the “Tax Zone” and “Tax Category” selects could be incorrectly populated when editing a tax category.
- Fixed a PHP error that occurred when saving a tax zone with an empty name on Commerce Lite. ([#3089](https://github.com/craftcms/commerce/issues/3089))
- Fixed a PHP error that occurred when saving shipping settings with empty “Shipping Base Rate” or “Shipping Per Item Rate” settings on Commerce Lite.
- Fixed a bug where the flash message that was shown for order status changes was malformed. ([#3116](https://github.com/craftcms/commerce/issues/3116))
- Fixed a PHP error that could occur when creating an order in the control panel. ([#3115](https://github.com/craftcms/commerce/issues/3115))

## 4.2.5.1 - 2023-02-02

- Fixed a PHP error that occurred when retrieving orders with missing line item descriptions or SKUs. ([#2936](https://github.com/craftcms/commerce/issues/2936))

## 4.2.5 - 2023-02-01

- Added support for searching for orders by customer name. ([#3050](https://github.com/craftcms/commerce/issues/3050))
- Fixed a PHP error that occurred if `null` was passed to `craft\commerce\services\Discounts::getDiscountByCode()`. ([#3045](https://github.com/craftcms/commerce/issues/3045))
- Fixed a bug where a large number of shipping rule category queries could be executed.
- Fixed a PHP error that occurred if a product was re-saved before it had finished propagating to all sites. ([#1954](https://github.com/craftcms/commerce/issues/1954))
- Fixed a PHP error that occurred if `craft\commerce\services\ProductTypes::getEditableProductTypes()` was called when no user was logged in. 
- Fixed a PHP error that occurred when saving an invalid shipping method.
- Fixed a bug where gateways’ “Enabled for customers to select during checkout” setting wasn’t properly supporting environment variables. ([#3052](https://github.com/craftcms/commerce/issues/3052))
- Fixed a PHP error that could occur when entering values on an Edit Discount page. ([#3067](https://github.com/craftcms/commerce/issues/3067))
- Fixed a PHP error that could occur when validating an address’s Organization Tax ID field. ([#3046](https://github.com/craftcms/commerce/issues/3046))

## 4.2.4 - 2022-11-29

- The “Customer” order condition rule now supports orders with no customer.

## 4.2.3 - 2022-11-23

- Fixed a bug where saving an invalid tax category failed silently. ([#3013](https://github.com/craftcms/commerce/issues/3013))
- Fixed a bug where using the `autoSetNewCartAddresses` config setting was getting applied for guest carts.
- Fixed an error that could occur when purging inactive carts.
- Fixed a bug where products and variants weren’t always available as link options in Redactor. ([#3041](https://github.com/craftcms/commerce/issues/3041))

## 4.2.2 - 2022-11-06

### Fixed

- Fixed a bug where saving an invalid tax category doesn't return an error notice.
- Fixed an error that could occur when purging inactive carts.
- Fixed a bug where the `commerce/cart/update-cart` action wasn’t fully clearing the cart when the `clearLineItems` param was submitted, if the quantity of an exsiting line item was being increased in the same request. ([#3014](https://github.com/craftcms/commerce/issues/3014))
- Fixed an error that could occur when purging a large number of inactive carts.
- Fixed an error where addresses were assumed to have an owner. ([#3021](https://github.com/craftcms/commerce/pull/3021))

## 4.2.1 - 2022-10-27

- Fixed an error that occurred when viewing tax categories.
- Fixed a bug where the Top Products widget wasn’t showing the correct revenue total.
- Added `craft\commerce\models\TaxCategory::dateDeleted`.
- Added `craft\commerce\models\ShippingCategory::dateDeleted`.

## 4.2.0 - 2022-10-26

### Store Management
- Discounts’ “Match Customer” conditions can now have a “Has Orders” rule.
- Order conditions can now have a “Completed” rule.
- Order conditions can now have a “Customer” rule.
- Order conditions can now have a “Date Ordered” rule.
- Order conditions can now have a “Has Purchasable” rule.
- Order conditions can now have a “Item Subtotal” rule.
- Order conditions can now have a “Order Status” rule.
- Order conditions can now have a “Paid” rule.
- Order conditions can now have a “Reference” rule.
- Order conditions can now have a “Shipping Method” rule.
- Order conditions can now have a “Total” rule.
- Order conditions can now have a “Total Discount” rule.
- Order conditions can now have a “Total Price” rule.
- Order conditions can now have a “Total Qty” rule.
- Order conditions can now have a “Total Tax” rule.
- It’s now possible to assign primary payment sources on customers.
- It’s now possible to set the quantity when adding a line item on the Edit Order page. ([#2993](https://github.com/craftcms/commerce/discussions/2993))
- The “Update Order Status…” bulk order action now returns a more helpful response message.

### Administration
- Added the `autoSetPaymentSource` config setting, which can be enabled to automatically set a customers’ primary payment sources on new carts.
- Shipping and tax categories are now archived instead of deleted.

### Development
- Order queries now have `itemTotal`, `itemSubtotal`, `shippingMethodHandle`, `totalDiscount`, `total`, `totalPaid`, `totalPrice`, `totalQty`, and `totalTax` params.
- Order queries’ `reference` params now accept a wider range of values.
- `commerce/cart/*` actions now return `shippingAddress` and `billingAddress` values in JSON responses. ([#2921](https://github.com/craftcms/commerce/issues/2921))

### Extensibility
- Added `craft\commerce\base\Stat::getOrderStatuses()`.
- Added `craft\commerce\base\Stat::setOrderStatuses()`.
- Added `craft\commerce\base\StatInterface::getOrderStatuses()`.
- Added `craft\commerce\base\StatInterface::setOrderStatuses()`.
- Added `craft\commerce\base\StatWidgetTrait`.
- Added `craft\commerce\behaviors\CustomerBehavoir::getPrimaryPaymentSource()`.
- Added `craft\commerce\behaviors\CustomerBehavoir::getPrimaryPaymentSourceId()`.
- Added `craft\commerce\behaviors\CustomerBehavoir::setPrimaryPaymentSourceId()`.
- Added `craft\commerce\controllers\PaymentSourcesController::actionSetPrimaryPaymentSource()`.
- Added `craft\commerce\elements\Order::$storedTotalQty`.
- Added `craft\commerce\elements\Order::autoSetPaymentSource()`.
- Added `craft\commerce\elements\conditions\customers\HasOrdersConditionRule`.
- Added `craft\commerce\elements\conditions\orders\CompletedConditionRule`.
- Added `craft\commerce\elements\conditions\orders\CustomerConditionRule`.
- Added `craft\commerce\elements\conditions\orders\DateOrderedConditionRule`.
- Added `craft\commerce\elements\conditions\orders\HasPurchasableConditionRule`.
- Added `craft\commerce\elements\conditions\orders\ItemSubtotalConditionRule`.
- Added `craft\commerce\elements\conditions\orders\ItemTotalConditionRule`.
- Added `craft\commerce\elements\conditions\orders\OrderCurrencyValuesAttributeConditionRule`.
- Added `craft\commerce\elements\conditions\orders\OrderStatusConditionRule`.
- Added `craft\commerce\elements\conditions\orders\OrderTextValuesAttributeConditionRule`.
- Added `craft\commerce\elements\conditions\orders\PaidConditionRule`.
- Added `craft\commerce\elements\conditions\orders\ReferenceConditionRule`.
- Added `craft\commerce\elements\conditions\orders\ShippingMethodConditionRule`.
- Added `craft\commerce\elements\conditions\orders\TotalConditionRule`.
- Added `craft\commerce\elements\conditions\orders\TotalDiscountConditionRule`.
- Added `craft\commerce\elements\conditions\orders\TotalPriceConditionRule`.
- Added `craft\commerce\elements\conditions\orders\TotalQtyConditionRule`.
- Added `craft\commerce\elements\conditions\orders\TotalTaxConditionRule`.
- Added `craft\commerce\elements\db\OrderQuery::$itemSubtotal`.
- Added `craft\commerce\elements\db\OrderQuery::$itemTotal`.
- Added `craft\commerce\elements\db\OrderQuery::$shippingMethodHandle`.
- Added `craft\commerce\elements\db\OrderQuery::$totalDiscount`.
- Added `craft\commerce\elements\db\OrderQuery::$totalPaid`.
- Added `craft\commerce\elements\db\OrderQuery::$totalPrice`.
- Added `craft\commerce\elements\db\OrderQuery::$totalQty`.
- Added `craft\commerce\elements\db\OrderQuery::$totalTax`.
- Added `craft\commerce\elements\db\OrderQuery::$total`.
- Added `craft\commerce\elements\db\OrderQuery::itemSubtotal()`.
- Added `craft\commerce\elements\db\OrderQuery::itemTotal()`.
- Added `craft\commerce\elements\db\OrderQuery::shippingMethodHandle()`.
- Added `craft\commerce\elements\db\OrderQuery::total()`.
- Added `craft\commerce\elements\db\OrderQuery::totalDiscount()`.
- Added `craft\commerce\elements\db\OrderQuery::totalPaid()`.
- Added `craft\commerce\elements\db\OrderQuery::totalPrice()`.
- Added `craft\commerce\elements\db\OrderQuery::totalQty()`.
- Added `craft\commerce\elements\db\OrderQuery::totalTax()`.
- Added `craft\commerce\models\PaymentSource::getIsPrimary()`.
- Added `craft\commerce\models\Settings::$autoSetPaymentSource`.
- Added `craft\commerce\records\Customer::$primaryPaymentSourceId`.
- Added `craft\commerce\services\savePrimaryPaymentSourceId()`.
- `craft\commerce\elements\Order::hasMatchingAddresses()` now has an `$attributes` argument, which can be used to customize which address attributes should be checked.
- Deprecated `craft\commerce\elements\Order::getShippingMethod()`. `$shippingMethodName` and `$shippingMethodHandle` should be used instead.

### System
- Craft Commerce now requires Craft CMS 4.3.0 or later.
- Fixed a bug where it wasn't possible to use a path value for the `loadCartRedirectUrl` setting. ([#2992](https://github.com/craftcms/commerce/pull/2992))
- Fixed a bug where custom shipping methods weren’t applying to orders properly. ([#2986](https://github.com/craftcms/commerce/issues/2986))
- Fixed a bug where passing an invalid product type handle into product queries’ `type` params wouldn’t have any effect. ([#2966](https://github.com/craftcms/commerce/issues/2966))
- Fixed a bug where payments made from Edit Order pages weren’t factoring in gateways’ `availableForUseWithOrder()` methods. ([#2988](https://github.com/craftcms/commerce/issues/2988))
- Fixed a bug where the Emails index page wasn’t showing emails’ template paths. ([#3000](https://github.com/craftcms/commerce/issues/3000))
- Fixed a bug where product slideout editors were showing additional status fields. ([#3010](https://github.com/craftcms/commerce/issues/3010))

## 4.1.3 - 2022-10-07

### Changed
- The `commerce/downloads/pdf` action now accepts an `inline` param. ([#2981](https://github.com/craftcms/commerce/pull/2981))

### Fixed
- Fixed a SQL error that occurred when restoring a soft-deleted product. ([#2982](https://github.com/craftcms/commerce/issues/2982))
- Fixed a bug where the Edit Product page wasn’t handling site selection changes properly. ([#2971](https://github.com/craftcms/commerce/issues/2971))
- Fixed a bug where it wasn't possible to add variants to a sale from the Edit Product page. ([#2976](https://github.com/craftcms/commerce/issues/2976))
- Fixed a bug where primary addresses weren’t being automatically set on the Edit Order page. ([#2963](https://github.com/craftcms/commerce/issues/2963)) 
- Fixed a bug where it wasn’t possible to change the default order status. ([#2915](https://github.com/craftcms/commerce/issues/2915))

## 4.1.2 - 2022-09-15

### Fixed
- Fixed a SQL error that could occur when updating to Commerce 4 on MySQL.
- Fixed an error that could when sorting orders by address attributes. ([#2956](https://github.com/craftcms/commerce/issues/2956))
- Fixed a bug where it wasn’t possible to save decimal numbers for variant dimensions. ([#2540](https://github.com/craftcms/commerce/issues/2540))
- Fixed a bug where the Edit Product page wasn’t handling site selection changes properly. ([#2920](https://github.com/craftcms/commerce/issues/2920))
- Fixed a bug where partial elements were not being deleted during garbage collection.
- Fixed a bug where orders’ item subtotals weren’t being saved to the database.
- Fixed a bug where the “Per Item Amount Off” setting on Edit Discount pages was stripping decimal values for locales that use commas for decimal symbols. ([#2937](https://github.com/craftcms/commerce/issues/2937))

## 4.1.1 - 2022-09-01

### Fixed
- Fixed a bug where Edit Subscription pages were blank. ([#2913](https://github.com/craftcms/commerce/issues/2913))
- Fixed a bug where `craft\commerce\elements\Order::hasMatchingAddresses()` wasn’t checking the `fullName` property. ([#2917](https://github.com/craftcms/commerce/issues/2917))
- Fixed a bug where discounts’ Purchase Total values weren’t getting saved.
- Fixed a bug where discounts’ shipping address conditions were being saved as billing address conditions. ([#2938](https://github.com/craftcms/commerce/issues/2938)) 
- Fixed an error that occurred when exporting orders using the “Expanded” export type. ([#2953](https://github.com/craftcms/commerce/issues/2953))
- Fixed a bug where it wasn’t possible to clear out variants’ min and max quantities. ([#2954](https://github.com/craftcms/commerce/issues/2954))

## 4.1.0 - 2022-07-19

### Added
- Tax rates now have a “Unit price” taxable subject option. ([#2883](https://github.com/craftcms/commerce/pull/2883))
- The Total Revenue widget can now show the total paid, rather than the total invoiced. ([#2852](https://github.com/craftcms/commerce/issues/2852))
- Added the `commerce/transfer-customer-data` command.
- Added `craft\commerce\elements\Order::EVENT_BEFORE_APPLY_ADD_NOTICE`. ([#2676](https://github.com/craftcms/commerce/issues/2676))
- Added `craft\commerce\elements\Order::hasMatchingAddresses()`.
- Added `craft\commerce\services\Customers::transferCustomerData()`. ([#2801](https://github.com/craftcms/commerce/pull/2801))
- Added `craft\commerce\stats\TotalRevenue::$type`.
- Added `craft\commerce\stats\TotalRevenue::TYPE_TOTAL_PAID`.
- Added `craft\commerce\stats\TotalRevenue::TYPE_TOTAL`.
- Added `craft\commerce\widgets\TotalRevenue::$type`.

### Changed
- Craft Commerce now requires Dompdf 2.0.0 or later. ([#2879](https://github.com/craftcms/commerce/pull/2879))
- Addresses submitted to the cart are now validated. ([#2874](https://github.com/craftcms/commerce/pull/2874))
- Garbage collection now removes any orphaned variants, as well as partial donation, order, product, subscription, and variant data.
- `craft\commerce\elements\Product` now supports the `EVENT_DEFINE_CACHE_TAGS` event.
- `craft\commerce\elements\Variant` now supports the `EVENT_DEFINE_CACHE_TAGS` event.

### Fixed
- Fixed an error that occurred when disabling all variants on Edit Product pages.
- Fixed a bug where order address titles weren’t being updated correctly.
- Fixed a bug where it was possible to save an order with the same billing and shipping address IDs. ([#2841](https://github.com/craftcms/commerce/issues/2841))
- Fixed a bug where order addresses were not being saved with the `live` scenario.
- Fixed a PHP error that occurred when editing a subscription with custom fields.
- Fixed an infinite recursion bug that occurred when `autoSetCartShippingMethodOption` was enabled. ([#2875](https://github.com/craftcms/commerce/issues/2875))
- Fixed a bug where product slideout editors were attempting to create provisional drafts. ([#2886](https://github.com/craftcms/commerce/issues/2886))

## 4.0.4 - 2022-06-22

> {note} If you’ve already upgraded a site to Commerce 4, please go to **Commerce** → **Promotions** → **Discounts** and review your discounts’ coupons’ Max Uses values, as the `commerce/upgrade` command wasn’t migrating those values properly before this release.

### Fixed
- Fixed a bug where `craft\commerce\services\PaymentSources::getAllGatewayPaymentSourcesByUserId()` wasn’t passing along the user ID to `getAllPaymentSourcesByCustomerId()`.
- Fixed an error that could occur when using a discount with a coupon code.
- Fixed a bug where it wasn’t possible to delete a shipping rule. ([#2857](https://github.com/craftcms/commerce/issues/2857))
- Fixed a bug where it wasn’t possible to subscribe and create a payment source simultaneously. ([#2834](https://github.com/craftcms/commerce/pull/2834))
- Fixed inaccurate PHP type declarations.
- Fixed errors that could occur when expiring, cancelling, or suspending a subscription. ([#2831](https://github.com/craftcms/commerce/issues/2831))
- Fixed a bug where the Order Value condition rule wasn’t working.
- Fixed a bug where the `commerce/upgrade` command wasn’t migrating discounts’ coupons’ Max Uses values properly.

## 4.0.3 - 2022-06-09

### Deprecated
- Deprecated `craft\commerce\services\Orders::pruneDeletedField()`.
- Deprecated `craft\commerce\services\ProductType::pruneDeletedField()`.
- Deprecated `craft\commerce\services\Subscriptions::pruneDeletedField()`.

### Fixed
- Fixed a PHP error that could occur when saving a shipping rule. ([#2824](https://github.com/craftcms/commerce/issues/2824))
- Fixed a PHP error that could occur when saving a sale. ([#2827](https://github.com/craftcms/commerce/issues/2827))
- Fixed a bug where `administrativeArea` data wasn’t being saved for an address in the example templates. ([#2840](https://github.com/craftcms/commerce/issues/2840))

## 4.0.2 - 2022-06-03

### Fixed
- Fixed a bug where it wasn’t possible to set a coupon’s Max Uses setting to `0`.
- Fixed UI bugs in the “Update Order Status” modal. ([#2821](https://github.com/craftcms/commerce/issues/2821))
- Fixed a bug where the `commerce/upgrade` console command caused customer discount uses to be reset.
- Fixed a bug where the `commerce/upgrade` console command would fail when multiple orders used the same email address with different casing.

## 4.0.1 - 2022-05-18

### Changed
- Address forms in the example templates now include any Plain Text custom fields in the address field layout.

### Fixed
- Fixed a bug where the `autoSetNewCartAddresses` setting didn’t have any effect. ([#2804](https://github.com/craftcms/commerce/issues/2804))
- Fixed a PHP error that occurred when making a payment on the Edit Order page. ([#2795](https://github.com/craftcms/commerce/issues/2795))
- Fixed a PHP error that occurred when duplicating addresses that wasn’t owned by a user.
- Fixed a bug where address cards appeared to be editable when viewing completed orders. ([#2817](https://github.com/craftcms/commerce/issues/2817))
- Fixed a front-end validation error that was raised incorrectly on address inputs in the example templates. ([#2777](https://github.com/craftcms/commerce/pull/2777))

## 4.0.0 - 2022-05-04

### Added
- Customers are now native Craft user elements. ([#2524](https://github.com/craftcms/commerce/discussions/2524), [2385](https://github.com/craftcms/commerce/discussions/2385))
- Discounts can now have condition builders, enabling flexible matching based on the order, user, and addresses. ([#2290](https://github.com/craftcms/commerce/discussions/2290),  [#2296](https://github.com/craftcms/commerce/discussions/2296), [#2299](https://github.com/craftcms/commerce/discussions/2299))
- Shipping zones can now have condition builders, enabling flexible matching based on the address. ([#2290](https://github.com/craftcms/commerce/discussions/2290), [#2296](https://github.com/craftcms/commerce/discussions/2296))
- Tax zones can now have condition builders, enabling flexible matching based on the address. ([#2290](https://github.com/craftcms/commerce/discussions/2290), [#2296](https://github.com/craftcms/commerce/discussions/2296))
- Discounts can now have multiple coupon codes, each with their own usage rules. ([#2377](https://github.com/craftcms/commerce/discussions/2377), [#2303](https://github.com/craftcms/commerce/discussions/2303), [#2713](https://github.com/craftcms/commerce/pull/2713))
- It’s now possible to bulk-generate coupon codes.
- It’s now possible to create orders from the Edit User page.
- Added a “Commerce” panel to the Debug Toolbar.
- Added “Edit”, “Create”, and “Delete” permissions for product types, sales, and discounts. ([#174](https://github.com/craftcms/commerce/issues/174), [#2400](https://github.com/craftcms/commerce/discussions/2400))
- Added the `|commercePaymentFormNamespace` Twig filter.
- Added `craft\commerce\base\Zone`.
- Added `craft\commerce\behaviors\CustomerAddressBehavior`.
- Added `craft\commerce\behaviors\CustomerBehavior`.
- Added `craft\commerce\console\controllers\UpgradeController`.
- Added `craft\commerce\controllers\DiscountsController::DISCOUNT_COUNTER_TYPE_EMAIL`.
- Added `craft\commerce\controllers\DiscountsController::DISCOUNT_COUNTER_TYPE_TOTAL`.
- Added `craft\commerce\controllers\DiscountsController::DISCOUNT_COUNTER_TYPE_USER`.
- Added `craft\commerce\controllers\DiscountsController::actionGenerateCoupons()`.
- Added `craft\commerce\controllers\OrdersController::actionCreateCustomer()`.
- Added `craft\commerce\controllers\OrdersController::actionGetCustomerAddresses()`.
- Added `craft\commerce\controllers\OrdersController::actionGetOrderAddress()`.
- Added `craft\commerce\controllers\OrdersController::actionValidateAddress()`.
- Added `craft\commerce\controllers\OrdersController::enforceManageOrderPermissions()`.
- Added `craft\commerce\controllers\SubscriptionsController::enforceManageSubscriptionPermissions()`.
- Added `craft\commerce\elements\Order::$sourceBillingAddressId`
- Added `craft\commerce\elements\Order::$sourceShippingAddressId`
- Added `craft\commerce\elements\Product::canCreateDrafts()`.
- Added `craft\commerce\elements\Product::canDelete()`.
- Added `craft\commerce\elements\Product::canDeleteForSite()`.
- Added `craft\commerce\elements\Product::canDuplicate()`.
- Added `craft\commerce\elements\Product::canSave()`.
- Added `craft\commerce\elements\Product::canView()`.
- Added `craft\commerce\elements\Subscription::canView()`.
- Added `craft\commerce\elements\actions\UpdateOrderStatus::$suppressEmails`.
- Added `craft\commerce\events\CommerceDebugPanelDataEvent`.
- Added `craft\commerce\events\OrderStatusEmailsEvent`.
- Added `craft\commerce\events\PdfRenderEvent`.
- Added `craft\commerce\fieldlayoutelements\UserAddressSettings`.
- Added `craft\commerce\helpers\DebugPanel`.
- Added `craft\commerce\helpers\PaymentForm`.
- Added `craft\commerce\models\Coupon`.
- Added `craft\commerce\models\Discount::$couponFormat`.
- Added `craft\commerce\models\Discount::getCoupons()`.
- Added `craft\commerce\models\Discount::setCoupons()`.
- Added `craft\commerce\models\OrderHistory::$userId`.
- Added `craft\commerce\models\OrderHistory::$userName`.
- Added `craft\commerce\models\OrderHistory::getUser()`.
- Added `craft\commerce\models\ShippingAddressZone::condition`.
- Added `craft\commerce\models\Store`.
- Added `craft\commerce\models\TaxAddressZone::condition`.
- Added `craft\commerce\plugin\Services::getCoupons()`.
- Added `craft\commerce\record\OrderHistory::$userName`.
- Added `craft\commerce\records\Coupon`.
- Added `craft\commerce\records\OrderHistory::$userId`.
- Added `craft\commerce\records\OrderHistory::getUser()`.
- Added `craft\commerce\service\Store`.
- Added `craft\commerce\services\Carts::$cartCookieDuration`.
- Added `craft\commerce\services\Carts::$cartCookie`.
- Added `craft\commerce\services\Coupons`.
- Added `craft\commerce\services\Customers::ensureCustomer()`.
- Added `craft\commerce\services\Customers::savePrimaryBillingAddressId()`.
- Added `craft\commerce\services\Customers::savePrimaryShippingAddressId()`.
- Added `craft\commerce\services\Discounts::clearUserUsageHistoryById()`.
- Added `craft\commerce\services\OrderStatuses::EVENT_ORDER_STATUS_CHANGE_EMAILS`.
- Added `craft\commerce\services\Pdfs::EVENT_BEFORE_DELETE_PDF`.
- Added `craft\commerce\services\ProductTypes::getCreatableProductTypeIds()`.
- Added `craft\commerce\services\ProductTypes::getCreatableProductTypes()`.
- Added `craft\commerce\services\ProductTypes::getEditableProductTypeIds()`.
- Added `craft\commerce\services\ProductTypes::hasPermission()`.
- Added `craft\commerce\validators\CouponValidator`.
- Added `craft\commerce\validators\StoreCountryValidator`.
- Added `craft\commerce\web\assets\coupons\CouponsAsset`.

### Changed
- Craft Commerce now requires Craft CMS 4.0.0-RC2 or later.
- Tax rate inputs no longer require the percent symbol.
- Subscription plans are no longer accessible via old Control Panel URLs.
- Addresses can no longer be related to both a user’s address book and an order at the same time. ([#2457](https://github.com/craftcms/commerce/discussions/2457))
- Gateways’ `isFrontendEnabled` settings now support environment variables.
- The active cart number is now stored in a cookie rather than the PHP session data, so it can be retained across browser reboots. ([#2790](https://github.com/craftcms/commerce/pull/2790))
- The installer now archives any database tables that were left behind by a previous Craft Commerce installation.
- `commerce/*` actions no longer accept `orderNumber` params. `number` can be used instead.
- `commerce/cart/*` actions no longer accept `cartUpdatedNotice` params. `successMessage` can be used instead.
- `commerce/cart/*` actions no longer include `availableShippingMethods` in their JSON responses. `availableShippingMethodOptions` can be used instead.
- `commerce/payment-sources/*` actions no longer include `paymentForm` in their JSON responses. `paymentFormErrors` can be used instead.
- `commerce/payments/*` actions now expect payment form fields to be namespaced with the `|commercePaymentFormNamespace` Twig filter’s response.
- `craft\commerce\elements\Order::getCustomer()` now returns a `craft\elements\User` object.
- `craft\commerce\elements\Product::getVariants()`, `getDefaultVariant()`, `getCheapestVariant()`, `getTotalStock()`, and `getHasUnlimitedStock()` now only return data related to enabled variants by default.
- `craft\commerce\model\ProductType::$titleFormat` was renamed to `$variantTitleFormat`.
- `craft\commerce\models\TaxRate::getRateAsPercent()` now returns a localized value.
- `craft\commerce\services\LineItems::createLineItem()` no longer has an `$orderId` argument.
- `craft\commerce\services\LineItems::resolveLineItem()` now has an `$order` argument rather than `$orderId`.
- `craft\commerce\services\Pdfs::EVENT_AFTER_RENDER_PDF` now raises `craft\commerce\events\PdfRenderEvent` rather than `PdfEvent`.
- `craft\commerce\services\Pdfs::EVENT_AFTER_SAVE_PDF` now raises `craft\commerce\events\PdfEvent` rather than `PdfSaveEvent`.
- `craft\commerce\services\Pdfs::EVENT_BEFORE_RENDER_PDF` now raises `craft\commerce\events\PdfRenderEvent` rather than `PdfEvent`.
- `craft\commerce\services\Pdfs::EVENT_BEFORE_SAVE_PDF` now raises `craft\commerce\events\PdfEvent` rather than `PdfSaveEvent`.
- `craft\commerce\services\ShippingMethods::getAvailableShippingMethods()` has been renamed to `getMatchingShippingMethods()`.
- `craft\commerce\services\Variants::getAllVariantsByProductId()` now accepts a `$includeDisabled` argument.

### Deprecated
- Deprecated `craft\commerce\elements\Order::getUser()`. `getCustomer()` should be used instead.
- Deprecated `craft\commerce\services\Carts::getCartName()`. `$cartCookie['name']` should be used instead.
- Deprecated `craft\commerce\services\Plans::getAllGatewayPlans()`. `getPlansByGatewayId()` should be used instead.
- Deprecated `craft\commerce\services\Subscriptions::doesUserHaveAnySubscriptions()`. `doesUserHaveSubscriptions()` should be used instead.
- Deprecated `craft\commerce\services\Subscriptions::getSubscriptionCountForPlanById()`. `getSubscriptionCountByPlanId()` should be used instead.
- Deprecated `craft\commerce\services\TaxRates::getTaxRatesForZone()`. `getTaxRatesByTaxZoneId()` should be used instead.
- Deprecated `craft\commerce\services\Transactions::deleteTransaction()`. `deleteTransactionById()` should be used instead.

### Removed
- Removed the `orderPdfFilenameFormat` setting.
- Removed the `orderPdfPath` setting.
- Removed the `commerce-manageCustomers` permission.
- Removed the `commerce-manageProducts` permission.
- Removed `json_encode_filtered` Twig filter.
- Removed the `commerce/orders/purchasable-search` action. `commerce/orders/purchasables-table` can be used instead.
- Removed `Plugin::getInstance()->getPdf()`. `getPdfs()` can be used instead.
- Removed `craft\commerce\Plugin::t()`. `Craft::t('commerce', 'My String')` can be used instead.
- Removed `craft\commerce\base\AddressZoneInterface`. `craft\commerce\base\ZoneInterface` can be used instead.
- Removed `craft\commerce\base\OrderDeprecatedTrait`.
- Removed `craft\commerce\controllers\AddressesController`.
- Removed `craft\commerce\controllers\CountriesController`.
- Removed `craft\commerce\controllers\CustomerAddressesController`.
- Removed `craft\commerce\controllers\CustomersController`.
- Removed `craft\commerce\controllers\PlansController::actionRedirect()`.
- Removed `craft\commerce\controllers\ProductsPreviewController::actionSaveProduct()`.
- Removed `craft\commerce\controllers\ProductsPreviewController::enforceProductPermissions()`.
- Removed `craft\commerce\controllers\StatesController`.
- Removed `craft\commerce\elements\Order::getAdjustmentsTotalByType()`. `getTotalTax()`, `getTotalDiscount()`, or `getTotalShippingCost()` can be used instead.
- Removed `craft\commerce\elements\Order::getAvailableShippingMethods()`. `getAvailableShippingMethodOptions()` can be used instead.
- Removed `craft\commerce\elements\Order::getOrderLocale()`. `$orderLanguage` can be used instead.
- Removed `craft\commerce\elements\Order::getShippingMethodId()`. `getShippingMethodHandle()` can be used instead.
- Removed `craft\commerce\elements\Order::getShouldRecalculateAdjustments()`. `getRecalculationMode()` can be used instead.
- Removed `craft\commerce\elements\Order::getTotalTaxablePrice()`. The taxable price is now calculated within the tax adjuster.
- Removed `craft\commerce\elements\Order::removeEstimatedBillingAddress()`. `setEstimatedBillingAddress(null)` can be used instead.
- Removed `craft\commerce\elements\Order::removeEstimatedShippingAddress()`. `setEstimatedShippingAddress(null)` can be used instead.
- Removed `craft\commerce\elements\Order::setShouldRecalculateAdjustments()`. `setRecalculationMode()` can be used instead.
- Removed `craft\commerce\elements\actions\DeleteOrder`. `craft\elements\actions\Delete` can be used instead.
- Removed `craft\commerce\elements\actions\DeleteProduct`. `craft\elements\actions\Delete` can be used instead.
- Removed `craft\commerce\elements\traits\OrderDeprecatedTrait`.
- Removed `craft\commerce\events\AddressEvent`.
- Removed `craft\commerce\events\CustomerAddressEvent`.
- Removed `craft\commerce\events\CustomerEvent`.
- Removed `craft\commerce\events\DefineAddressLinesEvent`. `craft\services\Addresses::formatAddress()` can be used instead.
- Removed `craft\commerce\events\LineItemEvent::isValid`.
- Removed `craft\commerce\events\PdfSaveEvent`.
- Removed `craft\commerce\helpers\Localization::formatAsPercentage()`.
- Removed `craft\commerce\models\Country`.
- Removed `craft\commerce\models\Discount::$code`.
- Removed `craft\commerce\models\Discount::getDiscountUserGroups()`.
- Removed `craft\commerce\models\Discount::getUserGroupIds()`. Discount user groups were migrated to the customer condition rule.
- Removed `craft\commerce\models\Discount::setUserGroupIds()`. Discount user groups were migrated to the customer condition rule.
- Removed `craft\commerce\models\Email::getPdfTemplatePath()`. `getPdf()->getTemplatePath()` can be used instead.
- Removed `craft\commerce\models\LineItem::getAdjustmentsTotalByType()`. `getTax()`, `getDiscount()`, or `getShippingCost()` can be used instead.
- Removed `craft\commerce\models\LineItem::setSaleAmount()`.
- Removed `craft\commerce\models\OrderHistory::$customerId`. `$userId` can be used instead.
- Removed `craft\commerce\models\OrderHistory::getCustomer()`. `getUser()` can be used instead.
- Removed `craft\commerce\models\ProductType::getLineItemFormat()`.
- Removed `craft\commerce\models\ProductType::setLineItemFormat()`.
- Removed `craft\commerce\models\Settings::$showCustomerInfoTab`. `$showEditUserCommerceTab` can be used instead.
- Removed `craft\commerce\models\ShippingAddressZone::getCountries()`.
- Removed `craft\commerce\models\ShippingAddressZone::getCountriesNames()`.
- Removed `craft\commerce\models\ShippingAddressZone::getCountryIds()`.
- Removed `craft\commerce\models\ShippingAddressZone::getStateIds()`.
- Removed `craft\commerce\models\ShippingAddressZone::getStates()`.
- Removed `craft\commerce\models\ShippingAddressZone::getStatesNames()`.
- Removed `craft\commerce\models\ShippingAddressZone::isCountryBased`.
- Removed `craft\commerce\models\State`.
- Removed `craft\commerce\models\TaxAddressZone::getCountries()`.
- Removed `craft\commerce\models\TaxAddressZone::getCountriesNames()`.
- Removed `craft\commerce\models\TaxAddressZone::getCountryIds()`.
- Removed `craft\commerce\models\TaxAddressZone::getStateIds()`.
- Removed `craft\commerce\models\TaxAddressZone::getStates()`.
- Removed `craft\commerce\models\TaxAddressZone::getStatesNames()`.
- Removed `craft\commerce\models\TaxAddressZone::isCountryBased`.
- Removed `craft\commerce\queue\jobs\ConsolidateGuestOrders`.
- Removed `craft\commerce\records\Country`.
- Removed `craft\commerce\records\CustomerAddress`. `craft\records\Address` can be used instead.
- Removed `craft\commerce\records\Discount::CONDITION_USER_GROUPS_ANY_OR_NONE`. Discount user groups were migrated to the customer condition rule.
- Removed `craft\commerce\records\Discount::CONDITION_USER_GROUPS_EXCLUDE`. Discount user groups were migrated to the customer condition rule.
- Removed `craft\commerce\records\Discount::CONDITION_USER_GROUPS_INCLUDE_ALL`. Discount user groups were migrated to the customer condition rule.
- Removed `craft\commerce\records\Discount::CONDITION_USER_GROUPS_INCLUDE_ANY`. Discount user groups were migrated to the customer condition rule.
- Removed `craft\commerce\records\DiscountUserGroup`.
- Removed `craft\commerce\records\OrderHistory::getCustomer()`. `getUser()` can be used instead.
- Removed `craft\commerce\records\ShippingZoneCountry`.
- Removed `craft\commerce\records\ShippingZoneState`.
- Removed `craft\commerce\records\State`.
- Removed `craft\commerce\records\TaxZoneCountry`.
- Removed `craft\commerce\records\TaxZoneState`.
- Removed `craft\commerce\services\Addresses::purgeOrphanedAddresses()`.
- Removed `craft\commerce\services\Addresses`.
- Removed `craft\commerce\services\Countries`.
- Removed `craft\commerce\services\Customers::EVENT_AFTER_SAVE_CUSTOMER_ADDRESS`.
- Removed `craft\commerce\services\Customers::EVENT_AFTER_SAVE_CUSTOMER`.
- Removed `craft\commerce\services\Customers::EVENT_BEFORE_SAVE_CUSTOMER_ADDRESS`.
- Removed `craft\commerce\services\Customers::EVENT_BEFORE_SAVE_CUSTOMER`.
- Removed `craft\commerce\services\Customers::SESSION_CUSTOMER`.
- Removed `craft\commerce\services\Customers::consolidateOrdersToUser()`.
- Removed `craft\commerce\services\Customers::deleteCustomer()`.
- Removed `craft\commerce\services\Customers::forgetCustomer()`.
- Removed `craft\commerce\services\Customers::getAddressIds()`.
- Removed `craft\commerce\services\Customers::getCustomer()`.
- Removed `craft\commerce\services\Customers::getCustomerById()`.
- Removed `craft\commerce\services\Customers::getCustomerByUserId()`.
- Removed `craft\commerce\services\Customers::getCustomerId()`.
- Removed `craft\commerce\services\Customers::getCustomersQuery()`.
- Removed `craft\commerce\services\Customers::purgeOrphanedCustomers()`.
- Removed `craft\commerce\services\Customers::saveAddress()`.
- Removed `craft\commerce\services\Customers::saveCustomer()`.
- Removed `craft\commerce\services\Customers::saveUserHandler()`.
- Removed `craft\commerce\services\Discounts::EVENT_BEFORE_MATCH_LINE_ITEM`. `EVENT_DISCOUNT_MATCHES_LINE_ITEM` can be used instead.
- Removed `craft\commerce\services\Discounts::getOrderConditionParams()`. `$order->toArray()` can be used instead.
- Removed `craft\commerce\services\Discounts::populateDiscountRelations()`.
- Removed `craft\commerce\services\Orders::cartArray()`. `toArray()` can be used instead.
- Removed `craft\commerce\services\Payments::getTotalAuthorizedForOrder()`.
- Removed `craft\commerce\services\Payments::getTotalAuthorizedOnlyForOrder()`. `craft\commerce\elements\Order::getTotalAuthorized()` can be used instead.
- Removed `craft\commerce\services\Payments::getTotalPaidForOrder()`. `craft\commerce\elements\Order::getTotalPaid()` can be used instead.
- Removed `craft\commerce\services\Payments::getTotalRefundedForOrder()`.
- Removed `craft\commerce\services\Sales::populateSaleRelations()`.
- Removed `craft\commerce\services\States`.<|MERGE_RESOLUTION|>--- conflicted
+++ resolved
@@ -2,14 +2,9 @@
 
 ## Unreleased
 
-<<<<<<< HEAD
-### Fixed
-
 - Fixed a bug where a user could not manage their subscription on the front-end. ([#3155](https://github.com/craftcms/commerce/issues/3155))
-=======
 - Fixed a PHP error that occurred when making a payment through the Payments service directly.
 - Deleting a user with existing orders or subscriptions now displays a better flash error message. ([#3071](https://github.com/craftcms/commerce/pull/3071), [#3070](https://github.com/craftcms/commerce/pull/3070))
->>>>>>> 151d0b25
 
 ## 4.2.9 - 2023-05-25
 
