--- conflicted
+++ resolved
@@ -1,6 +1,10 @@
 # Release Notes for Craft Commerce
 
-<<<<<<< HEAD
+## Unreleased
+
+- Fixed a bug where variants’ `sku` values could be cleared out when saving a product.
+- Fixed a bug where `craft\commerce\elements\Product::getVariants()` wasn’t respecting variants’ site statuses.
+
 ## 5.1.0-beta.1 - 2024-08-14
 
 ### Store Management
@@ -69,12 +73,11 @@
 
 ### System
 - Craft Commerce now requires Craft CMS 5.2 or later.
-=======
+
 ## 5.0.16.1 - 2024-08-16
 
 - Fixed a bug where variants’ `sku` values could be cleared out when saving a product.
 - Fixed a bug where `craft\commerce\elements\Product::getVariants()` wasn’t respecting variants’ site statuses.
->>>>>>> 40a99e79
 
 ## 5.0.16 - 2024-08-14
 
