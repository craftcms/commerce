--- conflicted
+++ resolved
@@ -2,13 +2,11 @@
 
 ## Unreleased
 
-<<<<<<< HEAD
-- Added products and variants as link options for the CKEditor plugin ([#3150](https://github.com/craftcms/commerce/discussions/3150))
-=======
+
+- Added CKEditor link support for products and variants. ([#3150](https://github.com/craftcms/commerce/discussions/3150))
 - Fixed a bug where custom field conditions weren’t showing when editing a shipping zone.
 - Fixed a bug where where user group condition values are not migration from v3 to v4. ([#3176](https://github.com/craftcms/commerce/issues/3176))
 - Fixed a bug where a user could not manage their subscription on the front-end. ([#3155](https://github.com/craftcms/commerce/issues/3155))
->>>>>>> 2278b2bc
 - Fixed a PHP error that occurred when making a payment through the Payments service directly.
 - Deleting a user with existing orders or subscriptions now displays a better flash error message. ([#3071](https://github.com/craftcms/commerce/pull/3071), [#3070](https://github.com/craftcms/commerce/pull/3070))
 
