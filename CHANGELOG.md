--- conflicted
+++ resolved
@@ -3,12 +3,9 @@
 ## Unreleased
 
 - Craft Commerce now requires Craft CMS 4.6.0 or later.
-<<<<<<< HEAD
 - Improved the performance of the Discounts index page. ([#3347](https://github.com/craftcms/commerce/issues/3347))
 - It’s now possible to search discounts on the Discounts index page. ([#2322](https://github.com/craftcms/commerce/discussions/2322))
-=======
 - Improved the performance of the `commerce/upgrade` command. ([#3286](https://github.com/craftcms/commerce/issues/3286))
->>>>>>> 978fb3de
 - Fixed a bug where calling `Carts::forgetCart()` wouldn’t completely clear the cart. ([#3353](https://github.com/craftcms/commerce/issues/3353))
 - Fixed a bug where the Edit Order page could become locked when editing an adjustment. ([#3351](https://github.com/craftcms/commerce/issues/3351))
 - Fixed a bug that prevented the creation of a non Stripe subscription. ([#3365](https://github.com/craftcms/commerce/pull/3365))
