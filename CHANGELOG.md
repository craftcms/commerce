--- conflicted
+++ resolved
@@ -2,11 +2,8 @@
 
 ## Unreleased
 
-<<<<<<< HEAD
 - Fixed a date rendering bug on the Discount index page. ([#3457](https://github.com/craftcms/commerce/issues/3457))
-=======
 - Fixed a bug where carts created as a guest weren’t being associated with the user when they logged in. ([#3445](https://github.com/craftcms/commerce/issues/3445))
->>>>>>> e3f99834
 
 ## 4.5.3 - 2024-04-02
 
