# Release Notes for Craft Commerce

## Unreleased

- Fixed a bug where it was possible to select soft-deleted tax categories.
- Fixed a PHP error that occurred when sending an email with a missing PDF filename format. ([#3309](https://github.com/craftcms/commerce/issues/3309))
- Product GQL queries now support `promotable`, `availableForPurchase`, `freeShipping`, `defaultSku`, `defaultPrice`, `defaultVariant`, `defaultHeight`, `defaultLength`, `defaultWidth`, and `defaultWeight` params. ([#3307](https://github.com/craftcms/commerce/pull/3307))
<<<<<<< HEAD
- Fixed a PHP error that occurred when viewing trashed orders. ([#3308](https://github.com/craftcms/commerce/issues/3308))
=======
- Fixed an incorrect validation error that occurred when saving a Shipping Zone. ([#3317](https://github.com/craftcms/commerce/issues/3317))
>>>>>>> 9591d9d6

## 4.3.1 - 2023-10-18

- Added the `commerce/gateways/list` command.
- Added the `commerce/gateways/webhook-url` command.
- Improved the performance of the `commerce/upgrade` command. ([#3286](https://github.com/craftcms/commerce/issues/3286))
- Auto-generated variant titles and SKUs are now generated before products are saved. ([#3297](https://github.com/craftcms/commerce/pull/3297))
- Added `craft\commerce\models\ShippingMethodOption::$shippingMethod`. ([#3274](https://github.com/craftcms/commerce/pull/3274), [#3271](https://github.com/craftcms/commerce/issues/3271))
- `craft\commerce\services\Purchasables::EVENT_PURCHASABLE_SHIPPABLE` event handlers can now access the order. ([#3279](https://github.com/craftcms/commerce/pull/3279))
- Fixed a bug where Edit Product pages showed a Delete button for users that didn’t have permission to delete the product. ([#3285](https://github.com/craftcms/commerce/issues/3285))
- Fixed a bug where it was possible to select soft-deleted shipping categories. ([#3272](https://github.com/craftcms/commerce/issues/3272))
- Fixed a bug where the Customer condition rule wasn’t loading correctly. ([#3291](https://github.com/craftcms/commerce/issues/3291))
- Fixed an error that could occur when rendering a PDF. ([#2633](https://github.com/craftcms/commerce/issues/2633))
- Fixed a bug where sales’ and discounts’ timestamps weren’t getting populated. ([#3298](https://github.com/craftcms/commerce/issues/3298))
- Fixed a bug where the `commerce/upgrade` command could create duplicate inactive users. ([#3286](https://github.com/craftcms/commerce/issues/3286))
- Fixed a bug where `commerce/payments/pay` JSON responses were missing the `redirect` key. ([#3265](https://github.com/craftcms/commerce/issues/3265))
- Fixed a bug where gateway URLs could be malformed. ([#3299](https://github.com/craftcms/commerce/issues/3299))

## 4.3.0 - 2023-09-13

- Sales and discounts now support using related entries in their matching item conditions. ([#3134](https://github.com/craftcms/commerce/issues/3134), [#2717](https://github.com/craftcms/commerce/issues/2717))
- It’s now possible to query products by shipping category and tax category. ([#3219](https://github.com/craftcms/commerce/issues/3219))
- Guest customers registering during checkout now have their addresses saved to their account. ([#3203](https://github.com/craftcms/commerce/pull/3203))
- Product conditions can now have “Product Type”, “Variant SKU”, “Variant Has Unlimited Stock”, “Variant Price”, and “Variant Stock” rules. ([#3209](https://github.com/craftcms/commerce/issues/3209))
- Improved the performance of discount recalculation.
- Improved the performance of the `commerce/upgrade` command. ([#3208](https://github.com/craftcms/commerce/pull/3208))
- Added the `commerce/cart/forget-cart` action. ([#3206](https://github.com/craftcms/commerce/issues/3206))
- The `commerce/cart/update-cart` action now accepts `firstName` and `lastName` address parameters. ([#3015](https://github.com/craftcms/commerce/issues/3015))
- Added `craft\commerce\controllers\OrdersController::EVENT_MODIFY_PURCHASABLES_TABLE_QUERY`. ([#3198](https://github.com/craftcms/commerce/pull/3198))
- Added `craft\commerce\elements\Order::$orderCompletedEmail`. ([#3138](https://github.com/craftcms/commerce/issues/3138))
- Added `craft\commerce\elements\db\ProductQuery::$shippingCategoryId`.
- Added `craft\commerce\elements\db\ProductQuery::$taxCategoryId`.
- Added `craft\commerce\elements\db\ProductQuery::shippingCategory()`.
- Added `craft\commerce\elements\db\ProductQuery::shippingCategoryId()`.
- Added `craft\commerce\elements\db\ProductQuery::taxCategory()`.
- Added `craft\commerce\elements\db\ProductQuery::taxCategoryId()`.
- Added `craft\commerce\models\Discount::hasBillingAddressCondition()`.
- Added `craft\commerce\models\Discount::hasCustomerCondition()`.
- Added `craft\commerce\models\Discount::hasOrderCondition()`.
- Added `craft\commerce\models\Discount::hasShippingAddressCondition()`.
- Deprecated payment source creation via the `commerce/subscriptions/subscribe` action.
- Deprecated `craft\commerce\elements\Order::setEmail()`. `Order::setCustomer()` should be used instead.
- Removed the `htmx` option from the`commerce/example-templates` command.
- Removed the `color` option from the`commerce/example-templates` command.
- Added `craft\commerce\events\ModifyPurchasablesTableQueryEvent`. ([#3198](https://github.com/craftcms/commerce/pull/3198))
- Fixed a bug where products/variants could be saved with a minimum quantity that was set higher than the maximum quantity. ([#3234](https://github.com/craftcms/commerce/issues/3234))
- Fixed a bug where `craft\commerce\elements\Order::hasMatchingAddresses()` could incorrectly return `false`. ([#3183](https://github.com/craftcms/commerce/issues/3183))
- Fixed a bug where changing a user’s email could cause additional user elements to be created. ([#3138](https://github.com/craftcms/commerce/issues/3138))
- Fixed a bug where related sales were displaying when creating a new product.
- Fixed a bug where Commerce wasn’t invoking `craft\services\Elements::EVENT_AUTHORIZE_*` event handlers.
- Fixed a bug where discounts’ per user usage counters weren’t getting migrated properly when upgrading to Commerce 4.
- Fixed a bug where address changes weren’t being synced to carts that were using them. ([#3178](https://github.com/craftcms/commerce/issues/3178))
- Fixed a SQL error that could occur when fetching emails. ([#3267](https://github.com/craftcms/commerce/pull/3267))
- Fixed an XSS vulnerability.

## 4.2.11 - 2023-06-05

- Fixed a bug where “Send Email” option text wasn’t getting translated. ([#3172](https://github.com/craftcms/commerce/issues/3172)) 
- Fixed a bug where discounts’ user condition values weren’t getting migrated properly when upgrading to Commerce 4. ([#3176](https://github.com/craftcms/commerce/issues/3176))

## 4.2.10 - 2023-05-31

- An error notification is now displayed when attempting to delete a user with existing orders or subscriptions. ([#3071](https://github.com/craftcms/commerce/pull/3071), [#3070](https://github.com/craftcms/commerce/pull/3070))
- Added support for linking to products and variants from CKEditor fields. ([#3150](https://github.com/craftcms/commerce/discussions/3150))
- Fixed a bug where custom field conditions weren’t showing when editing a shipping zone.
- Fixed a bug where discounts’ user condition values weren’t getting migrated properly when upgrading to Commerce 4. ([#3176](https://github.com/craftcms/commerce/issues/3176))
- Fixed a bug where users weren’t permitted to update their subscriptions on the front-end. ([#3155](https://github.com/craftcms/commerce/issues/3155))
- Fixed a PHP error that could occur when calling `craft\commerce\services\Payments::processPayment()` without passing the new `$redirectData` argument.

## 4.2.9 - 2023-05-25

- The `commerce/cart/update-cart` action now accepts `clearAddresses`, `clearBillingAddress`, and `clearShippingAddress` params.
- Fixed a JavaScript error that occurred when switching control panel tabs on small screens. ([#3162](https://github.com/craftcms/commerce/issues/3162))
- Fixed a bug where the `commerce/upgrade` command wasn’t migrating discounts’ and coupons’ Max Uses values properly. ([#2947](https://github.com/craftcms/commerce/issues/2947))

## 4.2.8 - 2023-05-03

- Added `craft\commerce\services\Customers::EVENT_UPDATE_PRIMARY_PAYMENT_SOURCE`.
- Fixed a bug where PDFs could be generated using the wrong formatting locale. ([#3145](https://github.com/craftcms/commerce/issues/3145))

## 4.2.7 - 2023-04-13

- Added the “Order Site” order condition rule. ([#3131](https://github.com/craftcms/commerce/issues/3131))
- Email jobs are now reattempted up to five times on failure. ([#3121](https://github.com/craftcms/commerce/pull/3121))
- Fixed a bug where variants weren’t getting propagated properly when new sites were created. ([#3124](https://github.com/craftcms/commerce/issues/3124))
- Fixed a bug where the flash message that was shown for order status changes could be malformed, if there were any errors. ([#3116](https://github.com/craftcms/commerce/issues/3116))
- Fixed a bug where Commerce widgets’ “Order Statuses” settings’ instruction text wasn’t getting translated.
- Fixed a bug where the flash message displayed when tax settings failed to save on Commerce Lite wasn’t getting translated.
- Fixed a bug where the `commerce/upgrade` command could fail if there was a large number of orphaned customers.

## 4.2.6 - 2023-03-22

- Discounts’ “Match Customer” conditions can now have a “Signed In” rule.
- Added `craft\commerce\base\Gateway::showPaymentFormSubmitButton()`
- Added `craft\commmerce\elements\conditions\customer\SignedInConditionRule`.
- The `commerce/payments/pay` action now includes a `redirectData` key in JSON responses.
- Fixed a PHP error that could occur when processing a payment. ([#3092](https://github.com/craftcms/commerce/issues/3092))
- Fixed a bug where cart cookies weren’t getting removed on logout, if the `defaultCookieDomain` Craft config setting was set. ([#3091](https://github.com/craftcms/commerce/pull/3091))
- Fixed a bug where the `validateCartCustomFieldsOnSubmission` setting wasn’t being respected in Craft 4.4. ([#3109](https://github.com/craftcms/commerce/issues/3109))
- Fixed a bug where the “Tax Zone” and “Tax Category” selects could be incorrectly populated when editing a tax category.
- Fixed a PHP error that occurred when saving a tax zone with an empty name on Commerce Lite. ([#3089](https://github.com/craftcms/commerce/issues/3089))
- Fixed a PHP error that occurred when saving shipping settings with empty “Shipping Base Rate” or “Shipping Per Item Rate” settings on Commerce Lite.
- Fixed a bug where the flash message that was shown for order status changes was malformed. ([#3116](https://github.com/craftcms/commerce/issues/3116))
- Fixed a PHP error that could occur when creating an order in the control panel. ([#3115](https://github.com/craftcms/commerce/issues/3115))

## 4.2.5.1 - 2023-02-02

- Fixed a PHP error that occurred when retrieving orders with missing line item descriptions or SKUs. ([#2936](https://github.com/craftcms/commerce/issues/2936))

## 4.2.5 - 2023-02-01

- Added support for searching for orders by customer name. ([#3050](https://github.com/craftcms/commerce/issues/3050))
- Fixed a PHP error that occurred if `null` was passed to `craft\commerce\services\Discounts::getDiscountByCode()`. ([#3045](https://github.com/craftcms/commerce/issues/3045))
- Fixed a bug where a large number of shipping rule category queries could be executed.
- Fixed a PHP error that occurred if a product was re-saved before it had finished propagating to all sites. ([#1954](https://github.com/craftcms/commerce/issues/1954))
- Fixed a PHP error that occurred if `craft\commerce\services\ProductTypes::getEditableProductTypes()` was called when no user was logged in. 
- Fixed a PHP error that occurred when saving an invalid shipping method.
- Fixed a bug where gateways’ “Enabled for customers to select during checkout” setting wasn’t properly supporting environment variables. ([#3052](https://github.com/craftcms/commerce/issues/3052))
- Fixed a PHP error that could occur when entering values on an Edit Discount page. ([#3067](https://github.com/craftcms/commerce/issues/3067))
- Fixed a PHP error that could occur when validating an address’s Organization Tax ID field. ([#3046](https://github.com/craftcms/commerce/issues/3046))

## 4.2.4 - 2022-11-29

- The “Customer” order condition rule now supports orders with no customer.

## 4.2.3 - 2022-11-23

- Fixed a bug where saving an invalid tax category failed silently. ([#3013](https://github.com/craftcms/commerce/issues/3013))
- Fixed a bug where using the `autoSetNewCartAddresses` config setting was getting applied for guest carts.
- Fixed an error that could occur when purging inactive carts.
- Fixed a bug where products and variants weren’t always available as link options in Redactor. ([#3041](https://github.com/craftcms/commerce/issues/3041))

## 4.2.2 - 2022-11-06

### Fixed

- Fixed a bug where saving an invalid tax category doesn't return an error notice.
- Fixed an error that could occur when purging inactive carts.
- Fixed a bug where the `commerce/cart/update-cart` action wasn’t fully clearing the cart when the `clearLineItems` param was submitted, if the quantity of an exsiting line item was being increased in the same request. ([#3014](https://github.com/craftcms/commerce/issues/3014))
- Fixed an error that could occur when purging a large number of inactive carts.
- Fixed an error where addresses were assumed to have an owner. ([#3021](https://github.com/craftcms/commerce/pull/3021))

## 4.2.1 - 2022-10-27

- Fixed an error that occurred when viewing tax categories.
- Fixed a bug where the Top Products widget wasn’t showing the correct revenue total.
- Added `craft\commerce\models\TaxCategory::dateDeleted`.
- Added `craft\commerce\models\ShippingCategory::dateDeleted`.

## 4.2.0 - 2022-10-26

### Store Management
- Discounts’ “Match Customer” conditions can now have a “Has Orders” rule.
- Order conditions can now have a “Completed” rule.
- Order conditions can now have a “Customer” rule.
- Order conditions can now have a “Date Ordered” rule.
- Order conditions can now have a “Has Purchasable” rule.
- Order conditions can now have a “Item Subtotal” rule.
- Order conditions can now have a “Order Status” rule.
- Order conditions can now have a “Paid” rule.
- Order conditions can now have a “Reference” rule.
- Order conditions can now have a “Shipping Method” rule.
- Order conditions can now have a “Total” rule.
- Order conditions can now have a “Total Discount” rule.
- Order conditions can now have a “Total Price” rule.
- Order conditions can now have a “Total Qty” rule.
- Order conditions can now have a “Total Tax” rule.
- It’s now possible to assign primary payment sources on customers.
- It’s now possible to set the quantity when adding a line item on the Edit Order page. ([#2993](https://github.com/craftcms/commerce/discussions/2993))
- The “Update Order Status…” bulk order action now returns a more helpful response message.

### Administration
- Added the `autoSetPaymentSource` config setting, which can be enabled to automatically set a customers’ primary payment sources on new carts.
- Shipping and tax categories are now archived instead of deleted.

### Development
- Order queries now have `itemTotal`, `itemSubtotal`, `shippingMethodHandle`, `totalDiscount`, `total`, `totalPaid`, `totalPrice`, `totalQty`, and `totalTax` params.
- Order queries’ `reference` params now accept a wider range of values.
- `commerce/cart/*` actions now return `shippingAddress` and `billingAddress` values in JSON responses. ([#2921](https://github.com/craftcms/commerce/issues/2921))

### Extensibility
- Added `craft\commerce\base\Stat::getOrderStatuses()`.
- Added `craft\commerce\base\Stat::setOrderStatuses()`.
- Added `craft\commerce\base\StatInterface::getOrderStatuses()`.
- Added `craft\commerce\base\StatInterface::setOrderStatuses()`.
- Added `craft\commerce\base\StatWidgetTrait`.
- Added `craft\commerce\behaviors\CustomerBehavoir::getPrimaryPaymentSource()`.
- Added `craft\commerce\behaviors\CustomerBehavoir::getPrimaryPaymentSourceId()`.
- Added `craft\commerce\behaviors\CustomerBehavoir::setPrimaryPaymentSourceId()`.
- Added `craft\commerce\controllers\PaymentSourcesController::actionSetPrimaryPaymentSource()`.
- Added `craft\commerce\elements\Order::$storedTotalQty`.
- Added `craft\commerce\elements\Order::autoSetPaymentSource()`.
- Added `craft\commerce\elements\conditions\customers\HasOrdersConditionRule`.
- Added `craft\commerce\elements\conditions\orders\CompletedConditionRule`.
- Added `craft\commerce\elements\conditions\orders\CustomerConditionRule`.
- Added `craft\commerce\elements\conditions\orders\DateOrderedConditionRule`.
- Added `craft\commerce\elements\conditions\orders\HasPurchasableConditionRule`.
- Added `craft\commerce\elements\conditions\orders\ItemSubtotalConditionRule`.
- Added `craft\commerce\elements\conditions\orders\ItemTotalConditionRule`.
- Added `craft\commerce\elements\conditions\orders\OrderCurrencyValuesAttributeConditionRule`.
- Added `craft\commerce\elements\conditions\orders\OrderStatusConditionRule`.
- Added `craft\commerce\elements\conditions\orders\OrderTextValuesAttributeConditionRule`.
- Added `craft\commerce\elements\conditions\orders\PaidConditionRule`.
- Added `craft\commerce\elements\conditions\orders\ReferenceConditionRule`.
- Added `craft\commerce\elements\conditions\orders\ShippingMethodConditionRule`.
- Added `craft\commerce\elements\conditions\orders\TotalConditionRule`.
- Added `craft\commerce\elements\conditions\orders\TotalDiscountConditionRule`.
- Added `craft\commerce\elements\conditions\orders\TotalPriceConditionRule`.
- Added `craft\commerce\elements\conditions\orders\TotalQtyConditionRule`.
- Added `craft\commerce\elements\conditions\orders\TotalTaxConditionRule`.
- Added `craft\commerce\elements\db\OrderQuery::$itemSubtotal`.
- Added `craft\commerce\elements\db\OrderQuery::$itemTotal`.
- Added `craft\commerce\elements\db\OrderQuery::$shippingMethodHandle`.
- Added `craft\commerce\elements\db\OrderQuery::$totalDiscount`.
- Added `craft\commerce\elements\db\OrderQuery::$totalPaid`.
- Added `craft\commerce\elements\db\OrderQuery::$totalPrice`.
- Added `craft\commerce\elements\db\OrderQuery::$totalQty`.
- Added `craft\commerce\elements\db\OrderQuery::$totalTax`.
- Added `craft\commerce\elements\db\OrderQuery::$total`.
- Added `craft\commerce\elements\db\OrderQuery::itemSubtotal()`.
- Added `craft\commerce\elements\db\OrderQuery::itemTotal()`.
- Added `craft\commerce\elements\db\OrderQuery::shippingMethodHandle()`.
- Added `craft\commerce\elements\db\OrderQuery::total()`.
- Added `craft\commerce\elements\db\OrderQuery::totalDiscount()`.
- Added `craft\commerce\elements\db\OrderQuery::totalPaid()`.
- Added `craft\commerce\elements\db\OrderQuery::totalPrice()`.
- Added `craft\commerce\elements\db\OrderQuery::totalQty()`.
- Added `craft\commerce\elements\db\OrderQuery::totalTax()`.
- Added `craft\commerce\models\PaymentSource::getIsPrimary()`.
- Added `craft\commerce\models\Settings::$autoSetPaymentSource`.
- Added `craft\commerce\records\Customer::$primaryPaymentSourceId`.
- Added `craft\commerce\services\savePrimaryPaymentSourceId()`.
- `craft\commerce\elements\Order::hasMatchingAddresses()` now has an `$attributes` argument, which can be used to customize which address attributes should be checked.
- Deprecated `craft\commerce\elements\Order::getShippingMethod()`. `$shippingMethodName` and `$shippingMethodHandle` should be used instead.

### System
- Craft Commerce now requires Craft CMS 4.3.0 or later.
- Fixed a bug where it wasn't possible to use a path value for the `loadCartRedirectUrl` setting. ([#2992](https://github.com/craftcms/commerce/pull/2992))
- Fixed a bug where custom shipping methods weren’t applying to orders properly. ([#2986](https://github.com/craftcms/commerce/issues/2986))
- Fixed a bug where passing an invalid product type handle into product queries’ `type` params wouldn’t have any effect. ([#2966](https://github.com/craftcms/commerce/issues/2966))
- Fixed a bug where payments made from Edit Order pages weren’t factoring in gateways’ `availableForUseWithOrder()` methods. ([#2988](https://github.com/craftcms/commerce/issues/2988))
- Fixed a bug where the Emails index page wasn’t showing emails’ template paths. ([#3000](https://github.com/craftcms/commerce/issues/3000))
- Fixed a bug where product slideout editors were showing additional status fields. ([#3010](https://github.com/craftcms/commerce/issues/3010))

## 4.1.3 - 2022-10-07

### Changed
- The `commerce/downloads/pdf` action now accepts an `inline` param. ([#2981](https://github.com/craftcms/commerce/pull/2981))

### Fixed
- Fixed a SQL error that occurred when restoring a soft-deleted product. ([#2982](https://github.com/craftcms/commerce/issues/2982))
- Fixed a bug where the Edit Product page wasn’t handling site selection changes properly. ([#2971](https://github.com/craftcms/commerce/issues/2971))
- Fixed a bug where it wasn't possible to add variants to a sale from the Edit Product page. ([#2976](https://github.com/craftcms/commerce/issues/2976))
- Fixed a bug where primary addresses weren’t being automatically set on the Edit Order page. ([#2963](https://github.com/craftcms/commerce/issues/2963)) 
- Fixed a bug where it wasn’t possible to change the default order status. ([#2915](https://github.com/craftcms/commerce/issues/2915))

## 4.1.2 - 2022-09-15

### Fixed
- Fixed a SQL error that could occur when updating to Commerce 4 on MySQL.
- Fixed an error that could when sorting orders by address attributes. ([#2956](https://github.com/craftcms/commerce/issues/2956))
- Fixed a bug where it wasn’t possible to save decimal numbers for variant dimensions. ([#2540](https://github.com/craftcms/commerce/issues/2540))
- Fixed a bug where the Edit Product page wasn’t handling site selection changes properly. ([#2920](https://github.com/craftcms/commerce/issues/2920))
- Fixed a bug where partial elements were not being deleted during garbage collection.
- Fixed a bug where orders’ item subtotals weren’t being saved to the database.
- Fixed a bug where the “Per Item Amount Off” setting on Edit Discount pages was stripping decimal values for locales that use commas for decimal symbols. ([#2937](https://github.com/craftcms/commerce/issues/2937))

## 4.1.1 - 2022-09-01

### Fixed
- Fixed a bug where Edit Subscription pages were blank. ([#2913](https://github.com/craftcms/commerce/issues/2913))
- Fixed a bug where `craft\commerce\elements\Order::hasMatchingAddresses()` wasn’t checking the `fullName` property. ([#2917](https://github.com/craftcms/commerce/issues/2917))
- Fixed a bug where discounts’ Purchase Total values weren’t getting saved.
- Fixed a bug where discounts’ shipping address conditions were being saved as billing address conditions. ([#2938](https://github.com/craftcms/commerce/issues/2938)) 
- Fixed an error that occurred when exporting orders using the “Expanded” export type. ([#2953](https://github.com/craftcms/commerce/issues/2953))
- Fixed a bug where it wasn’t possible to clear out variants’ min and max quantities. ([#2954](https://github.com/craftcms/commerce/issues/2954))

## 4.1.0 - 2022-07-19

### Added
- Tax rates now have a “Unit price” taxable subject option. ([#2883](https://github.com/craftcms/commerce/pull/2883))
- The Total Revenue widget can now show the total paid, rather than the total invoiced. ([#2852](https://github.com/craftcms/commerce/issues/2852))
- Added the `commerce/transfer-customer-data` command.
- Added `craft\commerce\elements\Order::EVENT_BEFORE_APPLY_ADD_NOTICE`. ([#2676](https://github.com/craftcms/commerce/issues/2676))
- Added `craft\commerce\elements\Order::hasMatchingAddresses()`.
- Added `craft\commerce\services\Customers::transferCustomerData()`. ([#2801](https://github.com/craftcms/commerce/pull/2801))
- Added `craft\commerce\stats\TotalRevenue::$type`.
- Added `craft\commerce\stats\TotalRevenue::TYPE_TOTAL_PAID`.
- Added `craft\commerce\stats\TotalRevenue::TYPE_TOTAL`.
- Added `craft\commerce\widgets\TotalRevenue::$type`.

### Changed
- Craft Commerce now requires Dompdf 2.0.0 or later. ([#2879](https://github.com/craftcms/commerce/pull/2879))
- Addresses submitted to the cart are now validated. ([#2874](https://github.com/craftcms/commerce/pull/2874))
- Garbage collection now removes any orphaned variants, as well as partial donation, order, product, subscription, and variant data.
- `craft\commerce\elements\Product` now supports the `EVENT_DEFINE_CACHE_TAGS` event.
- `craft\commerce\elements\Variant` now supports the `EVENT_DEFINE_CACHE_TAGS` event.

### Fixed
- Fixed an error that occurred when disabling all variants on Edit Product pages.
- Fixed a bug where order address titles weren’t being updated correctly.
- Fixed a bug where it was possible to save an order with the same billing and shipping address IDs. ([#2841](https://github.com/craftcms/commerce/issues/2841))
- Fixed a bug where order addresses were not being saved with the `live` scenario.
- Fixed a PHP error that occurred when editing a subscription with custom fields.
- Fixed an infinite recursion bug that occurred when `autoSetCartShippingMethodOption` was enabled. ([#2875](https://github.com/craftcms/commerce/issues/2875))
- Fixed a bug where product slideout editors were attempting to create provisional drafts. ([#2886](https://github.com/craftcms/commerce/issues/2886))

## 4.0.4 - 2022-06-22

> {note} If you’ve already upgraded a site to Commerce 4, please go to **Commerce** → **Promotions** → **Discounts** and review your discounts’ coupons’ Max Uses values, as the `commerce/upgrade` command wasn’t migrating those values properly before this release.

### Fixed
- Fixed a bug where `craft\commerce\services\PaymentSources::getAllGatewayPaymentSourcesByUserId()` wasn’t passing along the user ID to `getAllPaymentSourcesByCustomerId()`.
- Fixed an error that could occur when using a discount with a coupon code.
- Fixed a bug where it wasn’t possible to delete a shipping rule. ([#2857](https://github.com/craftcms/commerce/issues/2857))
- Fixed a bug where it wasn’t possible to subscribe and create a payment source simultaneously. ([#2834](https://github.com/craftcms/commerce/pull/2834))
- Fixed inaccurate PHP type declarations.
- Fixed errors that could occur when expiring, cancelling, or suspending a subscription. ([#2831](https://github.com/craftcms/commerce/issues/2831))
- Fixed a bug where the Order Value condition rule wasn’t working.
- Fixed a bug where the `commerce/upgrade` command wasn’t migrating discounts’ coupons’ Max Uses values properly.

## 4.0.3 - 2022-06-09

### Deprecated
- Deprecated `craft\commerce\services\Orders::pruneDeletedField()`.
- Deprecated `craft\commerce\services\ProductType::pruneDeletedField()`.
- Deprecated `craft\commerce\services\Subscriptions::pruneDeletedField()`.

### Fixed
- Fixed a PHP error that could occur when saving a shipping rule. ([#2824](https://github.com/craftcms/commerce/issues/2824))
- Fixed a PHP error that could occur when saving a sale. ([#2827](https://github.com/craftcms/commerce/issues/2827))
- Fixed a bug where `administrativeArea` data wasn’t being saved for an address in the example templates. ([#2840](https://github.com/craftcms/commerce/issues/2840))

## 4.0.2 - 2022-06-03

### Fixed
- Fixed a bug where it wasn’t possible to set a coupon’s Max Uses setting to `0`.
- Fixed UI bugs in the “Update Order Status” modal. ([#2821](https://github.com/craftcms/commerce/issues/2821))
- Fixed a bug where the `commerce/upgrade` console command caused customer discount uses to be reset.
- Fixed a bug where the `commerce/upgrade` console command would fail when multiple orders used the same email address with different casing.

## 4.0.1 - 2022-05-18

### Changed
- Address forms in the example templates now include any Plain Text custom fields in the address field layout.

### Fixed
- Fixed a bug where the `autoSetNewCartAddresses` setting didn’t have any effect. ([#2804](https://github.com/craftcms/commerce/issues/2804))
- Fixed a PHP error that occurred when making a payment on the Edit Order page. ([#2795](https://github.com/craftcms/commerce/issues/2795))
- Fixed a PHP error that occurred when duplicating addresses that wasn’t owned by a user.
- Fixed a bug where address cards appeared to be editable when viewing completed orders. ([#2817](https://github.com/craftcms/commerce/issues/2817))
- Fixed a front-end validation error that was raised incorrectly on address inputs in the example templates. ([#2777](https://github.com/craftcms/commerce/pull/2777))

## 4.0.0 - 2022-05-04

### Added
- Customers are now native Craft user elements. ([#2524](https://github.com/craftcms/commerce/discussions/2524), [2385](https://github.com/craftcms/commerce/discussions/2385))
- Discounts can now have condition builders, enabling flexible matching based on the order, user, and addresses. ([#2290](https://github.com/craftcms/commerce/discussions/2290),  [#2296](https://github.com/craftcms/commerce/discussions/2296), [#2299](https://github.com/craftcms/commerce/discussions/2299))
- Shipping zones can now have condition builders, enabling flexible matching based on the address. ([#2290](https://github.com/craftcms/commerce/discussions/2290), [#2296](https://github.com/craftcms/commerce/discussions/2296))
- Tax zones can now have condition builders, enabling flexible matching based on the address. ([#2290](https://github.com/craftcms/commerce/discussions/2290), [#2296](https://github.com/craftcms/commerce/discussions/2296))
- Discounts can now have multiple coupon codes, each with their own usage rules. ([#2377](https://github.com/craftcms/commerce/discussions/2377), [#2303](https://github.com/craftcms/commerce/discussions/2303), [#2713](https://github.com/craftcms/commerce/pull/2713))
- It’s now possible to bulk-generate coupon codes.
- It’s now possible to create orders from the Edit User page.
- Added a “Commerce” panel to the Debug Toolbar.
- Added “Edit”, “Create”, and “Delete” permissions for product types, sales, and discounts. ([#174](https://github.com/craftcms/commerce/issues/174), [#2400](https://github.com/craftcms/commerce/discussions/2400))
- Added the `|commercePaymentFormNamespace` Twig filter.
- Added `craft\commerce\base\Zone`.
- Added `craft\commerce\behaviors\CustomerAddressBehavior`.
- Added `craft\commerce\behaviors\CustomerBehavior`.
- Added `craft\commerce\console\controllers\UpgradeController`.
- Added `craft\commerce\controllers\DiscountsController::DISCOUNT_COUNTER_TYPE_EMAIL`.
- Added `craft\commerce\controllers\DiscountsController::DISCOUNT_COUNTER_TYPE_TOTAL`.
- Added `craft\commerce\controllers\DiscountsController::DISCOUNT_COUNTER_TYPE_USER`.
- Added `craft\commerce\controllers\DiscountsController::actionGenerateCoupons()`.
- Added `craft\commerce\controllers\OrdersController::actionCreateCustomer()`.
- Added `craft\commerce\controllers\OrdersController::actionGetCustomerAddresses()`.
- Added `craft\commerce\controllers\OrdersController::actionGetOrderAddress()`.
- Added `craft\commerce\controllers\OrdersController::actionValidateAddress()`.
- Added `craft\commerce\controllers\OrdersController::enforceManageOrderPermissions()`.
- Added `craft\commerce\controllers\SubscriptionsController::enforceManageSubscriptionPermissions()`.
- Added `craft\commerce\elements\Order::$sourceBillingAddressId`
- Added `craft\commerce\elements\Order::$sourceShippingAddressId`
- Added `craft\commerce\elements\Product::canCreateDrafts()`.
- Added `craft\commerce\elements\Product::canDelete()`.
- Added `craft\commerce\elements\Product::canDeleteForSite()`.
- Added `craft\commerce\elements\Product::canDuplicate()`.
- Added `craft\commerce\elements\Product::canSave()`.
- Added `craft\commerce\elements\Product::canView()`.
- Added `craft\commerce\elements\Subscription::canView()`.
- Added `craft\commerce\elements\actions\UpdateOrderStatus::$suppressEmails`.
- Added `craft\commerce\events\CommerceDebugPanelDataEvent`.
- Added `craft\commerce\events\OrderStatusEmailsEvent`.
- Added `craft\commerce\events\PdfRenderEvent`.
- Added `craft\commerce\fieldlayoutelements\UserAddressSettings`.
- Added `craft\commerce\helpers\DebugPanel`.
- Added `craft\commerce\helpers\PaymentForm`.
- Added `craft\commerce\models\Coupon`.
- Added `craft\commerce\models\Discount::$couponFormat`.
- Added `craft\commerce\models\Discount::getCoupons()`.
- Added `craft\commerce\models\Discount::setCoupons()`.
- Added `craft\commerce\models\OrderHistory::$userId`.
- Added `craft\commerce\models\OrderHistory::$userName`.
- Added `craft\commerce\models\OrderHistory::getUser()`.
- Added `craft\commerce\models\ShippingAddressZone::condition`.
- Added `craft\commerce\models\Store`.
- Added `craft\commerce\models\TaxAddressZone::condition`.
- Added `craft\commerce\plugin\Services::getCoupons()`.
- Added `craft\commerce\record\OrderHistory::$userName`.
- Added `craft\commerce\records\Coupon`.
- Added `craft\commerce\records\OrderHistory::$userId`.
- Added `craft\commerce\records\OrderHistory::getUser()`.
- Added `craft\commerce\service\Store`.
- Added `craft\commerce\services\Carts::$cartCookieDuration`.
- Added `craft\commerce\services\Carts::$cartCookie`.
- Added `craft\commerce\services\Coupons`.
- Added `craft\commerce\services\Customers::ensureCustomer()`.
- Added `craft\commerce\services\Customers::savePrimaryBillingAddressId()`.
- Added `craft\commerce\services\Customers::savePrimaryShippingAddressId()`.
- Added `craft\commerce\services\Discounts::clearUserUsageHistoryById()`.
- Added `craft\commerce\services\OrderStatuses::EVENT_ORDER_STATUS_CHANGE_EMAILS`.
- Added `craft\commerce\services\Pdfs::EVENT_BEFORE_DELETE_PDF`.
- Added `craft\commerce\services\ProductTypes::getCreatableProductTypeIds()`.
- Added `craft\commerce\services\ProductTypes::getCreatableProductTypes()`.
- Added `craft\commerce\services\ProductTypes::getEditableProductTypeIds()`.
- Added `craft\commerce\services\ProductTypes::hasPermission()`.
- Added `craft\commerce\validators\CouponValidator`.
- Added `craft\commerce\validators\StoreCountryValidator`.
- Added `craft\commerce\web\assets\coupons\CouponsAsset`.

### Changed
- Craft Commerce now requires Craft CMS 4.0.0-RC2 or later.
- Tax rate inputs no longer require the percent symbol.
- Subscription plans are no longer accessible via old Control Panel URLs.
- Addresses can no longer be related to both a user’s address book and an order at the same time. ([#2457](https://github.com/craftcms/commerce/discussions/2457))
- Gateways’ `isFrontendEnabled` settings now support environment variables.
- The active cart number is now stored in a cookie rather than the PHP session data, so it can be retained across browser reboots. ([#2790](https://github.com/craftcms/commerce/pull/2790))
- The installer now archives any database tables that were left behind by a previous Craft Commerce installation.
- `commerce/*` actions no longer accept `orderNumber` params. `number` can be used instead.
- `commerce/cart/*` actions no longer accept `cartUpdatedNotice` params. `successMessage` can be used instead.
- `commerce/cart/*` actions no longer include `availableShippingMethods` in their JSON responses. `availableShippingMethodOptions` can be used instead.
- `commerce/payment-sources/*` actions no longer include `paymentForm` in their JSON responses. `paymentFormErrors` can be used instead.
- `commerce/payments/*` actions now expect payment form fields to be namespaced with the `|commercePaymentFormNamespace` Twig filter’s response.
- `craft\commerce\elements\Order::getCustomer()` now returns a `craft\elements\User` object.
- `craft\commerce\elements\Product::getVariants()`, `getDefaultVariant()`, `getCheapestVariant()`, `getTotalStock()`, and `getHasUnlimitedStock()` now only return data related to enabled variants by default.
- `craft\commerce\model\ProductType::$titleFormat` was renamed to `$variantTitleFormat`.
- `craft\commerce\models\TaxRate::getRateAsPercent()` now returns a localized value.
- `craft\commerce\services\LineItems::createLineItem()` no longer has an `$orderId` argument.
- `craft\commerce\services\LineItems::resolveLineItem()` now has an `$order` argument rather than `$orderId`.
- `craft\commerce\services\Pdfs::EVENT_AFTER_RENDER_PDF` now raises `craft\commerce\events\PdfRenderEvent` rather than `PdfEvent`.
- `craft\commerce\services\Pdfs::EVENT_AFTER_SAVE_PDF` now raises `craft\commerce\events\PdfEvent` rather than `PdfSaveEvent`.
- `craft\commerce\services\Pdfs::EVENT_BEFORE_RENDER_PDF` now raises `craft\commerce\events\PdfRenderEvent` rather than `PdfEvent`.
- `craft\commerce\services\Pdfs::EVENT_BEFORE_SAVE_PDF` now raises `craft\commerce\events\PdfEvent` rather than `PdfSaveEvent`.
- `craft\commerce\services\ShippingMethods::getAvailableShippingMethods()` has been renamed to `getMatchingShippingMethods()`.
- `craft\commerce\services\Variants::getAllVariantsByProductId()` now accepts a `$includeDisabled` argument.

### Deprecated
- Deprecated `craft\commerce\elements\Order::getUser()`. `getCustomer()` should be used instead.
- Deprecated `craft\commerce\services\Carts::getCartName()`. `$cartCookie['name']` should be used instead.
- Deprecated `craft\commerce\services\Plans::getAllGatewayPlans()`. `getPlansByGatewayId()` should be used instead.
- Deprecated `craft\commerce\services\Subscriptions::doesUserHaveAnySubscriptions()`. `doesUserHaveSubscriptions()` should be used instead.
- Deprecated `craft\commerce\services\Subscriptions::getSubscriptionCountForPlanById()`. `getSubscriptionCountByPlanId()` should be used instead.
- Deprecated `craft\commerce\services\TaxRates::getTaxRatesForZone()`. `getTaxRatesByTaxZoneId()` should be used instead.
- Deprecated `craft\commerce\services\Transactions::deleteTransaction()`. `deleteTransactionById()` should be used instead.

### Removed
- Removed the `orderPdfFilenameFormat` setting.
- Removed the `orderPdfPath` setting.
- Removed the `commerce-manageCustomers` permission.
- Removed the `commerce-manageProducts` permission.
- Removed `json_encode_filtered` Twig filter.
- Removed the `commerce/orders/purchasable-search` action. `commerce/orders/purchasables-table` can be used instead.
- Removed `Plugin::getInstance()->getPdf()`. `getPdfs()` can be used instead.
- Removed `craft\commerce\Plugin::t()`. `Craft::t('commerce', 'My String')` can be used instead.
- Removed `craft\commerce\base\AddressZoneInterface`. `craft\commerce\base\ZoneInterface` can be used instead.
- Removed `craft\commerce\base\OrderDeprecatedTrait`.
- Removed `craft\commerce\controllers\AddressesController`.
- Removed `craft\commerce\controllers\CountriesController`.
- Removed `craft\commerce\controllers\CustomerAddressesController`.
- Removed `craft\commerce\controllers\CustomersController`.
- Removed `craft\commerce\controllers\PlansController::actionRedirect()`.
- Removed `craft\commerce\controllers\ProductsPreviewController::actionSaveProduct()`.
- Removed `craft\commerce\controllers\ProductsPreviewController::enforceProductPermissions()`.
- Removed `craft\commerce\controllers\StatesController`.
- Removed `craft\commerce\elements\Order::getAdjustmentsTotalByType()`. `getTotalTax()`, `getTotalDiscount()`, or `getTotalShippingCost()` can be used instead.
- Removed `craft\commerce\elements\Order::getAvailableShippingMethods()`. `getAvailableShippingMethodOptions()` can be used instead.
- Removed `craft\commerce\elements\Order::getOrderLocale()`. `$orderLanguage` can be used instead.
- Removed `craft\commerce\elements\Order::getShippingMethodId()`. `getShippingMethodHandle()` can be used instead.
- Removed `craft\commerce\elements\Order::getShouldRecalculateAdjustments()`. `getRecalculationMode()` can be used instead.
- Removed `craft\commerce\elements\Order::getTotalTaxablePrice()`. The taxable price is now calculated within the tax adjuster.
- Removed `craft\commerce\elements\Order::removeEstimatedBillingAddress()`. `setEstimatedBillingAddress(null)` can be used instead.
- Removed `craft\commerce\elements\Order::removeEstimatedShippingAddress()`. `setEstimatedShippingAddress(null)` can be used instead.
- Removed `craft\commerce\elements\Order::setShouldRecalculateAdjustments()`. `setRecalculationMode()` can be used instead.
- Removed `craft\commerce\elements\actions\DeleteOrder`. `craft\elements\actions\Delete` can be used instead.
- Removed `craft\commerce\elements\actions\DeleteProduct`. `craft\elements\actions\Delete` can be used instead.
- Removed `craft\commerce\elements\traits\OrderDeprecatedTrait`.
- Removed `craft\commerce\events\AddressEvent`.
- Removed `craft\commerce\events\CustomerAddressEvent`.
- Removed `craft\commerce\events\CustomerEvent`.
- Removed `craft\commerce\events\DefineAddressLinesEvent`. `craft\services\Addresses::formatAddress()` can be used instead.
- Removed `craft\commerce\events\LineItemEvent::isValid`.
- Removed `craft\commerce\events\PdfSaveEvent`.
- Removed `craft\commerce\helpers\Localization::formatAsPercentage()`.
- Removed `craft\commerce\models\Country`.
- Removed `craft\commerce\models\Discount::$code`.
- Removed `craft\commerce\models\Discount::getDiscountUserGroups()`.
- Removed `craft\commerce\models\Discount::getUserGroupIds()`. Discount user groups were migrated to the customer condition rule.
- Removed `craft\commerce\models\Discount::setUserGroupIds()`. Discount user groups were migrated to the customer condition rule.
- Removed `craft\commerce\models\Email::getPdfTemplatePath()`. `getPdf()->getTemplatePath()` can be used instead.
- Removed `craft\commerce\models\LineItem::getAdjustmentsTotalByType()`. `getTax()`, `getDiscount()`, or `getShippingCost()` can be used instead.
- Removed `craft\commerce\models\LineItem::setSaleAmount()`.
- Removed `craft\commerce\models\OrderHistory::$customerId`. `$userId` can be used instead.
- Removed `craft\commerce\models\OrderHistory::getCustomer()`. `getUser()` can be used instead.
- Removed `craft\commerce\models\ProductType::getLineItemFormat()`.
- Removed `craft\commerce\models\ProductType::setLineItemFormat()`.
- Removed `craft\commerce\models\Settings::$showCustomerInfoTab`. `$showEditUserCommerceTab` can be used instead.
- Removed `craft\commerce\models\ShippingAddressZone::getCountries()`.
- Removed `craft\commerce\models\ShippingAddressZone::getCountriesNames()`.
- Removed `craft\commerce\models\ShippingAddressZone::getCountryIds()`.
- Removed `craft\commerce\models\ShippingAddressZone::getStateIds()`.
- Removed `craft\commerce\models\ShippingAddressZone::getStates()`.
- Removed `craft\commerce\models\ShippingAddressZone::getStatesNames()`.
- Removed `craft\commerce\models\ShippingAddressZone::isCountryBased`.
- Removed `craft\commerce\models\State`.
- Removed `craft\commerce\models\TaxAddressZone::getCountries()`.
- Removed `craft\commerce\models\TaxAddressZone::getCountriesNames()`.
- Removed `craft\commerce\models\TaxAddressZone::getCountryIds()`.
- Removed `craft\commerce\models\TaxAddressZone::getStateIds()`.
- Removed `craft\commerce\models\TaxAddressZone::getStates()`.
- Removed `craft\commerce\models\TaxAddressZone::getStatesNames()`.
- Removed `craft\commerce\models\TaxAddressZone::isCountryBased`.
- Removed `craft\commerce\queue\jobs\ConsolidateGuestOrders`.
- Removed `craft\commerce\records\Country`.
- Removed `craft\commerce\records\CustomerAddress`. `craft\records\Address` can be used instead.
- Removed `craft\commerce\records\Discount::CONDITION_USER_GROUPS_ANY_OR_NONE`. Discount user groups were migrated to the customer condition rule.
- Removed `craft\commerce\records\Discount::CONDITION_USER_GROUPS_EXCLUDE`. Discount user groups were migrated to the customer condition rule.
- Removed `craft\commerce\records\Discount::CONDITION_USER_GROUPS_INCLUDE_ALL`. Discount user groups were migrated to the customer condition rule.
- Removed `craft\commerce\records\Discount::CONDITION_USER_GROUPS_INCLUDE_ANY`. Discount user groups were migrated to the customer condition rule.
- Removed `craft\commerce\records\DiscountUserGroup`.
- Removed `craft\commerce\records\OrderHistory::getCustomer()`. `getUser()` can be used instead.
- Removed `craft\commerce\records\ShippingZoneCountry`.
- Removed `craft\commerce\records\ShippingZoneState`.
- Removed `craft\commerce\records\State`.
- Removed `craft\commerce\records\TaxZoneCountry`.
- Removed `craft\commerce\records\TaxZoneState`.
- Removed `craft\commerce\services\Addresses::purgeOrphanedAddresses()`.
- Removed `craft\commerce\services\Addresses`.
- Removed `craft\commerce\services\Countries`.
- Removed `craft\commerce\services\Customers::EVENT_AFTER_SAVE_CUSTOMER_ADDRESS`.
- Removed `craft\commerce\services\Customers::EVENT_AFTER_SAVE_CUSTOMER`.
- Removed `craft\commerce\services\Customers::EVENT_BEFORE_SAVE_CUSTOMER_ADDRESS`.
- Removed `craft\commerce\services\Customers::EVENT_BEFORE_SAVE_CUSTOMER`.
- Removed `craft\commerce\services\Customers::SESSION_CUSTOMER`.
- Removed `craft\commerce\services\Customers::consolidateOrdersToUser()`.
- Removed `craft\commerce\services\Customers::deleteCustomer()`.
- Removed `craft\commerce\services\Customers::forgetCustomer()`.
- Removed `craft\commerce\services\Customers::getAddressIds()`.
- Removed `craft\commerce\services\Customers::getCustomer()`.
- Removed `craft\commerce\services\Customers::getCustomerById()`.
- Removed `craft\commerce\services\Customers::getCustomerByUserId()`.
- Removed `craft\commerce\services\Customers::getCustomerId()`.
- Removed `craft\commerce\services\Customers::getCustomersQuery()`.
- Removed `craft\commerce\services\Customers::purgeOrphanedCustomers()`.
- Removed `craft\commerce\services\Customers::saveAddress()`.
- Removed `craft\commerce\services\Customers::saveCustomer()`.
- Removed `craft\commerce\services\Customers::saveUserHandler()`.
- Removed `craft\commerce\services\Discounts::EVENT_BEFORE_MATCH_LINE_ITEM`. `EVENT_DISCOUNT_MATCHES_LINE_ITEM` can be used instead.
- Removed `craft\commerce\services\Discounts::getOrderConditionParams()`. `$order->toArray()` can be used instead.
- Removed `craft\commerce\services\Discounts::populateDiscountRelations()`.
- Removed `craft\commerce\services\Orders::cartArray()`. `toArray()` can be used instead.
- Removed `craft\commerce\services\Payments::getTotalAuthorizedForOrder()`.
- Removed `craft\commerce\services\Payments::getTotalAuthorizedOnlyForOrder()`. `craft\commerce\elements\Order::getTotalAuthorized()` can be used instead.
- Removed `craft\commerce\services\Payments::getTotalPaidForOrder()`. `craft\commerce\elements\Order::getTotalPaid()` can be used instead.
- Removed `craft\commerce\services\Payments::getTotalRefundedForOrder()`.
- Removed `craft\commerce\services\Sales::populateSaleRelations()`.
- Removed `craft\commerce\services\States`.<|MERGE_RESOLUTION|>--- conflicted
+++ resolved
@@ -5,11 +5,8 @@
 - Fixed a bug where it was possible to select soft-deleted tax categories.
 - Fixed a PHP error that occurred when sending an email with a missing PDF filename format. ([#3309](https://github.com/craftcms/commerce/issues/3309))
 - Product GQL queries now support `promotable`, `availableForPurchase`, `freeShipping`, `defaultSku`, `defaultPrice`, `defaultVariant`, `defaultHeight`, `defaultLength`, `defaultWidth`, and `defaultWeight` params. ([#3307](https://github.com/craftcms/commerce/pull/3307))
-<<<<<<< HEAD
 - Fixed a PHP error that occurred when viewing trashed orders. ([#3308](https://github.com/craftcms/commerce/issues/3308))
-=======
 - Fixed an incorrect validation error that occurred when saving a Shipping Zone. ([#3317](https://github.com/craftcms/commerce/issues/3317))
->>>>>>> 9591d9d6
 
 ## 4.3.1 - 2023-10-18
 
