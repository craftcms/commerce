--- conflicted
+++ resolved
@@ -5,11 +5,7 @@
 - Fixed a bug where shipping method names were invalid when they contained the same name in another store. ([#3676](https://github.com/craftcms/commerce/issues/3676))
 - Fixed a bug where modified parameters in the `\craft\commerce\events\CreateSubscriptionEvent` were not being passed to the gateway.
 - Fixed a bug where aggregate store stock levels weren’t being updated when inventory was updated. ([#3668](https://github.com/craftcms/commerce/issues/3668))
-<<<<<<< HEAD
-- The `commerce/reset-data` command now clears inventory transactions.
 - Fixed a PHP error that could occur when viewing the Edit Order page after deleting a purchasable. ([#3677](https://github.com/craftcms/commerce/issues/3677))
-=======
->>>>>>> f62c8586
 
 ## 5.1.1 - 2024-09-10
 
