# Release Notes for Craft Commerce

## 4.0.4 - 2022-06-22

> {note} If you’ve already upgraded a site to Commerce 4, please go to **Commerce** → **Promotions** → **Discounts** and review your discounts’ coupons’ Max Uses values, as the `commerce/upgrade` command wasn’t migrating those values properly before this release.

### Added
- Added `craft\commerce\elements\Order::hasMatchingAddresses()`.

### Fixed
- Fixed a bug where `craft\commerce\services\PaymentSources::getAllGatewayPaymentSourcesByUserId()` wasn’t passing along the user ID to `getAllPaymentSourcesByCustomerId()`.
- Fixed an error that could occur when using a discount with a coupon code.
- Fixed a bug where it wasn’t possible to delete a shipping rule. ([#2857](https://github.com/craftcms/commerce/issues/2857))
- Fixed a bug where it wasn’t possible to subscribe and create a payment source simultaneously. ([#2834](https://github.com/craftcms/commerce/pull/2834))
<<<<<<< HEAD
- Fixed Subscription element type declaration bugs.
- Fixed a bug where it was possible to save an order with the same address IDs. ([#2841](https://github.com/craftcms/commerce/issues/2841)) 
- Fixed errors that could occur when expiring, cancelling or suspending a subscription. ([#2831](https://github.com/craftcms/commerce/issues/2831))
- Fixed a bug where the Order Value condition rule did not work.
=======
- Fixed inaccurate PHP type declarations.
- Fixed errors that could occur when expiring, cancelling, or suspending a subscription. ([#2831](https://github.com/craftcms/commerce/issues/2831))
- Fixed a bug where the Order Value condition rule wasn’t working.
- Fixed a bug where the `commerce/upgrade` command wasn’t migrating discounts’ coupons’ Max Uses values properly.
>>>>>>> 5d779404

## 4.0.3 - 2022-06-09

### Deprecated
- Deprecated `craft\commerce\services\Orders::pruneDeletedField()`.
- Deprecated `craft\commerce\services\ProductType::pruneDeletedField()`.
- Deprecated `craft\commerce\services\Subscriptions::pruneDeletedField()`.

### Fixed
- Fixed a PHP error that could occur when saving a shipping rule. ([#2824](https://github.com/craftcms/commerce/issues/2824))
- Fixed a PHP error that could occur when saving a sale. ([#2827](https://github.com/craftcms/commerce/issues/2827))
- Fixed a bug where `administrativeArea` data wasn’t being saved for an address in the example templates. ([#2840](https://github.com/craftcms/commerce/issues/2840))

## 4.0.2 - 2022-06-03

### Fixed
- Fixed a bug where it wasn’t possible to set a coupon’s Max Uses setting to `0`.
- Fixed UI bugs in the “Update Order Status” modal. ([#2821](https://github.com/craftcms/commerce/issues/2821))
- Fixed a bug where the `commerce/upgrade` console command caused customer discount uses to be reset.
- Fixed a bug where the `commerce/upgrade` console command would fail when multiple orders used the same email address with different casing.

## 4.0.1 - 2022-05-18

### Changed
- Address forms in the example templates now include any Plain Text custom fields in the address field layout.

### Fixed
- Fixed a bug where the `autoSetNewCartAddresses` setting didn’t have any effect. ([#2804](https://github.com/craftcms/commerce/issues/2804))
- Fixed a PHP error that occurred when making a payment on the Edit Order page. ([#2795](https://github.com/craftcms/commerce/issues/2795))
- Fixed a PHP error that occurred when duplicating addresses that wasn’t owned by a user.
- Fixed a bug where address cards appeared to be editable when viewing completed orders. ([#2817](https://github.com/craftcms/commerce/issues/2817))
- Fixed a front-end validation error that was raised incorrectly on address inputs in the example templates. ([#2777](https://github.com/craftcms/commerce/pull/2777))

## 4.0.0 - 2022-05-04

### Added
- Customers are now native Craft user elements. ([#2524](https://github.com/craftcms/commerce/discussions/2524), [2385](https://github.com/craftcms/commerce/discussions/2385))
- Discounts can now have condition builders, enabling flexible matching based on the order, user, and addresses. ([#2290](https://github.com/craftcms/commerce/discussions/2290),  [#2296](https://github.com/craftcms/commerce/discussions/2296), [#2299](https://github.com/craftcms/commerce/discussions/2299))
- Shipping zones can now have condition builders, enabling flexible matching based on the address. ([#2290](https://github.com/craftcms/commerce/discussions/2290), [#2296](https://github.com/craftcms/commerce/discussions/2296))
- Tax zones can now have condition builders, enabling flexible matching based on the address. ([#2290](https://github.com/craftcms/commerce/discussions/2290), [#2296](https://github.com/craftcms/commerce/discussions/2296))
- Discounts can now have multiple coupon codes, each with their own usage rules. ([#2377](https://github.com/craftcms/commerce/discussions/2377), [#2303](https://github.com/craftcms/commerce/discussions/2303), [#2713](https://github.com/craftcms/commerce/pull/2713))
- It’s now possible to bulk-generate coupon codes.
- It’s now possible to create orders from the Edit User page.
- Added a “Commerce” panel to the Debug Toolbar.
- Added “Edit”, “Create”, and “Delete” permissions for product types, sales, and discounts. ([#174](https://github.com/craftcms/commerce/issues/174), [#2400](https://github.com/craftcms/commerce/discussions/2400))
- Added the `|commercePaymentFormNamespace` Twig filter.
- Added `craft\commerce\base\Zone`.
- Added `craft\commerce\behaviors\CustomerAddressBehavior`.
- Added `craft\commerce\behaviors\CustomerBehavior`.
- Added `craft\commerce\console\controllers\UpgradeController`.
- Added `craft\commerce\controllers\DiscountsController::DISCOUNT_COUNTER_TYPE_EMAIL`.
- Added `craft\commerce\controllers\DiscountsController::DISCOUNT_COUNTER_TYPE_TOTAL`.
- Added `craft\commerce\controllers\DiscountsController::DISCOUNT_COUNTER_TYPE_USER`.
- Added `craft\commerce\controllers\DiscountsController::actionGenerateCoupons()`.
- Added `craft\commerce\controllers\OrdersController::actionCreateCustomer()`.
- Added `craft\commerce\controllers\OrdersController::actionGetCustomerAddresses()`.
- Added `craft\commerce\controllers\OrdersController::actionGetOrderAddress()`.
- Added `craft\commerce\controllers\OrdersController::actionValidateAddress()`.
- Added `craft\commerce\controllers\OrdersController::enforceManageOrderPermissions()`.
- Added `craft\commerce\controllers\SubscriptionsController::enforceManageSubscriptionPermissions()`.
- Added `craft\commerce\elements\Order::$sourceBillingAddressId`
- Added `craft\commerce\elements\Order::$sourceShippingAddressId`
- Added `craft\commerce\elements\Product::canCreateDrafts()`.
- Added `craft\commerce\elements\Product::canDelete()`.
- Added `craft\commerce\elements\Product::canDeleteForSite()`.
- Added `craft\commerce\elements\Product::canDuplicate()`.
- Added `craft\commerce\elements\Product::canSave()`.
- Added `craft\commerce\elements\Product::canView()`.
- Added `craft\commerce\elements\Subscription::canView()`.
- Added `craft\commerce\elements\actions\UpdateOrderStatus::$suppressEmails`.
- Added `craft\commerce\events\CommerceDebugPanelDataEvent`.
- Added `craft\commerce\events\OrderStatusEmailsEvent`.
- Added `craft\commerce\events\PdfRenderEvent`.
- Added `craft\commerce\fieldlayoutelements\UserAddressSettings`.
- Added `craft\commerce\helpers\DebugPanel`.
- Added `craft\commerce\helpers\PaymentForm`.
- Added `craft\commerce\models\Coupon`.
- Added `craft\commerce\models\Discount::$couponFormat`.
- Added `craft\commerce\models\Discount::getCoupons()`.
- Added `craft\commerce\models\Discount::setCoupons()`.
- Added `craft\commerce\models\OrderHistory::$userId`.
- Added `craft\commerce\models\OrderHistory::$userName`.
- Added `craft\commerce\models\OrderHistory::getUser()`.
- Added `craft\commerce\models\ShippingAddressZone::condition`.
- Added `craft\commerce\models\Store`.
- Added `craft\commerce\models\TaxAddressZone::condition`.
- Added `craft\commerce\plugin\Services::getCoupons()`.
- Added `craft\commerce\record\OrderHistory::$userName`.
- Added `craft\commerce\records\Coupon`.
- Added `craft\commerce\records\OrderHistory::$userId`.
- Added `craft\commerce\records\OrderHistory::getUser()`.
- Added `craft\commerce\service\Store`.
- Added `craft\commerce\services\Carts::$cartCookieDuration`.
- Added `craft\commerce\services\Carts::$cartCookie`.
- Added `craft\commerce\services\Coupons`.
- Added `craft\commerce\services\Customers::ensureCustomer()`.
- Added `craft\commerce\services\Customers::savePrimaryBillingAddressId()`.
- Added `craft\commerce\services\Customers::savePrimaryShippingAddressId()`.
- Added `craft\commerce\services\Discounts::clearUserUsageHistoryById()`.
- Added `craft\commerce\services\OrderStatuses::EVENT_ORDER_STATUS_CHANGE_EMAILS`.
- Added `craft\commerce\services\Pdfs::EVENT_BEFORE_DELETE_PDF`.
- Added `craft\commerce\services\ProductTypes::getCreatableProductTypeIds()`.
- Added `craft\commerce\services\ProductTypes::getCreatableProductTypes()`.
- Added `craft\commerce\services\ProductTypes::getEditableProductTypeIds()`.
- Added `craft\commerce\services\ProductTypes::hasPermission()`.
- Added `craft\commerce\validators\CouponValidator`.
- Added `craft\commerce\validators\StoreCountryValidator`.
- Added `craft\commerce\web\assets\coupons\CouponsAsset`.

### Changed
- Craft Commerce now requires Craft CMS 4.0.0-RC2 or later.
- Tax rate inputs no longer require the percent symbol.
- Subscription plans are no longer accessible via old Control Panel URLs.
- Addresses can no longer be related to both a user’s address book and an order at the same time. ([#2457](https://github.com/craftcms/commerce/discussions/2457))
- Gateways’ `isFrontendEnabled` settings now support environment variables.
- The active cart number is now stored in a cookie rather than the PHP session data, so it can be retained across browser reboots. ([#2790](https://github.com/craftcms/commerce/pull/2790))
- The installer now archives any database tables that were left behind by a previous Craft Commerce installation.
- `commerce/*` actions no longer accept `orderNumber` params. `number` can be used instead.
- `commerce/cart/*` actions no longer accept `cartUpdatedNotice` params. `successMessage` can be used instead.
- `commerce/cart/*` actions no longer include `availableShippingMethods` in their JSON responses. `availableShippingMethodOptions` can be used instead.
- `commerce/payment-sources/*` actions no longer include `paymentForm` in their JSON responses. `paymentFormErrors` can be used instead.
- `commerce/payments/*` actions now expect payment form fields to be namespaced with the `|commercePaymentFormNamespace` Twig filter’s response.
- `craft\commerce\elements\Order::getCustomer()` now returns a `craft\elements\User` object.
- `craft\commerce\elements\Product::getVariants()`, `getDefaultVariant()`, `getCheapestVariant()`, `getTotalStock()`, and `getHasUnlimitedStock()` now only return data related to enabled variants by default.
- `craft\commerce\model\ProductType::$titleFormat` was renamed to `$variantTitleFormat`.
- `craft\commerce\models\TaxRate::getRateAsPercent()` now returns a localized value.
- `craft\commerce\services\LineItems::createLineItem()` no longer has an `$orderId` argument.
- `craft\commerce\services\LineItems::resolveLineItem()` now has an `$order` argument rather than `$orderId`.
- `craft\commerce\services\Pdfs::EVENT_AFTER_RENDER_PDF` now raises `craft\commerce\events\PdfRenderEvent` rather than `PdfEvent`.
- `craft\commerce\services\Pdfs::EVENT_AFTER_SAVE_PDF` now raises `craft\commerce\events\PdfEvent` rather than `PdfSaveEvent`.
- `craft\commerce\services\Pdfs::EVENT_BEFORE_RENDER_PDF` now raises `craft\commerce\events\PdfRenderEvent` rather than `PdfEvent`.
- `craft\commerce\services\Pdfs::EVENT_BEFORE_SAVE_PDF` now raises `craft\commerce\events\PdfEvent` rather than `PdfSaveEvent`.
- `craft\commerce\services\ShippingMethods::getAvailableShippingMethods()` has been renamed to `getMatchingShippingMethods()`.
- `craft\commerce\services\Variants::getAllVariantsByProductId()` now accepts a `$includeDisabled` argument.

### Deprecated
- Deprecated `craft\commerce\elements\Order::getUser()`. `getCustomer()` should be used instead.
- Deprecated `craft\commerce\services\Carts::getCartName()`. `$cartCookie['name']` should be used instead.
- Deprecated `craft\commerce\services\Plans::getAllGatewayPlans()`. `getPlansByGatewayId()` should be used instead.
- Deprecated `craft\commerce\services\Subscriptions::doesUserHaveAnySubscriptions()`. `doesUserHaveSubscriptions()` should be used instead.
- Deprecated `craft\commerce\services\Subscriptions::getSubscriptionCountForPlanById()`. `getSubscriptionCountByPlanId()` should be used instead.
- Deprecated `craft\commerce\services\TaxRates::getTaxRatesForZone()`. `getTaxRatesByTaxZoneId()` should be used instead.
- Deprecated `craft\commerce\services\Transactions::deleteTransaction()`. `deleteTransactionById()` should be used instead.

### Removed
- Removed the `orderPdfFilenameFormat` setting.
- Removed the `orderPdfPath` setting.
- Removed the `commerce-manageCustomers` permission.
- Removed the `commerce-manageProducts` permission.
- Removed `json_encode_filtered` Twig filter.
- Removed the `commerce/orders/purchasable-search` action. `commerce/orders/purchasables-table` can be used instead.
- Removed `Plugin::getInstance()->getPdf()`. `getPdfs()` can be used instead.
- Removed `craft\commerce\Plugin::t()`. `Craft::t('commerce', 'My String')` can be used instead.
- Removed `craft\commerce\base\AddressZoneInterface`. `craft\commerce\base\ZoneInterface` can be used instead.
- Removed `craft\commerce\base\OrderDeprecatedTrait`.
- Removed `craft\commerce\controllers\AddressesController`.
- Removed `craft\commerce\controllers\CountriesController`.
- Removed `craft\commerce\controllers\CustomerAddressesController`.
- Removed `craft\commerce\controllers\CustomersController`.
- Removed `craft\commerce\controllers\PlansController::actionRedirect()`.
- Removed `craft\commerce\controllers\ProductsPreviewController::actionSaveProduct()`.
- Removed `craft\commerce\controllers\ProductsPreviewController::enforceProductPermissions()`.
- Removed `craft\commerce\controllers\StatesController`.
- Removed `craft\commerce\elements\Order::getAdjustmentsTotalByType()`. `getTotalTax()`, `getTotalDiscount()`, or `getTotalShippingCost()` can be used instead.
- Removed `craft\commerce\elements\Order::getAvailableShippingMethods()`. `getAvailableShippingMethodOptions()` can be used instead.
- Removed `craft\commerce\elements\Order::getOrderLocale()`. `$orderLanguage` can be used instead.
- Removed `craft\commerce\elements\Order::getShippingMethodId()`. `getShippingMethodHandle()` can be used instead.
- Removed `craft\commerce\elements\Order::getShouldRecalculateAdjustments()`. `getRecalculationMode()` can be used instead.
- Removed `craft\commerce\elements\Order::getTotalTaxablePrice()`. The taxable price is now calculated within the tax adjuster.
- Removed `craft\commerce\elements\Order::removeEstimatedBillingAddress()`. `setEstimatedBillingAddress(null)` can be used instead.
- Removed `craft\commerce\elements\Order::removeEstimatedShippingAddress()`. `setEstimatedShippingAddress(null)` can be used instead.
- Removed `craft\commerce\elements\Order::setShouldRecalculateAdjustments()`. `setRecalculationMode()` can be used instead.
- Removed `craft\commerce\elements\actions\DeleteOrder`. `craft\elements\actions\Delete` can be used instead.
- Removed `craft\commerce\elements\actions\DeleteProduct`. `craft\elements\actions\Delete` can be used instead.
- Removed `craft\commerce\elements\traits\OrderDeprecatedTrait`.
- Removed `craft\commerce\events\AddressEvent`.
- Removed `craft\commerce\events\CustomerAddressEvent`.
- Removed `craft\commerce\events\CustomerEvent`.
- Removed `craft\commerce\events\DefineAddressLinesEvent`. `craft\services\Addresses::formatAddress()` can be used instead.
- Removed `craft\commerce\events\LineItemEvent::isValid`.
- Removed `craft\commerce\events\PdfSaveEvent`.
- Removed `craft\commerce\helpers\Localization::formatAsPercentage()`.
- Removed `craft\commerce\models\Country`.
- Removed `craft\commerce\models\Discount::$code`.
- Removed `craft\commerce\models\Discount::getDiscountUserGroups()`.
- Removed `craft\commerce\models\Discount::getUserGroupIds()`. Discount user groups were migrated to the customer condition rule.
- Removed `craft\commerce\models\Discount::setUserGroupIds()`. Discount user groups were migrated to the customer condition rule.
- Removed `craft\commerce\models\Email::getPdfTemplatePath()`. `getPdf()->getTemplatePath()` can be used instead.
- Removed `craft\commerce\models\LineItem::getAdjustmentsTotalByType()`. `getTax()`, `getDiscount()`, or `getShippingCost()` can be used instead.
- Removed `craft\commerce\models\LineItem::setSaleAmount()`.
- Removed `craft\commerce\models\OrderHistory::$customerId`. `$userId` can be used instead.
- Removed `craft\commerce\models\OrderHistory::getCustomer()`. `getUser()` can be used instead.
- Removed `craft\commerce\models\ProductType::getLineItemFormat()`.
- Removed `craft\commerce\models\ProductType::setLineItemFormat()`.
- Removed `craft\commerce\models\Settings::$showCustomerInfoTab`. `$showEditUserCommerceTab` can be used instead.
- Removed `craft\commerce\models\ShippingAddressZone::getCountries()`.
- Removed `craft\commerce\models\ShippingAddressZone::getCountriesNames()`.
- Removed `craft\commerce\models\ShippingAddressZone::getCountryIds()`.
- Removed `craft\commerce\models\ShippingAddressZone::getStateIds()`.
- Removed `craft\commerce\models\ShippingAddressZone::getStates()`.
- Removed `craft\commerce\models\ShippingAddressZone::getStatesNames()`.
- Removed `craft\commerce\models\ShippingAddressZone::isCountryBased`.
- Removed `craft\commerce\models\State`.
- Removed `craft\commerce\models\TaxAddressZone::getCountries()`.
- Removed `craft\commerce\models\TaxAddressZone::getCountriesNames()`.
- Removed `craft\commerce\models\TaxAddressZone::getCountryIds()`.
- Removed `craft\commerce\models\TaxAddressZone::getStateIds()`.
- Removed `craft\commerce\models\TaxAddressZone::getStates()`.
- Removed `craft\commerce\models\TaxAddressZone::getStatesNames()`.
- Removed `craft\commerce\models\TaxAddressZone::isCountryBased`.
- Removed `craft\commerce\queue\jobs\ConsolidateGuestOrders`.
- Removed `craft\commerce\records\Country`.
- Removed `craft\commerce\records\CustomerAddress`. `craft\records\Address` can be used instead.
- Removed `craft\commerce\records\Discount::CONDITION_USER_GROUPS_ANY_OR_NONE`. Discount user groups were migrated to the customer condition rule.
- Removed `craft\commerce\records\Discount::CONDITION_USER_GROUPS_EXCLUDE`. Discount user groups were migrated to the customer condition rule.
- Removed `craft\commerce\records\Discount::CONDITION_USER_GROUPS_INCLUDE_ALL`. Discount user groups were migrated to the customer condition rule.
- Removed `craft\commerce\records\Discount::CONDITION_USER_GROUPS_INCLUDE_ANY`. Discount user groups were migrated to the customer condition rule.
- Removed `craft\commerce\records\DiscountUserGroup`.
- Removed `craft\commerce\records\OrderHistory::getCustomer()`. `getUser()` can be used instead.
- Removed `craft\commerce\records\ShippingZoneCountry`.
- Removed `craft\commerce\records\ShippingZoneState`.
- Removed `craft\commerce\records\State`.
- Removed `craft\commerce\records\TaxZoneCountry`.
- Removed `craft\commerce\records\TaxZoneState`.
- Removed `craft\commerce\services\Addresses::purgeOrphanedAddresses()`.
- Removed `craft\commerce\services\Addresses`.
- Removed `craft\commerce\services\Countries`.
- Removed `craft\commerce\services\Customers::EVENT_AFTER_SAVE_CUSTOMER_ADDRESS`.
- Removed `craft\commerce\services\Customers::EVENT_AFTER_SAVE_CUSTOMER`.
- Removed `craft\commerce\services\Customers::EVENT_BEFORE_SAVE_CUSTOMER_ADDRESS`.
- Removed `craft\commerce\services\Customers::EVENT_BEFORE_SAVE_CUSTOMER`.
- Removed `craft\commerce\services\Customers::SESSION_CUSTOMER`.
- Removed `craft\commerce\services\Customers::consolidateOrdersToUser()`.
- Removed `craft\commerce\services\Customers::deleteCustomer()`.
- Removed `craft\commerce\services\Customers::forgetCustomer()`.
- Removed `craft\commerce\services\Customers::getAddressIds()`.
- Removed `craft\commerce\services\Customers::getCustomer()`.
- Removed `craft\commerce\services\Customers::getCustomerById()`.
- Removed `craft\commerce\services\Customers::getCustomerByUserId()`.
- Removed `craft\commerce\services\Customers::getCustomerId()`.
- Removed `craft\commerce\services\Customers::getCustomersQuery()`.
- Removed `craft\commerce\services\Customers::purgeOrphanedCustomers()`.
- Removed `craft\commerce\services\Customers::saveAddress()`.
- Removed `craft\commerce\services\Customers::saveCustomer()`.
- Removed `craft\commerce\services\Customers::saveUserHandler()`.
- Removed `craft\commerce\services\Discounts::EVENT_BEFORE_MATCH_LINE_ITEM`. `EVENT_DISCOUNT_MATCHES_LINE_ITEM` can be used instead.
- Removed `craft\commerce\services\Discounts::getOrderConditionParams()`. `$order->toArray()` can be used instead.
- Removed `craft\commerce\services\Discounts::populateDiscountRelations()`.
- Removed `craft\commerce\services\Orders::cartArray()`. `toArray()` can be used instead.
- Removed `craft\commerce\services\Payments::getTotalAuthorizedForOrder()`.
- Removed `craft\commerce\services\Payments::getTotalAuthorizedOnlyForOrder()`. `craft\commerce\elements\Order::getTotalAuthorized()` can be used instead.
- Removed `craft\commerce\services\Payments::getTotalPaidForOrder()`. `craft\commerce\elements\Order::getTotalPaid()` can be used instead.
- Removed `craft\commerce\services\Payments::getTotalRefundedForOrder()`.
- Removed `craft\commerce\services\Sales::populateSaleRelations()`.
- Removed `craft\commerce\services\States`.<|MERGE_RESOLUTION|>--- conflicted
+++ resolved
@@ -1,28 +1,25 @@
 # Release Notes for Craft Commerce
 
-## 4.0.4 - 2022-06-22
-
-> {note} If you’ve already upgraded a site to Commerce 4, please go to **Commerce** → **Promotions** → **Discounts** and review your discounts’ coupons’ Max Uses values, as the `commerce/upgrade` command wasn’t migrating those values properly before this release.
+## Unreleased
 
 ### Added
 - Added `craft\commerce\elements\Order::hasMatchingAddresses()`.
 
+### Fixed
+- Fixed a bug where it was possible to save an order with the same address IDs. ([#2841](https://github.com/craftcms/commerce/issues/2841))
+
+## 4.0.4 - 2022-06-22
+
+> {note} If you’ve already upgraded a site to Commerce 4, please go to **Commerce** → **Promotions** → **Discounts** and review your discounts’ coupons’ Max Uses values, as the `commerce/upgrade` command wasn’t migrating those values properly before this release.
 ### Fixed
 - Fixed a bug where `craft\commerce\services\PaymentSources::getAllGatewayPaymentSourcesByUserId()` wasn’t passing along the user ID to `getAllPaymentSourcesByCustomerId()`.
 - Fixed an error that could occur when using a discount with a coupon code.
 - Fixed a bug where it wasn’t possible to delete a shipping rule. ([#2857](https://github.com/craftcms/commerce/issues/2857))
 - Fixed a bug where it wasn’t possible to subscribe and create a payment source simultaneously. ([#2834](https://github.com/craftcms/commerce/pull/2834))
-<<<<<<< HEAD
-- Fixed Subscription element type declaration bugs.
-- Fixed a bug where it was possible to save an order with the same address IDs. ([#2841](https://github.com/craftcms/commerce/issues/2841)) 
-- Fixed errors that could occur when expiring, cancelling or suspending a subscription. ([#2831](https://github.com/craftcms/commerce/issues/2831))
-- Fixed a bug where the Order Value condition rule did not work.
-=======
 - Fixed inaccurate PHP type declarations.
 - Fixed errors that could occur when expiring, cancelling, or suspending a subscription. ([#2831](https://github.com/craftcms/commerce/issues/2831))
 - Fixed a bug where the Order Value condition rule wasn’t working.
 - Fixed a bug where the `commerce/upgrade` command wasn’t migrating discounts’ coupons’ Max Uses values properly.
->>>>>>> 5d779404
 
 ## 4.0.3 - 2022-06-09
 
