# Release Notes for Craft Commerce

## Unreleased

<<<<<<< HEAD
### Changed
- The “Paid Status” on an order to include an “Overpaid” status ([#945](https://github.com/craftcms/commerce/issues/945))
=======
### Added
- Added times for “Order Completed”, “Paid” and “Last Updated” on the Edit Order page. ([#1020](https://github.com/craftcms/commerce/issues/1020))

### Fixed
- Fixed a bug with the DB migration for the `taxCategoryId` when using `postgres`
- Fixed a bug where the “Order Element Index” table in the CP was showing non-sortable fields in the sort dropdown. ([#933](https://github.com/craftcms/commerce/issues/993))
- Fixed a bug where “Order Date”, “Paid Date” and “Last Updated Date” didn’t respect the user's locale.
>>>>>>> b8ce2f4d

## 2.1.13 - 2019-09-09

### Fixed
- Fixed a error when requesting a PDF URL in headless mode. ([#1011](https://github.com/craftcms/commerce/pull/1011))

## 2.1.13 - 2019-09-09

### Changed
- The “Status Email Address” and “From Name” settings now accept environment variables.

### Fixed
- Fixed a bug where the “Download PDF” button wouldn’t show in the Edit Order page. ([#962](https://github.com/craftcms/commerce/issues/962))
- Fixed a bug where the <kbd>Command</kbd>/<kbd>Ctrl</kbd> + <kbd>S</kbd> shortcut didn’t work in General Settings.
- Fixed a bug where <kbd>Command</kbd>/<kbd>Ctrl</kbd> + <kbd>S</kbd> shortcut didn’t work in Store Location settings.
- Fixed a bug where users were forced to choose a tax category for order taxable subjects. ([#538](https://github.com/craftcms/commerce/issues/538))
- Fixed a bug where variants’ statuses were getting overridden by their product’s status. ([#926](https://github.com/craftcms/commerce/issues/926))
- Fixed a bug where Control Panel payments were incorrectly using the order’s previous payment source. ([#891](https://github.com/craftcms/commerce/issues/891))
- Fixed a bug where products’ shipping and tax categories weren’t getting updated if their selected shipping/tax category was no longer available. ([#688](https://github.com/craftcms/commerce/issues/688))
- Fixed a PHP error that occurred when entering an order description format on a product type that was longer than 255 characters. ([#989](https://github.com/craftcms/commerce/issues/989))
- Fixed a bug where emails were displaying the wrong timestamp for new orders. ([#882](https://github.com/craftcms/commerce/issues/882))
- Fixed a bug where the Products index page was not sorting correctly. ([#987](https://github.com/craftcms/commerce/issues/987))
- Fixed an error that could occur on payment when using a custom shipping method if the `requireShippingMethodSelectionAtCheckout` config setting was enabled.

## 2.1.12.1 - 2019-08-23

### Fixed
- Fixed a PHP error that could occur at checkout. ([#973](https://github.com/craftcms/commerce/pull/973))

## 2.1.12 - 2019-08-22

### Changed
- `craft\commerce\elements\Order::getPdfUrl()` no longer pre-renders the order PDF before returning the URL, improving performance. ([#962](https://github.com/craftcms/commerce/issues/962))

### Fixed
- Fixed a bug where order revenue charts weren’t showing the correct currency. ([#792](https://github.com/craftcms/commerce/issues/792))
- Fixed a bug where decimals were being stripped in locales that use commas as separators ([#592](https://github.com/craftcms/commerce/issues/592)) 
- Fixed a bug where sites with a large number of variants might not update properly when updating to Commerce 2. ([#964](https://github.com/craftcms/commerce/issues/964))
- Fixed a bug where the “Purchase Total” discount condition would only save whole numbers. ([#966](https://github.com/craftcms/commerce/pull/966))
- Fixed a bug where products showed a blank validation error message when their variants had errors. ([#546](https://github.com/craftcms/commerce/issues/546))
- Fixed a bug where emails would ignore the “From Name” setting. ([#939](https://github.com/craftcms/commerce/issues/939))
- Fixed a bug where order adjustments were not being returned during PDF rendering. ([#960](https://github.com/craftcms/commerce/issues/960))
- Fixed a bug where the `commerce/payments/pay` action did not return order errors. ([#601](https://github.com/craftcms/commerce/issues/601))
- Fixed a SQL error that occurred when updating an order status with a very long message. ([#629](https://github.com/craftcms/commerce/issues/629))
- Fixed a JavaScript error that occurred when displaying product edit HUDs. ([#418](https://github.com/craftcms/commerce/issues/418))
- Fixed a PHP error that occurred when saving a product from an editor HUD. ([#958](https://github.com/craftcms/commerce/issues/958))
- Fixed an bug where the `requireShippingMethodSelectionAtCheckout` setting was being ignored.
- Fixed a bug that caused the order revenue chart to display incorrect data. ([#518](https://github.com/craftcms/commerce/issues/518))

## 2.1.11 - 2019-08-09

### Added
- Added the `cp.commerce.discount.edit` template hook. ([#936](https://github.com/craftcms/commerce/pull/936))
- Added `craft\commerce\services\Carts::getHasSessionCartNumber()`.
- Added `craft\commerce\services\Carts::getMergedCart()`.
- Added `craft\commerce\services\Discounts::EVENT_AFTER_DELETE_DISCOUNT`. ([#936](https://github.com/craftcms/commerce/pull/936))
- Added `craft\commerce\services\Discounts::EVENT_AFTER_SAVE_DISCOUNT`. ([#936](https://github.com/craftcms/commerce/pull/936))
- Added `craft\commerce\services\Discounts::EVENT_BEFORE_SAVE_DISCOUNT`. ([#936](https://github.com/craftcms/commerce/pull/936))
- Added `craft\commerce\services\Reports::EVENT_BEFORE_GENERATE_EXPORT`. ([#949](https://github.com/craftcms/commerce/pull/949))

### Changed
- Improved the performance of Commerce 2 migrations.
- Users’ carts are no longer merged together automatically. Instead cart merging can be manually triggered by passing a `mergeCarts` param to the `commerce/cart/get-cart` and `commerce/cart/update-cart` actions. ([#947](https://github.com/craftcms/commerce/issues/947))
- After a logged-in user completes an order, their most recent incomplete cart is now loaded as the current cart in session.
- Order file exports are now cached in `storage/runtime/commerce-order-exports/` instead of `storage/runtime/temp/commerce-order-exports/`.
- The example templates now include client side polling to detect if the cart has changed in another tab or session.
- The example templates show more information about the cart to help with debugging.

### Removed
- Removed the `mergeLastCartOnLogin` setting.

### Fixed
- Fixed a bug where `craft/commerce/elements/Order::EVENT_BEFORE_ADD_LINE_ITEM` events had `$isNew` set incorrectly. ([#851](https://github.com/craftcms/commerce/pull/851))
- Fixed a bug where non-shippable purchasables were getting included in shipping price calculations.
- Fixed an error that occurred when clearing order caches.
- Fixed a bug where the `project-config/rebuild` command would remove the order field layout. ([#948](https://github.com/craftcms/commerce/issues/948))

### Security
- Fixed a data disclosure vulnerability.

## 2.1.10 - 2019-07-12

### Fixed
- Fixed a bug where all payments from the control panel were rejected. ([#928](https://github.com/craftcms/commerce/issues/928))

## 2.1.9 - 2019-07-10

### Security
- Fixed a data disclosure vulnerability.

## 2.1.8 - 2019-07-08

### Added
- Added the `resave/products` command (requires Craft 3.2).

### Changed
- Orders now include the full customer name as search keywords. ([#892](https://github.com/craftcms/commerce/issues/892))
- CSRF protection is now disabled for the `commerce/pay/complete-payment` controller action. ([#900](https://github.com/craftcms/commerce/issues/900))
- Leading and trailing whitespace is now trimmed from coupon codes. ([#894](https://github.com/craftcms/commerce/issues/894))

### Fixed
- Fixed a bug where the `lineItems` array wasn’t getting indexed correctly when calling `toArray()` on an order.
- Fixed a PHP error that occurred when `commerce/subscriptions/*` actions had validation errors. ([#918](https://github.com/craftcms/commerce/issues/918))
- Fixed a PHP error that occurred when retrieving line items with no option data. ([#897](https://github.com/craftcms/commerce/issues/897))
- Fixed a bug where shipping and billing addresses weren’t being set correctly when saving an order. ([#922](https://github.com/craftcms/commerce/issues/922))
- Fixed a bug where it was possible to pay with a disabled gateway. ([#912](https://github.com/craftcms/commerce/issues/912))
- Fixed a bug where Edit Subscription pages weren’t showing custom tabs. ([#884](https://github.com/craftcms/commerce/issues/884))
- Fixed a bug where an empty cart was created unnecessarily when a user logged in. ([#906](https://github.com/craftcms/commerce/issues/906))
- Fixed a bug where `craft\commerce\services\Plans::getAllEnabledPlans()` was returning archived subscription plans. ([#916](https://github.com/craftcms/commerce/issues/916))

## 2.1.7 - 2019-06-11

### Fixed
- Fixed a SQL error that would occur when upgrading Commerce. ([#829](https://github.com/craftcms/commerce/issues/829))
- Fixed an bug that could stop more that one sale being applied to a purchasable. ([#839](https://github.com/craftcms/commerce/issues/839))
- Fixed a SQL error that could occur when saving a line item with an emoji in it.([#886](https://github.com/craftcms/commerce/issues/886))
- Fixed an error that could occur on the order index page when viewing carts with certain columns enabled. ([#876](https://github.com/craftcms/commerce/issues/876))
- Fixed a bug on the order index page where carts without transactions would show up under the “Attempted Payments” source. ([#880](https://github.com/craftcms/commerce/issues/880))

## 2.1.6.1 - 2019-05-14

### Added
- Added the `mergeLastCartOnLogin` config setting.

## 2.1.6 - 2019-05-14

### Added
- Added `craft\commerce\elements\db\VariantQuery::minQty()` and `maxQty()`. ([#827](https://github.com/craftcms/commerce/pull/827))

### Changed
- Line item options are no longer forced to be sorted alphabetically by key.

### Fixed
- Fixed a bug where product and variant snapshots were missing data. ([#846](https://github.com/craftcms/commerce/issues/846))
- Fixed an SQL error that occurred when saving a SKU that was too long. ([#853](https://github.com/craftcms/commerce/issues/853))
- Fixed an SQL error that could occur when attempting to update a soft-deleted cart. ([#854](https://github.com/craftcms/commerce/issues/854))
- Fixed an SQL error that could occur when attempting to add a line item to a completed order. ([#860](https://github.com/craftcms/commerce/issues/860))
- Fixed a bug where line item quantity validators weren’t checking for updated quantities. ([#855](https://github.com/craftcms/commerce/pull/855))
- Fixed a bug where it wasn’t possible to query for unpaid orders. ([#858](https://github.com/craftcms/commerce/pull/858))
- Fixed a JavaScript error that could occur on the Order index page. ([#862](https://github.com/craftcms/commerce/pull/862))
- Fixed a bug where the “Create discount…” product action wasn’t pre-populating discounts’ variant conditions.
- Fixed a bug that could prevent a purchasable from being added to the cart when using multi-add.

## 2.1.5.2 - 2019-05-08

## Fixed
- Fixed a missing import. ([#845](https://github.com/craftcms/commerce/issues/845))
- Fixed an error that could occur when a customer logged in.
- Fixed an error that occurred when saving a sale. ([#837](https://github.com/craftcms/commerce/issues/837))

## 2.1.5.1 - 2019-05-07

### Fixed
- Fixed a missing import. ([#843](https://github.com/craftcms/commerce/issues/843))

## 2.1.5 - 2019-05-07

### Added
- Added `craft\commerce\helpers\Order::mergeDuplicateLineItems()`.
- Added `craft\commerce\helpers\Order::mergeOrders()`.

### Changed
- Customers’ previous cart items are now merged into the active cart on login.

### Fixed
- Fixed a bug where Commerce would create a subscription even if the card was declined.
- Fixed an error that could occur when creating a subscription using the Dummy gateway.

## 2.1.4 - 2019-04-29

### Added
- Added `craft\commerce\base\SubscriptionResponseInterface::isInactive().`

### Changed
- Improved performance of the Orders index page. ([#828](https://github.com/craftcms/commerce/issues/828))
- `commerce/cart/*` action JSON responses now list cart errors under an `errors` key.
- Commerce now correctly typecasts all boolean and integer values saved to the project config.

### Fixed
- Fixed a SQL error that occurred when duplicate line items were added the cart. ([#506](https://github.com/craftcms/commerce/issues/506))
- Fixed a PHP error on the View Order page when viewing inactive carts. ([#826](https://github.com/craftcms/commerce/issues/826))
- Fixed a deprecation warning. ([#825](https://github.com/craftcms/commerce/issues/825))
- Fixed a bug where the wrong variant could be set as the default when saving a product. ([#830](https://github.com/craftcms/commerce/issues/830))
- Fixed a bug that prevented plugins and modules from adding custom index table attributes. ([#832](https://github.com/craftcms/commerce/pull/832))

## 2.1.3.1 - 2019-04-10

### Fixed
- Fixed a bug where `project.yaml` changes weren’t always getting picked up.

## 2.1.3 - 2019-04-03

### Added
- Added support for user registration on checkout. ([#472](https://github.com/craftcms/commerce/issues/472))
- Added “Capture Payment” and “Refund Payment” user permissions. ([#788](https://github.com/craftcms/commerce/pull/788))
- Added support for the `project-config/rebuild` command.
- Added the `validateBusinessTaxIdAsVatId` setting, which can be set to `true` from `config/commerce.php`.
- Added `craft\commerce\services\Addresses::EVENT_AFTER_DELETE_ADDRESS`. ([#810](https://github.com/craftcms/commerce/pull/810))

### Changed
- Craft Commerce now requires Craft CMS 3.1.20 or later.
- An `order` variable is now available to payment forms when a payment is made from the Control Panel.
- Ajax requests to `commerce/cart/get-cart` now include the price of available shipping methods in the response.

### Fixed
- Fixed a bug where an order could be listed multiple times under “Attempted Payments” on order pages. ([#602](https://github.com/craftcms/commerce/issues/602))
- Fixed a bug where product sources did not fully support using UIDs. ([#781](https://github.com/craftcms/commerce/issues/781))
- Fixed a bug where non-admin users could get a 403 error when attempting to edit subscriptions. ([#722](https://github.com/craftcms/commerce/issues/722))
- Fixed a bug where products’ `defaultVariantId` was not getting set on the first save. ([#796](https://github.com/craftcms/commerce/issues/796))
- Fixed a PHP error when querying for products with the `hasSales` param.
- Fixed a bug where product metadata wasn’t available to templates on Live Preview requests.
- Fixed a bug where the wrong Commerce subnav item could appear selected in the Control Panel.
- Fixed a bug where taxes could be incorrectly calculated if included taxes had been removed from the price.
- Fixed a bug where additional discounts could be incorrectly applied to an order if multiple products had been added to the cart at the same time. ([#797](https://github.com/craftcms/commerce/issues/797))
- Fixed a bug where products’ Post Dates could be incorrect on first save. ([#774](https://github.com/craftcms/commerce/issues/774))
- Fixed a bug where emails weren’t getting sent when the “Status Email Address” setting was set. ([#806](https://github.com/craftcms/commerce/issues/806))
- Fixed a bug where order status email changes in `project.yaml` could be ignored. ([#802](https://github.com/craftcms/commerce/pull/802))
- Fixed a PHP error that occurred when submitting a `paymentCurrency` parameter on a `commerce/payments/pay` request. ([#809](https://github.com/craftcms/commerce/pull/809))

## 2.1.2 - 2019-03-12

### Added
- Added a “Minimum Total Price Strategy” setting that allows the minimum order price be negative (default), at least zero, or at least the shipping cost. ([#651](https://github.com/craftcms/commerce/issues/651))
- Added `craft\commerce\elements\Order::getTotal()` to get the price of the order before any pricing strategies.
- Added `craft\commerce\base\SubscriptionGatewayInterface::refreshPaymentHistory()` method that should be used to refresh all payments on a subscription.
- Added `craft\commerce\base\SubscriptionGateway::refreshPaymentHistory()` method to fulfill the interface requirements.

### Changed
- The `commerce-manageSubscriptions` permission is now required (instead of admin permissions) to manage another user’s subscriptions. ([#722](https://github.com/craftcms/commerce/issues/722))

## 2.1.1.1 - 2019-03-01

### Fixed
- Fixed a PHP error raised when a discount adjustment was applied to the cart.

## 2.1.1 - 2019-03-11

### Changed
- Improved performance when listing products with sales that have many category conditions. ([#758](https://github.com/craftcms/commerce/issues/758))
- Purchasable types are now responsible to ensure SKU uniqueness when they are restored from being soft-deleted.

### Fixed
- Fixed a bug where orders could receive free shipping on some line items when an expired coupon code had been entered. ([#777](https://github.com/craftcms/commerce/issues/777))
- Fixed a bug where variants weren’t enforcing required field validation. ([#761](https://github.com/craftcms/commerce/issues/761))
- Fixed a bug where the sort order wasn’t getting saved correctly for new order statuses.
- Fixed the breadcrumb navigation on Store Settings pages. ([#769](https://github.com/craftcms/commerce/issues/769))
- Fixed an error that occurred when viewing an order for a soft-deleted user. ([#771](https://github.com/craftcms/commerce/issues/771))
- Fixed an error that could occur when saving a new gateway.
- Fixed a SQL error that occurred when saving a purchasable with the same SKU as a soft-deleted purchasable. ([#718](https://github.com/craftcms/commerce/issues/718))

## 2.1.0.2 - 2019-02-25

### Fixed
- Fixed more template loading errors on Commerce settings pages. ([#751](https://github.com/craftcms/commerce/issues/751))

## 2.1.0.1 - 2019-02-25

### Fixed
- Fixed some template loading errors on Commerce settings pages. ([#751](https://github.com/craftcms/commerce/issues/751))

## 2.1.0 - 2019-02-25

### Added
- Added a new Donation built-in purchasable type. ([#201](https://github.com/craftcms/commerce/issues/201))
- Added a new “Manage store settings” user permission, which determines whether the current user is allowed to manage store settings.
- Added `craft\commerce\elements\Order::EVENT_BEFORE_ADD_LINE_ITEM`.
- Added `craft\commerce\base\PurchasableInterface::getIsTaxable()`.
- Added `craft\commerce\base\PurchasableInterface::getIsShippable()`.
- Added `craft\commerce\models\Discount::getHasFreeShippingForMatchingItems()`.

### Changed
- Discounts can now apply free shipping on the whole order. ([#745](https://github.com/craftcms/commerce/issues/745))
- The “Settings” section has been split into “System Settings”, “Store Settings”, “Shipping”, and “Tax” sections.
- The Orders index page now shows total order counts.
- The `commerce/payments/pay` action JSON response now include the order data. ([#715](https://github.com/craftcms/commerce/issues/715))
- The `craft\commerce\elements\Order::EVENT_AFTER_ORDER_PAID` event is now fired after the `craft\commerce\elements\Order::EVENT_AFTER_COMPLETE_ORDER` event. ([#670](https://github.com/craftcms/commerce/issues/670))

### Deprecated
- `craft\commerce\models\Discount::$freeShipping` is deprecated. `getHasFreeShippingForMatchingItems()` should be used instead.

### Fixed
- Fixed an bug where multiple shipping discounts could result in a negative shipping cost.
- Fixed a validation error that occurred when attempting to apply a coupon with a per-email limit, if the cart didn’t have a customer email assigned to it yet.
- `commerce/cart/*` actions’ JSON responses now encode all boolean attributes correctly.
- `commerce/customer-addresses/*` actions’ JSON responses now include an `errors` array if there were any issues with the request.
- Fixed a bug where the order field layout could be lost when upgrading from Commerce 1 to 2. ([#668](https://github.com/craftcms/commerce/issues/668))
- Fixed a bug where line item update requests could result in line items being removed if the `qty` parameter was missing.
- Fixed a bug where coupon codes weren’t being removed from carts when no longer valid. ([#711](https://github.com/craftcms/commerce/issues/711))
- Fixed a bug that could prevent a payment gateway from being modified. ([#656](https://github.com/craftcms/commerce/issues/656))
- Fixed a bug that prevented shipping and tax settings from being modified when the `allowAdminChanges` config setting was set to `false`.
- Fixed a PHP error that occurred when saving a product that was marked as disabled. ([#683](https://github.com/craftcms/commerce/pull/683))
- Fixed a PHP error that occurred when trying to access a soft-deleted cart from the front-end. ([#700](https://github.com/craftcms/commerce/issues/700))

## 2.0.4 - 2019-02-04

### Fixed
- Fixed a PHP error when recalculating tax.

### Added
- Added additional useful information when logging email rendering errors. ([#669](https://github.com/craftcms/commerce/pull/669))

## 2.0.3 - 2019-02-02

### Added
- Added the “Tax is included in price” tax setting for Commerce Lite. ([#654](https://github.com/craftcms/commerce/issues/654))

### Changed
- Soft-deleted products are now restorable.
- Commerce project config settings are now removed when Commerce is uninstalled.

### Fixed
- Fixed an error that occurred when upgrading to Commerce 2 with a database that had missing constraints on the `commerce_orderhistories` table.
- Fixed a bug where sale conditions could be lost when upgrading to Commerce 2. ([#626](https://github.com/craftcms/commerce/issues/626))
- Fixed a PHP error that occurred when saving a product type. ([#645](https://github.com/craftcms/commerce/issues/645))
- Fixed a bug that prevented products from being deleted. ([#650](https://github.com/craftcms/commerce/issues/650))
- Fixed a PHP error that occurred when deleting the cart’s line item on Commerce Lite. ([#639](https://github.com/craftcms/commerce/pull/639))
- Fixed a bug where Commerce’s general settings weren’t saving. ([#655](https://github.com/craftcms/commerce/issues/655))
- Fixed a missing import. ([#643](https://github.com/craftcms/commerce/issues/643))
- Fixed a bug that caused an incorrect tax rate calculation when included taxes had been removed from the price.
- Fixed a SQL error that occurred when saving a tax rate without a tax zone selected. ([#667](https://github.com/craftcms/commerce/issues/667))
- Fixed an error that occurred when refunding a transaction with a localized currency format. ([#659](https://github.com/craftcms/commerce/issues/659))
- Fixed a SQL error that could occur when saving an invalid discount. ([#673](https://github.com/craftcms/commerce/issues/673))
- Fixed a bug where it wans’t posible to add non-numeric characters to expiry input in the default credit card form. ([#636](https://github.com/craftcms/commerce/issues/636))

## 2.0.2 - 2019-01-23

### Added
- Added the new Commerce Lite example templates folder `templates/buy`, this is in addition to the existing Commerce Pro example templates folder `templates/shop`.

### Fixed
- Fixed a PHP error raised when extending the `craft\commerce\base\ShippingMethod` class. ([#634](https://github.com/craftcms/commerce/issues/634))
- Fixed a PHP error that occurred when viewing an order that used a since-deleted shipping method.

## 2.0.1 - 2019-01-17

### Fixed
- Fixed an issue where the “Total Paid”, “Total Price”, and “Total Shipping Cost” Order index page columns were showing incorrect values. ([#632](https://github.com/craftcms/commerce/issues/632))
- Fixed an issue where custom field validation errors did not show up on the Edit Order page. ([#580](https://github.com/craftcms/commerce/issues/580))

### Changed
- Renamed the shipping rule condition from “Mimimum order price” to “Minimum order value” which clarifies the condition is based on item value before discounts and tax.
- Renamed the shipping rule condition from “Maximum order price” to “Maximum order value” which clarifies the condition is based on item value before discounts and tax.

## 2.0.0 - 2019-01-15

### Added
- Craft Commerce has been completely rewritten for Craft 3.
- Emails, gateways, order fields, order statuses, product types, and subscription fields are now stored in the project config.
- Added support for Craft 3.1 project config support.
- Gateways can now provide recurring subscription payments. ([#257](https://github.com/craftcms/commerce/issues/257))
- Added the Store Location setting.
- Customers can now save their credit cards or payment sources stored as tokens in Commerce so customers don’t need to enter their card number on subsequent checkouts. ([#21](https://github.com/craftcms/commerce/issues/21))
- Any custom purchasable can now have sales and discounts applied to them.
- Sales and discounts can now be set on categories of products or purchasables.
- Customers can now set their primary default shipping and billing addresses in their address book.
- It’s now possible to export orders as CSV, ODS, XSL, and XLSX, from the Orders index page. ([#222](https://github.com/craftcms/commerce/issues/222))
- Orders can now have custom-formatted, sequential reference numbers. ([#184](https://github.com/craftcms/commerce/issues/184))
- The Orders index page now has an “Attempted Payments” source that shows incomplete carts that had a payment processing issue.
- Variant indexes can now have a “Product” column.
- Order indexes can now have “Total Tax” and “Total Included Tax” columns.
- The cart now defaults to the first cheapest available shipping method if no shipping method is set, or the previously-selected method is not available.
- Products now have an “Available for purchase” checkbox, making it possible to have a live product that isn’t available for purchase yet. ([#345](https://github.com/craftcms/commerce/issues/345))
- Added the ability to place a note on a refund transaction.
- Added a “Copy reference tag” Product element action.
- Added additional ways for sales promotions to affect the price of matching products.
- All credit card gateways are now provided as separate plugins.
- A custom PDF can now be attached to any order status email.
- Multiple purchasables can now be added to the cart in the same request. ([#238](https://github.com/craftcms/commerce/issues/238))
- Multiple line items can now be updated in the same request. ([#357](https://github.com/craftcms/commerce/issues/357))
- The `commerce/cart/update-cart` action will now remove items from the cart if a quantity of zero is submitted.
- `commerce/cart/*` actions’ JSON responses now include any address errors.
- The cart can now be retrieved as JSON with the `commerce/cart/get-cart` action.
- Added the `craft.variants()` Twig function, which returns a new variant query.
- Added the `craft.subscriptions()` Twig function, which returns a new subscription query.
- Product queries now have an `availableForPurchase` param.
- Variant queries now have a `price` param.
- Variant queries now have a `hasSales` param.
- Order queries now have a `hasTransactions` param.
- Added `cract\commerce\services\ProductTypes::getProductTypesByShippingCategoryId().`
- Added `cract\commerce\services\ProductTypes::getProductTypesByTaxCategoryId().`
- Added `craft\commerce\adjustments\Discount::EVENT_AFTER_DISCOUNT_ADJUSTMENTS_CREATED`.
- Added `craft\commerce\base\ShippingMethod`
- Added `craft\commerce\elements\Order::$paidStatus`.
- Added `craft\commerce\elements\Order::EVENT_AFTER_ADD_LINE_ITEM`.
- Added `craft\commerce\elements\Order::EVENT_AFTER_COMPLETE_ORDER`.
- Added `craft\commerce\elements\Order::EVENT_AFTER_ORDER_PAID`.
- Added `craft\commerce\elements\Order::EVENT_BEFORE_COMPLETE_ORDER`.
- Added `craft\commerce\elements\Order::getAdjustmentsTotalByType()`.
- Added `craft\commerce\elements\Variant::EVENT_AFTER_CAPTURE_PRODUCT_SNAPSHOT`.
- Added `craft\commerce\elements\Variant::EVENT_BEFORE_CAPTURE_PRODUCT_SNAPSHOT`.
- Added `craft\commerce\elements\Variant::EVENT_BEFORE_CAPTURE_VARIANT_SNAPSHOT`.
- Added `craft\commerce\elements\Variant::EVENT_BEFORE_CAPTURE_VARIANT_SNAPSHOT`.
- Added `craft\commerce\models\Customer::getPrimaryBillingAddress()`.
- Added `craft\commerce\models\Customer::getPrimaryShippingAddress()`.
- Added `craft\commerce\models\LineItem::getAdjustmentsTotalByType()`.
- Added `craft\commerce\services\Addresses::EVENT_AFTER_SAVE_ADDREESS`.
- Added `craft\commerce\services\Addresses::EVENT_BEFORE_SAVE_ADDREESS`.
- Added `craft\commerce\services\Discounts::EVENT_BEFORE_MATCH_LINE_ITEM`.
- Added `craft\commerce\services\Emails::EVENT_AFTER_SAVE_EMAIL`.
- Added `craft\commerce\services\Emails::EVENT_AFTER_SAVE_EMAIL`.
- Added `craft\commerce\services\Emails::EVENT_AFTER_SEND_EMAIL`.
- Added `craft\commerce\services\Emails::EVENT_BEFORE_DELETE_EMAIL`.
- Added `craft\commerce\services\Emails::EVENT_BEFORE_SAVE_EMAIL`.
- Added `craft\commerce\services\Emails::EVENT_BEFORE_SEND_EMAIL`.
- Added `craft\commerce\services\Gateways::EVENT_REGISTER_GATEWAY_TYPES`.
- Added `craft\commerce\services\LineItems::EVENT_AFTER_SAVE_LINE_ITEM`.
- Added `craft\commerce\services\LineItems::EVENT_BEFORE_POPULATE_LINE_ITEM`
- Added `craft\commerce\services\LineItems::EVENT_BEFORE_SAVE_LINE_ITEM`.
- Added `craft\commerce\services\LineItems::EVENT_CREATE_LINE_ITEM`.
- Added `craft\commerce\services\OrderAdjustments::EVENT_REGISTER_ORDER_ADJUSTERS`.
- Added `craft\commerce\services\OrderHistories::EVENT_ORDER_STATUS_CHANGE`.
- Added `craft\commerce\services\OrderStatuses::archiveOrderStatusById().`
- Added `craft\commerce\services\Payments::EVENT_AFTER_CAPTURE_TRANSACTION`.
- Added `craft\commerce\services\Payments::EVENT_AFTER_CAPTURE_TRANSACTION`.
- Added `craft\commerce\services\Payments::EVENT_AFTER_PROCESS_PAYMENT`.
- Added `craft\commerce\services\Payments::EVENT_BEFORE_CAPTURE_TRANSACTION`.
- Added `craft\commerce\services\Payments::EVENT_BEFORE_PROCESS_PAYMENT`.
- Added `craft\commerce\services\Payments::EVENT_BEFORE_REFUND_TRANSACTION`.
- Added `craft\commerce\services\PaymentSources::EVENT_AFTER_SAVE_PAYMENT_SOURCE`.
- Added `craft\commerce\services\PaymentSources::EVENT_BEFORE_SAVE_PAYMENT_SOURCE`.
- Added `craft\commerce\services\PaymentSources::EVENT_DELETE_PAYMENT_SOURCE`.
- Added `craft\commerce\services\PaymentSources`.
- Added `craft\commerce\services\Plans::EVENT_AFTER_SAVE_PLAN`.
- Added `craft\commerce\services\Plans::EVENT_ARCHIVE_PLAN`.
- Added `craft\commerce\services\Plans::EVENT_BEFORE_SAVE_PLAN`.
- Added `craft\commerce\services\Plans`.
- Added `craft\commerce\services\Purchasables::EVENT_REGISTER_PURCHASABLE_ELEMENT_TYPES`.
- Added `craft\commerce\services\Sales::EVENT_BEFORE_MATCH_PURCHASABLE_SALE`.
- Added `craft\commerce\services\ShippingMethods::EVENT_REGISTER_AVAILABLE_SHIPPING_METHODS`.
- Added `craft\commerce\services\Subscriptions::EVENT_AFTER_CANCEL_SUBSCRIPTION`.
- Added `craft\commerce\services\Subscriptions::EVENT_AFTER_CREATE_SUBSCRIPTION`.
- Added `craft\commerce\services\Subscriptions::EVENT_AFTER_REACTIVATE_SUBSCRIPTION`.
- Added `craft\commerce\services\Subscriptions::EVENT_AFTER_SWITCH_SUBSCRIPTION`.
- Added `craft\commerce\services\Subscriptions::EVENT_BEFORE_CANCEL_SUBSCRIPTION`.
- Added `craft\commerce\services\Subscriptions::EVENT_BEFORE_CREATE_SUBSCRIPTION`.
- Added `craft\commerce\services\Subscriptions::EVENT_BEFORE_REACTIVATE_SUBSCRIPTION`.
- Added `craft\commerce\services\Subscriptions::EVENT_BEFORE_SWITCH_SUBSCRIPTION`.
- Added `craft\commerce\services\Subscriptions::EVENT_BEFORE_UPDATE_SUBSCRIPTION`.
- Added `craft\commerce\services\Subscriptions::EVENT_EXPIRE_SUBSCRIPTION`.
- Added `craft\commerce\services\Subscriptions::EVENT_RECEIVE_SUBSCRIPTION_PAYMENT`.
- Added `craft\commerce\services\Subscriptions`.
- Added `craft\commerce\services\TaxCategories::getAllTaxCategoriesAsList()`.
- Added `craft\commerce\services\Transactions::EVENT_AFTER_SAVE_TRANSACTION`.

### Changed
- Payment Methods are now called “Gateways”.
- Order statuses are now archived instead of deleted.
- Product types can no longer select applicable shipping categories. Instead, shipping categories select applicable product types.
- Product types can no longer select applicable tax categories. Instead, tax categories select applicable product types.
- Order status messages can now be longer than 255 characters. ([#465](https://github.com/craftcms/commerce/issues/465)
- Product and variant custom field data is no longer included in the line item snapshot by default for performance reasons. Use the new snapshot events to manually snapshot custom field data.
- Variant titles are now prefixed by their products’ titles.
- Last addresses used by customers are no longer stored. Instead, customers have primary shipping and billing addresses.
- The `paymentMethodSettings` config setting was renamed to `gatewaySettings`, and it now uses handles to reference gateways instead of IDs.
- The `sendCartInfoToGateways` was renamed to `sendCartInfo,` and is a per-gateway setting.
- The payment method overrides in `config/commerce.php` have been moved to `config/commerce-gateway.php`.
- The `craft.commerce.availableShippingMethods` Twig variable has been replaced with `craft.commerce.carts.cart.availableShippingMethods`.
- The `craft.commerce.cart` Twig variable has been replaced with `craft.commerce.carts.cart`.
- The `craft.commerce.countries` Twig variable has been replaced with `craft.commerce.countries.allCountries`.
- The `craft.commerce.countriesList` Twig variable has been replaced with `craft.commerce.countries.allCountriesAsList`.
- The `craft.commerce.currencies` Twig variable has been replaced with `craft.commerce.currencies.allCurrencies`.
- The `craft.commerce.customer` Twig variable has been replaced with `craft.commerce.customers.customer`.
- The `craft.commerce.discountByCode` Twig variable has been replaced with `craft.commerce.discounts.discountByCode`.
- The `craft.commerce.discounts` Twig variable has been replaced with `craft.commerce.discounts.allDiscounts`.
- The `craft.commerce.orders` Twig variable has been replaced with `craft.orders()`.
- The `craft.commerce.orderStatuses` Twig variable has been replaced with `craft.commerce.orderStatuses.allOrderStatuses`.
- The `craft.commerce.paymentCurrencies` Twig variable has been replaced with `craft.commerce.paymentCurrencies.allPaymentCurrencies`.
- The `craft.commerce.paymentMethods` Twig variable has been replaced with `craft.commerce.gateways.allCustomerEnabledGateways`.
- The `craft.commerce.primaryPaymentCurrency` Twig variable has been replaced with `craft.commerce.paymentCurrencies.primaryPaymentCurrency`.
- The `craft.commerce.products` Twig variable has been replaced with `craft.products()`.
- The `craft.commerce.productTypes` Twig variable has been replaced with `craft.commerce.productTypes.allProductTypes`.
- The `craft.commerce.sales` Twig variable has been replaced with `craft.commerce.sales.allSales`.
- The `craft.commerce.shippingCategories` Twig variable has been replaced with `craft.commerce.shippingCategories.allShippingCategories`.
- The `craft.commerce.shippingMethods` Twig variable has been replaced with `craft.commerce.shippingMethods.allShippingMethods`.
- The `craft.commerce.shippingZones` Twig variable has been replaced with `craft.commerce.shippingZones.allShippingZones`.
- The `craft.commerce.states` Twig variable has been replaced with `craft.commerce.states.allStates`.
- The `craft.commerce.statesArray` Twig variable has been replaced with `craft.commerce.states.allStatesAsList`.
- The `craft.commerce.taxCategories` Twig variable has been replaced with `craft.commerce.taxCategories.allTaxCategories`.
- The `craft.commerce.taxRates` Twig variable has been replaced with `craft.commerce.taxRates.allTaxRates`.
- The `craft.commerce.taxZones` Twig variable has been replaced with `craft.commerce.taxZones.allTaxZones`.
- The `craft.commerce.variants` Twig variable has been replaced with `craft.variants()`.
- `Customer::$lastUsedBillingAddress`has been replaced with `$primaryBillingAddress`.
- `Customer::$lastUsedShippingAddress`has been replaced with `$primaryShippingAddres`.
- `OrderAdjustment::$optionsJson` was renamed to `$sourceSnapshot`.
- `Variant::getSalesApplied()` was renamed to `getSales()`.
- `Variant::setSalesApplied()` was renamed to `setSales()`.
- The Shipping Rule interface now expects a shipping category ID passed to each rate method.
- Any custom shipping method classes should now extend `craft\commerce\base\ShippingMethod`.
- All hooks have been replaced by events.
- Replaced `customer.lastUsedShippingAddress` and `customer.lastUsedBillingAddress` with `customer.primaryBillingAddress` and `customer.primaryShippingAddress`.
- Vat ID validation is now powered by the “vat.php” library.

### Removed
- Removed the `cartCookieDuration` config setting. All carts are now related to craft php session and not their own cookie.
- Removed the `requireEmailForAnonymousPayments` config setting, as completed order now always require the correct email address to make anonymous payments on orders.
- Removed `baseShipping`, `baseDiscount`, `baseTax`, `baseTaxIncluded` attributes from the order model. Orders now have order-level adjustments.
- Removed `shipping`, `discount`, `tax`, `taxIncluded` attributes from the line item model. Line items now have line item level adjustments.
- Removed `PurchasableInterface::validateLineItem()`. `getLineItemRules()` should be used instead.
- Removed the `deleteOrderStatusById()` method on the `OrderStatuses` service.
- Removed the `OrderSettings` model, record, and service.
- Removed the `getCountryByAttributes()` method from the `Countries` service.
- Removed the `getStatesByAttributes()` method from the `States` service.
- Removed the `getLastUsedBillingAddress()` and `getLatUsedShippingAddress()` methods from `Customer` models.

### Fixed
- Fixed a bug where a product’s `getCpEditUrl()` method could omit the site handle on multi-site installs. ([craftcms/cms#3089](https://github.com/craftcms/cms/issues/3089))
- Fixed a bug where handles and names for archived gateways were not freed up for re-use. ([#485](https://github.com/craftcms/commerce/issues/485))

## 1.2.1368 - 2018-11-30

### Changed
- Updated the Payflow Omnipay driver to 2.3.1
- Updated the Securepay Omnipay driver to 2.2.0
- Updated the Authorize.net Omnipay driver to 2.5.1
- Updated the Payment Express Omnipay driver to 2.2.1
- Updated the Eway Omnipay driver to 2.2.2
- Updated the Payfast Omnipay driver to 2.2

## 1.2.1366 - 2018-11-28

### Fixed
- Fixed a bug where it was possible to create duplicate order history change records.
- Fixed a bug where offsite gateways wouldn’t redirect back and complete the transaction correctly for Control Panel payments.

## 1.2.1365 - 2018-10-23

### Fixed
- Fix a bug where it wasn’t possible to set the billing address based off an existing shipping address.

### Fixed
- Fixed a Javascript error when viewing a customer field on the Edit User page.

## 1.2.1364 - 2018-08-23

### Fixed
- Fixed a PHP error that would occur when saving a User.

## 1.2.1363 - 2018-08-23

### Added
- Added the [resaveAllCustomerOrdersOnCustomerSave](https://craftcommerce.com/docs/configuration#resaveallcustomerordersoncustomersave) config setting.

### Fixed
- Fixed a bug where the Date Paid column on the Orders index page could show incorrect values.

### Security
- Fixed a bug where it was possible to access purchase receipts when it shouldn’t have been.

## 1.2.1362 - 2018-05-10

### Changed
- Commerce will now enforce boolean types for settings that a gateway expects to be boolean.

### Fixed
- Fixed an SSL error that could when communicating with the Authorize.net payment gateway.

## 1.2.1360 - 2018-03-23

### Added
- The order index page now includes the time when displaying order dates.

### Changed
- Line item modals on Edit Order pages now include the line item total.
- Added Craft 2.6.3013 compatibility.

## 1.2.1359 - 2018-03-08

### Fixed
- Fixed an error where variants would indicate they had zero stock at checkout when they had been marked as having unlimited stock.

## 1.2.1358 - 2018-03-07

### Fixed
- Fixed a PHP error that would occur when using an order element criteria model.

## 1.2.1356 - 2018-03-07

### Added
- Added the `shippingMethod` order criteria param.

### Changed
- Order recalculation now occurs after the `orders.onBeforeSaveOrder` event.

### Fixed
- Fixed a bug where a blank order could be placed if the cart’s cookie was deleted while the customer was on the payment page.
- Fixed a bug where a cart could be completed despite a lack of available stock, in some cases.
- Fixed a bug where the “Capture” transaction button on Edit Order pages was still shown after a capture was completed.

## 1.2.1354 - 2018-02-06

### Added
- Commerce now adds `Craft Commerce` to the `X-Powered-By` header on requests, unless disabled by the [sendPoweredByHeader](https://craftcms.com/docs/config-settings#sendPoweredByHeader) config setting.

### Changed
- Updated the Authorize.net driver to 2.5.1
- Updated the Worldpay Omnipay driver to 2.2.2
- Updated the PayPal Omnipay driver to 2.6.4
- Updated the Payflow Omnipay driver to 2.3
- Updated the Dompdf Package to 0.8.2

### Fixed
- Fixed an error that occurred when generating an order PDF.
- Fixed a PHP error that could occur if you edited a non-primary currency’s settings.

## 1.2.1353 - 2018-01-18

### Added
- Added the [`requireShippingMethodSelectionAtCheckout`](https://craftcommerce.com/docs/configuration#requireshippingmethodselectionatcheckout) config setting.
- Added new user permissions to manage shipping and tax settings without needing to be an admin.

### Fixed
- Fixed an error that occurred when creating or editing a discount.
- Fixed an error that occurred when generating an order PDF.

## 1.2.1352 - 2018-01-16

### Added
- Added the ability to update the email address of a guest order from the Control Panel.
- Added the [`commerce_defaultCartShippingAddress`](https://craftcommerce.com/docs/hooks-reference#commerce_defaultcartshippingaddress) and [`commerce_defaultCartBillingAddress`](https://craftcommerce.com/docs/hooks-reference#commerce_defaultcartbillingaddress) plugin hooks.

## 1.2.1351 - 2017-10-31

### Added
- Added the [`defaultSku`](https://craftcommerce.com/docs/craft-commerce-products#defaultsku) product criteria param.
- Added stock information to the Product index page.

### Fixed
- Fixed a bug where stock validation was off by one when different line item options were set for the same purchasable.
- Fixed a bug where custom adjusters supplied by plugins where not being sorted by priority before getting applied to the order.
- Fixed a bug where the `commerce/cart/updateCart` action was not returning the correct validation errors when an invalid shipping address was submitted along with the `sameAddress` param.

## 1.2.1350 - 2017-10-05

### Changed
- Order adjustments are now displayed in the order they were applied, rather than alphabetically.

### Fixed
- Fixed a bug where emails weren’t getting sent to customers.

## 1.2.1349 - 2017-09-29

### Added
- Added the `cp.commerce.product.edit.right-pane` template hook, enabling plugins to modify the right pane on Edit Product pages.
- Added the `pdfAllowRemoteImages` config setting, which can be set to `true` to allow external images to be loaded in PDF templates.

### Changed
- `Commerce_OrderModel::getEmail()` now always returns the associated user account’s email, if there is one.
- The error data returned for `commerce/customerAddresses/save` Ajax requests now include field handles as the error keys.
- `Commerce_CustomerModel::getEmail()` has now been deprecated. It will only return the email address of the associated user account’s email if there was one. Use `order.email` to get the email address of the order within templates.
- Updated the Dompdf package to 0.8.1.
- Updated the PayFast Omnipay driver to 2.1.3.

### Fixed
- Fixed an issue in the example templates where the “Use same address for billing” checkbox would remain checked when different addresses were previously selected.
- Fixed a tax calculation error that occurred when included tax was removed from a product’s price and subsequent additional taxes did not take the removed values into account.

## 1.2.1346 - 2017-07-24

### Added
- Added the `autoSetNewCartAddresses` config setting, which can be set to `false` to prevent Commerce from automatically assigning the last-used billing and shipping addresses on new carts.

### Changed
- Updated the Migs Omnipay driver to 2.2.2
- Updated the Stripe Omnipay driver to 2.4.7

### Fixed
- Fixed an API authentication error when making payments using the Stripe gateway.
- Fixed a bug where the `commerce/payments/pay` action was still processing the payment even if the cart had errors placed on it by other plugins.
- Fixed a bug where `LineItemModel::onSale()` could sometimes return an incorrect response due to rounding errors.
- Fixed a PHP error that could occur if a purchasable invalidated a line item when it was being added to a new cart.
- Fixed an issue where credit card forms’ First/Last Name fields were getting overridden by billing addresses’ values for some gateways.
- Fixed a bug where adding to cart with invalid `options` params would pass stock validation.

## 1.2.1345 - 2017-06-26

### Added
- Percentage-based discounts now have the option to be applied to the item’s original price or its discounted price (if other discounts were already applied).

## Changed
- Ajax requests to `commerce/cart/*` actions will now get a `itemSubtotal` key in the response JSON.
- Updated the Omnipay Stripe driver to 2.4.6.
- Updated the Omnipay Payment Express driver to 2.2.1.
- Updated the Omnipay MultiSafePay driver to 2.3.6.
- Updated the Omnipay Worldpay driver to 2.2.1.

### Fixed
- Fixed a bug where email address limits on discounts were able to by circumvented if the customer changed the casing of the coupon code.
- Fixed a PHP error that occurred when viewing a cart in the Control Panel if no payment methods had been created yet.
- Fixed a bug where discounts based on user group were not being added/removed after the user logged in/out.
- Fixed a bug where variants’ sale prices were only getting rounded when at least one sale was applied.
- Fixed a bug where special characters in Tax and Shipping Category names could break some form inputs in the Control Panel.
- Fixed a validation error that occurred when saving two shipping rules with the same name.

## 1.2.1343 - 2017-06-09

### Added
- Added the [`pdfPaperSize`](https://craftcommerce.com/docs/configuration#pdfpapersize) config setting.
- Added the [`pdfPaperOrientation`](https://craftcommerce.com/docs/configuration#pdfpaperorientation) config setting.
- Added a new Stripe gateway setting that determines whether the [`receipt_email`](https://stripe.com/docs/api#create_charge-receipt_email) param should be sent in payment requests.
- Added the [`commerce_transactions.onCreateTransaction`](https://craftcommerce.com/docs/events-reference#commerce_transactions.oncreatetransaction) event, which enables plugins to modify a newly-created transaction model.

### Changed
- Updated the Buckeroo driver to 2.2.
- Updated the Stripe driver to 2.4.5.
- Enabled the Buckeroo Credit Card Gateway within the Buckeroo Omnipay driver.

## 1.2.1342 - 2017-05-24

### Added
- Added support for Worldpay’s new `v1` API.

### Fixed
- Fixed a bug where `VariantModel:onSale()` could sometimes return an incorrect response due to rounding errors.
- Fixed a PHP error that occurred when saving a product with an empty dimension input on servers running PHP 7.
- Fixed a issue where orders were getting recalculated after receiving a completion response, when using the Sage Pay gateway.
- Fixed a PHP error that occurred when a plugin prevented a purchasable from getting added to the cart.

## 1.2.1341 - 2017-05-02

### Changed
- Increased the tax rate decimal storage length to allow 3 decimal places in tax rate percentages.
- The `CommerceDbHelper` class has be deprecated.

### Fixed
- Fixed a bug where some characters in product names were getting double-encoded on Edit Order pages.
- Fixed a bug where orders were incorrectly recalculating their adjustments when receiving notifications from the SagePay payment gateway.
- Fixed a tax calculation bug that occurred when using the “Total Order Price” taxable subject.

## 1.2.1339 - 2017-04-24

### Added
- Added new “Taxable Subject” options to Tax Rates, enabling taxes to be applied at the order level.
- Added the [`datePaid`](https://craftcommerce.com/docs/craft-commerce-orders#datepaid) order element criteria attribute.

### Changed
- Updated the Dompdf package to 0.8.
- Updated the Omnipay Mollie driver to 3.2.
- Updated the Omnipay Authorize.net driver to 2.5.
- Updated the Omnipay MultiSafePay driver to 2.3.4.

### Fixed
- Fixed some PHP errors that occurred when rendering PDFs on servers running PHP 7.1.

## 1.2.1338 - 2017-04-04

### Added
- Added the [`requireBillingAddressAtCheckout`](https://craftcommerce.com/docs/configuration#requirebillingaddressatcheckout) config setting.
- Added the `cp.commerce.order.main-pane` template hook to the Edit Order page.
- Added [`Commerce_VariantModel::hasStock()`](https://craftcommerce.com/docs/variant-model#hasstock).

### Fixed
- Fixed some PHP errors that occurred when saving products on servers running PHP 7.1.
- Fixed a bug where the `commerce/payments/pay` action was not blocking disabled payment methods.
- Fixed a bug where old carts did not default to the primary payment currency when their current payment currency was no longer valid.

## 1.2.1337 - 2017-03-08

### Added
- Added the [commerce_sale.onBeforeMatchProductAndSale](https://craftcommerce.com/docs/events-reference#commerce_sales.onbeforematchproductandsale) event, which enables plugins to add custom matching logic to sales.
- Added the [commerce_products.onBeforeEditProduct](https://craftcommerce.com/docs/events-reference#commerce_products.onbeforeeditproduct) event.
- Added the `cp.commerce.product.edit` template hook to the Edit Product page.

### Changed
- If a product SKU can’t be generated from its product type’s Automatic SKU Format, Commerce now logs why.

### Fixed
- Fixed some PHP errors that occurred on servers running PHP 7.1.
- Fixed a bug where line items could be removed if their `qty` param was missing from a `commerce/cart/updateLineItem` request.
- The Orders index page now displays zero-value currency amounts, instead of leaving the cell blank.
- Fixed bug where duplicate products could be displayed when editing sales when the User Groups condition was in use.
- Fixed a bug where the `isUnpaid` and `isPaid` order element criteria params did not work correctly.
- Fixed a PHP error that occurred if a plugin’s custom shipping method object didn’t inherit `BaseModel`.
- Fixed a bug where payments made with MultiSafepay would be marked as successful before the user was redirected to the offsite gateway.
- Fixed a bug where shipping rule names were required to be unique across the entire installation, rather than per-shipping method.

## 1.2.1334 - 2017-01-30

### Added
- Added a new [purgeInactiveCarts](https://craftcommerce.com/docs/configuration#purgeinactivecarts) config setting, which determines whether Commerce should purge inactive carts from the database (`true` by default).
- Added a new `commerce_modifyOrderAdjusters` hook, which enables plugins to modify the order adjusters before they are applied.
- Added the “Shipping Method” and “Payment Method” table attribute options to the Orders index page.

### Changed
- Updated the Stripe gateway library to 2.4.2.
- Updated the PayPal gateway library to 2.6.3.
- Fixed a memory error that occurred when purging a large number of carts.

### Fixed
- Fixed a bug where the `hasVariant` product criteria attribute would only account the first 100 variants.
- Fixed a bug where custom order adjusters could not inspect earlier adjustments made to the order within the current recalculation.
- Fixed a bug where the default product type that gets created on installation was referencing the old `commerce` templates path, rather than `shop`.
- Fixed compatibility with some payment gateways that were expecting abbreviated state names in the billing address.

## 1.2.1333 - 2017-01-05

### Fixed
- Fixed a PHP error that occurred when retrieving the sale price of variants that were fetched via `craft.commerce.products`.

## 1.2.1332 - 2017-01-03

### Added
- Added the [commerce_modifyItemBag](https://craftcommerce.com/docs/hooks-reference#commerce_modifyitembag) hook, allowing plugins to modify cart information sent to the payment gateway.
- Added the [requireShippingAddressAtCheckout](https://craftcommerce.com/docs/configuration#requireshippingaddressatcheckout) config setting.
- Added a new `defaultHeight` product criteria param, for querying products by their default variant’s height.
- Added a new `defaultLength` product criteria param, for querying products by their default variant’s length.
- Added a new `defaultWidth` product criteria param, for querying products by their default variant’s width.
- Added a new `defaultWeight` product criteria param, for querying products by their default variant’s weight.

### Fixed
- Fixed a bug where sales were not being applied to variants that were fetched via `craft.commerce.variants`.
- Fixed a bug where line items’ `salePrice` were not reflecting any changes made to their `saleAmount` via the `lineItem.onPopulateLineItem` event.

## 1.2.1331 - 2016-12-13

### Added
- Commerce now includes a gateway adapter for Payeezy by First Data.
- Added [Commerce_VariantModel::getSalesApplied()](https://craftcommerce.com/docs/line-item-model#salesapplied), which returns an array of the Commerce_SaleModel objects that were used to calculate the salePrice of the variant.

### Changed
- Ajax requests to `commerce/cart/*` actions now include ‘subtotal’ and ‘shippingCategoryId’ properties in the response data.
- The ‘commerce_orders/beforeOrderComplete’ event now gets fired a little later than before, giving plugins a chance to change the order status ID.

### Fixed
- Fixed a bug where MultiSafepay was not being treated as an offsite payment gateway.

## 1.2.1330 - 2016-12-06

### Changed
- Added a new `baseTax` attribute to order models, which can be modified by custom order adjusters to add taxes to the order as a whole.
- Commerce_OrderModel::getTotalTax() now includes the new `baseTax` amount.

### Fixed
- Fixed a rounding error that occurred with some percentage-based discounts.
- Fixed a PHP error that occurred when searching for products with the `hasVariants` criteria param, in some cases.

## 1.2.1329 - 2016-11-30

### Fixed
- Fixed a bug where discounts without a coupon code condition could apply before their start date.
- Fixed a bug where the `hasSales` product criteria attribute would only apply to the first 100 products.
- Fixed a bug where the post-payment redirect would take the customer to the site homepage.

## 1.2.1328 - 2016-11-29

### Added
- Commerce now includes a gateway adapter for MultiSafepay.

### Changed
- Ajax requests to ‘cart/updateCart’ now include a ‘cart’ object in the response data in the event of an error.

### Fixed
- Fixed a bug where PayPal payments could fail due to inconsistencies between how Commerce and PayPal calculated the total payment amount for transactions.
- Fixed a bug where First Name and Last Name customer field labels weren’t being translated for the current locale in the Control Panel.
- Fixed a bug some offsite gateway payment requests were not getting sent with the correct return and cancel URLs.
- Fixed a bug that prevented Commerce from updating successfully from pre-1.0 versions on case-sensitive file systems.
- Fixed a bug where applicable VAT taxes were not being removed correctly for customers with a valid VAT ID.
- Fixed a bug where archived payment methods were still showing up as options in Control Panel payment form modals.

## 1.2.1327 - 2016-10-25

### Changed
- When saving a product type, if any tax/shipping categories had been deselected, Commerce will now reassign any existing products with the no-longer-available tax/shipping categories to the default categories.
- The “HTML Email Template Path” Email setting can now contain Twig code.

### Fixed
- Fixed a bug where Commerce was not respecting the system time zone when purging inactive carts.
- Fixed a bug where a no-longer-applicable shipping method could still be selected by a cart if it was the only defined shipping method.
- Fixed a bug where the Commerce_ProductModel provided by the onSaveProduct event was not updated with the latest and greatest values based on its default variant.
- Fixed a bug where all products were being re-saved when a product type was saved, rather than just the products that belong to that product type.
- Fixed a PHP error that occurred when adding something to the cart, if the cart didn’t have a shipping address yet and the default tax zone’s tax rate was marked as VAT.
- Fixed a bug where a coupon based discount could apply before its start date.

## 1.2.1325 - 2016-10-13

### Fixed
- Fixed a PHP error that occurred when a custom purchasable didn’t provide a tax category ID.
- Fixed a bug where the relevant template caches were not being cleared after the stock of a variant was deducted.
- Fixed a display issue on the order transaction details modal when a large amount of gateway response data was present.

## 1.2.1324 - 2016-10-12

### Fixed
- Fixed a bug where orders were not being marked as complete after successful offsite gateway payments.
- Fixed a PHP error that occurred when deleting a product type.

## 1.2.1323 - 2016-10-11

### Added
- It is now possible to accept payments in [multiple currencies](https://craftcommerce.com/docs/payment-currencies).
- Added [Shipping Categories](https://craftcommerce.com/docs/shipping#shipping-categories).
- Discounts can now be user-sorted, which defines the order that they will be applied to carts.
- Discounts now have the option to prevent subsequent discounts from being applied.
- The start/end dates for Discounts and Sales can now specify the time of day.
- Discounts can now have a “Minimum Purchase Quantity” condition.
- Product Types now have an “Order Description Format” setting, which can be used to override the description of the products in orders’ line items.
- Addresses now have “Attention”, “Title”, and “Business ID” fields.
- Added the “Order PDF Filename Format” setting in Commerce → Settings → General Settings, for customizing the format of order PDF filenames.
- Added the ‘useBillingAddressForTax’ config setting. If enabled, Commerce will calculate taxes based on orders’ billing addresses, rather than their shipping addresses.
- Added the ‘requireEmailForAnonymousPayments’ config setting. If enabled, Commerce will require the email address of the order to be submitted in anonymous payment requests.
- The IP address of the customer is now stored on the order during order completion.
- Commerce now makes all payment gateways available to unregistered installs, rather than limiting users to a single “Dummy” gateway.
- Added support for SagePay Server.
- Added support for the Netbanx Hosted.
- Added the [|commerceCurrency](https://craftcommerce.com/docs/twig-filters) filter, which works identically to the |currency filter by default, but also has `convert` and `format` arguments that can be used to alter the behavior.
- Added ‘craft.commerce.shippingMethods’.
- Added ‘craft.commerce.shippingCategories’.
- Added ‘craft.commerce.shippingZones’.
- Added ‘craft.commerce.taxZones’.
- Added OrderStatusService::getDefaultOrderStatusId().
- Added the ‘commerce_payments.onBeforeCaptureTransaction’ and ‘onCaptureTransaction’ events.
- Added the ‘commerce_payments.onBeforeRefundTransaction’ and ‘onRefundTransaction’ events.
- Added the ‘commerce_email.onBeforeSendEmail’ and ‘onSendEmail’ events.
- Added the ‘cp.commerce.order.edit’ hook to the Edit Order page template.
- Added the [PHP Units of Measure](https://github.com/PhpUnitsOfMeasure/php-units-of-measure) PHP package.
- Added the [Vat Validation](https://github.com/snowcap/vat-validation) PHP package.

### Changed
- The tax categories returned by the template function ‘craft.commerce.getTaxCategories()’ are now represented by Commerce_TaxCategory models by default, rather than arrays. To get them returned as arrays, you can pass ‘true’ into the function.
- Status-change notification emails are now sent to the customer in the language they placed the order with.
- It’s now possible to update product statuses on the Products index page.
- The example templates folder has been renamed from “commerce” to “shop”.
- Commerce now re-saves existing products when a Product Type’s settings are saved.
- The Tax Rates index page now lists the Tax Categories and Tax Zones each Tax Rate uses.
- Tax Rates now have the option to exclude themselves from orders with a valid VAT ID.
- Transaction Info HUDs on Edit Order pages now show the transaction IDs.
- Commerce now stores the complete response data for gateway transaction requests in the commerce_transactions table.
- The commerce/cart/updateCart action now includes all validation errors found during partial cart updates in its response.
- Reduced the number of order recalculations performed during payment.
- The Edit Order page no longer labels an order as paid if its total price is zero.
- Commerce now logs invalid email addresses when attempting to send order status notification emails.
- Custom fields on an order can now only be updated during payment if it is the user’s active cart.
- Commerce now provides Stripe with the customer’s email address to support Stripe’s receipt email feature.
- Payment failures using PayPal Express now redirect the customer back to PayPal automatically, rather than displaying a message instructing the customer to return to PayPal.
- Updated the Authorize.Net gateway library to 2.4.2.
- Updated the Dummy gateway library to 2.1.2.
- Updated the Molli gateway library to 3.1.
- Updated the Payfast gateway library to 2.1.2.
- Updated the Payflow gateway library to 2.2.1.
- Updated the Stripe gateway library to 2.4.1.

### Deprecated
- Deprecated the ‘update’ variable in email templates. Use ‘orderHistory’ instead, which returns the same Commerce_OrderHistoryModel.

### Fixed
- Fixed a bug where Commerce_OrderService::completeOrder() was not checking to make sure the order was not already completed before doing its thing.
- Fixed a bug where addresses’ “Map” links on Edit Order pages were not passing the full address to the Google Maps window.
- Fixed an bug where address validation was not respecting the country setting, “Require a state to be selected when this country is chosen”.
- Fixed a bug where submitting new addresses to a fresh cart caused a cart update failure.
- Fixed a bug where collapsed variants’ summary info was overlapping the “Default” button.

## 1.1.1317 - 2016-09-27

### Added
- Craft Commerce is now translated into Portuguese.

### Fixed
- Fixed a bug where Edit Address modals on Edit Order pages were not including custom states in the State field options.

## 1.1.1217 - 2016-08-25

### Fixed
- Fixed a PHP error that occurred when referencing the default currency.

## 1.1.1216 - 2016-08-25

### Fixed
- Fixed a bug where eager-loading product variants wasn’t working.
- Fixed a bug where customer addresses were not showing up in the Edit Order page if they contained certain characters.
- Fixed a bug where orders were not getting marked as complete when they should have in some cases, due to a rounding comparison issue.

## 1.1.1215 - 2016-08-08

### Changed
- Customer Info fields now return the user’s [CustomerModel](https://craftcommerce.com/docs/customer-model) when accessed in a template.

### Fixed
- Fixed a bug where discounts that apply free shipping to an order were not including the shipping reduction amount in the discount order adjustment amount.
- Fixed a bug where editing an address in the address book would unintentionally select that address as the active cart’s shipping address.
- Fixed SagePay Server gateway support.

## 1.1.1214 - 2016-07-20

### Fixed
- Fixed an error that occurred when PayPal rejected a payment completion request due to duplicate counting of included taxes.
- Fixed a MySQL error that could occur when ElementsService::getTotalElements() was called for orders, products, or variants.

## 1.1.1213 - 2016-07-05

### Changed
- Transaction dates are now shown on the Edit Order page.
- Order status change dates are now shown on the Edit Order page.
- Updated the Authorize.Net Omnipay gateway to 2.4, fixing issues with Authorize.Net support.
- Cart item information is now sent on gateway payment completion requests, in addition to initial payment requests.

### Fixed
- Fixed a bug where payments using Worldpay were not getting automatically redirected back to the store.

## 1.1.1212 - 2016-06-21

### Changed
- Line item detail HUDs within the Edit Order page now include the items’ subtotals.
- Renamed Commerce_LineItemModel’s `subtotalWithSale` attribute to `subtotal`, deprecating the former.
- Renamed Commerce_OrderModel’s `itemSubtotalWithSale` attribute to `itemSubtotal`, deprecating the former.
- Each of the nested arrays returned by `craft.commerce.availableShippingMethods` now include a `method` key that holds the actual shipping method object.

### Fixed
- Fixed a MySQL error that occurred when MySQL was running in Strict Mode.
- Fixed a rounding error that occurred when calculating tax on shipping costs.

## 1.1.1211 - 2016-06-07

### Added
- Added a new “Per Email Address Limit” condition to coupon-based discounts, which will limit the coupons’ use by email address.
- Added the ability to clear usage counters for coupon-based discounts.
- Added a new [hasSales](https://craftcommerce.com/docs/craft-commerce-products#hassales) product criteria param, which can be used to limit the resulting products to those that have at least one applicable sale.
- Added a new [hasPurchasables](https://craftcommerce.com/docs/craft-commerce-orders#haspurchasables) order criteria param, which can be used to limit the resulting orders to those that contain specific purchasables.
- Added a new [commerce_lineItems.onPopulateLineItem event](https://craftcommerce.com/docs/events-reference#commerce_lineitems.onpopulatelineitem) which is called right after a line item has been populated with a purchasable, and can be used to modify the line item attributes, such as its price.
- Added LineItemModel::getSubtotal() as an alias of the now-deprecated getSubtotalWithSale().

### Fixed
- Fixed a bug where the “Per User Limit” discount condition was not being enforced for anonymous users.
- Fixed a bug where the quantity was not being taken into account when calculating a weight-based shipping cost.
- Fixed a validation error that could occur when submitting a payment for an order with a percentage-based discount.
- Fixed a bug where the cart was not getting recalculated when an associated address was updated in the user’s address book.

## 1.1.1210 - 2016-05-17

### Fixed
- Fixed a bug where sales could be applied to the same line item more than once.
- Fixed a bug where the `commerce/cart/cartUpdate` controller action’s Ajax response did not have up-to-date information.

## 1.1.1208 - 2016-05-16

### Added
- Added [commerce_products.onBeforeDeleteProduct](https://craftcommerce.com/docs/events-reference#commerce_products.onbeforedeleteproduct) and [onDeleteProduct](https://craftcommerce.com/docs/events-reference#commerce_products.ondeleteproduct) events.

### Fixed
- Fixed a PHP error that occurred when adding a new item to the cart.

## 1.1.1207 - 2016-05-11

### Fixed
- Fixed a PHP error that occurred when saving a product with unlimited stock.

## 1.1.1206 - 2016-05-11

### Changed
- It is now possible to show customers’ and companies’ names on the Orders index page.
- Commerce now sends customers’ full names to the payment gateways, pulled from the billing address.
- Commerce now ensures that orders’ prices don’t change in the middle of payment requests, and declines any payments where the price does change.
- The onBeforeSaveProduct event is now triggered earlier to allow more modification of the product model before saving.
- Updated the Omnipay gateway libraries to their latest versions.

### Fixed
- Fixed a bug where changes to purchasable prices were not reflected in active carts.
- Fixed a PHP error that occurred when an active cart contained a variant that had no stock or had been disabled.
- Fixed a PHP error that occurred when paying with the Paypal Express gateway.

## 1.1.1202 - 2016-05-03

### Added
- Added the [commerce_lineItems.onCreateLineItem](https://craftcommerce.com/docs/events-reference#commerce_lineitems.oncreatelineitem) event.
- Added the [hasStock](https://craftcommerce.com/docs/craft-commerce-products#hasstock) variant criteria param, which can be set to `true` to find variants that have stock (including variants with unlimited stock).

### Changed
- The View Order page now shows whether a coupon code was used on the order.
- All payment gateways support payments on the View Order page now.
- It is now possible to delete countries that are in use by tax/shipping zones and customer addresses.
- State-based tax/shipping zones now can match on the state abbreviation, in addition to the state name/ID.
- Commerce now sends descriptions of the line items to gateways along with other cart info, when the [sendCartInfoToGateways](https://craftcommerce.com/docs/configuration#sendcartinfotogateways) config setting is enabled.

### Fixed
- Fixed a bug where payment method setting values that were set from config/commerce.php would get saved to the database when the payment method was resaved in the Control Panel.
- Fixed a PHP error that occurred when calling Commerce_OrderStatusesService::getAllEmailsByOrderStatusId() if the order status ID was invalid.
- Fixed a PHP error that occurred when a cart contained a disabled purchasable.
- Fixed a bug where an order status’ sort order was forgotten when it was resaved.
- Fixed a bug where the [hasVariant](https://craftcommerce.com/docs/craft-commerce-products#hasvariant) product criteria param was only checking the first 100 variants.
- Fixed a bug where only logged-in users could view a tokenized product preview URL.
- Fixed an issue where the selected shipping method was not getting removed from the cart when it was no longer available, in some cases.

## 1.1.1200 - 2016-04-13

### Added
- Added the [commerce_products.onBeforeSaveProduct](https://craftcommerce.com/docs/events-reference#commerce_products.onbeforesaveproduct) and [onSaveProduct](https://craftcommerce.com/docs/events-reference#commerce_products.onsaveproduct) events.
- Added the [commerce_lineItems.onBeforeSaveLineItem](https://craftcommerce.com/docs/events-reference#commerce_lineitems.onbeforesavelineitem) and [onSaveLineItem](https://craftcommerce.com/docs/events-reference#commerce_lineitems.onsavelineitem) events.

### Changed
- Stock fields are now marked as required to make it more clear that they are.
- Added a new “The Fleece Awakens” default product.

### Fixed
- Fixed an error that occurred when a variant was saved without a price.
- Fixed a bug where various front-end templates wouldn’t load correctly from the Control Panel if the [defaultTemplateFileExtensions](link) or [indexTemplateFilename](link) config settings had custom values.
- Fixed a bug where products’ `defaultVariantId` property was not being set on first save.
- Fixed a validation error that occurred when a cart was saved with a new shipping address and an existing billing address.
- Fixed a bug where customers’ last-used billing addresses were not being remembered.
- Fixed a MySQL error that occurred when attempting to delete a user that had an order transaction history.

### Security
- Fixed an XSS vulnerability.

## 1.1.1198 - 2016-03-22

### Added
- Added the [sendCartInfoToGateways](https://craftcommerce.com/docs/configuration#sendcartinfotogateways) config setting, which defines whether Commerce should send info about a cart’s line items and adjustments when sending payment requests to gateways.
- Product models now have a `totalStock` property, which returns the sum of all available stock across all of a product’s variants.
- Product models now have an `unlimitedStock` property, which returns whether any of a product’s variants have unlimited stock.
- Added the [commerce_variants.onOrderVariant](https://craftcommerce.com/docs/events-reference#commerce_variants.onordervariant) event.

### Changed
- Updated the Omnipay Authorize.Net driver to 2.3.1.
- Updated the Omnipay FirstData driver to 2.3.0.
- Updated the Omnipay Mollie driver to 3.0.5.
- Updated the Omnipay MultiSafePay driver to 2.3.0.
- Updated the Omnipay PayPal driver to 2.5.3.
- Updated the Omnipay Pin driver to 2.2.1.
- Updated the Omnipay SagePay driver to 2.3.1.
- Updated the Omnipay Stripe driver to  v2.3.1.
- Updated the Omnipay WorldPay driver to 2.2.

### Fixed
- Fixed a bug where shipping address rules and tax rates were not finding their matching shipping zone in some cases.
- Fixed a bug where the credit card number validator was not removing non-numeric characters.
- Fixed a PHP error that occurred when saving an order from a console command.

## 1.1.1197 - 2016-03-09

### Changed
- Ajax requests to the “commerce/payments/pay” controller action now include validation errors in the response, if any.

### Fixed
- Fixed a credit card validation bug that occurred when using the eWay Rapid gateway.
- Fixed an error that occurred on the Orders index page when searching for orders.
- Fixed a bug where refreshing the browser window after refunding or paying for an order on the Edit Order page would attempt to re-submit the refund/payment request.
- Fixed a bug where Commerce_PaymentsService::processPayment() was returning `false` when the order was already paid in full (e.g. due to a 100%-off coupon code).
- Fixed a bug where variants were defaulting to disabled for products that only had a single variant.

## 1.1.1196 - 2016-03-08

### Added
- Added Slovak message translations.
- Added Shipping Zones, making it easier to relate multiple Shipping Methods/Rules to a common list of countries/states. (Existing Shipping Rules will be migrated to use Shipping Zones automatically.)
- Added a “Recent Orders” Dashboard widget that shows a table of recently-placed orders.
- Added a “Revenue” Dashboard widget that shows a chart of recent revenue history.
- The Orders index page now shows a big, beautiful revenue chart above the order listing.
- It is now possible to edit Billing and Shipping addresses on the Edit Order page.
- It is now possible to manually mark orders as complete on the Edit Order page.
- It is now possible to submit new order payments from the Edit Order page.
- Edit Product pages now have a “Save as a new product” option in the Save button menu.
- Edit Product pages now list any sales that are associated with the product.
- It is now possible to sort custom order statuses.
- It is now possible to sort custom payment methods.
- It is now possible to soft-delete payment methods.
- Added a “Link to a product” option to Rich Text fields’ Link menus, making it easy to create links to products.
- Added support for Omnipay “item bags”, giving gateways some information about the cart contents.
- Added the “gatewayPostRedirectTemplate” config setting, which can be used to specify the template that should be used to render the POST redirection page for gateways that require it.
- Added support for eager-loading variants when querying products, by setting the `with: 'variants'` product param.
- Added support for eager-loading products when querying variants, by setting the `with: 'product'` variant param.
- Added `craft.commerce.variants` for querying product variants with custom parameters.
- Added the “defaultPrice” product criteria parameter, for querying products by their default variant’s price.
- Added the “hasVariant” product criteria parameter, for querying products that have a variant matching a specific criteria. (This replaces the now-deprecated “withVariant” parameter”.)
- Added the “stock” variant criteria parameter, for querying variants by their available stock.
- Added the “commerce/payments/pay” controller action, replacing the now-deprecated “commerce/cartPayment/pay” action.
- Added the “commerce/payments/completePayment” controller action, replacing the now-deprecated “commerce/cartPayment/completePayment” action.
- The “commerce/payments/pay” controller action now accepts an optional “orderNumber” param, for specifying which order should receive the payment. (If none is provided, the active cart is used.)
- The “commerce/payments/pay” controller action now accepts an optional “expiry” parameter, which takes a combined month + year value in the format “MM/YYYY”.
- The “commerce/payments/pay” controller action doesn’t required “redirect” and “cancelUrl” params, like its predecessor did.
- The “commerce/payments/pay” controller action supports Ajax requests.
- Added an abstract Purchasable class that purchasables can extend, if they want to.
- Gateway adapters are now responsible for creating the payment form model themselves, via the new getPaymentFormModel() method.
- Gateway adapters are now responsible for populating the CreditCard object based on payment form data themselves, via the new populateCard() method.
- Gateway adapters now have an opportunity to modify the Omnipay payment request, via the new populateRequest() method.
- Gateway adapters can now add support for Control Panel payments by implementing cpPaymentsEnabled() and getPaymentFormHtml().

### Changed
- Commerce_PaymentFormModel has been replaced by an abstract BasePaymentFormModel class and subclasses that target specific gateway types.
- Gateway adapters must now implement the new getPaymentFormModel() and populateCard() methods, or extend CreditCardGatewayAdapter.
- The signatures and behaviors of Commerce_PaymentsService::processPayment() and completePayment() have changed.
- New Sales and Discounts are now enabled by default.
- The Orders index page now displays orders in chronological order by default.
- It is no longer possible to save a product with a disabled default variant.
- It is no longer possible to add a disabled variant, or the variant of a disabled product, to the cart.
- Commerce_PaymentsService::processPayment() and completePayment() no longer respond to the request directly, unless the gateway requires a redirect via POST. They now return `true` or `false` indicating whether the operation was successful, and leave it up to the controller to handle the client response.

### Deprecated
- The “commerce/cartPayment/pay” controller action has been deprecated. Templates should be updated to use “commerce/payments/pay” instead.
- The “commerce/cartPayment/completePayment” controller action has been deprecated. Templates should be updated to use “commerce/payments/completePayment” instead.
- The “withVariant” product criteria parameter has been deprecated. Templates should be updated to use “hasVariant” instead.

## 1.0.1190 - 2016-02-26

### Fixed
- Fixed a bug where product-specific sales were not being applied correctly.

## 1.0.1189 - 2016-02-23

### Changed
- Reduced the number of SQL queries required to perform various actions.
- The “Enabled” checkbox is now checked by default when creating new promotions and payment methods.
- Edit Product page URLs no longer require the slug to be appended after the product ID.
- Completed orders are now sorted by Date Ordered by default, and incomplete orders by Date Updated, in the Control Panel.

### Fixed
- Fixed a PHP error that occurred if an active cart contained a purchasable that had been deleted in the back-end.
- Fixed a PHP error that occurred when trying to access the addresses of a non-existent customer.
- Fixed a bug where only a single sale was being applied to products even if there were multiple matching sales.

## 1.0.1188 - 2016-02-09

### Changed
- Order queries will now return zero results if the `number` criteria param is set to any empty value besides `null` (e.g. `false` or `0`).
- Improved the behavior of the Status menu in the Update Order Status modal on View Order pages.
- Added some `<body>` classes to some of Commerce’s Control Panel pages.

### Fixed
- Fixed a bug where new carts could be created with an existing order number.
- Fixed a bug where the default descriptions given to discounts were not necessarily using the correct currency and number formats.
- Fixed a bug where a default state was getting selected when creating a new shipping rule, but it was not getting saved.
- Fixed a bug where variants could not be saved as disabled.

## 1.0.1187 - 2016-01-28

### Added
- Added `craft.commerce.getDiscountByCode()`, making it possible for templates to fetch info about a discount by its code.

### Changed
- OrderHistoryModel objects now have a `dateCreated` attribute.

### Fixed
- Fixed a bug where customers could select addresses that did not belong to them.
- Fixed a bug where new billing addresses were not getting saved properly when carts were set to use an existing shipping address, but `sameAddress` was left unchecked.
- Fixed a bug where numeric variant fields (e.g Price) were storing incorrect values when entered from locales that use periods as the grouping symbol.
- Fixed a PHP error that occurred when saving a custom order status with no emails selected.
- Fixed a bug where discounts were being applied to carts even after the discount had been disabled.
- Fixed a bug where carts were not displaying descriptions for applied discounts.
- Fixed a bug where variants’ Title fields were not showing the correct locale ID in some cases.

## 1.0.1186 - 2016-01-06

### Changed
- Updated the translation strings.

### Fixed
- Fixed a PHP error that occurred when attempting to change a tax category’s handle.
- Fixed a PHP error that occurred when attempting to save a discount or sale without selecting any products or product types.

## 1.0.1185 - 2015-12-21

### Added
- Orders now have an `email` criteria parameter which can be used to only query orders placed with the given email.
- Address objects now have `getFullName()` method, for returning the customer’s first and last name combined.
- Added the `totalLength` attribute to front-end cart Ajax responses.
- It’s now possible to sort orders by Date Ordered and Date Paid on the Orders index page.

### Changed
- A clear error message is now displayed when attempting to save a product, if the product type’s Title Format setting is invalid.
- A clear error message is now displayed when attempting to save a product, if the product type’s Automatic SKU Format setting is invalid.
- Any Twig errors that occur when rendering email templates are now caught and logged, without affecting the actual order status change.
- The Payment Methods index now shows the payment methods’ gateways’ actual display names, rather than their class names.
- Payment method settings that are being overridden in craft/config/commerce.php now get disabled from Edit Payment Method pages.
- The extended line item info HUD now displays the included tax for the line item.

### Fixed
- Fixed a bug where the cart was not immediately forgotten when an order was completed.
- Fixed a bug where Commerce_OrderModel::getTotalLength() was returning the total height of each of its line items, rather than the length.
- Fixed a bug where variants’ height, length, and width were not being saved correctly on order line item snapshots.
- Fixed a bug where order queries would return results even when the `user` or `customer` params were set to invalid values.
- Fixed a PHP error that occurred when accessing a third party shipping method from an order object.
- Fixed a PHP error that occurred when accessing the Sales index page.
- Fixed a PHP error that occurred when loading dependencies on some servers.
- Fixed a JavaScript error that occurred when viewing extended info about an order’s line items.
- Fixed some language and styling bugs.

## 1.0.1184 - 2015-12-09

### Added
- Added support for inline product creation from product selection modals.
- Products now have an `editable` criteria parameter which can be used to only query products which the current user has permission to edit.
- Added support for payment methods using the eWAY Rapid gateway.

### Changed
- Improved compatibility with some payment gateways.
- Added the `shippingMethodId` attribute to front-end cart Ajax responses.
- Users that have permission to access Commerce in the Control Panel, but not permission to manage Orders, Products, or Promotions now get a 403 error when accessing /admin/commerce, rather than a blank page.
- The “Download PDF” button no longer appears on the View Order page if no PDF template exists yet.
- Commerce_OrderModel::getPdfUrl() now only returns a URL if the PDF template exists; otherwise null will be returned.
- Errors that occur when parsing email templates now get logged in craft/storage/runtime/logs/commerce.log.
- Improved the wording of error messages that occur when an unsupported gateway request is made.

### Fixed
- Fixed a bug where entering a sale’s discount amount to a decimal number less than 1 would result in the sale applying a negative discount (surcharge) to applicable product prices. Please check any existing sales to make sure the correct amount is being discounted.
- Fixed bug where email template errors would cause order completion to fail.
- Fixed a bug where shipping rule description fields were not being saved.
- Fixed a PHP error that could occur when saving a product via an Element Editor HUD.
- Fixed a bug where billing and shipping addresses were receiving duplicate validation errors when the `sameAddress` flag was set to true.
- Fixed a JavaScript error that occurred when changing an order’s status on servers with case-sensitive file systems.

## 1.0.1183 - 2015-12-03

### Changed
- Discounts are now entered as positive numbers in the CP (e.g. a 50% discount is defined as either “0.5” or “50%” rather than “-0.5” or “-50%”).
- Added the [commerce_cart.onBeforeAddToCart](https://craftcommerce.com/docs/events-reference#commerce_cart.onbeforeaddtocart) event.
- Added the [commerce_discounts.onBeforeMatchLineItem](https://craftcommerce.com/docs/events-reference#commerce_discounts.onbeforematchlineitem) event, making it possible for plugins to perform additional checks when determining if a discount should be applied to a line item.
- Added the [commerce_payments.onBeforeGatewayRequestSend](https://craftcommerce.com/docs/events-reference#commerce_payments.onbeforegatewayrequestsend) event.

### Fixed
- Fixed a PHP error that would occur when the Payment Methods index page if any of the existing payment methods were using classes that could not be found.
- Fixed a bug where some failed payment requests were not returning an error message.
- Fixed a bug where PaymentsService::processPayment() was attempting to redirect to the order’s return URL even if it didn’t have one, in the event that the order was already paid in full before processPayment() was called. Now `true` is returned instead.
- Fixed some UI strings that were not getting properly translated.

## 1.0.1182 - 2015-12-01

### Added
- Tax Rates now have a “Taxable Subject” setting, allowing admins to choose whether the Tax Rate should be applied to shipping costs, price, or both.
- View Order pages now display notes and options associated with line items.
- Added new `commerce_addresses.beforeSaveAddress` and `saveAddress` events.
- Purchasables now must implement a `getIsPromotable()` method, which returns whether the purchasable can be subject to discounts.
- Variants now support a `default` element criteria param, for only querying variants that are/aren’t the default variant of an invariable product.

### Changed
- All number fields now display values in the current locale’s number format.
- Variant descriptions now include the product’s title for products that have variants.
- It is now more obvious in the UI that you are unable to delete an order status while orders exist with that status.
- The `commerce_orders.beforeSaveOrder` event now respects event’s `$peformAction` value.
- The `commerce_orders.beforeSaveOrder` and `saveOrder` events trigger for carts, in addition to completed orders.
- Commerce_PaymentsService::processPayment() no longer redirects the browser if the `$redirect` argument passed to it is `null`.
- Renamed Commerce_VariantsService::getPrimaryVariantByProductId() to getDefaultVariantByProductId().
- Updated all instances of `craft.commerce.getCart()` to `craft.commerce.cart` in the example templates.
- Customers are now redirected to the main products page when attempting to view their cart while it is empty.

### Removed
- Removed the `commerceDecimal` and `commerceCurrency` template filters. Craft CMS’s built-in [number](https://craftcms.com/docs/templating/filters#number) and [currency](https://craftcms.com/docs/templating/filters#currency) filters should be used instead. Note that you will need to explicitly pass in the cart’s currency to the `currency` filter (e.g. `|currency(craft.commerce.cart.currency)`).

### Fixed
- Fixed a bug where View Order pages were displaying links to purchased products even if the product didn’t exist anymore, which would result in a 404 error.
- Fixed a bug where orders’ base shipping costs and base discounts were not getting reset when adjustments were recalculated.
- Fixed the “Country” and “State” field labels on Edit Shipping Rule pages, which were incorrectly pluralized.
- Fixed a bug where toggling a product/variant’s “Unlimited” checkbox was not enabling/disabling the Stock text input.
- Fixed a PHP error that occurred on order completion when purchasing a third party purchasable.
- Fixed a PHP error that occurred when attempting to add a line item to the cart with zero quantity.
- Fixed a bug where the state name was not getting included from address models’ `getStateText()` methods.
- Fixed a PHP error that would occur when saving a variable product without any variants.

## 0.9.1179 - 2015-11-24

### Added
- Added a new “Manage orders” user permission, which determines whether the current user is allowed to manage orders.
- Added a new “Manage promotions” user permission, which determines whether the current user is allowed to manage promotions.
- Added new “Manage _[type]_ products” user permissions for each product type, which determines whether the current user is allowed to manage products of that type.
- It is now possible to set payment method settings from craft/config/commerce.php. To do so, have the file return an array with a `'paymentMethodSettings'` key, set to a sub-array that is indexed by payment method IDs, whose sub-values are set to the payment method’s settings (e.g. `return ['paymentMethodSettings' => ['1' => ['apiKey' => getenv('STRIPE_API_KEY')]]];`).
- Added an ‘isGuest()’ method to order models, which returns whether the order is being made by a guest account.
- The ‘cartPayment/pay’ controller action now checks for a ‘paymentMethodId’ param, making it possible to select a payment gateway at the exact time of payment.
- Added Commerce_TaxCategoriesService::getTaxCategoryByHandle().

### Changed
- Ajax requests to ‘commerce/cart/*’ controller actions now get the `totalIncludedTax` amount in the response.
- Renamed Commerce_ProductTypeService::save() to saveProductType().
- Renamed Commerce_PurchasableService to Commerce_PurchasablesService (plural).
- Renamed all Commerce_OrderStatusService methods to be more explicit (e.g. “save()” is now “saveOrderStatus()”).
- Renamed Commerce_TaxCategoriesService::getAll() to getAllTaxCategories().
- Added “TYPE_” and “STATUS_” prefixes to each of the constants on TransactionRecord, to clarify their purposes.
- Order models no longer have $billingAddressData and $shippingAddressData properties. The billing/shipping addresses chosen by the customer during checkout are now duplicated in the craft_commerce_addresses table upon order completion, and the order’s billingAddressId and shippingAddressId attributes are updated to the new address records’ IDs.
- Purchasables must now have a ‘getTaxCategoryId()’ method, which returns the ID of the tax category that should be applied to the purchasable.
- Third-party purchasables can now have taxes applied to their line items when in the cart.
- Added `totalTax`, `totalTaxIncluded`, `totalDiscount`, and `totalShippingCost` to the example templates’ order totals info.

### Fixed
- Fixed a bug where variants were not being returned in the user-defined order on the front end.
- Fixed a bug where Commerce_OrdersService::getOrdersByCustomer() was returning incomplete carts. It now only returns completed orders.
- Fixed a bug where the line items’ ‘taxIncluded’ amount was not getting reset to zero before recalculating the amount of included tax.
- Fixed a bug where products of a type that had been switched from having variants to not having variants could end up with an extra Title field on the Edit Product page.
- Fixed an issue where Craft Personal and Client installations where making user groups available to sale and discount conditions.
- Fixed a PHP error that occurred when an order model’s ‘userId’ attribute was set to the ID of a user account that didn’t have a customer record associated with it.
- Fixed a bug where quantity restrictions on a product/variant were not being applied consistently to line items that were added with custom options.
- Fixed some language strings that were not getting static translations applied to them.
- Fixed a bug where Price fields were displaying blank values when they had previously been set to ‘0’.
- Fixed a bug where Commerce_TaxCategoriesService::getAllTaxCategories() could return null values if getTaxCategoryById() had been called previously with an invalid tax category ID.

## 0.9.1177 - 2015-11-18

### Changed
- The example templates now display credit card errors more clearly.

### Fixed
- Fixed a bug where products’ and variants’ Stock fields were displaying blank values.

## 0.9.1176 - 2015-11-17

### Added
- Craft Commerce is now translated into German, Dutch, French (FR and CA), and Norwegian.
- Added the “Automatic SKU Format” Product Type setting, which defines what products’/variants’ SKUs should look like when they’re submitted without a value.
- It is now possible to save arbitrary “options” to line items. When the same purchasable is added to the cart twice, but with different options, it will result in two separate line items rather than one line item with a quantity of 2.
- Order models now have a ‘totalDiscount’ property, which returns the total of all discounts applied to its line items, in addition to the base discount.

### Changed
- The tax engine now records the amount of included tax for each line item, via a new ‘taxIncluded’ property on line item models. (This does not affect existing tax calculation behaviors in any way.)
- Customer data stored in session is now cleared out whenever a user logs in/out, and when a logged-out guest completes their order.
- The example templates have been updated to demonstrate the new Line Item Options feature.
- Address management features are now hidden for guest users in the example templates to avoid confusion.

### Fixed
- Fixed a bug where products/variants that were out of stock would show a blank value for the “Stock” field, rather than “0”.
- Fixed a bug where the `shippingMethod` property returned by Ajax requests to ‘commerce/cart/*’ was getting set to an incorrect value. The property is now set to the shipping method’s handle.

## 0.9.1175 - 2015-11-11

### Added
- Added a new “Show the Title field for variants” setting to Product Types that have variants. When checked, variants of products of that Product Type will get a new “Title” field that can be directly edited by product managers.
- It’s now possible to update an order’s custom fields when posting to the ‘commerce/cartPayment/pay’ controller action.

### Changed
- Renamed `craft.commerce.getShippingMethods()` to `getAvailableShippingMethods()`.
- The shipping method info arrays returned by `craft.commerce.getAvailableShippingMethods()` now include `description` properties, set to the shipping methods’ active rules’ description. It also returns the shipping methods’ `type`.
- The shipping method info arrays returned by `craft.commerce.getAvailableShippingMethods()` are now sorted by their added cost, from cheapest to most expensive.
- Ajax requests to `commerce/cart/*` controller actions now get information about the available shipping methods in the response.
- Customer address info is now purged from the session when a user logs out with an active cart.
- Changes to the payment method in the example templates’ checkout process are now immediately applied to the cart.
- When the Stripe gateway is selected as the Payment Method during checkout we now show an example implementation of token billing with stripe.js

### Fixed
- Fixed a bug where the user-managed shipping methods’ edit URLs were missing a `/` before their IDs.
- Fixed a bug where it was possible to complete an order with a shipping method that was not supposed to be available, per its rules.
- Fixed a bug where it was possible to log out of Craft but still see address data in the cart.
- Fixed a bug where plugin-based shipping methods were getting re-instantiated each time `craft.commerce.getShippingMethods()` was called.
- Fixed a bug where batch product deletion from the Products index page was not also deleting their associated variants.

## 0.9.1173 - 2015-11-09

### Added
- Added a “Business Name” field to customer addresses (accessible via a `businessName` attribute), which replaces the “Company” field (and `company` attribute), and can be used to store customers’ businesses’ names when purchasing on behalf of their company.
- Added a “Business Tax ID” field to customer addresses (accessible via a `businessTaxId` attribute), which can be used to store customers’ businesses’ tax IDs (e.g. VAT) when purchasing on behalf of their company.
- Added a getCountriesByTaxZoneId() method to the Tax Zones service.
- Added a getStatesByTaxZoneId() method to the Tax Zones service.
- It is now possible to create new Tax Zones and Tax Categories directly from the Edit Tax Rate page.

### Changed
- The ShippingMethod interface has three new methods: getType(), getId(), and getCpEditUrl(). (getId() should always return `null` for third party shipping methods.)
- It is no longer necessary to have created a Tax Zone before accessing Commerce → Settings → Tax Rates and creating a tax rate.
- The “Handle” field on Edit Tax Category pages is now automatically generated based on the “Name” field.
- Plugin-based shipping methods are now listed in Commerce → Settings → Shipping Methods alongside the user-managed ones.
- Orders can now be sorted by ID in the Control Panel.
- Updated the example templates to account for the new `businessName` and `businessTaxId` address attributes.

### Fixed
- Fixed a PHP error that occurred when editing a product if PHP was configured to display strict errors.
- Fixed a bug where products/variants would always show the “Dimensions” and “Weight” fields, even for product types that were configured to hide those fields.
- Fixed a PHP error that occurred when the tax calculator accessed third-party Shipping Methods.
- Fixed a MySQL error that occurred when saving a Tax Rate without a Tax Zone selected.
- Fixed an issue where clicking on the “Settings” global nav item under “Commerce” could direct users to the front-end site.

## 0.9.1171 - 2015-11-05

### Changed
- The “Promotable” and “Free Shipping” field headings on Edit Product pages now act as labels for their respective checkboxes.
- Commerce now logs an error message when an order’s custom status is changed and the notification email’s template cannot be found.
- Commerce Customer Info fields are now read-only. (Customers can still edit their own addresses from the front-end.)
- Commerce now keeps its customers’ emails in sync with their corresponding user accounts’ emails.
- Added a ‘shortNumber’ attribute to order models, making it easy for templates to access the short version of the order number.
- The example templates’ product listings have new and improved icon images.

### Fixed
- Fixed a bug where the “Craft Commerce” link in the global sidebar would direct users to the front-end site, if the ‘cpTrigger’ config setting was not set to “admin”.
- Updated the “Post Date” and “Expiry Date” table column headings on the Products index page, which were still labeled “Available On” and “Expires On”.
- Fixed a bug where one of the Market Commerce → Craft Commerce upgrade migrations wouldn’t run on case-sensitive file systems.
- Fixed a PHP error that occurred when viewing an active cart without an address from the Control Panel.
- Fixed a bug where custom field data was not saved via the ‘commerce/cart/updateCart’ controller action if it wasn’t submitted along with other cart updates.
- Added some missing CSRF inputs to the example templates, when CSRF protection is enabled for the site.

### Security
- The example templates’ third party scripts now load over a protocol-relative URL, resolving security warnings.

## 0.9.1170 - 2015-11-04

### Added
- Renamed the plugin from Market Commerce to Craft Commerce. (See the [upgrade guide](https://craftcommerce.com/docs/installing-and-updating/updating#upgrading-from-market-commerce) for upgrade instructions if you’re coming from Market Commerce.)
- Craft Commerce supports One-Click Updating from the Updates page in the Control Panel.
- Gave Craft Commerce a fancy new plugin icon.
- Updated all of the Control Panel templates for improved consistency with Craft 2.5, and improved usability.
- Non-admins can now access Commerce’s Control Panel pages via the “Access Craft Commerce” user permission (with the exception of its Settings section).
- Products are now localizable.
- It’s now possible to create a new sale or discount right from the Products index page, via a new Batch Action.
- It’s now possible to delete products from the Products index page in the Control Panel.
- Product variants are now managed right inline on Edit Product pages, via a new Matrix-inspired UI.
- Added Live Preview and Sharing support to Edit Product pages.
- It’s now possible to create new products right from Product Selector Modals (like the ones used by Products fields).
- Product types now have a “Has dimensions?” setting. The Width, Height, Length, and Weight variant fields will only show up when this is enabled now.
- It’s now possible to update multiple order statuses simultaneously from the Orders index page, via a new Batch Action.
- It’s now possible to delete orders from the Orders index page in the Control Panel.
- The View Order page now uses the same modal window to update order statuses as the Orders index page uses when updating statuses via the Batch Action.
- The View Order page now has “info” icons beside each line item and recorded transaction, for viewing deeper information about them.
- The View Order page now shows adjustments made on the order.
- Renamed the `craft.market` variable to `craft.commerce`.
- Added a new `commerce/cart/updateCart` controller action that can handle customer address/email changes, coupon application, line item additions, and shipping/payment method selections, replacing most of the old Cart actions. (The only other `commerce/cart/*` actions that remain are `updateLineItem`, `removeLineItem`, and `removeAllLineItems`.)
- It is now possible to use token billing with some gateways, like Stripe, by passing a ‘token’ POST param to the `cartPay/pay` controller action, so your customers’ credit card info never touches your server.
- It is now possible to access through all custom Order Statuses `craft.commerce.orderStatuses`.
- Added the ‘itemSubtotalWithSale’ attribute to order models, to get the subtotal of all order items before any adjustments have been applied.
- Renamed all class namespaces and prefixes for the Craft Commerce rename.
- Renamed nearly all service method names to be more explicit and follow Craft CMS naming conventions (i.e. `getById()` is now `getOrderById()`).
- All gateways must now implement the GatewayAdapterInterface interface. Craft Commerce provides a BaseGatewayAdapter class that adapts OmniPay gateway classes for this interface.
- Added the `commerce_transactions.onSaveTransaction` event.
- Added the `commerce_addOrderActions` hook.
- Added the `commerce_addProductActions` hook.
- Added the `commerce_defineAdditionalOrderTableAttributes` hook.
- Added the `commerce_defineAdditionalProductTableAttributes` hook.
- Added the `commerce_getOrderTableAttributeHtml` hook.
- Added the `commerce_getProductTableAttributeHtml` hook.
- Added the `commerce_modifyEmail` hook.
- Added the `commerce_modifyOrderSortableAttributes` hook.
- Added the `commerce_modifyOrderSources` hook.
- Added the `commerce_modifyPaymentRequest` hook.
- Added the `commerce_modifyProductSortableAttributes` hook.
- Added the `commerce_modifyProductSources` hook.
- Added the `commerce_registerShippingMethods` hook.

### Changed
- Sales rates and percentages are now entered as a positive number, and can be entered with or without a ‘%’ sign.
- Products are now sorted by Post Date in descending order by default.
- All of the Settings pages have been cleaned up significantly.
- Renamed the ‘isPaid’ order criteria param to ‘isUnpaid’.
- Renamed products’ `availableOn` and `expiresOn` attributes to `postDate` and `expiryDate`.
- Craft Commerce now records all failed payment transactions and include the gateway response.
- Reduced the number of SQL queries that get executed on order/product listing pages, depending on the attributes being accessed.
- Tax Categories now have “handles” rather than “codes”.
- When a Product Type is changed from having variants to not having variants, all of the existing products’ variants will be deleted, save for the Default Variants.
- If a default zone is not selected on an included tax rate, an error is displayed.
- Improved the extendability of the shipping engine. The new `ShippingMethod` and `ShippingRule` interfaces now allow a plugin to provide their own methods and rules which can dynamically add shipping costs to the cart.
- Added an `$error` argument to Commerce_CartService::setPaymentMethod() and setShippingMethod().
- The example templates have been updated for the new variable names and controller actions, and their Twig code has been simplified to be more clear for newcomers (including more detailed explanation comments).
- The example PDF template now includes more information about the order, and a “PAID” stamp graphic.
- The example templates now include a customer address management section.
- Improved the customer address selection UI.

### Removed
- The “Cart Purge Interval” and “Cart Cookie Expiry Settings” have been removed from Control Panel. You will now need to add a commerce.php file in craft/config and set those settings from there. (See commerce/config.php for the default values.)
- Removed the default Shipping Method and improved the handling of blank shipping methods.
- Removed customer listing page. Add the Commerce Customer Info field type to your User field layout instead.

### Fixed
- Fixed a bug where you could pass an invalid `purchasableId` to the Cart.
- Fixed a bug where the customer link on the View Order page didn’t go to the user’s profile.
- Fixed a Twig error that occurred if a user manually went to /admin/commerce/orders/new. A 404 error is returned instead now.
- Fixed a bug where it was possible to use currency codes unsupported by OmniPay.
- Fixed a bug where the Mollie gateway was not providing the right token for payment completion.
- Fixed a bug where the `totalShipping` cost was incorrect when items with Free Shipping were in the cart.
- Fixed a bug in the Sale Amount logic.
- Products are now Promotable by default.
- Fixed bug where the logic to determine if an order is paid in full had a rounding error.<|MERGE_RESOLUTION|>--- conflicted
+++ resolved
@@ -2,18 +2,16 @@
 
 ## Unreleased
 
-<<<<<<< HEAD
+### Added
+- Added times for “Order Completed”, “Paid” and “Last Updated” on the Edit Order page. ([#1020](https://github.com/craftcms/commerce/issues/1020))
+
 ### Changed
 - The “Paid Status” on an order to include an “Overpaid” status ([#945](https://github.com/craftcms/commerce/issues/945))
-=======
-### Added
-- Added times for “Order Completed”, “Paid” and “Last Updated” on the Edit Order page. ([#1020](https://github.com/craftcms/commerce/issues/1020))
 
 ### Fixed
 - Fixed a bug with the DB migration for the `taxCategoryId` when using `postgres`
 - Fixed a bug where the “Order Element Index” table in the CP was showing non-sortable fields in the sort dropdown. ([#933](https://github.com/craftcms/commerce/issues/993))
 - Fixed a bug where “Order Date”, “Paid Date” and “Last Updated Date” didn’t respect the user's locale.
->>>>>>> b8ce2f4d
 
 ## 2.1.13 - 2019-09-09
 
