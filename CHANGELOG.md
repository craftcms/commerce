--- conflicted
+++ resolved
@@ -1,6 +1,5 @@
 # Release Notes for Craft Commerce
 
-<<<<<<< HEAD
 ## Unreleased (3.x)
  
 ### Added
@@ -147,12 +146,12 @@
 - Removed `craft\commerce\services\Countries::getAllCountriesListData()`.
 - Removed `craft\commerce\services\Gateways::getAllFrontEndGateways()`.
 - Removed `craft\commerce\services\ShippingMethods::getOrderedAvailableShippingMethods()`.
-=======
+
 ## Unreleased
 
 ### Fixed
 - Fixed an error that occurred when calling `toArray()` on a payment currency model. ([#1200](https://github.com/craftcms/commerce/issues/1200))
->>>>>>> bbc75f54
+
 
 ## 2.2.13 - 2019-12-19
 
