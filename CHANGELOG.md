--- conflicted
+++ resolved
@@ -1,14 +1,11 @@
 # Release Notes for Craft Commerce
 
-<<<<<<< HEAD
+## Unreleased
+
 ### Fixed
 
 - Fixed a bug where saving an invalid tax category doesn't return an error notice.
-=======
-## Unreleased
-
 - Fixed an error that could occur when purging inactive carts.
->>>>>>> 636d8b4d
 
 ## 4.2.1 - 2022-10-27
 
