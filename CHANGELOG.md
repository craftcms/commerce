# Release Notes for Craft Commerce

## Unreleased

<<<<<<< HEAD
### Added
- Added `craft\commerce\services\Discounts::getAllActiveDiscounts()`.

### Fixed
- Fixed a bug where adding to cart was slow due to lots of disabled or outdated discounts.
=======
### Fixed
- Fixed an error that occurred when calling `toArray()` on a payment currency model. ([#1200](https://github.com/craftcms/commerce/issues/1200))
>>>>>>> a387c608

## 2.2.13 - 2019-12-19

### Fixed
- Fixed a bug where discounts were getting calculated incorrectly when using a “Per Email Limit” condition.

## 2.2.12 - 2019-12-19

### Fixed
- Fixed a PHP error that could occur when using coupon codes.
- Fixed a bug where taxes were getting calculated incorrectly when shipping costs were marked as having taxes included.

## 2.2.11 - 2019-12-16

### Fixed
- Fixed an infinite recursion bug that could occur when calculating discounts. ([#1182](https://github.com/craftcms/commerce/issues/1182))

## 2.2.10 - 2019-12-14

### Fixed
- Fixed an issue where discounts matching an order were referencing a missing method.

## 2.2.9 - 2019-12-13

### Added
- Order indexes can now have a “Coupon Code” column.
- Added the `resave/orders` and `resave/carts` commands.

### Deprecated
- Deprecated `craft\commerce\elements\Order::getTotalTaxablePrice()`.

### Fixed
- Fixed a bug where the wrong tax zone could be selected when editing a tax rate.
- Fixed a bug where some address data would be forgotten after completing an order.
- Fixed a typo in the `totalShipping` column heading on order exports. ([#1153](https://github.com/craftcms/commerce/issues/1153))
- Fixed a bug where discounts without a coupon code weren’t checking other discount conditions. ([#1144](https://github.com/craftcms/commerce/issues/1144))
- Fixed a SQL error that occurred when trying to save a long zip code condition formula. ([#1138](https://github.com/craftcms/commerce/issues/1138))
- Fixed an error that could occur on the Orders index page. ([#1160](https://github.com/craftcms/commerce/issues/1160))
- Fixed an error that could occur when executing a variant query with the `hasSales` param, if no one was logged in.
- Fixed an bug where it wasn’t possible to clear out the State field value on an address. ([#1162](https://github.com/craftcms/commerce/issues/1162))
- Fixed an error that occurred when marking an order as complete in the Control Panel. ([#1166](https://github.com/craftcms/commerce/issues/1166))
- Fixed an error that could occur when validating a product that had variants which didn’t have a SKU yet. ([#1165](https://github.com/craftcms/commerce/pull/1165))
- Fixed a bug where payments source active records could not retrieve their related gateway record. ([#1121](https://github.com/craftcms/commerce/pull/1121))
- Fixed a JavaScript error that occurred when editing shipping rules.

## 2.2.8 - 2019-11-21

### Added
- It’s now possible to sort products by Date Updated, Date Created and Promotable on the Products index page. ([#1101](https://github.com/craftcms/commerce/issues/1101))
- `totalTax`, `totalTaxIncluded`, `totalDiscount`, and `totalShipping` are now included on order exports. ([#719](https://github.com/craftcms/commerce/issues/719))
- Added the `COMMERCE_PAYMENT_CURRENCY` environment variable. ([#999](https://github.com/craftcms/commerce/pull/999))

### Fixed
- Fixed an error that could occur when deploying `project.yaml` changes to a new environment. ([#1085](https://github.com/craftcms/commerce/issues/1085))
- Fixed an issue where purchasables were added to the cart when the qty submitted was `0` (zero).
- Fixed a performance issue using the `craft\commerce\elements\db\VariantQuery::hasSales()` query param.
- Fixed an error that could occur with `dateCreated` when programmatically adding line items.

## 2.2.7 - 2019-10-30

### Changed
- `commerce/cart/*` requests now include estimated address data in their JSON responses. ([#1084](https://github.com/craftcms/commerce/issues/1084))

### Deprecated
- Deprecated `craft\commerce\models\Address::getFullName()`.

### Fixed
- Fixed an error that could occur when deploying `project.yaml` changes to a new environment. ([#1085](https://github.com/craftcms/commerce/issues/1085))
- Fixed a missing import. ([#1087](https://github.com/craftcms/commerce/issues/1087))
- Fixed a SQL error that occurred when eager-loading variants. ([#1093](https://github.com/craftcms/commerce/pull/1093))
- Fixed an error that occurred on the Orders index page if the "Shipping Business Name" column was shown.

## 2.2.6 - 2019-10-26

### Fixed
- Fixed a PHP error that occurred when rendering PDFs. ([#1072](https://github.com/craftcms/commerce/pull/1072))
- Fixed a PHP error that occurred when saving order statuses. ([#1082](https://github.com/craftcms/commerce/issues/1082))

## 2.2.5 - 2019-10-24

### Fixed
- Fixed formatting of customer info field.

## 2.2.4 - 2019-10-24

### Fixed
- Fixed a PHP error when loading the order in the CP. ([#1079](https://github.com/craftcms/commerce/issues/1079))
- Fixed a 404 error for missing JavaScript. ([#1078](https://github.com/craftcms/commerce/issues/1078))

## 2.2.3 - 2019-10-24

### Fixed
- Fixed a PHP error when calculating shipping or taxes in the cart. ([#1076](https://github.com/craftcms/commerce/issues/1076))
- Fixed a PHP error when saving a sale. ([#1075](https://github.com/craftcms/commerce/issues/1075))

## 2.2.2 - 2019-10-23

### Fixed
- Fixed a PHP error when calculating shipping or taxes in the cart.

## 2.2.1 - 2019-10-23

### Fixed
- Fixed a PostgreSQL migration issue.

## 2.2.0 - 2019-10-23

### Added
- Added the ability to produce estimated shipping and tax costs based on incomplete shipping and billing addresses. ([#514](https://github.com/craftcms/commerce/issues/514))
- Edit User pages now have a “Customer Info” tab.
- It’s now possible to view and create discounts directly from from the Edit Product page.
- It’s now possible to delete customer addresses directly from the Edit User page. ([#171](https://github.com/craftcms/commerce/issues/171))
- Addresses can now have “Address 3”, “Full Name”, “Label”, “Notes”, and four custom fields.
- Email settings can now specify CC and Reply To email addresses.
- Discounts now have the option to ignore sales when applied (enabled by default for new discounts). ([#1008](https://github.com/craftcms/commerce/issues/1008))
- Shipping and tax zones can now have a dynamic zip code condition. ([#204](https://github.com/craftcms/commerce/issues/304))
- Tax rates can now have codes. ([#707](https://github.com/craftcms/commerce/issues/707))
- Countries can now be ordered manually. ([#224](https://github.com/craftcms/commerce/issues/224))
- Order statuses can now have descriptions. ([#1004](https://github.com/craftcms/commerce/issues/1004))
- Added support for using cards that require Strong Customer Authentication for subscriptions.
- Added the ability to resolve payment issues for subscriptions.
- Added the “Default View” setting, which determines which view should be shown by default when “Commerce” is selected in the global nav. ([#555](https://github.com/craftcms/commerce/issues/555))
- Added the `activeCartDuration` config setting. ([#959](https://github.com/craftcms/commerce/issues/959))
- Added the `allowEmptyCartOnCheckout` config setting, which determines whether a customer can check out with an empty cart. ([#620](https://github.com/craftcms/commerce/issues/620))
- Added the ability to pass additional variables to the PDF template. ([#599](https://github.com/craftcms/commerce/issues/599))
- Added the ability to override the “Cart updated” flash message by passing a `cartUpdatedNotice` parameter to the `commerce/cart/update-cart` action. ([#1038](https://github.com/craftcms/commerce/issues/1038))
- Added the `shortNumber` order query param.
- `commerce/cart/update-cart` requests can now specify `estimatedShippingAddress` and `estimatedBillingAddress` params.
- Added `craft\commerce\base\SubscriptionGatewayInterface::getBillingIssueDescription()`.
- Added `craft\commerce\base\SubscriptionGatewayInterface::getBillingIssueResolveFormHtml()`.
- Added `craft\commerce\base\SubscriptionGatewayInterface::getHasBillingIssues()`.
- Added `craft\commerce\controllers\BaseFrontEndController::EVENT_MODIFY_CART_INFO`. ([#1002](https://github.com/craftcms/commerce/issues/1002))
- Added `craft\commerce\elements\db\SubscriptionQuery::$dateSuspended`.
- Added `craft\commerce\elements\db\SubscriptionQuery::$hasStarted`.
- Added `craft\commerce\elements\db\SubscriptionQuery::$isSuspended`.
- Added `craft\commerce\elements\db\SubscriptionQuery::anyStatus()`.
- Added `craft\commerce\elements\db\SubscriptionQuery::dateSuspended()`.
- Added `craft\commerce\elements\db\SubscriptionQuery::hasStarted()`.
- Added `craft\commerce\elements\db\SubscriptionQuery::isSuspended()`.
- Added `craft\commerce\elements\Order::$estimatedBillingAddressId`.
- Added `craft\commerce\elements\Order::$estimatedBillingSameAsShipping`.
- Added `craft\commerce\elements\Order::$estimatedShippingAddressId`.
- Added `craft\commerce\elements\Order::getEstimatedBillingAddress()`.
- Added `craft\commerce\elements\Order::getEstimatedShippingAddress()`.
- Added `craft\commerce\elements\Order::setEstimatedBillingAddress()`.
- Added `craft\commerce\elements\Order::setEstimatedShippingAddress()`.
- Added `craft\commerce\elements\Subscription::$dateSuspended`.
- Added `craft\commerce\elements\Subscription::$hasStarted`.
- Added `craft\commerce\elements\Subscription::$isSuspended`.
- Added `craft\commerce\elements\Subscription::getBillingIssueDescription()`.
- Added `craft\commerce\elements\Subscription::getBillingIssueResolveFormHtml()`.
- Added `craft\commerce\elements\Subscription::getHasBillingIssues()`.
- Added `craft\commerce\models\Address::$isEstimated`.
- Added `craft\commerce\models\Customer::getActiveCarts()`.
- Added `craft\commerce\models\Customer::getInactiveCarts()`.
- Added `craft\commerce\models\OrderAdjustment::$isEstimated`.
- Added `craft\commerce\services\Sales::EVENT_AFTER_SAVE_SALE`. ([#622](https://github.com/craftcms/commerce/issues/622))
- Added `craft\commerce\services\Sales::EVENT_BEFORE_SAVE_SALE`. ([#622](https://github.com/craftcms/commerce/issues/622))
- Added `craft\commerce\test\fixtures\elements\ProductFixture`. ([#1009](https://github.com/craftcms/commerce/pull/1009))
- Added the `updateBillingDetailsUrl` config setting.
- Added the `suspended` status for Subscriptions.

### Changed
- Craft Commerce now required Craft CMS 3.3.0 or later.
- Edit Product pages no longer show SKU fields for new products or variants when the SKU will be automatically generated. ([#217](https://github.com/craftcms/commerce/issues/217))
- The View Order page now shows timestamps for “Order Completed”, “Paid”, and “Last Updated”. ([#1020](https://github.com/craftcms/commerce/issues/1020))
- The Orders index page now has unique URLs for each order status. ([#901](https://github.com/craftcms/commerce/issues/901))
- Orders now show whether they’ve been overpaid. ([#945](https://github.com/craftcms/commerce/issues/945))
- Carts now return their line items  `dateCreated DESC` in the cart by default. ([#1055](https://github.com/craftcms/commerce/pull/1055))
- Leading and trailing whitespace is now trimmed from all address fields.
- Coupon code usage is now tracked even for discounts with no limit set. ([#521](https://github.com/craftcms/commerce/issues/521))
- Variants now always include their product’s title in their search keywords. ([#934](https://github.com/craftcms/commerce/issues/934))
- The Subscriptions index page now includes “Failed to start” and “Payment method issue” sources.
- Subscriptions now get suspended if there are any payment issues.
- Expired orders are now purged during garbage collection rather than when viewing the Orders index page.
- Customer records that are not related to anything are now purged during garbage collection. ([#1045](https://github.com/craftcms/commerce/issues/1045))
- `commerce/cart/update-cart` requests now include line item adjustment data in their JSON response. ([#1014](https://github.com/craftcms/commerce/issues/1014))
- `craft\commerce\elements\Order::getTotalDiscount()` is no longer deprecated.
- `craft\commerce\elements\Order::getTotalShippingCost()` is no longer deprecated.
- `craft\commerce\elements\Order::getTotalTax()` is no longer deprecated.
- `craft\commerce\elements\Order::getTotalTaxIncluded()` is no longer deprecated.
- `craft\commerce\models\LineItem::getDiscount()` is no longer deprecated.
- `craft\commerce\models\LineItem::getShippingCost()` is no longer deprecated.
- `craft\commerce\models\LineItem::getTax()` is no longer deprecated.
- `craft\commerce\models\LineItem::getTaxIncluded()` is no longer deprecated.

### Deprecated
- Commerce Customer Info fields are now deprecated.
- Deprecated `craft\commerce\models\LineItem::getAdjustmentsTotalByType()`.
- Deprecated `craft\commerce\elements\Order::getAdjustmentsTotalByType()`.

### Fixed
- Fixed a PostgreSQL migration issue.
- Fixed a bug where the Orders index page was listing non-sortable fields as sort options. ([#933](https://github.com/craftcms/commerce/issues/993))
- Fixed a bug where timestamps on the View Order page weren’t respecting the user’s locale.
- Fixed a bug where product types’ site settings weren’t being added to the project config when a new site was created.
- Fixed a bug where order taxes weren’t accounting for discounted shipping costs. ([#1007](https://github.com/craftcms/commerce/issues/1007))
- Fixed a bug where orders’ `datePaid` attributes weren’t getting set to `null` after a refund. ([#1026](https://github.com/craftcms/commerce/pull/1026))
- Fixed a bug where order status handles could get a validation error if another order status with the same handle had been soft-deleted. ([#1027](https://github.com/craftcms/commerce/pull/1027))
- Fixed a bug where soft-deleted order statuses weren’t showing up in the History tab on View Order pages.
- Fixed a bug where breadcrumbs weren’t displaying correctly in the “Shipping” and “Tax” sections.
- Fixed an error that could occur when clicking “Refresh Payment History” on a canceled or expired subscription. ([#871](https://github.com/craftcms/commerce/issues/871))
- Fixed a bug where gateways that were disabled via `config/commerce-gateways.php` were still visible on the front-end. ([#1054](https://github.com/craftcms/commerce/issues/1054))
- Fixed a bug where it was possible to submit a zero-value donation. ([#820](https://github.com/craftcms/commerce/issues/820))
- Fixed a bug where line items’ `dateCreated` would get reset each time the cart was saved.
- Fixed a bug where all states were shown on the Store Location page regardless of which country was selected. ([#942](https://github.com/craftcms/commerce/issues/942))
- Fixed a bug where expired subscriptions were being identified as trials. ([#723](https://github.com/craftcms/commerce/issues/723))
- Fixed a bug where users’ addresses could be copied to impersonated users’ address books. ([#903](https://github.com/craftcms/commerce/issues/903))

## 2.1.13 - 2019-09-09

### Changed
- The “Status Email Address” and “From Name” settings now accept environment variables.

### Fixed
- Fixed a error when requesting a PDF URL in headless mode. ([#1011](https://github.com/craftcms/commerce/pull/1011))
- Fixed a bug where the “Download PDF” button wouldn’t show in the View Order page. ([#962](https://github.com/craftcms/commerce/issues/962))
- Fixed a bug where the <kbd>Command</kbd>/<kbd>Ctrl</kbd> + <kbd>S</kbd> shortcut didn’t work in General Settings.
- Fixed a bug where <kbd>Command</kbd>/<kbd>Ctrl</kbd> + <kbd>S</kbd> shortcut didn’t work in Store Location settings.
- Fixed a bug where users were forced to choose a tax category for order taxable subjects. ([#538](https://github.com/craftcms/commerce/issues/538))
- Fixed a bug where variants’ statuses were getting overridden by their product’s status. ([#926](https://github.com/craftcms/commerce/issues/926))
- Fixed a bug where Control Panel payments were incorrectly using the order’s previous payment source. ([#891](https://github.com/craftcms/commerce/issues/891))
- Fixed a bug where products’ shipping and tax categories weren’t getting updated if their selected shipping/tax category was no longer available. ([#688](https://github.com/craftcms/commerce/issues/688))
- Fixed a PHP error that occurred when entering an order description format on a product type that was longer than 255 characters. ([#989](https://github.com/craftcms/commerce/issues/989))
- Fixed a bug where emails were displaying the wrong timestamp for new orders. ([#882](https://github.com/craftcms/commerce/issues/882))
- Fixed a bug where the Products index page was not sorting correctly. ([#987](https://github.com/craftcms/commerce/issues/987))
- Fixed an error that could occur on payment when using a custom shipping method if the `requireShippingMethodSelectionAtCheckout` config setting was enabled.

## 2.1.12.1 - 2019-08-23

### Fixed
- Fixed a PHP error that could occur at checkout. ([#973](https://github.com/craftcms/commerce/pull/973))

## 2.1.12 - 2019-08-22

### Changed
- `craft\commerce\elements\Order::getPdfUrl()` no longer pre-renders the order PDF before returning the URL, improving performance. ([#962](https://github.com/craftcms/commerce/issues/962))

### Fixed
- Fixed a bug where order revenue charts weren’t showing the correct currency. ([#792](https://github.com/craftcms/commerce/issues/792))
- Fixed a bug where decimals were being stripped in locales that use commas as separators ([#592](https://github.com/craftcms/commerce/issues/592))
- Fixed a bug where sites with a large number of variants might not update properly when updating to Craft Commerce 2. ([#964](https://github.com/craftcms/commerce/issues/964))
- Fixed a bug where the “Purchase Total” discount condition would only save whole numbers. ([#966](https://github.com/craftcms/commerce/pull/966))
- Fixed a bug where products showed a blank validation error message when their variants had errors. ([#546](https://github.com/craftcms/commerce/issues/546))
- Fixed a bug where emails would ignore the “From Name” setting. ([#939](https://github.com/craftcms/commerce/issues/939))
- Fixed a bug where order adjustments were not being returned during PDF rendering. ([#960](https://github.com/craftcms/commerce/issues/960))
- Fixed a bug where the `commerce/payments/pay` action did not return order errors. ([#601](https://github.com/craftcms/commerce/issues/601))
- Fixed a SQL error that occurred when updating an order status with a very long message. ([#629](https://github.com/craftcms/commerce/issues/629))
- Fixed a JavaScript error that occurred when displaying product edit HUDs. ([#418](https://github.com/craftcms/commerce/issues/418))
- Fixed a PHP error that occurred when saving a product from an editor HUD. ([#958](https://github.com/craftcms/commerce/issues/958))
- Fixed an bug where the `requireShippingMethodSelectionAtCheckout` setting was being ignored.
- Fixed a bug that caused the order revenue chart to display incorrect data. ([#518](https://github.com/craftcms/commerce/issues/518))

## 2.1.11 - 2019-08-09

### Added
- Added the `cp.commerce.discount.edit` template hook. ([#936](https://github.com/craftcms/commerce/pull/936))
- Added `craft\commerce\services\Carts::getHasSessionCartNumber()`.
- Added `craft\commerce\services\Carts::getMergedCart()`.
- Added `craft\commerce\services\Discounts::EVENT_AFTER_DELETE_DISCOUNT`. ([#936](https://github.com/craftcms/commerce/pull/936))
- Added `craft\commerce\services\Discounts::EVENT_AFTER_SAVE_DISCOUNT`. ([#936](https://github.com/craftcms/commerce/pull/936))
- Added `craft\commerce\services\Discounts::EVENT_BEFORE_SAVE_DISCOUNT`. ([#936](https://github.com/craftcms/commerce/pull/936))
- Added `craft\commerce\services\Reports::EVENT_BEFORE_GENERATE_EXPORT`. ([#949](https://github.com/craftcms/commerce/pull/949))

### Changed
- Improved the performance of Craft Commerce 2 migrations.
- Users’ carts are no longer merged together automatically. Instead cart merging can be manually triggered by passing a `mergeCarts` param to the `commerce/cart/get-cart` and `commerce/cart/update-cart` actions. ([#947](https://github.com/craftcms/commerce/issues/947))
- After a logged-in user completes an order, their most recent incomplete cart is now loaded as the current cart in session.
- Order file exports are now cached in `storage/runtime/commerce-order-exports/` instead of `storage/runtime/temp/commerce-order-exports/`.
- The example templates now include client side polling to detect if the cart has changed in another tab or session.
- The example templates show more information about the cart to help with debugging.

### Removed
- Removed the `mergeLastCartOnLogin` setting.

### Fixed
- Fixed a bug where `craft/commerce/elements/Order::EVENT_BEFORE_ADD_LINE_ITEM` events had `$isNew` set incorrectly. ([#851](https://github.com/craftcms/commerce/pull/851))
- Fixed a bug where non-shippable purchasables were getting included in shipping price calculations.
- Fixed an error that occurred when clearing order caches.
- Fixed a bug where the `project-config/rebuild` command would remove the order field layout. ([#948](https://github.com/craftcms/commerce/issues/948))

### Security
- Fixed a data disclosure vulnerability.

## 2.1.10 - 2019-07-12

### Fixed
- Fixed a bug where all payments from the control panel were rejected. ([#928](https://github.com/craftcms/commerce/issues/928))

## 2.1.9 - 2019-07-10

### Security
- Fixed a data disclosure vulnerability.

## 2.1.8 - 2019-07-08

### Added
- Added the `resave/products` command (requires Craft 3.2).

### Changed
- Orders now include the full customer name as search keywords. ([#892](https://github.com/craftcms/commerce/issues/892))
- CSRF protection is now disabled for the `commerce/pay/complete-payment` controller action. ([#900](https://github.com/craftcms/commerce/issues/900))
- Leading and trailing whitespace is now trimmed from coupon codes. ([#894](https://github.com/craftcms/commerce/issues/894))

### Fixed
- Fixed a bug where the `lineItems` array wasn’t getting indexed correctly when calling `toArray()` on an order.
- Fixed a PHP error that occurred when `commerce/subscriptions/*` actions had validation errors. ([#918](https://github.com/craftcms/commerce/issues/918))
- Fixed a PHP error that occurred when retrieving line items with no option data. ([#897](https://github.com/craftcms/commerce/issues/897))
- Fixed a bug where shipping and billing addresses weren’t being set correctly when saving an order. ([#922](https://github.com/craftcms/commerce/issues/922))
- Fixed a bug where it was possible to pay with a disabled gateway. ([#912](https://github.com/craftcms/commerce/issues/912))
- Fixed a bug where Edit Subscription pages weren’t showing custom tabs. ([#884](https://github.com/craftcms/commerce/issues/884))
- Fixed a bug where an empty cart was created unnecessarily when a user logged in. ([#906](https://github.com/craftcms/commerce/issues/906))
- Fixed a bug where `craft\commerce\services\Plans::getAllEnabledPlans()` was returning archived subscription plans. ([#916](https://github.com/craftcms/commerce/issues/916))

## 2.1.7 - 2019-06-11

### Fixed
- Fixed a SQL error that would occur when upgrading Craft Commerce. ([#829](https://github.com/craftcms/commerce/issues/829))
- Fixed an bug that could stop more that one sale being applied to a purchasable. ([#839](https://github.com/craftcms/commerce/issues/839))
- Fixed a SQL error that could occur when saving a line item with an emoji in it.([#886](https://github.com/craftcms/commerce/issues/886))
- Fixed an error that could occur on the order index page when viewing carts with certain columns enabled. ([#876](https://github.com/craftcms/commerce/issues/876))
- Fixed a bug on the order index page where carts without transactions would show up under the “Attempted Payments” source. ([#880](https://github.com/craftcms/commerce/issues/880))

## 2.1.6.1 - 2019-05-14

### Added
- Added the `mergeLastCartOnLogin` config setting.

## 2.1.6 - 2019-05-14

### Added
- Added `craft\commerce\elements\db\VariantQuery::minQty()` and `maxQty()`. ([#827](https://github.com/craftcms/commerce/pull/827))

### Changed
- Line item options are no longer forced to be sorted alphabetically by key.

### Fixed
- Fixed a bug where product and variant snapshots were missing data. ([#846](https://github.com/craftcms/commerce/issues/846))
- Fixed an SQL error that occurred when saving a SKU that was too long. ([#853](https://github.com/craftcms/commerce/issues/853))
- Fixed an SQL error that could occur when attempting to update a soft-deleted cart. ([#854](https://github.com/craftcms/commerce/issues/854))
- Fixed an SQL error that could occur when attempting to add a line item to a completed order. ([#860](https://github.com/craftcms/commerce/issues/860))
- Fixed a bug where line item quantity validators weren’t checking for updated quantities. ([#855](https://github.com/craftcms/commerce/pull/855))
- Fixed a bug where it wasn’t possible to query for unpaid orders. ([#858](https://github.com/craftcms/commerce/pull/858))
- Fixed a JavaScript error that could occur on the Order index page. ([#862](https://github.com/craftcms/commerce/pull/862))
- Fixed a bug where the “Create discount…” product action wasn’t pre-populating discounts’ variant conditions.
- Fixed a bug that could prevent a purchasable from being added to the cart when using multi-add.

## 2.1.5.2 - 2019-05-08

## Fixed
- Fixed a missing import. ([#845](https://github.com/craftcms/commerce/issues/845))
- Fixed an error that could occur when a customer logged in.
- Fixed an error that occurred when saving a sale. ([#837](https://github.com/craftcms/commerce/issues/837))

## 2.1.5.1 - 2019-05-07

### Fixed
- Fixed a missing import. ([#843](https://github.com/craftcms/commerce/issues/843))

## 2.1.5 - 2019-05-07

### Added
- Added `craft\commerce\helpers\Order::mergeDuplicateLineItems()`.
- Added `craft\commerce\helpers\Order::mergeOrders()`.

### Changed
- Customers’ previous cart items are now merged into the active cart on login.

### Fixed
- Fixed a bug where Craft Commerce would create a subscription even if the card was declined.
- Fixed an error that could occur when creating a subscription using the Dummy gateway.

## 2.1.4 - 2019-04-29

### Added
- Added `craft\commerce\base\SubscriptionResponseInterface::isInactive()`.

### Changed
- Improved performance of the Orders index page. ([#828](https://github.com/craftcms/commerce/issues/828))
- `commerce/cart/*` action JSON responses now list cart errors under an `errors` key.
- Craft Commerce now correctly typecasts all boolean and integer values saved to the project config.

### Fixed
- Fixed a SQL error that occurred when duplicate line items were added the cart. ([#506](https://github.com/craftcms/commerce/issues/506))
- Fixed a PHP error on the View Order page when viewing inactive carts. ([#826](https://github.com/craftcms/commerce/issues/826))
- Fixed a deprecation warning. ([#825](https://github.com/craftcms/commerce/issues/825))
- Fixed a bug where the wrong variant could be set as the default when saving a product. ([#830](https://github.com/craftcms/commerce/issues/830))
- Fixed a bug that prevented plugins and modules from adding custom index table attributes. ([#832](https://github.com/craftcms/commerce/pull/832))

## 2.1.3.1 - 2019-04-10

### Fixed
- Fixed a bug where `project.yaml` changes weren’t always getting picked up.

## 2.1.3 - 2019-04-03

### Added
- Added support for user registration on checkout. ([#472](https://github.com/craftcms/commerce/issues/472))
- Added “Capture Payment” and “Refund Payment” user permissions. ([#788](https://github.com/craftcms/commerce/pull/788))
- Added support for the `project-config/rebuild` command.
- Added the `validateBusinessTaxIdAsVatId` setting, which can be set to `true` from `config/commerce.php`.
- Added `craft\commerce\services\Addresses::EVENT_AFTER_DELETE_ADDRESS`. ([#810](https://github.com/craftcms/commerce/pull/810))

### Changed
- Craft Commerce now requires Craft CMS 3.1.20 or later.
- An `order` variable is now available to payment forms when a payment is made from the Control Panel.
- Ajax requests to `commerce/cart/get-cart` now include the price of available shipping methods in the response.

### Fixed
- Fixed a bug where an order could be listed multiple times under “Attempted Payments” on order pages. ([#602](https://github.com/craftcms/commerce/issues/602))
- Fixed a bug where product sources did not fully support using UIDs. ([#781](https://github.com/craftcms/commerce/issues/781))
- Fixed a bug where non-admin users could get a 403 error when attempting to edit subscriptions. ([#722](https://github.com/craftcms/commerce/issues/722))
- Fixed a bug where products’ `defaultVariantId` was not getting set on the first save. ([#796](https://github.com/craftcms/commerce/issues/796))
- Fixed a PHP error when querying for products with the `hasSales` param.
- Fixed a bug where product metadata wasn’t available to templates on Live Preview requests.
- Fixed a bug where the wrong Craft Commerce subnav item could appear selected in the Control Panel.
- Fixed a bug where taxes could be incorrectly calculated if included taxes had been removed from the price.
- Fixed a bug where additional discounts could be incorrectly applied to an order if multiple products had been added to the cart at the same time. ([#797](https://github.com/craftcms/commerce/issues/797))
- Fixed a bug where products’ Post Dates could be incorrect on first save. ([#774](https://github.com/craftcms/commerce/issues/774))
- Fixed a bug where emails weren’t getting sent when the “Status Email Address” setting was set. ([#806](https://github.com/craftcms/commerce/issues/806))
- Fixed a bug where order status email changes in `project.yaml` could be ignored. ([#802](https://github.com/craftcms/commerce/pull/802))
- Fixed a PHP error that occurred when submitting a `paymentCurrency` parameter on a `commerce/payments/pay` request. ([#809](https://github.com/craftcms/commerce/pull/809))

## 2.1.2 - 2019-03-12

### Added
- Added a “Minimum Total Price Strategy” setting that allows the minimum order price be negative (default), at least zero, or at least the shipping cost. ([#651](https://github.com/craftcms/commerce/issues/651))
- Added `craft\commerce\elements\Order::getTotal()` to get the price of the order before any pricing strategies.
- Added `craft\commerce\base\SubscriptionGatewayInterface::refreshPaymentHistory()` method that should be used to refresh all payments on a subscription.
- Added `craft\commerce\base\SubscriptionGateway::refreshPaymentHistory()` method to fulfill the interface requirements.

### Changed
- The `commerce-manageSubscriptions` permission is now required (instead of admin permissions) to manage another user’s subscriptions. ([#722](https://github.com/craftcms/commerce/issues/722))

## 2.1.1.1 - 2019-03-01

### Fixed
- Fixed a PHP error raised when a discount adjustment was applied to the cart.

## 2.1.1 - 2019-03-11

### Changed
- Improved performance when listing products with sales that have many category conditions. ([#758](https://github.com/craftcms/commerce/issues/758))
- Purchasable types are now responsible to ensure SKU uniqueness when they are restored from being soft-deleted.

### Fixed
- Fixed a bug where orders could receive free shipping on some line items when an expired coupon code had been entered. ([#777](https://github.com/craftcms/commerce/issues/777))
- Fixed a bug where variants weren’t enforcing required field validation. ([#761](https://github.com/craftcms/commerce/issues/761))
- Fixed a bug where the sort order wasn’t getting saved correctly for new order statuses.
- Fixed the breadcrumb navigation on Store Settings pages. ([#769](https://github.com/craftcms/commerce/issues/769))
- Fixed an error that occurred when viewing an order for a soft-deleted user. ([#771](https://github.com/craftcms/commerce/issues/771))
- Fixed an error that could occur when saving a new gateway.
- Fixed a SQL error that occurred when saving a purchasable with the same SKU as a soft-deleted purchasable. ([#718](https://github.com/craftcms/commerce/issues/718))

## 2.1.0.2 - 2019-02-25

### Fixed
- Fixed more template loading errors on Craft Commerce settings pages. ([#751](https://github.com/craftcms/commerce/issues/751))

## 2.1.0.1 - 2019-02-25

### Fixed
- Fixed some template loading errors on Craft Commerce settings pages. ([#751](https://github.com/craftcms/commerce/issues/751))

## 2.1.0 - 2019-02-25

### Added
- Added a new Donation built-in purchasable type. ([#201](https://github.com/craftcms/commerce/issues/201))
- Added a new “Manage store settings” user permission, which determines whether the current user is allowed to manage store settings.
- Added `craft\commerce\elements\Order::EVENT_BEFORE_ADD_LINE_ITEM`.
- Added `craft\commerce\base\PurchasableInterface::getIsTaxable()`.
- Added `craft\commerce\base\PurchasableInterface::getIsShippable()`.
- Added `craft\commerce\models\Discount::getHasFreeShippingForMatchingItems()`.

### Changed
- Discounts can now apply free shipping on the whole order. ([#745](https://github.com/craftcms/commerce/issues/745))
- The “Settings” section has been split into “System Settings”, “Store Settings”, “Shipping”, and “Tax” sections.
- The Orders index page now shows total order counts.
- The `commerce/payments/pay` action JSON response now include the order data. ([#715](https://github.com/craftcms/commerce/issues/715))
- The `craft\commerce\elements\Order::EVENT_AFTER_ORDER_PAID` event is now fired after the `craft\commerce\elements\Order::EVENT_AFTER_COMPLETE_ORDER` event. ([#670](https://github.com/craftcms/commerce/issues/670))

### Deprecated
- `craft\commerce\models\Discount::$freeShipping` is deprecated. `getHasFreeShippingForMatchingItems()` should be used instead.

### Fixed
- Fixed an bug where multiple shipping discounts could result in a negative shipping cost.
- Fixed a validation error that occurred when attempting to apply a coupon with a per-email limit, if the cart didn’t have a customer email assigned to it yet.
- `commerce/cart/*` actions’ JSON responses now encode all boolean attributes correctly.
- `commerce/customer-addresses/*` actions’ JSON responses now include an `errors` array if there were any issues with the request.
- Fixed a bug where the order field layout could be lost when upgrading from Craft Commerce 1 to 2. ([#668](https://github.com/craftcms/commerce/issues/668))
- Fixed a bug where line item update requests could result in line items being removed if the `qty` parameter was missing.
- Fixed a bug where coupon codes weren’t being removed from carts when no longer valid. ([#711](https://github.com/craftcms/commerce/issues/711))
- Fixed a bug that could prevent a payment gateway from being modified. ([#656](https://github.com/craftcms/commerce/issues/656))
- Fixed a bug that prevented shipping and tax settings from being modified when the `allowAdminChanges` config setting was set to `false`.
- Fixed a PHP error that occurred when saving a product that was marked as disabled. ([#683](https://github.com/craftcms/commerce/pull/683))
- Fixed a PHP error that occurred when trying to access a soft-deleted cart from the front-end. ([#700](https://github.com/craftcms/commerce/issues/700))

## 2.0.4 - 2019-02-04

### Fixed
- Fixed a PHP error when recalculating tax.

### Added
- Added additional useful information when logging email rendering errors. ([#669](https://github.com/craftcms/commerce/pull/669))

## 2.0.3 - 2019-02-02

### Added
- Added the “Tax is included in price” tax setting for Craft Commerce Lite. ([#654](https://github.com/craftcms/commerce/issues/654))

### Changed
- Soft-deleted products are now restorable.
- Craft Commerce project config settings are now removed when Craft Commerce is uninstalled.

### Fixed
- Fixed an error that occurred when upgrading to Craft Commerce 2 with a database that had missing constraints on the `commerce_orderhistories` table.
- Fixed a bug where sale conditions could be lost when upgrading to Craft Commerce 2. ([#626](https://github.com/craftcms/commerce/issues/626))
- Fixed a PHP error that occurred when saving a product type. ([#645](https://github.com/craftcms/commerce/issues/645))
- Fixed a bug that prevented products from being deleted. ([#650](https://github.com/craftcms/commerce/issues/650))
- Fixed a PHP error that occurred when deleting the cart’s line item on Craft Commerce Lite. ([#639](https://github.com/craftcms/commerce/pull/639))
- Fixed a bug where Craft Commerce’s general settings weren’t saving. ([#655](https://github.com/craftcms/commerce/issues/655))
- Fixed a missing import. ([#643](https://github.com/craftcms/commerce/issues/643))
- Fixed a bug that caused an incorrect tax rate calculation when included taxes had been removed from the price.
- Fixed a SQL error that occurred when saving a tax rate without a tax zone selected. ([#667](https://github.com/craftcms/commerce/issues/667))
- Fixed an error that occurred when refunding a transaction with a localized currency format. ([#659](https://github.com/craftcms/commerce/issues/659))
- Fixed a SQL error that could occur when saving an invalid discount. ([#673](https://github.com/craftcms/commerce/issues/673))
- Fixed a bug where it wans’t posible to add non-numeric characters to expiry input in the default credit card form. ([#636](https://github.com/craftcms/commerce/issues/636))

## 2.0.2 - 2019-01-23

### Added
- Added the new Craft Commerce Lite example templates folder `templates/buy`, this is in addition to the existing Craft Commerce Pro example templates folder `templates/shop`.

### Fixed
- Fixed a PHP error raised when extending the `craft\commerce\base\ShippingMethod` class. ([#634](https://github.com/craftcms/commerce/issues/634))
- Fixed a PHP error that occurred when viewing an order that used a since-deleted shipping method.

## 2.0.1 - 2019-01-17

### Changed
- Renamed the shipping rule condition from “Mimimum order price” to “Minimum order value” which clarifies the condition is based on item value before discounts and tax.
- Renamed the shipping rule condition from “Maximum order price” to “Maximum order value” which clarifies the condition is based on item value before discounts and tax.

### Fixed
- Fixed an issue where the “Total Paid”, “Total Price”, and “Total Shipping Cost” Order index page columns were showing incorrect values. ([#632](https://github.com/craftcms/commerce/issues/632))
- Fixed an issue where custom field validation errors did not show up on the View Order page. ([#580](https://github.com/craftcms/commerce/issues/580))

## 2.0.0 - 2019-01-15

### Added
- Craft Craft Commerce has been completely rewritten for Craft CMS 3.
- Emails, gateways, order fields, order statuses, product types, and subscription fields are now stored in the project config.
- Added support for Craft 3.1 project config support.
- Gateways can now provide recurring subscription payments. ([#257](https://github.com/craftcms/commerce/issues/257))
- Added the Store Location setting.
- Customers can now save their credit cards or payment sources stored as tokens in Craft Commerce so customers don’t need to enter their card number on subsequent checkouts. ([#21](https://github.com/craftcms/commerce/issues/21))
- Any custom purchasable can now have sales and discounts applied to them.
- Sales and discounts can now be set on categories of products or purchasables.
- Customers can now set their primary default shipping and billing addresses in their address book.
- It’s now possible to export orders as CSV, ODS, XSL, and XLSX, from the Orders index page. ([#222](https://github.com/craftcms/commerce/issues/222))
- Orders can now have custom-formatted, sequential reference numbers. ([#184](https://github.com/craftcms/commerce/issues/184))
- The Orders index page now has an “Attempted Payments” source that shows incomplete carts that had a payment processing issue.
- Variant indexes can now have a “Product” column.
- Order indexes can now have “Total Tax” and “Total Included Tax” columns.
- The cart now defaults to the first cheapest available shipping method if no shipping method is set, or the previously-selected method is not available.
- Products now have an “Available for purchase” checkbox, making it possible to have a live product that isn’t available for purchase yet. ([#345](https://github.com/craftcms/commerce/issues/345))
- Added the ability to place a note on a refund transaction.
- Added a “Copy reference tag” Product element action.
- Added additional ways for sales promotions to affect the price of matching products.
- All credit card gateways are now provided as separate plugins.
- A custom PDF can now be attached to any order status email.
- Multiple purchasables can now be added to the cart in the same request. ([#238](https://github.com/craftcms/commerce/issues/238))
- Multiple line items can now be updated in the same request. ([#357](https://github.com/craftcms/commerce/issues/357))
- The `commerce/cart/update-cart` action will now remove items from the cart if a quantity of zero is submitted.
- `commerce/cart/*` actions’ JSON responses now include any address errors.
- The cart can now be retrieved as JSON with the `commerce/cart/get-cart` action.
- Added the `craft.variants()` Twig function, which returns a new variant query.
- Added the `craft.subscriptions()` Twig function, which returns a new subscription query.
- Product queries now have an `availableForPurchase` param.
- Variant queries now have a `price` param.
- Variant queries now have a `hasSales` param.
- Order queries now have a `hasTransactions` param.
- Added `cract\commerce\services\ProductTypes::getProductTypesByShippingCategoryId()`.
- Added `cract\commerce\services\ProductTypes::getProductTypesByTaxCategoryId()`.
- Added `craft\commerce\adjustments\Discount::EVENT_AFTER_DISCOUNT_ADJUSTMENTS_CREATED`.
- Added `craft\commerce\base\ShippingMethod`.
- Added `craft\commerce\elements\Order::$paidStatus`.
- Added `craft\commerce\elements\Order::EVENT_AFTER_ADD_LINE_ITEM`.
- Added `craft\commerce\elements\Order::EVENT_AFTER_COMPLETE_ORDER`.
- Added `craft\commerce\elements\Order::EVENT_AFTER_ORDER_PAID`.
- Added `craft\commerce\elements\Order::EVENT_BEFORE_COMPLETE_ORDER`.
- Added `craft\commerce\elements\Order::getAdjustmentsTotalByType()`.
- Added `craft\commerce\elements\Variant::EVENT_AFTER_CAPTURE_PRODUCT_SNAPSHOT`.
- Added `craft\commerce\elements\Variant::EVENT_BEFORE_CAPTURE_PRODUCT_SNAPSHOT`.
- Added `craft\commerce\elements\Variant::EVENT_BEFORE_CAPTURE_VARIANT_SNAPSHOT`.
- Added `craft\commerce\elements\Variant::EVENT_BEFORE_CAPTURE_VARIANT_SNAPSHOT`.
- Added `craft\commerce\models\Customer::getPrimaryBillingAddress()`.
- Added `craft\commerce\models\Customer::getPrimaryShippingAddress()`.
- Added `craft\commerce\models\LineItem::getAdjustmentsTotalByType()`.
- Added `craft\commerce\services\Addresses::EVENT_AFTER_SAVE_ADDREESS`.
- Added `craft\commerce\services\Addresses::EVENT_BEFORE_SAVE_ADDREESS`.
- Added `craft\commerce\services\Discounts::EVENT_BEFORE_MATCH_LINE_ITEM`.
- Added `craft\commerce\services\Emails::EVENT_AFTER_SAVE_EMAIL`.
- Added `craft\commerce\services\Emails::EVENT_AFTER_SAVE_EMAIL`.
- Added `craft\commerce\services\Emails::EVENT_AFTER_SEND_EMAIL`.
- Added `craft\commerce\services\Emails::EVENT_BEFORE_DELETE_EMAIL`.
- Added `craft\commerce\services\Emails::EVENT_BEFORE_SAVE_EMAIL`.
- Added `craft\commerce\services\Emails::EVENT_BEFORE_SEND_EMAIL`.
- Added `craft\commerce\services\Gateways::EVENT_REGISTER_GATEWAY_TYPES`.
- Added `craft\commerce\services\LineItems::EVENT_AFTER_SAVE_LINE_ITEM`.
- Added `craft\commerce\services\LineItems::EVENT_BEFORE_POPULATE_LINE_ITEM`.
- Added `craft\commerce\services\LineItems::EVENT_BEFORE_SAVE_LINE_ITEM`.
- Added `craft\commerce\services\LineItems::EVENT_CREATE_LINE_ITEM`.
- Added `craft\commerce\services\OrderAdjustments::EVENT_REGISTER_ORDER_ADJUSTERS`.
- Added `craft\commerce\services\OrderHistories::EVENT_ORDER_STATUS_CHANGE`.
- Added `craft\commerce\services\OrderStatuses::archiveOrderStatusById()`.
- Added `craft\commerce\services\Payments::EVENT_AFTER_CAPTURE_TRANSACTION`.
- Added `craft\commerce\services\Payments::EVENT_AFTER_CAPTURE_TRANSACTION`.
- Added `craft\commerce\services\Payments::EVENT_AFTER_PROCESS_PAYMENT`.
- Added `craft\commerce\services\Payments::EVENT_BEFORE_CAPTURE_TRANSACTION`.
- Added `craft\commerce\services\Payments::EVENT_BEFORE_PROCESS_PAYMENT`.
- Added `craft\commerce\services\Payments::EVENT_BEFORE_REFUND_TRANSACTION`.
- Added `craft\commerce\services\PaymentSources::EVENT_AFTER_SAVE_PAYMENT_SOURCE`.
- Added `craft\commerce\services\PaymentSources::EVENT_BEFORE_SAVE_PAYMENT_SOURCE`.
- Added `craft\commerce\services\PaymentSources::EVENT_DELETE_PAYMENT_SOURCE`.
- Added `craft\commerce\services\PaymentSources`.
- Added `craft\commerce\services\Plans::EVENT_AFTER_SAVE_PLAN`.
- Added `craft\commerce\services\Plans::EVENT_ARCHIVE_PLAN`.
- Added `craft\commerce\services\Plans::EVENT_BEFORE_SAVE_PLAN`.
- Added `craft\commerce\services\Plans`.
- Added `craft\commerce\services\Purchasables::EVENT_REGISTER_PURCHASABLE_ELEMENT_TYPES`.
- Added `craft\commerce\services\Sales::EVENT_BEFORE_MATCH_PURCHASABLE_SALE`.
- Added `craft\commerce\services\ShippingMethods::EVENT_REGISTER_AVAILABLE_SHIPPING_METHODS`.
- Added `craft\commerce\services\Subscriptions::EVENT_AFTER_CANCEL_SUBSCRIPTION`.
- Added `craft\commerce\services\Subscriptions::EVENT_AFTER_CREATE_SUBSCRIPTION`.
- Added `craft\commerce\services\Subscriptions::EVENT_AFTER_REACTIVATE_SUBSCRIPTION`.
- Added `craft\commerce\services\Subscriptions::EVENT_AFTER_SWITCH_SUBSCRIPTION`.
- Added `craft\commerce\services\Subscriptions::EVENT_BEFORE_CANCEL_SUBSCRIPTION`.
- Added `craft\commerce\services\Subscriptions::EVENT_BEFORE_CREATE_SUBSCRIPTION`.
- Added `craft\commerce\services\Subscriptions::EVENT_BEFORE_REACTIVATE_SUBSCRIPTION`.
- Added `craft\commerce\services\Subscriptions::EVENT_BEFORE_SWITCH_SUBSCRIPTION`.
- Added `craft\commerce\services\Subscriptions::EVENT_BEFORE_UPDATE_SUBSCRIPTION`.
- Added `craft\commerce\services\Subscriptions::EVENT_EXPIRE_SUBSCRIPTION`.
- Added `craft\commerce\services\Subscriptions::EVENT_RECEIVE_SUBSCRIPTION_PAYMENT`.
- Added `craft\commerce\services\Subscriptions`.
- Added `craft\commerce\services\TaxCategories::getAllTaxCategoriesAsList()`.
- Added `craft\commerce\services\Transactions::EVENT_AFTER_SAVE_TRANSACTION`.

### Changed
- Payment Methods are now called “Gateways”.
- Order statuses are now archived instead of deleted.
- Product types can no longer select applicable shipping categories. Instead, shipping categories select applicable product types.
- Product types can no longer select applicable tax categories. Instead, tax categories select applicable product types.
- Order status messages can now be longer than 255 characters. ([#465](https://github.com/craftcms/commerce/issues/465)
- Product and variant custom field data is no longer included in the line item snapshot by default for performance reasons. Use the new snapshot events to manually snapshot custom field data.
- Variant titles are now prefixed by their products’ titles.
- Last addresses used by customers are no longer stored. Instead, customers have primary shipping and billing addresses.
- The `paymentMethodSettings` config setting was renamed to `gatewaySettings`, and it now uses handles to reference gateways instead of IDs.
- The `sendCartInfoToGateways` was renamed to `sendCartInfo,` and is a per-gateway setting.
- The payment method overrides in `config/commerce.php` have been moved to `config/commerce-gateway.php`.
- The `craft.commerce.availableShippingMethods` Twig variable has been replaced with `craft.commerce.carts.cart.availableShippingMethods`.
- The `craft.commerce.cart` Twig variable has been replaced with `craft.commerce.carts.cart`.
- The `craft.commerce.countries` Twig variable has been replaced with `craft.commerce.countries.allCountries`.
- The `craft.commerce.countriesList` Twig variable has been replaced with `craft.commerce.countries.allCountriesAsList`.
- The `craft.commerce.currencies` Twig variable has been replaced with `craft.commerce.currencies.allCurrencies`.
- The `craft.commerce.customer` Twig variable has been replaced with `craft.commerce.customers.customer`.
- The `craft.commerce.discountByCode` Twig variable has been replaced with `craft.commerce.discounts.discountByCode`.
- The `craft.commerce.discounts` Twig variable has been replaced with `craft.commerce.discounts.allDiscounts`.
- The `craft.commerce.orders` Twig variable has been replaced with `craft.orders()`.
- The `craft.commerce.orderStatuses` Twig variable has been replaced with `craft.commerce.orderStatuses.allOrderStatuses`.
- The `craft.commerce.paymentCurrencies` Twig variable has been replaced with `craft.commerce.paymentCurrencies.allPaymentCurrencies`.
- The `craft.commerce.paymentMethods` Twig variable has been replaced with `craft.commerce.gateways.allCustomerEnabledGateways`.
- The `craft.commerce.primaryPaymentCurrency` Twig variable has been replaced with `craft.commerce.paymentCurrencies.primaryPaymentCurrency`.
- The `craft.commerce.products` Twig variable has been replaced with `craft.products()`.
- The `craft.commerce.productTypes` Twig variable has been replaced with `craft.commerce.productTypes.allProductTypes`.
- The `craft.commerce.sales` Twig variable has been replaced with `craft.commerce.sales.allSales`.
- The `craft.commerce.shippingCategories` Twig variable has been replaced with `craft.commerce.shippingCategories.allShippingCategories`.
- The `craft.commerce.shippingMethods` Twig variable has been replaced with `craft.commerce.shippingMethods.allShippingMethods`.
- The `craft.commerce.shippingZones` Twig variable has been replaced with `craft.commerce.shippingZones.allShippingZones`.
- The `craft.commerce.states` Twig variable has been replaced with `craft.commerce.states.allStates`.
- The `craft.commerce.statesArray` Twig variable has been replaced with `craft.commerce.states.allStatesAsList`.
- The `craft.commerce.taxCategories` Twig variable has been replaced with `craft.commerce.taxCategories.allTaxCategories`.
- The `craft.commerce.taxRates` Twig variable has been replaced with `craft.commerce.taxRates.allTaxRates`.
- The `craft.commerce.taxZones` Twig variable has been replaced with `craft.commerce.taxZones.allTaxZones`.
- The `craft.commerce.variants` Twig variable has been replaced with `craft.variants()`.
- `Customer::$lastUsedBillingAddress` has been replaced with `$primaryBillingAddress`.
- `Customer::$lastUsedShippingAddress` has been replaced with `$primaryShippingAddres`.
- `OrderAdjustment::$optionsJson` was renamed to `$sourceSnapshot`.
- `Variant::getSalesApplied()` was renamed to `getSales()`.
- `Variant::setSalesApplied()` was renamed to `setSales()`.
- The Shipping Rule interface now expects a shipping category ID passed to each rate method.
- Any custom shipping method classes should now extend `craft\commerce\base\ShippingMethod`.
- All hooks have been replaced by events.
- Replaced `customer.lastUsedShippingAddress` and `customer.lastUsedBillingAddress` with `customer.primaryBillingAddress` and `customer.primaryShippingAddress`.
- Vat ID validation is now powered by the “vat.php” library.

### Removed
- Removed the `cartCookieDuration` config setting. All carts are now related to craft php session and not their own cookie.
- Removed the `requireEmailForAnonymousPayments` config setting, as completed order now always require the correct email address to make anonymous payments on orders.
- Removed `baseShipping`, `baseDiscount`, `baseTax`, `baseTaxIncluded` attributes from the order model. Orders now have order-level adjustments.
- Removed `shipping`, `discount`, `tax`, `taxIncluded` attributes from the line item model. Line items now have line item level adjustments.
- Removed `PurchasableInterface::validateLineItem()`. `getLineItemRules()` should be used instead.
- Removed the `deleteOrderStatusById()` method on the `OrderStatuses` service.
- Removed the `OrderSettings` model, record, and service.
- Removed the `getCountryByAttributes()` method from the `Countries` service.
- Removed the `getStatesByAttributes()` method from the `States` service.
- Removed the `getLastUsedBillingAddress()` and `getLatUsedShippingAddress()` methods from `Customer` models.

### Fixed
- Fixed a bug where a product’s `getCpEditUrl()` method could omit the site handle on multi-site installs. ([craftcms/cms#3089](https://github.com/craftcms/cms/issues/3089))
- Fixed a bug where handles and names for archived gateways were not freed up for re-use. ([#485](https://github.com/craftcms/commerce/issues/485))

## 1.2.1368 - 2018-11-30

### Changed
- Updated the Payflow Omnipay driver to 2.3.1
- Updated the Securepay Omnipay driver to 2.2.0
- Updated the Authorize.net Omnipay driver to 2.5.1
- Updated the Payment Express Omnipay driver to 2.2.1
- Updated the Eway Omnipay driver to 2.2.2
- Updated the Payfast Omnipay driver to 2.2

## 1.2.1366 - 2018-11-28

### Fixed
- Fixed a bug where it was possible to create duplicate order history change records.
- Fixed a bug where offsite gateways wouldn’t redirect back and complete the transaction correctly for Control Panel payments.

## 1.2.1365 - 2018-10-23

### Fixed
- Fix a bug where it wasn’t possible to set the billing address based off an existing shipping address.

### Fixed
- Fixed a Javascript error when viewing a customer field on the Edit User page.

## 1.2.1364 - 2018-08-23

### Fixed
- Fixed a PHP error that would occur when saving a User.

## 1.2.1363 - 2018-08-23

### Added
- Added the `resaveAllCustomerOrdersOnCustomerSave` config setting.

### Fixed
- Fixed a bug where the Date Paid column on the Orders index page could show incorrect values.

### Security
- Fixed a bug where it was possible to access purchase receipts when it shouldn’t have been.

## 1.2.1362 - 2018-05-10

### Changed
- Craft Commerce will now enforce boolean types for settings that a gateway expects to be boolean.

### Fixed
- Fixed an SSL error that could when communicating with the Authorize.net payment gateway.

## 1.2.1360 - 2018-03-23

### Added
- The order index page now includes the time when displaying order dates.

### Changed
- Line item modals on View Order pages now include the line item total.
- Added Craft 2.6.3013 compatibility.

## 1.2.1359 - 2018-03-08

### Fixed
- Fixed an error where variants would indicate they had zero stock at checkout when they had been marked as having unlimited stock.

## 1.2.1358 - 2018-03-07

### Fixed
- Fixed a PHP error that would occur when using an order element criteria model.

## 1.2.1356 - 2018-03-07

### Added
- Added the `shippingMethod` order criteria param.

### Changed
- Order recalculation now occurs after the `orders.onBeforeSaveOrder` event.

### Fixed
- Fixed a bug where a blank order could be placed if the cart’s cookie was deleted while the customer was on the payment page.
- Fixed a bug where a cart could be completed despite a lack of available stock, in some cases.
- Fixed a bug where the “Capture” transaction button on View Order pages was still shown after a capture was completed.

## 1.2.1354 - 2018-02-06

### Added
- Craft Commerce now adds `Craft Commerce` to the `X-Powered-By` header on requests, unless disabled by the [sendPoweredByHeader](https://craftcms.com/docs/config-settings#sendPoweredByHeader) config setting.

### Changed
- Updated the Authorize.net driver to 2.5.1
- Updated the Worldpay Omnipay driver to 2.2.2
- Updated the PayPal Omnipay driver to 2.6.4
- Updated the Payflow Omnipay driver to 2.3
- Updated the Dompdf Package to 0.8.2

### Fixed
- Fixed an error that occurred when generating an order PDF.
- Fixed a PHP error that could occur if you edited a non-primary currency’s settings.

## 1.2.1353 - 2018-01-18

### Added
- Added the `requireShippingMethodSelectionAtCheckout` config setting.
- Added new user permissions to manage shipping and tax settings without needing to be an admin.

### Fixed
- Fixed an error that occurred when creating or editing a discount.
- Fixed an error that occurred when generating an order PDF.

## 1.2.1352 - 2018-01-16

### Added
- Added the ability to update the email address of a guest order from the Control Panel.
- Added the `commerce_defaultCartShippingAddress` and `commerce_defaultCartBillingAddress` plugin hooks.

## 1.2.1351 - 2017-10-31

### Added
- Added the `defaultSku` product criteria param.
- Added stock information to the Product index page.

### Fixed
- Fixed a bug where stock validation was off by one when different line item options were set for the same purchasable.
- Fixed a bug where custom adjusters supplied by plugins where not being sorted by priority before getting applied to the order.
- Fixed a bug where the `commerce/cart/updateCart` action was not returning the correct validation errors when an invalid shipping address was submitted along with the `sameAddress` param.

## 1.2.1350 - 2017-10-05

### Changed
- Order adjustments are now displayed in the order they were applied, rather than alphabetically.

### Fixed
- Fixed a bug where emails weren’t getting sent to customers.

## 1.2.1349 - 2017-09-29

### Added
- Added the `cp.commerce.product.edit.right-pane` template hook, enabling plugins to modify the right pane on Edit Product pages.
- Added the `pdfAllowRemoteImages` config setting, which can be set to `true` to allow external images to be loaded in PDF templates.

### Changed
- `Commerce_OrderModel::getEmail()` now always returns the associated user account’s email, if there is one.
- The error data returned for `commerce/customerAddresses/save` Ajax requests now include field handles as the error keys.
- `Commerce_CustomerModel::getEmail()` has now been deprecated. It will only return the email address of the associated user account’s email if there was one. Use `order.email` to get the email address of the order within templates.
- Updated the Dompdf package to 0.8.1.
- Updated the PayFast Omnipay driver to 2.1.3.

### Fixed
- Fixed an issue in the example templates where the “Use same address for billing” checkbox would remain checked when different addresses were previously selected.
- Fixed a tax calculation error that occurred when included tax was removed from a product’s price and subsequent additional taxes did not take the removed values into account.

## 1.2.1346 - 2017-07-24

### Added
- Added the `autoSetNewCartAddresses` config setting, which can be set to `false` to prevent Craft Commerce from automatically assigning the last-used billing and shipping addresses on new carts.

### Changed
- Updated the Migs Omnipay driver to 2.2.2
- Updated the Stripe Omnipay driver to 2.4.7

### Fixed
- Fixed an API authentication error when making payments using the Stripe gateway.
- Fixed a bug where the `commerce/payments/pay` action was still processing the payment even if the cart had errors placed on it by other plugins.
- Fixed a bug where `LineItemModel::onSale()` could sometimes return an incorrect response due to rounding errors.
- Fixed a PHP error that could occur if a purchasable invalidated a line item when it was being added to a new cart.
- Fixed an issue where credit card forms’ First/Last Name fields were getting overridden by billing addresses’ values for some gateways.
- Fixed a bug where adding to cart with invalid `options` params would pass stock validation.

## 1.2.1345 - 2017-06-26

### Added
- Percentage-based discounts now have the option to be applied to the item’s original price or its discounted price (if other discounts were already applied).

## Changed
- Ajax requests to `commerce/cart/*` actions will now get a `itemSubtotal` key in the response JSON.
- Updated the Omnipay Stripe driver to 2.4.6.
- Updated the Omnipay Payment Express driver to 2.2.1.
- Updated the Omnipay MultiSafePay driver to 2.3.6.
- Updated the Omnipay Worldpay driver to 2.2.1.

### Fixed
- Fixed a bug where email address limits on discounts were able to by circumvented if the customer changed the casing of the coupon code.
- Fixed a PHP error that occurred when viewing a cart in the Control Panel if no payment methods had been created yet.
- Fixed a bug where discounts based on user group were not being added/removed after the user logged in/out.
- Fixed a bug where variants’ sale prices were only getting rounded when at least one sale was applied.
- Fixed a bug where special characters in Tax and Shipping Category names could break some form inputs in the Control Panel.
- Fixed a validation error that occurred when saving two shipping rules with the same name.

## 1.2.1343 - 2017-06-09

### Added
- Added the `pdfPaperSize` config setting.
- Added the `pdfPaperOrientation` config setting.
- Added a new Stripe gateway setting that determines whether the `receipt_email` param should be sent in payment requests.
- Added the `commerce_transactions.onCreateTransaction` event, which enables plugins to modify a newly-created transaction model.

### Changed
- Updated the Buckeroo driver to 2.2.
- Updated the Stripe driver to 2.4.5.
- Enabled the Buckeroo Credit Card Gateway within the Buckeroo Omnipay driver.

## 1.2.1342 - 2017-05-24

### Added
- Added support for Worldpay’s new `v1` API.

### Fixed
- Fixed a bug where `VariantModel:onSale()` could sometimes return an incorrect response due to rounding errors.
- Fixed a PHP error that occurred when saving a product with an empty dimension input on servers running PHP 7.
- Fixed a issue where orders were getting recalculated after receiving a completion response, when using the Sage Pay gateway.
- Fixed a PHP error that occurred when a plugin prevented a purchasable from getting added to the cart.

## 1.2.1341 - 2017-05-02

### Changed
- Increased the tax rate decimal storage length to allow 3 decimal places in tax rate percentages.
- The `CommerceDbHelper` class has be deprecated.

### Fixed
- Fixed a bug where some characters in product names were getting double-encoded on View Order pages.
- Fixed a bug where orders were incorrectly recalculating their adjustments when receiving notifications from the SagePay payment gateway.
- Fixed a tax calculation bug that occurred when using the “Total Order Price” taxable subject.

## 1.2.1339 - 2017-04-24

### Added
- Added new “Taxable Subject” options to Tax Rates, enabling taxes to be applied at the order level.
- Added the `datePaid` order element criteria attribute.

### Changed
- Updated the Dompdf package to 0.8.
- Updated the Omnipay Mollie driver to 3.2.
- Updated the Omnipay Authorize.net driver to 2.5.
- Updated the Omnipay MultiSafePay driver to 2.3.4.

### Fixed
- Fixed some PHP errors that occurred when rendering PDFs on servers running PHP 7.1.

## 1.2.1338 - 2017-04-04

### Added
- Added the `requireBillingAddressAtCheckout` config setting.
- Added the `cp.commerce.order.main-pane` template hook to the View Order page.
- Added `Commerce_VariantModel::hasStock()`.

### Fixed
- Fixed some PHP errors that occurred when saving products on servers running PHP 7.1.
- Fixed a bug where the `commerce/payments/pay` action was not blocking disabled payment methods.
- Fixed a bug where old carts did not default to the primary payment currency when their current payment currency was no longer valid.

## 1.2.1337 - 2017-03-08

### Added
- Added the `commerce_sale.onBeforeMatchProductAndSale` event, which enables plugins to add custom matching logic to sales.
- Added the `commerce_products.onBeforeEditProduct` event.
- Added the `cp.commerce.product.edit` template hook to the Edit Product page.

### Changed
- If a product SKU can’t be generated from its product type’s Automatic SKU Format, Craft Commerce now logs why.

### Fixed
- Fixed some PHP errors that occurred on servers running PHP 7.1.
- Fixed a bug where line items could be removed if their `qty` param was missing from a `commerce/cart/updateLineItem` request.
- The Orders index page now displays zero-value currency amounts, instead of leaving the cell blank.
- Fixed bug where duplicate products could be displayed when editing sales when the User Groups condition was in use.
- Fixed a bug where the `isUnpaid` and `isPaid` order element criteria params did not work correctly.
- Fixed a PHP error that occurred if a plugin’s custom shipping method object didn’t inherit `BaseModel`.
- Fixed a bug where payments made with MultiSafepay would be marked as successful before the user was redirected to the offsite gateway.
- Fixed a bug where shipping rule names were required to be unique across the entire installation, rather than per-shipping method.

## 1.2.1334 - 2017-01-30

### Added
- Added a new `purgeInactiveCarts` config setting, which determines whether Craft Commerce should purge inactive carts from the database (`true` by default).
- Added a new `commerce_modifyOrderAdjusters` hook, which enables plugins to modify the order adjusters before they are applied.
- Added the “Shipping Method” and “Payment Method” table attribute options to the Orders index page.

### Changed
- Updated the Stripe gateway library to 2.4.2.
- Updated the PayPal gateway library to 2.6.3.
- Fixed a memory error that occurred when purging a large number of carts.

### Fixed
- Fixed a bug where the `hasVariant` product criteria attribute would only account the first 100 variants.
- Fixed a bug where custom order adjusters could not inspect earlier adjustments made to the order within the current recalculation.
- Fixed a bug where the default product type that gets created on installation was referencing the old `commerce` templates path, rather than `shop`.
- Fixed compatibility with some payment gateways that were expecting abbreviated state names in the billing address.

## 1.2.1333 - 2017-01-05

### Fixed
- Fixed a PHP error that occurred when retrieving the sale price of variants that were fetched via `craft.commerce.products`.

## 1.2.1332 - 2017-01-03

### Added
- Added the `commerce_modifyItemBag` hook, allowing plugins to modify cart information sent to the payment gateway.
- Added the `requireShippingAddressAtCheckout` config setting.
- Added a new `defaultHeight` product criteria param, for querying products by their default variant’s height.
- Added a new `defaultLength` product criteria param, for querying products by their default variant’s length.
- Added a new `defaultWidth` product criteria param, for querying products by their default variant’s width.
- Added a new `defaultWeight` product criteria param, for querying products by their default variant’s weight.

### Fixed
- Fixed a bug where sales were not being applied to variants that were fetched via `craft.commerce.variants`.
- Fixed a bug where line items’ `salePrice` were not reflecting any changes made to their `saleAmount` via the `lineItem.onPopulateLineItem` event.

## 1.2.1331 - 2016-12-13

### Added
- Craft Commerce now includes a gateway adapter for Payeezy by First Data.
- Added `Commerce_VariantModel::getSalesApplied()`, which returns an array of the `Commerce_SaleModel` objects that were used to calculate the salePrice of the variant.

### Changed
- Ajax requests to `commerce/cart/*` actions now include `subtotal` and `shippingCategoryId` properties in the response data.
- The `commerce_orders/beforeOrderComplete` event now gets fired a little later than before, giving plugins a chance to change the order status ID.

### Fixed
- Fixed a bug where MultiSafepay was not being treated as an offsite payment gateway.

## 1.2.1330 - 2016-12-06

### Changed
- Added a new `baseTax` attribute to order models, which can be modified by custom order adjusters to add taxes to the order as a whole.
- `Commerce_OrderModel::getTotalTax()` now includes the new `baseTax` amount.

### Fixed
- Fixed a rounding error that occurred with some percentage-based discounts.
- Fixed a PHP error that occurred when searching for products with the `hasVariants` criteria param, in some cases.

## 1.2.1329 - 2016-11-30

### Fixed
- Fixed a bug where discounts without a coupon code condition could apply before their start date.
- Fixed a bug where the `hasSales` product criteria attribute would only apply to the first 100 products.
- Fixed a bug where the post-payment redirect would take the customer to the site homepage.

## 1.2.1328 - 2016-11-29

### Added
- Craft Commerce now includes a gateway adapter for MultiSafepay.

### Changed
- Ajax requests to `cart/updateCart` now include a `cart` object in the response data in the event of an error.

### Fixed
- Fixed a bug where PayPal payments could fail due to inconsistencies between how Craft Commerce and PayPal calculated the total payment amount for transactions.
- Fixed a bug where First Name and Last Name customer field labels weren’t being translated for the current locale in the Control Panel.
- Fixed a bug some offsite gateway payment requests were not getting sent with the correct return and cancel URLs.
- Fixed a bug that prevented Craft Commerce from updating successfully from pre-1.0 versions on case-sensitive file systems.
- Fixed a bug where applicable VAT taxes were not being removed correctly for customers with a valid VAT ID.
- Fixed a bug where archived payment methods were still showing up as options in Control Panel payment form modals.

## 1.2.1327 - 2016-10-25

### Changed
- When saving a product type, if any tax/shipping categories had been deselected, Craft Commerce will now reassign any existing products with the no-longer-available tax/shipping categories to the default categories.
- The “HTML Email Template Path” Email setting can now contain Twig code.

### Fixed
- Fixed a bug where Craft Commerce was not respecting the system time zone when purging inactive carts.
- Fixed a bug where a no-longer-applicable shipping method could still be selected by a cart if it was the only defined shipping method.
- Fixed a bug where the `Commerce_ProductModel` provided by the onSaveProduct event was not updated with the latest and greatest values based on its default variant.
- Fixed a bug where all products were being re-saved when a product type was saved, rather than just the products that belong to that product type.
- Fixed a PHP error that occurred when adding something to the cart, if the cart didn’t have a shipping address yet and the default tax zone’s tax rate was marked as VAT.
- Fixed a bug where a coupon based discount could apply before its start date.

## 1.2.1325 - 2016-10-13

### Fixed
- Fixed a PHP error that occurred when a custom purchasable didn’t provide a tax category ID.
- Fixed a bug where the relevant template caches were not being cleared after the stock of a variant was deducted.
- Fixed a display issue on the order transaction details modal when a large amount of gateway response data was present.

## 1.2.1324 - 2016-10-12

### Fixed
- Fixed a bug where orders were not being marked as complete after successful offsite gateway payments.
- Fixed a PHP error that occurred when deleting a product type.

## 1.2.1323 - 2016-10-11

### Added
- It is now possible to accept payments in multiple currencies.
- Added Shipping Categories.
- Discounts can now be user-sorted, which defines the order that they will be applied to carts.
- Discounts now have the option to prevent subsequent discounts from being applied.
- The start/end dates for Discounts and Sales can now specify the time of day.
- Discounts can now have a “Minimum Purchase Quantity” condition.
- Product Types now have an “Order Description Format” setting, which can be used to override the description of the products in orders’ line items.
- Addresses now have “Attention”, “Title”, and “Business ID” fields.
- Added the “Order PDF Filename Format” setting in Commerce → Settings → General Settings, for customizing the format of order PDF filenames.
- Added the `useBillingAddressForTax` config setting. If enabled, Craft Commerce will calculate taxes based on orders’ billing addresses, rather than their shipping addresses.
- Added the `requireEmailForAnonymousPayments` config setting. If enabled, Craft Commerce will require the email address of the order to be submitted in anonymous payment requests.
- The IP address of the customer is now stored on the order during order completion.
- Craft Commerce now makes all payment gateways available to unregistered installs, rather than limiting users to a single “Dummy” gateway.
- Added support for SagePay Server.
- Added support for the Netbanx Hosted.
- Added the `commerceCurrency` filter, which works identically to the |currency filter by default, but also has `convert` and `format` arguments that can be used to alter the behavior.
- Added `craft.commerce.shippingMethods`.
- Added `craft.commerce.shippingCategories`.
- Added `craft.commerce.shippingZones`.
- Added `craft.commerce.taxZones`.
- Added `OrderStatusService::getDefaultOrderStatusId()`.
- Added the `commerce_payments.onBeforeCaptureTransaction` and `onCaptureTransaction` events.
- Added the `commerce_payments.onBeforeRefundTransaction` and `onRefundTransaction` events.
- Added the `commerce_email.onBeforeSendEmail` and `onSendEmail` events.
- Added the `cp.commerce.order.edit` hook to the View Order page template.
- Added the [PHP Units of Measure](https://github.com/PhpUnitsOfMeasure/php-units-of-measure) PHP package.
- Added the [Vat Validation](https://github.com/snowcap/vat-validation) PHP package.

### Changed
- The tax categories returned by the template function `craft.commerce.getTaxCategories()` are now represented by `Commerce_TaxCategory` models by default, rather than arrays. To get them returned as arrays, you can pass `true` into the function.
- Status-change notification emails are now sent to the customer in the language they placed the order with.
- It’s now possible to update product statuses on the Products index page.
- The example templates folder has been renamed from “commerce” to “shop”.
- Craft Commerce now re-saves existing products when a Product Type’s settings are saved.
- The Tax Rates index page now lists the Tax Categories and Tax Zones each Tax Rate uses.
- Tax Rates now have the option to exclude themselves from orders with a valid VAT ID.
- Transaction Info HUDs on View Order pages now show the transaction IDs.
- Craft Commerce now stores the complete response data for gateway transaction requests in the commerce_transactions table.
- The commerce/cart/updateCart action now includes all validation errors found during partial cart updates in its response.
- Reduced the number of order recalculations performed during payment.
- The View Order page no longer labels an order as paid if its total price is zero.
- Craft Commerce now logs invalid email addresses when attempting to send order status notification emails.
- Custom fields on an order can now only be updated during payment if it is the user’s active cart.
- Craft Commerce now provides Stripe with the customer’s email address to support Stripe’s receipt email feature.
- Payment failures using PayPal Express now redirect the customer back to PayPal automatically, rather than displaying a message instructing the customer to return to PayPal.
- Updated the Authorize.Net gateway library to 2.4.2.
- Updated the Dummy gateway library to 2.1.2.
- Updated the Molli gateway library to 3.1.
- Updated the Payfast gateway library to 2.1.2.
- Updated the Payflow gateway library to 2.2.1.
- Updated the Stripe gateway library to 2.4.1.

### Deprecated
- Deprecated the `update` variable in email templates. Use `orderHistory` instead, which returns the same `Commerce_OrderHistoryModel`.

### Fixed
- Fixed a bug where `Commerce_OrderService::completeOrder()` was not checking to make sure the order was not already completed before doing its thing.
- Fixed a bug where addresses’ “Map” links on View Order pages were not passing the full address to the Google Maps window.
- Fixed an bug where address validation was not respecting the country setting, “Require a state to be selected when this country is chosen”.
- Fixed a bug where submitting new addresses to a fresh cart caused a cart update failure.
- Fixed a bug where collapsed variants’ summary info was overlapping the “Default” button.

## 1.1.1317 - 2016-09-27

### Added
- Craft Commerce is now translated into Portuguese.

### Fixed
- Fixed a bug where Edit Address modals on View Order pages were not including custom states in the State field options.

## 1.1.1217 - 2016-08-25

### Fixed
- Fixed a PHP error that occurred when referencing the default currency.

## 1.1.1216 - 2016-08-25

### Fixed
- Fixed a bug where eager-loading product variants wasn’t working.
- Fixed a bug where customer addresses were not showing up in the View Order page if they contained certain characters.
- Fixed a bug where orders were not getting marked as complete when they should have in some cases, due to a rounding comparison issue.

## 1.1.1215 - 2016-08-08

### Changed
- Customer Info fields now return the user’s `CustomerModel` when accessed in a template.

### Fixed
- Fixed a bug where discounts that apply free shipping to an order were not including the shipping reduction amount in the discount order adjustment amount.
- Fixed a bug where editing an address in the address book would unintentionally select that address as the active cart’s shipping address.
- Fixed SagePay Server gateway support.

## 1.1.1214 - 2016-07-20

### Fixed
- Fixed an error that occurred when PayPal rejected a payment completion request due to duplicate counting of included taxes.
- Fixed a MySQL error that could occur when `ElementsService::getTotalElements()` was called for orders, products, or variants.

## 1.1.1213 - 2016-07-05

### Changed
- Transaction dates are now shown on the View Order page.
- Order status change dates are now shown on the View Order page.
- Updated the Authorize.Net Omnipay gateway to 2.4, fixing issues with Authorize.Net support.
- Cart item information is now sent on gateway payment completion requests, in addition to initial payment requests.

### Fixed
- Fixed a bug where payments using Worldpay were not getting automatically redirected back to the store.

## 1.1.1212 - 2016-06-21

### Changed
- Line item detail HUDs within the View Order page now include the items’ subtotals.
- Renamed `Commerce_LineItemModel`’s `subtotalWithSale` attribute to `subtotal`, deprecating the former.
- Renamed `Commerce_OrderModel`’s `itemSubtotalWithSale` attribute to `itemSubtotal`, deprecating the former.
- Each of the nested arrays returned by `craft.commerce.availableShippingMethods` now include a `method` key that holds the actual shipping method object.

### Fixed
- Fixed a MySQL error that occurred when MySQL was running in Strict Mode.
- Fixed a rounding error that occurred when calculating tax on shipping costs.

## 1.1.1211 - 2016-06-07

### Added
- Added a new “Per Email Address Limit” condition to coupon-based discounts, which will limit the coupons’ use by email address.
- Added the ability to clear usage counters for coupon-based discounts.
- Added a new `hasSales` product criteria param, which can be used to limit the resulting products to those that have at least one applicable sale.
- Added a new `hasPurchasables` order criteria param, which can be used to limit the resulting orders to those that contain specific purchasables.
- Added a new `commerce_lineItems.onPopulateLineItem` event which is called right after a line item has been populated with a purchasable, and can be used to modify the line item attributes, such as its price.
- Added `LineItemModel::getSubtotal()` as an alias of the now-deprecated `getSubtotalWithSale()`.

### Fixed
- Fixed a bug where the “Per User Limit” discount condition was not being enforced for anonymous users.
- Fixed a bug where the quantity was not being taken into account when calculating a weight-based shipping cost.
- Fixed a validation error that could occur when submitting a payment for an order with a percentage-based discount.
- Fixed a bug where the cart was not getting recalculated when an associated address was updated in the user’s address book.

## 1.1.1210 - 2016-05-17

### Fixed
- Fixed a bug where sales could be applied to the same line item more than once.
- Fixed a bug where the `commerce/cart/cartUpdate` controller action’s Ajax response did not have up-to-date information.

## 1.1.1208 - 2016-05-16

### Added
- Added `commerce_products.onBeforeDeleteProduct` and `onDeleteProduct` events.

### Fixed
- Fixed a PHP error that occurred when adding a new item to the cart.

## 1.1.1207 - 2016-05-11

### Fixed
- Fixed a PHP error that occurred when saving a product with unlimited stock.

## 1.1.1206 - 2016-05-11

### Changed
- It is now possible to show customers’ and companies’ names on the Orders index page.
- Craft Commerce now sends customers’ full names to the payment gateways, pulled from the billing address.
- Craft Commerce now ensures that orders’ prices don’t change in the middle of payment requests, and declines any payments where the price does change.
- The onBeforeSaveProduct event is now triggered earlier to allow more modification of the product model before saving.
- Updated the Omnipay gateway libraries to their latest versions.

### Fixed
- Fixed a bug where changes to purchasable prices were not reflected in active carts.
- Fixed a PHP error that occurred when an active cart contained a variant that had no stock or had been disabled.
- Fixed a PHP error that occurred when paying with the Paypal Express gateway.

## 1.1.1202 - 2016-05-03

### Added
- Added the `commerce_lineItems.onCreateLineItem` event.
- Added the `hasStock` variant criteria param, which can be set to `true` to find variants that have stock (including variants with unlimited stock).

### Changed
- The View Order page now shows whether a coupon code was used on the order.
- All payment gateways support payments on the View Order page now.
- It is now possible to delete countries that are in use by tax/shipping zones and customer addresses.
- State-based tax/shipping zones now can match on the state abbreviation, in addition to the state name/ID.
- Craft Commerce now sends descriptions of the line items to gateways along with other cart info, when the `sendCartInfoToGateways` config setting is enabled.

### Fixed
- Fixed a bug where payment method setting values that were set from config/commerce.php would get saved to the database when the payment method was resaved in the Control Panel.
- Fixed a PHP error that occurred when calling `Commerce_OrderStatusesService::getAllEmailsByOrderStatusId()` if the order status ID was invalid.
- Fixed a PHP error that occurred when a cart contained a disabled purchasable.
- Fixed a bug where an order status’ sort order was forgotten when it was resaved.
- Fixed a bug where the `hasVariant` product criteria param was only checking the first 100 variants.
- Fixed a bug where only logged-in users could view a tokenized product preview URL.
- Fixed an issue where the selected shipping method was not getting removed from the cart when it was no longer available, in some cases.

## 1.1.1200 - 2016-04-13

### Added
- Added the `commerce_products.onBeforeSaveProduct` and `onSaveProduct` events.
- Added the `commerce_lineItems.onBeforeSaveLineItem` and `onSaveLineItem` events.

### Changed
- Stock fields are now marked as required to make it more clear that they are.
- Added a new “The Fleece Awakens” default product.

### Fixed
- Fixed an error that occurred when a variant was saved without a price.
- Fixed a bug where various front-end templates wouldn’t load correctly from the Control Panel if the [defaultTemplateFileExtensions](link) or [indexTemplateFilename](link) config settings had custom values.
- Fixed a bug where products’ `defaultVariantId` property was not being set on first save.
- Fixed a validation error that occurred when a cart was saved with a new shipping address and an existing billing address.
- Fixed a bug where customers’ last-used billing addresses were not being remembered.
- Fixed a MySQL error that occurred when attempting to delete a user that had an order transaction history.

### Security
- Fixed an XSS vulnerability.

## 1.1.1198 - 2016-03-22

### Added
- Added the `sendCartInfoToGateways` config setting, which defines whether Craft Commerce should send info about a cart’s line items and adjustments when sending payment requests to gateways.
- Product models now have a `totalStock` property, which returns the sum of all available stock across all of a product’s variants.
- Product models now have an `unlimitedStock` property, which returns whether any of a product’s variants have unlimited stock.
- Added the `commerce_variants.onOrderVariant` event.

### Changed
- Updated the Omnipay Authorize.Net driver to 2.3.1.
- Updated the Omnipay FirstData driver to 2.3.0.
- Updated the Omnipay Mollie driver to 3.0.5.
- Updated the Omnipay MultiSafePay driver to 2.3.0.
- Updated the Omnipay PayPal driver to 2.5.3.
- Updated the Omnipay Pin driver to 2.2.1.
- Updated the Omnipay SagePay driver to 2.3.1.
- Updated the Omnipay Stripe driver to  v2.3.1.
- Updated the Omnipay WorldPay driver to 2.2.

### Fixed
- Fixed a bug where shipping address rules and tax rates were not finding their matching shipping zone in some cases.
- Fixed a bug where the credit card number validator was not removing non-numeric characters.
- Fixed a PHP error that occurred when saving an order from a console command.

## 1.1.1197 - 2016-03-09

### Changed
- Ajax requests to the “commerce/payments/pay” controller action now include validation errors in the response, if any.

### Fixed
- Fixed a credit card validation bug that occurred when using the eWay Rapid gateway.
- Fixed an error that occurred on the Orders index page when searching for orders.
- Fixed a bug where refreshing the browser window after refunding or paying for an order on the View Order page would attempt to re-submit the refund/payment request.
- Fixed a bug where `Commerce_PaymentsService::processPayment()` was returning `false` when the order was already paid in full (e.g. due to a 100%-off coupon code).
- Fixed a bug where variants were defaulting to disabled for products that only had a single variant.

## 1.1.1196 - 2016-03-08

### Added
- Added Slovak message translations.
- Added Shipping Zones, making it easier to relate multiple Shipping Methods/Rules to a common list of countries/states. (Existing Shipping Rules will be migrated to use Shipping Zones automatically.)
- Added a “Recent Orders” Dashboard widget that shows a table of recently-placed orders.
- Added a “Revenue” Dashboard widget that shows a chart of recent revenue history.
- The Orders index page now shows a big, beautiful revenue chart above the order listing.
- It is now possible to edit Billing and Shipping addresses on the View Order page.
- It is now possible to manually mark orders as complete on the View Order page.
- It is now possible to submit new order payments from the View Order page.
- Edit Product pages now have a “Save as a new product” option in the Save button menu.
- Edit Product pages now list any sales that are associated with the product.
- It is now possible to sort custom order statuses.
- It is now possible to sort custom payment methods.
- It is now possible to soft-delete payment methods.
- Added a “Link to a product” option to Rich Text fields’ Link menus, making it easy to create links to products.
- Added support for Omnipay “item bags”, giving gateways some information about the cart contents.
- Added the “gatewayPostRedirectTemplate” config setting, which can be used to specify the template that should be used to render the POST redirection page for gateways that require it.
- Added support for eager-loading variants when querying products, by setting the `with: 'variants'` product param.
- Added support for eager-loading products when querying variants, by setting the `with: 'product'` variant param.
- Added `craft.commerce.variants` for querying product variants with custom parameters.
- Added the “defaultPrice” product criteria parameter, for querying products by their default variant’s price.
- Added the “hasVariant” product criteria parameter, for querying products that have a variant matching a specific criteria. (This replaces the now-deprecated “withVariant” parameter”.)
- Added the “stock” variant criteria parameter, for querying variants by their available stock.
- Added the “commerce/payments/pay” controller action, replacing the now-deprecated “commerce/cartPayment/pay” action.
- Added the “commerce/payments/completePayment” controller action, replacing the now-deprecated “commerce/cartPayment/completePayment” action.
- The “commerce/payments/pay” controller action now accepts an optional “orderNumber” param, for specifying which order should receive the payment. (If none is provided, the active cart is used.)
- The “commerce/payments/pay” controller action now accepts an optional “expiry” parameter, which takes a combined month + year value in the format “MM/YYYY”.
- The “commerce/payments/pay” controller action doesn’t required “redirect” and “cancelUrl” params, like its predecessor did.
- The “commerce/payments/pay” controller action supports Ajax requests.
- Added an abstract Purchasable class that purchasables can extend, if they want to.
- Gateway adapters are now responsible for creating the payment form model themselves, via the new `getPaymentFormModel()` method.
- Gateway adapters are now responsible for populating the CreditCard object based on payment form data themselves, via the new `populateCard()` method.
- Gateway adapters now have an opportunity to modify the Omnipay payment request, via the new `populateRequest()` method.
- Gateway adapters can now add support for Control Panel payments by implementing `cpPaymentsEnabled()` and `getPaymentFormHtml()`.

### Changed
- `Commerce_PaymentFormModel` has been replaced by an abstract BasePaymentFormModel class and subclasses that target specific gateway types.
- Gateway adapters must now implement the new `getPaymentFormModel()` and `populateCard()` methods, or extend `CreditCardGatewayAdapter`.
- The signatures and behaviors of `Commerce_PaymentsService::processPayment()` and `completePayment()` have changed.
- New Sales and Discounts are now enabled by default.
- The Orders index page now displays orders in chronological order by default.
- It is no longer possible to save a product with a disabled default variant.
- It is no longer possible to add a disabled variant, or the variant of a disabled product, to the cart.
- `Commerce_PaymentsService::processPayment()` and `completePayment()` no longer respond to the request directly, unless the gateway requires a redirect via POST. They now return `true` or `false` indicating whether the operation was successful, and leave it up to the controller to handle the client response.

### Deprecated
- The “commerce/cartPayment/pay” controller action has been deprecated. Templates should be updated to use “commerce/payments/pay” instead.
- The “commerce/cartPayment/completePayment” controller action has been deprecated. Templates should be updated to use “commerce/payments/completePayment” instead.
- The “withVariant” product criteria parameter has been deprecated. Templates should be updated to use “hasVariant” instead.

## 1.0.1190 - 2016-02-26

### Fixed
- Fixed a bug where product-specific sales were not being applied correctly.

## 1.0.1189 - 2016-02-23

### Changed
- Reduced the number of SQL queries required to perform various actions.
- The “Enabled” checkbox is now checked by default when creating new promotions and payment methods.
- Edit Product page URLs no longer require the slug to be appended after the product ID.
- Completed orders are now sorted by Date Ordered by default, and incomplete orders by Date Updated, in the Control Panel.

### Fixed
- Fixed a PHP error that occurred if an active cart contained a purchasable that had been deleted in the back-end.
- Fixed a PHP error that occurred when trying to access the addresses of a non-existent customer.
- Fixed a bug where only a single sale was being applied to products even if there were multiple matching sales.

## 1.0.1188 - 2016-02-09

### Changed
- Order queries will now return zero results if the `number` criteria param is set to any empty value besides `null` (e.g. `false` or `0`).
- Improved the behavior of the Status menu in the Update Order Status modal on View Order pages.
- Added some `<body>` classes to some of Craft Commerce’s Control Panel pages.

### Fixed
- Fixed a bug where new carts could be created with an existing order number.
- Fixed a bug where the default descriptions given to discounts were not necessarily using the correct currency and number formats.
- Fixed a bug where a default state was getting selected when creating a new shipping rule, but it was not getting saved.
- Fixed a bug where variants could not be saved as disabled.

## 1.0.1187 - 2016-01-28

### Added
- Added `craft.commerce.getDiscountByCode()`, making it possible for templates to fetch info about a discount by its code.

### Changed
- OrderHistoryModel objects now have a `dateCreated` attribute.

### Fixed
- Fixed a bug where customers could select addresses that did not belong to them.
- Fixed a bug where new billing addresses were not getting saved properly when carts were set to use an existing shipping address, but `sameAddress` was left unchecked.
- Fixed a bug where numeric variant fields (e.g Price) were storing incorrect values when entered from locales that use periods as the grouping symbol.
- Fixed a PHP error that occurred when saving a custom order status with no emails selected.
- Fixed a bug where discounts were being applied to carts even after the discount had been disabled.
- Fixed a bug where carts were not displaying descriptions for applied discounts.
- Fixed a bug where variants’ Title fields were not showing the correct locale ID in some cases.

## 1.0.1186 - 2016-01-06

### Changed
- Updated the translation strings.

### Fixed
- Fixed a PHP error that occurred when attempting to change a tax category’s handle.
- Fixed a PHP error that occurred when attempting to save a discount or sale without selecting any products or product types.

## 1.0.1185 - 2015-12-21

### Added
- Orders now have an `email` criteria parameter which can be used to only query orders placed with the given email.
- Address objects now have `getFullName()` method, for returning the customer’s first and last name combined.
- Added the `totalLength` attribute to front-end cart Ajax responses.
- It’s now possible to sort orders by Date Ordered and Date Paid on the Orders index page.

### Changed
- A clear error message is now displayed when attempting to save a product, if the product type’s Title Format setting is invalid.
- A clear error message is now displayed when attempting to save a product, if the product type’s Automatic SKU Format setting is invalid.
- Any Twig errors that occur when rendering email templates are now caught and logged, without affecting the actual order status change.
- The Payment Methods index now shows the payment methods’ gateways’ actual display names, rather than their class names.
- Payment method settings that are being overridden in craft/config/commerce.php now get disabled from Edit Payment Method pages.
- The extended line item info HUD now displays the included tax for the line item.

### Fixed
- Fixed a bug where the cart was not immediately forgotten when an order was completed.
- Fixed a bug where `Commerce_OrderModel::getTotalLength()` was returning the total height of each of its line items, rather than the length.
- Fixed a bug where variants’ height, length, and width were not being saved correctly on order line item snapshots.
- Fixed a bug where order queries would return results even when the `user` or `customer` params were set to invalid values.
- Fixed a PHP error that occurred when accessing a third party shipping method from an order object.
- Fixed a PHP error that occurred when accessing the Sales index page.
- Fixed a PHP error that occurred when loading dependencies on some servers.
- Fixed a JavaScript error that occurred when viewing extended info about an order’s line items.
- Fixed some language and styling bugs.

## 1.0.1184 - 2015-12-09

### Added
- Added support for inline product creation from product selection modals.
- Products now have an `editable` criteria parameter which can be used to only query products which the current user has permission to edit.
- Added support for payment methods using the eWAY Rapid gateway.

### Changed
- Improved compatibility with some payment gateways.
- Added the `shippingMethodId` attribute to front-end cart Ajax responses.
- Users that have permission to access Craft Commerce in the Control Panel, but not permission to manage Orders, Products, or Promotions now get a 403 error when accessing /admin/commerce, rather than a blank page.
- The “Download PDF” button no longer appears on the View Order page if no PDF template exists yet.
- `Commerce_OrderModel::getPdfUrl()` now only returns a URL if the PDF template exists; otherwise null will be returned.
- Errors that occur when parsing email templates now get logged in craft/storage/runtime/logs/commerce.log.
- Improved the wording of error messages that occur when an unsupported gateway request is made.

### Fixed
- Fixed a bug where entering a sale’s discount amount to a decimal number less than 1 would result in the sale applying a negative discount (surcharge) to applicable product prices. Please check any existing sales to make sure the correct amount is being discounted.
- Fixed bug where email template errors would cause order completion to fail.
- Fixed a bug where shipping rule description fields were not being saved.
- Fixed a PHP error that could occur when saving a product via an Element Editor HUD.
- Fixed a bug where billing and shipping addresses were receiving duplicate validation errors when the `sameAddress` flag was set to true.
- Fixed a JavaScript error that occurred when changing an order’s status on servers with case-sensitive file systems.

## 1.0.1183 - 2015-12-03

### Changed
- Discounts are now entered as positive numbers in the CP (e.g. a 50% discount is defined as either “0.5” or “50%” rather than “-0.5” or “-50%”).
- Added the `commerce_cart.onBeforeAddToCart` event.
- Added the `commerce_discounts.onBeforeMatchLineItem` event, making it possible for plugins to perform additional checks when determining if a discount should be applied to a line item.
- Added the `commerce_payments.onBeforeGatewayRequestSend` event.

### Fixed
- Fixed a PHP error that would occur when the Payment Methods index page if any of the existing payment methods were using classes that could not be found.
- Fixed a bug where some failed payment requests were not returning an error message.
- Fixed a bug where `PaymentsService::processPayment()` was attempting to redirect to the order’s return URL even if it didn’t have one, in the event that the order was already paid in full before `processPayment()` was called. Now `true` is returned instead.
- Fixed some UI strings that were not getting properly translated.

## 1.0.1182 - 2015-12-01

### Added
- Tax Rates now have a “Taxable Subject” setting, allowing admins to choose whether the Tax Rate should be applied to shipping costs, price, or both.
- View Order pages now display notes and options associated with line items.
- Added new `commerce_addresses.beforeSaveAddress` and `saveAddress` events.
- Purchasables now must implement a `getIsPromotable()` method, which returns whether the purchasable can be subject to discounts.
- Variants now support a `default` element criteria param, for only querying variants that are/aren’t the default variant of an invariable product.

### Changed
- All number fields now display values in the current locale’s number format.
- Variant descriptions now include the product’s title for products that have variants.
- It is now more obvious in the UI that you are unable to delete an order status while orders exist with that status.
- The `commerce_orders.beforeSaveOrder` event now respects event’s `$peformAction` value.
- The `commerce_orders.beforeSaveOrder` and `saveOrder` events trigger for carts, in addition to completed orders.
- `Commerce_PaymentsService::processPayment()` no longer redirects the browser if the `$redirect` argument passed to it is `null`.
- Renamed `Commerce_VariantsService::getPrimaryVariantByProductId()` to `getDefaultVariantByProductId()`.
- Updated all instances of `craft.commerce.getCart()` to `craft.commerce.cart` in the example templates.
- Customers are now redirected to the main products page when attempting to view their cart while it is empty.

### Removed
- Removed the `commerceDecimal` and `commerceCurrency` template filters. Craft CMS’s built-in [number](https://craftcms.com/docs/templating/filters#number) and [currency](https://craftcms.com/docs/templating/filters#currency) filters should be used instead. Note that you will need to explicitly pass in the cart’s currency to the `currency` filter (e.g. `|currency(craft.commerce.cart.currency)`).

### Fixed
- Fixed a bug where View Order pages were displaying links to purchased products even if the product didn’t exist anymore, which would result in a 404 error.
- Fixed a bug where orders’ base shipping costs and base discounts were not getting reset when adjustments were recalculated.
- Fixed the “Country” and “State” field labels on Edit Shipping Rule pages, which were incorrectly pluralized.
- Fixed a bug where toggling a product/variant’s “Unlimited” checkbox was not enabling/disabling the Stock text input.
- Fixed a PHP error that occurred on order completion when purchasing a third party purchasable.
- Fixed a PHP error that occurred when attempting to add a line item to the cart with zero quantity.
- Fixed a bug where the state name was not getting included from address models’ `getStateText()` methods.
- Fixed a PHP error that would occur when saving a variable product without any variants.

## 0.9.1179 - 2015-11-24

### Added
- Added a new “Manage orders” user permission, which determines whether the current user is allowed to manage orders.
- Added a new “Manage promotions” user permission, which determines whether the current user is allowed to manage promotions.
- Added new “Manage _[type]_ products” user permissions for each product type, which determines whether the current user is allowed to manage products of that type.
- It is now possible to set payment method settings from craft/config/commerce.php. To do so, have the file return an array with a `'paymentMethodSettings'` key, set to a sub-array that is indexed by payment method IDs, whose sub-values are set to the payment method’s settings (e.g. `return ['paymentMethodSettings' => ['1' => ['apiKey' => getenv('STRIPE_API_KEY')]]];`).
- Added an `isGuest()` method to order models, which returns whether the order is being made by a guest account.
- The `cartPayment/pay` controller action now checks for a `paymentMethodId` param, making it possible to select a payment gateway at the exact time of payment.
- Added `Commerce_TaxCategoriesService::getTaxCategoryByHandle()`.

### Changed
- Ajax requests to `commerce/cart/*` controller actions now get the `totalIncludedTax` amount in the response.
- Renamed `Commerce_ProductTypeService::save()` to `saveProductType()`.
- Renamed `Commerce_PurchasableService` to `Commerce_PurchasablesService` (plural).
- Renamed all `Commerce_OrderStatusService` methods to be more explicit (e.g. `save()` is now `saveOrderStatus()`).
- Renamed `Commerce_TaxCategoriesService::getAll()` to `getAllTaxCategories()`.
- Added “TYPE_” and “STATUS_” prefixes to each of the constants on TransactionRecord, to clarify their purposes.
- Order models no longer have $billingAddressData and $shippingAddressData properties. The billing/shipping addresses chosen by the customer during checkout are now duplicated in the craft_commerce_addresses table upon order completion, and the order’s billingAddressId and shippingAddressId attributes are updated to the new address records’ IDs.
- Purchasables must now have a `getTaxCategoryId()` method, which returns the ID of the tax category that should be applied to the purchasable.
- Third-party purchasables can now have taxes applied to their line items when in the cart.
- Added `totalTax`, `totalTaxIncluded`, `totalDiscount`, and `totalShippingCost` to the example templates’ order totals info.

### Fixed
- Fixed a bug where variants were not being returned in the user-defined order on the front end.
- Fixed a bug where `Commerce_OrdersService::getOrdersByCustomer()` was returning incomplete carts. It now only returns completed orders.
- Fixed a bug where the line items’ `taxIncluded` amount was not getting reset to zero before recalculating the amount of included tax.
- Fixed a bug where products of a type that had been switched from having variants to not having variants could end up with an extra Title field on the Edit Product page.
- Fixed an issue where Craft Personal and Client installations where making user groups available to sale and discount conditions.
- Fixed a PHP error that occurred when an order model’s `userId` attribute was set to the ID of a user account that didn’t have a customer record associated with it.
- Fixed a bug where quantity restrictions on a product/variant were not being applied consistently to line items that were added with custom options.
- Fixed some language strings that were not getting static translations applied to them.
- Fixed a bug where Price fields were displaying blank values when they had previously been set to `0`.
- Fixed a bug where `Commerce_TaxCategoriesService::getAllTaxCategories()` could return null values if `getTaxCategoryById()` had been called previously with an invalid tax category ID.

## 0.9.1177 - 2015-11-18

### Changed
- The example templates now display credit card errors more clearly.

### Fixed
- Fixed a bug where products’ and variants’ Stock fields were displaying blank values.

## 0.9.1176 - 2015-11-17

### Added
- Craft Commerce is now translated into German, Dutch, French (FR and CA), and Norwegian.
- Added the “Automatic SKU Format” Product Type setting, which defines what products’/variants’ SKUs should look like when they’re submitted without a value.
- It is now possible to save arbitrary “options” to line items. When the same purchasable is added to the cart twice, but with different options, it will result in two separate line items rather than one line item with a quantity of 2.
- Order models now have a `totalDiscount` property, which returns the total of all discounts applied to its line items, in addition to the base discount.

### Changed
- The tax engine now records the amount of included tax for each line item, via a new `taxIncluded` property on line item models. (This does not affect existing tax calculation behaviors in any way.)
- Customer data stored in session is now cleared out whenever a user logs in/out, and when a logged-out guest completes their order.
- The example templates have been updated to demonstrate the new Line Item Options feature.
- Address management features are now hidden for guest users in the example templates to avoid confusion.

### Fixed
- Fixed a bug where products/variants that were out of stock would show a blank value for the “Stock” field, rather than “0”.
- Fixed a bug where the `shippingMethod` property returned by Ajax requests to `commerce/cart/*` was getting set to an incorrect value. The property is now set to the shipping method’s handle.

## 0.9.1175 - 2015-11-11

### Added
- Added a new “Show the Title field for variants” setting to Product Types that have variants. When checked, variants of products of that Product Type will get a new “Title” field that can be directly edited by product managers.
- It’s now possible to update an order’s custom fields when posting to the `commerce/cartPayment/pay` controller action.

### Changed
- Renamed `craft.commerce.getShippingMethods()` to `getAvailableShippingMethods()`.
- The shipping method info arrays returned by `craft.commerce.getAvailableShippingMethods()` now include `description` properties, set to the shipping methods’ active rules’ description. It also returns the shipping methods’ `type`.
- The shipping method info arrays returned by `craft.commerce.getAvailableShippingMethods()` are now sorted by their added cost, from cheapest to most expensive.
- Ajax requests to `commerce/cart/*` controller actions now get information about the available shipping methods in the response.
- Customer address info is now purged from the session when a user logs out with an active cart.
- Changes to the payment method in the example templates’ checkout process are now immediately applied to the cart.
- When the Stripe gateway is selected as the Payment Method during checkout we now show an example implementation of token billing with stripe.js

### Fixed
- Fixed a bug where the user-managed shipping methods’ edit URLs were missing a `/` before their IDs.
- Fixed a bug where it was possible to complete an order with a shipping method that was not supposed to be available, per its rules.
- Fixed a bug where it was possible to log out of Craft but still see address data in the cart.
- Fixed a bug where plugin-based shipping methods were getting re-instantiated each time `craft.commerce.getShippingMethods()` was called.
- Fixed a bug where batch product deletion from the Products index page was not also deleting their associated variants.

## 0.9.1173 - 2015-11-09

### Added
- Added a “Business Name” field to customer addresses (accessible via a `businessName` attribute), which replaces the “Company” field (and `company` attribute), and can be used to store customers’ businesses’ names when purchasing on behalf of their company.
- Added a “Business Tax ID” field to customer addresses (accessible via a `businessTaxId` attribute), which can be used to store customers’ businesses’ tax IDs (e.g. VAT) when purchasing on behalf of their company.
- Added a `getCountriesByTaxZoneId()` method to the Tax Zones service.
- Added a `getStatesByTaxZoneId()` method to the Tax Zones service.
- It is now possible to create new Tax Zones and Tax Categories directly from the Edit Tax Rate page.

### Changed
- The ShippingMethod interface has three new methods: `getType()`, `getId()`, and `getCpEditUrl()`. (`getId()` should always return `null` for third party shipping methods.)
- It is no longer necessary to have created a Tax Zone before accessing Commerce → Settings → Tax Rates and creating a tax rate.
- The “Handle” field on Edit Tax Category pages is now automatically generated based on the “Name” field.
- Plugin-based shipping methods are now listed in Commerce → Settings → Shipping Methods alongside the user-managed ones.
- Orders can now be sorted by ID in the Control Panel.
- Updated the example templates to account for the new `businessName` and `businessTaxId` address attributes.

### Fixed
- Fixed a PHP error that occurred when editing a product if PHP was configured to display strict errors.
- Fixed a bug where products/variants would always show the “Dimensions” and “Weight” fields, even for product types that were configured to hide those fields.
- Fixed a PHP error that occurred when the tax calculator accessed third-party Shipping Methods.
- Fixed a MySQL error that occurred when saving a Tax Rate without a Tax Zone selected.
- Fixed an issue where clicking on the “Settings” global nav item under “Commerce” could direct users to the front-end site.

## 0.9.1171 - 2015-11-05

### Changed
- The “Promotable” and “Free Shipping” field headings on Edit Product pages now act as labels for their respective checkboxes.
- Craft Commerce now logs an error message when an order’s custom status is changed and the notification email’s template cannot be found.
- Commerce Customer Info fields are now read-only. (Customers can still edit their own addresses from the front-end.)
- Craft Commerce now keeps its customers’ emails in sync with their corresponding user accounts’ emails.
- Added a `shortNumber` attribute to order models, making it easy for templates to access the short version of the order number.
- The example templates’ product listings have new and improved icon images.

### Fixed
- Fixed a bug where the “Craft Commerce” link in the global sidebar would direct users to the front-end site, if the `cpTrigger` config setting was not set to `'admin'`.
- Updated the “Post Date” and “Expiry Date” table column headings on the Products index page, which were still labeled “Available On” and “Expires On”.
- Fixed a bug where one of the Market Commerce → Craft Commerce upgrade migrations wouldn’t run on case-sensitive file systems.
- Fixed a PHP error that occurred when viewing an active cart without an address from the Control Panel.
- Fixed a bug where custom field data was not saved via the `commerce/cart/updateCart` controller action if it wasn’t submitted along with other cart updates.
- Added some missing CSRF inputs to the example templates, when CSRF protection is enabled for the site.

### Security
- The example templates’ third party scripts now load over a protocol-relative URL, resolving security warnings.

## 0.9.1170 - 2015-11-04

### Added
- Renamed the plugin from Market Commerce to Craft Commerce.
- Craft Commerce supports One-Click Updating from the Updates page in the Control Panel.
- Gave Craft Commerce a fancy new plugin icon.
- Updated all of the Control Panel templates for improved consistency with Craft 2.5, and improved usability.
- Non-admins can now access Craft Commerce’s Control Panel pages via the “Access Craft Commerce” user permission (with the exception of its Settings section).
- Products are now localizable.
- It’s now possible to create a new sale or discount right from the Products index page, via a new Batch Action.
- It’s now possible to delete products from the Products index page in the Control Panel.
- Product variants are now managed right inline on Edit Product pages, via a new Matrix-inspired UI.
- Added Live Preview and Sharing support to Edit Product pages.
- It’s now possible to create new products right from Product Selector Modals (like the ones used by Products fields).
- Product types now have a “Has dimensions?” setting. The Width, Height, Length, and Weight variant fields will only show up when this is enabled now.
- It’s now possible to update multiple order statuses simultaneously from the Orders index page, via a new Batch Action.
- It’s now possible to delete orders from the Orders index page in the Control Panel.
- The View Order page now uses the same modal window to update order statuses as the Orders index page uses when updating statuses via the Batch Action.
- The View Order page now has “info” icons beside each line item and recorded transaction, for viewing deeper information about them.
- The View Order page now shows adjustments made on the order.
- Renamed the `craft.market` variable to `craft.commerce`.
- Added a new `commerce/cart/updateCart` controller action that can handle customer address/email changes, coupon application, line item additions, and shipping/payment method selections, replacing most of the old Cart actions. (The only other `commerce/cart/*` actions that remain are `updateLineItem`, `removeLineItem`, and `removeAllLineItems`.)
- It is now possible to use token billing with some gateways, like Stripe, by passing a `token` POST param to the `cartPay/pay` controller action, so your customers’ credit card info never touches your server.
- It is now possible to access through all custom Order Statuses `craft.commerce.orderStatuses`.
- Added the `itemSubtotalWithSale` attribute to order models, to get the subtotal of all order items before any adjustments have been applied.
- Renamed all class namespaces and prefixes for the Craft Commerce rename.
- Renamed nearly all service method names to be more explicit and follow Craft CMS naming conventions (i.e. `getById()` is now `getOrderById()`).
- All gateways must now implement the GatewayAdapterInterface interface. Craft Commerce provides a BaseGatewayAdapter class that adapts OmniPay gateway classes for this interface.
- Added the `commerce_transactions.onSaveTransaction` event.
- Added the `commerce_addOrderActions` hook.
- Added the `commerce_addProductActions` hook.
- Added the `commerce_defineAdditionalOrderTableAttributes` hook.
- Added the `commerce_defineAdditionalProductTableAttributes` hook.
- Added the `commerce_getOrderTableAttributeHtml` hook.
- Added the `commerce_getProductTableAttributeHtml` hook.
- Added the `commerce_modifyEmail` hook.
- Added the `commerce_modifyOrderSortableAttributes` hook.
- Added the `commerce_modifyOrderSources` hook.
- Added the `commerce_modifyPaymentRequest` hook.
- Added the `commerce_modifyProductSortableAttributes` hook.
- Added the `commerce_modifyProductSources` hook.
- Added the `commerce_registerShippingMethods` hook.

### Changed
- Sales rates and percentages are now entered as a positive number, and can be entered with or without a `%` sign.
- Products are now sorted by Post Date in descending order by default.
- All of the Settings pages have been cleaned up significantly.
- Renamed the `isPaid` order criteria param to `isUnpaid`.
- Renamed products’ `availableOn` and `expiresOn` attributes to `postDate` and `expiryDate`.
- Craft Commerce now records all failed payment transactions and include the gateway response.
- Reduced the number of SQL queries that get executed on order/product listing pages, depending on the attributes being accessed.
- Tax Categories now have “handles” rather than “codes”.
- When a Product Type is changed from having variants to not having variants, all of the existing products’ variants will be deleted, save for the Default Variants.
- If a default zone is not selected on an included tax rate, an error is displayed.
- Improved the extendability of the shipping engine. The new `ShippingMethod` and `ShippingRule` interfaces now allow a plugin to provide their own methods and rules which can dynamically add shipping costs to the cart.
- Added an `$error` argument to `Commerce_CartService::setPaymentMethod()` and `setShippingMethod()`.
- The example templates have been updated for the new variable names and controller actions, and their Twig code has been simplified to be more clear for newcomers (including more detailed explanation comments).
- The example PDF template now includes more information about the order, and a “PAID” stamp graphic.
- The example templates now include a customer address management section.
- Improved the customer address selection UI.

### Removed
- The “Cart Purge Interval” and “Cart Cookie Expiry Settings” have been removed from Control Panel. You will now need to add a `commerce.php` file in craft/config and set those settings from there. (See commerce/config.php for the default values.)
- Removed the default Shipping Method and improved the handling of blank shipping methods.
- Removed customer listing page. Add the Commerce Customer Info field type to your User field layout instead.

### Fixed
- Fixed a bug where you could pass an invalid `purchasableId` to the Cart.
- Fixed a bug where the customer link on the View Order page didn’t go to the user’s profile.
- Fixed a Twig error that occurred if a user manually went to /admin/commerce/orders/new. A 404 error is returned instead now.
- Fixed a bug where it was possible to use currency codes unsupported by OmniPay.
- Fixed a bug where the Mollie gateway was not providing the right token for payment completion.
- Fixed a bug where the `totalShipping` cost was incorrect when items with Free Shipping were in the cart.
- Fixed a bug in the Sale Amount logic.
- Products are now Promotable by default.
- Fixed bug where the logic to determine if an order is paid in full had a rounding error.<|MERGE_RESOLUTION|>--- conflicted
+++ resolved
@@ -2,16 +2,12 @@
 
 ## Unreleased
 
-<<<<<<< HEAD
 ### Added
 - Added `craft\commerce\services\Discounts::getAllActiveDiscounts()`.
 
 ### Fixed
+- Fixed an error that occurred when calling `toArray()` on a payment currency model. ([#1200](https://github.com/craftcms/commerce/issues/1200))
 - Fixed a bug where adding to cart was slow due to lots of disabled or outdated discounts.
-=======
-### Fixed
-- Fixed an error that occurred when calling `toArray()` on a payment currency model. ([#1200](https://github.com/craftcms/commerce/issues/1200))
->>>>>>> a387c608
 
 ## 2.2.13 - 2019-12-19
 
