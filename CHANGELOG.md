# Release Notes for Craft Commerce

## Unreleased

### Added
- Craft Commerce is now translated into Japanese.
- Added the ability to retrieve a customer’s addresses via Ajax. ([#1682](https://github.com/craftcms/commerce/issues/1682))
- Added the ability to retrieve a customer’s previous orders via Ajax. ([#1682](https://github.com/craftcms/commerce/issues/1682))
- Added `craft\commerce\controllers\CustomerAddressesController::actionGetAddresses`. ([#1682](https://github.com/craftcms/commerce/issues/1682))
- Added `craft\commerce\controllers\CustomerOrdersControllers`. ([#1682](https://github.com/craftcms/commerce/issues/1682))

### Changed
- `craft\models\Customer::getOrders()` now returns orders most recent first (`dateOrdered DESC`).

### Fixed
- Fixed a migration error that could occur when updating to Commerce 3. ([#1726](https://github.com/craftcms/commerce/issues/1726)) 
- Fixed a bug that included control panel styles in rendered email previews. ([#1734](https://github.com/craftcms/commerce/issues/1734))
- Fixed a bug where  the `countryText` attribute was missing in the `craft\commerce\models\Address:getAddressLines()` return data. 
- Fixed a PHP error that occurred when saving an order without a customer ID. 
- Fixed a PHP error that occurred when rendering a PDF with a missing temp directory. ([#1745](https://github.com/craftcms/commerce/issues/1745))
<<<<<<< HEAD
- Fixed the performance regression when using the “Raw Data (fastest)” export on the Order edit page. ([#1744](https://github.com/craftcms/commerce/issues/1744))
=======
- Fixed a bug where the browser autocomplete list would be trigger when searching for a customer on the Edit Order page. ([#1752](https://github.com/craftcms/commerce/issues/1752))
>>>>>>> a5ec7707

## 3.2.6 - 2020-09-13

### Fixed
- Fixed a bug that prevented a customer from unsubscribing from a subscription. ([#1650](https://github.com/craftcms/commerce/issues/1650))
- Fixed a bug that prevented a customer from deleting a payment source. ([#1650](https://github.com/craftcms/commerce/issues/1650))

## 3.2.5 - 2020-09-11

### Changed
- Purchasable descriptions are now generated based on data from the primary site only.
- JSON responses from the `commerce/payments/pay` action now include order information.

### Fixed
- Fixed a PHP error that occurred when exporting orders using the “Raw data” export type.
- Fixed a PHP error that could occur when resaving products. ([#1698](https://github.com/craftcms/commerce/issues/1698))
- Fixed a PHP error that occurred when using the `|commerceCurrency` Twig filter for currency conversion. ([#1702](https://github.com/craftcms/commerce/issues/1702)) 
- Fixed a SQL error that occurred when previewing emails on PostgreSQL. ([#1673](https://github.com/craftcms/commerce/issues/1673))
- Fixed a PHP error that occurred when there was a syntax error in an order condition formula. ([#1716](https://github.com/craftcms/commerce/issues/1716))
- Fixed a bug where order history records created at the same time were ordered incorrectly.
- Fixed a 400 error that could occur when a product type’s Template setting was blank.
- Fixed a bug where purchasables without a product type were incorrectly showing on the “Top Product Types” Dashboard widget. ([#1720](https://github.com/craftcms/commerce/issues/1720))
- Fixed a bug where shipping zone caches weren’t getting invalidated. ([#1721](https://github.com/craftcms/commerce/issues/1721))
- Fixed a Twig error that occurred when viewing the “Buy” example templates. ([#1722](https://github.com/craftcms/commerce/issues/1722))

## 3.2.4 - 2020-09-07

### Added
- Added the “Item Total” and “Item Subtotal” Orders index page columns. ([#1695](https://github.com/craftcms/commerce/issues/1695))
- Added the `hasProduct` argument to GraphQL variant queries. ([#1697](https://github.com/craftcms/commerce/issues/1697))
- Added `craft\commerce\elements\Order::$storedItemSubtotalAsCurrency`. ([#1695](https://github.com/craftcms/commerce/issues/1695))
- Added `craft\commerce\elements\Order::$storedItemSubtotal`. ([#1695](https://github.com/craftcms/commerce/issues/1695))
- Added `craft\commerce\services\Addresses::EVENT_BEFORE_DELETE_ADDRESS`. ([#1590](https://github.com/craftcms/commerce/pull/1590))

### Changed
- Address forms now show the Country field before State to avoid confusion when editing an address.
- Products’, subscriptions’, and orders’ date sort options are now sorted in descending order by default when selected (requires Craft 3.5.9 or later).
- `craft\commerce\models\Address::getAddressLines()` now has a `$sanitize` argument. ([#1671](https://github.com/craftcms/commerce/issues/1671))

### Deprecated
- Deprecated `craft\commerce\Plugin::t()`.
- Deprecated `craft\commerce\services\Discounts::populateDiscountRelations()`.

### Fixed
- Fixed a bug where donation queries weren’t returning complete results if the primary site had changed.
- Fixed a bug where addresses would always get a new ID when updating the cart. ([#1683](https://github.com/craftcms/commerce/issues/1683))
- Fixed a bug where sales weren’t being applied to orders on the Edit Order page. ([#1662](https://github.com/craftcms/commerce/issues/1662))
- Fixed a bug where users without orders weren’t available for selection in customer lists.
- Fixed a bug where the `*AsCurrency` order attributes were showing the base currency rather than the order currency. ([#1668](https://github.com/craftcms/commerce/issues/1668)) 
- Fixed a bug where it wasn’t possible to permanently delete orders from the Orders index page. ([#1708](https://github.com/craftcms/commerce/issues/1708))
- Fixed a bug where it wasn’t possible to permanently delete products from the Product index page. ([#1708](https://github.com/craftcms/commerce/issues/1708))
- Fixed a missing validation error when saving a product type. ([#1678](https://github.com/craftcms/commerce/issues/1678))
- Fixed a bug where address lines were getting double-encoded. ([#1671](https://github.com/craftcms/commerce/issues/1671))
- Fixed a bug where shipping method caches weren’t getting invalidated. ([#1674](https://github.com/craftcms/commerce/issues/1674))
- Fixed a bug where `dateUpdated` wasn’t getting populated when saving a line item. ([#1691](https://github.com/craftcms/commerce/issues/1691))
- Fixed a bug where purchasable descriptions were able to be longer than line item descriptions.
- Fixed a bug where discounts could be applied to products that were already on sale, even if their “Exclude this discount for products that are already on sale” condition was enabled. ([#1700](https://github.com/craftcms/commerce/issues/1700))
- Fixed a bug where discount condition formulas weren’t preventing discount codes from applying to a cart. ([#1705](https://github.com/craftcms/commerce/pull/1705))
- Fixed a bug where orders’ cached transactions were not getting updated when a transaction was saved. ([#1703](https://github.com/craftcms/commerce/pull/1703))

## 3.2.3 - 2020-08-19

### Fixed
- Fixed a SQL error that occurred when searching for orders from the Orders index page. ([#1652](https://github.com/craftcms/commerce/issues/1652))
- Fixed a bug where discounts with purchasable conditions were not being applied correctly to the cart. ([#1641](https://github.com/craftcms/commerce/issues/1641))
- Fixed a migration error that could occur when updating to Commerce 3.2. ([#1655](https://github.com/craftcms/commerce/issues/1655))
- Fixed a PHP error that occurred when displaying the “Top Product Types” Dashboard widget.
- Fixed a deprecation warning that occurred on the Orders index page. ([#1656](https://github.com/craftcms/commerce/issues/1656))
- Fixed a bug where Live Preview wasn’t showing custom fields for products. ([#1651](https://github.com/craftcms/commerce/issues/1651))

## 3.2.2.1 - 2020-08-14

### Fixed
- Fixed a bug where `craft\commerce\services\LineItemStatuses::getLineItemStatusByHandle()`, `getDefaultLineItemStatus()`, `getDefaultLineItemStatusForLineItem()` and `getLineItemStatusById()` were returning archived statuses. ([#1643](https://github.com/craftcms/commerce/issues/1643))
- Fixed a bug where line item status caches weren’t getting invalidated.

## 3.2.2 - 2020-08-13

### Added
- Added `craft\commerce\models\LineItem::setLineItemStatus()`. ([#1638](https://github.com/craftcms/commerce/issues/1638))
- Added `craft\commerce\services\LineItems::orderCompleteHandler()`.

### Changed
- Commerce now requires Craft 3.5.4 or later.

### Fixed
- Fixed a bug where the default line item status was not getting applied on order completion. ([#1643](https://github.com/craftcms/commerce/issues/1643))
- Fixed a bug where sales weren’t getting initialized with their `sortOrder` value. ([#1633](https://github.com/craftcms/commerce/issues/1633))
- Fixed a PHP error that could occur when downloading a PDF. ([#1626](https://github.com/craftcms/commerce/issues/1626))
- Fixed a PHP error that could occur when adding a custom purchasable to an order from the Edit Order page. ([#1646](https://github.com/craftcms/commerce/issues/1646))
- Fixed a bug where duplicate orders could be returned by an order query when using the `hasPurchasables` or `hasTransactions` params. ([#1637](https://github.com/craftcms/commerce/issues/1637))
- Fixed a bug where the Top Products and Top Product Types lists weren’t counting correctly on multi-site installs. ([#1644](https://github.com/craftcms/commerce/issues/1644))
- Fixed a bug where the Edit Order page wasn’t swapping the selected tab correctly when saving changes, if a custom tab was selected. ([#1647](https://github.com/craftcms/commerce/issues/1647))
- Fixed a bug where custom field JavaScript wasn’t getting initialized properly on the Edit Order page in some cases. ([#1647](https://github.com/craftcms/commerce/issues/1647))

## 3.2.1 - 2020-08-06

### Added
- Added `craft\commerce\models\Address::sameAs()`. ([#1616](https://github.com/craftcms/commerce/issues/1616))

### Fixed
- Fixed an error that could occur when rebuilding the project config. ([#1618](https://github.com/craftcms/commerce/issues/1618))
- Fixed an error that could occur on the order index page when viewing orders with deleted gateways. ([#1617](https://github.com/craftcms/commerce/issues/1617))
- Fixed a deprecation warning that occurred when sending an Ajax request to `commerce/cart/*` actions. ([#1548](https://github.com/craftcms/commerce/issues/1548))
- Fixed a bug where purchasables weren’t getting pre-populated properly when clicking “Add all to Sale” on the Edit Product page. ([#1595](https://github.com/craftcms/commerce/issues/1595))
- Fixed PHP 7.0 compatibility.
- Fixed a Twig error that occurred when viewing the “Buy” example templates. ([#1621](https://github.com/craftcms/commerce/issues/1621))

## 3.2.0.2 - 2020-08-04

### Fixed
- Fixed a bug that caused the product Title field to be hidden on Edit Product pages. ([#1614](https://github.com/craftcms/commerce/pull/1614))

## 3.2.0.1 - 2020-08-04

### Fixed
- Fixed a SQL error that could occur when updating to Commerce 3.2.

## 3.2.0 - 2020-08-04

### Added
- Order, product, and variant field layouts now support the new field layout features added in Craft 3.5.
- It’s now possible to set Title fields’ positions within product and variant field layouts.
- It’s now possible to set the Variants field’s position within product field layouts.
- Added support for managing multiple PDF templates. Each email can choose which PDF should be attached. ([#208](https://github.com/craftcms/commerce/issues/208))
- Added a “Download PDF” action to the Orders index page, which supports downloading multiple orders’ PDFs at once. ([#1598](https://github.com/craftcms/commerce/issues/1598))
- Shipping rules can now be duplicated from the Edit Shipping Rule page. ([#153](https://github.com/craftcms/commerce/issues/153))
- Added the ability to preview HTML emails from the Emails index page. ([#1387](https://github.com/craftcms/commerce/issues/1387))
- Variants now have a `product` field when queried via the GraphQL API.
- It’s now possible to query for variants by their dimensions. ([#1570](https://github.com/craftcms/commerce/issues/1570))
- Products can now have auto-generated titles with the “Title Format” product type setting. ([#148](https://github.com/craftcms/commerce/issues/148))
- Added the `withLineItems`, `withTransactions`, `withAdjustments`, `withCustomer` and `withAddresses` order query params, for eager-loading related models. ([#1603](https://github.com/craftcms/commerce/issues/1603))
- Added `apply`, `applyAmount`, `applyAmountAsPercent`, `applyAmountAsFlat`, `dateFrom` and `dateTo` fields to sales when queried via the GraphQL API. ([#1607](https://github.com/craftcms/commerce/issues/1607))
- Added the `freeOrderPaymentStrategy` config setting. ([#1526](https://github.com/craftcms/commerce/pull/1526))
- Added the `cp.commerce.order.edit.details` template hook. ([#1597](https://github.com/craftcms/commerce/issues/1597))
- Added `craft\commerce\controllers\Pdf`.
- Added `craft\commerce\elements\Orders::EVENT_AFTER_APPLY_ADD_LINE_ITEM`. ([#1516](https://github.com/craftcms/commerce/pull/1516))
- Added `craft\commerce\elements\Orders::EVENT_AFTER_APPLY_REMOVE_LINE_ITEM`. ([#1516](https://github.com/craftcms/commerce/pull/1516))
- Added `craft\commerce\elements\db\VariantQuery::width()`, `height()`, `length()` and `weight()`. ([#1570](https://github.com/craftcms/commerce/issues/1570))
- Added `craft\commerce\events\DefineAddressLinesEvent`.
- Added `craft\commerce\fieldlayoutelements\ProductTitleField`.
- Added `craft\commerce\fieldlayoutelements\VariantTitleField`.
- Added `craft\commerce\fieldlayoutelements\VariantsField`.
- Added `craft\commerce\models\Address::getAddressLines()`.
- Added `craft\commerce\models\EVENT_DEFINE_ADDRESS_LINES`. ([#1305](https://github.com/craftcms/commerce/issues/1305))
- Added `craft\commerce\models\Email::$pdfId`.
- Added `craft\commerce\models\LineItem::dateUpdated`. ([#1132](https://github.com/craftcms/commerce/issues/1132))
- Added `craft\commerce\models\Pdf`.
- Added `craft\commerce\records\Pdf`.
- Added `craft\commerce\services\Addresses::eagerLoadAddressesForOrders()`.
- Added `craft\commerce\services\Customers::eagerLoadCustomerForOrders()`.
- Added `craft\commerce\services\LineItems::eagerLoadLineItemsForOrders()`.
- Added `craft\commerce\services\OrderAdjustments::eagerLoadOrderAdjustmentsForOrders()`.
- Added `craft\commerce\services\Pdfs::EVENT_AFTER_SAVE_PDF`.
- Added `craft\commerce\services\Pdfs::EVENT_BEFORE_SAVE_PDF`.
- Added `craft\commerce\services\Pdfs::getAllEnabledPdfs()`.
- Added `craft\commerce\services\Pdfs::getAllPdfs()`.
- Added `craft\commerce\services\Pdfs::getDefaultPdf()`.
- Added `craft\commerce\services\Pdfs::getPdfByHandle()`.
- Added `craft\commerce\services\Pdfs::getPdfById()`.
- Added `craft\commerce\services\Pdfs::savePdf()`.
- Added `craft\commerce\services\Transactions::eagerLoadTransactionsForOrders()`.

### Changed
- Commerce now requires Craft 3.5.0 or later.
- Improved the performance of order indexes.
- Improved the performance of querying for products and orders via the GraphQL API.
- Countries are now initially sorted by name, rather than country code.
- Improved customer search and creation when editing an order. ([#1594](https://github.com/craftcms/commerce/issues/1594))
- It’s now possible to use multiple keywords when searching for variants from the Edit Order page. ([#1546](https://github.com/craftcms/commerce/pull/1546))
- New products, countries, states, and emails are now enabled by default.

### Deprecated
- Deprecated `craft\commerce\controllers\Orders::actionPurchasableSearch()`. Use `actionPurchasablesTable()` instead.
- Deprecated `craft\commerce\services\Sales::populateSaleRelations()`.
- Deprecated the `orderPdfPath` config setting.
- Deprecated the `orderPdfFilenameFormat` config setting.

### Removed
- Removed `craft\commerce\models\ProductType::$titleLabel`.
- Removed `craft\commerce\models\ProductType::$variantTitleLabel`.
- Removed `craft\commerce\records\ProductType::$titleLabel`.
- Removed `craft\commerce\records\ProductType::$variantTitleLabel`.
- Removed `craft\commerce\models\Email::$pdfTemplatePath`.
- Removed `craft\commerce\records\Email::$pdfTemplatePath`.

### Fixed
- Fixed a bug where interactive custom fields weren’t working within newly created product variants, from product editor HUDs.
- Fixed a bug where it was possible to select purchasables that weren’t available for purchase on the Edit Order page. ([#1505](https://github.com/craftcms/commerce/issues/1505))
- Fixed a PHP error that could occur during line item validation on Yii 2.0.36. ([yiisoft/yii2#18175](https://github.com/yiisoft/yii2/issues/18175))
- Fixed a bug that prevented shipping rules for being sorted correctly on the Edit Shipping Method page.
- Fixed a bug where programmatically-set related IDs could be ignored when saving a sale.
- Fixed a bug where order status descriptions were getting dropped when rebuilding the project config.

## 3.1.12 - 2020-07-14

### Changed
- Improved the wording of the “Categories Relationship Type” setting’s instructions and option labels on Edit Sale and Edit Discount pages. ([#1565](https://github.com/craftcms/commerce/pull/1565))

### Fixed
- Fixed a bug where existing sales and discounts would get the wrong “Categories Relationship Type” seletion when upgrading to Commerce 3. ([#1565](https://github.com/craftcms/commerce/pull/1565))
- Fixed a bug where the wrong shipping method could be selected for completed orders on the Edit Order page. ([#1557](https://github.com/craftcms/commerce/issues/1557))
- Fixed a bug where it wasn’t possible to update a customer’s primary billing or shipping address from the front end. ([#1562](https://github.com/craftcms/commerce/issues/1562))
- Fixed a bug where customers’ states weren’t always shown in the control panel. ([#1556](https://github.com/craftcms/commerce/issues/1556))
- Fixed a bug where programmatically removing an unsaved line item could remove the wrong line item. ([#1555](https://github.com/craftcms/commerce/issues/1555))
- Fixed a PHP error that could occur when using the `currency` Twig filter. ([#1554](https://github.com/craftcms/commerce/issues/1554))
- Fixed a PHP error that could occur on the order completion template when outputting dates. ([#1030](https://github.com/craftcms/commerce/issues/1030))
- Fixed a bug that could occur if a gateway had truncated its “Gateway Message”.

## 3.1.11 - 2020-07-06

### Added
- Added new `*AsCurrency` attributes to all currency attributes on orders, line items, products, variants, adjustments and transactions.
- Added the `hasVariant` argument to GraphQL product queries. ([#1544](https://github.com/craftcms/commerce/issues/1544))
- Added `craft\commerce\events\ModifyCartInfoEvent::$cart`. ([#1536](https://github.com/craftcms/commerce/issues/1536))
- Added `craft\commerce\behaviors\CurrencyAttributeBehavior`.
- Added `craft\commerce\gql\types\input\Variant`.

### Fixed
- Improved performance when adding items to the cart. ([#1543](https://github.com/craftcms/commerce/pull/1543), [#1520](https://github.com/craftcms/commerce/issues/1520))
- Fixed a bug where products that didn’t have current sales could be returned when the `hasSales` query parameter was enabled.
- Fixed a bug where the “Message” field wasn’t getting cleared after updating the order status on the Order edit page. ([#1366](https://github.com/craftcms/commerce/issues/1366))
- Fixed a bug where it wasn’t possible to update the conversion rate on a payment currency. ([#1547](https://github.com/craftcms/commerce/issues/1547))
- Fixed a bug where it wasn’t possible to delete all line item statuses.
- Fixed a bug where zero currency values weren’t getting formatted correctly in `commerce/cart/*` actions’ JSON responses. ([#1539](https://github.com/craftcms/commerce/issues/1539))
- Fixed a bug where the wrong line item could be added to the cart when using the Lite edition. ([#1552](https://github.com/craftcms/commerce/issues/1552))
- Fixed a bug where a validation error was being shown incorrectly on the Edit Discount page. ([#1549](https://github.com/craftcms/commerce/issues/1549))

### Deprecated
- The `|json_encode_filtered` twig filter has now been deprecated.

## 3.1.10 - 2020-06-23

### Added
- Added the `salePrice` and `sales` fields to GraphQL variant queries. ([#1525](https://github.com/craftcms/commerce/issues/1525))
- Added support for non-parameterized gateway webhook URLs. ([#1530](https://github.com/craftcms/commerce/issues/1530))
- Added `craft\commerce\gql\types\SaleType`.

### Changed
- The selected shipping method now shows both name and handle for completed orders on the Edit Order page. ([#1472](https://github.com/craftcms/commerce/issues/1472))

### Fixed
- Fixed a bug where the current user’s email was unintentionally being used as a fallback when creating a customer with an invalid email address on the Edit Order page. ([#1523](https://github.com/craftcms/commerce/issues/1523))
- Fixed a bug where an incorrect validation error would be shown when using custom address validation on the Edit Order page. ([#1519](https://github.com/craftcms/commerce/issues/1519))
- Fixed a bug where `defaultVariantId` wasn’t being set when saving a Product. ([#1529](https://github.com/craftcms/commerce/issues/1529))
- Fixed a bug where custom shipping methods would show a zero price. ([#1532](https://github.com/craftcms/commerce/issues/1532))
- Fixed a bug where the payment form modal wasn’t getting sized correctly on the Edit Order page. ([#1441](https://github.com/craftcms/commerce/issues/1441))
- Fixed the link to Commerce documentation from the control panel. ([#1517](https://github.com/craftcms/commerce/issues/1517))
- Fixed a deprecation warning for `Order::getAvailableShippingMethods()` on the Edit Order page. ([#1518](https://github.com/craftcms/commerce/issues/1518))

## 3.1.9 - 2020-06-17

### Added
- Added `craft\commerce\base\Gateway::getTransactionHashFromWebhook()`.
- Added `craft\commerce\services\OrderAdjustments::EVENT_REGISTER_DISCOUNT_ADJUSTERS`.
- Added `craft\commerce\services\Webhooks`.

### Changed
- Discount calculations now take adjustments created by custom discount adjusters into account. ([#1506](https://github.com/craftcms/commerce/issues/1506))
- Improved handling of race conditions between processing a webhook and completing an order. ([#1510](https://github.com/craftcms/commerce/issues/1510))
- Improved performance when retrieving order statuses. ([#1497](https://github.com/craftcms/commerce/issues/1497))

### Fixed
- Fixed a bug where zero stock items would be removed from the order before accepting payment. ([#1503](https://github.com/craftcms/commerce/issues/1503))
- Fixed an error that occurred when saving an order with a deleted variant on the Edit Order page. ([#1504](https://github.com/craftcms/commerce/issues/1504))
- Fixed a bug where line items weren’t being returned in the correct order after adding a new line item to the card via Ajax. ([#1496](https://github.com/craftcms/commerce/issues/1496))
- Fixed a bug where countries and states weren’t being returned in the correct order. ([#1512](https://github.com/craftcms/commerce/issues/1512))
- Fixed a deprecation warning. ([#1508](https://github.com/craftcms/commerce/issues/1508))

## 3.1.8 - 2020-06-11

### Added
- Added `craft\commerce\services\Sales::EVENT_AFTER_DELETE_SALE`.

### Changed
- Custom adjuster types now show as read-only on the Edit Order page. ([#1460](https://github.com/craftcms/commerce/issues/1460))
- Variant SKU, price, and stock validation is now more lenient unless the product and variant are enabled.

### Fixed
- Fixed a bug where empty carts would get new cart numbers on every request. ([#1486](https://github.com/craftcms/commerce/issues/1486))
- Fixed a PHP error that occurred when saving a payment source using an erroneous card. ([#1492](https://github.com/craftcms/commerce/issues/1492))
- Fixed a bug where deleted orders were being included in reporting widget calculations. ([#1490](https://github.com/craftcms/commerce/issues/1490))
- Fixed the styling of line item option values on the Edit Order page.
- Fixed a SQL error that occurred when duplicating a product on a multi-site Craft install. ([#1491](https://github.com/craftcms/commerce/issues/1491))
- Fixed a bug where products could be duplicated even if there was a validation error that made it look like the product hadn’t been duplicated.

## 3.1.7 - 2020-06-02

### Fixed
- Fixed a bug where blank addresses were being automatically created on new carts. ([#1486](https://github.com/craftcms/commerce/issues/1486))
- Fixed a SQL error that could occur during order consolidation on PostgreSQL.

## 3.1.6 - 2020-06-02

### Changed
- `craft\commerce\services\Customers::consolidateOrdersToUser()` is no longer deprecated.

### Fixed
- Fixed a bug where the “Purchase Total” and “Purchase Quantity” discount conditions weren’t being applied correctly. ([#1389](https://github.com/craftcms/commerce/issues/1389))
- Fixed a bug where a customer could be deleted if `Order::$registerUserOnOrderComplete` was set to `true` on order completion. ([#1483](https://github.com/craftcms/commerce/issues/1483))
- Fixed a bug where it wasn’t possible to save an order without addresses on the Edit Order page. ([#1484](https://github.com/craftcms/commerce/issues/1484))
- Fixed a bug where addresses weren’t being set automatically when retrieving a cart. ([#1476](https://github.com/craftcms/commerce/issues/1476))
- Fixed a bug where transaction information wasn’t being displayed correctly on the Edit Order page. ([#1467](https://github.com/craftcms/commerce/issues/1467))
- Fixed a bug where `commerce/pay/*` and `commerce/customer-addresses/*` actions ignored the `updateCartSearchIndexes` config setting.
- Fixed a deprecation warning. ([#1481](https://github.com/craftcms/commerce/issues/1481))

## 3.1.5 - 2020-05-27

### Added
- Added the `updateCartSearchIndexes` config setting. ([#1416](https://github.com/craftcms/commerce/issues/1416))
- Added `craft\commerce\services\Discounts::EVENT_DISCOUNT_MATCHES_ORDER`.
- Renamed the `Totals` column to `All Totals` and `Total` to `Total Price` on the Orders index page. ([#1482](https://github.com/craftcms/commerce/issues/1482))

### Deprecated
- Deprecated `craft\commerce\services\Discounts::EVENT_BEFORE_MATCH_LINE_ITEM`. `EVENT_DISCOUNT_MATCHES_LINE_ITEM` should be used instead.

### Fixed
- Fixed a PHP error that could occur on Craft 3.5. ([#1471](https://github.com/craftcms/commerce/issues/1471))
- Fixed a bug where the “Purchase Total” discount condition would show a negative value.
- Fixed a bug where payment transaction amounts where not being formatted correctly on Edit Order pages. ([#1463](https://github.com/craftcms/commerce/issues/1463))
- Fixed a bug where free shipping discounts could be applied incorrectly. ([#1473](https://github.com/craftcms/commerce/issues/1473))

## 3.1.4 - 2020-05-18

### Added
- Added a “Duplicate” action to the Products index page. ([#1107](https://github.com/craftcms/commerce/issues/1107))
- It’s now possible to query for a single product or variant via GraphQL.
- Address and line item notes now support emoji characters. ([#1426](https://github.com/craftcms/commerce/issues/1426))
- Added `craft\commerce\fields\Products::getContentGqlType()`.
- Added `craft\commerce\fields\Variants::getContentGqlType()`.
- Added `craft\commerce\models\Address::getCountryIso()`. ([#1419](https://github.com/craftcms/commerce/issues/1419))
- Added `craft\commerce\web\assets\commerceui\CommerceOrderAsset`.

### Changed
- It’s now possible to add multiple line items at a time on the Edit Order page. ([#1446](https://github.com/craftcms/commerce/issues/1446))
- It’s now possible to copy the billing address over to the shipping address, and vise-versa, on Edit Order pages. ([#1412](https://github.com/craftcms/commerce/issues/1412))
- Edit Order pages now link to the customer’s edit page. ([#1397](https://github.com/craftcms/commerce/issues/1397))
- Improved the line item options layout on the Edit Order page.

### Fixed
- Fixed a bug where products weren’t getting duplicate correctly when the “Save as a new product” option was selected. ([#1393](https://github.com/craftcms/commerce/issues/1393))
- Fixed a bug where addresses were being incorrectly duplicated when updating a cart from the Edit Order page. ([#1435](https://github.com/craftcms/commerce/issues/1435))
- Fixed a bug where `product` and `variant` fields were returning the wrong type in GraphQL queries. ([#1434](https://github.com/craftcms/commerce/issues/1434))
- Fixed a SQL error that could occur when saving a product. ([#1407](https://github.com/craftcms/commerce/pull/1407))
- Fixed a bug where only admin users were allowed to add line item on the Edit Order page. ([#1424](https://github.com/craftcms/commerce/issues/1424))
- Fixed a bug where it wasn’t possible to remove an address on the Edit Order page. ([#1436](https://github.com/craftcms/commerce/issues/1436))
- Fixed a bug where user groups would be unset when saving a primary address on the Edit User page. ([#1421](https://github.com/craftcms/commerce/issues/1421))
- Fixed a PHP error that could occur when saving an address. ([#1417](https://github.com/craftcms/commerce/issues/1417))
- Fixed a bug where entering a localized number for a base discount value would save incorrectly. ([#1400](https://github.com/craftcms/commerce/issues/1400))
- Fixed a bug where blank addresses were being set on orders from the Edit Order page. ([#1401](https://github.com/craftcms/commerce/issues/1401))
- Fixed a bug where past orders weren’t being consolidated for new users. ([#1423](https://github.com/craftcms/commerce/issues/1423))
- Fixed a bug where unnecessary order recalculation could occur during a payment request. ([#1431](https://github.com/craftcms/commerce/issues/1431))
- Fixed a bug where variants weren’t getting resaved automatically if their field layout was removed from the product type settings. ([#1359](https://github.com/craftcms/commerce/issues/1359))
- Fixed a PHP error that could occur when saving a discount.

## 3.1.3 - 2020-04-22

### Fixed
- Fixed a PHP error that occurred when saving variants. ([#1403](https://github.com/craftcms/commerce/pull/1403))
- Fixed an error that could occur when processing Project Config changes that also included new sites. ([#1390](https://github.com/craftcms/commerce/issues/1390))
- Fixed a bug where “Purchase Total” and “Purchase Quantity” discount conditions weren’t being applied correctly. ([#1389](https://github.com/craftcms/commerce/issues/1389))

## 3.1.2 - 2020-04-17

### Added
- It’s now possible to query for products and variants by their custom field values via GraphQL.
- Added the `variants` field to GraphQL product queries.
- Added `craft\commerce\service\Variants::getVariantGqlContentArguments()`.

### Changed
- It’s now possible to query for orders using multiple email addresses. ([#1361](https://github.com/craftcms/commerce/issues/1361))
- `craft\commerce\controllers\CartController::$_cart` is now protected.
- `craft\commerce\controllers\CartController::$_cartVariable` is now protected.

### Deprecated
- Deprecated `craft\commerce\queue\jobs\ConsolidateGuestOrders::consolidate()`. `craft\commerce\services\Customers::consolidateGuestOrdersByEmail()` should be used instead.

### Fixed
- Fixed a bug where orders weren’t marked as complete when using an offsite gateway and the “authorize” payment type.
- Fixed an error that occurred when attempting to pay for an order from the control panel. ([#1362](https://github.com/craftcms/commerce/issues/1362))
- Fixed a PHP error that occurred when using a custom shipping method during checkout. ([#1378](https://github.com/craftcms/commerce/issues/1378))
- Fixed a bug where Edit Address pages weren’t redirecting back to the Edit User page on save. ([#1368](https://github.com/craftcms/commerce/issues/1368))
- Fixed a bug where selecting the “All Orders” source on the Orders index page wouldn’t update the browser’s history. ([#1367](https://github.com/craftcms/commerce/issues/1367))
- Fixed a bug where the Orders index page wouldn’t work as expected after cancelling an order status update. ([#1375](https://github.com/craftcms/commerce/issues/1375))
- Fixed a bug where the Edit Order pages would continue showing the previous order status message after it had been changed. ([#1366](https://github.com/craftcms/commerce/issues/1366))
- Fixed a race condition that could occur when consolidating guest orders.
- Fixed a bug where the Edit Order page was showing order-level adjustments’ “Edit” links for incomplete orders. ([#1374](https://github.com/craftcms/commerce/issues/1374))
- Fixed a PHP error that could occur when viewing a disabled country in the control panel.
- Fixed a bug where `craft\commerce\models\LineItem::$saleAmount` was being incorrectly validated. ([#1365](https://github.com/craftcms/commerce/issues/1365))
- Fixed a bug where variants weren’t getting deleted when a product was hard-deleted. ([#1186](https://github.com/craftcms/commerce/issues/1186))
- Fixed a bug where the `cp.commerce.product.edit.details` template hook was getting called in the wrong place in Edit Product pages. ([#1376](https://github.com/craftcms/commerce/issues/1376))
- Fixed a bug where line items’ caches were not being invalidated on save. ([#1377](https://github.com/craftcms/commerce/issues/1377))

## 3.1.1 - 2020-04-03

### Changed
- Line items’ sale amounts are now calculated automatically.

### Fixed
- Fixed a bug where orders weren’t saving properly during payment.
- Fixed a bug where it wasn’t obvious how to set shipping and billing addresses on a new order. ([#1354](https://github.com/craftcms/commerce/issues/1354))
- Fixed a bug where variant blocks were getting extra padding above their fields.
- Fixed an error that could occur when using the `|commerceCurrency` Twig filter if the Intl extension wasn’t enabled. ([#1353](https://github.com/craftcms/commerce/issues/1353))
- Fixed a bug where the `hasSales` variant query param could override most other params.
- Fixed a SQL error that could occur when querying for variants using the `hasStock` param on PostgreSQL. ([#1356](https://github.com/craftcms/commerce/issues/1356))
- Fixed a SQL error that could occur when querying for orders using the `isPaid` or `isUnpaid` params on PostgreSQL.
- Fixed a bug where passing `false` to a subscription query’s `isCanceled` or `isExpired` params would do nothing.

## 3.1.0.1 - 2020-04-02

### Fixed
- Fixed a bug where the `commerce_discounts` table was missing an `orderConditionFormula` column on fresh installs. ([#1351](https://github.com/craftcms/commerce/issues/1351))

## 3.1.0 - 2020-04-02

### Added
- It’s now possible to set dynamic condition formulas on discounts. ([#470](https://github.com/craftcms/commerce/issues/470))
- It’s now possible to reorder states. ([#1284](https://github.com/craftcms/commerce/issues/1284))
- It’s now possible to load a previous cart into the current session. ([#1348](https://github.com/craftcms/commerce/issues/1348))
- Customers can now pay the outstanding balance on a cart or completed order.
- It’s now possible to pass a `paymentSourceId` param on `commerce/payments/pay` requests, to set the desired payment gateway at the time of payment. ([#1283](https://github.com/craftcms/commerce/issues/1283))
- Edit Order pages now automatically populate the billing and shipping addresses when a new customer is selected. ([#1295](https://github.com/craftcms/commerce/issues/1295))
- It’s now possible to populate the billing and shipping addresses on an order based on existing addresses in the customer’s address book. ([#990](https://github.com/craftcms/commerce/issues/990))
- JSON responses for `commerce/cart/*` actions now include an `availableShippingMethodOptions` array, which lists all available shipping method options and their prices.
- It’s now possible to query for variants via GraphQL. ([#1315](https://github.com/craftcms/commerce/issues/1315))
- It’s now possible to set an `availableForPurchase` argument when querying for products via GraphQL.
- It’s now possible to set a `defaultPrice` argument when querying for products via GraphQL.
- Products now have an `availableForPurchase` field when queried via GraphQL.
- Products now have a `defaultPrice` field when queried via GraphQL.
- Added `craft\commerce\adjusters\Tax::_getTaxAmount()`.
- Added `craft\commerce\base\TaxEngineInterface`.
- Added `craft\commerce\controllers\AddressesController::actionValidate()`.
- Added `craft\commerce\controllers\AddressesController::getAddressById()`.
- Added `craft\commerce\controllers\AddressesController::getCustomerAddress()`.
- Added `craft\commerce\controllers\CartController::actionLoadCart()`.
- Added `craft\commerce\elements\Order::getAvailableShippingMethodsOptions()`.
- Added `craft\commerce\elements\Order::removeBillingAddress()`.
- Added `craft\commerce\elements\Order::removeEstimateBillingAddress()`.
- Added `craft\commerce\elements\Order::removeEstimateShippingAddress()`.
- Added `craft\commerce\elements\Order::removeShippingAddress()`.
- Added `craft\commerce\elements\Variant::getGqlTypeName()`.
- Added `craft\commerce\elements\Variant::gqlScopesByContext()`.
- Added `craft\commerce\elements\Variant::gqlTypeNameByContext()`.
- Added `craft\commerce\engines\TaxEngine`.
- Added `craft\commerce\gql\arguments\elements\Variant`.
- Added `craft\commerce\gql\arguments\interfaces\Variant`.
- Added `craft\commerce\gql\arguments\queries\Variant`.
- Added `craft\commerce\gql\arguments\resolvers\Variant`.
- Added `craft\commerce\gql\arguments\types\elements\Variant`.
- Added `craft\commerce\gql\arguments\types\generators\VariantType`.
- Added `craft\commerce\models\Settings::$loadCartRedirectUrl`.
- Added `craft\commerce\models\ShippingMethodOption`.
- Added `craft\commerce\services\Addresses::removeReadOnlyAttributesFromArray()`.
- Added `craft\commerce\services\Carts::getCartName()`.
- Added `craft\commerce\services\Customers::getCustomersQuery()`.
- Added `craft\commerce\services\Taxes`.

### Changed
- Improved performance for installations with millions of orders.
- Improved the “Add a line item” behavior and styling on the Edit Order page.
- Discount adjustments are now only applied to line items, not the whole order. The “Base discount” amount is now spread across all line items.
- Line items’ sale prices are now rounded before being multiplied by the quantity.
- Improved the consistency of discount and tax calculations and rounding logic across the system.
- Products and subscriptions can now be sorted by their IDs in the control panel.
- Improved the styling and behavior of the example templates.

### Deprecated
- Deprecated the ability to create percentage-based order-level discounts.

### Fixed
- Fixed an error that could occur when querying for products by type via GraphQL.
- Fixed a bug where it was possible to issue refunds for more than the remaining transaction amount. ([#1098](https://github.com/craftcms/commerce/issues/1098))
- Fixed a bug where order queries could return orders in the wrong sequence when ordered by `dateUpdated`. ([#1345](https://github.com/craftcms/commerce/issues/1345))
- Fixed a PHP error that could occur on the Edit Order page if the customer had been deleted. ([#1347](https://github.com/craftcms/commerce/issues/1347))
- Fixed a bug where shipping rules and discounts weren’t properly supporting localized number formats. ([#1332](https://github.com/craftcms/commerce/issues/1332), [#1174](https://github.com/craftcms/commerce/issues/1174))
- Fixed an error that could occur while updating an order status message, if the order was being recalculated at the same time. ([#1309](https://github.com/craftcms/commerce/issues/1309))
- Fixed an error that could occur when deleting an address on the front end.

## 3.0.12 - 2020-03-20

### Added
- Added the `validateCartCustomFieldsOnSubmission` config setting. ([#1292](https://github.com/craftcms/commerce/issues/1292))
- It’s now possible to search orders by the SKUs being purchased. ([#1328](https://github.com/craftcms/commerce/issues/1328))
- Added `craft\commerce\services\Carts::restorePreviousCartForCurrentUser()`.

### Changed
- Updated the minimum required version to upgrade to `2.2.18`.

### Fixed
- Fixed a bug where “Purchase Total” and “Purchase Quantity” discount conditions were not checked when removing shipping costs. ([#1321](https://github.com/craftcms/commerce/issues/1321))
- Fixed an error that could occur when eager loading `product` on a variant query.
- Fixed an PHP error that could occur when all countries are disabled. ([#1314](https://github.com/craftcms/commerce/issues/1314))
- Fixed a bug that could occur for logged in users when removing all items from the cart. ([#1319](https://github.com/craftcms/commerce/issues/1319))

## 3.0.11 - 2020-02-25

### Added
- Added the `cp.commerce.subscriptions.edit.content`, `cp.commerce.subscriptions.edit.meta`, and `cp.commerce.product.edit.content` template hooks. ([#1290](https://github.com/craftcms/commerce/pull/1290))

### Changed
- The order index page now updates the per-status order counts after using the “Update Order Status” action. ([#1217](https://github.com/craftcms/commerce/issues/1217))

### Fixed
- Fixed an error that could occur when editing variants’ stock value. ([#1288](https://github.com/craftcms/commerce/issues/1288))
- Fixed a bug where `0` values were being shown for order amounts. ([#1293](https://github.com/craftcms/commerce/issues/1293))

## 3.0.10 - 2020-02-20

### Fixed
- Fixed an error that could occur when creating a new product.

## 3.0.9 - 2020-02-19

### Fixed
- Fixed a migration error that could occur when updating. ([#1285](https://github.com/craftcms/commerce/issues/1285))

## 3.0.8 - 2020-02-18

### Fixed
- Fixed an SQL error that could occur when updating to Commerce 3.

## 3.0.7 - 2020-02-18

### Added
- Order indexes can now have a “Totals” column.
- Added `craft\commerce\models\LineItem::$sku`.
- Added `craft\commerce\models\LineItem::$description`.
- Added `craft\commerce\elements\Order::$dateAuthorized`.
- Added `craft\commerce\elements\Order::EVENT_AFTER_ORDER_AUTHORIZED`.
- Added `craft\commerce\models\LineItem::$sku`.
- Added `craft\commerce\models\LineItem::$description`.

### Changed
- Line items now store their purchasable’s SKU and description directly, in addition to within the snapshot.
- Ajax requests to `commerce/cart/*` now include line items’ `subtotal` values in their responses. ([#1263](https://github.com/craftcms/commerce/issues/1263))

### Fixed
- Fixed a bug where `commerce/cart/*` actions weren’t formatting `0` values correctly in their JSON responses. ([#1278](https://github.com/craftcms/commerce/issues/1278))
- Fixed a bug that caused adjustments’ “Included” checkbox to be ticked when editing another part of the order. ([#1234](https://github.com/craftcms/commerce/issues/1243))
- Fixed a JavaScript error that could occur when editing products. ([#1273](https://github.com/craftcms/commerce/issues/1273))
- Restored the missing “New Subscription Plan” button. ([#1271](https://github.com/craftcms/commerce/pull/1271))
- Fixed an error that could occur when updating to Commerce 3 from 2.2.5 or earlier.
- Fixed a bug where the “Transactions” tab on Edit Order pages was disabled for incomplete orders. ([#1268](https://github.com/craftcms/commerce/issues/1268))
- Fixed a error that prevented redirection back to the Edit Customer page after editing an address.

## 3.0.6 - 2020-02-06

### Added
- It’s now possible to sort customers by email address.

### Fixed
- Fixed PHP 7.0 compatibility. ([#1262](https://github.com/craftcms/commerce/issues/1262))
- Fixed a bug where it wasn’t possible to refund orders. ([#1259](https://github.com/craftcms/commerce/issues/1259))
- Fixed a bug where it wasn’t possible to add purchasables to an order on the Edit Order page.
- Fixed a bug where clicking on “Save and return to all orders” wouldn’t redirect back to the Orders index page. ([#1266](https://github.com/craftcms/commerce/issues/1266))
- Fixed an error that occurred when attempting to open a product editor HUD.

## 3.0.5 - 2020-01-31

### Fixed
- Fixed a bug that prevented emails from being sent. ([#1257](https://github.com/craftcms/commerce/issues/1257))

## 3.0.4 - 2020-01-31

### Added
- Orphaned addresses are now purged as part of garbage collection.
- Added `craft\commerce\services\Addresses::purgeOrphanedAddresses()`.
- Added the `commerce/addresses/set-primary-address` action.

### Changed
- `craft\commerce\events\OrderStatusEvent` no longer extends `craft\events\CancelableEvent`. ([#1244](https://github.com/craftcms/commerce/issues/1244))

### Fixed
- Fixed an error that could occur when trying to changing the customer the Edit Order page. ([#1238](https://github.com/craftcms/commerce/issues/1238))
- Fixed a PHP error that occurred on Windows environments. ([#1247](https://github.com/craftcms/commerce/issues/1247))
- Fixed a bug where orders’ Date Ordered attributes could shift after saving an order from the Edit Order page. ([#1246](https://github.com/craftcms/commerce/issues/1246))
- Fixed a bug that caused the “Variant Fields” tab to disappear on Edit Product Type pages.
- Fixed a bug that prevented emails from being sent. ([#1257])(https://github.com/craftcms/commerce/issues/1257)
- Fixed a error that occurred on the Edit User page when the logged-in user did’t have the “Manage subscriptions” permission. ([#1252](https://github.com/craftcms/commerce/issues/1252))
- Fixed an error that occurred when setting a primary address on a customer. ([#1253](https://github.com/craftcms/commerce/issues/1253))
- Fixed an error that could occur when selecting certain options on the Total Revenue dashboard widget. ([#1255](https://github.com/craftcms/commerce/issues/1255))
- Fixed an error that could occur when sending an email from the Edit Order page if the email settings had not be resaved after updating to Craft Commerce 3.
- Fixed a bug where it wasn’t possible to change order statuses and custom field values when using the Lite edition.
- Fixed an error that could occur on order complete if a discount had been applied programmatically.

## 3.0.3 - 2020-01-29

### Fixed
- Fixed the styling of the address’s “Edit” button on the Edit Order page.

## 3.0.2 - 2020-01-29

### Added
- Ajax requests to `commerce/cart/*` now include `totalTax`, `totalTaxIncluded`, `totalDiscount`, and `totalShippingCost` fields in the JSON response.

### Fixed
- Fixed a PostgreSQL error that occurred on the Edit Order page.

## 3.0.1 - 2020-01-29

### Changed
- A customer record is now created when saving a user. ([#1237](https://github.com/craftcms/commerce/issues/1237))

### Fixed
- Fixed an error that occurred on order complete. ([#1239](https://github.com/craftcms/commerce/issues/1239))

## 3.0.0 - 2020-01-28

> {warning} Order notification emails are now sent via a queue job, so running a queue worker as a daemon is highly recommended to avoid notification delays.

> {warning} Plugins and modules that modify the Edit Order page are likely to break with this update.

### Added
- Commerce 3.0 requires Craft 3.4 or later.
- Added the ability to create and edit orders from the control panel.
- Added the ability to manage customers and customer addresses from the control panel. ([#1043](https://github.com/craftcms/commerce/issues/1043))
- Added GraphQL support for products. ([#1092](https://github.com/craftcms/commerce/issues/1092))
- Added the ability to send emails from the Edit Order page.
- Line items can now be exported from the Orders index page. ([#976](https://github.com/craftcms/commerce/issues/976))
- Added the “Edit orders” and “Delete orders” user permissions.
- Line items now have a status that can be changed on Edit Order pages.
- Line items now have a Private Note field for store managers.
- Inactive carts are now purged during garbage collection.
- Orders now have recalculation modes to determine what should be recalculated on the order.
- Added the `origin` order query param.
- Added the `hasLineItems` order query param.
- `commerce/payments/pay` JSON responses now include an `orderErrors` array if there were any errors on the order.
- Added warnings to settings that are being overridden in the config file. ([#746](https://github.com/craftcms/commerce/issues/746))
- Promotions can now specify which elements are the source vs. target on category relations added by the promotion. ([#984](https://github.com/craftcms/commerce/issues/984))
- Added the ability to add products existing sales from Edit Product pages. ([#594](https://github.com/craftcms/commerce/issues/594))
- Added the ability to set a plain text template for Commerce emails. ([#1106](https://github.com/craftcms/commerce/issues/1106))
- Added the `showCustomerInfoTab` config setting, which determines whether Edit User pages should show a “Customer Info” tab. ([#1037](https://github.com/craftcms/commerce/issues/1037))
- Added the ability to create a percentage-based discount on the order total. ([#438](https://github.com/craftcms/commerce/issues/438))
- Added the ability to sort by customer attributes on the Orders index page. ([#1089](https://github.com/craftcms/commerce/issues/1089))
- Added the ability to set the title label for products and variants per product type. ([#244](https://github.com/craftcms/commerce/issues/244))
- Added the ability to enable/disabled countries and states. ([#213](https://github.com/craftcms/commerce/issues/213))
- Added the ability to show customer info on the Orders index page.
- Added `craft\commerce\base\Stat`.
- Added `craft\commerce\base\StatInterface`.
- Added `craft\commerce\base\StatTrait`.
- Added `craft\commerce\controllers\CountriesController::actionUpdateStatus()`.
- Added `craft\commerce\controllers\DiscountsController::actionClearDiscountUses()`.
- Added `craft\commerce\controllers\DiscountsController::actionUpdateStatus()`.
- Added `craft\commerce\controllers\DiscountsController::DISCOUNT_COUNTER_TYPE_CUSTOMER`.
- Added `craft\commerce\controllers\DiscountsController::DISCOUNT_COUNTER_TYPE_EMAIL`.
- Added `craft\commerce\controllers\DiscountsController::DISCOUNT_COUNTER_TYPE_TOTAL`.
- Added `craft\commerce\controllers\LineItemStatuses`.
- Added `craft\commerce\controllers\OrdersController::_getTransactionsWIthLevelsTableArray()`.
- Added `craft\commerce\controllers\OrdersController::actionNewOrder()`.
- Added `craft\commerce\controllers\SalesController::actionUpdateStatus()`.
- Added `craft\commerce\controllers\StatesController::actionUpdateStatus()`.
- Added `craft\commerce\elements\Order::$origin`.
- Added `craft\commerce\elements\Order::$recalculationMode`.
- Added `craft\commerce\elements\Order::getAdjustmentsByType()`.
- Added `craft\commerce\elements\Order::getCustomerLinkHtml()`.
- Added `craft\commerce\elements\Order::hasLineItems()`.
- Added `craft\commerce\models\Country::$enabled`.
- Added `craft\commerce\models\Customer::getCpEditUrl()`.
- Added `craft\commerce\models\Discount::$totalDiscountUseLimit`.
- Added `craft\commerce\models\Discount::$totalDiscountUses`.
- Added `craft\commerce\models\LineItem::$lineItemStatusId`.
- Added `craft\commerce\models\LineItem::$privateNote`.
- Added `craft\commerce\models\ProductType::$titleLabel`.
- Added `craft\commerce\models\ProductType::$variantTitleLabel`.
- Added `craft\commerce\models\State::$enabled`.
- Added `craft\commerce\queue\ConsolidateGuestOrders`.
- Added `craft\commerce\records\Country::$enabled`.
- Added `craft\commerce\records\LineItemStatus`.
- Added `craft\commerce\records\Purchasable::$description`.
- Added `craft\commerce\records\State::$enabled`.
- Added `craft\commerce\services\Countries::getAllEnabledCountries`.
- Added `craft\commerce\services\Countries::getAllEnabledCountriesAsList`.
- Added `craft\commerce\services\Discounts::clearCustomerUsageHistoryById()`.
- Added `craft\commerce\services\Discounts::clearDiscountUsesById()`.
- Added `craft\commerce\services\Discounts::clearEmailUsageHistoryById()`.
- Added `craft\commerce\services\Discounts::getCustomerUsageStatsById()`.
- Added `craft\commerce\services\Discounts::getEmailUsageStatsById()`.
- Added `craft\commerce\services\Emails::getAllEnabledEmails()`.
- Added `craft\commerce\services\LineItemStatuses::EVENT_DEFAULT_LINE_ITEM_STATUS`.
- Added `craft\commerce\services\LineItemStatuses`.
- Added `craft\commerce\services\States::getAllEnabledStates`.
- Added `craft\commerce\services\States::getAllEnabledStatesAsList`.
- Added `craft\commerce\services\States::getAllEnabledStatesAsListGroupedByCountryId`.
- Added `craft\commerce\services\States::getAllStatesAsListGroupedByCountryId`.
- Added `craft\commerce\stats\AverageOrderTotal`.
- Added `craft\commerce\stats\NewCustomers`.
- Added `craft\commerce\stats\RepeatCustomers`.
- Added `craft\commerce\stats\TopCustomers`.
- Added `craft\commerce\stats\TopProducts`.
- Added `craft\commerce\stats\TopProductTypes`.
- Added `craft\commerce\stats\TopPurchasables`.
- Added `craft\commerce\stats\TotalOrders`.
- Added `craft\commerce\stats\TotalOrdersByCountry`.
- Added `craft\commerce\stats\TotalRevenue`.
- Added `craft\commerce\web\assets\chartjs\ChartJsAsset`.
- Added `craft\commerce\web\assets\deepmerge\DeepMerge`.
- Added `craft\commerce\web\assets\statwidgets\StatWidgets`.
- Added `craft\commerce\widgets\AverageOrderTotal`.
- Added `craft\commerce\widgets\NewCustomers`.
- Added `craft\commerce\widgets\RepeatCustomers`.
- Added `craft\commerce\widgets\TopCustomers`.
- Added `craft\commerce\widgets\TopProducts`.
- Added `craft\commerce\widgets\TopProductTypes`.
- Added `craft\commerce\widgets\TopPurchasables`.
- Added `craft\commerce\widgets\TotalOrders`.
- Added `craft\commerce\widgets\TotalOrdersByCountry`.
- Added `craft\commerce\widgets\TotalRevenue`.

## Changed
- When a customer logs in, and their current guest cart is empty, their most recent cart that had items in it will be restored as the new current cart.
- The date range picker on the Orders index page has been moved to the page toolbar, and now affects which orders are shown in the order listing and which orders are included in order exports, rather than just affecting the chart.
- The Edit Order page is now a Vue app.
- Order status change emails are triggered by a queue job for faster checkout.
- When adding a donation to the cart, supplying a `donationAmount` parameter is no longer required. (Donations will default to zero if omitted.)
- `commerce/cart/*` actions now call `craft\commerce\elements\Order::toArray()` when generating the cart array for JSON responses.
- `commerce/payments/pay` JSON responses now list payment form errors under `paymentFormErrors` rather than `paymentForm`.
- Customer records that are anonymous and orphaned are now deleted during garbage collection.
- Changed the default category relationship type on promotions from `sourceElement` to `element`. ([#984](https://github.com/craftcms/commerce/issues/984))
- The `purgeInactiveCartsDuration` and `activeCartDuration` config settings now support all value formats supported by `craft\cms\helpers\ConfigHelper::durationInSeconds()`. ([#1071](https://github.com/craftcms/commerce/issues/1071))
- The `commerce/customer-addresses/save` action no long forces primary shipping and billing addresses if they do not exist. ([#1069](https://github.com/craftcms/commerce/issues/1069))
- Moved `craft\commerce\services\States::getAllStatesAsList()` logic to `craft\commerce\services\States::getAllStatesAsListGroupedByCountryId()` to be consistent with other service methods.
- The `allowEmptyCartOnCheckout` config setting is now set to `false` by default.
- Discount usage conditions now apply to the discount as a whole, rather than just the coupon code.
- Discounts’ user and email usage counters can be cleared individually.
- Addresses no longer require a first and last name.
- Guest orders are now consolidated with other orders from the same customer immediately after an order is completed, rather than when a user logs in. ([#1062](https://github.com/craftcms/commerce/issues/1062))
- It is no longer possible to merge previous carts automatically using the `mergeCarts` param.
- Removed the `mergeCarts` parameter from `craft\commerce\services\Carts::getCart()`.

## Deprecated
- Deprecated `craft\commerce\elements\Order::getShouldRecalculateAdjustments()` and `setShouldRecalculateAdjustments()`. `craft\commerce\elements\Order::$recalculationMode` should be used instead.
- Deprecated `craft\commerce\serviced\Customers::consolidateOrdersToUser()`. `craft\commerce\queue\ConsolidateGuestOrders` jobs should be used instead.
- Deprecated `craft\commerce\services\Orders::cartArray()`. `craft\commerce\elements\Order::toArray()` should be used instead.

## Removed
- Removed the Customer Info field type. ([#1037](https://github.com/craftcms/commerce/issues/1037))
- Removed the `craft.commerce.availableShippingMethods` Twig property.
- Removed the `craft.commerce.cart` Twig property.
- Removed the `craft.commerce.countriesList` Twig property.
- Removed the `craft.commerce.customer` Twig property.
- Removed the `craft.commerce.discountByCode` Twig property.
- Removed the `craft.commerce.primaryPaymentCurrency` Twig property.
- Removed the `craft.commerce.statesArray` Twig property.
- Removed the `commerce/cart/remove-all-line-items` action.
- Removed the `commerce/cart/remove-line-item` action.
- Removed the `commerce/cart/update-line-item` action.
- Removed `craft\commerce\base\Purchasable::getPurchasableId()`.
- Removed `craft\commerce\controllers\ChartsController`.
- Removed `craft\commerce\controllers\DiscountsController::actionClearCouponUsageHistory()`.
- Removed `craft\commerce\controllers\DownloadController::actionExportOrder()`.
- Removed `craft\commerce\elements\db\OrderQuery::updatedAfter()`.
- Removed `craft\commerce\elements\db\OrderQuery::updatedBefore()`.
- Removed `craft\commerce\elements\db\SubscriptionQuery::subscribedAfter()`.
- Removed `craft\commerce\elements\db\SubscriptionQuery::subscribedBefore()`.
- Removed `craft\commerce\elements\Order::getOrderLocale()`.
- Removed `craft\commerce\elements\Order::updateOrderPaidTotal()`.
- Removed `craft\commerce\elements\Product::getSnapshot()`.
- Removed `craft\commerce\elements\Product::getUnlimitedStock()`.
- Removed `craft\commerce\elements\Variant::getSalesApplied()`.
- Removed `craft\commerce\helpers\Order::mergeOrders()`.
- Removed `craft\commerce\models\Address::getFullName()`.
- Removed `craft\commerce\models\Discount::$totalUses`.
- Removed `craft\commerce\models\Discount::$totalUseLimit`.
- Removed `craft\commerce\models\Discount::getFreeShipping()`.
- Removed `craft\commerce\models\Discount::setFreeShipping()`.
- Removed `craft\commerce\models\LineItem::fillFromPurchasable()`.
- Removed `craft\commerce\models\LineItem::getDescription()`. Use `craft\commerce\models\LineItem::$description` instead.
- Removed `craft\commerce\models\LineItem::getSku()`. Use `craft\commerce\models\LineItem::$sku` instead.
- Removed `craft\commerce\models\Order::getDiscount()`.
- Removed `craft\commerce\models\Order::getShippingCost()`.
- Removed `craft\commerce\models\Order::getTax()`.
- Removed `craft\commerce\models\Order::getTaxIncluded()`.
- Removed `craft\commerce\models\ShippingMethod::$amount`.
- Removed `craft\commerce\services\Countries::getAllCountriesListData()`.
- Removed `craft\commerce\services\Discounts::clearCouponUsageHistoryById()`.
- Removed `craft\commerce\services\Gateways::getAllFrontEndGateways()`.
- Removed `craft\commerce\services\ShippingMethods::getOrderedAvailableShippingMethods()`.
- Removed `craft\commerce\services\Reports::getOrdersExportFile()`.
- Removed `craft\commerce\models\Address::EVENT_REGISTER_ADDRESS_VALIDATION_RULES` event. Use `craft\base\Model::EVENT_DEFINE_RULES` instead.
- Removed `craft\commerce\services\Reports::EVENT_BEFORE_GENERATE_EXPORT` event. Use `craft\base\Element::EVENT_REGISTER_EXPORTERS` to create your own exports.
- Removed `craft\commerce\web\assets\RevenueWidgetAsset`.
- Removed `craft\commerce\widgets\Revenue`. Use `craft\commerce\widgets\TotalRevenue` instead.
- Removed the `phpoffice/phpspreadsheet` package dependency.

## 2.2.19 - 2020-04-15

### Fixed
- Fixed a bug where “Purchase Total” and “Purchase Quantity” discount conditions were not checked when removing shipping costs. ([#1321](https://github.com/craftcms/commerce/issues/1321))

## 2.2.18 - 2020-03-05

### Fixed
- Fixed an error that occurred when editing a product from a Products field. ([#1291](https://github.com/craftcms/commerce/pull/1291))
- Fixed an error that could occur when editing a variant’s stock value. ([#1306](https://github.com/craftcms/commerce/issues/1306))

## 2.2.17 - 2020-02-12

### Changed
- Improved the performance of the Orders index page.

## 2.2.16 - 2020-02-10

### Changed
- Improved the performance of the Orders index page.

### Fixed
- Fixed a bug where customers could get an “Address does not belong to customer” validation error incorrectly during checkout. ([#1227](https://github.com/craftcms/commerce/issues/1227))

## 2.2.15 - 2020-01-25

### Fixed
- Fixed a bug where sales were not being applied to the cart in some cases. ([#1206](https://github.com/craftcms/commerce/issues/1206))
- Fixed a validation error that occurred when saving an order status.
- All models now extend base model rules correctly.

## 2.2.14 - 2020-01-14

### Added
- Added `craft\commerce\services\Discounts::getAllActiveDiscounts()`.

### Fixed
- Fixed an error that occurred when calling `toArray()` on a payment currency model. ([#1200](https://github.com/craftcms/commerce/issues/1200))
- Fixed a bug where adding items to the cart was slow if there were several disabled or outdated discounts.

## 2.2.13 - 2019-12-19

### Fixed
- Fixed a bug where discounts were getting calculated incorrectly when using a “Per Email Limit” condition.

## 2.2.12 - 2019-12-19

### Fixed
- Fixed a PHP error that could occur when using coupon codes.
- Fixed a bug where taxes were getting calculated incorrectly when shipping costs were marked as having taxes included.

## 2.2.11 - 2019-12-16

### Fixed
- Fixed an infinite recursion bug that could occur when calculating discounts. ([#1182](https://github.com/craftcms/commerce/issues/1182))

## 2.2.10 - 2019-12-14

### Fixed
- Fixed an issue where discounts matching an order were referencing a missing method.

## 2.2.9 - 2019-12-13

### Added
- Order indexes can now have a “Coupon Code” column.
- Added the `resave/orders` and `resave/carts` commands.

### Deprecated
- Deprecated `craft\commerce\elements\Order::getTotalTaxablePrice()`.

### Fixed
- Fixed a bug where the wrong tax zone could be selected when editing a tax rate.
- Fixed a bug where some address data would be forgotten after completing an order.
- Fixed a typo in the `totalShipping` column heading on order exports. ([#1153](https://github.com/craftcms/commerce/issues/1153))
- Fixed a bug where discounts without a coupon code weren’t checking other discount conditions. ([#1144](https://github.com/craftcms/commerce/issues/1144))
- Fixed a SQL error that occurred when trying to save a long zip code condition formula. ([#1138](https://github.com/craftcms/commerce/issues/1138))
- Fixed an error that could occur on the Orders index page. ([#1160](https://github.com/craftcms/commerce/issues/1160))
- Fixed an error that could occur when executing a variant query with the `hasSales` param, if no one was logged in.
- Fixed an bug where it wasn’t possible to clear out the State field value on an address. ([#1162](https://github.com/craftcms/commerce/issues/1162))
- Fixed an error that occurred when marking an order as complete in the Control Panel. ([#1166](https://github.com/craftcms/commerce/issues/1166))
- Fixed an error that could occur when validating a product that had variants which didn’t have a SKU yet. ([#1165](https://github.com/craftcms/commerce/pull/1165))
- Fixed a bug where payments source active records could not retrieve their related gateway record. ([#1121](https://github.com/craftcms/commerce/pull/1121))
- Fixed a JavaScript error that occurred when editing shipping rules.

## 2.2.8 - 2019-11-21

### Added
- It’s now possible to sort products by Date Updated, Date Created and Promotable on the Products index page. ([#1101](https://github.com/craftcms/commerce/issues/1101))
- `totalTax`, `totalTaxIncluded`, `totalDiscount`, and `totalShipping` are now included on order exports. ([#719](https://github.com/craftcms/commerce/issues/719))
- Added the `COMMERCE_PAYMENT_CURRENCY` environment variable. ([#999](https://github.com/craftcms/commerce/pull/999))

### Fixed
- Fixed an error that could occur when deploying `project.yaml` changes to a new environment. ([#1085](https://github.com/craftcms/commerce/issues/1085))
- Fixed an issue where purchasables were added to the cart when the qty submitted was `0` (zero).
- Fixed a performance issue using the `craft\commerce\elements\db\VariantQuery::hasSales()` query param.
- Fixed an error that could occur with `dateCreated` when programmatically adding line items.

## 2.2.7 - 2019-10-30

### Changed
- `commerce/cart/*` requests now include estimated address data in their JSON responses. ([#1084](https://github.com/craftcms/commerce/issues/1084))

### Deprecated
- Deprecated `craft\commerce\models\Address::getFullName()`.

### Fixed
- Fixed an error that could occur when deploying `project.yaml` changes to a new environment. ([#1085](https://github.com/craftcms/commerce/issues/1085))
- Fixed a missing import. ([#1087](https://github.com/craftcms/commerce/issues/1087))
- Fixed a SQL error that occurred when eager-loading variants. ([#1093](https://github.com/craftcms/commerce/pull/1093))
- Fixed an error that occurred on the Orders index page if the “Shipping Business Name” column was shown.

## 2.2.6 - 2019-10-26

### Fixed
- Fixed a PHP error that occurred when rendering PDFs. ([#1072](https://github.com/craftcms/commerce/pull/1072))
- Fixed a PHP error that occurred when saving order statuses. ([#1082](https://github.com/craftcms/commerce/issues/1082))

## 2.2.5 - 2019-10-24

### Fixed
- Fixed formatting of customer info field.

## 2.2.4 - 2019-10-24

### Fixed
- Fixed a PHP error when loading the order in the CP. ([#1079](https://github.com/craftcms/commerce/issues/1079))
- Fixed a 404 error for missing JavaScript. ([#1078](https://github.com/craftcms/commerce/issues/1078))

## 2.2.3 - 2019-10-24

### Fixed
- Fixed a PHP error when calculating shipping or taxes in the cart. ([#1076](https://github.com/craftcms/commerce/issues/1076))
- Fixed a PHP error when saving a sale. ([#1075](https://github.com/craftcms/commerce/issues/1075))

## 2.2.2 - 2019-10-23

### Fixed
- Fixed a PHP error when calculating shipping or taxes in the cart.

## 2.2.1 - 2019-10-23

### Fixed
- Fixed a PostgreSQL migration issue.

## 2.2.0 - 2019-10-23

### Added
- Added the ability to produce estimated shipping and tax costs based on incomplete shipping and billing addresses. ([#514](https://github.com/craftcms/commerce/issues/514))
- Edit User pages now have a “Customer Info” tab.
- It’s now possible to view and create discounts directly from the Edit Product page.
- It’s now possible to delete customer addresses directly from the Edit User page. ([#171](https://github.com/craftcms/commerce/issues/171))
- Addresses can now have “Address 3”, “Full Name”, “Label”, “Notes”, and four custom fields.
- Email settings can now specify CC and Reply To email addresses.
- Discounts now have the option to ignore sales when applied (enabled by default for new discounts). ([#1008](https://github.com/craftcms/commerce/issues/1008))
- Shipping and tax zones can now have a dynamic zip code condition. ([#204](https://github.com/craftcms/commerce/issues/304))
- Tax rates can now have codes. ([#707](https://github.com/craftcms/commerce/issues/707))
- Countries can now be ordered manually. ([#224](https://github.com/craftcms/commerce/issues/224))
- Order statuses can now have descriptions. ([#1004](https://github.com/craftcms/commerce/issues/1004))
- Added support for using cards that require Strong Customer Authentication for subscriptions.
- Added the ability to resolve payment issues for subscriptions.
- Added the “Default View” setting, which determines which view should be shown by default when “Commerce” is selected in the global nav. ([#555](https://github.com/craftcms/commerce/issues/555))
- Added the `activeCartDuration` config setting. ([#959](https://github.com/craftcms/commerce/issues/959))
- Added the `allowEmptyCartOnCheckout` config setting, which determines whether a customer can check out with an empty cart. ([#620](https://github.com/craftcms/commerce/issues/620))
- Added the ability to pass additional variables to the PDF template. ([#599](https://github.com/craftcms/commerce/issues/599))
- Added the ability to override the “Cart updated” flash message by passing a `cartUpdatedNotice` parameter to the `commerce/cart/update-cart` action. ([#1038](https://github.com/craftcms/commerce/issues/1038))
- Added the `shortNumber` order query param.
- `commerce/cart/update-cart` requests can now specify `estimatedShippingAddress` and `estimatedBillingAddress` params.
- Added `craft\commerce\base\SubscriptionGatewayInterface::getBillingIssueDescription()`.
- Added `craft\commerce\base\SubscriptionGatewayInterface::getBillingIssueResolveFormHtml()`.
- Added `craft\commerce\base\SubscriptionGatewayInterface::getHasBillingIssues()`.
- Added `craft\commerce\controllers\BaseFrontEndController::EVENT_MODIFY_CART_INFO`. ([#1002](https://github.com/craftcms/commerce/issues/1002))
- Added `craft\commerce\elements\db\SubscriptionQuery::$dateSuspended`.
- Added `craft\commerce\elements\db\SubscriptionQuery::$hasStarted`.
- Added `craft\commerce\elements\db\SubscriptionQuery::$isSuspended`.
- Added `craft\commerce\elements\db\SubscriptionQuery::anyStatus()`.
- Added `craft\commerce\elements\db\SubscriptionQuery::dateSuspended()`.
- Added `craft\commerce\elements\db\SubscriptionQuery::hasStarted()`.
- Added `craft\commerce\elements\db\SubscriptionQuery::isSuspended()`.
- Added `craft\commerce\elements\Order::$estimatedBillingAddressId`.
- Added `craft\commerce\elements\Order::$estimatedBillingSameAsShipping`.
- Added `craft\commerce\elements\Order::$estimatedShippingAddressId`.
- Added `craft\commerce\elements\Order::getEstimatedBillingAddress()`.
- Added `craft\commerce\elements\Order::getEstimatedShippingAddress()`.
- Added `craft\commerce\elements\Order::setEstimatedBillingAddress()`.
- Added `craft\commerce\elements\Order::setEstimatedShippingAddress()`.
- Added `craft\commerce\elements\Subscription::$dateSuspended`.
- Added `craft\commerce\elements\Subscription::$hasStarted`.
- Added `craft\commerce\elements\Subscription::$isSuspended`.
- Added `craft\commerce\elements\Subscription::getBillingIssueDescription()`.
- Added `craft\commerce\elements\Subscription::getBillingIssueResolveFormHtml()`.
- Added `craft\commerce\elements\Subscription::getHasBillingIssues()`.
- Added `craft\commerce\models\Address::$isEstimated`.
- Added `craft\commerce\models\Customer::getActiveCarts()`.
- Added `craft\commerce\models\Customer::getInactiveCarts()`.
- Added `craft\commerce\models\OrderAdjustment::$isEstimated`.
- Added `craft\commerce\services\Sales::EVENT_AFTER_SAVE_SALE`. ([#622](https://github.com/craftcms/commerce/issues/622))
- Added `craft\commerce\services\Sales::EVENT_BEFORE_SAVE_SALE`. ([#622](https://github.com/craftcms/commerce/issues/622))
- Added `craft\commerce\test\fixtures\elements\ProductFixture`. ([#1009](https://github.com/craftcms/commerce/pull/1009))
- Added the `updateBillingDetailsUrl` config setting.
- Added the `suspended` status for Subscriptions.

### Changed
- Craft Commerce now required Craft CMS 3.3.0 or later.
- Edit Product pages no longer show SKU fields for new products or variants when the SKU will be automatically generated. ([#217](https://github.com/craftcms/commerce/issues/217))
- The View Order page now shows timestamps for “Order Completed”, “Paid”, and “Last Updated”. ([#1020](https://github.com/craftcms/commerce/issues/1020))
- The Orders index page now has unique URLs for each order status. ([#901](https://github.com/craftcms/commerce/issues/901))
- Orders now show whether they’ve been overpaid. ([#945](https://github.com/craftcms/commerce/issues/945))
- Carts now return their line items  `dateCreated DESC` in the cart by default. ([#1055](https://github.com/craftcms/commerce/pull/1055))
- Leading and trailing whitespace is now trimmed from all address fields.
- Coupon code usage is now tracked even for discounts with no limit set. ([#521](https://github.com/craftcms/commerce/issues/521))
- Variants now always include their product’s title in their search keywords. ([#934](https://github.com/craftcms/commerce/issues/934))
- The Subscriptions index page now includes “Failed to start” and “Payment method issue” sources.
- Subscriptions now get suspended if there are any payment issues.
- Expired orders are now purged during garbage collection rather than when viewing the Orders index page.
- Customer records that are not related to anything are now purged during garbage collection. ([#1045](https://github.com/craftcms/commerce/issues/1045))
- `commerce/cart/update-cart` requests now include line item adjustment data in their JSON response. ([#1014](https://github.com/craftcms/commerce/issues/1014))
- `craft\commerce\elements\Order::getTotalDiscount()` is no longer deprecated.
- `craft\commerce\elements\Order::getTotalShippingCost()` is no longer deprecated.
- `craft\commerce\elements\Order::getTotalTax()` is no longer deprecated.
- `craft\commerce\elements\Order::getTotalTaxIncluded()` is no longer deprecated.
- `craft\commerce\models\LineItem::getDiscount()` is no longer deprecated.
- `craft\commerce\models\LineItem::getShippingCost()` is no longer deprecated.
- `craft\commerce\models\LineItem::getTax()` is no longer deprecated.
- `craft\commerce\models\LineItem::getTaxIncluded()` is no longer deprecated.

### Deprecated
- Commerce Customer Info fields are now deprecated.
- Deprecated `craft\commerce\models\LineItem::getAdjustmentsTotalByType()`.
- Deprecated `craft\commerce\elements\Order::getAdjustmentsTotalByType()`.

### Fixed
- Fixed a PostgreSQL migration issue.
- Fixed a bug where the Orders index page was listing non-sortable fields as sort options. ([#933](https://github.com/craftcms/commerce/issues/993))
- Fixed a bug where timestamps on the View Order page weren’t respecting the user’s locale.
- Fixed a bug where product types’ site settings weren’t being added to the project config when a new site was created.
- Fixed a bug where order taxes weren’t accounting for discounted shipping costs. ([#1007](https://github.com/craftcms/commerce/issues/1007))
- Fixed a bug where orders’ `datePaid` attributes weren’t getting set to `null` after a refund. ([#1026](https://github.com/craftcms/commerce/pull/1026))
- Fixed a bug where order status handles could get a validation error if another order status with the same handle had been soft-deleted. ([#1027](https://github.com/craftcms/commerce/pull/1027))
- Fixed a bug where soft-deleted order statuses weren’t showing up in the History tab on View Order pages.
- Fixed a bug where breadcrumbs weren’t displaying correctly in the “Shipping” and “Tax” sections.
- Fixed an error that could occur when clicking “Refresh Payment History” on a canceled or expired subscription. ([#871](https://github.com/craftcms/commerce/issues/871))
- Fixed a bug where gateways that were disabled via `config/commerce-gateways.php` were still visible on the front-end. ([#1054](https://github.com/craftcms/commerce/issues/1054))
- Fixed a bug where it was possible to submit a zero-value donation. ([#820](https://github.com/craftcms/commerce/issues/820))
- Fixed a bug where line items’ `dateCreated` would get reset each time the cart was saved.
- Fixed a bug where all states were shown on the Store Location page regardless of which country was selected. ([#942](https://github.com/craftcms/commerce/issues/942))
- Fixed a bug where expired subscriptions were being identified as trials. ([#723](https://github.com/craftcms/commerce/issues/723))
- Fixed a bug where users’ addresses could be copied to impersonated users’ address books. ([#903](https://github.com/craftcms/commerce/issues/903))

## 2.1.13 - 2019-09-09

### Changed
- The “Status Email Address” and “From Name” settings now accept environment variables.

### Fixed
- Fixed a error when requesting a PDF URL in headless mode. ([#1011](https://github.com/craftcms/commerce/pull/1011))
- Fixed a bug where the “Download PDF” button wouldn’t show in the View Order page. ([#962](https://github.com/craftcms/commerce/issues/962))
- Fixed a bug where the <kbd>Command</kbd>/<kbd>Ctrl</kbd> + <kbd>S</kbd> shortcut didn’t work in General Settings.
- Fixed a bug where <kbd>Command</kbd>/<kbd>Ctrl</kbd> + <kbd>S</kbd> shortcut didn’t work in Store Location settings.
- Fixed a bug where users were forced to choose a tax category for order taxable subjects. ([#538](https://github.com/craftcms/commerce/issues/538))
- Fixed a bug where variants’ statuses were getting overridden by their product’s status. ([#926](https://github.com/craftcms/commerce/issues/926))
- Fixed a bug where Control Panel payments were incorrectly using the order’s previous payment source. ([#891](https://github.com/craftcms/commerce/issues/891))
- Fixed a bug where products’ shipping and tax categories weren’t getting updated if their selected shipping/tax category was no longer available. ([#688](https://github.com/craftcms/commerce/issues/688))
- Fixed a PHP error that occurred when entering an order description format on a product type that was longer than 255 characters. ([#989](https://github.com/craftcms/commerce/issues/989))
- Fixed a bug where emails were displaying the wrong timestamp for new orders. ([#882](https://github.com/craftcms/commerce/issues/882))
- Fixed a bug where the Products index page was not sorting correctly. ([#987](https://github.com/craftcms/commerce/issues/987))
- Fixed an error that could occur on payment when using a custom shipping method if the `requireShippingMethodSelectionAtCheckout` config setting was enabled.

## 2.1.12.1 - 2019-08-23

### Fixed
- Fixed a PHP error that could occur at checkout. ([#973](https://github.com/craftcms/commerce/pull/973))

## 2.1.12 - 2019-08-22

### Changed
- `craft\commerce\elements\Order::getPdfUrl()` no longer pre-renders the order PDF before returning the URL, improving performance. ([#962](https://github.com/craftcms/commerce/issues/962))

### Fixed
- Fixed a bug where order revenue charts weren’t showing the correct currency. ([#792](https://github.com/craftcms/commerce/issues/792))
- Fixed a bug where decimals were being stripped in locales that use commas as separators ([#592](https://github.com/craftcms/commerce/issues/592))
- Fixed a bug where sites with a large number of variants might not update properly when updating to Craft Commerce 2. ([#964](https://github.com/craftcms/commerce/issues/964))
- Fixed a bug where the “Purchase Total” discount condition would only save whole numbers. ([#966](https://github.com/craftcms/commerce/pull/966))
- Fixed a bug where products showed a blank validation error message when their variants had errors. ([#546](https://github.com/craftcms/commerce/issues/546))
- Fixed a bug where emails would ignore the “From Name” setting. ([#939](https://github.com/craftcms/commerce/issues/939))
- Fixed a bug where order adjustments were not being returned during PDF rendering. ([#960](https://github.com/craftcms/commerce/issues/960))
- Fixed a bug where the `commerce/payments/pay` action did not return order errors. ([#601](https://github.com/craftcms/commerce/issues/601))
- Fixed a SQL error that occurred when updating an order status with a very long message. ([#629](https://github.com/craftcms/commerce/issues/629))
- Fixed a JavaScript error that occurred when displaying product edit HUDs. ([#418](https://github.com/craftcms/commerce/issues/418))
- Fixed a PHP error that occurred when saving a product from an editor HUD. ([#958](https://github.com/craftcms/commerce/issues/958))
- Fixed an bug where the `requireShippingMethodSelectionAtCheckout` setting was being ignored.
- Fixed a bug that caused the order revenue chart to display incorrect data. ([#518](https://github.com/craftcms/commerce/issues/518))

## 2.1.11 - 2019-08-09

### Added
- Added the `cp.commerce.discount.edit` template hook. ([#936](https://github.com/craftcms/commerce/pull/936))
- Added `craft\commerce\services\Carts::getHasSessionCartNumber()`.
- Added `craft\commerce\services\Carts::getMergedCart()`.
- Added `craft\commerce\services\Discounts::EVENT_AFTER_DELETE_DISCOUNT`. ([#936](https://github.com/craftcms/commerce/pull/936))
- Added `craft\commerce\services\Discounts::EVENT_AFTER_SAVE_DISCOUNT`. ([#936](https://github.com/craftcms/commerce/pull/936))
- Added `craft\commerce\services\Discounts::EVENT_BEFORE_SAVE_DISCOUNT`. ([#936](https://github.com/craftcms/commerce/pull/936))
- Added `craft\commerce\services\Reports::EVENT_BEFORE_GENERATE_EXPORT`. ([#949](https://github.com/craftcms/commerce/pull/949))

### Changed
- Improved the performance of Craft Commerce 2 migrations.
- Users’ carts are no longer merged together automatically. Instead cart merging can be manually triggered by passing a `mergeCarts` param to the `commerce/cart/get-cart` and `commerce/cart/update-cart` actions. ([#947](https://github.com/craftcms/commerce/issues/947))
- After a logged-in user completes an order, their most recent incomplete cart is now loaded as the current cart in session.
- Order file exports are now cached in `storage/runtime/commerce-order-exports/` instead of `storage/runtime/temp/commerce-order-exports/`.
- The example templates now include client side polling to detect if the cart has changed in another tab or session.
- The example templates show more information about the cart to help with debugging.

### Removed
- Removed the `mergeLastCartOnLogin` setting.

### Fixed
- Fixed a bug where `craft/commerce/elements/Order::EVENT_BEFORE_ADD_LINE_ITEM` events had `$isNew` set incorrectly. ([#851](https://github.com/craftcms/commerce/pull/851))
- Fixed a bug where non-shippable purchasables were getting included in shipping price calculations.
- Fixed an error that occurred when clearing order caches.
- Fixed a bug where the `project-config/rebuild` command would remove the order field layout. ([#948](https://github.com/craftcms/commerce/issues/948))

### Security
- Fixed a data disclosure vulnerability.

## 2.1.10 - 2019-07-12

### Fixed
- Fixed a bug where all payments from the control panel were rejected. ([#928](https://github.com/craftcms/commerce/issues/928))

## 2.1.9 - 2019-07-10

### Security
- Fixed a data disclosure vulnerability.

## 2.1.8 - 2019-07-08

### Added
- Added the `resave/products` command (requires Craft 3.2).

### Changed
- Orders now include the full customer name as search keywords. ([#892](https://github.com/craftcms/commerce/issues/892))
- CSRF protection is now disabled for the `commerce/pay/complete-payment` controller action. ([#900](https://github.com/craftcms/commerce/issues/900))
- Leading and trailing whitespace is now trimmed from coupon codes. ([#894](https://github.com/craftcms/commerce/issues/894))

### Fixed
- Fixed a bug where the `lineItems` array wasn’t getting indexed correctly when calling `toArray()` on an order.
- Fixed a PHP error that occurred when `commerce/subscriptions/*` actions had validation errors. ([#918](https://github.com/craftcms/commerce/issues/918))
- Fixed a PHP error that occurred when retrieving line items with no option data. ([#897](https://github.com/craftcms/commerce/issues/897))
- Fixed a bug where shipping and billing addresses weren’t being set correctly when saving an order. ([#922](https://github.com/craftcms/commerce/issues/922))
- Fixed a bug where it was possible to pay with a disabled gateway. ([#912](https://github.com/craftcms/commerce/issues/912))
- Fixed a bug where Edit Subscription pages weren’t showing custom tabs. ([#884](https://github.com/craftcms/commerce/issues/884))
- Fixed a bug where an empty cart was created unnecessarily when a user logged in. ([#906](https://github.com/craftcms/commerce/issues/906))
- Fixed a bug where `craft\commerce\services\Plans::getAllEnabledPlans()` was returning archived subscription plans. ([#916](https://github.com/craftcms/commerce/issues/916))

## 2.1.7 - 2019-06-11

### Fixed
- Fixed a SQL error that would occur when upgrading Craft Commerce. ([#829](https://github.com/craftcms/commerce/issues/829))
- Fixed an bug that could stop more that one sale being applied to a purchasable. ([#839](https://github.com/craftcms/commerce/issues/839))
- Fixed a SQL error that could occur when saving a line item with an emoji in it.([#886](https://github.com/craftcms/commerce/issues/886))
- Fixed an error that could occur on the order index page when viewing carts with certain columns enabled. ([#876](https://github.com/craftcms/commerce/issues/876))
- Fixed a bug on the order index page where carts without transactions would show up under the “Attempted Payments” source. ([#880](https://github.com/craftcms/commerce/issues/880))

## 2.1.6.1 - 2019-05-14

### Added
- Added the `mergeLastCartOnLogin` config setting.

## 2.1.6 - 2019-05-14

### Added
- Added `craft\commerce\elements\db\VariantQuery::minQty()` and `maxQty()`. ([#827](https://github.com/craftcms/commerce/pull/827))

### Changed
- Line item options are no longer forced to be sorted alphabetically by key.

### Fixed
- Fixed a bug where product and variant snapshots were missing data. ([#846](https://github.com/craftcms/commerce/issues/846))
- Fixed an SQL error that occurred when saving a SKU that was too long. ([#853](https://github.com/craftcms/commerce/issues/853))
- Fixed an SQL error that could occur when attempting to update a soft-deleted cart. ([#854](https://github.com/craftcms/commerce/issues/854))
- Fixed an SQL error that could occur when attempting to add a line item to a completed order. ([#860](https://github.com/craftcms/commerce/issues/860))
- Fixed a bug where line item quantity validators weren’t checking for updated quantities. ([#855](https://github.com/craftcms/commerce/pull/855))
- Fixed a bug where it wasn’t possible to query for unpaid orders. ([#858](https://github.com/craftcms/commerce/pull/858))
- Fixed a JavaScript error that could occur on the Order index page. ([#862](https://github.com/craftcms/commerce/pull/862))
- Fixed a bug where the “Create discount…” product action wasn’t pre-populating discounts’ variant conditions.
- Fixed a bug that could prevent a purchasable from being added to the cart when using multi-add.

## 2.1.5.2 - 2019-05-08

## Fixed
- Fixed a missing import. ([#845](https://github.com/craftcms/commerce/issues/845))
- Fixed an error that could occur when a customer logged in.
- Fixed an error that occurred when saving a sale. ([#837](https://github.com/craftcms/commerce/issues/837))

## 2.1.5.1 - 2019-05-07

### Fixed
- Fixed a missing import. ([#843](https://github.com/craftcms/commerce/issues/843))

## 2.1.5 - 2019-05-07

### Added
- Added `craft\commerce\helpers\Order::mergeDuplicateLineItems()`.
- Added `craft\commerce\helpers\Order::mergeOrders()`.

### Changed
- Customers’ previous cart items are now merged into the active cart on login.

### Fixed
- Fixed a bug where Craft Commerce would create a subscription even if the card was declined.
- Fixed an error that could occur when creating a subscription using the Dummy gateway.

## 2.1.4 - 2019-04-29

### Added
- Added `craft\commerce\base\SubscriptionResponseInterface::isInactive()`.

### Changed
- Improved performance of the Orders index page. ([#828](https://github.com/craftcms/commerce/issues/828))
- `commerce/cart/*` action JSON responses now list cart errors under an `errors` key.
- Craft Commerce now correctly typecasts all boolean and integer values saved to the project config.

### Fixed
- Fixed a SQL error that occurred when duplicate line items were added the cart. ([#506](https://github.com/craftcms/commerce/issues/506))
- Fixed a PHP error on the View Order page when viewing inactive carts. ([#826](https://github.com/craftcms/commerce/issues/826))
- Fixed a deprecation warning. ([#825](https://github.com/craftcms/commerce/issues/825))
- Fixed a bug where the wrong variant could be set as the default when saving a product. ([#830](https://github.com/craftcms/commerce/issues/830))
- Fixed a bug that prevented plugins and modules from adding custom index table attributes. ([#832](https://github.com/craftcms/commerce/pull/832))

## 2.1.3.1 - 2019-04-10

### Fixed
- Fixed a bug where `project.yaml` changes weren’t always getting picked up.

## 2.1.3 - 2019-04-03

### Added
- Added support for user registration on checkout. ([#472](https://github.com/craftcms/commerce/issues/472))
- Added “Capture Payment” and “Refund Payment” user permissions. ([#788](https://github.com/craftcms/commerce/pull/788))
- Added support for the `project-config/rebuild` command.
- Added the `validateBusinessTaxIdAsVatId` setting, which can be set to `true` from `config/commerce.php`.
- Added `craft\commerce\services\Addresses::EVENT_AFTER_DELETE_ADDRESS`. ([#810](https://github.com/craftcms/commerce/pull/810))

### Changed
- Craft Commerce now requires Craft CMS 3.1.20 or later.
- An `order` variable is now available to payment forms when a payment is made from the Control Panel.
- Ajax requests to `commerce/cart/get-cart` now include the price of available shipping methods in the response.

### Fixed
- Fixed a bug where an order could be listed multiple times under “Attempted Payments” on order pages. ([#602](https://github.com/craftcms/commerce/issues/602))
- Fixed a bug where product sources did not fully support using UIDs. ([#781](https://github.com/craftcms/commerce/issues/781))
- Fixed a bug where non-admin users could get a 403 error when attempting to edit subscriptions. ([#722](https://github.com/craftcms/commerce/issues/722))
- Fixed a bug where products’ `defaultVariantId` was not getting set on the first save. ([#796](https://github.com/craftcms/commerce/issues/796))
- Fixed a PHP error when querying for products with the `hasSales` param.
- Fixed a bug where product metadata wasn’t available to templates on Live Preview requests.
- Fixed a bug where the wrong Craft Commerce subnav item could appear selected in the Control Panel.
- Fixed a bug where taxes could be incorrectly calculated if included taxes had been removed from the price.
- Fixed a bug where additional discounts could be incorrectly applied to an order if multiple products had been added to the cart at the same time. ([#797](https://github.com/craftcms/commerce/issues/797))
- Fixed a bug where products’ Post Dates could be incorrect on first save. ([#774](https://github.com/craftcms/commerce/issues/774))
- Fixed a bug where emails weren’t getting sent when the “Status Email Address” setting was set. ([#806](https://github.com/craftcms/commerce/issues/806))
- Fixed a bug where order status email changes in `project.yaml` could be ignored. ([#802](https://github.com/craftcms/commerce/pull/802))
- Fixed a PHP error that occurred when submitting a `paymentCurrency` parameter on a `commerce/payments/pay` request. ([#809](https://github.com/craftcms/commerce/pull/809))

## 2.1.2 - 2019-03-12

### Added
- Added a “Minimum Total Price Strategy” setting that allows the minimum order price be negative (default), at least zero, or at least the shipping cost. ([#651](https://github.com/craftcms/commerce/issues/651))
- Added `craft\commerce\elements\Order::getTotal()` to get the price of the order before any pricing strategies.
- Added `craft\commerce\base\SubscriptionGatewayInterface::refreshPaymentHistory()` method that should be used to refresh all payments on a subscription.
- Added `craft\commerce\base\SubscriptionGateway::refreshPaymentHistory()` method to fulfill the interface requirements.

### Changed
- The `commerce-manageSubscriptions` permission is now required (instead of admin permissions) to manage another user’s subscriptions. ([#722](https://github.com/craftcms/commerce/issues/722))

## 2.1.1.1 - 2019-03-01

### Fixed
- Fixed a PHP error raised when a discount adjustment was applied to the cart.

## 2.1.1 - 2019-03-11

### Changed
- Improved performance when listing products with sales that have many category conditions. ([#758](https://github.com/craftcms/commerce/issues/758))
- Purchasable types are now responsible to ensure SKU uniqueness when they are restored from being soft-deleted.

### Fixed
- Fixed a bug where orders could receive free shipping on some line items when an expired coupon code had been entered. ([#777](https://github.com/craftcms/commerce/issues/777))
- Fixed a bug where variants weren’t enforcing required field validation. ([#761](https://github.com/craftcms/commerce/issues/761))
- Fixed a bug where the sort order wasn’t getting saved correctly for new order statuses.
- Fixed the breadcrumb navigation on Store Settings pages. ([#769](https://github.com/craftcms/commerce/issues/769))
- Fixed an error that occurred when viewing an order for a soft-deleted user. ([#771](https://github.com/craftcms/commerce/issues/771))
- Fixed an error that could occur when saving a new gateway.
- Fixed a SQL error that occurred when saving a purchasable with the same SKU as a soft-deleted purchasable. ([#718](https://github.com/craftcms/commerce/issues/718))

## 2.1.0.2 - 2019-02-25

### Fixed
- Fixed more template loading errors on Craft Commerce settings pages. ([#751](https://github.com/craftcms/commerce/issues/751))

## 2.1.0.1 - 2019-02-25

### Fixed
- Fixed some template loading errors on Craft Commerce settings pages. ([#751](https://github.com/craftcms/commerce/issues/751))

## 2.1.0 - 2019-02-25

### Added
- Added a new Donation built-in purchasable type. ([#201](https://github.com/craftcms/commerce/issues/201))
- Added a new “Manage store settings” user permission, which determines whether the current user is allowed to manage store settings.
- Added `craft\commerce\elements\Order::EVENT_BEFORE_ADD_LINE_ITEM`.
- Added `craft\commerce\base\PurchasableInterface::getIsTaxable()`.
- Added `craft\commerce\base\PurchasableInterface::getIsShippable()`.
- Added `craft\commerce\models\Discount::getHasFreeShippingForMatchingItems()`.

### Changed
- Discounts can now apply free shipping on the whole order. ([#745](https://github.com/craftcms/commerce/issues/745))
- The “Settings” section has been split into “System Settings”, “Store Settings”, “Shipping”, and “Tax” sections.
- The Orders index page now shows total order counts.
- The `commerce/payments/pay` action JSON response now include the order data. ([#715](https://github.com/craftcms/commerce/issues/715))
- The `craft\commerce\elements\Order::EVENT_AFTER_ORDER_PAID` event is now fired after the `craft\commerce\elements\Order::EVENT_AFTER_COMPLETE_ORDER` event. ([#670](https://github.com/craftcms/commerce/issues/670))

### Deprecated
- `craft\commerce\models\Discount::$freeShipping` is deprecated. `getHasFreeShippingForMatchingItems()` should be used instead.

### Fixed
- Fixed an bug where multiple shipping discounts could result in a negative shipping cost.
- Fixed a validation error that occurred when attempting to apply a coupon with a per-email limit, if the cart didn’t have a customer email assigned to it yet.
- `commerce/cart/*` actions’ JSON responses now encode all boolean attributes correctly.
- `commerce/customer-addresses/*` actions’ JSON responses now include an `errors` array if there were any issues with the request.
- Fixed a bug where the order field layout could be lost when upgrading from Craft Commerce 1 to 2. ([#668](https://github.com/craftcms/commerce/issues/668))
- Fixed a bug where line item update requests could result in line items being removed if the `qty` parameter was missing.
- Fixed a bug where coupon codes weren’t being removed from carts when no longer valid. ([#711](https://github.com/craftcms/commerce/issues/711))
- Fixed a bug that could prevent a payment gateway from being modified. ([#656](https://github.com/craftcms/commerce/issues/656))
- Fixed a bug that prevented shipping and tax settings from being modified when the `allowAdminChanges` config setting was set to `false`.
- Fixed a PHP error that occurred when saving a product that was marked as disabled. ([#683](https://github.com/craftcms/commerce/pull/683))
- Fixed a PHP error that occurred when trying to access a soft-deleted cart from the front-end. ([#700](https://github.com/craftcms/commerce/issues/700))

## 2.0.4 - 2019-02-04

### Fixed
- Fixed a PHP error when recalculating tax.

### Added
- Added additional useful information when logging email rendering errors. ([#669](https://github.com/craftcms/commerce/pull/669))

## 2.0.3 - 2019-02-02

### Added
- Added the “Tax is included in price” tax setting for Craft Commerce Lite. ([#654](https://github.com/craftcms/commerce/issues/654))

### Changed
- Soft-deleted products are now restorable.
- Craft Commerce project config settings are now removed when Craft Commerce is uninstalled.

### Fixed
- Fixed an error that occurred when upgrading to Craft Commerce 2 with a database that had missing constraints on the `commerce_orderhistories` table.
- Fixed a bug where sale conditions could be lost when upgrading to Craft Commerce 2. ([#626](https://github.com/craftcms/commerce/issues/626))
- Fixed a PHP error that occurred when saving a product type. ([#645](https://github.com/craftcms/commerce/issues/645))
- Fixed a bug that prevented products from being deleted. ([#650](https://github.com/craftcms/commerce/issues/650))
- Fixed a PHP error that occurred when deleting the cart’s line item on Craft Commerce Lite. ([#639](https://github.com/craftcms/commerce/pull/639))
- Fixed a bug where Craft Commerce’s general settings weren’t saving. ([#655](https://github.com/craftcms/commerce/issues/655))
- Fixed a missing import. ([#643](https://github.com/craftcms/commerce/issues/643))
- Fixed a bug that caused an incorrect tax rate calculation when included taxes had been removed from the price.
- Fixed a SQL error that occurred when saving a tax rate without a tax zone selected. ([#667](https://github.com/craftcms/commerce/issues/667))
- Fixed an error that occurred when refunding a transaction with a localized currency format. ([#659](https://github.com/craftcms/commerce/issues/659))
- Fixed a SQL error that could occur when saving an invalid discount. ([#673](https://github.com/craftcms/commerce/issues/673))
- Fixed a bug where it wans’t possible to add non-numeric characters to expiry input in the default credit card form. ([#636](https://github.com/craftcms/commerce/issues/636))

## 2.0.2 - 2019-01-23

### Added
- Added the new Craft Commerce Lite example templates folder `templates/buy`, this is in addition to the existing Craft Commerce Pro example templates folder `templates/shop`.

### Fixed
- Fixed a PHP error raised when extending the `craft\commerce\base\ShippingMethod` class. ([#634](https://github.com/craftcms/commerce/issues/634))
- Fixed a PHP error that occurred when viewing an order that used a since-deleted shipping method.

## 2.0.1 - 2019-01-17

### Changed
- Renamed the shipping rule condition from “Mimimum order price” to “Minimum order value” which clarifies the condition is based on item value before discounts and tax.
- Renamed the shipping rule condition from “Maximum order price” to “Maximum order value” which clarifies the condition is based on item value before discounts and tax.

### Fixed
- Fixed an issue where the “Total Paid”, “Total Price”, and “Total Shipping Cost” Order index page columns were showing incorrect values. ([#632](https://github.com/craftcms/commerce/issues/632))
- Fixed an issue where custom field validation errors did not show up on the View Order page. ([#580](https://github.com/craftcms/commerce/issues/580))

## 2.0.0 - 2019-01-15

### Added
- Craft Craft Commerce has been completely rewritten for Craft CMS 3.
- Emails, gateways, order fields, order statuses, product types, and subscription fields are now stored in the project config.
- Added support for Craft 3.1 project config support.
- Gateways can now provide recurring subscription payments. ([#257](https://github.com/craftcms/commerce/issues/257))
- Added the Store Location setting.
- Customers can now save their credit cards or payment sources stored as tokens in Craft Commerce so customers don’t need to enter their card number on subsequent checkouts. ([#21](https://github.com/craftcms/commerce/issues/21))
- Any custom purchasable can now have sales and discounts applied to them.
- Sales and discounts can now be set on categories of products or purchasables.
- Customers can now set their primary default shipping and billing addresses in their address book.
- It’s now possible to export orders as CSV, ODS, XSL, and XLSX, from the Orders index page. ([#222](https://github.com/craftcms/commerce/issues/222))
- Orders can now have custom-formatted, sequential reference numbers. ([#184](https://github.com/craftcms/commerce/issues/184))
- The Orders index page now has an “Attempted Payments” source that shows incomplete carts that had a payment processing issue.
- Variant indexes can now have a “Product” column.
- Order indexes can now have “Total Tax” and “Total Included Tax” columns.
- The cart now defaults to the first cheapest available shipping method if no shipping method is set, or the previously-selected method is not available.
- Products now have an “Available for purchase” checkbox, making it possible to have a live product that isn’t available for purchase yet. ([#345](https://github.com/craftcms/commerce/issues/345))
- Added the ability to place a note on a refund transaction.
- Added a “Copy reference tag” Product element action.
- Added additional ways for sales promotions to affect the price of matching products.
- All credit card gateways are now provided as separate plugins.
- A custom PDF can now be attached to any order status email.
- Multiple purchasables can now be added to the cart in the same request. ([#238](https://github.com/craftcms/commerce/issues/238))
- Multiple line items can now be updated in the same request. ([#357](https://github.com/craftcms/commerce/issues/357))
- The `commerce/cart/update-cart` action will now remove items from the cart if a quantity of zero is submitted.
- `commerce/cart/*` actions’ JSON responses now include any address errors.
- The cart can now be retrieved as JSON with the `commerce/cart/get-cart` action.
- Added the `craft.variants()` Twig function, which returns a new variant query.
- Added the `craft.subscriptions()` Twig function, which returns a new subscription query.
- Product queries now have an `availableForPurchase` param.
- Variant queries now have a `price` param.
- Variant queries now have a `hasSales` param.
- Order queries now have a `hasTransactions` param.
- Added `cract\commerce\services\ProductTypes::getProductTypesByShippingCategoryId()`.
- Added `cract\commerce\services\ProductTypes::getProductTypesByTaxCategoryId()`.
- Added `craft\commerce\adjustments\Discount::EVENT_AFTER_DISCOUNT_ADJUSTMENTS_CREATED`.
- Added `craft\commerce\base\ShippingMethod`.
- Added `craft\commerce\elements\Order::$paidStatus`.
- Added `craft\commerce\elements\Order::EVENT_AFTER_ADD_LINE_ITEM`.
- Added `craft\commerce\elements\Order::EVENT_AFTER_COMPLETE_ORDER`.
- Added `craft\commerce\elements\Order::EVENT_AFTER_ORDER_PAID`.
- Added `craft\commerce\elements\Order::EVENT_BEFORE_COMPLETE_ORDER`.
- Added `craft\commerce\elements\Order::getAdjustmentsTotalByType()`.
- Added `craft\commerce\elements\Variant::EVENT_AFTER_CAPTURE_PRODUCT_SNAPSHOT`.
- Added `craft\commerce\elements\Variant::EVENT_BEFORE_CAPTURE_PRODUCT_SNAPSHOT`.
- Added `craft\commerce\elements\Variant::EVENT_BEFORE_CAPTURE_VARIANT_SNAPSHOT`.
- Added `craft\commerce\elements\Variant::EVENT_BEFORE_CAPTURE_VARIANT_SNAPSHOT`.
- Added `craft\commerce\models\Customer::getPrimaryBillingAddress()`.
- Added `craft\commerce\models\Customer::getPrimaryShippingAddress()`.
- Added `craft\commerce\models\LineItem::getAdjustmentsTotalByType()`.
- Added `craft\commerce\services\Addresses::EVENT_AFTER_SAVE_ADDREESS`.
- Added `craft\commerce\services\Addresses::EVENT_BEFORE_SAVE_ADDREESS`.
- Added `craft\commerce\services\Discounts::EVENT_BEFORE_MATCH_LINE_ITEM`.
- Added `craft\commerce\services\Emails::EVENT_AFTER_SAVE_EMAIL`.
- Added `craft\commerce\services\Emails::EVENT_AFTER_SAVE_EMAIL`.
- Added `craft\commerce\services\Emails::EVENT_AFTER_SEND_EMAIL`.
- Added `craft\commerce\services\Emails::EVENT_BEFORE_DELETE_EMAIL`.
- Added `craft\commerce\services\Emails::EVENT_BEFORE_SAVE_EMAIL`.
- Added `craft\commerce\services\Emails::EVENT_BEFORE_SEND_EMAIL`.
- Added `craft\commerce\services\Gateways::EVENT_REGISTER_GATEWAY_TYPES`.
- Added `craft\commerce\services\LineItems::EVENT_AFTER_SAVE_LINE_ITEM`.
- Added `craft\commerce\services\LineItems::EVENT_BEFORE_POPULATE_LINE_ITEM`.
- Added `craft\commerce\services\LineItems::EVENT_BEFORE_SAVE_LINE_ITEM`.
- Added `craft\commerce\services\LineItems::EVENT_CREATE_LINE_ITEM`.
- Added `craft\commerce\services\OrderAdjustments::EVENT_REGISTER_ORDER_ADJUSTERS`.
- Added `craft\commerce\services\OrderHistories::EVENT_ORDER_STATUS_CHANGE`.
- Added `craft\commerce\services\OrderStatuses::archiveOrderStatusById()`.
- Added `craft\commerce\services\Payments::EVENT_AFTER_CAPTURE_TRANSACTION`.
- Added `craft\commerce\services\Payments::EVENT_AFTER_CAPTURE_TRANSACTION`.
- Added `craft\commerce\services\Payments::EVENT_AFTER_PROCESS_PAYMENT`.
- Added `craft\commerce\services\Payments::EVENT_BEFORE_CAPTURE_TRANSACTION`.
- Added `craft\commerce\services\Payments::EVENT_BEFORE_PROCESS_PAYMENT`.
- Added `craft\commerce\services\Payments::EVENT_BEFORE_REFUND_TRANSACTION`.
- Added `craft\commerce\services\PaymentSources::EVENT_AFTER_SAVE_PAYMENT_SOURCE`.
- Added `craft\commerce\services\PaymentSources::EVENT_BEFORE_SAVE_PAYMENT_SOURCE`.
- Added `craft\commerce\services\PaymentSources::EVENT_DELETE_PAYMENT_SOURCE`.
- Added `craft\commerce\services\PaymentSources`.
- Added `craft\commerce\services\Plans::EVENT_AFTER_SAVE_PLAN`.
- Added `craft\commerce\services\Plans::EVENT_ARCHIVE_PLAN`.
- Added `craft\commerce\services\Plans::EVENT_BEFORE_SAVE_PLAN`.
- Added `craft\commerce\services\Plans`.
- Added `craft\commerce\services\Purchasables::EVENT_REGISTER_PURCHASABLE_ELEMENT_TYPES`.
- Added `craft\commerce\services\Sales::EVENT_BEFORE_MATCH_PURCHASABLE_SALE`.
- Added `craft\commerce\services\ShippingMethods::EVENT_REGISTER_AVAILABLE_SHIPPING_METHODS`.
- Added `craft\commerce\services\Subscriptions::EVENT_AFTER_CANCEL_SUBSCRIPTION`.
- Added `craft\commerce\services\Subscriptions::EVENT_AFTER_CREATE_SUBSCRIPTION`.
- Added `craft\commerce\services\Subscriptions::EVENT_AFTER_REACTIVATE_SUBSCRIPTION`.
- Added `craft\commerce\services\Subscriptions::EVENT_AFTER_SWITCH_SUBSCRIPTION`.
- Added `craft\commerce\services\Subscriptions::EVENT_BEFORE_CANCEL_SUBSCRIPTION`.
- Added `craft\commerce\services\Subscriptions::EVENT_BEFORE_CREATE_SUBSCRIPTION`.
- Added `craft\commerce\services\Subscriptions::EVENT_BEFORE_REACTIVATE_SUBSCRIPTION`.
- Added `craft\commerce\services\Subscriptions::EVENT_BEFORE_SWITCH_SUBSCRIPTION`.
- Added `craft\commerce\services\Subscriptions::EVENT_BEFORE_UPDATE_SUBSCRIPTION`.
- Added `craft\commerce\services\Subscriptions::EVENT_EXPIRE_SUBSCRIPTION`.
- Added `craft\commerce\services\Subscriptions::EVENT_RECEIVE_SUBSCRIPTION_PAYMENT`.
- Added `craft\commerce\services\Subscriptions`.
- Added `craft\commerce\services\TaxCategories::getAllTaxCategoriesAsList()`.
- Added `craft\commerce\services\Transactions::EVENT_AFTER_SAVE_TRANSACTION`.

### Changed
- Payment Methods are now called “Gateways”.
- Order statuses are now archived instead of deleted.
- Product types can no longer select applicable shipping categories. Instead, shipping categories select applicable product types.
- Product types can no longer select applicable tax categories. Instead, tax categories select applicable product types.
- Order status messages can now be longer than 255 characters. ([#465](https://github.com/craftcms/commerce/issues/465)
- Product and variant custom field data is no longer included in the line item snapshot by default for performance reasons. Use the new snapshot events to manually snapshot custom field data.
- Variant titles are now prefixed by their products’ titles.
- Last addresses used by customers are no longer stored. Instead, customers have primary shipping and billing addresses.
- The `paymentMethodSettings` config setting was renamed to `gatewaySettings`, and it now uses handles to reference gateways instead of IDs.
- The `sendCartInfoToGateways` was renamed to `sendCartInfo,` and is a per-gateway setting.
- The payment method overrides in `config/commerce.php` have been moved to `config/commerce-gateway.php`.
- The `craft.commerce.availableShippingMethods` Twig variable has been replaced with `craft.commerce.carts.cart.availableShippingMethods`.
- The `craft.commerce.cart` Twig variable has been replaced with `craft.commerce.carts.cart`.
- The `craft.commerce.countries` Twig variable has been replaced with `craft.commerce.countries.allCountries`.
- The `craft.commerce.countriesList` Twig variable has been replaced with `craft.commerce.countries.allCountriesAsList`.
- The `craft.commerce.currencies` Twig variable has been replaced with `craft.commerce.currencies.allCurrencies`.
- The `craft.commerce.customer` Twig variable has been replaced with `craft.commerce.customers.customer`.
- The `craft.commerce.discountByCode` Twig variable has been replaced with `craft.commerce.discounts.discountByCode`.
- The `craft.commerce.discounts` Twig variable has been replaced with `craft.commerce.discounts.allDiscounts`.
- The `craft.commerce.orders` Twig variable has been replaced with `craft.orders()`.
- The `craft.commerce.orderStatuses` Twig variable has been replaced with `craft.commerce.orderStatuses.allOrderStatuses`.
- The `craft.commerce.paymentCurrencies` Twig variable has been replaced with `craft.commerce.paymentCurrencies.allPaymentCurrencies`.
- The `craft.commerce.paymentMethods` Twig variable has been replaced with `craft.commerce.gateways.allCustomerEnabledGateways`.
- The `craft.commerce.primaryPaymentCurrency` Twig variable has been replaced with `craft.commerce.paymentCurrencies.primaryPaymentCurrency`.
- The `craft.commerce.products` Twig variable has been replaced with `craft.products()`.
- The `craft.commerce.productTypes` Twig variable has been replaced with `craft.commerce.productTypes.allProductTypes`.
- The `craft.commerce.sales` Twig variable has been replaced with `craft.commerce.sales.allSales`.
- The `craft.commerce.shippingCategories` Twig variable has been replaced with `craft.commerce.shippingCategories.allShippingCategories`.
- The `craft.commerce.shippingMethods` Twig variable has been replaced with `craft.commerce.shippingMethods.allShippingMethods`.
- The `craft.commerce.shippingZones` Twig variable has been replaced with `craft.commerce.shippingZones.allShippingZones`.
- The `craft.commerce.states` Twig variable has been replaced with `craft.commerce.states.allStates`.
- The `craft.commerce.statesArray` Twig variable has been replaced with `craft.commerce.states.allStatesAsList`.
- The `craft.commerce.taxCategories` Twig variable has been replaced with `craft.commerce.taxCategories.allTaxCategories`.
- The `craft.commerce.taxRates` Twig variable has been replaced with `craft.commerce.taxRates.allTaxRates`.
- The `craft.commerce.taxZones` Twig variable has been replaced with `craft.commerce.taxZones.allTaxZones`.
- The `craft.commerce.variants` Twig variable has been replaced with `craft.variants()`.
- `Customer::$lastUsedBillingAddress` has been replaced with `$primaryBillingAddress`.
- `Customer::$lastUsedShippingAddress` has been replaced with `$primaryShippingAddres`.
- `OrderAdjustment::$optionsJson` was renamed to `$sourceSnapshot`.
- `Variant::getSalesApplied()` was renamed to `getSales()`.
- `Variant::setSalesApplied()` was renamed to `setSales()`.
- The Shipping Rule interface now expects a shipping category ID passed to each rate method.
- Any custom shipping method classes should now extend `craft\commerce\base\ShippingMethod`.
- All hooks have been replaced by events.
- Replaced `customer.lastUsedShippingAddress` and `customer.lastUsedBillingAddress` with `customer.primaryBillingAddress` and `customer.primaryShippingAddress`.
- Vat ID validation is now powered by the “vat.php” library.

### Removed
- Removed the `cartCookieDuration` config setting. All carts are now related to craft php session and not their own cookie.
- Removed the `requireEmailForAnonymousPayments` config setting, as completed order now always require the correct email address to make anonymous payments on orders.
- Removed `baseShipping`, `baseDiscount`, `baseTax`, `baseTaxIncluded` attributes from the order model. Orders now have order-level adjustments.
- Removed `shipping`, `discount`, `tax`, `taxIncluded` attributes from the line item model. Line items now have line item level adjustments.
- Removed `PurchasableInterface::validateLineItem()`. `getLineItemRules()` should be used instead.
- Removed the `deleteOrderStatusById()` method on the `OrderStatuses` service.
- Removed the `OrderSettings` model, record, and service.
- Removed the `getCountryByAttributes()` method from the `Countries` service.
- Removed the `getStatesByAttributes()` method from the `States` service.
- Removed the `getLastUsedBillingAddress()` and `getLatUsedShippingAddress()` methods from `Customer` models.

### Fixed
- Fixed a bug where a product’s `getCpEditUrl()` method could omit the site handle on multi-site installs. ([craftcms/cms#3089](https://github.com/craftcms/cms/issues/3089))
- Fixed a bug where handles and names for archived gateways were not freed up for re-use. ([#485](https://github.com/craftcms/commerce/issues/485))

## 1.2.1368 - 2018-11-30

### Changed
- Updated the Payflow Omnipay driver to 2.3.1
- Updated the Securepay Omnipay driver to 2.2.0
- Updated the Authorize.net Omnipay driver to 2.5.1
- Updated the Payment Express Omnipay driver to 2.2.1
- Updated the Eway Omnipay driver to 2.2.2
- Updated the Payfast Omnipay driver to 2.2

## 1.2.1366 - 2018-11-28

### Fixed
- Fixed a bug where it was possible to create duplicate order history change records.
- Fixed a bug where offsite gateways wouldn’t redirect back and complete the transaction correctly for Control Panel payments.

## 1.2.1365 - 2018-10-23

### Fixed
- Fix a bug where it wasn’t possible to set the billing address based off an existing shipping address.

### Fixed
- Fixed a Javascript error when viewing a customer field on the Edit User page.

## 1.2.1364 - 2018-08-23

### Fixed
- Fixed a PHP error that would occur when saving a User.

## 1.2.1363 - 2018-08-23

### Added
- Added the `resaveAllCustomerOrdersOnCustomerSave` config setting.

### Fixed
- Fixed a bug where the Date Paid column on the Orders index page could show incorrect values.

### Security
- Fixed a bug where it was possible to access purchase receipts when it shouldn’t have been.

## 1.2.1362 - 2018-05-10

### Changed
- Craft Commerce will now enforce boolean types for settings that a gateway expects to be boolean.

### Fixed
- Fixed an SSL error that could when communicating with the Authorize.net payment gateway.

## 1.2.1360 - 2018-03-23

### Added
- The order index page now includes the time when displaying order dates.

### Changed
- Line item modals on View Order pages now include the line item total.
- Added Craft 2.6.3013 compatibility.

## 1.2.1359 - 2018-03-08

### Fixed
- Fixed an error where variants would indicate they had zero stock at checkout when they had been marked as having unlimited stock.

## 1.2.1358 - 2018-03-07

### Fixed
- Fixed a PHP error that would occur when using an order element criteria model.

## 1.2.1356 - 2018-03-07

### Added
- Added the `shippingMethod` order criteria param.

### Changed
- Order recalculation now occurs after the `orders.onBeforeSaveOrder` event.

### Fixed
- Fixed a bug where a blank order could be placed if the cart’s cookie was deleted while the customer was on the payment page.
- Fixed a bug where a cart could be completed despite a lack of available stock, in some cases.
- Fixed a bug where the “Capture” transaction button on View Order pages was still shown after a capture was completed.

## 1.2.1354 - 2018-02-06

### Added
- Craft Commerce now adds `Craft Commerce` to the `X-Powered-By` header on requests, unless disabled by the [sendPoweredByHeader](https://craftcms.com/docs/config-settings#sendPoweredByHeader) config setting.

### Changed
- Updated the Authorize.net driver to 2.5.1
- Updated the Worldpay Omnipay driver to 2.2.2
- Updated the PayPal Omnipay driver to 2.6.4
- Updated the Payflow Omnipay driver to 2.3
- Updated the Dompdf Package to 0.8.2

### Fixed
- Fixed an error that occurred when generating an order PDF.
- Fixed a PHP error that could occur if you edited a non-primary currency’s settings.

## 1.2.1353 - 2018-01-18

### Added
- Added the `requireShippingMethodSelectionAtCheckout` config setting.
- Added new user permissions to manage shipping and tax settings without needing to be an admin.

### Fixed
- Fixed an error that occurred when creating or editing a discount.
- Fixed an error that occurred when generating an order PDF.

## 1.2.1352 - 2018-01-16

### Added
- Added the ability to update the email address of a guest order from the Control Panel.
- Added the `commerce_defaultCartShippingAddress` and `commerce_defaultCartBillingAddress` plugin hooks.

## 1.2.1351 - 2017-10-31

### Added
- Added the `defaultSku` product criteria param.
- Added stock information to the Product index page.

### Fixed
- Fixed a bug where stock validation was off by one when different line item options were set for the same purchasable.
- Fixed a bug where custom adjusters supplied by plugins where not being sorted by priority before getting applied to the order.
- Fixed a bug where the `commerce/cart/updateCart` action was not returning the correct validation errors when an invalid shipping address was submitted along with the `sameAddress` param.

## 1.2.1350 - 2017-10-05

### Changed
- Order adjustments are now displayed in the order they were applied, rather than alphabetically.

### Fixed
- Fixed a bug where emails weren’t getting sent to customers.

## 1.2.1349 - 2017-09-29

### Added
- Added the `cp.commerce.product.edit.right-pane` template hook, enabling plugins to modify the right pane on Edit Product pages.
- Added the `pdfAllowRemoteImages` config setting, which can be set to `true` to allow external images to be loaded in PDF templates.

### Changed
- `Commerce_OrderModel::getEmail()` now always returns the associated user account’s email, if there is one.
- The error data returned for `commerce/customerAddresses/save` Ajax requests now include field handles as the error keys.
- `Commerce_CustomerModel::getEmail()` has now been deprecated. It will only return the email address of the associated user account’s email if there was one. Use `order.email` to get the email address of the order within templates.
- Updated the Dompdf package to 0.8.1.
- Updated the PayFast Omnipay driver to 2.1.3.

### Fixed
- Fixed an issue in the example templates where the “Use same address for billing” checkbox would remain checked when different addresses were previously selected.
- Fixed a tax calculation error that occurred when included tax was removed from a product’s price and subsequent additional taxes did not take the removed values into account.

## 1.2.1346 - 2017-07-24

### Added
- Added the `autoSetNewCartAddresses` config setting, which can be set to `false` to prevent Craft Commerce from automatically assigning the last-used billing and shipping addresses on new carts.

### Changed
- Updated the Migs Omnipay driver to 2.2.2
- Updated the Stripe Omnipay driver to 2.4.7

### Fixed
- Fixed an API authentication error when making payments using the Stripe gateway.
- Fixed a bug where the `commerce/payments/pay` action was still processing the payment even if the cart had errors placed on it by other plugins.
- Fixed a bug where `LineItemModel::onSale()` could sometimes return an incorrect response due to rounding errors.
- Fixed a PHP error that could occur if a purchasable invalidated a line item when it was being added to a new cart.
- Fixed an issue where credit card forms’ First/Last Name fields were getting overridden by billing addresses’ values for some gateways.
- Fixed a bug where adding to cart with invalid `options` params would pass stock validation.

## 1.2.1345 - 2017-06-26

### Added
- Percentage-based discounts now have the option to be applied to the item’s original price or its discounted price (if other discounts were already applied).

## Changed
- Ajax requests to `commerce/cart/*` actions will now get a `itemSubtotal` key in the response JSON.
- Updated the Omnipay Stripe driver to 2.4.6.
- Updated the Omnipay Payment Express driver to 2.2.1.
- Updated the Omnipay MultiSafePay driver to 2.3.6.
- Updated the Omnipay Worldpay driver to 2.2.1.

### Fixed
- Fixed a bug where email address limits on discounts were able to by circumvented if the customer changed the casing of the coupon code.
- Fixed a PHP error that occurred when viewing a cart in the Control Panel if no payment methods had been created yet.
- Fixed a bug where discounts based on user group were not being added/removed after the user logged in/out.
- Fixed a bug where variants’ sale prices were only getting rounded when at least one sale was applied.
- Fixed a bug where special characters in Tax and Shipping Category names could break some form inputs in the Control Panel.
- Fixed a validation error that occurred when saving two shipping rules with the same name.

## 1.2.1343 - 2017-06-09

### Added
- Added the `pdfPaperSize` config setting.
- Added the `pdfPaperOrientation` config setting.
- Added a new Stripe gateway setting that determines whether the `receipt_email` param should be sent in payment requests.
- Added the `commerce_transactions.onCreateTransaction` event, which enables plugins to modify a newly-created transaction model.

### Changed
- Updated the Buckeroo driver to 2.2.
- Updated the Stripe driver to 2.4.5.
- Enabled the Buckeroo Credit Card Gateway within the Buckeroo Omnipay driver.

## 1.2.1342 - 2017-05-24

### Added
- Added support for Worldpay’s new `v1` API.

### Fixed
- Fixed a bug where `VariantModel:onSale()` could sometimes return an incorrect response due to rounding errors.
- Fixed a PHP error that occurred when saving a product with an empty dimension input on servers running PHP 7.
- Fixed a issue where orders were getting recalculated after receiving a completion response, when using the Sage Pay gateway.
- Fixed a PHP error that occurred when a plugin prevented a purchasable from getting added to the cart.

## 1.2.1341 - 2017-05-02

### Changed
- Increased the tax rate decimal storage length to allow 3 decimal places in tax rate percentages.
- The `CommerceDbHelper` class has be deprecated.

### Fixed
- Fixed a bug where some characters in product names were getting double-encoded on View Order pages.
- Fixed a bug where orders were incorrectly recalculating their adjustments when receiving notifications from the SagePay payment gateway.
- Fixed a tax calculation bug that occurred when using the “Total Order Price” taxable subject.

## 1.2.1339 - 2017-04-24

### Added
- Added new “Taxable Subject” options to Tax Rates, enabling taxes to be applied at the order level.
- Added the `datePaid` order element criteria attribute.

### Changed
- Updated the Dompdf package to 0.8.
- Updated the Omnipay Mollie driver to 3.2.
- Updated the Omnipay Authorize.net driver to 2.5.
- Updated the Omnipay MultiSafePay driver to 2.3.4.

### Fixed
- Fixed some PHP errors that occurred when rendering PDFs on servers running PHP 7.1.

## 1.2.1338 - 2017-04-04

### Added
- Added the `requireBillingAddressAtCheckout` config setting.
- Added the `cp.commerce.order.main-pane` template hook to the View Order page.
- Added `Commerce_VariantModel::hasStock()`.

### Fixed
- Fixed some PHP errors that occurred when saving products on servers running PHP 7.1.
- Fixed a bug where the `commerce/payments/pay` action was not blocking disabled payment methods.
- Fixed a bug where old carts did not default to the primary payment currency when their current payment currency was no longer valid.

## 1.2.1337 - 2017-03-08

### Added
- Added the `commerce_sale.onBeforeMatchProductAndSale` event, which enables plugins to add custom matching logic to sales.
- Added the `commerce_products.onBeforeEditProduct` event.
- Added the `cp.commerce.product.edit` template hook to the Edit Product page.

### Changed
- If a product SKU can’t be generated from its product type’s Automatic SKU Format, Craft Commerce now logs why.

### Fixed
- Fixed some PHP errors that occurred on servers running PHP 7.1.
- Fixed a bug where line items could be removed if their `qty` param was missing from a `commerce/cart/updateLineItem` request.
- The Orders index page now displays zero-value currency amounts, instead of leaving the cell blank.
- Fixed bug where duplicate products could be displayed when editing sales when the User Groups condition was in use.
- Fixed a bug where the `isUnpaid` and `isPaid` order element criteria params did not work correctly.
- Fixed a PHP error that occurred if a plugin’s custom shipping method object didn’t inherit `BaseModel`.
- Fixed a bug where payments made with MultiSafepay would be marked as successful before the user was redirected to the offsite gateway.
- Fixed a bug where shipping rule names were required to be unique across the entire installation, rather than per-shipping method.

## 1.2.1334 - 2017-01-30

### Added
- Added a new `purgeInactiveCarts` config setting, which determines whether Craft Commerce should purge inactive carts from the database (`true` by default).
- Added a new `commerce_modifyOrderAdjusters` hook, which enables plugins to modify the order adjusters before they are applied.
- Added the “Shipping Method” and “Payment Method” table attribute options to the Orders index page.

### Changed
- Updated the Stripe gateway library to 2.4.2.
- Updated the PayPal gateway library to 2.6.3.
- Fixed a memory error that occurred when purging a large number of carts.

### Fixed
- Fixed a bug where the `hasVariant` product criteria attribute would only account the first 100 variants.
- Fixed a bug where custom order adjusters could not inspect earlier adjustments made to the order within the current recalculation.
- Fixed a bug where the default product type that gets created on installation was referencing the old `commerce` templates path, rather than `shop`.
- Fixed compatibility with some payment gateways that were expecting abbreviated state names in the billing address.

## 1.2.1333 - 2017-01-05

### Fixed
- Fixed a PHP error that occurred when retrieving the sale price of variants that were fetched via `craft.commerce.products`.

## 1.2.1332 - 2017-01-03

### Added
- Added the `commerce_modifyItemBag` hook, allowing plugins to modify cart information sent to the payment gateway.
- Added the `requireShippingAddressAtCheckout` config setting.
- Added a new `defaultHeight` product criteria param, for querying products by their default variant’s height.
- Added a new `defaultLength` product criteria param, for querying products by their default variant’s length.
- Added a new `defaultWidth` product criteria param, for querying products by their default variant’s width.
- Added a new `defaultWeight` product criteria param, for querying products by their default variant’s weight.

### Fixed
- Fixed a bug where sales were not being applied to variants that were fetched via `craft.commerce.variants`.
- Fixed a bug where line items’ `salePrice` were not reflecting any changes made to their `saleAmount` via the `lineItem.onPopulateLineItem` event.

## 1.2.1331 - 2016-12-13

### Added
- Craft Commerce now includes a gateway adapter for Payeezy by First Data.
- Added `Commerce_VariantModel::getSalesApplied()`, which returns an array of the `Commerce_SaleModel` objects that were used to calculate the salePrice of the variant.

### Changed
- Ajax requests to `commerce/cart/*` actions now include `subtotal` and `shippingCategoryId` properties in the response data.
- The `commerce_orders/beforeOrderComplete` event now gets fired a little later than before, giving plugins a chance to change the order status ID.

### Fixed
- Fixed a bug where MultiSafepay was not being treated as an offsite payment gateway.

## 1.2.1330 - 2016-12-06

### Changed
- Added a new `baseTax` attribute to order models, which can be modified by custom order adjusters to add taxes to the order as a whole.
- `Commerce_OrderModel::getTotalTax()` now includes the new `baseTax` amount.

### Fixed
- Fixed a rounding error that occurred with some percentage-based discounts.
- Fixed a PHP error that occurred when searching for products with the `hasVariants` criteria param, in some cases.

## 1.2.1329 - 2016-11-30

### Fixed
- Fixed a bug where discounts without a coupon code condition could apply before their start date.
- Fixed a bug where the `hasSales` product criteria attribute would only apply to the first 100 products.
- Fixed a bug where the post-payment redirect would take the customer to the site homepage.

## 1.2.1328 - 2016-11-29

### Added
- Craft Commerce now includes a gateway adapter for MultiSafepay.

### Changed
- Ajax requests to `cart/updateCart` now include a `cart` object in the response data in the event of an error.

### Fixed
- Fixed a bug where PayPal payments could fail due to inconsistencies between how Craft Commerce and PayPal calculated the total payment amount for transactions.
- Fixed a bug where First Name and Last Name customer field labels weren’t being translated for the current locale in the Control Panel.
- Fixed a bug some offsite gateway payment requests were not getting sent with the correct return and cancel URLs.
- Fixed a bug that prevented Craft Commerce from updating successfully from pre-1.0 versions on case-sensitive file systems.
- Fixed a bug where applicable VAT taxes were not being removed correctly for customers with a valid VAT ID.
- Fixed a bug where archived payment methods were still showing up as options in Control Panel payment form modals.

## 1.2.1327 - 2016-10-25

### Changed
- When saving a product type, if any tax/shipping categories had been deselected, Craft Commerce will now reassign any existing products with the no-longer-available tax/shipping categories to the default categories.
- The “HTML Email Template Path” Email setting can now contain Twig code.

### Fixed
- Fixed a bug where Craft Commerce was not respecting the system time zone when purging inactive carts.
- Fixed a bug where a no-longer-applicable shipping method could still be selected by a cart if it was the only defined shipping method.
- Fixed a bug where the `Commerce_ProductModel` provided by the onSaveProduct event was not updated with the latest and greatest values based on its default variant.
- Fixed a bug where all products were being re-saved when a product type was saved, rather than just the products that belong to that product type.
- Fixed a PHP error that occurred when adding something to the cart, if the cart didn’t have a shipping address yet and the default tax zone’s tax rate was marked as VAT.
- Fixed a bug where a coupon based discount could apply before its start date.

## 1.2.1325 - 2016-10-13

### Fixed
- Fixed a PHP error that occurred when a custom purchasable didn’t provide a tax category ID.
- Fixed a bug where the relevant template caches were not being cleared after the stock of a variant was deducted.
- Fixed a display issue on the order transaction details modal when a large amount of gateway response data was present.

## 1.2.1324 - 2016-10-12

### Fixed
- Fixed a bug where orders were not being marked as complete after successful offsite gateway payments.
- Fixed a PHP error that occurred when deleting a product type.

## 1.2.1323 - 2016-10-11

### Added
- It’s now possible to accept payments in multiple currencies.
- Added Shipping Categories.
- Discounts can now be user-sorted, which defines the order that they will be applied to carts.
- Discounts now have the option to prevent subsequent discounts from being applied.
- The start/end dates for Discounts and Sales can now specify the time of day.
- Discounts can now have a “Minimum Purchase Quantity” condition.
- Product Types now have an “Order Description Format” setting, which can be used to override the description of the products in orders’ line items.
- Addresses now have “Attention”, “Title”, and “Business ID” fields.
- Added the “Order PDF Filename Format” setting in Commerce → Settings → General Settings, for customizing the format of order PDF filenames.
- Added the `useBillingAddressForTax` config setting. If enabled, Craft Commerce will calculate taxes based on orders’ billing addresses, rather than their shipping addresses.
- Added the `requireEmailForAnonymousPayments` config setting. If enabled, Craft Commerce will require the email address of the order to be submitted in anonymous payment requests.
- The IP address of the customer is now stored on the order during order completion.
- Craft Commerce now makes all payment gateways available to unregistered installs, rather than limiting users to a single “Dummy” gateway.
- Added support for SagePay Server.
- Added support for the Netbanx Hosted.
- Added the `commerceCurrency` filter, which works identically to the |currency filter by default, but also has `convert` and `format` arguments that can be used to alter the behavior.
- Added `craft.commerce.shippingMethods`.
- Added `craft.commerce.shippingCategories`.
- Added `craft.commerce.shippingZones`.
- Added `craft.commerce.taxZones`.
- Added `OrderStatusService::getDefaultOrderStatusId()`.
- Added the `commerce_payments.onBeforeCaptureTransaction` and `onCaptureTransaction` events.
- Added the `commerce_payments.onBeforeRefundTransaction` and `onRefundTransaction` events.
- Added the `commerce_email.onBeforeSendEmail` and `onSendEmail` events.
- Added the `cp.commerce.order.edit` hook to the View Order page template.
- Added the [PHP Units of Measure](https://github.com/PhpUnitsOfMeasure/php-units-of-measure) PHP package.
- Added the [Vat Validation](https://github.com/snowcap/vat-validation) PHP package.

### Changed
- The tax categories returned by the template function `craft.commerce.getTaxCategories()` are now represented by `Commerce_TaxCategory` models by default, rather than arrays. To get them returned as arrays, you can pass `true` into the function.
- Status-change notification emails are now sent to the customer in the language they placed the order with.
- It’s now possible to update product statuses on the Products index page.
- The example templates folder has been renamed from “commerce” to “shop”.
- Craft Commerce now re-saves existing products when a Product Type’s settings are saved.
- The Tax Rates index page now lists the Tax Categories and Tax Zones each Tax Rate uses.
- Tax Rates now have the option to exclude themselves from orders with a valid VAT ID.
- Transaction Info HUDs on View Order pages now show the transaction IDs.
- Craft Commerce now stores the complete response data for gateway transaction requests in the commerce_transactions table.
- The commerce/cart/updateCart action now includes all validation errors found during partial cart updates in its response.
- Reduced the number of order recalculations performed during payment.
- The View Order page no longer labels an order as paid if its total price is zero.
- Craft Commerce now logs invalid email addresses when attempting to send order status notification emails.
- Custom fields on an order can now only be updated during payment if it is the user’s active cart.
- Craft Commerce now provides Stripe with the customer’s email address to support Stripe’s receipt email feature.
- Payment failures using PayPal Express now redirect the customer back to PayPal automatically, rather than displaying a message instructing the customer to return to PayPal.
- Updated the Authorize.Net gateway library to 2.4.2.
- Updated the Dummy gateway library to 2.1.2.
- Updated the Molli gateway library to 3.1.
- Updated the Payfast gateway library to 2.1.2.
- Updated the Payflow gateway library to 2.2.1.
- Updated the Stripe gateway library to 2.4.1.

### Deprecated
- Deprecated the `update` variable in email templates. The `orderHistory` variable should be used instead.

### Fixed
- Fixed a bug where `Commerce_OrderService::completeOrder()` was not checking to make sure the order was not already completed before doing its thing.
- Fixed a bug where addresses’ “Map” links on View Order pages were not passing the full address to the Google Maps window.
- Fixed an bug where address validation was not respecting the country setting, “Require a state to be selected when this country is chosen”.
- Fixed a bug where submitting new addresses to a fresh cart caused a cart update failure.
- Fixed a bug where collapsed variants’ summary info was overlapping the “Default” button.

## 1.1.1317 - 2016-09-27

### Added
- Craft Commerce is now translated into Portuguese.

### Fixed
- Fixed a bug where Edit Address modals on View Order pages were not including custom states in the State field options.

## 1.1.1217 - 2016-08-25

### Fixed
- Fixed a PHP error that occurred when referencing the default currency.

## 1.1.1216 - 2016-08-25

### Fixed
- Fixed a bug where eager-loading product variants wasn’t working.
- Fixed a bug where customer addresses were not showing up in the View Order page if they contained certain characters.
- Fixed a bug where orders were not getting marked as complete when they should have in some cases, due to a rounding comparison issue.

## 1.1.1215 - 2016-08-08

### Changed
- Customer Info fields now return the user’s `CustomerModel` when accessed in a template.

### Fixed
- Fixed a bug where discounts that apply free shipping to an order were not including the shipping reduction amount in the discount order adjustment amount.
- Fixed a bug where editing an address in the address book would unintentionally select that address as the active cart’s shipping address.
- Fixed SagePay Server gateway support.

## 1.1.1214 - 2016-07-20

### Fixed
- Fixed an error that occurred when PayPal rejected a payment completion request due to duplicate counting of included taxes.
- Fixed a MySQL error that could occur when `ElementsService::getTotalElements()` was called for orders, products, or variants.

## 1.1.1213 - 2016-07-05

### Changed
- Transaction dates are now shown on the View Order page.
- Order status change dates are now shown on the View Order page.
- Updated the Authorize.Net Omnipay gateway to 2.4, fixing issues with Authorize.Net support.
- Cart item information is now sent on gateway payment completion requests, in addition to initial payment requests.

### Fixed
- Fixed a bug where payments using Worldpay were not getting automatically redirected back to the store.

## 1.1.1212 - 2016-06-21

### Changed
- Line item detail HUDs within the View Order page now include the items’ subtotals.
- Renamed `Commerce_LineItemModel`’s `subtotalWithSale` attribute to `subtotal`, deprecating the former.
- Renamed `Commerce_OrderModel`’s `itemSubtotalWithSale` attribute to `itemSubtotal`, deprecating the former.
- Each of the nested arrays returned by `craft.commerce.availableShippingMethods` now include a `method` key that holds the actual shipping method object.

### Fixed
- Fixed a MySQL error that occurred when MySQL was running in Strict Mode.
- Fixed a rounding error that occurred when calculating tax on shipping costs.

## 1.1.1211 - 2016-06-07

### Added
- Added a new “Per Email Address Limit” condition to coupon-based discounts, which will limit the coupons’ use by email address.
- Added the ability to clear usage counters for coupon-based discounts.
- Added a new `hasSales` product criteria param, which can be used to limit the resulting products to those that have at least one applicable sale.
- Added a new `hasPurchasables` order criteria param, which can be used to limit the resulting orders to those that contain specific purchasables.
- Added a new `commerce_lineItems.onPopulateLineItem` event which is called right after a line item has been populated with a purchasable, and can be used to modify the line item attributes, such as its price.
- Added `LineItemModel::getSubtotal()` as an alias of the now-deprecated `getSubtotalWithSale()`.

### Fixed
- Fixed a bug where the “Per User Limit” discount condition was not being enforced for anonymous users.
- Fixed a bug where the quantity was not being taken into account when calculating a weight-based shipping cost.
- Fixed a validation error that could occur when submitting a payment for an order with a percentage-based discount.
- Fixed a bug where the cart was not getting recalculated when an associated address was updated in the user’s address book.

## 1.1.1210 - 2016-05-17

### Fixed
- Fixed a bug where sales could be applied to the same line item more than once.
- Fixed a bug where the `commerce/cart/cartUpdate` controller action’s Ajax response did not have up-to-date information.

## 1.1.1208 - 2016-05-16

### Added
- Added `commerce_products.onBeforeDeleteProduct` and `onDeleteProduct` events.

### Fixed
- Fixed a PHP error that occurred when adding a new item to the cart.

## 1.1.1207 - 2016-05-11

### Fixed
- Fixed a PHP error that occurred when saving a product with unlimited stock.

## 1.1.1206 - 2016-05-11

### Changed
- It’s now possible to show customers’ and companies’ names on the Orders index page.
- Craft Commerce now sends customers’ full names to the payment gateways, pulled from the billing address.
- Craft Commerce now ensures that orders’ prices don’t change in the middle of payment requests, and declines any payments where the price does change.
- The onBeforeSaveProduct event is now triggered earlier to allow more modification of the product model before saving.
- Updated the Omnipay gateway libraries to their latest versions.

### Fixed
- Fixed a bug where changes to purchasable prices were not reflected in active carts.
- Fixed a PHP error that occurred when an active cart contained a variant that had no stock or had been disabled.
- Fixed a PHP error that occurred when paying with the Paypal Express gateway.

## 1.1.1202 - 2016-05-03

### Added
- Added the `commerce_lineItems.onCreateLineItem` event.
- Added the `hasStock` variant criteria param, which can be set to `true` to find variants that have stock (including variants with unlimited stock).

### Changed
- The View Order page now shows whether a coupon code was used on the order.
- All payment gateways support payments on the View Order page now.
- It’s now possible to delete countries that are in use by tax/shipping zones and customer addresses.
- State-based tax/shipping zones now can match on the state abbreviation, in addition to the state name/ID.
- Craft Commerce now sends descriptions of the line items to gateways along with other cart info, when the `sendCartInfoToGateways` config setting is enabled.

### Fixed
- Fixed a bug where payment method setting values that were set from config/commerce.php would get saved to the database when the payment method was resaved in the Control Panel.
- Fixed a PHP error that occurred when calling `Commerce_OrderStatusesService::getAllEmailsByOrderStatusId()` if the order status ID was invalid.
- Fixed a PHP error that occurred when a cart contained a disabled purchasable.
- Fixed a bug where an order status’ sort order was forgotten when it was resaved.
- Fixed a bug where the `hasVariant` product criteria param was only checking the first 100 variants.
- Fixed a bug where only logged-in users could view a tokenized product preview URL.
- Fixed an issue where the selected shipping method was not getting removed from the cart when it was no longer available, in some cases.

## 1.1.1200 - 2016-04-13

### Added
- Added the `commerce_products.onBeforeSaveProduct` and `onSaveProduct` events.
- Added the `commerce_lineItems.onBeforeSaveLineItem` and `onSaveLineItem` events.

### Changed
- Stock fields are now marked as required to make it more clear that they are.
- Added a new “The Fleece Awakens” default product.

### Fixed
- Fixed an error that occurred when a variant was saved without a price.
- Fixed a bug where various front-end templates wouldn’t load correctly from the Control Panel if the [defaultTemplateFileExtensions](link) or [indexTemplateFilename](link) config settings had custom values.
- Fixed a bug where products’ `defaultVariantId` property was not being set on first save.
- Fixed a validation error that occurred when a cart was saved with a new shipping address and an existing billing address.
- Fixed a bug where customers’ last-used billing addresses were not being remembered.
- Fixed a MySQL error that occurred when attempting to delete a user that had an order transaction history.

### Security
- Fixed an XSS vulnerability.

## 1.1.1198 - 2016-03-22

### Added
- Added the `sendCartInfoToGateways` config setting, which defines whether Craft Commerce should send info about a cart’s line items and adjustments when sending payment requests to gateways.
- Product models now have a `totalStock` property, which returns the sum of all available stock across all of a product’s variants.
- Product models now have an `unlimitedStock` property, which returns whether any of a product’s variants have unlimited stock.
- Added the `commerce_variants.onOrderVariant` event.

### Changed
- Updated the Omnipay Authorize.Net driver to 2.3.1.
- Updated the Omnipay FirstData driver to 2.3.0.
- Updated the Omnipay Mollie driver to 3.0.5.
- Updated the Omnipay MultiSafePay driver to 2.3.0.
- Updated the Omnipay PayPal driver to 2.5.3.
- Updated the Omnipay Pin driver to 2.2.1.
- Updated the Omnipay SagePay driver to 2.3.1.
- Updated the Omnipay Stripe driver to  v2.3.1.
- Updated the Omnipay WorldPay driver to 2.2.

### Fixed
- Fixed a bug where shipping address rules and tax rates were not finding their matching shipping zone in some cases.
- Fixed a bug where the credit card number validator was not removing non-numeric characters.
- Fixed a PHP error that occurred when saving an order from a console command.

## 1.1.1197 - 2016-03-09

### Changed
- Ajax requests to the “commerce/payments/pay” controller action now include validation errors in the response, if any.

### Fixed
- Fixed a credit card validation bug that occurred when using the eWay Rapid gateway.
- Fixed an error that occurred on the Orders index page when searching for orders.
- Fixed a bug where refreshing the browser window after refunding or paying for an order on the View Order page would attempt to re-submit the refund/payment request.
- Fixed a bug where `Commerce_PaymentsService::processPayment()` was returning `false` when the order was already paid in full (e.g. due to a 100%-off coupon code).
- Fixed a bug where variants were defaulting to disabled for products that only had a single variant.

## 1.1.1196 - 2016-03-08

### Added
- Added Slovak message translations.
- Added Shipping Zones, making it easier to relate multiple Shipping Methods/Rules to a common list of countries/states. (Existing Shipping Rules will be migrated to use Shipping Zones automatically.)
- Added a “Recent Orders” Dashboard widget that shows a table of recently-placed orders.
- Added a “Revenue” Dashboard widget that shows a chart of recent revenue history.
- The Orders index page now shows a big, beautiful revenue chart above the order listing.
- It’s now possible to edit Billing and Shipping addresses on the View Order page.
- It’s now possible to manually mark orders as complete on the View Order page.
- It’s now possible to submit new order payments from the View Order page.
- Edit Product pages now have a “Save as a new product” option in the Save button menu.
- Edit Product pages now list any sales that are associated with the product.
- It’s now possible to sort custom order statuses.
- It’s now possible to sort custom payment methods.
- It’s now possible to soft-delete payment methods.
- Added a “Link to a product” option to Rich Text fields’ Link menus, making it easy to create links to products.
- Added support for Omnipay “item bags”, giving gateways some information about the cart contents.
- Added the “gatewayPostRedirectTemplate” config setting, which can be used to specify the template that should be used to render the POST redirection page for gateways that require it.
- Added support for eager-loading variants when querying products, by setting the `with: 'variants'` product param.
- Added support for eager-loading products when querying variants, by setting the `with: 'product'` variant param.
- Added `craft.commerce.variants` for querying product variants with custom parameters.
- Added the “defaultPrice” product criteria parameter, for querying products by their default variant’s price.
- Added the “hasVariant” product criteria parameter, for querying products that have a variant matching a specific criteria. (This replaces the now-deprecated “withVariant” parameter”.)
- Added the “stock” variant criteria parameter, for querying variants by their available stock.
- Added the “commerce/payments/pay” controller action, replacing the now-deprecated “commerce/cartPayment/pay” action.
- Added the “commerce/payments/completePayment” controller action, replacing the now-deprecated “commerce/cartPayment/completePayment” action.
- The “commerce/payments/pay” controller action now accepts an optional “orderNumber” param, for specifying which order should receive the payment. (If none is provided, the active cart is used.)
- The “commerce/payments/pay” controller action now accepts an optional “expiry” parameter, which takes a combined month + year value in the format “MM/YYYY”.
- The “commerce/payments/pay” controller action doesn’t required “redirect” and “cancelUrl” params, like its predecessor did.
- The “commerce/payments/pay” controller action supports Ajax requests.
- Added an abstract Purchasable class that purchasables can extend, if they want to.
- Gateway adapters are now responsible for creating the payment form model themselves, via the new `getPaymentFormModel()` method.
- Gateway adapters are now responsible for populating the CreditCard object based on payment form data themselves, via the new `populateCard()` method.
- Gateway adapters now have an opportunity to modify the Omnipay payment request, via the new `populateRequest()` method.
- Gateway adapters can now add support for Control Panel payments by implementing `cpPaymentsEnabled()` and `getPaymentFormHtml()`.

### Changed
- `Commerce_PaymentFormModel` has been replaced by an abstract BasePaymentFormModel class and subclasses that target specific gateway types.
- Gateway adapters must now implement the new `getPaymentFormModel()` and `populateCard()` methods, or extend `CreditCardGatewayAdapter`.
- The signatures and behaviors of `Commerce_PaymentsService::processPayment()` and `completePayment()` have changed.
- New Sales and Discounts are now enabled by default.
- The Orders index page now displays orders in chronological order by default.
- It is no longer possible to save a product with a disabled default variant.
- It is no longer possible to add a disabled variant, or the variant of a disabled product, to the cart.
- `Commerce_PaymentsService::processPayment()` and `completePayment()` no longer respond to the request directly, unless the gateway requires a redirect via POST. They now return `true` or `false` indicating whether the operation was successful, and leave it up to the controller to handle the client response.

### Deprecated
- The `commerce/cartPayment/pay` action has been deprecated. `commerce/payments/pay` should be used instead.
- The `commerce/cartPayment/completePayment` action has been deprecated. `commerce/payments/completePayment` should be used instead.
- The `withVariant` product criteria parameter has been deprecated. `hasVariant` should be used instead.

## 1.0.1190 - 2016-02-26

### Fixed
- Fixed a bug where product-specific sales were not being applied correctly.

## 1.0.1189 - 2016-02-23

### Changed
- Reduced the number of SQL queries required to perform various actions.
- The “Enabled” checkbox is now checked by default when creating new promotions and payment methods.
- Edit Product page URLs no longer require the slug to be appended after the product ID.
- Completed orders are now sorted by Date Ordered by default, and incomplete orders by Date Updated, in the Control Panel.

### Fixed
- Fixed a PHP error that occurred if an active cart contained a purchasable that had been deleted in the back-end.
- Fixed a PHP error that occurred when trying to access the addresses of a non-existent customer.
- Fixed a bug where only a single sale was being applied to products even if there were multiple matching sales.

## 1.0.1188 - 2016-02-09

### Changed
- Order queries will now return zero results if the `number` criteria param is set to any empty value besides `null` (e.g. `false` or `0`).
- Improved the behavior of the Status menu in the Update Order Status modal on View Order pages.
- Added some `<body>` classes to some of Craft Commerce’s Control Panel pages.

### Fixed
- Fixed a bug where new carts could be created with an existing order number.
- Fixed a bug where the default descriptions given to discounts were not necessarily using the correct currency and number formats.
- Fixed a bug where a default state was getting selected when creating a new shipping rule, but it was not getting saved.
- Fixed a bug where variants could not be saved as disabled.

## 1.0.1187 - 2016-01-28

### Added
- Added `craft.commerce.getDiscountByCode()`, making it possible for templates to fetch info about a discount by its code.

### Changed
- OrderHistoryModel objects now have a `dateCreated` attribute.

### Fixed
- Fixed a bug where customers could select addresses that did not belong to them.
- Fixed a bug where new billing addresses were not getting saved properly when carts were set to use an existing shipping address, but `sameAddress` was left unchecked.
- Fixed a bug where numeric variant fields (e.g Price) were storing incorrect values when entered from locales that use periods as the grouping symbol.
- Fixed a PHP error that occurred when saving a custom order status with no emails selected.
- Fixed a bug where discounts were being applied to carts even after the discount had been disabled.
- Fixed a bug where carts were not displaying descriptions for applied discounts.
- Fixed a bug where variants’ Title fields were not showing the correct locale ID in some cases.

## 1.0.1186 - 2016-01-06

### Changed
- Updated the translation strings.

### Fixed
- Fixed a PHP error that occurred when attempting to change a tax category’s handle.
- Fixed a PHP error that occurred when attempting to save a discount or sale without selecting any products or product types.

## 1.0.1185 - 2015-12-21

### Added
- Orders now have an `email` criteria parameter which can be used to only query orders placed with the given email.
- Address objects now have `getFullName()` method, for returning the customer’s first and last name combined.
- Added the `totalLength` attribute to front-end cart Ajax responses.
- It’s now possible to sort orders by Date Ordered and Date Paid on the Orders index page.

### Changed
- A clear error message is now displayed when attempting to save a product, if the product type’s Title Format setting is invalid.
- A clear error message is now displayed when attempting to save a product, if the product type’s Automatic SKU Format setting is invalid.
- Any Twig errors that occur when rendering email templates are now caught and logged, without affecting the actual order status change.
- The Payment Methods index now shows the payment methods’ gateways’ actual display names, rather than their class names.
- Payment method settings that are being overridden in craft/config/commerce.php now get disabled from Edit Payment Method pages.
- The extended line item info HUD now displays the included tax for the line item.

### Fixed
- Fixed a bug where the cart was not immediately forgotten when an order was completed.
- Fixed a bug where `Commerce_OrderModel::getTotalLength()` was returning the total height of each of its line items, rather than the length.
- Fixed a bug where variants’ height, length, and width were not being saved correctly on order line item snapshots.
- Fixed a bug where order queries would return results even when the `user` or `customer` params were set to invalid values.
- Fixed a PHP error that occurred when accessing a third party shipping method from an order object.
- Fixed a PHP error that occurred when accessing the Sales index page.
- Fixed a PHP error that occurred when loading dependencies on some servers.
- Fixed a JavaScript error that occurred when viewing extended info about an order’s line items.
- Fixed some language and styling bugs.

## 1.0.1184 - 2015-12-09

### Added
- Added support for inline product creation from product selection modals.
- Products now have an `editable` criteria parameter which can be used to only query products which the current user has permission to edit.
- Added support for payment methods using the eWAY Rapid gateway.

### Changed
- Improved compatibility with some payment gateways.
- Added the `shippingMethodId` attribute to front-end cart Ajax responses.
- Users that have permission to access Craft Commerce in the Control Panel, but not permission to manage Orders, Products, or Promotions now get a 403 error when accessing /admin/commerce, rather than a blank page.
- The “Download PDF” button no longer appears on the View Order page if no PDF template exists yet.
- `Commerce_OrderModel::getPdfUrl()` now only returns a URL if the PDF template exists; otherwise null will be returned.
- Errors that occur when parsing email templates now get logged in craft/storage/runtime/logs/commerce.log.
- Improved the wording of error messages that occur when an unsupported gateway request is made.

### Fixed
- Fixed a bug where entering a sale’s discount amount to a decimal number less than 1 would result in the sale applying a negative discount (surcharge) to applicable product prices. Please check any existing sales to make sure the correct amount is being discounted.
- Fixed bug where email template errors would cause order completion to fail.
- Fixed a bug where shipping rule description fields were not being saved.
- Fixed a PHP error that could occur when saving a product via an Element Editor HUD.
- Fixed a bug where billing and shipping addresses were receiving duplicate validation errors when the `sameAddress` flag was set to true.
- Fixed a JavaScript error that occurred when changing an order’s status on servers with case-sensitive file systems.

## 1.0.1183 - 2015-12-03

### Changed
- Discounts are now entered as positive numbers in the CP (e.g. a 50% discount is defined as either “0.5” or “50%” rather than “-0.5” or “-50%”).
- Added the `commerce_cart.onBeforeAddToCart` event.
- Added the `commerce_discounts.onBeforeMatchLineItem` event, making it possible for plugins to perform additional checks when determining if a discount should be applied to a line item.
- Added the `commerce_payments.onBeforeGatewayRequestSend` event.

### Fixed
- Fixed a PHP error that would occur when the Payment Methods index page if any of the existing payment methods were using classes that could not be found.
- Fixed a bug where some failed payment requests were not returning an error message.
- Fixed a bug where `PaymentsService::processPayment()` was attempting to redirect to the order’s return URL even if it didn’t have one, in the event that the order was already paid in full before `processPayment()` was called. Now `true` is returned instead.
- Fixed some UI strings that were not getting properly translated.

## 1.0.1182 - 2015-12-01

### Added
- Tax Rates now have a “Taxable Subject” setting, allowing admins to choose whether the Tax Rate should be applied to shipping costs, price, or both.
- View Order pages now display notes and options associated with line items.
- Added new `commerce_addresses.beforeSaveAddress` and `saveAddress` events.
- Purchasables now must implement a `getIsPromotable()` method, which returns whether the purchasable can be subject to discounts.
- Variants now support a `default` element criteria param, for only querying variants that are/aren’t the default variant of an invariable product.

### Changed
- All number fields now display values in the current locale’s number format.
- Variant descriptions now include the product’s title for products that have variants.
- It’s now more obvious in the UI that you are unable to delete an order status while orders exist with that status.
- The `commerce_orders.beforeSaveOrder` event now respects event’s `$peformAction` value.
- The `commerce_orders.beforeSaveOrder` and `saveOrder` events trigger for carts, in addition to completed orders.
- `Commerce_PaymentsService::processPayment()` no longer redirects the browser if the `$redirect` argument passed to it is `null`.
- Renamed `Commerce_VariantsService::getPrimaryVariantByProductId()` to `getDefaultVariantByProductId()`.
- Updated all instances of `craft.commerce.getCart()` to `craft.commerce.cart` in the example templates.
- Customers are now redirected to the main products page when attempting to view their cart while it is empty.

### Removed
- Removed the `commerceDecimal` and `commerceCurrency` template filters. Craft CMS’s built-in [number](https://craftcms.com/docs/templating/filters#number) and [currency](https://craftcms.com/docs/templating/filters#currency) filters should be used instead. Note that you will need to explicitly pass in the cart’s currency to the `currency` filter (e.g. `|currency(craft.commerce.cart.currency)`).

### Fixed
- Fixed a bug where View Order pages were displaying links to purchased products even if the product didn’t exist anymore, which would result in a 404 error.
- Fixed a bug where orders’ base shipping costs and base discounts were not getting reset when adjustments were recalculated.
- Fixed the “Country” and “State” field labels on Edit Shipping Rule pages, which were incorrectly pluralized.
- Fixed a bug where toggling a product/variant’s “Unlimited” checkbox was not enabling/disabling the Stock text input.
- Fixed a PHP error that occurred on order completion when purchasing a third party purchasable.
- Fixed a PHP error that occurred when attempting to add a line item to the cart with zero quantity.
- Fixed a bug where the state name was not getting included from address models’ `getStateText()` methods.
- Fixed a PHP error that would occur when saving a variable product without any variants.

## 0.9.1179 - 2015-11-24

### Added
- Added a new “Manage orders” user permission, which determines whether the current user is allowed to manage orders.
- Added a new “Manage promotions” user permission, which determines whether the current user is allowed to manage promotions.
- Added new “Manage _[type]_ products” user permissions for each product type, which determines whether the current user is allowed to manage products of that type.
- It’s now possible to set payment method settings from craft/config/commerce.php. To do so, have the file return an array with a `'paymentMethodSettings'` key, set to a sub-array that is indexed by payment method IDs, whose sub-values are set to the payment method’s settings (e.g. `return ['paymentMethodSettings' => ['1' => ['apiKey' => getenv('STRIPE_API_KEY')]]];`).
- Added an `isGuest()` method to order models, which returns whether the order is being made by a guest account.
- The `cartPayment/pay` controller action now checks for a `paymentMethodId` param, making it possible to select a payment gateway at the exact time of payment.
- Added `Commerce_TaxCategoriesService::getTaxCategoryByHandle()`.

### Changed
- Ajax requests to `commerce/cart/*` controller actions now get the `totalIncludedTax` amount in the response.
- Renamed `Commerce_ProductTypeService::save()` to `saveProductType()`.
- Renamed `Commerce_PurchasableService` to `Commerce_PurchasablesService` (plural).
- Renamed all `Commerce_OrderStatusService` methods to be more explicit (e.g. `save()` is now `saveOrderStatus()`).
- Renamed `Commerce_TaxCategoriesService::getAll()` to `getAllTaxCategories()`.
- Added “TYPE_” and “STATUS_” prefixes to each of the constants on TransactionRecord, to clarify their purposes.
- Order models no longer have $billingAddressData and $shippingAddressData properties. The billing/shipping addresses chosen by the customer during checkout are now duplicated in the craft_commerce_addresses table upon order completion, and the order’s billingAddressId and shippingAddressId attributes are updated to the new address records’ IDs.
- Purchasables must now have a `getTaxCategoryId()` method, which returns the ID of the tax category that should be applied to the purchasable.
- Third-party purchasables can now have taxes applied to their line items when in the cart.
- Added `totalTax`, `totalTaxIncluded`, `totalDiscount`, and `totalShippingCost` to the example templates’ order totals info.

### Fixed
- Fixed a bug where variants were not being returned in the user-defined order on the front end.
- Fixed a bug where `Commerce_OrdersService::getOrdersByCustomer()` was returning incomplete carts. It now only returns completed orders.
- Fixed a bug where the line items’ `taxIncluded` amount was not getting reset to zero before recalculating the amount of included tax.
- Fixed a bug where products of a type that had been switched from having variants to not having variants could end up with an extra Title field on the Edit Product page.
- Fixed an issue where Craft Personal and Client installations where making user groups available to sale and discount conditions.
- Fixed a PHP error that occurred when an order model’s `userId` attribute was set to the ID of a user account that didn’t have a customer record associated with it.
- Fixed a bug where quantity restrictions on a product/variant were not being applied consistently to line items that were added with custom options.
- Fixed some language strings that were not getting static translations applied to them.
- Fixed a bug where Price fields were displaying blank values when they had previously been set to `0`.
- Fixed a bug where `Commerce_TaxCategoriesService::getAllTaxCategories()` could return null values if `getTaxCategoryById()` had been called previously with an invalid tax category ID.

## 0.9.1177 - 2015-11-18

### Changed
- The example templates now display credit card errors more clearly.

### Fixed
- Fixed a bug where products’ and variants’ Stock fields were displaying blank values.

## 0.9.1176 - 2015-11-17

### Added
- Craft Commerce is now translated into German, Dutch, French (FR and CA), and Norwegian.
- Added the “Automatic SKU Format” Product Type setting, which defines what products’/variants’ SKUs should look like when they’re submitted without a value.
- It’s now possible to save arbitrary “options” to line items. When the same purchasable is added to the cart twice, but with different options, it will result in two separate line items rather than one line item with a quantity of 2.
- Order models now have a `totalDiscount` property, which returns the total of all discounts applied to its line items, in addition to the base discount.

### Changed
- The tax engine now records the amount of included tax for each line item, via a new `taxIncluded` property on line item models. (This does not affect existing tax calculation behaviors in any way.)
- Customer data stored in session is now cleared out whenever a user logs in/out, and when a logged-out guest completes their order.
- The example templates have been updated to demonstrate the new Line Item Options feature.
- Address management features are now hidden for guest users in the example templates to avoid confusion.

### Fixed
- Fixed a bug where products/variants that were out of stock would show a blank value for the “Stock” field, rather than “0”.
- Fixed a bug where the `shippingMethod` property returned by Ajax requests to `commerce/cart/*` was getting set to an incorrect value. The property is now set to the shipping method’s handle.

## 0.9.1175 - 2015-11-11

### Added
- Added a new “Show the Title field for variants” setting to Product Types that have variants. When checked, variants of products of that Product Type will get a new “Title” field that can be directly edited by product managers.
- It’s now possible to update an order’s custom fields when posting to the `commerce/cartPayment/pay` controller action.

### Changed
- Renamed `craft.commerce.getShippingMethods()` to `getAvailableShippingMethods()`.
- The shipping method info arrays returned by `craft.commerce.getAvailableShippingMethods()` now include `description` properties, set to the shipping methods’ active rules’ description. It also returns the shipping methods’ `type`.
- The shipping method info arrays returned by `craft.commerce.getAvailableShippingMethods()` are now sorted by their added cost, from cheapest to most expensive.
- Ajax requests to `commerce/cart/*` controller actions now get information about the available shipping methods in the response.
- Customer address info is now purged from the session when a user logs out with an active cart.
- Changes to the payment method in the example templates’ checkout process are now immediately applied to the cart.
- When the Stripe gateway is selected as the Payment Method during checkout we now show an example implementation of token billing with stripe.js

### Fixed
- Fixed a bug where the user-managed shipping methods’ edit URLs were missing a `/` before their IDs.
- Fixed a bug where it was possible to complete an order with a shipping method that was not supposed to be available, per its rules.
- Fixed a bug where it was possible to log out of Craft but still see address data in the cart.
- Fixed a bug where plugin-based shipping methods were getting re-instantiated each time `craft.commerce.getShippingMethods()` was called.
- Fixed a bug where batch product deletion from the Products index page was not also deleting their associated variants.

## 0.9.1173 - 2015-11-09

### Added
- Added a “Business Name” field to customer addresses (accessible via a `businessName` attribute), which replaces the “Company” field (and `company` attribute), and can be used to store customers’ businesses’ names when purchasing on behalf of their company.
- Added a “Business Tax ID” field to customer addresses (accessible via a `businessTaxId` attribute), which can be used to store customers’ businesses’ tax IDs (e.g. VAT) when purchasing on behalf of their company.
- Added a `getCountriesByTaxZoneId()` method to the Tax Zones service.
- Added a `getStatesByTaxZoneId()` method to the Tax Zones service.
- It’s now possible to create new Tax Zones and Tax Categories directly from the Edit Tax Rate page.

### Changed
- The ShippingMethod interface has three new methods: `getType()`, `getId()`, and `getCpEditUrl()`. (`getId()` should always return `null` for third party shipping methods.)
- It is no longer necessary to have created a Tax Zone before accessing Commerce → Settings → Tax Rates and creating a tax rate.
- The “Handle” field on Edit Tax Category pages is now automatically generated based on the “Name” field.
- Plugin-based shipping methods are now listed in Commerce → Settings → Shipping Methods alongside the user-managed ones.
- Orders can now be sorted by ID in the Control Panel.
- Updated the example templates to account for the new `businessName` and `businessTaxId` address attributes.

### Fixed
- Fixed a PHP error that occurred when editing a product if PHP was configured to display strict errors.
- Fixed a bug where products/variants would always show the “Dimensions” and “Weight” fields, even for product types that were configured to hide those fields.
- Fixed a PHP error that occurred when the tax calculator accessed third-party Shipping Methods.
- Fixed a MySQL error that occurred when saving a Tax Rate without a Tax Zone selected.
- Fixed an issue where clicking on the “Settings” global nav item under “Commerce” could direct users to the front-end site.

## 0.9.1171 - 2015-11-05

### Changed
- The “Promotable” and “Free Shipping” field headings on Edit Product pages now act as labels for their respective checkboxes.
- Craft Commerce now logs an error message when an order’s custom status is changed and the notification email’s template cannot be found.
- Commerce Customer Info fields are now read-only. (Customers can still edit their own addresses from the front-end.)
- Craft Commerce now keeps its customers’ emails in sync with their corresponding user accounts’ emails.
- Added a `shortNumber` attribute to order models, making it easy for templates to access the short version of the order number.
- The example templates’ product listings have new and improved icon images.

### Fixed
- Fixed a bug where the “Craft Commerce” link in the global sidebar would direct users to the front-end site, if the `cpTrigger` config setting was not set to `'admin'`.
- Updated the “Post Date” and “Expiry Date” table column headings on the Products index page, which were still labeled “Available On” and “Expires On”.
- Fixed a bug where one of the Market Commerce → Craft Commerce upgrade migrations wouldn’t run on case-sensitive file systems.
- Fixed a PHP error that occurred when viewing an active cart without an address from the Control Panel.
- Fixed a bug where custom field data was not saved via the `commerce/cart/updateCart` controller action if it wasn’t submitted along with other cart updates.
- Added some missing CSRF inputs to the example templates, when CSRF protection is enabled for the site.

### Security
- The example templates’ third party scripts now load over a protocol-relative URL, resolving security warnings.

## 0.9.1170 - 2015-11-04

### Added
- Renamed the plugin from Market Commerce to Craft Commerce.
- Craft Commerce supports One-Click Updating from the Updates page in the Control Panel.
- Gave Craft Commerce a fancy new plugin icon.
- Updated all of the Control Panel templates for improved consistency with Craft 2.5, and improved usability.
- Non-admins can now access Craft Commerce’s Control Panel pages via the “Access Craft Commerce” user permission (with the exception of its Settings section).
- Products are now localizable.
- It’s now possible to create a new sale or discount right from the Products index page, via a new Batch Action.
- It’s now possible to delete products from the Products index page in the Control Panel.
- Product variants are now managed right inline on Edit Product pages, via a new Matrix-inspired UI.
- Added Live Preview and Sharing support to Edit Product pages.
- It’s now possible to create new products right from Product Selector Modals (like the ones used by Products fields).
- Product types now have a “Has dimensions?” setting. The Width, Height, Length, and Weight variant fields will only show up when this is enabled now.
- It’s now possible to update multiple order statuses simultaneously from the Orders index page, via a new Batch Action.
- It’s now possible to delete orders from the Orders index page in the Control Panel.
- The View Order page now uses the same modal window to update order statuses as the Orders index page uses when updating statuses via the Batch Action.
- The View Order page now has “info” icons beside each line item and recorded transaction, for viewing deeper information about them.
- The View Order page now shows adjustments made on the order.
- Renamed the `craft.market` variable to `craft.commerce`.
- Added a new `commerce/cart/updateCart` controller action that can handle customer address/email changes, coupon application, line item additions, and shipping/payment method selections, replacing most of the old Cart actions. (The only other `commerce/cart/*` actions that remain are `updateLineItem`, `removeLineItem`, and `removeAllLineItems`.)
- It’s now possible to use token billing with some gateways, like Stripe, by passing a `token` POST param to the `cartPay/pay` controller action, so your customers’ credit card info never touches your server.
- It’s now possible to access through all custom Order Statuses `craft.commerce.orderStatuses`.
- Added the `itemSubtotalWithSale` attribute to order models, to get the subtotal of all order items before any adjustments have been applied.
- Renamed all class namespaces and prefixes for the Craft Commerce rename.
- Renamed nearly all service method names to be more explicit and follow Craft CMS naming conventions (i.e. `getById()` is now `getOrderById()`).
- All gateways must now implement the GatewayAdapterInterface interface. Craft Commerce provides a BaseGatewayAdapter class that adapts OmniPay gateway classes for this interface.
- Added the `commerce_transactions.onSaveTransaction` event.
- Added the `commerce_addOrderActions` hook.
- Added the `commerce_addProductActions` hook.
- Added the `commerce_defineAdditionalOrderTableAttributes` hook.
- Added the `commerce_defineAdditionalProductTableAttributes` hook.
- Added the `commerce_getOrderTableAttributeHtml` hook.
- Added the `commerce_getProductTableAttributeHtml` hook.
- Added the `commerce_modifyEmail` hook.
- Added the `commerce_modifyOrderSortableAttributes` hook.
- Added the `commerce_modifyOrderSources` hook.
- Added the `commerce_modifyPaymentRequest` hook.
- Added the `commerce_modifyProductSortableAttributes` hook.
- Added the `commerce_modifyProductSources` hook.
- Added the `commerce_registerShippingMethods` hook.

### Changed
- Sales rates and percentages are now entered as a positive number, and can be entered with or without a `%` sign.
- Products are now sorted by Post Date in descending order by default.
- All of the Settings pages have been cleaned up significantly.
- Renamed the `isPaid` order criteria param to `isUnpaid`.
- Renamed products’ `availableOn` and `expiresOn` attributes to `postDate` and `expiryDate`.
- Craft Commerce now records all failed payment transactions and include the gateway response.
- Reduced the number of SQL queries that get executed on order/product listing pages, depending on the attributes being accessed.
- Tax Categories now have “handles” rather than “codes”.
- When a Product Type is changed from having variants to not having variants, all of the existing products’ variants will be deleted, save for the Default Variants.
- If a default zone is not selected on an included tax rate, an error is displayed.
- Improved the extendability of the shipping engine. The new `ShippingMethod` and `ShippingRule` interfaces now allow a plugin to provide their own methods and rules which can dynamically add shipping costs to the cart.
- Added an `$error` argument to `Commerce_CartService::setPaymentMethod()` and `setShippingMethod()`.
- The example templates have been updated for the new variable names and controller actions, and their Twig code has been simplified to be more clear for newcomers (including more detailed explanation comments).
- The example PDF template now includes more information about the order, and a “PAID” stamp graphic.
- The example templates now include a customer address management section.
- Improved the customer address selection UI.

### Removed
- The “Cart Purge Interval” and “Cart Cookie Expiry Settings” have been removed from Control Panel. You will now need to add a `commerce.php` file in craft/config and set those settings from there. (See commerce/config.php for the default values.)
- Removed the default Shipping Method and improved the handling of blank shipping methods.
- Removed customer listing page. Add the Commerce Customer Info field type to your User field layout instead.

### Fixed
- Fixed a bug where you could pass an invalid `purchasableId` to the Cart.
- Fixed a bug where the customer link on the View Order page didn’t go to the user’s profile.
- Fixed a Twig error that occurred if a user manually went to /admin/commerce/orders/new. A 404 error is returned instead now.
- Fixed a bug where it was possible to use currency codes unsupported by OmniPay.
- Fixed a bug where the Mollie gateway was not providing the right token for payment completion.
- Fixed a bug where the `totalShipping` cost was incorrect when items with Free Shipping were in the cart.
- Fixed a bug in the Sale Amount logic.
- Products are now Promotable by default.
- Fixed bug where the logic to determine if an order is paid in full had a rounding error.<|MERGE_RESOLUTION|>--- conflicted
+++ resolved
@@ -18,11 +18,8 @@
 - Fixed a bug where  the `countryText` attribute was missing in the `craft\commerce\models\Address:getAddressLines()` return data. 
 - Fixed a PHP error that occurred when saving an order without a customer ID. 
 - Fixed a PHP error that occurred when rendering a PDF with a missing temp directory. ([#1745](https://github.com/craftcms/commerce/issues/1745))
-<<<<<<< HEAD
 - Fixed the performance regression when using the “Raw Data (fastest)” export on the Order edit page. ([#1744](https://github.com/craftcms/commerce/issues/1744))
-=======
 - Fixed a bug where the browser autocomplete list would be trigger when searching for a customer on the Edit Order page. ([#1752](https://github.com/craftcms/commerce/issues/1752))
->>>>>>> a5ec7707
 
 ## 3.2.6 - 2020-09-13
 
