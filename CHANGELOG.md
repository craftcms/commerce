# Release Notes for Craft Commerce

## Unreleased

### Added
- Variants now have `priceAsCurrency` and `salePriceAsCurrency` fields when queried via GraphQL. ([#1856](https://github.com/craftcms/commerce/issues/1856))
- Products now have an `defaultPriceAsCurrency` field when queried via GraphQL. ([#1856](https://github.com/craftcms/commerce/issues/1856))
- Fixed a deprecation warning that occurred in the example templates. ([#1859](https://github.com/craftcms/commerce/issues/1859))
<<<<<<< HEAD
- Added extra checks when exiting the Order Edit page to warn against unsaved changes. ([#1850](https://github.com/craftcms/commerce/issues/1850))
=======
- Fixed a bug where sales percentage ignores decimal numbers formatted as commas on other languages.
- All built-in success/fail flash messages are now customizable by passing a hashed `successMessage`/`failMessage` param with the request. ([#1871](https://github.com/craftcms/commerce/issues/1871))
- Added ability to change error and success message response for json request in `commerce/cart/update-cart` action by passing a hashed `successMessage`/`failMessage` param with the request. ([#1871](https://github.com/craftcms/commerce/issues/1871))
>>>>>>> 33a25da4

### Fixed
- Fixed a permission error when accessing the subscription plans on Store Settings page. ([#1857](https://github.com/craftcms/commerce/issues/1857))
- Fixed a PHP error that occurred when attempting to preview an email without any completed orders in the system. ([#1858](https://github.com/craftcms/commerce/issues/1858))
- Fixed a bug where the template cache didn't invalidate when adding or removing sales. ([#1849](https://github.com/craftcms/commerce/issues/1849))
- Fixed an error that occurred when adding a new address to a completed order on the Edit Order page.

## 3.2.11 - 2020-11-04

### Changed
- Moved subscription plans from `commerce/settings/subscriptions/plans` to `commerce/store-settings/subscription-plans` in the control panel. ([#1846](https://github.com/craftcms/commerce/issues/1846))

### Fixed
- Emails that are prevented from being sent using the `\craft\commerce\services\Emails::EVENT_BEFORE_SEND_MAIL` event are no longer shown as failed jobs on the queue. ([#1842](https://github.com/craftcms/commerce/issues/1842))
- Fixed a PHP error that occurred when creating a new Product with multiple variants. ([#1851](https://github.com/craftcms/commerce/issues/1851))

## 3.2.10.1 - 2020-11-03

### Fixed
- Fixed a PostgreSQL migration issue. ([#1845](https://github.com/craftcms/commerce/pull/1845))

## 3.2.10 - 2020-11-02

### Added
- Added the ability to unset a cart’s selected payment source with the `commerce/cart/update-cart` action. ([#1835](https://github.com/craftcms/commerce/issues/1835))
- Added `craft\commerce\services\Pdfs::EVENT_MODIFY_RENDER_OPTIONS`. ([#1761](https://github.com/craftcms/commerce/issues/1761))

### Fixed
- Fixed a PHP error that occurred when retrieving the field layout for a variant of a deleted product. ([#1830](https://github.com/craftcms/commerce/pull/1830))
- Fixed a bug where restoring a deleted product restored previously-deleted variants. ([#1827](https://github.com/craftcms/commerce/issues/1827))
- Fixed a template error that would occur when creating or editing a tax rate. ([#1841](https://github.com/craftcms/commerce/issues/1841))

## 3.2.9.1 - 2020-10-30

### Fixed
- Fixed a bug where the `commerce_orders` table was missing the `orderSiteId` column on fresh installs. ([#1828](https://github.com/craftcms/commerce/pull/1828))

## 3.2.9 - 2020-10-29

### Added
- Added the ability to track which site an order was placed from.
- Added the “ID” column to the Products index page. ([#1787](https://github.com/craftcms/commerce/issues/1787))
- Added the “Order Site” column to the Orders index page.
- Added the ability to retry failed order status emails. ([#1397](https://github.com/craftcms/commerce/issues/1379))
- Added the ability to change the default tax category right from the Tax Categories index page. ([#1499](https://github.com/craftcms/commerce/issues/1499))
- Added the ability to change the default shipping category right from the Shipping Categories index page.
- Added the ability to update a shipping method’s status right from the Shipping Methods index page.
- All front-end success/fail flash messages are now customizable by passing hashed `successMessage`/`failMessage` params with the request. ([#1801](https://github.com/craftcms/commerce/issues/1801))
- It’s now possible to see purchasables’ snaphsot data when adding line items to an order from the Edit Order page. ([#1792](https://github.com/craftcms/commerce/issues/1792))
- Addresses now show whether they are the primary shipping/billing address for a customer on the Edit Address page. ([#1802](https://github.com/craftcms/commerce/issues/1802))
- Added the `cp.commerce.shippingMethods.edit.content` hook to the `shipping/shippingmethods/_edit.html` template. ([#1819](https://github.com/craftcms/commerce/pull/1819))
- Added `craft\commerce\elements\Order::$orderSiteId`.
- Added `craft\commerce\services\Customers::EVENT_AFTER_SAVE_CUSTOMER_ADDRESS`. ([#1220](https://github.com/craftcms/commerce/issues/1220))
- Added `craft\commerce\services\Customers::EVENT_AFTER_SAVE_CUSTOMER`.
- Added `craft\commerce\services\Customers::EVENT_BEFORE_SAVE_CUSTOMER_ADDRESS`. ([#1220](https://github.com/craftcms/commerce/issues/1220))
- Added `craft\commerce\services\Customers::EVENT_BEFORE_SAVE_CUSTOMER`.
- Added `craft\commerce\services\Webhooks::EVENT_AFTER_PROCESS_WEBHOOK`. ([#1799](https://github.com/craftcms/commerce/issues/1799))
- Added `craft\commerce\services\Webhooks::EVENT_BEFORE_PROCESS_WEBHOOK`. ([#1799](https://github.com/craftcms/commerce/issues/1799))

### Changed
- `salePrice` is now included when calling a purchasable’s `toArray()` method. ([#1793](https://github.com/craftcms/commerce/issues/1793))

### Deprecated
- Deprecated support for passing a `cartUpdatedNotice` param to the `commerce/cart/update-cart` action. A hashed `successMessage` param should be passed instead.

### Fixed
- Fixed a bug where changing the customer of an order could result in an “Address does not belong to customer” error. ([#1227](https://github.com/craftcms/commerce/issues/1227))
- Fixed a bug where cached discounts were not getting updated when a discount was saved or deleted. ([#1813](https://github.com/craftcms/commerce/pull/1813))
- Fixed formatting of URLs in the example templates. ([#1808](https://github.com/craftcms/commerce/issues/1808))
- Fixed a bug where `commerce/products/save-product`, `commerce/products/duplicate-product` and `commerce/products/delete-product` actions required the “Access Craft Commerce” permission. ([#1814](https://github.com/craftcms/commerce/pull/1814))
- Fixed a bug where it was possible to delete the default tax category.
- Fixed a bug where it was possible to delete the default shipping category.
- Restored the missing `craft\commerce\services\Payments::EVENT_AFTER_PROCESS_PAYMENT` event. ([#1818](https://github.com/craftcms/commerce/pull/1818))

## 3.2.8.1 - 2020-10-15

### Fixed
- Fixed a PHP error that occurred when duplicating a product. ([#1783](https://github.com/craftcms/commerce/issues/1783))

## 3.2.8 - 2020-10-13

### Added
- Added a “Variants” column to the Products index page. ([#1765](https://github.com/craftcms/commerce/issues/1765))
- Added the `commerce/reset-data` command. ([#581](https://github.com/craftcms/commerce/issues/581))
- Added `craft\commerce\console\controlllers\ResetData`.
- Added `craft\commerce\elements\Variants::getSkuAsText()`.
- Added `craft\commerce\helpers\Purchasable`.
- Added `craft\commerce\services\PaymentSources::getAllPaymentSourcesByGatewayId()`.

### Changed
- Coupon codes are no longer case-sensitive. ([#1763](https://github.com/craftcms/commerce/issues/1763))
- Disabled the browser autosuggest list when searching for a customer on the Edit Order page. ([#1752](https://github.com/craftcms/commerce/issues/1752))

### Fixed
- Fixed a PHP error that occurred when an order’s history was changed via a queue job.
- Fixed a bug where the store location address had its `isStoreLocation` property set to `false`. ([#1773](https://github.com/craftcms/commerce/issues/1773))
- Fixed a bug where the Template setting for product types wasn’t showing autosuggestions.
- Fixed a bug where disabled variants weren’t getting deleted along with their products. ([#1772](https://github.com/craftcms/commerce/issues/1772))
- Fixed a bug where incomplete carts weren’t getting updated when their selected payment gateway was disabled. ([#1531](https://github.com/craftcms/commerce/issues/1531))
- Fixed a bug where the incorrect confirmation message was shown when deleting a subscription plan.
- Fixed a PHP error that occurred when a subscription plan and gateway had been deleted. ([#1667](https://github.com/craftcms/commerce/issues/1667))
- Fixed a bug where address changes weren’t persisting on the Edit Order page. ([#1766](https://github.com/craftcms/commerce/issues/1766))
- Fixed a SQL error that could occur when saving a product, if it was disabled and missing required field values. ([#1764](https://github.com/craftcms/commerce/issues/1764))
- Fixed a bug where it was possible to change the primary currency after completed orders had been placed. ([#1777](https://github.com/craftcms/commerce/issues/1777))
- Fixed a JavaScript error that occurred on the payment page of the example templates.

## 3.2.7 - 2020-09-24

### Added
- Craft Commerce is now translated into Japanese.
- Added the ability to retrieve a customer’s addresses via Ajax. ([#1682](https://github.com/craftcms/commerce/issues/1682))
- Added the ability to retrieve a customer’s previous orders via Ajax. ([#1682](https://github.com/craftcms/commerce/issues/1682))
- Added `craft\commerce\controllers\CustomerAddressesController::actionGetAddresses`. ([#1682](https://github.com/craftcms/commerce/issues/1682))
- Added `craft\commerce\controllers\CustomerOrdersControllers`. ([#1682](https://github.com/craftcms/commerce/issues/1682))

### Changed
- Improved the performance of exporting orders using the “Raw Data” export type. ([#1744](https://github.com/craftcms/commerce/issues/1744))
- Disabled the browser autosuggest list when searching for a customer on the Edit Order page. ([#1752](https://github.com/craftcms/commerce/issues/1752))
- `craft\models\Customer::getOrders()` now returns orders sorted by date ordered, in descending order.

### Fixed
- Fixed a migration error that could occur when updating to Commerce 3. ([#1726](https://github.com/craftcms/commerce/issues/1726))
- Fixed a bug where control panel styles were getting included in rendered email previews. ([#1734](https://github.com/craftcms/commerce/issues/1734))
- Fixed a PHP error that could occur when saving an order without a customer ID.
- Fixed a PHP error that occurred when rendering a PDF, if the temp directory was missing. ([#1745](https://github.com/craftcms/commerce/issues/1745))
- Fixed a bug where `craft\commerce\models\Address:getAddressLines()` wasn’t including `countryText` in the response data.
- Fixed a PHP error that occurred when entering a localized number as a category shipping rule price.
- Fixed a bug where long translations would break the line item layout on the Edit Order page.
- Fixed a JavaScript error that occurred when editing shipping rules.

## 3.2.6 - 2020-09-13

### Fixed
- Fixed a bug that prevented a customer from unsubscribing from a subscription. ([#1650](https://github.com/craftcms/commerce/issues/1650))
- Fixed a bug that prevented a customer from deleting a payment source. ([#1650](https://github.com/craftcms/commerce/issues/1650))

## 3.2.5 - 2020-09-11

### Changed
- Purchasable descriptions are now generated based on data from the primary site only.
- JSON responses from the `commerce/payments/pay` action now include order information.

### Fixed
- Fixed a PHP error that occurred when exporting orders using the “Raw data” export type.
- Fixed a PHP error that could occur when resaving products. ([#1698](https://github.com/craftcms/commerce/issues/1698))
- Fixed a PHP error that occurred when using the `|commerceCurrency` Twig filter for currency conversion. ([#1702](https://github.com/craftcms/commerce/issues/1702))
- Fixed a SQL error that occurred when previewing emails on PostgreSQL. ([#1673](https://github.com/craftcms/commerce/issues/1673))
- Fixed a PHP error that occurred when there was a syntax error in an order condition formula. ([#1716](https://github.com/craftcms/commerce/issues/1716))
- Fixed a bug where order history records created at the same time were ordered incorrectly.
- Fixed a 400 error that could occur when a product type’s Template setting was blank.
- Fixed a bug where purchasables without a product type were incorrectly showing on the “Top Product Types” Dashboard widget. ([#1720](https://github.com/craftcms/commerce/issues/1720))
- Fixed a bug where shipping zone caches weren’t getting invalidated. ([#1721](https://github.com/craftcms/commerce/issues/1721))
- Fixed a Twig error that occurred when viewing the “Buy” example templates. ([#1722](https://github.com/craftcms/commerce/issues/1722))

## 3.2.4 - 2020-09-07

### Added
- Added the “Item Total” and “Item Subtotal” Orders index page columns. ([#1695](https://github.com/craftcms/commerce/issues/1695))
- Added the `hasProduct` argument to GraphQL variant queries. ([#1697](https://github.com/craftcms/commerce/issues/1697))
- Added `craft\commerce\elements\Order::$storedItemSubtotalAsCurrency`. ([#1695](https://github.com/craftcms/commerce/issues/1695))
- Added `craft\commerce\elements\Order::$storedItemSubtotal`. ([#1695](https://github.com/craftcms/commerce/issues/1695))
- Added `craft\commerce\services\Addresses::EVENT_BEFORE_DELETE_ADDRESS`. ([#1590](https://github.com/craftcms/commerce/pull/1590))

### Changed
- Address forms now show the Country field before State to avoid confusion when editing an address.
- Products’, subscriptions’, and orders’ date sort options are now sorted in descending order by default when selected (requires Craft 3.5.9 or later).
- `craft\commerce\models\Address::getAddressLines()` now has a `$sanitize` argument. ([#1671](https://github.com/craftcms/commerce/issues/1671))

### Deprecated
- Deprecated `craft\commerce\Plugin::t()`.
- Deprecated `craft\commerce\services\Discounts::populateDiscountRelations()`.

### Fixed
- Fixed a bug where donation queries weren’t returning complete results if the primary site had changed.
- Fixed a bug where addresses would always get a new ID when updating the cart. ([#1683](https://github.com/craftcms/commerce/issues/1683))
- Fixed a bug where sales weren’t being applied to orders on the Edit Order page. ([#1662](https://github.com/craftcms/commerce/issues/1662))
- Fixed a bug where users without orders weren’t available for selection in customer lists.
- Fixed a bug where the `*AsCurrency` order attributes were showing the base currency rather than the order currency. ([#1668](https://github.com/craftcms/commerce/issues/1668))
- Fixed a bug where it wasn’t possible to permanently delete orders from the Orders index page. ([#1708](https://github.com/craftcms/commerce/issues/1708))
- Fixed a bug where it wasn’t possible to permanently delete products from the Product index page. ([#1708](https://github.com/craftcms/commerce/issues/1708))
- Fixed a missing validation error when saving a product type. ([#1678](https://github.com/craftcms/commerce/issues/1678))
- Fixed a bug where address lines were getting double-encoded. ([#1671](https://github.com/craftcms/commerce/issues/1671))
- Fixed a bug where shipping method caches weren’t getting invalidated. ([#1674](https://github.com/craftcms/commerce/issues/1674))
- Fixed a bug where `dateUpdated` wasn’t getting populated when saving a line item. ([#1691](https://github.com/craftcms/commerce/issues/1691))
- Fixed a bug where purchasable descriptions were able to be longer than line item descriptions.
- Fixed a bug where discounts could be applied to products that were already on sale, even if their “Exclude this discount for products that are already on sale” condition was enabled. ([#1700](https://github.com/craftcms/commerce/issues/1700))
- Fixed a bug where discount condition formulas weren’t preventing discount codes from applying to a cart. ([#1705](https://github.com/craftcms/commerce/pull/1705))
- Fixed a bug where orders’ cached transactions were not getting updated when a transaction was saved. ([#1703](https://github.com/craftcms/commerce/pull/1703))

## 3.2.3 - 2020-08-19

### Fixed
- Fixed a SQL error that occurred when searching for orders from the Orders index page. ([#1652](https://github.com/craftcms/commerce/issues/1652))
- Fixed a bug where discounts with purchasable conditions were not being applied correctly to the cart. ([#1641](https://github.com/craftcms/commerce/issues/1641))
- Fixed a migration error that could occur when updating to Commerce 3.2. ([#1655](https://github.com/craftcms/commerce/issues/1655))
- Fixed a PHP error that occurred when displaying the “Top Product Types” Dashboard widget.
- Fixed a deprecation warning that occurred on the Orders index page. ([#1656](https://github.com/craftcms/commerce/issues/1656))
- Fixed a bug where Live Preview wasn’t showing custom fields for products. ([#1651](https://github.com/craftcms/commerce/issues/1651))

## 3.2.2.1 - 2020-08-14

### Fixed
- Fixed a bug where `craft\commerce\services\LineItemStatuses::getLineItemStatusByHandle()`, `getDefaultLineItemStatus()`, `getDefaultLineItemStatusForLineItem()` and `getLineItemStatusById()` were returning archived statuses. ([#1643](https://github.com/craftcms/commerce/issues/1643))
- Fixed a bug where line item status caches weren’t getting invalidated.

## 3.2.2 - 2020-08-13

### Added
- Added `craft\commerce\models\LineItem::setLineItemStatus()`. ([#1638](https://github.com/craftcms/commerce/issues/1638))
- Added `craft\commerce\services\LineItems::orderCompleteHandler()`.

### Changed
- Commerce now requires Craft 3.5.4 or later.

### Fixed
- Fixed a bug where the default line item status was not getting applied on order completion. ([#1643](https://github.com/craftcms/commerce/issues/1643))
- Fixed a bug where sales weren’t getting initialized with their `sortOrder` value. ([#1633](https://github.com/craftcms/commerce/issues/1633))
- Fixed a PHP error that could occur when downloading a PDF. ([#1626](https://github.com/craftcms/commerce/issues/1626))
- Fixed a PHP error that could occur when adding a custom purchasable to an order from the Edit Order page. ([#1646](https://github.com/craftcms/commerce/issues/1646))
- Fixed a bug where duplicate orders could be returned by an order query when using the `hasPurchasables` or `hasTransactions` params. ([#1637](https://github.com/craftcms/commerce/issues/1637))
- Fixed a bug where the Top Products and Top Product Types lists weren’t counting correctly on multi-site installs. ([#1644](https://github.com/craftcms/commerce/issues/1644))
- Fixed a bug where the Edit Order page wasn’t swapping the selected tab correctly when saving changes, if a custom tab was selected. ([#1647](https://github.com/craftcms/commerce/issues/1647))
- Fixed a bug where custom field JavaScript wasn’t getting initialized properly on the Edit Order page in some cases. ([#1647](https://github.com/craftcms/commerce/issues/1647))

## 3.2.1 - 2020-08-06

### Added
- Added `craft\commerce\models\Address::sameAs()`. ([#1616](https://github.com/craftcms/commerce/issues/1616))

### Fixed
- Fixed an error that could occur when rebuilding the project config. ([#1618](https://github.com/craftcms/commerce/issues/1618))
- Fixed an error that could occur on the order index page when viewing orders with deleted gateways. ([#1617](https://github.com/craftcms/commerce/issues/1617))
- Fixed a deprecation warning that occurred when sending an Ajax request to `commerce/cart/*` actions. ([#1548](https://github.com/craftcms/commerce/issues/1548))
- Fixed a bug where purchasables weren’t getting pre-populated properly when clicking “Add all to Sale” on the Edit Product page. ([#1595](https://github.com/craftcms/commerce/issues/1595))
- Fixed PHP 7.0 compatibility.
- Fixed a Twig error that occurred when viewing the “Buy” example templates. ([#1621](https://github.com/craftcms/commerce/issues/1621))

## 3.2.0.2 - 2020-08-04

### Fixed
- Fixed a bug that caused the product Title field to be hidden on Edit Product pages. ([#1614](https://github.com/craftcms/commerce/pull/1614))

## 3.2.0.1 - 2020-08-04

### Fixed
- Fixed a SQL error that could occur when updating to Commerce 3.2.

## 3.2.0 - 2020-08-04

### Added
- Order, product, and variant field layouts now support the new field layout features added in Craft 3.5.
- It’s now possible to set Title fields’ positions within product and variant field layouts.
- It’s now possible to set the Variants field’s position within product field layouts.
- Added support for managing multiple PDF templates. Each email can choose which PDF should be attached. ([#208](https://github.com/craftcms/commerce/issues/208))
- Added a “Download PDF” action to the Orders index page, which supports downloading multiple orders’ PDFs at once. ([#1598](https://github.com/craftcms/commerce/issues/1598))
- Shipping rules can now be duplicated from the Edit Shipping Rule page. ([#153](https://github.com/craftcms/commerce/issues/153))
- Added the ability to preview HTML emails from the Emails index page. ([#1387](https://github.com/craftcms/commerce/issues/1387))
- Variants now have a `product` field when queried via the GraphQL API.
- It’s now possible to query for variants by their dimensions. ([#1570](https://github.com/craftcms/commerce/issues/1570))
- Products can now have auto-generated titles with the “Title Format” product type setting. ([#148](https://github.com/craftcms/commerce/issues/148))
- Added the `withLineItems`, `withTransactions`, `withAdjustments`, `withCustomer` and `withAddresses` order query params, for eager-loading related models. ([#1603](https://github.com/craftcms/commerce/issues/1603))
- Added `apply`, `applyAmount`, `applyAmountAsPercent`, `applyAmountAsFlat`, `dateFrom` and `dateTo` fields to sales when queried via the GraphQL API. ([#1607](https://github.com/craftcms/commerce/issues/1607))
- Added the `freeOrderPaymentStrategy` config setting. ([#1526](https://github.com/craftcms/commerce/pull/1526))
- Added the `cp.commerce.order.edit.details` template hook. ([#1597](https://github.com/craftcms/commerce/issues/1597))
- Added `craft\commerce\controllers\Pdf`.
- Added `craft\commerce\elements\Orders::EVENT_AFTER_APPLY_ADD_LINE_ITEM`. ([#1516](https://github.com/craftcms/commerce/pull/1516))
- Added `craft\commerce\elements\Orders::EVENT_AFTER_APPLY_REMOVE_LINE_ITEM`. ([#1516](https://github.com/craftcms/commerce/pull/1516))
- Added `craft\commerce\elements\db\VariantQuery::width()`, `height()`, `length()` and `weight()`. ([#1570](https://github.com/craftcms/commerce/issues/1570))
- Added `craft\commerce\events\DefineAddressLinesEvent`.
- Added `craft\commerce\fieldlayoutelements\ProductTitleField`.
- Added `craft\commerce\fieldlayoutelements\VariantTitleField`.
- Added `craft\commerce\fieldlayoutelements\VariantsField`.
- Added `craft\commerce\models\Address::getAddressLines()`.
- Added `craft\commerce\models\EVENT_DEFINE_ADDRESS_LINES`. ([#1305](https://github.com/craftcms/commerce/issues/1305))
- Added `craft\commerce\models\Email::$pdfId`.
- Added `craft\commerce\models\LineItem::dateUpdated`. ([#1132](https://github.com/craftcms/commerce/issues/1132))
- Added `craft\commerce\models\Pdf`.
- Added `craft\commerce\records\Pdf`.
- Added `craft\commerce\services\Addresses::eagerLoadAddressesForOrders()`.
- Added `craft\commerce\services\Customers::eagerLoadCustomerForOrders()`.
- Added `craft\commerce\services\LineItems::eagerLoadLineItemsForOrders()`.
- Added `craft\commerce\services\OrderAdjustments::eagerLoadOrderAdjustmentsForOrders()`.
- Added `craft\commerce\services\Pdfs::EVENT_AFTER_SAVE_PDF`.
- Added `craft\commerce\services\Pdfs::EVENT_BEFORE_SAVE_PDF`.
- Added `craft\commerce\services\Pdfs::getAllEnabledPdfs()`.
- Added `craft\commerce\services\Pdfs::getAllPdfs()`.
- Added `craft\commerce\services\Pdfs::getDefaultPdf()`.
- Added `craft\commerce\services\Pdfs::getPdfByHandle()`.
- Added `craft\commerce\services\Pdfs::getPdfById()`.
- Added `craft\commerce\services\Pdfs::savePdf()`.
- Added `craft\commerce\services\Transactions::eagerLoadTransactionsForOrders()`.

### Changed
- Commerce now requires Craft 3.5.0 or later.
- Improved the performance of order indexes.
- Improved the performance of querying for products and orders via the GraphQL API.
- Countries are now initially sorted by name, rather than country code.
- Improved customer search and creation when editing an order. ([#1594](https://github.com/craftcms/commerce/issues/1594))
- It’s now possible to use multiple keywords when searching for variants from the Edit Order page. ([#1546](https://github.com/craftcms/commerce/pull/1546))
- New products, countries, states, and emails are now enabled by default.

### Deprecated
- Deprecated `craft\commerce\controllers\Orders::actionPurchasableSearch()`. Use `actionPurchasablesTable()` instead.
- Deprecated `craft\commerce\services\Sales::populateSaleRelations()`.
- Deprecated the `orderPdfPath` config setting.
- Deprecated the `orderPdfFilenameFormat` config setting.

### Removed
- Removed `craft\commerce\models\ProductType::$titleLabel`.
- Removed `craft\commerce\models\ProductType::$variantTitleLabel`.
- Removed `craft\commerce\records\ProductType::$titleLabel`.
- Removed `craft\commerce\records\ProductType::$variantTitleLabel`.
- Removed `craft\commerce\models\Email::$pdfTemplatePath`.
- Removed `craft\commerce\records\Email::$pdfTemplatePath`.

### Fixed
- Fixed a bug where interactive custom fields weren’t working within newly created product variants, from product editor HUDs.
- Fixed a bug where it was possible to select purchasables that weren’t available for purchase on the Edit Order page. ([#1505](https://github.com/craftcms/commerce/issues/1505))
- Fixed a PHP error that could occur during line item validation on Yii 2.0.36. ([yiisoft/yii2#18175](https://github.com/yiisoft/yii2/issues/18175))
- Fixed a bug that prevented shipping rules for being sorted correctly on the Edit Shipping Method page.
- Fixed a bug where programmatically-set related IDs could be ignored when saving a sale.
- Fixed a bug where order status descriptions were getting dropped when rebuilding the project config.

## 3.1.12 - 2020-07-14

### Changed
- Improved the wording of the “Categories Relationship Type” setting’s instructions and option labels on Edit Sale and Edit Discount pages. ([#1565](https://github.com/craftcms/commerce/pull/1565))

### Fixed
- Fixed a bug where existing sales and discounts would get the wrong “Categories Relationship Type” seletion when upgrading to Commerce 3. ([#1565](https://github.com/craftcms/commerce/pull/1565))
- Fixed a bug where the wrong shipping method could be selected for completed orders on the Edit Order page. ([#1557](https://github.com/craftcms/commerce/issues/1557))
- Fixed a bug where it wasn’t possible to update a customer’s primary billing or shipping address from the front end. ([#1562](https://github.com/craftcms/commerce/issues/1562))
- Fixed a bug where customers’ states weren’t always shown in the control panel. ([#1556](https://github.com/craftcms/commerce/issues/1556))
- Fixed a bug where programmatically removing an unsaved line item could remove the wrong line item. ([#1555](https://github.com/craftcms/commerce/issues/1555))
- Fixed a PHP error that could occur when using the `currency` Twig filter. ([#1554](https://github.com/craftcms/commerce/issues/1554))
- Fixed a PHP error that could occur on the order completion template when outputting dates. ([#1030](https://github.com/craftcms/commerce/issues/1030))
- Fixed a bug that could occur if a gateway had truncated its “Gateway Message”.

## 3.1.11 - 2020-07-06

### Added
- Added new `*AsCurrency` attributes to all currency attributes on orders, line items, products, variants, adjustments and transactions.
- Added the `hasVariant` argument to GraphQL product queries. ([#1544](https://github.com/craftcms/commerce/issues/1544))
- Added `craft\commerce\events\ModifyCartInfoEvent::$cart`. ([#1536](https://github.com/craftcms/commerce/issues/1536))
- Added `craft\commerce\behaviors\CurrencyAttributeBehavior`.
- Added `craft\commerce\gql\types\input\Variant`.

### Fixed
- Improved performance when adding items to the cart. ([#1543](https://github.com/craftcms/commerce/pull/1543), [#1520](https://github.com/craftcms/commerce/issues/1520))
- Fixed a bug where products that didn’t have current sales could be returned when the `hasSales` query parameter was enabled.
- Fixed a bug where the “Message” field wasn’t getting cleared after updating the order status on the Order edit page. ([#1366](https://github.com/craftcms/commerce/issues/1366))
- Fixed a bug where it wasn’t possible to update the conversion rate on a payment currency. ([#1547](https://github.com/craftcms/commerce/issues/1547))
- Fixed a bug where it wasn’t possible to delete all line item statuses.
- Fixed a bug where zero currency values weren’t getting formatted correctly in `commerce/cart/*` actions’ JSON responses. ([#1539](https://github.com/craftcms/commerce/issues/1539))
- Fixed a bug where the wrong line item could be added to the cart when using the Lite edition. ([#1552](https://github.com/craftcms/commerce/issues/1552))
- Fixed a bug where a validation error was being shown incorrectly on the Edit Discount page. ([#1549](https://github.com/craftcms/commerce/issues/1549))

### Deprecated
- The `|json_encode_filtered` twig filter has now been deprecated.

## 3.1.10 - 2020-06-23

### Added
- Added the `salePrice` and `sales` fields to GraphQL variant queries. ([#1525](https://github.com/craftcms/commerce/issues/1525))
- Added support for non-parameterized gateway webhook URLs. ([#1530](https://github.com/craftcms/commerce/issues/1530))
- Added `craft\commerce\gql\types\SaleType`.

### Changed
- The selected shipping method now shows both name and handle for completed orders on the Edit Order page. ([#1472](https://github.com/craftcms/commerce/issues/1472))

### Fixed
- Fixed a bug where the current user’s email was unintentionally being used as a fallback when creating a customer with an invalid email address on the Edit Order page. ([#1523](https://github.com/craftcms/commerce/issues/1523))
- Fixed a bug where an incorrect validation error would be shown when using custom address validation on the Edit Order page. ([#1519](https://github.com/craftcms/commerce/issues/1519))
- Fixed a bug where `defaultVariantId` wasn’t being set when saving a Product. ([#1529](https://github.com/craftcms/commerce/issues/1529))
- Fixed a bug where custom shipping methods would show a zero price. ([#1532](https://github.com/craftcms/commerce/issues/1532))
- Fixed a bug where the payment form modal wasn’t getting sized correctly on the Edit Order page. ([#1441](https://github.com/craftcms/commerce/issues/1441))
- Fixed the link to Commerce documentation from the control panel. ([#1517](https://github.com/craftcms/commerce/issues/1517))
- Fixed a deprecation warning for `Order::getAvailableShippingMethods()` on the Edit Order page. ([#1518](https://github.com/craftcms/commerce/issues/1518))

## 3.1.9 - 2020-06-17

### Added
- Added `craft\commerce\base\Gateway::getTransactionHashFromWebhook()`.
- Added `craft\commerce\services\OrderAdjustments::EVENT_REGISTER_DISCOUNT_ADJUSTERS`.
- Added `craft\commerce\services\Webhooks`.

### Changed
- Discount calculations now take adjustments created by custom discount adjusters into account. ([#1506](https://github.com/craftcms/commerce/issues/1506))
- Improved handling of race conditions between processing a webhook and completing an order. ([#1510](https://github.com/craftcms/commerce/issues/1510))
- Improved performance when retrieving order statuses. ([#1497](https://github.com/craftcms/commerce/issues/1497))

### Fixed
- Fixed a bug where zero stock items would be removed from the order before accepting payment. ([#1503](https://github.com/craftcms/commerce/issues/1503))
- Fixed an error that occurred when saving an order with a deleted variant on the Edit Order page. ([#1504](https://github.com/craftcms/commerce/issues/1504))
- Fixed a bug where line items weren’t being returned in the correct order after adding a new line item to the card via Ajax. ([#1496](https://github.com/craftcms/commerce/issues/1496))
- Fixed a bug where countries and states weren’t being returned in the correct order. ([#1512](https://github.com/craftcms/commerce/issues/1512))
- Fixed a deprecation warning. ([#1508](https://github.com/craftcms/commerce/issues/1508))

## 3.1.8 - 2020-06-11

### Added
- Added `craft\commerce\services\Sales::EVENT_AFTER_DELETE_SALE`.

### Changed
- Custom adjuster types now show as read-only on the Edit Order page. ([#1460](https://github.com/craftcms/commerce/issues/1460))
- Variant SKU, price, and stock validation is now more lenient unless the product and variant are enabled.

### Fixed
- Fixed a bug where empty carts would get new cart numbers on every request. ([#1486](https://github.com/craftcms/commerce/issues/1486))
- Fixed a PHP error that occurred when saving a payment source using an erroneous card. ([#1492](https://github.com/craftcms/commerce/issues/1492))
- Fixed a bug where deleted orders were being included in reporting widget calculations. ([#1490](https://github.com/craftcms/commerce/issues/1490))
- Fixed the styling of line item option values on the Edit Order page.
- Fixed a SQL error that occurred when duplicating a product on a multi-site Craft install. ([#1491](https://github.com/craftcms/commerce/issues/1491))
- Fixed a bug where products could be duplicated even if there was a validation error that made it look like the product hadn’t been duplicated.

## 3.1.7 - 2020-06-02

### Fixed
- Fixed a bug where blank addresses were being automatically created on new carts. ([#1486](https://github.com/craftcms/commerce/issues/1486))
- Fixed a SQL error that could occur during order consolidation on PostgreSQL.

## 3.1.6 - 2020-06-02

### Changed
- `craft\commerce\services\Customers::consolidateOrdersToUser()` is no longer deprecated.

### Fixed
- Fixed a bug where the “Purchase Total” and “Purchase Quantity” discount conditions weren’t being applied correctly. ([#1389](https://github.com/craftcms/commerce/issues/1389))
- Fixed a bug where a customer could be deleted if `Order::$registerUserOnOrderComplete` was set to `true` on order completion. ([#1483](https://github.com/craftcms/commerce/issues/1483))
- Fixed a bug where it wasn’t possible to save an order without addresses on the Edit Order page. ([#1484](https://github.com/craftcms/commerce/issues/1484))
- Fixed a bug where addresses weren’t being set automatically when retrieving a cart. ([#1476](https://github.com/craftcms/commerce/issues/1476))
- Fixed a bug where transaction information wasn’t being displayed correctly on the Edit Order page. ([#1467](https://github.com/craftcms/commerce/issues/1467))
- Fixed a bug where `commerce/pay/*` and `commerce/customer-addresses/*` actions ignored the `updateCartSearchIndexes` config setting.
- Fixed a deprecation warning. ([#1481](https://github.com/craftcms/commerce/issues/1481))

## 3.1.5 - 2020-05-27

### Added
- Added the `updateCartSearchIndexes` config setting. ([#1416](https://github.com/craftcms/commerce/issues/1416))
- Added `craft\commerce\services\Discounts::EVENT_DISCOUNT_MATCHES_ORDER`.
- Renamed the `Totals` column to `All Totals` and `Total` to `Total Price` on the Orders index page. ([#1482](https://github.com/craftcms/commerce/issues/1482))

### Deprecated
- Deprecated `craft\commerce\services\Discounts::EVENT_BEFORE_MATCH_LINE_ITEM`. `EVENT_DISCOUNT_MATCHES_LINE_ITEM` should be used instead.

### Fixed
- Fixed a PHP error that could occur on Craft 3.5. ([#1471](https://github.com/craftcms/commerce/issues/1471))
- Fixed a bug where the “Purchase Total” discount condition would show a negative value.
- Fixed a bug where payment transaction amounts where not being formatted correctly on Edit Order pages. ([#1463](https://github.com/craftcms/commerce/issues/1463))
- Fixed a bug where free shipping discounts could be applied incorrectly. ([#1473](https://github.com/craftcms/commerce/issues/1473))

## 3.1.4 - 2020-05-18

### Added
- Added a “Duplicate” action to the Products index page. ([#1107](https://github.com/craftcms/commerce/issues/1107))
- It’s now possible to query for a single product or variant via GraphQL.
- Address and line item notes now support emoji characters. ([#1426](https://github.com/craftcms/commerce/issues/1426))
- Added `craft\commerce\fields\Products::getContentGqlType()`.
- Added `craft\commerce\fields\Variants::getContentGqlType()`.
- Added `craft\commerce\models\Address::getCountryIso()`. ([#1419](https://github.com/craftcms/commerce/issues/1419))
- Added `craft\commerce\web\assets\commerceui\CommerceOrderAsset`.

### Changed
- It’s now possible to add multiple line items at a time on the Edit Order page. ([#1446](https://github.com/craftcms/commerce/issues/1446))
- It’s now possible to copy the billing address over to the shipping address, and vise-versa, on Edit Order pages. ([#1412](https://github.com/craftcms/commerce/issues/1412))
- Edit Order pages now link to the customer’s edit page. ([#1397](https://github.com/craftcms/commerce/issues/1397))
- Improved the line item options layout on the Edit Order page.

### Fixed
- Fixed a bug where products weren’t getting duplicate correctly when the “Save as a new product” option was selected. ([#1393](https://github.com/craftcms/commerce/issues/1393))
- Fixed a bug where addresses were being incorrectly duplicated when updating a cart from the Edit Order page. ([#1435](https://github.com/craftcms/commerce/issues/1435))
- Fixed a bug where `product` and `variant` fields were returning the wrong type in GraphQL queries. ([#1434](https://github.com/craftcms/commerce/issues/1434))
- Fixed a SQL error that could occur when saving a product. ([#1407](https://github.com/craftcms/commerce/pull/1407))
- Fixed a bug where only admin users were allowed to add line item on the Edit Order page. ([#1424](https://github.com/craftcms/commerce/issues/1424))
- Fixed a bug where it wasn’t possible to remove an address on the Edit Order page. ([#1436](https://github.com/craftcms/commerce/issues/1436))
- Fixed a bug where user groups would be unset when saving a primary address on the Edit User page. ([#1421](https://github.com/craftcms/commerce/issues/1421))
- Fixed a PHP error that could occur when saving an address. ([#1417](https://github.com/craftcms/commerce/issues/1417))
- Fixed a bug where entering a localized number for a base discount value would save incorrectly. ([#1400](https://github.com/craftcms/commerce/issues/1400))
- Fixed a bug where blank addresses were being set on orders from the Edit Order page. ([#1401](https://github.com/craftcms/commerce/issues/1401))
- Fixed a bug where past orders weren’t being consolidated for new users. ([#1423](https://github.com/craftcms/commerce/issues/1423))
- Fixed a bug where unnecessary order recalculation could occur during a payment request. ([#1431](https://github.com/craftcms/commerce/issues/1431))
- Fixed a bug where variants weren’t getting resaved automatically if their field layout was removed from the product type settings. ([#1359](https://github.com/craftcms/commerce/issues/1359))
- Fixed a PHP error that could occur when saving a discount.

## 3.1.3 - 2020-04-22

### Fixed
- Fixed a PHP error that occurred when saving variants. ([#1403](https://github.com/craftcms/commerce/pull/1403))
- Fixed an error that could occur when processing Project Config changes that also included new sites. ([#1390](https://github.com/craftcms/commerce/issues/1390))
- Fixed a bug where “Purchase Total” and “Purchase Quantity” discount conditions weren’t being applied correctly. ([#1389](https://github.com/craftcms/commerce/issues/1389))

## 3.1.2 - 2020-04-17

### Added
- It’s now possible to query for products and variants by their custom field values via GraphQL.
- Added the `variants` field to GraphQL product queries.
- Added `craft\commerce\service\Variants::getVariantGqlContentArguments()`.

### Changed
- It’s now possible to query for orders using multiple email addresses. ([#1361](https://github.com/craftcms/commerce/issues/1361))
- `craft\commerce\controllers\CartController::$_cart` is now protected.
- `craft\commerce\controllers\CartController::$_cartVariable` is now protected.

### Deprecated
- Deprecated `craft\commerce\queue\jobs\ConsolidateGuestOrders::consolidate()`. `craft\commerce\services\Customers::consolidateGuestOrdersByEmail()` should be used instead.

### Fixed
- Fixed a bug where orders weren’t marked as complete when using an offsite gateway and the “authorize” payment type.
- Fixed an error that occurred when attempting to pay for an order from the control panel. ([#1362](https://github.com/craftcms/commerce/issues/1362))
- Fixed a PHP error that occurred when using a custom shipping method during checkout. ([#1378](https://github.com/craftcms/commerce/issues/1378))
- Fixed a bug where Edit Address pages weren’t redirecting back to the Edit User page on save. ([#1368](https://github.com/craftcms/commerce/issues/1368))
- Fixed a bug where selecting the “All Orders” source on the Orders index page wouldn’t update the browser’s history. ([#1367](https://github.com/craftcms/commerce/issues/1367))
- Fixed a bug where the Orders index page wouldn’t work as expected after cancelling an order status update. ([#1375](https://github.com/craftcms/commerce/issues/1375))
- Fixed a bug where the Edit Order pages would continue showing the previous order status message after it had been changed. ([#1366](https://github.com/craftcms/commerce/issues/1366))
- Fixed a race condition that could occur when consolidating guest orders.
- Fixed a bug where the Edit Order page was showing order-level adjustments’ “Edit” links for incomplete orders. ([#1374](https://github.com/craftcms/commerce/issues/1374))
- Fixed a PHP error that could occur when viewing a disabled country in the control panel.
- Fixed a bug where `craft\commerce\models\LineItem::$saleAmount` was being incorrectly validated. ([#1365](https://github.com/craftcms/commerce/issues/1365))
- Fixed a bug where variants weren’t getting deleted when a product was hard-deleted. ([#1186](https://github.com/craftcms/commerce/issues/1186))
- Fixed a bug where the `cp.commerce.product.edit.details` template hook was getting called in the wrong place in Edit Product pages. ([#1376](https://github.com/craftcms/commerce/issues/1376))
- Fixed a bug where line items’ caches were not being invalidated on save. ([#1377](https://github.com/craftcms/commerce/issues/1377))

## 3.1.1 - 2020-04-03

### Changed
- Line items’ sale amounts are now calculated automatically.

### Fixed
- Fixed a bug where orders weren’t saving properly during payment.
- Fixed a bug where it wasn’t obvious how to set shipping and billing addresses on a new order. ([#1354](https://github.com/craftcms/commerce/issues/1354))
- Fixed a bug where variant blocks were getting extra padding above their fields.
- Fixed an error that could occur when using the `|commerceCurrency` Twig filter if the Intl extension wasn’t enabled. ([#1353](https://github.com/craftcms/commerce/issues/1353))
- Fixed a bug where the `hasSales` variant query param could override most other params.
- Fixed a SQL error that could occur when querying for variants using the `hasStock` param on PostgreSQL. ([#1356](https://github.com/craftcms/commerce/issues/1356))
- Fixed a SQL error that could occur when querying for orders using the `isPaid` or `isUnpaid` params on PostgreSQL.
- Fixed a bug where passing `false` to a subscription query’s `isCanceled` or `isExpired` params would do nothing.

## 3.1.0.1 - 2020-04-02

### Fixed
- Fixed a bug where the `commerce_discounts` table was missing an `orderConditionFormula` column on fresh installs. ([#1351](https://github.com/craftcms/commerce/issues/1351))

## 3.1.0 - 2020-04-02

### Added
- It’s now possible to set dynamic condition formulas on discounts. ([#470](https://github.com/craftcms/commerce/issues/470))
- It’s now possible to reorder states. ([#1284](https://github.com/craftcms/commerce/issues/1284))
- It’s now possible to load a previous cart into the current session. ([#1348](https://github.com/craftcms/commerce/issues/1348))
- Customers can now pay the outstanding balance on a cart or completed order.
- It’s now possible to pass a `paymentSourceId` param on `commerce/payments/pay` requests, to set the desired payment gateway at the time of payment. ([#1283](https://github.com/craftcms/commerce/issues/1283))
- Edit Order pages now automatically populate the billing and shipping addresses when a new customer is selected. ([#1295](https://github.com/craftcms/commerce/issues/1295))
- It’s now possible to populate the billing and shipping addresses on an order based on existing addresses in the customer’s address book. ([#990](https://github.com/craftcms/commerce/issues/990))
- JSON responses for `commerce/cart/*` actions now include an `availableShippingMethodOptions` array, which lists all available shipping method options and their prices.
- It’s now possible to query for variants via GraphQL. ([#1315](https://github.com/craftcms/commerce/issues/1315))
- It’s now possible to set an `availableForPurchase` argument when querying for products via GraphQL.
- It’s now possible to set a `defaultPrice` argument when querying for products via GraphQL.
- Products now have an `availableForPurchase` field when queried via GraphQL.
- Products now have a `defaultPrice` field when queried via GraphQL.
- Added `craft\commerce\adjusters\Tax::_getTaxAmount()`.
- Added `craft\commerce\base\TaxEngineInterface`.
- Added `craft\commerce\controllers\AddressesController::actionValidate()`.
- Added `craft\commerce\controllers\AddressesController::getAddressById()`.
- Added `craft\commerce\controllers\AddressesController::getCustomerAddress()`.
- Added `craft\commerce\controllers\CartController::actionLoadCart()`.
- Added `craft\commerce\elements\Order::getAvailableShippingMethodsOptions()`.
- Added `craft\commerce\elements\Order::removeBillingAddress()`.
- Added `craft\commerce\elements\Order::removeEstimateBillingAddress()`.
- Added `craft\commerce\elements\Order::removeEstimateShippingAddress()`.
- Added `craft\commerce\elements\Order::removeShippingAddress()`.
- Added `craft\commerce\elements\Variant::getGqlTypeName()`.
- Added `craft\commerce\elements\Variant::gqlScopesByContext()`.
- Added `craft\commerce\elements\Variant::gqlTypeNameByContext()`.
- Added `craft\commerce\engines\TaxEngine`.
- Added `craft\commerce\gql\arguments\elements\Variant`.
- Added `craft\commerce\gql\arguments\interfaces\Variant`.
- Added `craft\commerce\gql\arguments\queries\Variant`.
- Added `craft\commerce\gql\arguments\resolvers\Variant`.
- Added `craft\commerce\gql\arguments\types\elements\Variant`.
- Added `craft\commerce\gql\arguments\types\generators\VariantType`.
- Added `craft\commerce\models\Settings::$loadCartRedirectUrl`.
- Added `craft\commerce\models\ShippingMethodOption`.
- Added `craft\commerce\services\Addresses::removeReadOnlyAttributesFromArray()`.
- Added `craft\commerce\services\Carts::getCartName()`.
- Added `craft\commerce\services\Customers::getCustomersQuery()`.
- Added `craft\commerce\services\Taxes`.

### Changed
- Improved performance for installations with millions of orders.
- Improved the “Add a line item” behavior and styling on the Edit Order page.
- Discount adjustments are now only applied to line items, not the whole order. The “Base discount” amount is now spread across all line items.
- Line items’ sale prices are now rounded before being multiplied by the quantity.
- Improved the consistency of discount and tax calculations and rounding logic across the system.
- Products and subscriptions can now be sorted by their IDs in the control panel.
- Improved the styling and behavior of the example templates.

### Deprecated
- Deprecated the ability to create percentage-based order-level discounts.

### Fixed
- Fixed an error that could occur when querying for products by type via GraphQL.
- Fixed a bug where it was possible to issue refunds for more than the remaining transaction amount. ([#1098](https://github.com/craftcms/commerce/issues/1098))
- Fixed a bug where order queries could return orders in the wrong sequence when ordered by `dateUpdated`. ([#1345](https://github.com/craftcms/commerce/issues/1345))
- Fixed a PHP error that could occur on the Edit Order page if the customer had been deleted. ([#1347](https://github.com/craftcms/commerce/issues/1347))
- Fixed a bug where shipping rules and discounts weren’t properly supporting localized number formats. ([#1332](https://github.com/craftcms/commerce/issues/1332), [#1174](https://github.com/craftcms/commerce/issues/1174))
- Fixed an error that could occur while updating an order status message, if the order was being recalculated at the same time. ([#1309](https://github.com/craftcms/commerce/issues/1309))
- Fixed an error that could occur when deleting an address on the front end.

## 3.0.12 - 2020-03-20

### Added
- Added the `validateCartCustomFieldsOnSubmission` config setting. ([#1292](https://github.com/craftcms/commerce/issues/1292))
- It’s now possible to search orders by the SKUs being purchased. ([#1328](https://github.com/craftcms/commerce/issues/1328))
- Added `craft\commerce\services\Carts::restorePreviousCartForCurrentUser()`.

### Changed
- Updated the minimum required version to upgrade to `2.2.18`.

### Fixed
- Fixed a bug where “Purchase Total” and “Purchase Quantity” discount conditions were not checked when removing shipping costs. ([#1321](https://github.com/craftcms/commerce/issues/1321))
- Fixed an error that could occur when eager loading `product` on a variant query.
- Fixed an PHP error that could occur when all countries are disabled. ([#1314](https://github.com/craftcms/commerce/issues/1314))
- Fixed a bug that could occur for logged in users when removing all items from the cart. ([#1319](https://github.com/craftcms/commerce/issues/1319))

## 3.0.11 - 2020-02-25

### Added
- Added the `cp.commerce.subscriptions.edit.content`, `cp.commerce.subscriptions.edit.meta`, and `cp.commerce.product.edit.content` template hooks. ([#1290](https://github.com/craftcms/commerce/pull/1290))

### Changed
- The order index page now updates the per-status order counts after using the “Update Order Status” action. ([#1217](https://github.com/craftcms/commerce/issues/1217))

### Fixed
- Fixed an error that could occur when editing variants’ stock value. ([#1288](https://github.com/craftcms/commerce/issues/1288))
- Fixed a bug where `0` values were being shown for order amounts. ([#1293](https://github.com/craftcms/commerce/issues/1293))

## 3.0.10 - 2020-02-20

### Fixed
- Fixed an error that could occur when creating a new product.

## 3.0.9 - 2020-02-19

### Fixed
- Fixed a migration error that could occur when updating. ([#1285](https://github.com/craftcms/commerce/issues/1285))

## 3.0.8 - 2020-02-18

### Fixed
- Fixed an SQL error that could occur when updating to Commerce 3.

## 3.0.7 - 2020-02-18

### Added
- Order indexes can now have a “Totals” column.
- Added `craft\commerce\models\LineItem::$sku`.
- Added `craft\commerce\models\LineItem::$description`.
- Added `craft\commerce\elements\Order::$dateAuthorized`.
- Added `craft\commerce\elements\Order::EVENT_AFTER_ORDER_AUTHORIZED`.
- Added `craft\commerce\models\LineItem::$sku`.
- Added `craft\commerce\models\LineItem::$description`.

### Changed
- Line items now store their purchasable’s SKU and description directly, in addition to within the snapshot.
- Ajax requests to `commerce/cart/*` now include line items’ `subtotal` values in their responses. ([#1263](https://github.com/craftcms/commerce/issues/1263))

### Fixed
- Fixed a bug where `commerce/cart/*` actions weren’t formatting `0` values correctly in their JSON responses. ([#1278](https://github.com/craftcms/commerce/issues/1278))
- Fixed a bug that caused adjustments’ “Included” checkbox to be ticked when editing another part of the order. ([#1234](https://github.com/craftcms/commerce/issues/1243))
- Fixed a JavaScript error that could occur when editing products. ([#1273](https://github.com/craftcms/commerce/issues/1273))
- Restored the missing “New Subscription Plan” button. ([#1271](https://github.com/craftcms/commerce/pull/1271))
- Fixed an error that could occur when updating to Commerce 3 from 2.2.5 or earlier.
- Fixed a bug where the “Transactions” tab on Edit Order pages was disabled for incomplete orders. ([#1268](https://github.com/craftcms/commerce/issues/1268))
- Fixed a error that prevented redirection back to the Edit Customer page after editing an address.

## 3.0.6 - 2020-02-06

### Added
- It’s now possible to sort customers by email address.

### Fixed
- Fixed PHP 7.0 compatibility. ([#1262](https://github.com/craftcms/commerce/issues/1262))
- Fixed a bug where it wasn’t possible to refund orders. ([#1259](https://github.com/craftcms/commerce/issues/1259))
- Fixed a bug where it wasn’t possible to add purchasables to an order on the Edit Order page.
- Fixed a bug where clicking on “Save and return to all orders” wouldn’t redirect back to the Orders index page. ([#1266](https://github.com/craftcms/commerce/issues/1266))
- Fixed an error that occurred when attempting to open a product editor HUD.

## 3.0.5 - 2020-01-31

### Fixed
- Fixed a bug that prevented emails from being sent. ([#1257](https://github.com/craftcms/commerce/issues/1257))

## 3.0.4 - 2020-01-31

### Added
- Orphaned addresses are now purged as part of garbage collection.
- Added `craft\commerce\services\Addresses::purgeOrphanedAddresses()`.
- Added the `commerce/addresses/set-primary-address` action.

### Changed
- `craft\commerce\events\OrderStatusEvent` no longer extends `craft\events\CancelableEvent`. ([#1244](https://github.com/craftcms/commerce/issues/1244))

### Fixed
- Fixed an error that could occur when trying to changing the customer the Edit Order page. ([#1238](https://github.com/craftcms/commerce/issues/1238))
- Fixed a PHP error that occurred on Windows environments. ([#1247](https://github.com/craftcms/commerce/issues/1247))
- Fixed a bug where orders’ Date Ordered attributes could shift after saving an order from the Edit Order page. ([#1246](https://github.com/craftcms/commerce/issues/1246))
- Fixed a bug that caused the “Variant Fields” tab to disappear on Edit Product Type pages.
- Fixed a bug that prevented emails from being sent. ([#1257])(https://github.com/craftcms/commerce/issues/1257)
- Fixed a error that occurred on the Edit User page when the logged-in user did’t have the “Manage subscriptions” permission. ([#1252](https://github.com/craftcms/commerce/issues/1252))
- Fixed an error that occurred when setting a primary address on a customer. ([#1253](https://github.com/craftcms/commerce/issues/1253))
- Fixed an error that could occur when selecting certain options on the Total Revenue dashboard widget. ([#1255](https://github.com/craftcms/commerce/issues/1255))
- Fixed an error that could occur when sending an email from the Edit Order page if the email settings had not be resaved after updating to Craft Commerce 3.
- Fixed a bug where it wasn’t possible to change order statuses and custom field values when using the Lite edition.
- Fixed an error that could occur on order complete if a discount had been applied programmatically.

## 3.0.3 - 2020-01-29

### Fixed
- Fixed the styling of the address’s “Edit” button on the Edit Order page.

## 3.0.2 - 2020-01-29

### Added
- Ajax requests to `commerce/cart/*` now include `totalTax`, `totalTaxIncluded`, `totalDiscount`, and `totalShippingCost` fields in the JSON response.

### Fixed
- Fixed a PostgreSQL error that occurred on the Edit Order page.

## 3.0.1 - 2020-01-29

### Changed
- A customer record is now created when saving a user. ([#1237](https://github.com/craftcms/commerce/issues/1237))

### Fixed
- Fixed an error that occurred on order complete. ([#1239](https://github.com/craftcms/commerce/issues/1239))

## 3.0.0 - 2020-01-28

> {warning} Order notification emails are now sent via a queue job, so running a queue worker as a daemon is highly recommended to avoid notification delays.

> {warning} Plugins and modules that modify the Edit Order page are likely to break with this update.

### Added
- Commerce 3.0 requires Craft 3.4 or later.
- Added the ability to create and edit orders from the control panel.
- Added the ability to manage customers and customer addresses from the control panel. ([#1043](https://github.com/craftcms/commerce/issues/1043))
- Added GraphQL support for products. ([#1092](https://github.com/craftcms/commerce/issues/1092))
- Added the ability to send emails from the Edit Order page.
- Line items can now be exported from the Orders index page. ([#976](https://github.com/craftcms/commerce/issues/976))
- Added the “Edit orders” and “Delete orders” user permissions.
- Line items now have a status that can be changed on Edit Order pages.
- Line items now have a Private Note field for store managers.
- Inactive carts are now purged during garbage collection.
- Orders now have recalculation modes to determine what should be recalculated on the order.
- Added the `origin` order query param.
- Added the `hasLineItems` order query param.
- `commerce/payments/pay` JSON responses now include an `orderErrors` array if there were any errors on the order.
- Added warnings to settings that are being overridden in the config file. ([#746](https://github.com/craftcms/commerce/issues/746))
- Promotions can now specify which elements are the source vs. target on category relations added by the promotion. ([#984](https://github.com/craftcms/commerce/issues/984))
- Added the ability to add products existing sales from Edit Product pages. ([#594](https://github.com/craftcms/commerce/issues/594))
- Added the ability to set a plain text template for Commerce emails. ([#1106](https://github.com/craftcms/commerce/issues/1106))
- Added the `showCustomerInfoTab` config setting, which determines whether Edit User pages should show a “Customer Info” tab. ([#1037](https://github.com/craftcms/commerce/issues/1037))
- Added the ability to create a percentage-based discount on the order total. ([#438](https://github.com/craftcms/commerce/issues/438))
- Added the ability to sort by customer attributes on the Orders index page. ([#1089](https://github.com/craftcms/commerce/issues/1089))
- Added the ability to set the title label for products and variants per product type. ([#244](https://github.com/craftcms/commerce/issues/244))
- Added the ability to enable/disabled countries and states. ([#213](https://github.com/craftcms/commerce/issues/213))
- Added the ability to show customer info on the Orders index page.
- Added `craft\commerce\base\Stat`.
- Added `craft\commerce\base\StatInterface`.
- Added `craft\commerce\base\StatTrait`.
- Added `craft\commerce\controllers\CountriesController::actionUpdateStatus()`.
- Added `craft\commerce\controllers\DiscountsController::actionClearDiscountUses()`.
- Added `craft\commerce\controllers\DiscountsController::actionUpdateStatus()`.
- Added `craft\commerce\controllers\DiscountsController::DISCOUNT_COUNTER_TYPE_CUSTOMER`.
- Added `craft\commerce\controllers\DiscountsController::DISCOUNT_COUNTER_TYPE_EMAIL`.
- Added `craft\commerce\controllers\DiscountsController::DISCOUNT_COUNTER_TYPE_TOTAL`.
- Added `craft\commerce\controllers\LineItemStatuses`.
- Added `craft\commerce\controllers\OrdersController::_getTransactionsWIthLevelsTableArray()`.
- Added `craft\commerce\controllers\OrdersController::actionNewOrder()`.
- Added `craft\commerce\controllers\SalesController::actionUpdateStatus()`.
- Added `craft\commerce\controllers\StatesController::actionUpdateStatus()`.
- Added `craft\commerce\elements\Order::$origin`.
- Added `craft\commerce\elements\Order::$recalculationMode`.
- Added `craft\commerce\elements\Order::getAdjustmentsByType()`.
- Added `craft\commerce\elements\Order::getCustomerLinkHtml()`.
- Added `craft\commerce\elements\Order::hasLineItems()`.
- Added `craft\commerce\models\Country::$enabled`.
- Added `craft\commerce\models\Customer::getCpEditUrl()`.
- Added `craft\commerce\models\Discount::$totalDiscountUseLimit`.
- Added `craft\commerce\models\Discount::$totalDiscountUses`.
- Added `craft\commerce\models\LineItem::$lineItemStatusId`.
- Added `craft\commerce\models\LineItem::$privateNote`.
- Added `craft\commerce\models\ProductType::$titleLabel`.
- Added `craft\commerce\models\ProductType::$variantTitleLabel`.
- Added `craft\commerce\models\State::$enabled`.
- Added `craft\commerce\queue\ConsolidateGuestOrders`.
- Added `craft\commerce\records\Country::$enabled`.
- Added `craft\commerce\records\LineItemStatus`.
- Added `craft\commerce\records\Purchasable::$description`.
- Added `craft\commerce\records\State::$enabled`.
- Added `craft\commerce\services\Countries::getAllEnabledCountries`.
- Added `craft\commerce\services\Countries::getAllEnabledCountriesAsList`.
- Added `craft\commerce\services\Discounts::clearCustomerUsageHistoryById()`.
- Added `craft\commerce\services\Discounts::clearDiscountUsesById()`.
- Added `craft\commerce\services\Discounts::clearEmailUsageHistoryById()`.
- Added `craft\commerce\services\Discounts::getCustomerUsageStatsById()`.
- Added `craft\commerce\services\Discounts::getEmailUsageStatsById()`.
- Added `craft\commerce\services\Emails::getAllEnabledEmails()`.
- Added `craft\commerce\services\LineItemStatuses::EVENT_DEFAULT_LINE_ITEM_STATUS`.
- Added `craft\commerce\services\LineItemStatuses`.
- Added `craft\commerce\services\States::getAllEnabledStates`.
- Added `craft\commerce\services\States::getAllEnabledStatesAsList`.
- Added `craft\commerce\services\States::getAllEnabledStatesAsListGroupedByCountryId`.
- Added `craft\commerce\services\States::getAllStatesAsListGroupedByCountryId`.
- Added `craft\commerce\stats\AverageOrderTotal`.
- Added `craft\commerce\stats\NewCustomers`.
- Added `craft\commerce\stats\RepeatCustomers`.
- Added `craft\commerce\stats\TopCustomers`.
- Added `craft\commerce\stats\TopProducts`.
- Added `craft\commerce\stats\TopProductTypes`.
- Added `craft\commerce\stats\TopPurchasables`.
- Added `craft\commerce\stats\TotalOrders`.
- Added `craft\commerce\stats\TotalOrdersByCountry`.
- Added `craft\commerce\stats\TotalRevenue`.
- Added `craft\commerce\web\assets\chartjs\ChartJsAsset`.
- Added `craft\commerce\web\assets\deepmerge\DeepMerge`.
- Added `craft\commerce\web\assets\statwidgets\StatWidgets`.
- Added `craft\commerce\widgets\AverageOrderTotal`.
- Added `craft\commerce\widgets\NewCustomers`.
- Added `craft\commerce\widgets\RepeatCustomers`.
- Added `craft\commerce\widgets\TopCustomers`.
- Added `craft\commerce\widgets\TopProducts`.
- Added `craft\commerce\widgets\TopProductTypes`.
- Added `craft\commerce\widgets\TopPurchasables`.
- Added `craft\commerce\widgets\TotalOrders`.
- Added `craft\commerce\widgets\TotalOrdersByCountry`.
- Added `craft\commerce\widgets\TotalRevenue`.

## Changed
- When a customer logs in, and their current guest cart is empty, their most recent cart that had items in it will be restored as the new current cart.
- The date range picker on the Orders index page has been moved to the page toolbar, and now affects which orders are shown in the order listing and which orders are included in order exports, rather than just affecting the chart.
- The Edit Order page is now a Vue app.
- Order status change emails are triggered by a queue job for faster checkout.
- When adding a donation to the cart, supplying a `donationAmount` parameter is no longer required. (Donations will default to zero if omitted.)
- `commerce/cart/*` actions now call `craft\commerce\elements\Order::toArray()` when generating the cart array for JSON responses.
- `commerce/payments/pay` JSON responses now list payment form errors under `paymentFormErrors` rather than `paymentForm`.
- Customer records that are anonymous and orphaned are now deleted during garbage collection.
- Changed the default category relationship type on promotions from `sourceElement` to `element`. ([#984](https://github.com/craftcms/commerce/issues/984))
- The `purgeInactiveCartsDuration` and `activeCartDuration` config settings now support all value formats supported by `craft\cms\helpers\ConfigHelper::durationInSeconds()`. ([#1071](https://github.com/craftcms/commerce/issues/1071))
- The `commerce/customer-addresses/save` action no long forces primary shipping and billing addresses if they do not exist. ([#1069](https://github.com/craftcms/commerce/issues/1069))
- Moved `craft\commerce\services\States::getAllStatesAsList()` logic to `craft\commerce\services\States::getAllStatesAsListGroupedByCountryId()` to be consistent with other service methods.
- The `allowEmptyCartOnCheckout` config setting is now set to `false` by default.
- Discount usage conditions now apply to the discount as a whole, rather than just the coupon code.
- Discounts’ user and email usage counters can be cleared individually.
- Addresses no longer require a first and last name.
- Guest orders are now consolidated with other orders from the same customer immediately after an order is completed, rather than when a user logs in. ([#1062](https://github.com/craftcms/commerce/issues/1062))
- It is no longer possible to merge previous carts automatically using the `mergeCarts` param.
- Removed the `mergeCarts` parameter from `craft\commerce\services\Carts::getCart()`.

## Deprecated
- Deprecated `craft\commerce\elements\Order::getShouldRecalculateAdjustments()` and `setShouldRecalculateAdjustments()`. `craft\commerce\elements\Order::$recalculationMode` should be used instead.
- Deprecated `craft\commerce\serviced\Customers::consolidateOrdersToUser()`. `craft\commerce\queue\ConsolidateGuestOrders` jobs should be used instead.
- Deprecated `craft\commerce\services\Orders::cartArray()`. `craft\commerce\elements\Order::toArray()` should be used instead.

## Removed
- Removed the Customer Info field type. ([#1037](https://github.com/craftcms/commerce/issues/1037))
- Removed the `craft.commerce.availableShippingMethods` Twig property.
- Removed the `craft.commerce.cart` Twig property.
- Removed the `craft.commerce.countriesList` Twig property.
- Removed the `craft.commerce.customer` Twig property.
- Removed the `craft.commerce.discountByCode` Twig property.
- Removed the `craft.commerce.primaryPaymentCurrency` Twig property.
- Removed the `craft.commerce.statesArray` Twig property.
- Removed the `commerce/cart/remove-all-line-items` action.
- Removed the `commerce/cart/remove-line-item` action.
- Removed the `commerce/cart/update-line-item` action.
- Removed `craft\commerce\base\Purchasable::getPurchasableId()`.
- Removed `craft\commerce\controllers\ChartsController`.
- Removed `craft\commerce\controllers\DiscountsController::actionClearCouponUsageHistory()`.
- Removed `craft\commerce\controllers\DownloadController::actionExportOrder()`.
- Removed `craft\commerce\elements\db\OrderQuery::updatedAfter()`.
- Removed `craft\commerce\elements\db\OrderQuery::updatedBefore()`.
- Removed `craft\commerce\elements\db\SubscriptionQuery::subscribedAfter()`.
- Removed `craft\commerce\elements\db\SubscriptionQuery::subscribedBefore()`.
- Removed `craft\commerce\elements\Order::getOrderLocale()`.
- Removed `craft\commerce\elements\Order::updateOrderPaidTotal()`.
- Removed `craft\commerce\elements\Product::getSnapshot()`.
- Removed `craft\commerce\elements\Product::getUnlimitedStock()`.
- Removed `craft\commerce\elements\Variant::getSalesApplied()`.
- Removed `craft\commerce\helpers\Order::mergeOrders()`.
- Removed `craft\commerce\models\Address::getFullName()`.
- Removed `craft\commerce\models\Discount::$totalUses`.
- Removed `craft\commerce\models\Discount::$totalUseLimit`.
- Removed `craft\commerce\models\Discount::getFreeShipping()`.
- Removed `craft\commerce\models\Discount::setFreeShipping()`.
- Removed `craft\commerce\models\LineItem::fillFromPurchasable()`.
- Removed `craft\commerce\models\LineItem::getDescription()`. Use `craft\commerce\models\LineItem::$description` instead.
- Removed `craft\commerce\models\LineItem::getSku()`. Use `craft\commerce\models\LineItem::$sku` instead.
- Removed `craft\commerce\models\Order::getDiscount()`.
- Removed `craft\commerce\models\Order::getShippingCost()`.
- Removed `craft\commerce\models\Order::getTax()`.
- Removed `craft\commerce\models\Order::getTaxIncluded()`.
- Removed `craft\commerce\models\ShippingMethod::$amount`.
- Removed `craft\commerce\services\Countries::getAllCountriesListData()`.
- Removed `craft\commerce\services\Discounts::clearCouponUsageHistoryById()`.
- Removed `craft\commerce\services\Gateways::getAllFrontEndGateways()`.
- Removed `craft\commerce\services\ShippingMethods::getOrderedAvailableShippingMethods()`.
- Removed `craft\commerce\services\Reports::getOrdersExportFile()`.
- Removed `craft\commerce\models\Address::EVENT_REGISTER_ADDRESS_VALIDATION_RULES` event. Use `craft\base\Model::EVENT_DEFINE_RULES` instead.
- Removed `craft\commerce\services\Reports::EVENT_BEFORE_GENERATE_EXPORT` event. Use `craft\base\Element::EVENT_REGISTER_EXPORTERS` to create your own exports.
- Removed `craft\commerce\web\assets\RevenueWidgetAsset`.
- Removed `craft\commerce\widgets\Revenue`. Use `craft\commerce\widgets\TotalRevenue` instead.
- Removed the `phpoffice/phpspreadsheet` package dependency.

## 2.2.24 - 2020-11-16

### Fixed
- Fixed a bug when deleting an address as a customer throws an error when cart is not empty. ([#1874](https://github.com/craftcms/commerce/pull/1874))

## 2.2.23 - 2020-10-19

### Fixed
- Fixed a bug where addresses were incorrectly associated with a customer after logging in. ([#1227](https://github.com/craftcms/commerce/issues/1227))

## 2.2.22 - 2020-09-15

### Fixed
- Fixed a PHP error that could occur during line item validation on Yii 2.0.36. ([yiisoft/yii2#18175](https://github.com/yiisoft/yii2/issues/18175))
- Fixed a bug products were incorrectly showing as having sales when using the `hasSales` query parameter.
- Fixed a bug where it wasn’t possible to update the rate on a payment currency. ([#1547](https://github.com/craftcms/commerce/issues/1547))

## 2.2.21 - 2020-06-17

### Changed
- Improved handling of race conditions between processing a webhook and completing an order. ([#1510](https://github.com/craftcms/commerce/issues/1510))

### Fixed
- Fixed a bug where “Purchase Total” and “Purchase Quantity” discount conditions weren’t being applied correctly. ([#1389](https://github.com/craftcms/commerce/issues/1389))

## 2.2.20 - 2020-05-27

### Fixed
- Fixed a bug where free shipping discounts could be applied incorrectly. ([#1473](https://github.com/craftcms/commerce/issues/1473))

## 2.2.19 - 2020-04-15

### Fixed
- Fixed a bug where “Purchase Total” and “Purchase Quantity” discount conditions were not checked when removing shipping costs. ([#1321](https://github.com/craftcms/commerce/issues/1321))

## 2.2.18 - 2020-03-05

### Fixed
- Fixed an error that occurred when editing a product from a Products field. ([#1291](https://github.com/craftcms/commerce/pull/1291))
- Fixed an error that could occur when editing a variant’s stock value. ([#1306](https://github.com/craftcms/commerce/issues/1306))

## 2.2.17 - 2020-02-12

### Changed
- Improved the performance of the Orders index page.

## 2.2.16 - 2020-02-10

### Changed
- Improved the performance of the Orders index page.

### Fixed
- Fixed a bug where customers could get an “Address does not belong to customer” validation error incorrectly during checkout. ([#1227](https://github.com/craftcms/commerce/issues/1227))

## 2.2.15 - 2020-01-25

### Fixed
- Fixed a bug where sales were not being applied to the cart in some cases. ([#1206](https://github.com/craftcms/commerce/issues/1206))
- Fixed a validation error that occurred when saving an order status.
- All models now extend base model rules correctly.

## 2.2.14 - 2020-01-14

### Added
- Added `craft\commerce\services\Discounts::getAllActiveDiscounts()`.

### Fixed
- Fixed an error that occurred when calling `toArray()` on a payment currency model. ([#1200](https://github.com/craftcms/commerce/issues/1200))
- Fixed a bug where adding items to the cart was slow if there were several disabled or outdated discounts.

## 2.2.13 - 2019-12-19

### Fixed
- Fixed a bug where discounts were getting calculated incorrectly when using a “Per Email Limit” condition.

## 2.2.12 - 2019-12-19

### Fixed
- Fixed a PHP error that could occur when using coupon codes.
- Fixed a bug where taxes were getting calculated incorrectly when shipping costs were marked as having taxes included.

## 2.2.11 - 2019-12-16

### Fixed
- Fixed an infinite recursion bug that could occur when calculating discounts. ([#1182](https://github.com/craftcms/commerce/issues/1182))

## 2.2.10 - 2019-12-14

### Fixed
- Fixed an issue where discounts matching an order were referencing a missing method.

## 2.2.9 - 2019-12-13

### Added
- Order indexes can now have a “Coupon Code” column.
- Added the `resave/orders` and `resave/carts` commands.

### Deprecated
- Deprecated `craft\commerce\elements\Order::getTotalTaxablePrice()`.

### Fixed
- Fixed a bug where the wrong tax zone could be selected when editing a tax rate.
- Fixed a bug where some address data would be forgotten after completing an order.
- Fixed a typo in the `totalShipping` column heading on order exports. ([#1153](https://github.com/craftcms/commerce/issues/1153))
- Fixed a bug where discounts without a coupon code weren’t checking other discount conditions. ([#1144](https://github.com/craftcms/commerce/issues/1144))
- Fixed a SQL error that occurred when trying to save a long zip code condition formula. ([#1138](https://github.com/craftcms/commerce/issues/1138))
- Fixed an error that could occur on the Orders index page. ([#1160](https://github.com/craftcms/commerce/issues/1160))
- Fixed an error that could occur when executing a variant query with the `hasSales` param, if no one was logged in.
- Fixed an bug where it wasn’t possible to clear out the State field value on an address. ([#1162](https://github.com/craftcms/commerce/issues/1162))
- Fixed an error that occurred when marking an order as complete in the Control Panel. ([#1166](https://github.com/craftcms/commerce/issues/1166))
- Fixed an error that could occur when validating a product that had variants which didn’t have a SKU yet. ([#1165](https://github.com/craftcms/commerce/pull/1165))
- Fixed a bug where payments source active records could not retrieve their related gateway record. ([#1121](https://github.com/craftcms/commerce/pull/1121))
- Fixed a JavaScript error that occurred when editing shipping rules.

## 2.2.8 - 2019-11-21

### Added
- It’s now possible to sort products by Date Updated, Date Created and Promotable on the Products index page. ([#1101](https://github.com/craftcms/commerce/issues/1101))
- `totalTax`, `totalTaxIncluded`, `totalDiscount`, and `totalShipping` are now included on order exports. ([#719](https://github.com/craftcms/commerce/issues/719))
- Added the `COMMERCE_PAYMENT_CURRENCY` environment variable. ([#999](https://github.com/craftcms/commerce/pull/999))

### Fixed
- Fixed an error that could occur when deploying `project.yaml` changes to a new environment. ([#1085](https://github.com/craftcms/commerce/issues/1085))
- Fixed an issue where purchasables were added to the cart when the qty submitted was `0` (zero).
- Fixed a performance issue using the `craft\commerce\elements\db\VariantQuery::hasSales()` query param.
- Fixed an error that could occur with `dateCreated` when programmatically adding line items.

## 2.2.7 - 2019-10-30

### Changed
- `commerce/cart/*` requests now include estimated address data in their JSON responses. ([#1084](https://github.com/craftcms/commerce/issues/1084))

### Deprecated
- Deprecated `craft\commerce\models\Address::getFullName()`.

### Fixed
- Fixed an error that could occur when deploying `project.yaml` changes to a new environment. ([#1085](https://github.com/craftcms/commerce/issues/1085))
- Fixed a missing import. ([#1087](https://github.com/craftcms/commerce/issues/1087))
- Fixed a SQL error that occurred when eager-loading variants. ([#1093](https://github.com/craftcms/commerce/pull/1093))
- Fixed an error that occurred on the Orders index page if the “Shipping Business Name” column was shown.

## 2.2.6 - 2019-10-26

### Fixed
- Fixed a PHP error that occurred when rendering PDFs. ([#1072](https://github.com/craftcms/commerce/pull/1072))
- Fixed a PHP error that occurred when saving order statuses. ([#1082](https://github.com/craftcms/commerce/issues/1082))

## 2.2.5 - 2019-10-24

### Fixed
- Fixed formatting of customer info field.

## 2.2.4 - 2019-10-24

### Fixed
- Fixed a PHP error when loading the order in the CP. ([#1079](https://github.com/craftcms/commerce/issues/1079))
- Fixed a 404 error for missing JavaScript. ([#1078](https://github.com/craftcms/commerce/issues/1078))

## 2.2.3 - 2019-10-24

### Fixed
- Fixed a PHP error when calculating shipping or taxes in the cart. ([#1076](https://github.com/craftcms/commerce/issues/1076))
- Fixed a PHP error when saving a sale. ([#1075](https://github.com/craftcms/commerce/issues/1075))

## 2.2.2 - 2019-10-23

### Fixed
- Fixed a PHP error when calculating shipping or taxes in the cart.

## 2.2.1 - 2019-10-23

### Fixed
- Fixed a PostgreSQL migration issue.

## 2.2.0 - 2019-10-23

### Added
- Added the ability to produce estimated shipping and tax costs based on incomplete shipping and billing addresses. ([#514](https://github.com/craftcms/commerce/issues/514))
- Edit User pages now have a “Customer Info” tab.
- It’s now possible to view and create discounts directly from the Edit Product page.
- It’s now possible to delete customer addresses directly from the Edit User page. ([#171](https://github.com/craftcms/commerce/issues/171))
- Addresses can now have “Address 3”, “Full Name”, “Label”, “Notes”, and four custom fields.
- Email settings can now specify CC and Reply To email addresses.
- Discounts now have the option to ignore sales when applied (enabled by default for new discounts). ([#1008](https://github.com/craftcms/commerce/issues/1008))
- Shipping and tax zones can now have a dynamic zip code condition. ([#204](https://github.com/craftcms/commerce/issues/304))
- Tax rates can now have codes. ([#707](https://github.com/craftcms/commerce/issues/707))
- Countries can now be ordered manually. ([#224](https://github.com/craftcms/commerce/issues/224))
- Order statuses can now have descriptions. ([#1004](https://github.com/craftcms/commerce/issues/1004))
- Added support for using cards that require Strong Customer Authentication for subscriptions.
- Added the ability to resolve payment issues for subscriptions.
- Added the “Default View” setting, which determines which view should be shown by default when “Commerce” is selected in the global nav. ([#555](https://github.com/craftcms/commerce/issues/555))
- Added the `activeCartDuration` config setting. ([#959](https://github.com/craftcms/commerce/issues/959))
- Added the `allowEmptyCartOnCheckout` config setting, which determines whether a customer can check out with an empty cart. ([#620](https://github.com/craftcms/commerce/issues/620))
- Added the ability to pass additional variables to the PDF template. ([#599](https://github.com/craftcms/commerce/issues/599))
- Added the ability to override the “Cart updated” flash message by passing a `cartUpdatedNotice` parameter to the `commerce/cart/update-cart` action. ([#1038](https://github.com/craftcms/commerce/issues/1038))
- Added the `shortNumber` order query param.
- `commerce/cart/update-cart` requests can now specify `estimatedShippingAddress` and `estimatedBillingAddress` params.
- Added `craft\commerce\base\SubscriptionGatewayInterface::getBillingIssueDescription()`.
- Added `craft\commerce\base\SubscriptionGatewayInterface::getBillingIssueResolveFormHtml()`.
- Added `craft\commerce\base\SubscriptionGatewayInterface::getHasBillingIssues()`.
- Added `craft\commerce\controllers\BaseFrontEndController::EVENT_MODIFY_CART_INFO`. ([#1002](https://github.com/craftcms/commerce/issues/1002))
- Added `craft\commerce\elements\db\SubscriptionQuery::$dateSuspended`.
- Added `craft\commerce\elements\db\SubscriptionQuery::$hasStarted`.
- Added `craft\commerce\elements\db\SubscriptionQuery::$isSuspended`.
- Added `craft\commerce\elements\db\SubscriptionQuery::anyStatus()`.
- Added `craft\commerce\elements\db\SubscriptionQuery::dateSuspended()`.
- Added `craft\commerce\elements\db\SubscriptionQuery::hasStarted()`.
- Added `craft\commerce\elements\db\SubscriptionQuery::isSuspended()`.
- Added `craft\commerce\elements\Order::$estimatedBillingAddressId`.
- Added `craft\commerce\elements\Order::$estimatedBillingSameAsShipping`.
- Added `craft\commerce\elements\Order::$estimatedShippingAddressId`.
- Added `craft\commerce\elements\Order::getEstimatedBillingAddress()`.
- Added `craft\commerce\elements\Order::getEstimatedShippingAddress()`.
- Added `craft\commerce\elements\Order::setEstimatedBillingAddress()`.
- Added `craft\commerce\elements\Order::setEstimatedShippingAddress()`.
- Added `craft\commerce\elements\Subscription::$dateSuspended`.
- Added `craft\commerce\elements\Subscription::$hasStarted`.
- Added `craft\commerce\elements\Subscription::$isSuspended`.
- Added `craft\commerce\elements\Subscription::getBillingIssueDescription()`.
- Added `craft\commerce\elements\Subscription::getBillingIssueResolveFormHtml()`.
- Added `craft\commerce\elements\Subscription::getHasBillingIssues()`.
- Added `craft\commerce\models\Address::$isEstimated`.
- Added `craft\commerce\models\Customer::getActiveCarts()`.
- Added `craft\commerce\models\Customer::getInactiveCarts()`.
- Added `craft\commerce\models\OrderAdjustment::$isEstimated`.
- Added `craft\commerce\services\Sales::EVENT_AFTER_SAVE_SALE`. ([#622](https://github.com/craftcms/commerce/issues/622))
- Added `craft\commerce\services\Sales::EVENT_BEFORE_SAVE_SALE`. ([#622](https://github.com/craftcms/commerce/issues/622))
- Added `craft\commerce\test\fixtures\elements\ProductFixture`. ([#1009](https://github.com/craftcms/commerce/pull/1009))
- Added the `updateBillingDetailsUrl` config setting.
- Added the `suspended` status for Subscriptions.

### Changed
- Craft Commerce now required Craft CMS 3.3.0 or later.
- Edit Product pages no longer show SKU fields for new products or variants when the SKU will be automatically generated. ([#217](https://github.com/craftcms/commerce/issues/217))
- The View Order page now shows timestamps for “Order Completed”, “Paid”, and “Last Updated”. ([#1020](https://github.com/craftcms/commerce/issues/1020))
- The Orders index page now has unique URLs for each order status. ([#901](https://github.com/craftcms/commerce/issues/901))
- Orders now show whether they’ve been overpaid. ([#945](https://github.com/craftcms/commerce/issues/945))
- Carts now return their line items  `dateCreated DESC` in the cart by default. ([#1055](https://github.com/craftcms/commerce/pull/1055))
- Leading and trailing whitespace is now trimmed from all address fields.
- Coupon code usage is now tracked even for discounts with no limit set. ([#521](https://github.com/craftcms/commerce/issues/521))
- Variants now always include their product’s title in their search keywords. ([#934](https://github.com/craftcms/commerce/issues/934))
- The Subscriptions index page now includes “Failed to start” and “Payment method issue” sources.
- Subscriptions now get suspended if there are any payment issues.
- Expired orders are now purged during garbage collection rather than when viewing the Orders index page.
- Customer records that are not related to anything are now purged during garbage collection. ([#1045](https://github.com/craftcms/commerce/issues/1045))
- `commerce/cart/update-cart` requests now include line item adjustment data in their JSON response. ([#1014](https://github.com/craftcms/commerce/issues/1014))
- `craft\commerce\elements\Order::getTotalDiscount()` is no longer deprecated.
- `craft\commerce\elements\Order::getTotalShippingCost()` is no longer deprecated.
- `craft\commerce\elements\Order::getTotalTax()` is no longer deprecated.
- `craft\commerce\elements\Order::getTotalTaxIncluded()` is no longer deprecated.
- `craft\commerce\models\LineItem::getDiscount()` is no longer deprecated.
- `craft\commerce\models\LineItem::getShippingCost()` is no longer deprecated.
- `craft\commerce\models\LineItem::getTax()` is no longer deprecated.
- `craft\commerce\models\LineItem::getTaxIncluded()` is no longer deprecated.

### Deprecated
- Commerce Customer Info fields are now deprecated.
- Deprecated `craft\commerce\models\LineItem::getAdjustmentsTotalByType()`.
- Deprecated `craft\commerce\elements\Order::getAdjustmentsTotalByType()`.

### Fixed
- Fixed a PostgreSQL migration issue.
- Fixed a bug where the Orders index page was listing non-sortable fields as sort options. ([#933](https://github.com/craftcms/commerce/issues/993))
- Fixed a bug where timestamps on the View Order page weren’t respecting the user’s locale.
- Fixed a bug where product types’ site settings weren’t being added to the project config when a new site was created.
- Fixed a bug where order taxes weren’t accounting for discounted shipping costs. ([#1007](https://github.com/craftcms/commerce/issues/1007))
- Fixed a bug where orders’ `datePaid` attributes weren’t getting set to `null` after a refund. ([#1026](https://github.com/craftcms/commerce/pull/1026))
- Fixed a bug where order status handles could get a validation error if another order status with the same handle had been soft-deleted. ([#1027](https://github.com/craftcms/commerce/pull/1027))
- Fixed a bug where soft-deleted order statuses weren’t showing up in the History tab on View Order pages.
- Fixed a bug where breadcrumbs weren’t displaying correctly in the “Shipping” and “Tax” sections.
- Fixed an error that could occur when clicking “Refresh Payment History” on a canceled or expired subscription. ([#871](https://github.com/craftcms/commerce/issues/871))
- Fixed a bug where gateways that were disabled via `config/commerce-gateways.php` were still visible on the front-end. ([#1054](https://github.com/craftcms/commerce/issues/1054))
- Fixed a bug where it was possible to submit a zero-value donation. ([#820](https://github.com/craftcms/commerce/issues/820))
- Fixed a bug where line items’ `dateCreated` would get reset each time the cart was saved.
- Fixed a bug where all states were shown on the Store Location page regardless of which country was selected. ([#942](https://github.com/craftcms/commerce/issues/942))
- Fixed a bug where expired subscriptions were being identified as trials. ([#723](https://github.com/craftcms/commerce/issues/723))
- Fixed a bug where users’ addresses could be copied to impersonated users’ address books. ([#903](https://github.com/craftcms/commerce/issues/903))

## 2.1.13 - 2019-09-09

### Changed
- The “Status Email Address” and “From Name” settings now accept environment variables.

### Fixed
- Fixed a error when requesting a PDF URL in headless mode. ([#1011](https://github.com/craftcms/commerce/pull/1011))
- Fixed a bug where the “Download PDF” button wouldn’t show in the View Order page. ([#962](https://github.com/craftcms/commerce/issues/962))
- Fixed a bug where the <kbd>Command</kbd>/<kbd>Ctrl</kbd> + <kbd>S</kbd> shortcut didn’t work in General Settings.
- Fixed a bug where <kbd>Command</kbd>/<kbd>Ctrl</kbd> + <kbd>S</kbd> shortcut didn’t work in Store Location settings.
- Fixed a bug where users were forced to choose a tax category for order taxable subjects. ([#538](https://github.com/craftcms/commerce/issues/538))
- Fixed a bug where variants’ statuses were getting overridden by their product’s status. ([#926](https://github.com/craftcms/commerce/issues/926))
- Fixed a bug where Control Panel payments were incorrectly using the order’s previous payment source. ([#891](https://github.com/craftcms/commerce/issues/891))
- Fixed a bug where products’ shipping and tax categories weren’t getting updated if their selected shipping/tax category was no longer available. ([#688](https://github.com/craftcms/commerce/issues/688))
- Fixed a PHP error that occurred when entering an order description format on a product type that was longer than 255 characters. ([#989](https://github.com/craftcms/commerce/issues/989))
- Fixed a bug where emails were displaying the wrong timestamp for new orders. ([#882](https://github.com/craftcms/commerce/issues/882))
- Fixed a bug where the Products index page was not sorting correctly. ([#987](https://github.com/craftcms/commerce/issues/987))
- Fixed an error that could occur on payment when using a custom shipping method if the `requireShippingMethodSelectionAtCheckout` config setting was enabled.

## 2.1.12.1 - 2019-08-23

### Fixed
- Fixed a PHP error that could occur at checkout. ([#973](https://github.com/craftcms/commerce/pull/973))

## 2.1.12 - 2019-08-22

### Changed
- `craft\commerce\elements\Order::getPdfUrl()` no longer pre-renders the order PDF before returning the URL, improving performance. ([#962](https://github.com/craftcms/commerce/issues/962))

### Fixed
- Fixed a bug where order revenue charts weren’t showing the correct currency. ([#792](https://github.com/craftcms/commerce/issues/792))
- Fixed a bug where decimals were being stripped in locales that use commas as separators ([#592](https://github.com/craftcms/commerce/issues/592))
- Fixed a bug where sites with a large number of variants might not update properly when updating to Craft Commerce 2. ([#964](https://github.com/craftcms/commerce/issues/964))
- Fixed a bug where the “Purchase Total” discount condition would only save whole numbers. ([#966](https://github.com/craftcms/commerce/pull/966))
- Fixed a bug where products showed a blank validation error message when their variants had errors. ([#546](https://github.com/craftcms/commerce/issues/546))
- Fixed a bug where emails would ignore the “From Name” setting. ([#939](https://github.com/craftcms/commerce/issues/939))
- Fixed a bug where order adjustments were not being returned during PDF rendering. ([#960](https://github.com/craftcms/commerce/issues/960))
- Fixed a bug where the `commerce/payments/pay` action did not return order errors. ([#601](https://github.com/craftcms/commerce/issues/601))
- Fixed a SQL error that occurred when updating an order status with a very long message. ([#629](https://github.com/craftcms/commerce/issues/629))
- Fixed a JavaScript error that occurred when displaying product edit HUDs. ([#418](https://github.com/craftcms/commerce/issues/418))
- Fixed a PHP error that occurred when saving a product from an editor HUD. ([#958](https://github.com/craftcms/commerce/issues/958))
- Fixed an bug where the `requireShippingMethodSelectionAtCheckout` setting was being ignored.
- Fixed a bug that caused the order revenue chart to display incorrect data. ([#518](https://github.com/craftcms/commerce/issues/518))

## 2.1.11 - 2019-08-09

### Added
- Added the `cp.commerce.discount.edit` template hook. ([#936](https://github.com/craftcms/commerce/pull/936))
- Added `craft\commerce\services\Carts::getHasSessionCartNumber()`.
- Added `craft\commerce\services\Carts::getMergedCart()`.
- Added `craft\commerce\services\Discounts::EVENT_AFTER_DELETE_DISCOUNT`. ([#936](https://github.com/craftcms/commerce/pull/936))
- Added `craft\commerce\services\Discounts::EVENT_AFTER_SAVE_DISCOUNT`. ([#936](https://github.com/craftcms/commerce/pull/936))
- Added `craft\commerce\services\Discounts::EVENT_BEFORE_SAVE_DISCOUNT`. ([#936](https://github.com/craftcms/commerce/pull/936))
- Added `craft\commerce\services\Reports::EVENT_BEFORE_GENERATE_EXPORT`. ([#949](https://github.com/craftcms/commerce/pull/949))

### Changed
- Improved the performance of Craft Commerce 2 migrations.
- Users’ carts are no longer merged together automatically. Instead cart merging can be manually triggered by passing a `mergeCarts` param to the `commerce/cart/get-cart` and `commerce/cart/update-cart` actions. ([#947](https://github.com/craftcms/commerce/issues/947))
- After a logged-in user completes an order, their most recent incomplete cart is now loaded as the current cart in session.
- Order file exports are now cached in `storage/runtime/commerce-order-exports/` instead of `storage/runtime/temp/commerce-order-exports/`.
- The example templates now include client side polling to detect if the cart has changed in another tab or session.
- The example templates show more information about the cart to help with debugging.

### Removed
- Removed the `mergeLastCartOnLogin` setting.

### Fixed
- Fixed a bug where `craft/commerce/elements/Order::EVENT_BEFORE_ADD_LINE_ITEM` events had `$isNew` set incorrectly. ([#851](https://github.com/craftcms/commerce/pull/851))
- Fixed a bug where non-shippable purchasables were getting included in shipping price calculations.
- Fixed an error that occurred when clearing order caches.
- Fixed a bug where the `project-config/rebuild` command would remove the order field layout. ([#948](https://github.com/craftcms/commerce/issues/948))

### Security
- Fixed a data disclosure vulnerability.

## 2.1.10 - 2019-07-12

### Fixed
- Fixed a bug where all payments from the control panel were rejected. ([#928](https://github.com/craftcms/commerce/issues/928))

## 2.1.9 - 2019-07-10

### Security
- Fixed a data disclosure vulnerability.

## 2.1.8 - 2019-07-08

### Added
- Added the `resave/products` command (requires Craft 3.2).

### Changed
- Orders now include the full customer name as search keywords. ([#892](https://github.com/craftcms/commerce/issues/892))
- CSRF protection is now disabled for the `commerce/pay/complete-payment` controller action. ([#900](https://github.com/craftcms/commerce/issues/900))
- Leading and trailing whitespace is now trimmed from coupon codes. ([#894](https://github.com/craftcms/commerce/issues/894))

### Fixed
- Fixed a bug where the `lineItems` array wasn’t getting indexed correctly when calling `toArray()` on an order.
- Fixed a PHP error that occurred when `commerce/subscriptions/*` actions had validation errors. ([#918](https://github.com/craftcms/commerce/issues/918))
- Fixed a PHP error that occurred when retrieving line items with no option data. ([#897](https://github.com/craftcms/commerce/issues/897))
- Fixed a bug where shipping and billing addresses weren’t being set correctly when saving an order. ([#922](https://github.com/craftcms/commerce/issues/922))
- Fixed a bug where it was possible to pay with a disabled gateway. ([#912](https://github.com/craftcms/commerce/issues/912))
- Fixed a bug where Edit Subscription pages weren’t showing custom tabs. ([#884](https://github.com/craftcms/commerce/issues/884))
- Fixed a bug where an empty cart was created unnecessarily when a user logged in. ([#906](https://github.com/craftcms/commerce/issues/906))
- Fixed a bug where `craft\commerce\services\Plans::getAllEnabledPlans()` was returning archived subscription plans. ([#916](https://github.com/craftcms/commerce/issues/916))

## 2.1.7 - 2019-06-11

### Fixed
- Fixed a SQL error that would occur when upgrading Craft Commerce. ([#829](https://github.com/craftcms/commerce/issues/829))
- Fixed an bug that could stop more that one sale being applied to a purchasable. ([#839](https://github.com/craftcms/commerce/issues/839))
- Fixed a SQL error that could occur when saving a line item with an emoji in it.([#886](https://github.com/craftcms/commerce/issues/886))
- Fixed an error that could occur on the order index page when viewing carts with certain columns enabled. ([#876](https://github.com/craftcms/commerce/issues/876))
- Fixed a bug on the order index page where carts without transactions would show up under the “Attempted Payments” source. ([#880](https://github.com/craftcms/commerce/issues/880))

## 2.1.6.1 - 2019-05-14

### Added
- Added the `mergeLastCartOnLogin` config setting.

## 2.1.6 - 2019-05-14

### Added
- Added `craft\commerce\elements\db\VariantQuery::minQty()` and `maxQty()`. ([#827](https://github.com/craftcms/commerce/pull/827))

### Changed
- Line item options are no longer forced to be sorted alphabetically by key.

### Fixed
- Fixed a bug where product and variant snapshots were missing data. ([#846](https://github.com/craftcms/commerce/issues/846))
- Fixed an SQL error that occurred when saving a SKU that was too long. ([#853](https://github.com/craftcms/commerce/issues/853))
- Fixed an SQL error that could occur when attempting to update a soft-deleted cart. ([#854](https://github.com/craftcms/commerce/issues/854))
- Fixed an SQL error that could occur when attempting to add a line item to a completed order. ([#860](https://github.com/craftcms/commerce/issues/860))
- Fixed a bug where line item quantity validators weren’t checking for updated quantities. ([#855](https://github.com/craftcms/commerce/pull/855))
- Fixed a bug where it wasn’t possible to query for unpaid orders. ([#858](https://github.com/craftcms/commerce/pull/858))
- Fixed a JavaScript error that could occur on the Order index page. ([#862](https://github.com/craftcms/commerce/pull/862))
- Fixed a bug where the “Create discount…” product action wasn’t pre-populating discounts’ variant conditions.
- Fixed a bug that could prevent a purchasable from being added to the cart when using multi-add.

## 2.1.5.2 - 2019-05-08

## Fixed
- Fixed a missing import. ([#845](https://github.com/craftcms/commerce/issues/845))
- Fixed an error that could occur when a customer logged in.
- Fixed an error that occurred when saving a sale. ([#837](https://github.com/craftcms/commerce/issues/837))

## 2.1.5.1 - 2019-05-07

### Fixed
- Fixed a missing import. ([#843](https://github.com/craftcms/commerce/issues/843))

## 2.1.5 - 2019-05-07

### Added
- Added `craft\commerce\helpers\Order::mergeDuplicateLineItems()`.
- Added `craft\commerce\helpers\Order::mergeOrders()`.

### Changed
- Customers’ previous cart items are now merged into the active cart on login.

### Fixed
- Fixed a bug where Craft Commerce would create a subscription even if the card was declined.
- Fixed an error that could occur when creating a subscription using the Dummy gateway.

## 2.1.4 - 2019-04-29

### Added
- Added `craft\commerce\base\SubscriptionResponseInterface::isInactive()`.

### Changed
- Improved performance of the Orders index page. ([#828](https://github.com/craftcms/commerce/issues/828))
- `commerce/cart/*` action JSON responses now list cart errors under an `errors` key.
- Craft Commerce now correctly typecasts all boolean and integer values saved to the project config.

### Fixed
- Fixed a SQL error that occurred when duplicate line items were added the cart. ([#506](https://github.com/craftcms/commerce/issues/506))
- Fixed a PHP error on the View Order page when viewing inactive carts. ([#826](https://github.com/craftcms/commerce/issues/826))
- Fixed a deprecation warning. ([#825](https://github.com/craftcms/commerce/issues/825))
- Fixed a bug where the wrong variant could be set as the default when saving a product. ([#830](https://github.com/craftcms/commerce/issues/830))
- Fixed a bug that prevented plugins and modules from adding custom index table attributes. ([#832](https://github.com/craftcms/commerce/pull/832))

## 2.1.3.1 - 2019-04-10

### Fixed
- Fixed a bug where `project.yaml` changes weren’t always getting picked up.

## 2.1.3 - 2019-04-03

### Added
- Added support for user registration on checkout. ([#472](https://github.com/craftcms/commerce/issues/472))
- Added “Capture Payment” and “Refund Payment” user permissions. ([#788](https://github.com/craftcms/commerce/pull/788))
- Added support for the `project-config/rebuild` command.
- Added the `validateBusinessTaxIdAsVatId` setting, which can be set to `true` from `config/commerce.php`.
- Added `craft\commerce\services\Addresses::EVENT_AFTER_DELETE_ADDRESS`. ([#810](https://github.com/craftcms/commerce/pull/810))

### Changed
- Craft Commerce now requires Craft CMS 3.1.20 or later.
- An `order` variable is now available to payment forms when a payment is made from the Control Panel.
- Ajax requests to `commerce/cart/get-cart` now include the price of available shipping methods in the response.

### Fixed
- Fixed a bug where an order could be listed multiple times under “Attempted Payments” on order pages. ([#602](https://github.com/craftcms/commerce/issues/602))
- Fixed a bug where product sources did not fully support using UIDs. ([#781](https://github.com/craftcms/commerce/issues/781))
- Fixed a bug where non-admin users could get a 403 error when attempting to edit subscriptions. ([#722](https://github.com/craftcms/commerce/issues/722))
- Fixed a bug where products’ `defaultVariantId` was not getting set on the first save. ([#796](https://github.com/craftcms/commerce/issues/796))
- Fixed a PHP error when querying for products with the `hasSales` param.
- Fixed a bug where product metadata wasn’t available to templates on Live Preview requests.
- Fixed a bug where the wrong Craft Commerce subnav item could appear selected in the Control Panel.
- Fixed a bug where taxes could be incorrectly calculated if included taxes had been removed from the price.
- Fixed a bug where additional discounts could be incorrectly applied to an order if multiple products had been added to the cart at the same time. ([#797](https://github.com/craftcms/commerce/issues/797))
- Fixed a bug where products’ Post Dates could be incorrect on first save. ([#774](https://github.com/craftcms/commerce/issues/774))
- Fixed a bug where emails weren’t getting sent when the “Status Email Address” setting was set. ([#806](https://github.com/craftcms/commerce/issues/806))
- Fixed a bug where order status email changes in `project.yaml` could be ignored. ([#802](https://github.com/craftcms/commerce/pull/802))
- Fixed a PHP error that occurred when submitting a `paymentCurrency` parameter on a `commerce/payments/pay` request. ([#809](https://github.com/craftcms/commerce/pull/809))

## 2.1.2 - 2019-03-12

### Added
- Added a “Minimum Total Price Strategy” setting that allows the minimum order price be negative (default), at least zero, or at least the shipping cost. ([#651](https://github.com/craftcms/commerce/issues/651))
- Added `craft\commerce\elements\Order::getTotal()` to get the price of the order before any pricing strategies.
- Added `craft\commerce\base\SubscriptionGatewayInterface::refreshPaymentHistory()` method that should be used to refresh all payments on a subscription.
- Added `craft\commerce\base\SubscriptionGateway::refreshPaymentHistory()` method to fulfill the interface requirements.

### Changed
- The `commerce-manageSubscriptions` permission is now required (instead of admin permissions) to manage another user’s subscriptions. ([#722](https://github.com/craftcms/commerce/issues/722))

## 2.1.1.1 - 2019-03-01

### Fixed
- Fixed a PHP error raised when a discount adjustment was applied to the cart.

## 2.1.1 - 2019-03-11

### Changed
- Improved performance when listing products with sales that have many category conditions. ([#758](https://github.com/craftcms/commerce/issues/758))
- Purchasable types are now responsible to ensure SKU uniqueness when they are restored from being soft-deleted.

### Fixed
- Fixed a bug where orders could receive free shipping on some line items when an expired coupon code had been entered. ([#777](https://github.com/craftcms/commerce/issues/777))
- Fixed a bug where variants weren’t enforcing required field validation. ([#761](https://github.com/craftcms/commerce/issues/761))
- Fixed a bug where the sort order wasn’t getting saved correctly for new order statuses.
- Fixed the breadcrumb navigation on Store Settings pages. ([#769](https://github.com/craftcms/commerce/issues/769))
- Fixed an error that occurred when viewing an order for a soft-deleted user. ([#771](https://github.com/craftcms/commerce/issues/771))
- Fixed an error that could occur when saving a new gateway.
- Fixed a SQL error that occurred when saving a purchasable with the same SKU as a soft-deleted purchasable. ([#718](https://github.com/craftcms/commerce/issues/718))

## 2.1.0.2 - 2019-02-25

### Fixed
- Fixed more template loading errors on Craft Commerce settings pages. ([#751](https://github.com/craftcms/commerce/issues/751))

## 2.1.0.1 - 2019-02-25

### Fixed
- Fixed some template loading errors on Craft Commerce settings pages. ([#751](https://github.com/craftcms/commerce/issues/751))

## 2.1.0 - 2019-02-25

### Added
- Added a new Donation built-in purchasable type. ([#201](https://github.com/craftcms/commerce/issues/201))
- Added a new “Manage store settings” user permission, which determines whether the current user is allowed to manage store settings.
- Added `craft\commerce\elements\Order::EVENT_BEFORE_ADD_LINE_ITEM`.
- Added `craft\commerce\base\PurchasableInterface::getIsTaxable()`.
- Added `craft\commerce\base\PurchasableInterface::getIsShippable()`.
- Added `craft\commerce\models\Discount::getHasFreeShippingForMatchingItems()`.

### Changed
- Discounts can now apply free shipping on the whole order. ([#745](https://github.com/craftcms/commerce/issues/745))
- The “Settings” section has been split into “System Settings”, “Store Settings”, “Shipping”, and “Tax” sections.
- The Orders index page now shows total order counts.
- The `commerce/payments/pay` action JSON response now include the order data. ([#715](https://github.com/craftcms/commerce/issues/715))
- The `craft\commerce\elements\Order::EVENT_AFTER_ORDER_PAID` event is now fired after the `craft\commerce\elements\Order::EVENT_AFTER_COMPLETE_ORDER` event. ([#670](https://github.com/craftcms/commerce/issues/670))

### Deprecated
- `craft\commerce\models\Discount::$freeShipping` is deprecated. `getHasFreeShippingForMatchingItems()` should be used instead.

### Fixed
- Fixed an bug where multiple shipping discounts could result in a negative shipping cost.
- Fixed a validation error that occurred when attempting to apply a coupon with a per-email limit, if the cart didn’t have a customer email assigned to it yet.
- `commerce/cart/*` actions’ JSON responses now encode all boolean attributes correctly.
- `commerce/customer-addresses/*` actions’ JSON responses now include an `errors` array if there were any issues with the request.
- Fixed a bug where the order field layout could be lost when upgrading from Craft Commerce 1 to 2. ([#668](https://github.com/craftcms/commerce/issues/668))
- Fixed a bug where line item update requests could result in line items being removed if the `qty` parameter was missing.
- Fixed a bug where coupon codes weren’t being removed from carts when no longer valid. ([#711](https://github.com/craftcms/commerce/issues/711))
- Fixed a bug that could prevent a payment gateway from being modified. ([#656](https://github.com/craftcms/commerce/issues/656))
- Fixed a bug that prevented shipping and tax settings from being modified when the `allowAdminChanges` config setting was set to `false`.
- Fixed a PHP error that occurred when saving a product that was marked as disabled. ([#683](https://github.com/craftcms/commerce/pull/683))
- Fixed a PHP error that occurred when trying to access a soft-deleted cart from the front-end. ([#700](https://github.com/craftcms/commerce/issues/700))

## 2.0.4 - 2019-02-04

### Fixed
- Fixed a PHP error when recalculating tax.

### Added
- Added additional useful information when logging email rendering errors. ([#669](https://github.com/craftcms/commerce/pull/669))

## 2.0.3 - 2019-02-02

### Added
- Added the “Tax is included in price” tax setting for Craft Commerce Lite. ([#654](https://github.com/craftcms/commerce/issues/654))

### Changed
- Soft-deleted products are now restorable.
- Craft Commerce project config settings are now removed when Craft Commerce is uninstalled.

### Fixed
- Fixed an error that occurred when upgrading to Craft Commerce 2 with a database that had missing constraints on the `commerce_orderhistories` table.
- Fixed a bug where sale conditions could be lost when upgrading to Craft Commerce 2. ([#626](https://github.com/craftcms/commerce/issues/626))
- Fixed a PHP error that occurred when saving a product type. ([#645](https://github.com/craftcms/commerce/issues/645))
- Fixed a bug that prevented products from being deleted. ([#650](https://github.com/craftcms/commerce/issues/650))
- Fixed a PHP error that occurred when deleting the cart’s line item on Craft Commerce Lite. ([#639](https://github.com/craftcms/commerce/pull/639))
- Fixed a bug where Craft Commerce’s general settings weren’t saving. ([#655](https://github.com/craftcms/commerce/issues/655))
- Fixed a missing import. ([#643](https://github.com/craftcms/commerce/issues/643))
- Fixed a bug that caused an incorrect tax rate calculation when included taxes had been removed from the price.
- Fixed a SQL error that occurred when saving a tax rate without a tax zone selected. ([#667](https://github.com/craftcms/commerce/issues/667))
- Fixed an error that occurred when refunding a transaction with a localized currency format. ([#659](https://github.com/craftcms/commerce/issues/659))
- Fixed a SQL error that could occur when saving an invalid discount. ([#673](https://github.com/craftcms/commerce/issues/673))
- Fixed a bug where it wans’t possible to add non-numeric characters to expiry input in the default credit card form. ([#636](https://github.com/craftcms/commerce/issues/636))

## 2.0.2 - 2019-01-23

### Added
- Added the new Craft Commerce Lite example templates folder `templates/buy`, this is in addition to the existing Craft Commerce Pro example templates folder `templates/shop`.

### Fixed
- Fixed a PHP error raised when extending the `craft\commerce\base\ShippingMethod` class. ([#634](https://github.com/craftcms/commerce/issues/634))
- Fixed a PHP error that occurred when viewing an order that used a since-deleted shipping method.

## 2.0.1 - 2019-01-17

### Changed
- Renamed the shipping rule condition from “Mimimum order price” to “Minimum order value” which clarifies the condition is based on item value before discounts and tax.
- Renamed the shipping rule condition from “Maximum order price” to “Maximum order value” which clarifies the condition is based on item value before discounts and tax.

### Fixed
- Fixed an issue where the “Total Paid”, “Total Price”, and “Total Shipping Cost” Order index page columns were showing incorrect values. ([#632](https://github.com/craftcms/commerce/issues/632))
- Fixed an issue where custom field validation errors did not show up on the View Order page. ([#580](https://github.com/craftcms/commerce/issues/580))

## 2.0.0 - 2019-01-15

### Added
- Craft Craft Commerce has been completely rewritten for Craft CMS 3.
- Emails, gateways, order fields, order statuses, product types, and subscription fields are now stored in the project config.
- Added support for Craft 3.1 project config support.
- Gateways can now provide recurring subscription payments. ([#257](https://github.com/craftcms/commerce/issues/257))
- Added the Store Location setting.
- Customers can now save their credit cards or payment sources stored as tokens in Craft Commerce so customers don’t need to enter their card number on subsequent checkouts. ([#21](https://github.com/craftcms/commerce/issues/21))
- Any custom purchasable can now have sales and discounts applied to them.
- Sales and discounts can now be set on categories of products or purchasables.
- Customers can now set their primary default shipping and billing addresses in their address book.
- It’s now possible to export orders as CSV, ODS, XSL, and XLSX, from the Orders index page. ([#222](https://github.com/craftcms/commerce/issues/222))
- Orders can now have custom-formatted, sequential reference numbers. ([#184](https://github.com/craftcms/commerce/issues/184))
- The Orders index page now has an “Attempted Payments” source that shows incomplete carts that had a payment processing issue.
- Variant indexes can now have a “Product” column.
- Order indexes can now have “Total Tax” and “Total Included Tax” columns.
- The cart now defaults to the first cheapest available shipping method if no shipping method is set, or the previously-selected method is not available.
- Products now have an “Available for purchase” checkbox, making it possible to have a live product that isn’t available for purchase yet. ([#345](https://github.com/craftcms/commerce/issues/345))
- Added the ability to place a note on a refund transaction.
- Added a “Copy reference tag” Product element action.
- Added additional ways for sales promotions to affect the price of matching products.
- All credit card gateways are now provided as separate plugins.
- A custom PDF can now be attached to any order status email.
- Multiple purchasables can now be added to the cart in the same request. ([#238](https://github.com/craftcms/commerce/issues/238))
- Multiple line items can now be updated in the same request. ([#357](https://github.com/craftcms/commerce/issues/357))
- The `commerce/cart/update-cart` action will now remove items from the cart if a quantity of zero is submitted.
- `commerce/cart/*` actions’ JSON responses now include any address errors.
- The cart can now be retrieved as JSON with the `commerce/cart/get-cart` action.
- Added the `craft.variants()` Twig function, which returns a new variant query.
- Added the `craft.subscriptions()` Twig function, which returns a new subscription query.
- Product queries now have an `availableForPurchase` param.
- Variant queries now have a `price` param.
- Variant queries now have a `hasSales` param.
- Order queries now have a `hasTransactions` param.
- Added `cract\commerce\services\ProductTypes::getProductTypesByShippingCategoryId()`.
- Added `cract\commerce\services\ProductTypes::getProductTypesByTaxCategoryId()`.
- Added `craft\commerce\adjustments\Discount::EVENT_AFTER_DISCOUNT_ADJUSTMENTS_CREATED`.
- Added `craft\commerce\base\ShippingMethod`.
- Added `craft\commerce\elements\Order::$paidStatus`.
- Added `craft\commerce\elements\Order::EVENT_AFTER_ADD_LINE_ITEM`.
- Added `craft\commerce\elements\Order::EVENT_AFTER_COMPLETE_ORDER`.
- Added `craft\commerce\elements\Order::EVENT_AFTER_ORDER_PAID`.
- Added `craft\commerce\elements\Order::EVENT_BEFORE_COMPLETE_ORDER`.
- Added `craft\commerce\elements\Order::getAdjustmentsTotalByType()`.
- Added `craft\commerce\elements\Variant::EVENT_AFTER_CAPTURE_PRODUCT_SNAPSHOT`.
- Added `craft\commerce\elements\Variant::EVENT_BEFORE_CAPTURE_PRODUCT_SNAPSHOT`.
- Added `craft\commerce\elements\Variant::EVENT_BEFORE_CAPTURE_VARIANT_SNAPSHOT`.
- Added `craft\commerce\elements\Variant::EVENT_BEFORE_CAPTURE_VARIANT_SNAPSHOT`.
- Added `craft\commerce\models\Customer::getPrimaryBillingAddress()`.
- Added `craft\commerce\models\Customer::getPrimaryShippingAddress()`.
- Added `craft\commerce\models\LineItem::getAdjustmentsTotalByType()`.
- Added `craft\commerce\services\Addresses::EVENT_AFTER_SAVE_ADDREESS`.
- Added `craft\commerce\services\Addresses::EVENT_BEFORE_SAVE_ADDREESS`.
- Added `craft\commerce\services\Discounts::EVENT_BEFORE_MATCH_LINE_ITEM`.
- Added `craft\commerce\services\Emails::EVENT_AFTER_SAVE_EMAIL`.
- Added `craft\commerce\services\Emails::EVENT_AFTER_SAVE_EMAIL`.
- Added `craft\commerce\services\Emails::EVENT_AFTER_SEND_EMAIL`.
- Added `craft\commerce\services\Emails::EVENT_BEFORE_DELETE_EMAIL`.
- Added `craft\commerce\services\Emails::EVENT_BEFORE_SAVE_EMAIL`.
- Added `craft\commerce\services\Emails::EVENT_BEFORE_SEND_EMAIL`.
- Added `craft\commerce\services\Gateways::EVENT_REGISTER_GATEWAY_TYPES`.
- Added `craft\commerce\services\LineItems::EVENT_AFTER_SAVE_LINE_ITEM`.
- Added `craft\commerce\services\LineItems::EVENT_BEFORE_POPULATE_LINE_ITEM`.
- Added `craft\commerce\services\LineItems::EVENT_BEFORE_SAVE_LINE_ITEM`.
- Added `craft\commerce\services\LineItems::EVENT_CREATE_LINE_ITEM`.
- Added `craft\commerce\services\OrderAdjustments::EVENT_REGISTER_ORDER_ADJUSTERS`.
- Added `craft\commerce\services\OrderHistories::EVENT_ORDER_STATUS_CHANGE`.
- Added `craft\commerce\services\OrderStatuses::archiveOrderStatusById()`.
- Added `craft\commerce\services\Payments::EVENT_AFTER_CAPTURE_TRANSACTION`.
- Added `craft\commerce\services\Payments::EVENT_AFTER_CAPTURE_TRANSACTION`.
- Added `craft\commerce\services\Payments::EVENT_AFTER_PROCESS_PAYMENT`.
- Added `craft\commerce\services\Payments::EVENT_BEFORE_CAPTURE_TRANSACTION`.
- Added `craft\commerce\services\Payments::EVENT_BEFORE_PROCESS_PAYMENT`.
- Added `craft\commerce\services\Payments::EVENT_BEFORE_REFUND_TRANSACTION`.
- Added `craft\commerce\services\PaymentSources::EVENT_AFTER_SAVE_PAYMENT_SOURCE`.
- Added `craft\commerce\services\PaymentSources::EVENT_BEFORE_SAVE_PAYMENT_SOURCE`.
- Added `craft\commerce\services\PaymentSources::EVENT_DELETE_PAYMENT_SOURCE`.
- Added `craft\commerce\services\PaymentSources`.
- Added `craft\commerce\services\Plans::EVENT_AFTER_SAVE_PLAN`.
- Added `craft\commerce\services\Plans::EVENT_ARCHIVE_PLAN`.
- Added `craft\commerce\services\Plans::EVENT_BEFORE_SAVE_PLAN`.
- Added `craft\commerce\services\Plans`.
- Added `craft\commerce\services\Purchasables::EVENT_REGISTER_PURCHASABLE_ELEMENT_TYPES`.
- Added `craft\commerce\services\Sales::EVENT_BEFORE_MATCH_PURCHASABLE_SALE`.
- Added `craft\commerce\services\ShippingMethods::EVENT_REGISTER_AVAILABLE_SHIPPING_METHODS`.
- Added `craft\commerce\services\Subscriptions::EVENT_AFTER_CANCEL_SUBSCRIPTION`.
- Added `craft\commerce\services\Subscriptions::EVENT_AFTER_CREATE_SUBSCRIPTION`.
- Added `craft\commerce\services\Subscriptions::EVENT_AFTER_REACTIVATE_SUBSCRIPTION`.
- Added `craft\commerce\services\Subscriptions::EVENT_AFTER_SWITCH_SUBSCRIPTION`.
- Added `craft\commerce\services\Subscriptions::EVENT_BEFORE_CANCEL_SUBSCRIPTION`.
- Added `craft\commerce\services\Subscriptions::EVENT_BEFORE_CREATE_SUBSCRIPTION`.
- Added `craft\commerce\services\Subscriptions::EVENT_BEFORE_REACTIVATE_SUBSCRIPTION`.
- Added `craft\commerce\services\Subscriptions::EVENT_BEFORE_SWITCH_SUBSCRIPTION`.
- Added `craft\commerce\services\Subscriptions::EVENT_BEFORE_UPDATE_SUBSCRIPTION`.
- Added `craft\commerce\services\Subscriptions::EVENT_EXPIRE_SUBSCRIPTION`.
- Added `craft\commerce\services\Subscriptions::EVENT_RECEIVE_SUBSCRIPTION_PAYMENT`.
- Added `craft\commerce\services\Subscriptions`.
- Added `craft\commerce\services\TaxCategories::getAllTaxCategoriesAsList()`.
- Added `craft\commerce\services\Transactions::EVENT_AFTER_SAVE_TRANSACTION`.

### Changed
- Payment Methods are now called “Gateways”.
- Order statuses are now archived instead of deleted.
- Product types can no longer select applicable shipping categories. Instead, shipping categories select applicable product types.
- Product types can no longer select applicable tax categories. Instead, tax categories select applicable product types.
- Order status messages can now be longer than 255 characters. ([#465](https://github.com/craftcms/commerce/issues/465)
- Product and variant custom field data is no longer included in the line item snapshot by default for performance reasons. Use the new snapshot events to manually snapshot custom field data.
- Variant titles are now prefixed by their products’ titles.
- Last addresses used by customers are no longer stored. Instead, customers have primary shipping and billing addresses.
- The `paymentMethodSettings` config setting was renamed to `gatewaySettings`, and it now uses handles to reference gateways instead of IDs.
- The `sendCartInfoToGateways` was renamed to `sendCartInfo,` and is a per-gateway setting.
- The payment method overrides in `config/commerce.php` have been moved to `config/commerce-gateway.php`.
- The `craft.commerce.availableShippingMethods` Twig variable has been replaced with `craft.commerce.carts.cart.availableShippingMethods`.
- The `craft.commerce.cart` Twig variable has been replaced with `craft.commerce.carts.cart`.
- The `craft.commerce.countries` Twig variable has been replaced with `craft.commerce.countries.allCountries`.
- The `craft.commerce.countriesList` Twig variable has been replaced with `craft.commerce.countries.allCountriesAsList`.
- The `craft.commerce.currencies` Twig variable has been replaced with `craft.commerce.currencies.allCurrencies`.
- The `craft.commerce.customer` Twig variable has been replaced with `craft.commerce.customers.customer`.
- The `craft.commerce.discountByCode` Twig variable has been replaced with `craft.commerce.discounts.discountByCode`.
- The `craft.commerce.discounts` Twig variable has been replaced with `craft.commerce.discounts.allDiscounts`.
- The `craft.commerce.orders` Twig variable has been replaced with `craft.orders()`.
- The `craft.commerce.orderStatuses` Twig variable has been replaced with `craft.commerce.orderStatuses.allOrderStatuses`.
- The `craft.commerce.paymentCurrencies` Twig variable has been replaced with `craft.commerce.paymentCurrencies.allPaymentCurrencies`.
- The `craft.commerce.paymentMethods` Twig variable has been replaced with `craft.commerce.gateways.allCustomerEnabledGateways`.
- The `craft.commerce.primaryPaymentCurrency` Twig variable has been replaced with `craft.commerce.paymentCurrencies.primaryPaymentCurrency`.
- The `craft.commerce.products` Twig variable has been replaced with `craft.products()`.
- The `craft.commerce.productTypes` Twig variable has been replaced with `craft.commerce.productTypes.allProductTypes`.
- The `craft.commerce.sales` Twig variable has been replaced with `craft.commerce.sales.allSales`.
- The `craft.commerce.shippingCategories` Twig variable has been replaced with `craft.commerce.shippingCategories.allShippingCategories`.
- The `craft.commerce.shippingMethods` Twig variable has been replaced with `craft.commerce.shippingMethods.allShippingMethods`.
- The `craft.commerce.shippingZones` Twig variable has been replaced with `craft.commerce.shippingZones.allShippingZones`.
- The `craft.commerce.states` Twig variable has been replaced with `craft.commerce.states.allStates`.
- The `craft.commerce.statesArray` Twig variable has been replaced with `craft.commerce.states.allStatesAsList`.
- The `craft.commerce.taxCategories` Twig variable has been replaced with `craft.commerce.taxCategories.allTaxCategories`.
- The `craft.commerce.taxRates` Twig variable has been replaced with `craft.commerce.taxRates.allTaxRates`.
- The `craft.commerce.taxZones` Twig variable has been replaced with `craft.commerce.taxZones.allTaxZones`.
- The `craft.commerce.variants` Twig variable has been replaced with `craft.variants()`.
- `Customer::$lastUsedBillingAddress` has been replaced with `$primaryBillingAddress`.
- `Customer::$lastUsedShippingAddress` has been replaced with `$primaryShippingAddres`.
- `OrderAdjustment::$optionsJson` was renamed to `$sourceSnapshot`.
- `Variant::getSalesApplied()` was renamed to `getSales()`.
- `Variant::setSalesApplied()` was renamed to `setSales()`.
- The Shipping Rule interface now expects a shipping category ID passed to each rate method.
- Any custom shipping method classes should now extend `craft\commerce\base\ShippingMethod`.
- All hooks have been replaced by events.
- Replaced `customer.lastUsedShippingAddress` and `customer.lastUsedBillingAddress` with `customer.primaryBillingAddress` and `customer.primaryShippingAddress`.
- Vat ID validation is now powered by the “vat.php” library.

### Removed
- Removed the `cartCookieDuration` config setting. All carts are now related to craft php session and not their own cookie.
- Removed the `requireEmailForAnonymousPayments` config setting, as completed order now always require the correct email address to make anonymous payments on orders.
- Removed `baseShipping`, `baseDiscount`, `baseTax`, `baseTaxIncluded` attributes from the order model. Orders now have order-level adjustments.
- Removed `shipping`, `discount`, `tax`, `taxIncluded` attributes from the line item model. Line items now have line item level adjustments.
- Removed `PurchasableInterface::validateLineItem()`. `getLineItemRules()` should be used instead.
- Removed the `deleteOrderStatusById()` method on the `OrderStatuses` service.
- Removed the `OrderSettings` model, record, and service.
- Removed the `getCountryByAttributes()` method from the `Countries` service.
- Removed the `getStatesByAttributes()` method from the `States` service.
- Removed the `getLastUsedBillingAddress()` and `getLatUsedShippingAddress()` methods from `Customer` models.

### Fixed
- Fixed a bug where a product’s `getCpEditUrl()` method could omit the site handle on multi-site installs. ([craftcms/cms#3089](https://github.com/craftcms/cms/issues/3089))
- Fixed a bug where handles and names for archived gateways were not freed up for re-use. ([#485](https://github.com/craftcms/commerce/issues/485))

## 1.2.1368 - 2018-11-30

### Changed
- Updated the Payflow Omnipay driver to 2.3.1
- Updated the Securepay Omnipay driver to 2.2.0
- Updated the Authorize.net Omnipay driver to 2.5.1
- Updated the Payment Express Omnipay driver to 2.2.1
- Updated the Eway Omnipay driver to 2.2.2
- Updated the Payfast Omnipay driver to 2.2

## 1.2.1366 - 2018-11-28

### Fixed
- Fixed a bug where it was possible to create duplicate order history change records.
- Fixed a bug where offsite gateways wouldn’t redirect back and complete the transaction correctly for Control Panel payments.

## 1.2.1365 - 2018-10-23

### Fixed
- Fix a bug where it wasn’t possible to set the billing address based off an existing shipping address.

### Fixed
- Fixed a Javascript error when viewing a customer field on the Edit User page.

## 1.2.1364 - 2018-08-23

### Fixed
- Fixed a PHP error that would occur when saving a User.

## 1.2.1363 - 2018-08-23

### Added
- Added the `resaveAllCustomerOrdersOnCustomerSave` config setting.

### Fixed
- Fixed a bug where the Date Paid column on the Orders index page could show incorrect values.

### Security
- Fixed a bug where it was possible to access purchase receipts when it shouldn’t have been.

## 1.2.1362 - 2018-05-10

### Changed
- Craft Commerce will now enforce boolean types for settings that a gateway expects to be boolean.

### Fixed
- Fixed an SSL error that could when communicating with the Authorize.net payment gateway.

## 1.2.1360 - 2018-03-23

### Added
- The order index page now includes the time when displaying order dates.

### Changed
- Line item modals on View Order pages now include the line item total.
- Added Craft 2.6.3013 compatibility.

## 1.2.1359 - 2018-03-08

### Fixed
- Fixed an error where variants would indicate they had zero stock at checkout when they had been marked as having unlimited stock.

## 1.2.1358 - 2018-03-07

### Fixed
- Fixed a PHP error that would occur when using an order element criteria model.

## 1.2.1356 - 2018-03-07

### Added
- Added the `shippingMethod` order criteria param.

### Changed
- Order recalculation now occurs after the `orders.onBeforeSaveOrder` event.

### Fixed
- Fixed a bug where a blank order could be placed if the cart’s cookie was deleted while the customer was on the payment page.
- Fixed a bug where a cart could be completed despite a lack of available stock, in some cases.
- Fixed a bug where the “Capture” transaction button on View Order pages was still shown after a capture was completed.

## 1.2.1354 - 2018-02-06

### Added
- Craft Commerce now adds `Craft Commerce` to the `X-Powered-By` header on requests, unless disabled by the [sendPoweredByHeader](https://craftcms.com/docs/config-settings#sendPoweredByHeader) config setting.

### Changed
- Updated the Authorize.net driver to 2.5.1
- Updated the Worldpay Omnipay driver to 2.2.2
- Updated the PayPal Omnipay driver to 2.6.4
- Updated the Payflow Omnipay driver to 2.3
- Updated the Dompdf Package to 0.8.2

### Fixed
- Fixed an error that occurred when generating an order PDF.
- Fixed a PHP error that could occur if you edited a non-primary currency’s settings.

## 1.2.1353 - 2018-01-18

### Added
- Added the `requireShippingMethodSelectionAtCheckout` config setting.
- Added new user permissions to manage shipping and tax settings without needing to be an admin.

### Fixed
- Fixed an error that occurred when creating or editing a discount.
- Fixed an error that occurred when generating an order PDF.

## 1.2.1352 - 2018-01-16

### Added
- Added the ability to update the email address of a guest order from the Control Panel.
- Added the `commerce_defaultCartShippingAddress` and `commerce_defaultCartBillingAddress` plugin hooks.

## 1.2.1351 - 2017-10-31

### Added
- Added the `defaultSku` product criteria param.
- Added stock information to the Product index page.

### Fixed
- Fixed a bug where stock validation was off by one when different line item options were set for the same purchasable.
- Fixed a bug where custom adjusters supplied by plugins where not being sorted by priority before getting applied to the order.
- Fixed a bug where the `commerce/cart/updateCart` action was not returning the correct validation errors when an invalid shipping address was submitted along with the `sameAddress` param.

## 1.2.1350 - 2017-10-05

### Changed
- Order adjustments are now displayed in the order they were applied, rather than alphabetically.

### Fixed
- Fixed a bug where emails weren’t getting sent to customers.

## 1.2.1349 - 2017-09-29

### Added
- Added the `cp.commerce.product.edit.right-pane` template hook, enabling plugins to modify the right pane on Edit Product pages.
- Added the `pdfAllowRemoteImages` config setting, which can be set to `true` to allow external images to be loaded in PDF templates.

### Changed
- `Commerce_OrderModel::getEmail()` now always returns the associated user account’s email, if there is one.
- The error data returned for `commerce/customerAddresses/save` Ajax requests now include field handles as the error keys.
- `Commerce_CustomerModel::getEmail()` has now been deprecated. It will only return the email address of the associated user account’s email if there was one. Use `order.email` to get the email address of the order within templates.
- Updated the Dompdf package to 0.8.1.
- Updated the PayFast Omnipay driver to 2.1.3.

### Fixed
- Fixed an issue in the example templates where the “Use same address for billing” checkbox would remain checked when different addresses were previously selected.
- Fixed a tax calculation error that occurred when included tax was removed from a product’s price and subsequent additional taxes did not take the removed values into account.

## 1.2.1346 - 2017-07-24

### Added
- Added the `autoSetNewCartAddresses` config setting, which can be set to `false` to prevent Craft Commerce from automatically assigning the last-used billing and shipping addresses on new carts.

### Changed
- Updated the Migs Omnipay driver to 2.2.2
- Updated the Stripe Omnipay driver to 2.4.7

### Fixed
- Fixed an API authentication error when making payments using the Stripe gateway.
- Fixed a bug where the `commerce/payments/pay` action was still processing the payment even if the cart had errors placed on it by other plugins.
- Fixed a bug where `LineItemModel::onSale()` could sometimes return an incorrect response due to rounding errors.
- Fixed a PHP error that could occur if a purchasable invalidated a line item when it was being added to a new cart.
- Fixed an issue where credit card forms’ First/Last Name fields were getting overridden by billing addresses’ values for some gateways.
- Fixed a bug where adding to cart with invalid `options` params would pass stock validation.

## 1.2.1345 - 2017-06-26

### Added
- Percentage-based discounts now have the option to be applied to the item’s original price or its discounted price (if other discounts were already applied).

## Changed
- Ajax requests to `commerce/cart/*` actions will now get a `itemSubtotal` key in the response JSON.
- Updated the Omnipay Stripe driver to 2.4.6.
- Updated the Omnipay Payment Express driver to 2.2.1.
- Updated the Omnipay MultiSafePay driver to 2.3.6.
- Updated the Omnipay Worldpay driver to 2.2.1.

### Fixed
- Fixed a bug where email address limits on discounts were able to by circumvented if the customer changed the casing of the coupon code.
- Fixed a PHP error that occurred when viewing a cart in the Control Panel if no payment methods had been created yet.
- Fixed a bug where discounts based on user group were not being added/removed after the user logged in/out.
- Fixed a bug where variants’ sale prices were only getting rounded when at least one sale was applied.
- Fixed a bug where special characters in Tax and Shipping Category names could break some form inputs in the Control Panel.
- Fixed a validation error that occurred when saving two shipping rules with the same name.

## 1.2.1343 - 2017-06-09

### Added
- Added the `pdfPaperSize` config setting.
- Added the `pdfPaperOrientation` config setting.
- Added a new Stripe gateway setting that determines whether the `receipt_email` param should be sent in payment requests.
- Added the `commerce_transactions.onCreateTransaction` event, which enables plugins to modify a newly-created transaction model.

### Changed
- Updated the Buckeroo driver to 2.2.
- Updated the Stripe driver to 2.4.5.
- Enabled the Buckeroo Credit Card Gateway within the Buckeroo Omnipay driver.

## 1.2.1342 - 2017-05-24

### Added
- Added support for Worldpay’s new `v1` API.

### Fixed
- Fixed a bug where `VariantModel:onSale()` could sometimes return an incorrect response due to rounding errors.
- Fixed a PHP error that occurred when saving a product with an empty dimension input on servers running PHP 7.
- Fixed a issue where orders were getting recalculated after receiving a completion response, when using the Sage Pay gateway.
- Fixed a PHP error that occurred when a plugin prevented a purchasable from getting added to the cart.

## 1.2.1341 - 2017-05-02

### Changed
- Increased the tax rate decimal storage length to allow 3 decimal places in tax rate percentages.
- The `CommerceDbHelper` class has be deprecated.

### Fixed
- Fixed a bug where some characters in product names were getting double-encoded on View Order pages.
- Fixed a bug where orders were incorrectly recalculating their adjustments when receiving notifications from the SagePay payment gateway.
- Fixed a tax calculation bug that occurred when using the “Total Order Price” taxable subject.

## 1.2.1339 - 2017-04-24

### Added
- Added new “Taxable Subject” options to Tax Rates, enabling taxes to be applied at the order level.
- Added the `datePaid` order element criteria attribute.

### Changed
- Updated the Dompdf package to 0.8.
- Updated the Omnipay Mollie driver to 3.2.
- Updated the Omnipay Authorize.net driver to 2.5.
- Updated the Omnipay MultiSafePay driver to 2.3.4.

### Fixed
- Fixed some PHP errors that occurred when rendering PDFs on servers running PHP 7.1.

## 1.2.1338 - 2017-04-04

### Added
- Added the `requireBillingAddressAtCheckout` config setting.
- Added the `cp.commerce.order.main-pane` template hook to the View Order page.
- Added `Commerce_VariantModel::hasStock()`.

### Fixed
- Fixed some PHP errors that occurred when saving products on servers running PHP 7.1.
- Fixed a bug where the `commerce/payments/pay` action was not blocking disabled payment methods.
- Fixed a bug where old carts did not default to the primary payment currency when their current payment currency was no longer valid.

## 1.2.1337 - 2017-03-08

### Added
- Added the `commerce_sale.onBeforeMatchProductAndSale` event, which enables plugins to add custom matching logic to sales.
- Added the `commerce_products.onBeforeEditProduct` event.
- Added the `cp.commerce.product.edit` template hook to the Edit Product page.

### Changed
- If a product SKU can’t be generated from its product type’s Automatic SKU Format, Craft Commerce now logs why.

### Fixed
- Fixed some PHP errors that occurred on servers running PHP 7.1.
- Fixed a bug where line items could be removed if their `qty` param was missing from a `commerce/cart/updateLineItem` request.
- The Orders index page now displays zero-value currency amounts, instead of leaving the cell blank.
- Fixed bug where duplicate products could be displayed when editing sales when the User Groups condition was in use.
- Fixed a bug where the `isUnpaid` and `isPaid` order element criteria params did not work correctly.
- Fixed a PHP error that occurred if a plugin’s custom shipping method object didn’t inherit `BaseModel`.
- Fixed a bug where payments made with MultiSafepay would be marked as successful before the user was redirected to the offsite gateway.
- Fixed a bug where shipping rule names were required to be unique across the entire installation, rather than per-shipping method.

## 1.2.1334 - 2017-01-30

### Added
- Added a new `purgeInactiveCarts` config setting, which determines whether Craft Commerce should purge inactive carts from the database (`true` by default).
- Added a new `commerce_modifyOrderAdjusters` hook, which enables plugins to modify the order adjusters before they are applied.
- Added the “Shipping Method” and “Payment Method” table attribute options to the Orders index page.

### Changed
- Updated the Stripe gateway library to 2.4.2.
- Updated the PayPal gateway library to 2.6.3.
- Fixed a memory error that occurred when purging a large number of carts.

### Fixed
- Fixed a bug where the `hasVariant` product criteria attribute would only account the first 100 variants.
- Fixed a bug where custom order adjusters could not inspect earlier adjustments made to the order within the current recalculation.
- Fixed a bug where the default product type that gets created on installation was referencing the old `commerce` templates path, rather than `shop`.
- Fixed compatibility with some payment gateways that were expecting abbreviated state names in the billing address.

## 1.2.1333 - 2017-01-05

### Fixed
- Fixed a PHP error that occurred when retrieving the sale price of variants that were fetched via `craft.commerce.products`.

## 1.2.1332 - 2017-01-03

### Added
- Added the `commerce_modifyItemBag` hook, allowing plugins to modify cart information sent to the payment gateway.
- Added the `requireShippingAddressAtCheckout` config setting.
- Added a new `defaultHeight` product criteria param, for querying products by their default variant’s height.
- Added a new `defaultLength` product criteria param, for querying products by their default variant’s length.
- Added a new `defaultWidth` product criteria param, for querying products by their default variant’s width.
- Added a new `defaultWeight` product criteria param, for querying products by their default variant’s weight.

### Fixed
- Fixed a bug where sales were not being applied to variants that were fetched via `craft.commerce.variants`.
- Fixed a bug where line items’ `salePrice` were not reflecting any changes made to their `saleAmount` via the `lineItem.onPopulateLineItem` event.

## 1.2.1331 - 2016-12-13

### Added
- Craft Commerce now includes a gateway adapter for Payeezy by First Data.
- Added `Commerce_VariantModel::getSalesApplied()`, which returns an array of the `Commerce_SaleModel` objects that were used to calculate the salePrice of the variant.

### Changed
- Ajax requests to `commerce/cart/*` actions now include `subtotal` and `shippingCategoryId` properties in the response data.
- The `commerce_orders/beforeOrderComplete` event now gets fired a little later than before, giving plugins a chance to change the order status ID.

### Fixed
- Fixed a bug where MultiSafepay was not being treated as an offsite payment gateway.

## 1.2.1330 - 2016-12-06

### Changed
- Added a new `baseTax` attribute to order models, which can be modified by custom order adjusters to add taxes to the order as a whole.
- `Commerce_OrderModel::getTotalTax()` now includes the new `baseTax` amount.

### Fixed
- Fixed a rounding error that occurred with some percentage-based discounts.
- Fixed a PHP error that occurred when searching for products with the `hasVariants` criteria param, in some cases.

## 1.2.1329 - 2016-11-30

### Fixed
- Fixed a bug where discounts without a coupon code condition could apply before their start date.
- Fixed a bug where the `hasSales` product criteria attribute would only apply to the first 100 products.
- Fixed a bug where the post-payment redirect would take the customer to the site homepage.

## 1.2.1328 - 2016-11-29

### Added
- Craft Commerce now includes a gateway adapter for MultiSafepay.

### Changed
- Ajax requests to `cart/updateCart` now include a `cart` object in the response data in the event of an error.

### Fixed
- Fixed a bug where PayPal payments could fail due to inconsistencies between how Craft Commerce and PayPal calculated the total payment amount for transactions.
- Fixed a bug where First Name and Last Name customer field labels weren’t being translated for the current locale in the Control Panel.
- Fixed a bug some offsite gateway payment requests were not getting sent with the correct return and cancel URLs.
- Fixed a bug that prevented Craft Commerce from updating successfully from pre-1.0 versions on case-sensitive file systems.
- Fixed a bug where applicable VAT taxes were not being removed correctly for customers with a valid VAT ID.
- Fixed a bug where archived payment methods were still showing up as options in Control Panel payment form modals.

## 1.2.1327 - 2016-10-25

### Changed
- When saving a product type, if any tax/shipping categories had been deselected, Craft Commerce will now reassign any existing products with the no-longer-available tax/shipping categories to the default categories.
- The “HTML Email Template Path” Email setting can now contain Twig code.

### Fixed
- Fixed a bug where Craft Commerce was not respecting the system time zone when purging inactive carts.
- Fixed a bug where a no-longer-applicable shipping method could still be selected by a cart if it was the only defined shipping method.
- Fixed a bug where the `Commerce_ProductModel` provided by the onSaveProduct event was not updated with the latest and greatest values based on its default variant.
- Fixed a bug where all products were being re-saved when a product type was saved, rather than just the products that belong to that product type.
- Fixed a PHP error that occurred when adding something to the cart, if the cart didn’t have a shipping address yet and the default tax zone’s tax rate was marked as VAT.
- Fixed a bug where a coupon based discount could apply before its start date.

## 1.2.1325 - 2016-10-13

### Fixed
- Fixed a PHP error that occurred when a custom purchasable didn’t provide a tax category ID.
- Fixed a bug where the relevant template caches were not being cleared after the stock of a variant was deducted.
- Fixed a display issue on the order transaction details modal when a large amount of gateway response data was present.

## 1.2.1324 - 2016-10-12

### Fixed
- Fixed a bug where orders were not being marked as complete after successful offsite gateway payments.
- Fixed a PHP error that occurred when deleting a product type.

## 1.2.1323 - 2016-10-11

### Added
- It’s now possible to accept payments in multiple currencies.
- Added Shipping Categories.
- Discounts can now be user-sorted, which defines the order that they will be applied to carts.
- Discounts now have the option to prevent subsequent discounts from being applied.
- The start/end dates for Discounts and Sales can now specify the time of day.
- Discounts can now have a “Minimum Purchase Quantity” condition.
- Product Types now have an “Order Description Format” setting, which can be used to override the description of the products in orders’ line items.
- Addresses now have “Attention”, “Title”, and “Business ID” fields.
- Added the “Order PDF Filename Format” setting in Commerce → Settings → General Settings, for customizing the format of order PDF filenames.
- Added the `useBillingAddressForTax` config setting. If enabled, Craft Commerce will calculate taxes based on orders’ billing addresses, rather than their shipping addresses.
- Added the `requireEmailForAnonymousPayments` config setting. If enabled, Craft Commerce will require the email address of the order to be submitted in anonymous payment requests.
- The IP address of the customer is now stored on the order during order completion.
- Craft Commerce now makes all payment gateways available to unregistered installs, rather than limiting users to a single “Dummy” gateway.
- Added support for SagePay Server.
- Added support for the Netbanx Hosted.
- Added the `commerceCurrency` filter, which works identically to the |currency filter by default, but also has `convert` and `format` arguments that can be used to alter the behavior.
- Added `craft.commerce.shippingMethods`.
- Added `craft.commerce.shippingCategories`.
- Added `craft.commerce.shippingZones`.
- Added `craft.commerce.taxZones`.
- Added `OrderStatusService::getDefaultOrderStatusId()`.
- Added the `commerce_payments.onBeforeCaptureTransaction` and `onCaptureTransaction` events.
- Added the `commerce_payments.onBeforeRefundTransaction` and `onRefundTransaction` events.
- Added the `commerce_email.onBeforeSendEmail` and `onSendEmail` events.
- Added the `cp.commerce.order.edit` hook to the View Order page template.
- Added the [PHP Units of Measure](https://github.com/PhpUnitsOfMeasure/php-units-of-measure) PHP package.
- Added the [Vat Validation](https://github.com/snowcap/vat-validation) PHP package.

### Changed
- The tax categories returned by the template function `craft.commerce.getTaxCategories()` are now represented by `Commerce_TaxCategory` models by default, rather than arrays. To get them returned as arrays, you can pass `true` into the function.
- Status-change notification emails are now sent to the customer in the language they placed the order with.
- It’s now possible to update product statuses on the Products index page.
- The example templates folder has been renamed from “commerce” to “shop”.
- Craft Commerce now re-saves existing products when a Product Type’s settings are saved.
- The Tax Rates index page now lists the Tax Categories and Tax Zones each Tax Rate uses.
- Tax Rates now have the option to exclude themselves from orders with a valid VAT ID.
- Transaction Info HUDs on View Order pages now show the transaction IDs.
- Craft Commerce now stores the complete response data for gateway transaction requests in the commerce_transactions table.
- The commerce/cart/updateCart action now includes all validation errors found during partial cart updates in its response.
- Reduced the number of order recalculations performed during payment.
- The View Order page no longer labels an order as paid if its total price is zero.
- Craft Commerce now logs invalid email addresses when attempting to send order status notification emails.
- Custom fields on an order can now only be updated during payment if it is the user’s active cart.
- Craft Commerce now provides Stripe with the customer’s email address to support Stripe’s receipt email feature.
- Payment failures using PayPal Express now redirect the customer back to PayPal automatically, rather than displaying a message instructing the customer to return to PayPal.
- Updated the Authorize.Net gateway library to 2.4.2.
- Updated the Dummy gateway library to 2.1.2.
- Updated the Molli gateway library to 3.1.
- Updated the Payfast gateway library to 2.1.2.
- Updated the Payflow gateway library to 2.2.1.
- Updated the Stripe gateway library to 2.4.1.

### Deprecated
- Deprecated the `update` variable in email templates. The `orderHistory` variable should be used instead.

### Fixed
- Fixed a bug where `Commerce_OrderService::completeOrder()` was not checking to make sure the order was not already completed before doing its thing.
- Fixed a bug where addresses’ “Map” links on View Order pages were not passing the full address to the Google Maps window.
- Fixed an bug where address validation was not respecting the country setting, “Require a state to be selected when this country is chosen”.
- Fixed a bug where submitting new addresses to a fresh cart caused a cart update failure.
- Fixed a bug where collapsed variants’ summary info was overlapping the “Default” button.

## 1.1.1317 - 2016-09-27

### Added
- Craft Commerce is now translated into Portuguese.

### Fixed
- Fixed a bug where Edit Address modals on View Order pages were not including custom states in the State field options.

## 1.1.1217 - 2016-08-25

### Fixed
- Fixed a PHP error that occurred when referencing the default currency.

## 1.1.1216 - 2016-08-25

### Fixed
- Fixed a bug where eager-loading product variants wasn’t working.
- Fixed a bug where customer addresses were not showing up in the View Order page if they contained certain characters.
- Fixed a bug where orders were not getting marked as complete when they should have in some cases, due to a rounding comparison issue.

## 1.1.1215 - 2016-08-08

### Changed
- Customer Info fields now return the user’s `CustomerModel` when accessed in a template.

### Fixed
- Fixed a bug where discounts that apply free shipping to an order were not including the shipping reduction amount in the discount order adjustment amount.
- Fixed a bug where editing an address in the address book would unintentionally select that address as the active cart’s shipping address.
- Fixed SagePay Server gateway support.

## 1.1.1214 - 2016-07-20

### Fixed
- Fixed an error that occurred when PayPal rejected a payment completion request due to duplicate counting of included taxes.
- Fixed a MySQL error that could occur when `ElementsService::getTotalElements()` was called for orders, products, or variants.

## 1.1.1213 - 2016-07-05

### Changed
- Transaction dates are now shown on the View Order page.
- Order status change dates are now shown on the View Order page.
- Updated the Authorize.Net Omnipay gateway to 2.4, fixing issues with Authorize.Net support.
- Cart item information is now sent on gateway payment completion requests, in addition to initial payment requests.

### Fixed
- Fixed a bug where payments using Worldpay were not getting automatically redirected back to the store.

## 1.1.1212 - 2016-06-21

### Changed
- Line item detail HUDs within the View Order page now include the items’ subtotals.
- Renamed `Commerce_LineItemModel`’s `subtotalWithSale` attribute to `subtotal`, deprecating the former.
- Renamed `Commerce_OrderModel`’s `itemSubtotalWithSale` attribute to `itemSubtotal`, deprecating the former.
- Each of the nested arrays returned by `craft.commerce.availableShippingMethods` now include a `method` key that holds the actual shipping method object.

### Fixed
- Fixed a MySQL error that occurred when MySQL was running in Strict Mode.
- Fixed a rounding error that occurred when calculating tax on shipping costs.

## 1.1.1211 - 2016-06-07

### Added
- Added a new “Per Email Address Limit” condition to coupon-based discounts, which will limit the coupons’ use by email address.
- Added the ability to clear usage counters for coupon-based discounts.
- Added a new `hasSales` product criteria param, which can be used to limit the resulting products to those that have at least one applicable sale.
- Added a new `hasPurchasables` order criteria param, which can be used to limit the resulting orders to those that contain specific purchasables.
- Added a new `commerce_lineItems.onPopulateLineItem` event which is called right after a line item has been populated with a purchasable, and can be used to modify the line item attributes, such as its price.
- Added `LineItemModel::getSubtotal()` as an alias of the now-deprecated `getSubtotalWithSale()`.

### Fixed
- Fixed a bug where the “Per User Limit” discount condition was not being enforced for anonymous users.
- Fixed a bug where the quantity was not being taken into account when calculating a weight-based shipping cost.
- Fixed a validation error that could occur when submitting a payment for an order with a percentage-based discount.
- Fixed a bug where the cart was not getting recalculated when an associated address was updated in the user’s address book.

## 1.1.1210 - 2016-05-17

### Fixed
- Fixed a bug where sales could be applied to the same line item more than once.
- Fixed a bug where the `commerce/cart/cartUpdate` controller action’s Ajax response did not have up-to-date information.

## 1.1.1208 - 2016-05-16

### Added
- Added `commerce_products.onBeforeDeleteProduct` and `onDeleteProduct` events.

### Fixed
- Fixed a PHP error that occurred when adding a new item to the cart.

## 1.1.1207 - 2016-05-11

### Fixed
- Fixed a PHP error that occurred when saving a product with unlimited stock.

## 1.1.1206 - 2016-05-11

### Changed
- It’s now possible to show customers’ and companies’ names on the Orders index page.
- Craft Commerce now sends customers’ full names to the payment gateways, pulled from the billing address.
- Craft Commerce now ensures that orders’ prices don’t change in the middle of payment requests, and declines any payments where the price does change.
- The onBeforeSaveProduct event is now triggered earlier to allow more modification of the product model before saving.
- Updated the Omnipay gateway libraries to their latest versions.

### Fixed
- Fixed a bug where changes to purchasable prices were not reflected in active carts.
- Fixed a PHP error that occurred when an active cart contained a variant that had no stock or had been disabled.
- Fixed a PHP error that occurred when paying with the Paypal Express gateway.

## 1.1.1202 - 2016-05-03

### Added
- Added the `commerce_lineItems.onCreateLineItem` event.
- Added the `hasStock` variant criteria param, which can be set to `true` to find variants that have stock (including variants with unlimited stock).

### Changed
- The View Order page now shows whether a coupon code was used on the order.
- All payment gateways support payments on the View Order page now.
- It’s now possible to delete countries that are in use by tax/shipping zones and customer addresses.
- State-based tax/shipping zones now can match on the state abbreviation, in addition to the state name/ID.
- Craft Commerce now sends descriptions of the line items to gateways along with other cart info, when the `sendCartInfoToGateways` config setting is enabled.

### Fixed
- Fixed a bug where payment method setting values that were set from config/commerce.php would get saved to the database when the payment method was resaved in the Control Panel.
- Fixed a PHP error that occurred when calling `Commerce_OrderStatusesService::getAllEmailsByOrderStatusId()` if the order status ID was invalid.
- Fixed a PHP error that occurred when a cart contained a disabled purchasable.
- Fixed a bug where an order status’ sort order was forgotten when it was resaved.
- Fixed a bug where the `hasVariant` product criteria param was only checking the first 100 variants.
- Fixed a bug where only logged-in users could view a tokenized product preview URL.
- Fixed an issue where the selected shipping method was not getting removed from the cart when it was no longer available, in some cases.

## 1.1.1200 - 2016-04-13

### Added
- Added the `commerce_products.onBeforeSaveProduct` and `onSaveProduct` events.
- Added the `commerce_lineItems.onBeforeSaveLineItem` and `onSaveLineItem` events.

### Changed
- Stock fields are now marked as required to make it more clear that they are.
- Added a new “The Fleece Awakens” default product.

### Fixed
- Fixed an error that occurred when a variant was saved without a price.
- Fixed a bug where various front-end templates wouldn’t load correctly from the Control Panel if the [defaultTemplateFileExtensions](link) or [indexTemplateFilename](link) config settings had custom values.
- Fixed a bug where products’ `defaultVariantId` property was not being set on first save.
- Fixed a validation error that occurred when a cart was saved with a new shipping address and an existing billing address.
- Fixed a bug where customers’ last-used billing addresses were not being remembered.
- Fixed a MySQL error that occurred when attempting to delete a user that had an order transaction history.

### Security
- Fixed an XSS vulnerability.

## 1.1.1198 - 2016-03-22

### Added
- Added the `sendCartInfoToGateways` config setting, which defines whether Craft Commerce should send info about a cart’s line items and adjustments when sending payment requests to gateways.
- Product models now have a `totalStock` property, which returns the sum of all available stock across all of a product’s variants.
- Product models now have an `unlimitedStock` property, which returns whether any of a product’s variants have unlimited stock.
- Added the `commerce_variants.onOrderVariant` event.

### Changed
- Updated the Omnipay Authorize.Net driver to 2.3.1.
- Updated the Omnipay FirstData driver to 2.3.0.
- Updated the Omnipay Mollie driver to 3.0.5.
- Updated the Omnipay MultiSafePay driver to 2.3.0.
- Updated the Omnipay PayPal driver to 2.5.3.
- Updated the Omnipay Pin driver to 2.2.1.
- Updated the Omnipay SagePay driver to 2.3.1.
- Updated the Omnipay Stripe driver to  v2.3.1.
- Updated the Omnipay WorldPay driver to 2.2.

### Fixed
- Fixed a bug where shipping address rules and tax rates were not finding their matching shipping zone in some cases.
- Fixed a bug where the credit card number validator was not removing non-numeric characters.
- Fixed a PHP error that occurred when saving an order from a console command.

## 1.1.1197 - 2016-03-09

### Changed
- Ajax requests to the “commerce/payments/pay” controller action now include validation errors in the response, if any.

### Fixed
- Fixed a credit card validation bug that occurred when using the eWay Rapid gateway.
- Fixed an error that occurred on the Orders index page when searching for orders.
- Fixed a bug where refreshing the browser window after refunding or paying for an order on the View Order page would attempt to re-submit the refund/payment request.
- Fixed a bug where `Commerce_PaymentsService::processPayment()` was returning `false` when the order was already paid in full (e.g. due to a 100%-off coupon code).
- Fixed a bug where variants were defaulting to disabled for products that only had a single variant.

## 1.1.1196 - 2016-03-08

### Added
- Added Slovak message translations.
- Added Shipping Zones, making it easier to relate multiple Shipping Methods/Rules to a common list of countries/states. (Existing Shipping Rules will be migrated to use Shipping Zones automatically.)
- Added a “Recent Orders” Dashboard widget that shows a table of recently-placed orders.
- Added a “Revenue” Dashboard widget that shows a chart of recent revenue history.
- The Orders index page now shows a big, beautiful revenue chart above the order listing.
- It’s now possible to edit Billing and Shipping addresses on the View Order page.
- It’s now possible to manually mark orders as complete on the View Order page.
- It’s now possible to submit new order payments from the View Order page.
- Edit Product pages now have a “Save as a new product” option in the Save button menu.
- Edit Product pages now list any sales that are associated with the product.
- It’s now possible to sort custom order statuses.
- It’s now possible to sort custom payment methods.
- It’s now possible to soft-delete payment methods.
- Added a “Link to a product” option to Rich Text fields’ Link menus, making it easy to create links to products.
- Added support for Omnipay “item bags”, giving gateways some information about the cart contents.
- Added the “gatewayPostRedirectTemplate” config setting, which can be used to specify the template that should be used to render the POST redirection page for gateways that require it.
- Added support for eager-loading variants when querying products, by setting the `with: 'variants'` product param.
- Added support for eager-loading products when querying variants, by setting the `with: 'product'` variant param.
- Added `craft.commerce.variants` for querying product variants with custom parameters.
- Added the “defaultPrice” product criteria parameter, for querying products by their default variant’s price.
- Added the “hasVariant” product criteria parameter, for querying products that have a variant matching a specific criteria. (This replaces the now-deprecated “withVariant” parameter”.)
- Added the “stock” variant criteria parameter, for querying variants by their available stock.
- Added the “commerce/payments/pay” controller action, replacing the now-deprecated “commerce/cartPayment/pay” action.
- Added the “commerce/payments/completePayment” controller action, replacing the now-deprecated “commerce/cartPayment/completePayment” action.
- The “commerce/payments/pay” controller action now accepts an optional “orderNumber” param, for specifying which order should receive the payment. (If none is provided, the active cart is used.)
- The “commerce/payments/pay” controller action now accepts an optional “expiry” parameter, which takes a combined month + year value in the format “MM/YYYY”.
- The “commerce/payments/pay” controller action doesn’t required “redirect” and “cancelUrl” params, like its predecessor did.
- The “commerce/payments/pay” controller action supports Ajax requests.
- Added an abstract Purchasable class that purchasables can extend, if they want to.
- Gateway adapters are now responsible for creating the payment form model themselves, via the new `getPaymentFormModel()` method.
- Gateway adapters are now responsible for populating the CreditCard object based on payment form data themselves, via the new `populateCard()` method.
- Gateway adapters now have an opportunity to modify the Omnipay payment request, via the new `populateRequest()` method.
- Gateway adapters can now add support for Control Panel payments by implementing `cpPaymentsEnabled()` and `getPaymentFormHtml()`.

### Changed
- `Commerce_PaymentFormModel` has been replaced by an abstract BasePaymentFormModel class and subclasses that target specific gateway types.
- Gateway adapters must now implement the new `getPaymentFormModel()` and `populateCard()` methods, or extend `CreditCardGatewayAdapter`.
- The signatures and behaviors of `Commerce_PaymentsService::processPayment()` and `completePayment()` have changed.
- New Sales and Discounts are now enabled by default.
- The Orders index page now displays orders in chronological order by default.
- It is no longer possible to save a product with a disabled default variant.
- It is no longer possible to add a disabled variant, or the variant of a disabled product, to the cart.
- `Commerce_PaymentsService::processPayment()` and `completePayment()` no longer respond to the request directly, unless the gateway requires a redirect via POST. They now return `true` or `false` indicating whether the operation was successful, and leave it up to the controller to handle the client response.

### Deprecated
- The `commerce/cartPayment/pay` action has been deprecated. `commerce/payments/pay` should be used instead.
- The `commerce/cartPayment/completePayment` action has been deprecated. `commerce/payments/completePayment` should be used instead.
- The `withVariant` product criteria parameter has been deprecated. `hasVariant` should be used instead.

## 1.0.1190 - 2016-02-26

### Fixed
- Fixed a bug where product-specific sales were not being applied correctly.

## 1.0.1189 - 2016-02-23

### Changed
- Reduced the number of SQL queries required to perform various actions.
- The “Enabled” checkbox is now checked by default when creating new promotions and payment methods.
- Edit Product page URLs no longer require the slug to be appended after the product ID.
- Completed orders are now sorted by Date Ordered by default, and incomplete orders by Date Updated, in the Control Panel.

### Fixed
- Fixed a PHP error that occurred if an active cart contained a purchasable that had been deleted in the back-end.
- Fixed a PHP error that occurred when trying to access the addresses of a non-existent customer.
- Fixed a bug where only a single sale was being applied to products even if there were multiple matching sales.

## 1.0.1188 - 2016-02-09

### Changed
- Order queries will now return zero results if the `number` criteria param is set to any empty value besides `null` (e.g. `false` or `0`).
- Improved the behavior of the Status menu in the Update Order Status modal on View Order pages.
- Added some `<body>` classes to some of Craft Commerce’s Control Panel pages.

### Fixed
- Fixed a bug where new carts could be created with an existing order number.
- Fixed a bug where the default descriptions given to discounts were not necessarily using the correct currency and number formats.
- Fixed a bug where a default state was getting selected when creating a new shipping rule, but it was not getting saved.
- Fixed a bug where variants could not be saved as disabled.

## 1.0.1187 - 2016-01-28

### Added
- Added `craft.commerce.getDiscountByCode()`, making it possible for templates to fetch info about a discount by its code.

### Changed
- OrderHistoryModel objects now have a `dateCreated` attribute.

### Fixed
- Fixed a bug where customers could select addresses that did not belong to them.
- Fixed a bug where new billing addresses were not getting saved properly when carts were set to use an existing shipping address, but `sameAddress` was left unchecked.
- Fixed a bug where numeric variant fields (e.g Price) were storing incorrect values when entered from locales that use periods as the grouping symbol.
- Fixed a PHP error that occurred when saving a custom order status with no emails selected.
- Fixed a bug where discounts were being applied to carts even after the discount had been disabled.
- Fixed a bug where carts were not displaying descriptions for applied discounts.
- Fixed a bug where variants’ Title fields were not showing the correct locale ID in some cases.

## 1.0.1186 - 2016-01-06

### Changed
- Updated the translation strings.

### Fixed
- Fixed a PHP error that occurred when attempting to change a tax category’s handle.
- Fixed a PHP error that occurred when attempting to save a discount or sale without selecting any products or product types.

## 1.0.1185 - 2015-12-21

### Added
- Orders now have an `email` criteria parameter which can be used to only query orders placed with the given email.
- Address objects now have `getFullName()` method, for returning the customer’s first and last name combined.
- Added the `totalLength` attribute to front-end cart Ajax responses.
- It’s now possible to sort orders by Date Ordered and Date Paid on the Orders index page.

### Changed
- A clear error message is now displayed when attempting to save a product, if the product type’s Title Format setting is invalid.
- A clear error message is now displayed when attempting to save a product, if the product type’s Automatic SKU Format setting is invalid.
- Any Twig errors that occur when rendering email templates are now caught and logged, without affecting the actual order status change.
- The Payment Methods index now shows the payment methods’ gateways’ actual display names, rather than their class names.
- Payment method settings that are being overridden in craft/config/commerce.php now get disabled from Edit Payment Method pages.
- The extended line item info HUD now displays the included tax for the line item.

### Fixed
- Fixed a bug where the cart was not immediately forgotten when an order was completed.
- Fixed a bug where `Commerce_OrderModel::getTotalLength()` was returning the total height of each of its line items, rather than the length.
- Fixed a bug where variants’ height, length, and width were not being saved correctly on order line item snapshots.
- Fixed a bug where order queries would return results even when the `user` or `customer` params were set to invalid values.
- Fixed a PHP error that occurred when accessing a third party shipping method from an order object.
- Fixed a PHP error that occurred when accessing the Sales index page.
- Fixed a PHP error that occurred when loading dependencies on some servers.
- Fixed a JavaScript error that occurred when viewing extended info about an order’s line items.
- Fixed some language and styling bugs.

## 1.0.1184 - 2015-12-09

### Added
- Added support for inline product creation from product selection modals.
- Products now have an `editable` criteria parameter which can be used to only query products which the current user has permission to edit.
- Added support for payment methods using the eWAY Rapid gateway.

### Changed
- Improved compatibility with some payment gateways.
- Added the `shippingMethodId` attribute to front-end cart Ajax responses.
- Users that have permission to access Craft Commerce in the Control Panel, but not permission to manage Orders, Products, or Promotions now get a 403 error when accessing /admin/commerce, rather than a blank page.
- The “Download PDF” button no longer appears on the View Order page if no PDF template exists yet.
- `Commerce_OrderModel::getPdfUrl()` now only returns a URL if the PDF template exists; otherwise null will be returned.
- Errors that occur when parsing email templates now get logged in craft/storage/runtime/logs/commerce.log.
- Improved the wording of error messages that occur when an unsupported gateway request is made.

### Fixed
- Fixed a bug where entering a sale’s discount amount to a decimal number less than 1 would result in the sale applying a negative discount (surcharge) to applicable product prices. Please check any existing sales to make sure the correct amount is being discounted.
- Fixed bug where email template errors would cause order completion to fail.
- Fixed a bug where shipping rule description fields were not being saved.
- Fixed a PHP error that could occur when saving a product via an Element Editor HUD.
- Fixed a bug where billing and shipping addresses were receiving duplicate validation errors when the `sameAddress` flag was set to true.
- Fixed a JavaScript error that occurred when changing an order’s status on servers with case-sensitive file systems.

## 1.0.1183 - 2015-12-03

### Changed
- Discounts are now entered as positive numbers in the CP (e.g. a 50% discount is defined as either “0.5” or “50%” rather than “-0.5” or “-50%”).
- Added the `commerce_cart.onBeforeAddToCart` event.
- Added the `commerce_discounts.onBeforeMatchLineItem` event, making it possible for plugins to perform additional checks when determining if a discount should be applied to a line item.
- Added the `commerce_payments.onBeforeGatewayRequestSend` event.

### Fixed
- Fixed a PHP error that would occur when the Payment Methods index page if any of the existing payment methods were using classes that could not be found.
- Fixed a bug where some failed payment requests were not returning an error message.
- Fixed a bug where `PaymentsService::processPayment()` was attempting to redirect to the order’s return URL even if it didn’t have one, in the event that the order was already paid in full before `processPayment()` was called. Now `true` is returned instead.
- Fixed some UI strings that were not getting properly translated.

## 1.0.1182 - 2015-12-01

### Added
- Tax Rates now have a “Taxable Subject” setting, allowing admins to choose whether the Tax Rate should be applied to shipping costs, price, or both.
- View Order pages now display notes and options associated with line items.
- Added new `commerce_addresses.beforeSaveAddress` and `saveAddress` events.
- Purchasables now must implement a `getIsPromotable()` method, which returns whether the purchasable can be subject to discounts.
- Variants now support a `default` element criteria param, for only querying variants that are/aren’t the default variant of an invariable product.

### Changed
- All number fields now display values in the current locale’s number format.
- Variant descriptions now include the product’s title for products that have variants.
- It’s now more obvious in the UI that you are unable to delete an order status while orders exist with that status.
- The `commerce_orders.beforeSaveOrder` event now respects event’s `$peformAction` value.
- The `commerce_orders.beforeSaveOrder` and `saveOrder` events trigger for carts, in addition to completed orders.
- `Commerce_PaymentsService::processPayment()` no longer redirects the browser if the `$redirect` argument passed to it is `null`.
- Renamed `Commerce_VariantsService::getPrimaryVariantByProductId()` to `getDefaultVariantByProductId()`.
- Updated all instances of `craft.commerce.getCart()` to `craft.commerce.cart` in the example templates.
- Customers are now redirected to the main products page when attempting to view their cart while it is empty.

### Removed
- Removed the `commerceDecimal` and `commerceCurrency` template filters. Craft CMS’s built-in [number](https://craftcms.com/docs/templating/filters#number) and [currency](https://craftcms.com/docs/templating/filters#currency) filters should be used instead. Note that you will need to explicitly pass in the cart’s currency to the `currency` filter (e.g. `|currency(craft.commerce.cart.currency)`).

### Fixed
- Fixed a bug where View Order pages were displaying links to purchased products even if the product didn’t exist anymore, which would result in a 404 error.
- Fixed a bug where orders’ base shipping costs and base discounts were not getting reset when adjustments were recalculated.
- Fixed the “Country” and “State” field labels on Edit Shipping Rule pages, which were incorrectly pluralized.
- Fixed a bug where toggling a product/variant’s “Unlimited” checkbox was not enabling/disabling the Stock text input.
- Fixed a PHP error that occurred on order completion when purchasing a third party purchasable.
- Fixed a PHP error that occurred when attempting to add a line item to the cart with zero quantity.
- Fixed a bug where the state name was not getting included from address models’ `getStateText()` methods.
- Fixed a PHP error that would occur when saving a variable product without any variants.

## 0.9.1179 - 2015-11-24

### Added
- Added a new “Manage orders” user permission, which determines whether the current user is allowed to manage orders.
- Added a new “Manage promotions” user permission, which determines whether the current user is allowed to manage promotions.
- Added new “Manage _[type]_ products” user permissions for each product type, which determines whether the current user is allowed to manage products of that type.
- It’s now possible to set payment method settings from craft/config/commerce.php. To do so, have the file return an array with a `'paymentMethodSettings'` key, set to a sub-array that is indexed by payment method IDs, whose sub-values are set to the payment method’s settings (e.g. `return ['paymentMethodSettings' => ['1' => ['apiKey' => getenv('STRIPE_API_KEY')]]];`).
- Added an `isGuest()` method to order models, which returns whether the order is being made by a guest account.
- The `cartPayment/pay` controller action now checks for a `paymentMethodId` param, making it possible to select a payment gateway at the exact time of payment.
- Added `Commerce_TaxCategoriesService::getTaxCategoryByHandle()`.

### Changed
- Ajax requests to `commerce/cart/*` controller actions now get the `totalIncludedTax` amount in the response.
- Renamed `Commerce_ProductTypeService::save()` to `saveProductType()`.
- Renamed `Commerce_PurchasableService` to `Commerce_PurchasablesService` (plural).
- Renamed all `Commerce_OrderStatusService` methods to be more explicit (e.g. `save()` is now `saveOrderStatus()`).
- Renamed `Commerce_TaxCategoriesService::getAll()` to `getAllTaxCategories()`.
- Added “TYPE_” and “STATUS_” prefixes to each of the constants on TransactionRecord, to clarify their purposes.
- Order models no longer have $billingAddressData and $shippingAddressData properties. The billing/shipping addresses chosen by the customer during checkout are now duplicated in the craft_commerce_addresses table upon order completion, and the order’s billingAddressId and shippingAddressId attributes are updated to the new address records’ IDs.
- Purchasables must now have a `getTaxCategoryId()` method, which returns the ID of the tax category that should be applied to the purchasable.
- Third-party purchasables can now have taxes applied to their line items when in the cart.
- Added `totalTax`, `totalTaxIncluded`, `totalDiscount`, and `totalShippingCost` to the example templates’ order totals info.

### Fixed
- Fixed a bug where variants were not being returned in the user-defined order on the front end.
- Fixed a bug where `Commerce_OrdersService::getOrdersByCustomer()` was returning incomplete carts. It now only returns completed orders.
- Fixed a bug where the line items’ `taxIncluded` amount was not getting reset to zero before recalculating the amount of included tax.
- Fixed a bug where products of a type that had been switched from having variants to not having variants could end up with an extra Title field on the Edit Product page.
- Fixed an issue where Craft Personal and Client installations where making user groups available to sale and discount conditions.
- Fixed a PHP error that occurred when an order model’s `userId` attribute was set to the ID of a user account that didn’t have a customer record associated with it.
- Fixed a bug where quantity restrictions on a product/variant were not being applied consistently to line items that were added with custom options.
- Fixed some language strings that were not getting static translations applied to them.
- Fixed a bug where Price fields were displaying blank values when they had previously been set to `0`.
- Fixed a bug where `Commerce_TaxCategoriesService::getAllTaxCategories()` could return null values if `getTaxCategoryById()` had been called previously with an invalid tax category ID.

## 0.9.1177 - 2015-11-18

### Changed
- The example templates now display credit card errors more clearly.

### Fixed
- Fixed a bug where products’ and variants’ Stock fields were displaying blank values.

## 0.9.1176 - 2015-11-17

### Added
- Craft Commerce is now translated into German, Dutch, French (FR and CA), and Norwegian.
- Added the “Automatic SKU Format” Product Type setting, which defines what products’/variants’ SKUs should look like when they’re submitted without a value.
- It’s now possible to save arbitrary “options” to line items. When the same purchasable is added to the cart twice, but with different options, it will result in two separate line items rather than one line item with a quantity of 2.
- Order models now have a `totalDiscount` property, which returns the total of all discounts applied to its line items, in addition to the base discount.

### Changed
- The tax engine now records the amount of included tax for each line item, via a new `taxIncluded` property on line item models. (This does not affect existing tax calculation behaviors in any way.)
- Customer data stored in session is now cleared out whenever a user logs in/out, and when a logged-out guest completes their order.
- The example templates have been updated to demonstrate the new Line Item Options feature.
- Address management features are now hidden for guest users in the example templates to avoid confusion.

### Fixed
- Fixed a bug where products/variants that were out of stock would show a blank value for the “Stock” field, rather than “0”.
- Fixed a bug where the `shippingMethod` property returned by Ajax requests to `commerce/cart/*` was getting set to an incorrect value. The property is now set to the shipping method’s handle.

## 0.9.1175 - 2015-11-11

### Added
- Added a new “Show the Title field for variants” setting to Product Types that have variants. When checked, variants of products of that Product Type will get a new “Title” field that can be directly edited by product managers.
- It’s now possible to update an order’s custom fields when posting to the `commerce/cartPayment/pay` controller action.

### Changed
- Renamed `craft.commerce.getShippingMethods()` to `getAvailableShippingMethods()`.
- The shipping method info arrays returned by `craft.commerce.getAvailableShippingMethods()` now include `description` properties, set to the shipping methods’ active rules’ description. It also returns the shipping methods’ `type`.
- The shipping method info arrays returned by `craft.commerce.getAvailableShippingMethods()` are now sorted by their added cost, from cheapest to most expensive.
- Ajax requests to `commerce/cart/*` controller actions now get information about the available shipping methods in the response.
- Customer address info is now purged from the session when a user logs out with an active cart.
- Changes to the payment method in the example templates’ checkout process are now immediately applied to the cart.
- When the Stripe gateway is selected as the Payment Method during checkout we now show an example implementation of token billing with stripe.js

### Fixed
- Fixed a bug where the user-managed shipping methods’ edit URLs were missing a `/` before their IDs.
- Fixed a bug where it was possible to complete an order with a shipping method that was not supposed to be available, per its rules.
- Fixed a bug where it was possible to log out of Craft but still see address data in the cart.
- Fixed a bug where plugin-based shipping methods were getting re-instantiated each time `craft.commerce.getShippingMethods()` was called.
- Fixed a bug where batch product deletion from the Products index page was not also deleting their associated variants.

## 0.9.1173 - 2015-11-09

### Added
- Added a “Business Name” field to customer addresses (accessible via a `businessName` attribute), which replaces the “Company” field (and `company` attribute), and can be used to store customers’ businesses’ names when purchasing on behalf of their company.
- Added a “Business Tax ID” field to customer addresses (accessible via a `businessTaxId` attribute), which can be used to store customers’ businesses’ tax IDs (e.g. VAT) when purchasing on behalf of their company.
- Added a `getCountriesByTaxZoneId()` method to the Tax Zones service.
- Added a `getStatesByTaxZoneId()` method to the Tax Zones service.
- It’s now possible to create new Tax Zones and Tax Categories directly from the Edit Tax Rate page.

### Changed
- The ShippingMethod interface has three new methods: `getType()`, `getId()`, and `getCpEditUrl()`. (`getId()` should always return `null` for third party shipping methods.)
- It is no longer necessary to have created a Tax Zone before accessing Commerce → Settings → Tax Rates and creating a tax rate.
- The “Handle” field on Edit Tax Category pages is now automatically generated based on the “Name” field.
- Plugin-based shipping methods are now listed in Commerce → Settings → Shipping Methods alongside the user-managed ones.
- Orders can now be sorted by ID in the Control Panel.
- Updated the example templates to account for the new `businessName` and `businessTaxId` address attributes.

### Fixed
- Fixed a PHP error that occurred when editing a product if PHP was configured to display strict errors.
- Fixed a bug where products/variants would always show the “Dimensions” and “Weight” fields, even for product types that were configured to hide those fields.
- Fixed a PHP error that occurred when the tax calculator accessed third-party Shipping Methods.
- Fixed a MySQL error that occurred when saving a Tax Rate without a Tax Zone selected.
- Fixed an issue where clicking on the “Settings” global nav item under “Commerce” could direct users to the front-end site.

## 0.9.1171 - 2015-11-05

### Changed
- The “Promotable” and “Free Shipping” field headings on Edit Product pages now act as labels for their respective checkboxes.
- Craft Commerce now logs an error message when an order’s custom status is changed and the notification email’s template cannot be found.
- Commerce Customer Info fields are now read-only. (Customers can still edit their own addresses from the front-end.)
- Craft Commerce now keeps its customers’ emails in sync with their corresponding user accounts’ emails.
- Added a `shortNumber` attribute to order models, making it easy for templates to access the short version of the order number.
- The example templates’ product listings have new and improved icon images.

### Fixed
- Fixed a bug where the “Craft Commerce” link in the global sidebar would direct users to the front-end site, if the `cpTrigger` config setting was not set to `'admin'`.
- Updated the “Post Date” and “Expiry Date” table column headings on the Products index page, which were still labeled “Available On” and “Expires On”.
- Fixed a bug where one of the Market Commerce → Craft Commerce upgrade migrations wouldn’t run on case-sensitive file systems.
- Fixed a PHP error that occurred when viewing an active cart without an address from the Control Panel.
- Fixed a bug where custom field data was not saved via the `commerce/cart/updateCart` controller action if it wasn’t submitted along with other cart updates.
- Added some missing CSRF inputs to the example templates, when CSRF protection is enabled for the site.

### Security
- The example templates’ third party scripts now load over a protocol-relative URL, resolving security warnings.

## 0.9.1170 - 2015-11-04

### Added
- Renamed the plugin from Market Commerce to Craft Commerce.
- Craft Commerce supports One-Click Updating from the Updates page in the Control Panel.
- Gave Craft Commerce a fancy new plugin icon.
- Updated all of the Control Panel templates for improved consistency with Craft 2.5, and improved usability.
- Non-admins can now access Craft Commerce’s Control Panel pages via the “Access Craft Commerce” user permission (with the exception of its Settings section).
- Products are now localizable.
- It’s now possible to create a new sale or discount right from the Products index page, via a new Batch Action.
- It’s now possible to delete products from the Products index page in the Control Panel.
- Product variants are now managed right inline on Edit Product pages, via a new Matrix-inspired UI.
- Added Live Preview and Sharing support to Edit Product pages.
- It’s now possible to create new products right from Product Selector Modals (like the ones used by Products fields).
- Product types now have a “Has dimensions?” setting. The Width, Height, Length, and Weight variant fields will only show up when this is enabled now.
- It’s now possible to update multiple order statuses simultaneously from the Orders index page, via a new Batch Action.
- It’s now possible to delete orders from the Orders index page in the Control Panel.
- The View Order page now uses the same modal window to update order statuses as the Orders index page uses when updating statuses via the Batch Action.
- The View Order page now has “info” icons beside each line item and recorded transaction, for viewing deeper information about them.
- The View Order page now shows adjustments made on the order.
- Renamed the `craft.market` variable to `craft.commerce`.
- Added a new `commerce/cart/updateCart` controller action that can handle customer address/email changes, coupon application, line item additions, and shipping/payment method selections, replacing most of the old Cart actions. (The only other `commerce/cart/*` actions that remain are `updateLineItem`, `removeLineItem`, and `removeAllLineItems`.)
- It’s now possible to use token billing with some gateways, like Stripe, by passing a `token` POST param to the `cartPay/pay` controller action, so your customers’ credit card info never touches your server.
- It’s now possible to access through all custom Order Statuses `craft.commerce.orderStatuses`.
- Added the `itemSubtotalWithSale` attribute to order models, to get the subtotal of all order items before any adjustments have been applied.
- Renamed all class namespaces and prefixes for the Craft Commerce rename.
- Renamed nearly all service method names to be more explicit and follow Craft CMS naming conventions (i.e. `getById()` is now `getOrderById()`).
- All gateways must now implement the GatewayAdapterInterface interface. Craft Commerce provides a BaseGatewayAdapter class that adapts OmniPay gateway classes for this interface.
- Added the `commerce_transactions.onSaveTransaction` event.
- Added the `commerce_addOrderActions` hook.
- Added the `commerce_addProductActions` hook.
- Added the `commerce_defineAdditionalOrderTableAttributes` hook.
- Added the `commerce_defineAdditionalProductTableAttributes` hook.
- Added the `commerce_getOrderTableAttributeHtml` hook.
- Added the `commerce_getProductTableAttributeHtml` hook.
- Added the `commerce_modifyEmail` hook.
- Added the `commerce_modifyOrderSortableAttributes` hook.
- Added the `commerce_modifyOrderSources` hook.
- Added the `commerce_modifyPaymentRequest` hook.
- Added the `commerce_modifyProductSortableAttributes` hook.
- Added the `commerce_modifyProductSources` hook.
- Added the `commerce_registerShippingMethods` hook.

### Changed
- Sales rates and percentages are now entered as a positive number, and can be entered with or without a `%` sign.
- Products are now sorted by Post Date in descending order by default.
- All of the Settings pages have been cleaned up significantly.
- Renamed the `isPaid` order criteria param to `isUnpaid`.
- Renamed products’ `availableOn` and `expiresOn` attributes to `postDate` and `expiryDate`.
- Craft Commerce now records all failed payment transactions and include the gateway response.
- Reduced the number of SQL queries that get executed on order/product listing pages, depending on the attributes being accessed.
- Tax Categories now have “handles” rather than “codes”.
- When a Product Type is changed from having variants to not having variants, all of the existing products’ variants will be deleted, save for the Default Variants.
- If a default zone is not selected on an included tax rate, an error is displayed.
- Improved the extendability of the shipping engine. The new `ShippingMethod` and `ShippingRule` interfaces now allow a plugin to provide their own methods and rules which can dynamically add shipping costs to the cart.
- Added an `$error` argument to `Commerce_CartService::setPaymentMethod()` and `setShippingMethod()`.
- The example templates have been updated for the new variable names and controller actions, and their Twig code has been simplified to be more clear for newcomers (including more detailed explanation comments).
- The example PDF template now includes more information about the order, and a “PAID” stamp graphic.
- The example templates now include a customer address management section.
- Improved the customer address selection UI.

### Removed
- The “Cart Purge Interval” and “Cart Cookie Expiry Settings” have been removed from Control Panel. You will now need to add a `commerce.php` file in craft/config and set those settings from there. (See commerce/config.php for the default values.)
- Removed the default Shipping Method and improved the handling of blank shipping methods.
- Removed customer listing page. Add the Commerce Customer Info field type to your User field layout instead.

### Fixed
- Fixed a bug where you could pass an invalid `purchasableId` to the Cart.
- Fixed a bug where the customer link on the View Order page didn’t go to the user’s profile.
- Fixed a Twig error that occurred if a user manually went to /admin/commerce/orders/new. A 404 error is returned instead now.
- Fixed a bug where it was possible to use currency codes unsupported by OmniPay.
- Fixed a bug where the Mollie gateway was not providing the right token for payment completion.
- Fixed a bug where the `totalShipping` cost was incorrect when items with Free Shipping were in the cart.
- Fixed a bug in the Sale Amount logic.
- Products are now Promotable by default.
- Fixed bug where the logic to determine if an order is paid in full had a rounding error.<|MERGE_RESOLUTION|>--- conflicted
+++ resolved
@@ -6,13 +6,10 @@
 - Variants now have `priceAsCurrency` and `salePriceAsCurrency` fields when queried via GraphQL. ([#1856](https://github.com/craftcms/commerce/issues/1856))
 - Products now have an `defaultPriceAsCurrency` field when queried via GraphQL. ([#1856](https://github.com/craftcms/commerce/issues/1856))
 - Fixed a deprecation warning that occurred in the example templates. ([#1859](https://github.com/craftcms/commerce/issues/1859))
-<<<<<<< HEAD
 - Added extra checks when exiting the Order Edit page to warn against unsaved changes. ([#1850](https://github.com/craftcms/commerce/issues/1850))
-=======
 - Fixed a bug where sales percentage ignores decimal numbers formatted as commas on other languages.
 - All built-in success/fail flash messages are now customizable by passing a hashed `successMessage`/`failMessage` param with the request. ([#1871](https://github.com/craftcms/commerce/issues/1871))
 - Added ability to change error and success message response for json request in `commerce/cart/update-cart` action by passing a hashed `successMessage`/`failMessage` param with the request. ([#1871](https://github.com/craftcms/commerce/issues/1871))
->>>>>>> 33a25da4
 
 ### Fixed
 - Fixed a permission error when accessing the subscription plans on Store Settings page. ([#1857](https://github.com/craftcms/commerce/issues/1857))
