--- conflicted
+++ resolved
@@ -5,7 +5,6 @@
 ### Fixed
 - Fixed a validation error that occurred when saving an order status.
 
-<<<<<<< HEAD
 ## 3.0.0-RC1 - 2020-01-14
  
 ### Added
@@ -152,10 +151,11 @@
 - Removed `craft\commerce\services\Gateways::getAllFrontEndGateways()`.
 - Removed `craft\commerce\services\ShippingMethods::getOrderedAvailableShippingMethods()`.
 
-## Unreleased
-
-=======
->>>>>>> caa557a8
+## Unreleased 2.2.x
+
+### Fixed
+- Fixed a validation error that occurred when saving an order status.
+
 ## 2.2.14 - 2020-01-14
 
 ### Added
