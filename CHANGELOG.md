--- conflicted
+++ resolved
@@ -1,11 +1,7 @@
 # Release Notes for Craft Commerce
 
-<<<<<<< HEAD
 ## Unreleased
 
-### Fixed
-- Fixed a PostgreSQL error that occurred when saving a discount.
-=======
 ## 3.0.5 - 2020-01-31
 
 ### Fixed
@@ -33,7 +29,6 @@
 - Fixed an error that could occur when sending an email from the Edit Order page if the email settings had not be resaved after updating to Craft Commerce 3.
 - Fixed a bug where it wasn’t possible to change order statuses and custom field values when using the Lite edition.
 - Fixed an error that could occur on order complete if a discount had been applied programmatically. 
->>>>>>> 6fdb1ef8
 
 ## 3.0.3 - 2020-01-29
 
