# Release Notes for Craft Commerce

## Unreleased 3.4.0-beta.2

### Added
- Added `craft\commerce\models\LineItem::getIsShippable()`.
- Added `craft\commerce\elements\Order::hasShippableItems()`.

### Changed
<<<<<<< HEAD
- Sending emails now have a high priority in the queue. ([#2157](https://github.com/craftcms/commerce/issues/2157))
=======
- Improved the performance of store location address retrieval. ([#2238](https://github.com/craftcms/commerce/issues/2238))
>>>>>>> 60bd8bcb

### Fixed
- Fixed a bug where orders that contained no shippable items could still require a shipping method selection. ([#2204](https://github.com/craftcms/commerce/issues/2204))
- Fixed a UI bug with Order Edit page template hooks. ([#2148](https://github.com/craftcms/commerce/issues/2148))

## 3.4.0-beta.1 - 2021-06-16

### Added
- Added the ability to download multiple orders’ PDFs as a single, combined PDF from the Orders index pgae. ([#1785](https://github.com/craftcms/commerce/issues/1785))
- Added the ability to disable included tax removal. ([#1881](https://github.com/craftcms/commerce/issues/18813))
- Added the “Revenue Options” setting to the Top Products widget. ([#1919](https://github.com/craftcms/commerce/issues/1919))
- Added the ability to bulk-delete discounts from the Discounts index page. ([#2172](https://github.com/craftcms/commerce/issues/2172))
- Added the ability to bulk-delete sales from the Sales index page.
- Added the `cp.commerce.discounts.index`, `cp.commerce.discounts.edit`, `cp.commerce.discounts.edit.content`, and `cp.commerce.discounts.edit.details` template hooks. ([#2173](https://github.com/craftcms/commerce/issues/2173))
- Added the `cp.commerce.sales.index`, `cp.commerce.sales.edit`, `cp.commerce.sales.edit.content`, and `cp.commerce.sales.edit.details` template hooks. ([#2173](https://github.com/craftcms/commerce/issues/2173))
- Added `craft\commerce\base\Plan::$dateCreated`.
- Added `craft\commerce\base\Plan::$dateUpdated`.
- Added `craft\commerce\models\Address::$dateCreated`.
- Added `craft\commerce\models\Address::$dateUpdated`.
- Added `craft\commerce\models\Country::$dateCreated`.
- Added `craft\commerce\models\Country::$dateUpdated`.
- Added `craft\commerce\models\Customer::$dateCreated`.
- Added `craft\commerce\models\Customer::$dateUpdated`.
- Added `craft\commerce\models\PaymentCurrency::$dateCreated`.
- Added `craft\commerce\models\PaymentCurrency::$dateUpdated`.
- Added `craft\commerce\models\Sale::$dateCreated`.
- Added `craft\commerce\models\Sale::$dateUpdated`.
- Added `craft\commerce\models\ShippingAddressZone::$dateCreated`.
- Added `craft\commerce\models\ShippingAddressZone::$dateUpdated`.
- Added `craft\commerce\models\ShippingCategory::$dateCreated`.
- Added `craft\commerce\models\ShippingCategory::$dateUpdated`.
- Added `craft\commerce\models\ShippingMethod::$dateCreated`.
- Added `craft\commerce\models\ShippingMethod::$dateUpdated`.
- Added `craft\commerce\models\ShippingRule::$dateCreated`.
- Added `craft\commerce\models\ShippingRule::$dateUpdated`.
- Added `craft\commerce\models\State::$dateCreated`.
- Added `craft\commerce\models\State::$dateUpdated`.
- Added `craft\commerce\models\TaxAddressZone::$dateCreated`.
- Added `craft\commerce\models\TaxAddressZone::$dateUpdated`.
- Added `craft\commerce\models\TaxCategory::$dateCreated`.
- Added `craft\commerce\models\TaxCategory::$dateUpdated`.
- Added `craft\commerce\models\TaxRate::$dateCreated`.
- Added `craft\commerce\models\TaxRate::$dateUpdated`.
- Added `craft\commerce\models\TaxRate::$removeIncluded`.
- Added `craft\commerce\models\TaxRate::$removeVatIncluded`.
- Added `craft\commerce\stats\TopProducts::$revenueOptions`.
- Added `craft\commerce\stats\TopProducts::REVENUE_OPTION_DISCOUNT`.
- Added `craft\commerce\stats\TopProducts::REVENUE_OPTION_SHIPPING`.
- Added `craft\commerce\stats\TopProducts::REVENUE_OPTION_TAX_INCLUDED`.
- Added `craft\commerce\stats\TopProducts::REVENUE_OPTION_TAX`.
- Added `craft\commerce\stats\TopProducts::TYPE_QTY`.
- Added `craft\commerce\stats\TopProducts::TYPE_REVENUE`.
- Added `craft\commerce\stats\TopProducts::createAdjustmentsSubQuery`.
- Added `craft\commerce\stats\TopProducts::getAdjustmentsSelect`.
- Added `craft\commerce\stats\TopProducts::getGroupBy`.
- Added `craft\commerce\stats\TopProducts::getOrderBy`.
- Added libmergepdf.

### Changed
- Craft Commerce now requires Craft CMS 3.7 or later.
- Product slideouts now include the full field layout and meta fields. ([#2205](https://github.com/craftcms/commerce/pull/2205))
- Discounts now have additional user group condition options. ([#220](https://github.com/craftcms/commerce/issues/220))
- The order field layout no longer validates if it contains a field called `billingAddress`, `customer`, `estimatedBillingAddress`, `estimatedShippingAddress`, `paymentAmount`, `paymentCurrency`, `paymentSource`, `recalculationMode` or `shippingAddress`.
- Product field layouts no longer validate if they contain a field called `cheapestVariant`, `defaultVariant` or `variants`.
- Variant field layouts no longer validate if they contain a field called `description`, `price`, `product` or `sku`.
- Order notices are now cleared when orders are completed. ([#2116](https://github.com/craftcms/commerce/issues/2116))
- Donations, orders, products, and variants now support `EVENT_DEFINE_IS_EDITABLE` and `EVENT_DEFINE_IS_DELETABLE`. ([craftcms/cms#8023](https://github.com/craftcms/cms/issues/8023))
- Address, customer, country, state, payment currency, promotion, shipping, subscription plan, and tax edit pages now display date meta info.

### Fixed
- Fixed a bug where discounts weren’t displaying validation errors for the “Per Email Address Discount Limit” field. ([#1455](https://github.com/craftcms/commerce/issues/1455))

## Unreleased

### Changed
- It is now possible to copy a subscription’s reference right from the Edit Subscription page.
- It’s now possible to search orders by the shipping or billing address.

### Fixed
- Fixed a bug where long subscription references would break the meta layout on the Edit Subscription page. ([#2211](https://github.com/craftcms/commerce/issues/2211))
- Fixed a bug where non-promotable purchasables were having order level discounts applied. ([#2180](https://github.com/craftcms/commerce/issues/2180))
- Fixed a bug where user cannot change base currency due to rate being required. ([#2221](https://github.com/craftcms/commerce/issues/2221))
- Fixed a bug where primary addresses weren’t being copied to a brand new guest customer’s address book. ([#2224](https://github.com/craftcms/commerce/issues/2224))
- Fixed a bug where months were missing in past year stat queries.
- Fixed a bug where the outstanding payment amount due in an alternate currency was not rounded after conversion causing the order to not be marked as fully paid. ([#2222](https://github.com/craftcms/commerce/issues/2222))
- Fixed a bug where the PDF general settings were not migrated correctly to the new default PDF when updating from a version before Commerce 3.2.0. ([#2213](https://github.com/craftcms/commerce/issues/2213))
- Fixed a PHP 8 compatibility bug. ([#2198](https://github.com/craftcms/commerce/issues/2198))

## 3.3.4.1 - 2021-06-16

### Fixed
- Fixed a bug where the database schema for new Craft Commerce installations wasn’t consistent with older installations.

## 3.3.4 - 2021-06-15

### Added
- Added `craft\commerce\elements\db\VariantQuery::hasUnlimitedStock()`. ([#2188](https://github.com/craftcms/commerce/issues/2188))
- Added `craft\commerce\models\LineItem::getIsTaxable()`.

### Changed
- Improved the performance of determining an order’s available discounts. ([#1744](https://github.com/craftcms/commerce/issues/1744))

### Fixed
- Fixed a bug that could occur when rebuilding the project config. ([#2194](https://github.com/craftcms/commerce/issues/2194))
- Fixed a bug where it was possible for an order to use a disabled payment gateway. ([#2150](https://github.com/craftcms/commerce/issues/2150))
- Fixed a SQL error that could occur when programmatically saving a variant without stock. ([#2186](https://github.com/craftcms/commerce/issues/2186))
- Fixed a bug where a donation marked as non-taxable could still receive tax. ([#2144](https://github.com/craftcms/commerce/pull/2144))
- Fixed a bug where the order field layout’s UID would change on every save. ([#2193](https://github.com/craftcms/commerce/issues/2193))
- Fixed a SQL error that occurred when saving a payment currency without a conversion rate. ([#2149](https://github.com/craftcms/commerce/issues/2149))
- Fixed a bug where discounts weren’t displaying validation errors for the “Per User Discount Limit” field. ([#2176](https://github.com/craftcms/commerce/issues/2176))

## 3.3.3 - 2021-06-01

### Added
- Added the `productCount` and `variantCount` GraphQL queries. ([#1411](https://github.com/craftcms/commerce/issues/1411))

### Changed
- It’s now possible to sort products by their SKUs on product indexes. ([#2167](https://github.com/craftcms/commerce/issues/2167))
- Products now have a `url` field when queried via GraphQL.

### Fixed
- Fixed a bug where it wasn’t possible to customize product search keywords via `EVENT_DEFINE_KEYWORDS`. ([#2142](https://github.com/craftcms/commerce/issues/2142))
- Fixed a bug where the “Add Product to Sale” modal on Edit Product pages could be unresponsive when opened multiple times. ([#2146](https://github.com/craftcms/commerce/issues/2146))
- Fixed an error that could occur if MySQL’s time zone tables weren’t populated yet. ([#2163](https://github.com/craftcms/commerce/issues/2163))
- Fixed a PHP error that could occur when validating a product. ([#2138](https://github.com/craftcms/commerce/issues/2138))

## 3.3.2 - 2021-05-18

### Added
- It’s now possible to create customer addresses in the control panel. ([#1324](https://github.com/craftcms/commerce/issues/1324))
- Added `craft\commerce\events\PurchasableShippableEvent`.
- Added `craft\commerce\services\Purchasables::EVENT_PURCHASABLE_SHIPPABLE`.
- Added `craft\commerce\services\Purchasables::isPurchasableShippable()`.

### Fixed
- Customer search Ajax requests are now cancelled before sending new ones on Edit Order pages. ([#2137](https://github.com/craftcms/commerce/issues/2137))
- Fixed an error that occurred when submitting a blank line item quantity from an Edit Order page, when running PHP 8. ([#2125](https://github.com/craftcms/commerce/issues/2125))
- Fixed a bug where changes to addresses’ State fields on Edit Order pages weren’t persisting. ([#2136](https://github.com/craftcms/commerce/issues/2136))
- Fixed a bug where charts weren’t always displaying the correct data for the date range, when running MySQL. ([#2117](https://github.com/craftcms/commerce/issues/2117))

## 3.3.1.1 - 2021-05-09

### Fixed
- Fixed a bug that caused the billing address to be overridden by the shipping address on order completion. ([#2128](https://github.com/craftcms/commerce/issues/2128))

## 3.3.1 - 2021-05-04

### Added
- Added `craft\commerce\events\RefundTransactionEvent::$refundTransaction`. ([#2081](https://github.com/craftcms/commerce/issues/2081))
- Added `craft\commerce\services\Purchasables::EVENT_PURCHASABLE_AVAILABLE`.
- Added `craft\commerce\services\Purchasables::isPurchasableAvailable()`.

### Changed
- Order condition formulas now include serialized custom field values. ([#2066](https://github.com/craftcms/commerce/issues/2066))
- Replaced `date` to `datetime` filter of `orderHistory.dateCreated` attribute in status history tab in order edit page.

### Fixed
- Fixed a PHP error that occurred when changing a variant from having unlimited stock. ([#2111](https://github.com/craftcms/commerce/issues/2111))
- Fixed a PHP error that occurred when passing the `registerUserOnOrderComplete` parameter to the `commerce/cart/complete` action.
- Fixed a PHP error that occurred when attempting to retrieve an order notice that doesn’t exist. ([#2108](https://github.com/craftcms/commerce/issues/2108))
- Fixed a bug where orders’ address IDs were `null` at the time `EVENT_AFTER_COMPLETE_ORDER` was triggered.
- Fixed a bug where payment source error messages weren’t being returned correctly.

## 3.3.0.1 - 2021-04-26

### Fixed
- Fixed a bug where an incorrect amount could be calculated when paying an outstanding balance in a non-primary currency.
- Fixed a bug where shipping rules were enforcing the “Order Condition Formula” field as required. ([#2098](https://github.com/craftcms/commerce/issues/2098))
- Fixed a bug where Base Discount and Per Item Discount fields could show negative values on the Edit Discount page. ([#2090](https://github.com/craftcms/commerce/issues/2090))

## 3.3.0 - 2021-04-20

### Added
- Added support for partial payments. ([#585](https://github.com/craftcms/commerce/issues/585))
- Carts can now display customer-facing notices on price changes and when items are automatically removed due to going out of stock. ([#2000](https://github.com/craftcms/commerce/pull/2000))
- It’s now possible to set dynamic condition formulas on shipping rules. ([#1959](https://github.com/craftcms/commerce/issues/1959))
- The Orders index page and Edit Order page now have a “Share cart” action, which generates a sharable URL that will load the cart into the user’s session, making it the active cart. ([#1386](https://github.com/craftcms/commerce/issues/1386))
- Shipping rule conditions can now be based on an order’s discounted price, rather than its original price. ([#1948](https://github.com/craftcms/commerce/pull/1948))
- Added the `allowCheckoutWithoutPayment` config setting.
- Added the `allowPartialPaymentOnCheckout` config setting.
- Added the `commerce/cart/complete` action.
- Added `craft\commerce\base\GatewayInterface::supportsPartialPayment()`.
- Added `craft\commerce\base\Gateway::supportsPartialPayment()`.
- Added `craft\commerce\elements\Order::getLoadCartUrl()`.
- Added `craft\commerce\services\Addresses::EVENT_BEFORE_PURGE_ADDRESSES`. ([#1627](https://github.com/craftcms/commerce/issues/1627))
- Added `craft\commerce\services\PaymentCurrencies::convertCurrency()`.
- Added `craft\commerce\test\fixtures\elements\ProductFixture::_getProductTypeIds()`.

### Changed
- Improved the line item editing workflow on the Edit Order page.
- Line item descriptions now link to the purchasable’s edit page in the control panel. ([#2048](https://github.com/craftcms/commerce/issues/2048))
- All front-end controllers now support passing the order number via a `number` param. ([#1970](https://github.com/craftcms/commerce/issues/1970))
- Products are now resaved when a product type’s available tax or shipping categories change. ([#1933](https://github.com/craftcms/commerce/pull/1933))
- Updated Dompdf to 1.0.2.

### Deprecated
- Deprecated `craft\commerce\services\Gateways::getGatewayOverrides()` and the `commerce-gateways.php` config file. Gateway-specific config files should be used instead. ([#1963](https://github.com/craftcms/commerce/issues/1963))

### Fixed
- Fixed a PHP 8 compatibility bug. ([#1987](https://github.com/craftcms/commerce/issues/1987))
- Fixed an error that occurred when passing an unsupported payment currency to `craft\commerce\services\PaymentCurrencies::convert()`.

## 3.2.17.4 - 2021-04-06

### Fixed
- Fixed a bug where line items would disappear from the Edit Order page when their quantity value was cleared. ([#2058](https://github.com/craftcms/commerce/issues/2058))
- Fixed a bug where customers without primary billing and shipping addresses weren’t being shown in the Customers list. ([#2052](https://github.com/craftcms/commerce/issues/2052))

## 3.2.17.3 - 2021-03-18

### Fixed
- Fixed a bug where the “All Totals” column on the Orders index page was showing blank values. ([#2047](https://github.com/craftcms/commerce/pull/2047))

## 3.2.17.2 - 2021-03-17

### Fixed
- Fixed a bug where the `commerce/reset-data` command did not delete addresses. ([#2042](https://github.com/craftcms/commerce/issues/2042))
- Fixed a bug where included tax totals may be incorrect after updating from Commerce 1.
- Fixed a bug where the `success` and `error` keys were missing from `commerce/payments/complete-payment` JSON responses. ([#2043](https://github.com/craftcms/commerce/issues/2043))

## 3.2.17.1 - 2021-03-08

### Changed
- The `generateTransformsBeforePageLoad` config setting is now automatically enabled when rendering emails. ([#2034](https://github.com/craftcms/commerce/issues/2034))
- `craft\commerce\services\Pdfs::EVENT_BEFORE_RENDER_PDF` event handlers can now modify the variables the PDF will be rendered with. ([#2039](https://github.com/craftcms/commerce/issues/2039))

### Fixed
- Fixed a bug where the Orders index page was showing the wrong shipping and billing addresses. ([#1962](https://github.com/craftcms/commerce/issues/1962))
- Fixed a bug where sales were storing incorrect amounts for locales that use a period for the grouping symbol. ([#2029](https://github.com/craftcms/commerce/issues/2029))

## 3.2.17 - 2021-03-03

### Added 
- Added the ability to set a cart’s order site on the Edit Order page. ([#2031](https://github.com/craftcms/commerce/issues/2031))
- Added the `cp.commerce.customers.edit`, `cp.commerce.customers.edit.content`, and `cp.commerce.customers.edit.details` template hooks to the Edit Customer page. ([#2030](https://github.com/craftcms/commerce/issues/2030))

### Fixed
- Fixed a UI bug with the “Order Site” and “Status” fields on the Edit Order page. ([#2023](https://github.com/craftcms/commerce/issues/2023))

### Security
- Fixed an XSS vulnerability.

## 3.2.16 - 2021-02-26

### Fixed
- Fixed a bug where it wasn’t possible to paginate addresses on the Edit Order page. ([#2024](https://github.com/craftcms/commerce/issues/2024))
- Fixed a PHP error that could occur when adding purchasables to a sale from the Edit Product page. ([#1998](https://github.com/craftcms/commerce/issues/1998))
- Fixed a bug where guest customers weren’t being consolidated to the user’s customer. ([#2019](https://github.com/craftcms/commerce/issues/2019))
- Fixed a migration error that could occur when updating from Commerce 2. ([#2022](https://github.com/craftcms/commerce/issues/2022))

## 3.2.15.3 - 2021-02-24

### Fixed
- Fixed a bug where past orders weren’t being consolidated to the user’s customer. ([#2019](https://github.com/craftcms/commerce/issues/2019))

## 3.2.15.2 - 2021-02-18

### Fixed
- Fixed a bug where querying for an empty array on the `productId` variant query param would return all variants.

## 3.2.15.1 - 2021-02-18

### Fixed
- Fixed an error that occurred when deleting products. ([#2009](https://github.com/craftcms/commerce/issues/2009))

## 3.2.15 - 2021-02-17

### Changed
- Carts that only contains non-shipppable items no longer attempt to match any shipping rules. ([#1990](https://github.com/craftcms/commerce/issues/1990))
- Product queries with the `type` or `typeId` param will now only invalidate their `{% cache %}` tags when products of the same type(s) are saved/deleted.
- Variant queries with the `product` or `productId` param will now only invalidate their `{% cache %}` tags when the referenced products are saved/deleted.
- The `commerce/payment-sources/add`, `commerce/subscriptions/subscribe`, `commerce/subscriptions/switch`, `commerce/subscriptions/cancel`, and `commerce/subscriptions/reactivate` actions now accept hashed `successMessage` params. ([#1955](https://github.com/craftcms/commerce/issues/1955))
- `craft\commerce\elements\db\VariantQuery::product` is now write-only.

### Fixed
- Fixed a bug where carts weren’t getting recalculated after their billing address was saved via the `commerce/customer-addresses/save` action. ([#1997](https://github.com/craftcms/commerce/issues/1997))
- Fixed a bug where category shipping rules weren’t remembering their cost overrides when set to `0` . ([#1999](https://github.com/craftcms/commerce/issues/1999))

## 3.2.14.1 - 2021-01-28

### Fixed
- Fixed a UI bug with product dimension inputs on Craft 3.6. ([#1977](https://github.com/craftcms/commerce/issues/1977))

## 3.2.14 - 2021-01-13

### Added
- It is now possible to sort purchasables by `description`, `sku` or `price` when adding a line item on the Edit Order page. ([#1940](https://github.com/craftcms/commerce/issues/1940))
- Added `craft\commerce\elements\db\ProductQuery::defaultPrice()`, `defaultWidth()`, `defaultHeight()`, `defaultLength()`, `defaultWeight()`, and `defaultSku()`. ([#1877](https://github.com/craftcms/commerce/issues/1877))

### Changed
- Purchasables are now sorted by `id` by default when adding a line item to an order on the Edit Order page.

### Fixed
- Fixed a bug where the Edit Order page was listing soft-deleted purchasables when adding a line item. ([#1939](https://github.com/craftcms/commerce/issues/1939))
- Fixed a bug where product indexes’ “Title” columns were getting mislabeled as “ID”. ([#1787](https://github.com/craftcms/commerce/issues/1787))
- Fixed an error that could occur when saving a product, if a price, weight, or dimension field was set to a non-numeric value. ([#1942](https://github.com/craftcms/commerce/issues/1942))
- Fixed a bug where line item prices could show the wrong currency on Edit Order pages. ([#1890](https://github.com/craftcms/commerce/issues/1890))
- Fixed an error that could occur when saving an address. ([#1947](https://github.com/craftcms/commerce/issues/1947))
- Fixed an error that occurred when calling `Plans::getPlansByInformationEntryId()`. ([#1949](https://github.com/craftcms/commerce/issues/1949))
- Fixed a SQL error that occurred when purging customers on MySQL. ([#1958](https://github.com/craftcms/commerce/issues/1958))
- Fixed a SQL error that occurred when retrieving the default line item status on PostgreSQL.

## 3.2.13.2 - 2020-12-15

### Fixed
- Fixed a bug where product URLs were resolving even though the product was not live. ([#1929](https://github.com/craftcms/commerce/pull/1929))

## 3.2.13.1 - 2020-12-15

### Fixed
- Fixed a migration error that could occur when updating from Commerce 3.1 ([#1928](https://github.com/craftcms/commerce/issues/1928))

## 3.2.13 - 2020-12-10

### Added
- Emails and PDFs now have Language settings that can be used to specify the language that should be used, instead of the order’s language. ([#1884](https://github.com/craftcms/commerce/issues/1884))
- Added the `cp.commerce.order.content`, `cp.commerce.order.edit.order-actions`, and `cp.commerce.order.edit.order-secondary-actions` template hooks to the Edit Order page. ([#138](https://github.com/craftcms/commerce/issues/138), [#1269](https://github.com/craftcms/commerce/issues/1269))

### Changed
- Improved the Edit Product page load time by lazy-loading variants’ related sales on scroll. ([#1883](https://github.com/craftcms/commerce/issues/1883))
- The Edit Order page no longer requires orders to have at least one line item to be saved.

### Fixed
- Fixed a bug where Products indexes weren’t displaying `0` stock values. ([#1908](https://github.com/craftcms/commerce/issues/1908))
- Fixed a bug where dates and numbers in order PDFs weren’t always rendered with the order’s locale. ([#1876](https://github.com/craftcms/commerce/issues/1876))
- Fixed a bug where `craft\commerce\models\Address::getAddressLines()` wasn’t including a `businessTaxId` key. ([#1894](https://github.com/craftcms/commerce/issues/1894))
- Fixed a bug where `craft\commerce\services\Discounts::getDiscountByCode()` was returning disabled discounts.
- Fixed a bug where `craft\commerce\models\Address::setAttributes()` wasn’t setting the `businessId` by default. ([#1909](https://github.com/craftcms/commerce/issues/1909))
- Fixed some PostgreSQL compatibility issues.

## 3.2.12 - 2020-11-17

### Added
- Variants now have `priceAsCurrency` and `salePriceAsCurrency` fields when queried via GraphQL. ([#1856](https://github.com/craftcms/commerce/issues/1856))
- Products now have an `defaultPriceAsCurrency` field when queried via GraphQL. ([#1856](https://github.com/craftcms/commerce/issues/1856))

### Changed
- Improved the Edit Order page’s ability to warn against losing unsaved changes. ([#1850](https://github.com/craftcms/commerce/issues/1850))
- All built-in success/fail flash messages are now customizable by passing hashed `successMessage` and `failMessage` params with the request. ([#1871](https://github.com/craftcms/commerce/issues/1871))

### Fixed
- Fixed an error that occurred when attempting to edit a subscription plan, if `allowAdminChanges` was disabled. ([#1857](https://github.com/craftcms/commerce/issues/1857))
- Fixed an error that occurred when attempting to preview an email, if no orders had been completed yet. ([#1858](https://github.com/craftcms/commerce/issues/1858))
- Fixed an error that occurred when adding a new address to a completed order on the Edit Order page, if using PostgreSQL.
- Fixed a bug where template caches weren’t getting invalidated when sales were added or removed. ([#1849](https://github.com/craftcms/commerce/issues/1849))
- Fixed a bug where sales weren’t properly supporting localized number formats.
- Fixed a deprecation warning that occurred in the example templates. ([#1859](https://github.com/craftcms/commerce/issues/1859))

## 3.2.11 - 2020-11-04

### Changed
- Moved subscription plans from `commerce/settings/subscriptions/plans` to `commerce/store-settings/subscription-plans` in the control panel. ([#1846](https://github.com/craftcms/commerce/issues/1846))

### Fixed
- Emails that are prevented from being sent using the `\craft\commerce\services\Emails::EVENT_BEFORE_SEND_MAIL` event are no longer shown as failed jobs on the queue. ([#1842](https://github.com/craftcms/commerce/issues/1842))
- Fixed a PHP error that occurred when creating a new Product with multiple variants. ([#1851](https://github.com/craftcms/commerce/issues/1851))

## 3.2.10.1 - 2020-11-03

### Fixed
- Fixed a PostgreSQL migration issue. ([#1845](https://github.com/craftcms/commerce/pull/1845))

## 3.2.10 - 2020-11-02

### Added
- Added the ability to unset a cart’s selected payment source with the `commerce/cart/update-cart` action. ([#1835](https://github.com/craftcms/commerce/issues/1835))
- Added `craft\commerce\services\Pdfs::EVENT_MODIFY_RENDER_OPTIONS`. ([#1761](https://github.com/craftcms/commerce/issues/1761))

### Fixed
- Fixed a PHP error that occurred when retrieving the field layout for a variant of a deleted product. ([#1830](https://github.com/craftcms/commerce/pull/1830))
- Fixed a bug where restoring a deleted product restored previously-deleted variants. ([#1827](https://github.com/craftcms/commerce/issues/1827))
- Fixed a template error that would occur when creating or editing a tax rate. ([#1841](https://github.com/craftcms/commerce/issues/1841))

## 3.2.9.1 - 2020-10-30

### Fixed
- Fixed a bug where the `commerce_orders` table was missing the `orderSiteId` column on fresh installs. ([#1828](https://github.com/craftcms/commerce/pull/1828))

## 3.2.9 - 2020-10-29

### Added
- Added the ability to track which site an order was placed from.
- Added the “ID” column to the Products index page. ([#1787](https://github.com/craftcms/commerce/issues/1787))
- Added the “Order Site” column to the Orders index page.
- Added the ability to retry failed order status emails. ([#1397](https://github.com/craftcms/commerce/issues/1379))
- Added the ability to change the default tax category right from the Tax Categories index page. ([#1499](https://github.com/craftcms/commerce/issues/1499))
- Added the ability to change the default shipping category right from the Shipping Categories index page.
- Added the ability to update a shipping method’s status right from the Shipping Methods index page.
- All front-end success/fail flash messages are now customizable by passing hashed `successMessage`/`failMessage` params with the request. ([#1801](https://github.com/craftcms/commerce/issues/1801))
- It’s now possible to see purchasables’ snaphsot data when adding line items to an order from the Edit Order page. ([#1792](https://github.com/craftcms/commerce/issues/1792))
- Addresses now show whether they are the primary shipping/billing address for a customer on the Edit Address page. ([#1802](https://github.com/craftcms/commerce/issues/1802))
- Added the `cp.commerce.shippingMethods.edit.content` hook to the `shipping/shippingmethods/_edit.html` template. ([#1819](https://github.com/craftcms/commerce/pull/1819))
- Added `craft\commerce\elements\Order::$orderSiteId`.
- Added `craft\commerce\services\Customers::EVENT_AFTER_SAVE_CUSTOMER_ADDRESS`. ([#1220](https://github.com/craftcms/commerce/issues/1220))
- Added `craft\commerce\services\Customers::EVENT_AFTER_SAVE_CUSTOMER`.
- Added `craft\commerce\services\Customers::EVENT_BEFORE_SAVE_CUSTOMER_ADDRESS`. ([#1220](https://github.com/craftcms/commerce/issues/1220))
- Added `craft\commerce\services\Customers::EVENT_BEFORE_SAVE_CUSTOMER`.
- Added `craft\commerce\services\Webhooks::EVENT_AFTER_PROCESS_WEBHOOK`. ([#1799](https://github.com/craftcms/commerce/issues/1799))
- Added `craft\commerce\services\Webhooks::EVENT_BEFORE_PROCESS_WEBHOOK`. ([#1799](https://github.com/craftcms/commerce/issues/1799))

### Changed
- `salePrice` is now included when calling a purchasable’s `toArray()` method. ([#1793](https://github.com/craftcms/commerce/issues/1793))

### Deprecated
- Deprecated support for passing a `cartUpdatedNotice` param to the `commerce/cart/update-cart` action. A hashed `successMessage` param should be passed instead.

### Fixed
- Fixed a bug where changing the customer of an order could result in an “Address does not belong to customer” error. ([#1227](https://github.com/craftcms/commerce/issues/1227))
- Fixed a bug where cached discounts were not getting updated when a discount was saved or deleted. ([#1813](https://github.com/craftcms/commerce/pull/1813))
- Fixed formatting of URLs in the example templates. ([#1808](https://github.com/craftcms/commerce/issues/1808))
- Fixed a bug where `commerce/products/save-product`, `commerce/products/duplicate-product` and `commerce/products/delete-product` actions required the “Access Craft Commerce” permission. ([#1814](https://github.com/craftcms/commerce/pull/1814))
- Fixed a bug where it was possible to delete the default tax category.
- Fixed a bug where it was possible to delete the default shipping category.
- Restored the missing `craft\commerce\services\Payments::EVENT_AFTER_PROCESS_PAYMENT` event. ([#1818](https://github.com/craftcms/commerce/pull/1818))

## 3.2.8.1 - 2020-10-15

### Fixed
- Fixed a PHP error that occurred when duplicating a product. ([#1783](https://github.com/craftcms/commerce/issues/1783))

## 3.2.8 - 2020-10-13

### Added
- Added a “Variants” column to the Products index page. ([#1765](https://github.com/craftcms/commerce/issues/1765))
- Added the `commerce/reset-data` command. ([#581](https://github.com/craftcms/commerce/issues/581))
- Added `craft\commerce\console\controlllers\ResetData`.
- Added `craft\commerce\elements\Variants::getSkuAsText()`.
- Added `craft\commerce\helpers\Purchasable`.
- Added `craft\commerce\services\PaymentSources::getAllPaymentSourcesByGatewayId()`.

### Changed
- Coupon codes are no longer case-sensitive. ([#1763](https://github.com/craftcms/commerce/issues/1763))
- Disabled the browser autosuggest list when searching for a customer on the Edit Order page. ([#1752](https://github.com/craftcms/commerce/issues/1752))

### Fixed
- Fixed a PHP error that occurred when an order’s history was changed via a queue job.
- Fixed a bug where the store location address had its `isStoreLocation` property set to `false`. ([#1773](https://github.com/craftcms/commerce/issues/1773))
- Fixed a bug where the Template setting for product types wasn’t showing autosuggestions.
- Fixed a bug where disabled variants weren’t getting deleted along with their products. ([#1772](https://github.com/craftcms/commerce/issues/1772))
- Fixed a bug where incomplete carts weren’t getting updated when their selected payment gateway was disabled. ([#1531](https://github.com/craftcms/commerce/issues/1531))
- Fixed a bug where the incorrect confirmation message was shown when deleting a subscription plan.
- Fixed a PHP error that occurred when a subscription plan and gateway had been deleted. ([#1667](https://github.com/craftcms/commerce/issues/1667))
- Fixed a bug where address changes weren’t persisting on the Edit Order page. ([#1766](https://github.com/craftcms/commerce/issues/1766))
- Fixed a SQL error that could occur when saving a product, if it was disabled and missing required field values. ([#1764](https://github.com/craftcms/commerce/issues/1764))
- Fixed a bug where it was possible to change the primary currency after completed orders had been placed. ([#1777](https://github.com/craftcms/commerce/issues/1777))
- Fixed a JavaScript error that occurred on the payment page of the example templates.

## 3.2.7 - 2020-09-24

### Added
- Craft Commerce is now translated into Japanese.
- Added the ability to retrieve a customer’s addresses via Ajax. ([#1682](https://github.com/craftcms/commerce/issues/1682))
- Added the ability to retrieve a customer’s previous orders via Ajax. ([#1682](https://github.com/craftcms/commerce/issues/1682))
- Added `craft\commerce\controllers\CustomerAddressesController::actionGetAddresses`. ([#1682](https://github.com/craftcms/commerce/issues/1682))
- Added `craft\commerce\controllers\CustomerOrdersControllers`. ([#1682](https://github.com/craftcms/commerce/issues/1682))

### Changed
- Improved the performance of exporting orders using the “Raw Data” export type. ([#1744](https://github.com/craftcms/commerce/issues/1744))
- Disabled the browser autosuggest list when searching for a customer on the Edit Order page. ([#1752](https://github.com/craftcms/commerce/issues/1752))
- `craft\models\Customer::getOrders()` now returns orders sorted by date ordered, in descending order.

### Fixed
- Fixed a migration error that could occur when updating to Commerce 3. ([#1726](https://github.com/craftcms/commerce/issues/1726))
- Fixed a bug where control panel styles were getting included in rendered email previews. ([#1734](https://github.com/craftcms/commerce/issues/1734))
- Fixed a PHP error that could occur when saving an order without a customer ID.
- Fixed a PHP error that occurred when rendering a PDF, if the temp directory was missing. ([#1745](https://github.com/craftcms/commerce/issues/1745))
- Fixed a bug where `craft\commerce\models\Address:getAddressLines()` wasn’t including `countryText` in the response data.
- Fixed a PHP error that occurred when entering a localized number as a category shipping rule price.
- Fixed a bug where long translations would break the line item layout on the Edit Order page.
- Fixed a JavaScript error that occurred when editing shipping rules.

## 3.2.6 - 2020-09-13

### Fixed
- Fixed a bug that prevented a customer from unsubscribing from a subscription. ([#1650](https://github.com/craftcms/commerce/issues/1650))
- Fixed a bug that prevented a customer from deleting a payment source. ([#1650](https://github.com/craftcms/commerce/issues/1650))

## 3.2.5 - 2020-09-11

### Changed
- Purchasable descriptions are now generated based on data from the primary site only.
- JSON responses from the `commerce/payments/pay` action now include order information.

### Fixed
- Fixed a PHP error that occurred when exporting orders using the “Raw data” export type.
- Fixed a PHP error that could occur when resaving products. ([#1698](https://github.com/craftcms/commerce/issues/1698))
- Fixed a PHP error that occurred when using the `|commerceCurrency` Twig filter for currency conversion. ([#1702](https://github.com/craftcms/commerce/issues/1702))
- Fixed a SQL error that occurred when previewing emails on PostgreSQL. ([#1673](https://github.com/craftcms/commerce/issues/1673))
- Fixed a PHP error that occurred when there was a syntax error in an order condition formula. ([#1716](https://github.com/craftcms/commerce/issues/1716))
- Fixed a bug where order history records created at the same time were ordered incorrectly.
- Fixed a 400 error that could occur when a product type’s Template setting was blank.
- Fixed a bug where purchasables without a product type were incorrectly showing on the “Top Product Types” Dashboard widget. ([#1720](https://github.com/craftcms/commerce/issues/1720))
- Fixed a bug where shipping zone caches weren’t getting invalidated. ([#1721](https://github.com/craftcms/commerce/issues/1721))
- Fixed a Twig error that occurred when viewing the “Buy” example templates. ([#1722](https://github.com/craftcms/commerce/issues/1722))

## 3.2.4 - 2020-09-07

### Added
- Added the “Item Total” and “Item Subtotal” Orders index page columns. ([#1695](https://github.com/craftcms/commerce/issues/1695))
- Added the `hasProduct` argument to GraphQL variant queries. ([#1697](https://github.com/craftcms/commerce/issues/1697))
- Added `craft\commerce\elements\Order::$storedItemSubtotalAsCurrency`. ([#1695](https://github.com/craftcms/commerce/issues/1695))
- Added `craft\commerce\elements\Order::$storedItemSubtotal`. ([#1695](https://github.com/craftcms/commerce/issues/1695))
- Added `craft\commerce\services\Addresses::EVENT_BEFORE_DELETE_ADDRESS`. ([#1590](https://github.com/craftcms/commerce/pull/1590))

### Changed
- Address forms now show the Country field before State to avoid confusion when editing an address.
- Products’, subscriptions’, and orders’ date sort options are now sorted in descending order by default when selected (requires Craft 3.5.9 or later).
- `craft\commerce\models\Address::getAddressLines()` now has a `$sanitize` argument. ([#1671](https://github.com/craftcms/commerce/issues/1671))

### Deprecated
- Deprecated `craft\commerce\Plugin::t()`.
- Deprecated `craft\commerce\services\Discounts::populateDiscountRelations()`.

### Fixed
- Fixed a bug where donation queries weren’t returning complete results if the primary site had changed.
- Fixed a bug where addresses would always get a new ID when updating the cart. ([#1683](https://github.com/craftcms/commerce/issues/1683))
- Fixed a bug where sales weren’t being applied to orders on the Edit Order page. ([#1662](https://github.com/craftcms/commerce/issues/1662))
- Fixed a bug where users without orders weren’t available for selection in customer lists.
- Fixed a bug where the `*AsCurrency` order attributes were showing the base currency rather than the order currency. ([#1668](https://github.com/craftcms/commerce/issues/1668))
- Fixed a bug where it wasn’t possible to permanently delete orders from the Orders index page. ([#1708](https://github.com/craftcms/commerce/issues/1708))
- Fixed a bug where it wasn’t possible to permanently delete products from the Product index page. ([#1708](https://github.com/craftcms/commerce/issues/1708))
- Fixed a missing validation error when saving a product type. ([#1678](https://github.com/craftcms/commerce/issues/1678))
- Fixed a bug where address lines were getting double-encoded. ([#1671](https://github.com/craftcms/commerce/issues/1671))
- Fixed a bug where shipping method caches weren’t getting invalidated. ([#1674](https://github.com/craftcms/commerce/issues/1674))
- Fixed a bug where `dateUpdated` wasn’t getting populated when saving a line item. ([#1691](https://github.com/craftcms/commerce/issues/1691))
- Fixed a bug where purchasable descriptions were able to be longer than line item descriptions.
- Fixed a bug where discounts could be applied to products that were already on sale, even if their “Exclude this discount for products that are already on sale” condition was enabled. ([#1700](https://github.com/craftcms/commerce/issues/1700))
- Fixed a bug where discount condition formulas weren’t preventing discount codes from applying to a cart. ([#1705](https://github.com/craftcms/commerce/pull/1705))
- Fixed a bug where orders’ cached transactions were not getting updated when a transaction was saved. ([#1703](https://github.com/craftcms/commerce/pull/1703))

## 3.2.3 - 2020-08-19

### Fixed
- Fixed a SQL error that occurred when searching for orders from the Orders index page. ([#1652](https://github.com/craftcms/commerce/issues/1652))
- Fixed a bug where discounts with purchasable conditions were not being applied correctly to the cart. ([#1641](https://github.com/craftcms/commerce/issues/1641))
- Fixed a migration error that could occur when updating to Commerce 3.2. ([#1655](https://github.com/craftcms/commerce/issues/1655))
- Fixed a PHP error that occurred when displaying the “Top Product Types” Dashboard widget.
- Fixed a deprecation warning that occurred on the Orders index page. ([#1656](https://github.com/craftcms/commerce/issues/1656))
- Fixed a bug where Live Preview wasn’t showing custom fields for products. ([#1651](https://github.com/craftcms/commerce/issues/1651))

## 3.2.2.1 - 2020-08-14

### Fixed
- Fixed a bug where `craft\commerce\services\LineItemStatuses::getLineItemStatusByHandle()`, `getDefaultLineItemStatus()`, `getDefaultLineItemStatusForLineItem()` and `getLineItemStatusById()` were returning archived statuses. ([#1643](https://github.com/craftcms/commerce/issues/1643))
- Fixed a bug where line item status caches weren’t getting invalidated.

## 3.2.2 - 2020-08-13

### Added
- Added `craft\commerce\models\LineItem::setLineItemStatus()`. ([#1638](https://github.com/craftcms/commerce/issues/1638))
- Added `craft\commerce\services\LineItems::orderCompleteHandler()`.

### Changed
- Commerce now requires Craft 3.5.4 or later.

### Fixed
- Fixed a bug where the default line item status was not getting applied on order completion. ([#1643](https://github.com/craftcms/commerce/issues/1643))
- Fixed a bug where sales weren’t getting initialized with their `sortOrder` value. ([#1633](https://github.com/craftcms/commerce/issues/1633))
- Fixed a PHP error that could occur when downloading a PDF. ([#1626](https://github.com/craftcms/commerce/issues/1626))
- Fixed a PHP error that could occur when adding a custom purchasable to an order from the Edit Order page. ([#1646](https://github.com/craftcms/commerce/issues/1646))
- Fixed a bug where duplicate orders could be returned by an order query when using the `hasPurchasables` or `hasTransactions` params. ([#1637](https://github.com/craftcms/commerce/issues/1637))
- Fixed a bug where the Top Products and Top Product Types lists weren’t counting correctly on multi-site installs. ([#1644](https://github.com/craftcms/commerce/issues/1644))
- Fixed a bug where the Edit Order page wasn’t swapping the selected tab correctly when saving changes, if a custom tab was selected. ([#1647](https://github.com/craftcms/commerce/issues/1647))
- Fixed a bug where custom field JavaScript wasn’t getting initialized properly on the Edit Order page in some cases. ([#1647](https://github.com/craftcms/commerce/issues/1647))

## 3.2.1 - 2020-08-06

### Added
- Added `craft\commerce\models\Address::sameAs()`. ([#1616](https://github.com/craftcms/commerce/issues/1616))

### Fixed
- Fixed an error that could occur when rebuilding the project config. ([#1618](https://github.com/craftcms/commerce/issues/1618))
- Fixed an error that could occur on the order index page when viewing orders with deleted gateways. ([#1617](https://github.com/craftcms/commerce/issues/1617))
- Fixed a deprecation warning that occurred when sending an Ajax request to `commerce/cart/*` actions. ([#1548](https://github.com/craftcms/commerce/issues/1548))
- Fixed a bug where purchasables weren’t getting pre-populated properly when clicking “Add all to Sale” on the Edit Product page. ([#1595](https://github.com/craftcms/commerce/issues/1595))
- Fixed PHP 7.0 compatibility.
- Fixed a Twig error that occurred when viewing the “Buy” example templates. ([#1621](https://github.com/craftcms/commerce/issues/1621))

## 3.2.0.2 - 2020-08-04

### Fixed
- Fixed a bug that caused the product Title field to be hidden on Edit Product pages. ([#1614](https://github.com/craftcms/commerce/pull/1614))

## 3.2.0.1 - 2020-08-04

### Fixed
- Fixed a SQL error that could occur when updating to Commerce 3.2.

## 3.2.0 - 2020-08-04

### Added
- Order, product, and variant field layouts now support the new field layout features added in Craft 3.5.
- It’s now possible to set Title fields’ positions within product and variant field layouts.
- It’s now possible to set the Variants field’s position within product field layouts.
- Added support for managing multiple PDF templates. Each email can choose which PDF should be attached. ([#208](https://github.com/craftcms/commerce/issues/208))
- Added a “Download PDF” action to the Orders index page, which supports downloading multiple orders’ PDFs at once. ([#1598](https://github.com/craftcms/commerce/issues/1598))
- Shipping rules can now be duplicated from the Edit Shipping Rule page. ([#153](https://github.com/craftcms/commerce/issues/153))
- Added the ability to preview HTML emails from the Emails index page. ([#1387](https://github.com/craftcms/commerce/issues/1387))
- Variants now have a `product` field when queried via the GraphQL API.
- It’s now possible to query for variants by their dimensions. ([#1570](https://github.com/craftcms/commerce/issues/1570))
- Products can now have auto-generated titles with the “Title Format” product type setting. ([#148](https://github.com/craftcms/commerce/issues/148))
- Added the `withLineItems`, `withTransactions`, `withAdjustments`, `withCustomer` and `withAddresses` order query params, for eager-loading related models. ([#1603](https://github.com/craftcms/commerce/issues/1603))
- Added `apply`, `applyAmount`, `applyAmountAsPercent`, `applyAmountAsFlat`, `dateFrom` and `dateTo` fields to sales when queried via the GraphQL API. ([#1607](https://github.com/craftcms/commerce/issues/1607))
- Added the `freeOrderPaymentStrategy` config setting. ([#1526](https://github.com/craftcms/commerce/pull/1526))
- Added the `cp.commerce.order.edit.details` template hook. ([#1597](https://github.com/craftcms/commerce/issues/1597))
- Added `craft\commerce\controllers\Pdf`.
- Added `craft\commerce\elements\Orders::EVENT_AFTER_APPLY_ADD_LINE_ITEM`. ([#1516](https://github.com/craftcms/commerce/pull/1516))
- Added `craft\commerce\elements\Orders::EVENT_AFTER_APPLY_REMOVE_LINE_ITEM`. ([#1516](https://github.com/craftcms/commerce/pull/1516))
- Added `craft\commerce\elements\db\VariantQuery::width()`, `height()`, `length()` and `weight()`. ([#1570](https://github.com/craftcms/commerce/issues/1570))
- Added `craft\commerce\events\DefineAddressLinesEvent`.
- Added `craft\commerce\fieldlayoutelements\ProductTitleField`.
- Added `craft\commerce\fieldlayoutelements\VariantTitleField`.
- Added `craft\commerce\fieldlayoutelements\VariantsField`.
- Added `craft\commerce\models\Address::getAddressLines()`.
- Added `craft\commerce\models\EVENT_DEFINE_ADDRESS_LINES`. ([#1305](https://github.com/craftcms/commerce/issues/1305))
- Added `craft\commerce\models\Email::$pdfId`.
- Added `craft\commerce\models\LineItem::dateUpdated`. ([#1132](https://github.com/craftcms/commerce/issues/1132))
- Added `craft\commerce\models\Pdf`.
- Added `craft\commerce\records\Pdf`.
- Added `craft\commerce\services\Addresses::eagerLoadAddressesForOrders()`.
- Added `craft\commerce\services\Customers::eagerLoadCustomerForOrders()`.
- Added `craft\commerce\services\LineItems::eagerLoadLineItemsForOrders()`.
- Added `craft\commerce\services\OrderAdjustments::eagerLoadOrderAdjustmentsForOrders()`.
- Added `craft\commerce\services\Pdfs::EVENT_AFTER_SAVE_PDF`.
- Added `craft\commerce\services\Pdfs::EVENT_BEFORE_SAVE_PDF`.
- Added `craft\commerce\services\Pdfs::getAllEnabledPdfs()`.
- Added `craft\commerce\services\Pdfs::getAllPdfs()`.
- Added `craft\commerce\services\Pdfs::getDefaultPdf()`.
- Added `craft\commerce\services\Pdfs::getPdfByHandle()`.
- Added `craft\commerce\services\Pdfs::getPdfById()`.
- Added `craft\commerce\services\Pdfs::savePdf()`.
- Added `craft\commerce\services\Transactions::eagerLoadTransactionsForOrders()`.

### Changed
- Commerce now requires Craft 3.5.0 or later.
- Improved the performance of order indexes.
- Improved the performance of querying for products and orders via the GraphQL API.
- Countries are now initially sorted by name, rather than country code.
- Improved customer search and creation when editing an order. ([#1594](https://github.com/craftcms/commerce/issues/1594))
- It’s now possible to use multiple keywords when searching for variants from the Edit Order page. ([#1546](https://github.com/craftcms/commerce/pull/1546))
- New products, countries, states, and emails are now enabled by default.

### Deprecated
- Deprecated `craft\commerce\controllers\Orders::actionPurchasableSearch()`. Use `actionPurchasablesTable()` instead.
- Deprecated `craft\commerce\services\Sales::populateSaleRelations()`.
- Deprecated the `orderPdfPath` config setting.
- Deprecated the `orderPdfFilenameFormat` config setting.

### Removed
- Removed `craft\commerce\models\ProductType::$titleLabel`.
- Removed `craft\commerce\models\ProductType::$variantTitleLabel`.
- Removed `craft\commerce\records\ProductType::$titleLabel`.
- Removed `craft\commerce\records\ProductType::$variantTitleLabel`.
- Removed `craft\commerce\models\Email::$pdfTemplatePath`.
- Removed `craft\commerce\records\Email::$pdfTemplatePath`.

### Fixed
- Fixed a bug where interactive custom fields weren’t working within newly created product variants, from product editor HUDs.
- Fixed a bug where it was possible to select purchasables that weren’t available for purchase on the Edit Order page. ([#1505](https://github.com/craftcms/commerce/issues/1505))
- Fixed a PHP error that could occur during line item validation on Yii 2.0.36. ([yiisoft/yii2#18175](https://github.com/yiisoft/yii2/issues/18175))
- Fixed a bug that prevented shipping rules for being sorted correctly on the Edit Shipping Method page.
- Fixed a bug where programmatically-set related IDs could be ignored when saving a sale.
- Fixed a bug where order status descriptions were getting dropped when rebuilding the project config.

## 3.1.12 - 2020-07-14

### Changed
- Improved the wording of the “Categories Relationship Type” setting’s instructions and option labels on Edit Sale and Edit Discount pages. ([#1565](https://github.com/craftcms/commerce/pull/1565))

### Fixed
- Fixed a bug where existing sales and discounts would get the wrong “Categories Relationship Type” seletion when upgrading to Commerce 3. ([#1565](https://github.com/craftcms/commerce/pull/1565))
- Fixed a bug where the wrong shipping method could be selected for completed orders on the Edit Order page. ([#1557](https://github.com/craftcms/commerce/issues/1557))
- Fixed a bug where it wasn’t possible to update a customer’s primary billing or shipping address from the front end. ([#1562](https://github.com/craftcms/commerce/issues/1562))
- Fixed a bug where customers’ states weren’t always shown in the control panel. ([#1556](https://github.com/craftcms/commerce/issues/1556))
- Fixed a bug where programmatically removing an unsaved line item could remove the wrong line item. ([#1555](https://github.com/craftcms/commerce/issues/1555))
- Fixed a PHP error that could occur when using the `currency` Twig filter. ([#1554](https://github.com/craftcms/commerce/issues/1554))
- Fixed a PHP error that could occur on the order completion template when outputting dates. ([#1030](https://github.com/craftcms/commerce/issues/1030))
- Fixed a bug that could occur if a gateway had truncated its “Gateway Message”.

## 3.1.11 - 2020-07-06

### Added
- Added new `*AsCurrency` attributes to all currency attributes on orders, line items, products, variants, adjustments and transactions.
- Added the `hasVariant` argument to GraphQL product queries. ([#1544](https://github.com/craftcms/commerce/issues/1544))
- Added `craft\commerce\events\ModifyCartInfoEvent::$cart`. ([#1536](https://github.com/craftcms/commerce/issues/1536))
- Added `craft\commerce\behaviors\CurrencyAttributeBehavior`.
- Added `craft\commerce\gql\types\input\Variant`.

### Fixed
- Improved performance when adding items to the cart. ([#1543](https://github.com/craftcms/commerce/pull/1543), [#1520](https://github.com/craftcms/commerce/issues/1520))
- Fixed a bug where products that didn’t have current sales could be returned when the `hasSales` query parameter was enabled.
- Fixed a bug where the “Message” field wasn’t getting cleared after updating the order status on the Order edit page. ([#1366](https://github.com/craftcms/commerce/issues/1366))
- Fixed a bug where it wasn’t possible to update the conversion rate on a payment currency. ([#1547](https://github.com/craftcms/commerce/issues/1547))
- Fixed a bug where it wasn’t possible to delete all line item statuses.
- Fixed a bug where zero currency values weren’t getting formatted correctly in `commerce/cart/*` actions’ JSON responses. ([#1539](https://github.com/craftcms/commerce/issues/1539))
- Fixed a bug where the wrong line item could be added to the cart when using the Lite edition. ([#1552](https://github.com/craftcms/commerce/issues/1552))
- Fixed a bug where a validation error was being shown incorrectly on the Edit Discount page. ([#1549](https://github.com/craftcms/commerce/issues/1549))

### Deprecated
- The `|json_encode_filtered` twig filter has now been deprecated.

## 3.1.10 - 2020-06-23

### Added
- Added the `salePrice` and `sales` fields to GraphQL variant queries. ([#1525](https://github.com/craftcms/commerce/issues/1525))
- Added support for non-parameterized gateway webhook URLs. ([#1530](https://github.com/craftcms/commerce/issues/1530))
- Added `craft\commerce\gql\types\SaleType`.

### Changed
- The selected shipping method now shows both name and handle for completed orders on the Edit Order page. ([#1472](https://github.com/craftcms/commerce/issues/1472))

### Fixed
- Fixed a bug where the current user’s email was unintentionally being used as a fallback when creating a customer with an invalid email address on the Edit Order page. ([#1523](https://github.com/craftcms/commerce/issues/1523))
- Fixed a bug where an incorrect validation error would be shown when using custom address validation on the Edit Order page. ([#1519](https://github.com/craftcms/commerce/issues/1519))
- Fixed a bug where `defaultVariantId` wasn’t being set when saving a Product. ([#1529](https://github.com/craftcms/commerce/issues/1529))
- Fixed a bug where custom shipping methods would show a zero price. ([#1532](https://github.com/craftcms/commerce/issues/1532))
- Fixed a bug where the payment form modal wasn’t getting sized correctly on the Edit Order page. ([#1441](https://github.com/craftcms/commerce/issues/1441))
- Fixed the link to Commerce documentation from the control panel. ([#1517](https://github.com/craftcms/commerce/issues/1517))
- Fixed a deprecation warning for `Order::getAvailableShippingMethods()` on the Edit Order page. ([#1518](https://github.com/craftcms/commerce/issues/1518))

## 3.1.9 - 2020-06-17

### Added
- Added `craft\commerce\base\Gateway::getTransactionHashFromWebhook()`.
- Added `craft\commerce\services\OrderAdjustments::EVENT_REGISTER_DISCOUNT_ADJUSTERS`.
- Added `craft\commerce\services\Webhooks`.

### Changed
- Discount calculations now take adjustments created by custom discount adjusters into account. ([#1506](https://github.com/craftcms/commerce/issues/1506))
- Improved handling of race conditions between processing a webhook and completing an order. ([#1510](https://github.com/craftcms/commerce/issues/1510))
- Improved performance when retrieving order statuses. ([#1497](https://github.com/craftcms/commerce/issues/1497))

### Fixed
- Fixed a bug where zero stock items would be removed from the order before accepting payment. ([#1503](https://github.com/craftcms/commerce/issues/1503))
- Fixed an error that occurred when saving an order with a deleted variant on the Edit Order page. ([#1504](https://github.com/craftcms/commerce/issues/1504))
- Fixed a bug where line items weren’t being returned in the correct order after adding a new line item to the card via Ajax. ([#1496](https://github.com/craftcms/commerce/issues/1496))
- Fixed a bug where countries and states weren’t being returned in the correct order. ([#1512](https://github.com/craftcms/commerce/issues/1512))
- Fixed a deprecation warning. ([#1508](https://github.com/craftcms/commerce/issues/1508))

## 3.1.8 - 2020-06-11

### Added
- Added `craft\commerce\services\Sales::EVENT_AFTER_DELETE_SALE`.

### Changed
- Custom adjuster types now show as read-only on the Edit Order page. ([#1460](https://github.com/craftcms/commerce/issues/1460))
- Variant SKU, price, and stock validation is now more lenient unless the product and variant are enabled.

### Fixed
- Fixed a bug where empty carts would get new cart numbers on every request. ([#1486](https://github.com/craftcms/commerce/issues/1486))
- Fixed a PHP error that occurred when saving a payment source using an erroneous card. ([#1492](https://github.com/craftcms/commerce/issues/1492))
- Fixed a bug where deleted orders were being included in reporting widget calculations. ([#1490](https://github.com/craftcms/commerce/issues/1490))
- Fixed the styling of line item option values on the Edit Order page.
- Fixed a SQL error that occurred when duplicating a product on a multi-site Craft install. ([#1491](https://github.com/craftcms/commerce/issues/1491))
- Fixed a bug where products could be duplicated even if there was a validation error that made it look like the product hadn’t been duplicated.

## 3.1.7 - 2020-06-02

### Fixed
- Fixed a bug where blank addresses were being automatically created on new carts. ([#1486](https://github.com/craftcms/commerce/issues/1486))
- Fixed a SQL error that could occur during order consolidation on PostgreSQL.

## 3.1.6 - 2020-06-02

### Changed
- `craft\commerce\services\Customers::consolidateOrdersToUser()` is no longer deprecated.

### Fixed
- Fixed a bug where the “Purchase Total” and “Purchase Quantity” discount conditions weren’t being applied correctly. ([#1389](https://github.com/craftcms/commerce/issues/1389))
- Fixed a bug where a customer could be deleted if `Order::$registerUserOnOrderComplete` was set to `true` on order completion. ([#1483](https://github.com/craftcms/commerce/issues/1483))
- Fixed a bug where it wasn’t possible to save an order without addresses on the Edit Order page. ([#1484](https://github.com/craftcms/commerce/issues/1484))
- Fixed a bug where addresses weren’t being set automatically when retrieving a cart. ([#1476](https://github.com/craftcms/commerce/issues/1476))
- Fixed a bug where transaction information wasn’t being displayed correctly on the Edit Order page. ([#1467](https://github.com/craftcms/commerce/issues/1467))
- Fixed a bug where `commerce/pay/*` and `commerce/customer-addresses/*` actions ignored the `updateCartSearchIndexes` config setting.
- Fixed a deprecation warning. ([#1481](https://github.com/craftcms/commerce/issues/1481))

## 3.1.5 - 2020-05-27

### Added
- Added the `updateCartSearchIndexes` config setting. ([#1416](https://github.com/craftcms/commerce/issues/1416))
- Added `craft\commerce\services\Discounts::EVENT_DISCOUNT_MATCHES_ORDER`.
- Renamed the `Totals` column to `All Totals` and `Total` to `Total Price` on the Orders index page. ([#1482](https://github.com/craftcms/commerce/issues/1482))

### Deprecated
- Deprecated `craft\commerce\services\Discounts::EVENT_BEFORE_MATCH_LINE_ITEM`. `EVENT_DISCOUNT_MATCHES_LINE_ITEM` should be used instead.

### Fixed
- Fixed a PHP error that could occur on Craft 3.5. ([#1471](https://github.com/craftcms/commerce/issues/1471))
- Fixed a bug where the “Purchase Total” discount condition would show a negative value.
- Fixed a bug where payment transaction amounts where not being formatted correctly on Edit Order pages. ([#1463](https://github.com/craftcms/commerce/issues/1463))
- Fixed a bug where free shipping discounts could be applied incorrectly. ([#1473](https://github.com/craftcms/commerce/issues/1473))

## 3.1.4 - 2020-05-18

### Added
- Added a “Duplicate” action to the Products index page. ([#1107](https://github.com/craftcms/commerce/issues/1107))
- It’s now possible to query for a single product or variant via GraphQL.
- Address and line item notes now support emoji characters. ([#1426](https://github.com/craftcms/commerce/issues/1426))
- Added `craft\commerce\fields\Products::getContentGqlType()`.
- Added `craft\commerce\fields\Variants::getContentGqlType()`.
- Added `craft\commerce\models\Address::getCountryIso()`. ([#1419](https://github.com/craftcms/commerce/issues/1419))
- Added `craft\commerce\web\assets\commerceui\CommerceOrderAsset`.

### Changed
- It’s now possible to add multiple line items at a time on the Edit Order page. ([#1446](https://github.com/craftcms/commerce/issues/1446))
- It’s now possible to copy the billing address over to the shipping address, and vise-versa, on Edit Order pages. ([#1412](https://github.com/craftcms/commerce/issues/1412))
- Edit Order pages now link to the customer’s edit page. ([#1397](https://github.com/craftcms/commerce/issues/1397))
- Improved the line item options layout on the Edit Order page.

### Fixed
- Fixed a bug where products weren’t getting duplicate correctly when the “Save as a new product” option was selected. ([#1393](https://github.com/craftcms/commerce/issues/1393))
- Fixed a bug where addresses were being incorrectly duplicated when updating a cart from the Edit Order page. ([#1435](https://github.com/craftcms/commerce/issues/1435))
- Fixed a bug where `product` and `variant` fields were returning the wrong type in GraphQL queries. ([#1434](https://github.com/craftcms/commerce/issues/1434))
- Fixed a SQL error that could occur when saving a product. ([#1407](https://github.com/craftcms/commerce/pull/1407))
- Fixed a bug where only admin users were allowed to add line item on the Edit Order page. ([#1424](https://github.com/craftcms/commerce/issues/1424))
- Fixed a bug where it wasn’t possible to remove an address on the Edit Order page. ([#1436](https://github.com/craftcms/commerce/issues/1436))
- Fixed a bug where user groups would be unset when saving a primary address on the Edit User page. ([#1421](https://github.com/craftcms/commerce/issues/1421))
- Fixed a PHP error that could occur when saving an address. ([#1417](https://github.com/craftcms/commerce/issues/1417))
- Fixed a bug where entering a localized number for a base discount value would save incorrectly. ([#1400](https://github.com/craftcms/commerce/issues/1400))
- Fixed a bug where blank addresses were being set on orders from the Edit Order page. ([#1401](https://github.com/craftcms/commerce/issues/1401))
- Fixed a bug where past orders weren’t being consolidated for new users. ([#1423](https://github.com/craftcms/commerce/issues/1423))
- Fixed a bug where unnecessary order recalculation could occur during a payment request. ([#1431](https://github.com/craftcms/commerce/issues/1431))
- Fixed a bug where variants weren’t getting resaved automatically if their field layout was removed from the product type settings. ([#1359](https://github.com/craftcms/commerce/issues/1359))
- Fixed a PHP error that could occur when saving a discount.

## 3.1.3 - 2020-04-22

### Fixed
- Fixed a PHP error that occurred when saving variants. ([#1403](https://github.com/craftcms/commerce/pull/1403))
- Fixed an error that could occur when processing Project Config changes that also included new sites. ([#1390](https://github.com/craftcms/commerce/issues/1390))
- Fixed a bug where “Purchase Total” and “Purchase Quantity” discount conditions weren’t being applied correctly. ([#1389](https://github.com/craftcms/commerce/issues/1389))

## 3.1.2 - 2020-04-17

### Added
- It’s now possible to query for products and variants by their custom field values via GraphQL.
- Added the `variants` field to GraphQL product queries.
- Added `craft\commerce\service\Variants::getVariantGqlContentArguments()`.

### Changed
- It’s now possible to query for orders using multiple email addresses. ([#1361](https://github.com/craftcms/commerce/issues/1361))
- `craft\commerce\controllers\CartController::$_cart` is now protected.
- `craft\commerce\controllers\CartController::$_cartVariable` is now protected.

### Deprecated
- Deprecated `craft\commerce\queue\jobs\ConsolidateGuestOrders::consolidate()`. `craft\commerce\services\Customers::consolidateGuestOrdersByEmail()` should be used instead.

### Fixed
- Fixed a bug where orders weren’t marked as complete when using an offsite gateway and the “authorize” payment type.
- Fixed an error that occurred when attempting to pay for an order from the control panel. ([#1362](https://github.com/craftcms/commerce/issues/1362))
- Fixed a PHP error that occurred when using a custom shipping method during checkout. ([#1378](https://github.com/craftcms/commerce/issues/1378))
- Fixed a bug where Edit Address pages weren’t redirecting back to the Edit User page on save. ([#1368](https://github.com/craftcms/commerce/issues/1368))
- Fixed a bug where selecting the “All Orders” source on the Orders index page wouldn’t update the browser’s history. ([#1367](https://github.com/craftcms/commerce/issues/1367))
- Fixed a bug where the Orders index page wouldn’t work as expected after cancelling an order status update. ([#1375](https://github.com/craftcms/commerce/issues/1375))
- Fixed a bug where the Edit Order pages would continue showing the previous order status message after it had been changed. ([#1366](https://github.com/craftcms/commerce/issues/1366))
- Fixed a race condition that could occur when consolidating guest orders.
- Fixed a bug where the Edit Order page was showing order-level adjustments’ “Edit” links for incomplete orders. ([#1374](https://github.com/craftcms/commerce/issues/1374))
- Fixed a PHP error that could occur when viewing a disabled country in the control panel.
- Fixed a bug where `craft\commerce\models\LineItem::$saleAmount` was being incorrectly validated. ([#1365](https://github.com/craftcms/commerce/issues/1365))
- Fixed a bug where variants weren’t getting deleted when a product was hard-deleted. ([#1186](https://github.com/craftcms/commerce/issues/1186))
- Fixed a bug where the `cp.commerce.product.edit.details` template hook was getting called in the wrong place in Edit Product pages. ([#1376](https://github.com/craftcms/commerce/issues/1376))
- Fixed a bug where line items’ caches were not being invalidated on save. ([#1377](https://github.com/craftcms/commerce/issues/1377))

## 3.1.1 - 2020-04-03

### Changed
- Line items’ sale amounts are now calculated automatically.

### Fixed
- Fixed a bug where orders weren’t saving properly during payment.
- Fixed a bug where it wasn’t obvious how to set shipping and billing addresses on a new order. ([#1354](https://github.com/craftcms/commerce/issues/1354))
- Fixed a bug where variant blocks were getting extra padding above their fields.
- Fixed an error that could occur when using the `|commerceCurrency` Twig filter if the Intl extension wasn’t enabled. ([#1353](https://github.com/craftcms/commerce/issues/1353))
- Fixed a bug where the `hasSales` variant query param could override most other params.
- Fixed a SQL error that could occur when querying for variants using the `hasStock` param on PostgreSQL. ([#1356](https://github.com/craftcms/commerce/issues/1356))
- Fixed a SQL error that could occur when querying for orders using the `isPaid` or `isUnpaid` params on PostgreSQL.
- Fixed a bug where passing `false` to a subscription query’s `isCanceled` or `isExpired` params would do nothing.

## 3.1.0.1 - 2020-04-02

### Fixed
- Fixed a bug where the `commerce_discounts` table was missing an `orderConditionFormula` column on fresh installs. ([#1351](https://github.com/craftcms/commerce/issues/1351))

## 3.1.0 - 2020-04-02

### Added
- It’s now possible to set dynamic condition formulas on discounts. ([#470](https://github.com/craftcms/commerce/issues/470))
- It’s now possible to reorder states. ([#1284](https://github.com/craftcms/commerce/issues/1284))
- It’s now possible to load a previous cart into the current session. ([#1348](https://github.com/craftcms/commerce/issues/1348))
- Customers can now pay the outstanding balance on a cart or completed order.
- It’s now possible to pass a `paymentSourceId` param on `commerce/payments/pay` requests, to set the desired payment gateway at the time of payment. ([#1283](https://github.com/craftcms/commerce/issues/1283))
- Edit Order pages now automatically populate the billing and shipping addresses when a new customer is selected. ([#1295](https://github.com/craftcms/commerce/issues/1295))
- It’s now possible to populate the billing and shipping addresses on an order based on existing addresses in the customer’s address book. ([#990](https://github.com/craftcms/commerce/issues/990))
- JSON responses for `commerce/cart/*` actions now include an `availableShippingMethodOptions` array, which lists all available shipping method options and their prices.
- It’s now possible to query for variants via GraphQL. ([#1315](https://github.com/craftcms/commerce/issues/1315))
- It’s now possible to set an `availableForPurchase` argument when querying for products via GraphQL.
- It’s now possible to set a `defaultPrice` argument when querying for products via GraphQL.
- Products now have an `availableForPurchase` field when queried via GraphQL.
- Products now have a `defaultPrice` field when queried via GraphQL.
- Added `craft\commerce\adjusters\Tax::_getTaxAmount()`.
- Added `craft\commerce\base\TaxEngineInterface`.
- Added `craft\commerce\controllers\AddressesController::actionValidate()`.
- Added `craft\commerce\controllers\AddressesController::getAddressById()`.
- Added `craft\commerce\controllers\AddressesController::getCustomerAddress()`.
- Added `craft\commerce\controllers\CartController::actionLoadCart()`.
- Added `craft\commerce\elements\Order::getAvailableShippingMethodsOptions()`.
- Added `craft\commerce\elements\Order::removeBillingAddress()`.
- Added `craft\commerce\elements\Order::removeEstimateBillingAddress()`.
- Added `craft\commerce\elements\Order::removeEstimateShippingAddress()`.
- Added `craft\commerce\elements\Order::removeShippingAddress()`.
- Added `craft\commerce\elements\Variant::getGqlTypeName()`.
- Added `craft\commerce\elements\Variant::gqlScopesByContext()`.
- Added `craft\commerce\elements\Variant::gqlTypeNameByContext()`.
- Added `craft\commerce\engines\TaxEngine`.
- Added `craft\commerce\gql\arguments\elements\Variant`.
- Added `craft\commerce\gql\arguments\interfaces\Variant`.
- Added `craft\commerce\gql\arguments\queries\Variant`.
- Added `craft\commerce\gql\arguments\resolvers\Variant`.
- Added `craft\commerce\gql\arguments\types\elements\Variant`.
- Added `craft\commerce\gql\arguments\types\generators\VariantType`.
- Added `craft\commerce\models\Settings::$loadCartRedirectUrl`.
- Added `craft\commerce\models\ShippingMethodOption`.
- Added `craft\commerce\services\Addresses::removeReadOnlyAttributesFromArray()`.
- Added `craft\commerce\services\Carts::getCartName()`.
- Added `craft\commerce\services\Customers::getCustomersQuery()`.
- Added `craft\commerce\services\Taxes`.

### Changed
- Improved performance for installations with millions of orders.
- Improved the “Add a line item” behavior and styling on the Edit Order page.
- Discount adjustments are now only applied to line items, not the whole order. The “Base discount” amount is now spread across all line items.
- Line items’ sale prices are now rounded before being multiplied by the quantity.
- Improved the consistency of discount and tax calculations and rounding logic across the system.
- Products and subscriptions can now be sorted by their IDs in the control panel.
- Improved the styling and behavior of the example templates.

### Deprecated
- Deprecated the ability to create percentage-based order-level discounts.

### Fixed
- Fixed an error that could occur when querying for products by type via GraphQL.
- Fixed a bug where it was possible to issue refunds for more than the remaining transaction amount. ([#1098](https://github.com/craftcms/commerce/issues/1098))
- Fixed a bug where order queries could return orders in the wrong sequence when ordered by `dateUpdated`. ([#1345](https://github.com/craftcms/commerce/issues/1345))
- Fixed a PHP error that could occur on the Edit Order page if the customer had been deleted. ([#1347](https://github.com/craftcms/commerce/issues/1347))
- Fixed a bug where shipping rules and discounts weren’t properly supporting localized number formats. ([#1332](https://github.com/craftcms/commerce/issues/1332), [#1174](https://github.com/craftcms/commerce/issues/1174))
- Fixed an error that could occur while updating an order status message, if the order was being recalculated at the same time. ([#1309](https://github.com/craftcms/commerce/issues/1309))
- Fixed an error that could occur when deleting an address on the front end.

## 3.0.12 - 2020-03-20

### Added
- Added the `validateCartCustomFieldsOnSubmission` config setting. ([#1292](https://github.com/craftcms/commerce/issues/1292))
- It’s now possible to search orders by the SKUs being purchased. ([#1328](https://github.com/craftcms/commerce/issues/1328))
- Added `craft\commerce\services\Carts::restorePreviousCartForCurrentUser()`.

### Changed
- Updated the minimum required version to upgrade to `2.2.18`.

### Fixed
- Fixed a bug where “Purchase Total” and “Purchase Quantity” discount conditions were not checked when removing shipping costs. ([#1321](https://github.com/craftcms/commerce/issues/1321))
- Fixed an error that could occur when eager loading `product` on a variant query.
- Fixed an PHP error that could occur when all countries are disabled. ([#1314](https://github.com/craftcms/commerce/issues/1314))
- Fixed a bug that could occur for logged in users when removing all items from the cart. ([#1319](https://github.com/craftcms/commerce/issues/1319))

## 3.0.11 - 2020-02-25

### Added
- Added the `cp.commerce.subscriptions.edit.content`, `cp.commerce.subscriptions.edit.meta`, and `cp.commerce.product.edit.content` template hooks. ([#1290](https://github.com/craftcms/commerce/pull/1290))

### Changed
- The order index page now updates the per-status order counts after using the “Update Order Status” action. ([#1217](https://github.com/craftcms/commerce/issues/1217))

### Fixed
- Fixed an error that could occur when editing variants’ stock value. ([#1288](https://github.com/craftcms/commerce/issues/1288))
- Fixed a bug where `0` values were being shown for order amounts. ([#1293](https://github.com/craftcms/commerce/issues/1293))

## 3.0.10 - 2020-02-20

### Fixed
- Fixed an error that could occur when creating a new product.

## 3.0.9 - 2020-02-19

### Fixed
- Fixed a migration error that could occur when updating. ([#1285](https://github.com/craftcms/commerce/issues/1285))

## 3.0.8 - 2020-02-18

### Fixed
- Fixed an SQL error that could occur when updating to Commerce 3.

## 3.0.7 - 2020-02-18

### Added
- Order indexes can now have a “Totals” column.
- Added `craft\commerce\models\LineItem::$sku`.
- Added `craft\commerce\models\LineItem::$description`.
- Added `craft\commerce\elements\Order::$dateAuthorized`.
- Added `craft\commerce\elements\Order::EVENT_AFTER_ORDER_AUTHORIZED`.
- Added `craft\commerce\models\LineItem::$sku`.
- Added `craft\commerce\models\LineItem::$description`.

### Changed
- Line items now store their purchasable’s SKU and description directly, in addition to within the snapshot.
- Ajax requests to `commerce/cart/*` now include line items’ `subtotal` values in their responses. ([#1263](https://github.com/craftcms/commerce/issues/1263))

### Fixed
- Fixed a bug where `commerce/cart/*` actions weren’t formatting `0` values correctly in their JSON responses. ([#1278](https://github.com/craftcms/commerce/issues/1278))
- Fixed a bug that caused adjustments’ “Included” checkbox to be ticked when editing another part of the order. ([#1234](https://github.com/craftcms/commerce/issues/1243))
- Fixed a JavaScript error that could occur when editing products. ([#1273](https://github.com/craftcms/commerce/issues/1273))
- Restored the missing “New Subscription Plan” button. ([#1271](https://github.com/craftcms/commerce/pull/1271))
- Fixed an error that could occur when updating to Commerce 3 from 2.2.5 or earlier.
- Fixed a bug where the “Transactions” tab on Edit Order pages was disabled for incomplete orders. ([#1268](https://github.com/craftcms/commerce/issues/1268))
- Fixed a error that prevented redirection back to the Edit Customer page after editing an address.

## 3.0.6 - 2020-02-06

### Added
- It’s now possible to sort customers by email address.

### Fixed
- Fixed PHP 7.0 compatibility. ([#1262](https://github.com/craftcms/commerce/issues/1262))
- Fixed a bug where it wasn’t possible to refund orders. ([#1259](https://github.com/craftcms/commerce/issues/1259))
- Fixed a bug where it wasn’t possible to add purchasables to an order on the Edit Order page.
- Fixed a bug where clicking on “Save and return to all orders” wouldn’t redirect back to the Orders index page. ([#1266](https://github.com/craftcms/commerce/issues/1266))
- Fixed an error that occurred when attempting to open a product editor HUD.

## 3.0.5 - 2020-01-31

### Fixed
- Fixed a bug that prevented emails from being sent. ([#1257](https://github.com/craftcms/commerce/issues/1257))

## 3.0.4 - 2020-01-31

### Added
- Orphaned addresses are now purged as part of garbage collection.
- Added `craft\commerce\services\Addresses::purgeOrphanedAddresses()`.
- Added the `commerce/addresses/set-primary-address` action.

### Changed
- `craft\commerce\events\OrderStatusEvent` no longer extends `craft\events\CancelableEvent`. ([#1244](https://github.com/craftcms/commerce/issues/1244))

### Fixed
- Fixed an error that could occur when trying to changing the customer the Edit Order page. ([#1238](https://github.com/craftcms/commerce/issues/1238))
- Fixed a PHP error that occurred on Windows environments. ([#1247](https://github.com/craftcms/commerce/issues/1247))
- Fixed a bug where orders’ Date Ordered attributes could shift after saving an order from the Edit Order page. ([#1246](https://github.com/craftcms/commerce/issues/1246))
- Fixed a bug that caused the “Variant Fields” tab to disappear on Edit Product Type pages.
- Fixed a bug that prevented emails from being sent. ([#1257](https://github.com/craftcms/commerce/issues/1257))
- Fixed a error that occurred on the Edit User page when the logged-in user did’t have the “Manage subscriptions” permission. ([#1252](https://github.com/craftcms/commerce/issues/1252))
- Fixed an error that occurred when setting a primary address on a customer. ([#1253](https://github.com/craftcms/commerce/issues/1253))
- Fixed an error that could occur when selecting certain options on the Total Revenue dashboard widget. ([#1255](https://github.com/craftcms/commerce/issues/1255))
- Fixed an error that could occur when sending an email from the Edit Order page if the email settings had not be resaved after updating to Craft Commerce 3.
- Fixed a bug where it wasn’t possible to change order statuses and custom field values when using the Lite edition.
- Fixed an error that could occur on order complete if a discount had been applied programmatically.

## 3.0.3 - 2020-01-29

### Fixed
- Fixed the styling of the address’s “Edit” button on the Edit Order page.

## 3.0.2 - 2020-01-29

### Added
- Ajax requests to `commerce/cart/*` now include `totalTax`, `totalTaxIncluded`, `totalDiscount`, and `totalShippingCost` fields in the JSON response.

### Fixed
- Fixed a PostgreSQL error that occurred on the Edit Order page.

## 3.0.1 - 2020-01-29

### Changed
- A customer record is now created when saving a user. ([#1237](https://github.com/craftcms/commerce/issues/1237))

### Fixed
- Fixed an error that occurred on order complete. ([#1239](https://github.com/craftcms/commerce/issues/1239))

## 3.0.0 - 2020-01-28

> {warning} Order notification emails are now sent via a queue job, so running a queue worker as a daemon is highly recommended to avoid notification delays.

> {warning} Plugins and modules that modify the Edit Order page are likely to break with this update.

### Added
- Commerce 3.0 requires Craft 3.4 or later.
- Added the ability to create and edit orders from the control panel.
- Added the ability to manage customers and customer addresses from the control panel. ([#1043](https://github.com/craftcms/commerce/issues/1043))
- Added GraphQL support for products. ([#1092](https://github.com/craftcms/commerce/issues/1092))
- Added the ability to send emails from the Edit Order page.
- Line items can now be exported from the Orders index page. ([#976](https://github.com/craftcms/commerce/issues/976))
- Added the “Edit orders” and “Delete orders” user permissions.
- Line items now have a status that can be changed on Edit Order pages.
- Line items now have a Private Note field for store managers.
- Inactive carts are now purged during garbage collection.
- Orders now have recalculation modes to determine what should be recalculated on the order.
- Added the `origin` order query param.
- Added the `hasLineItems` order query param.
- `commerce/payments/pay` JSON responses now include an `orderErrors` array if there were any errors on the order.
- Added warnings to settings that are being overridden in the config file. ([#746](https://github.com/craftcms/commerce/issues/746))
- Promotions can now specify which elements are the source vs. target on category relations added by the promotion. ([#984](https://github.com/craftcms/commerce/issues/984))
- Added the ability to add products existing sales from Edit Product pages. ([#594](https://github.com/craftcms/commerce/issues/594))
- Added the ability to set a plain text template for Commerce emails. ([#1106](https://github.com/craftcms/commerce/issues/1106))
- Added the `showCustomerInfoTab` config setting, which determines whether Edit User pages should show a “Customer Info” tab. ([#1037](https://github.com/craftcms/commerce/issues/1037))
- Added the ability to create a percentage-based discount on the order total. ([#438](https://github.com/craftcms/commerce/issues/438))
- Added the ability to sort by customer attributes on the Orders index page. ([#1089](https://github.com/craftcms/commerce/issues/1089))
- Added the ability to set the title label for products and variants per product type. ([#244](https://github.com/craftcms/commerce/issues/244))
- Added the ability to enable/disabled countries and states. ([#213](https://github.com/craftcms/commerce/issues/213))
- Added the ability to show customer info on the Orders index page.
- Added `craft\commerce\base\Stat`.
- Added `craft\commerce\base\StatInterface`.
- Added `craft\commerce\base\StatTrait`.
- Added `craft\commerce\controllers\CountriesController::actionUpdateStatus()`.
- Added `craft\commerce\controllers\DiscountsController::actionClearDiscountUses()`.
- Added `craft\commerce\controllers\DiscountsController::actionUpdateStatus()`.
- Added `craft\commerce\controllers\DiscountsController::DISCOUNT_COUNTER_TYPE_CUSTOMER`.
- Added `craft\commerce\controllers\DiscountsController::DISCOUNT_COUNTER_TYPE_EMAIL`.
- Added `craft\commerce\controllers\DiscountsController::DISCOUNT_COUNTER_TYPE_TOTAL`.
- Added `craft\commerce\controllers\LineItemStatuses`.
- Added `craft\commerce\controllers\OrdersController::_getTransactionsWIthLevelsTableArray()`.
- Added `craft\commerce\controllers\OrdersController::actionNewOrder()`.
- Added `craft\commerce\controllers\SalesController::actionUpdateStatus()`.
- Added `craft\commerce\controllers\StatesController::actionUpdateStatus()`.
- Added `craft\commerce\elements\Order::$origin`.
- Added `craft\commerce\elements\Order::$recalculationMode`.
- Added `craft\commerce\elements\Order::getAdjustmentsByType()`.
- Added `craft\commerce\elements\Order::getCustomerLinkHtml()`.
- Added `craft\commerce\elements\Order::hasLineItems()`.
- Added `craft\commerce\models\Country::$enabled`.
- Added `craft\commerce\models\Customer::getCpEditUrl()`.
- Added `craft\commerce\models\Discount::$totalDiscountUseLimit`.
- Added `craft\commerce\models\Discount::$totalDiscountUses`.
- Added `craft\commerce\models\LineItem::$lineItemStatusId`.
- Added `craft\commerce\models\LineItem::$privateNote`.
- Added `craft\commerce\models\ProductType::$titleLabel`.
- Added `craft\commerce\models\ProductType::$variantTitleLabel`.
- Added `craft\commerce\models\State::$enabled`.
- Added `craft\commerce\queue\ConsolidateGuestOrders`.
- Added `craft\commerce\records\Country::$enabled`.
- Added `craft\commerce\records\LineItemStatus`.
- Added `craft\commerce\records\Purchasable::$description`.
- Added `craft\commerce\records\State::$enabled`.
- Added `craft\commerce\services\Countries::getAllEnabledCountries`.
- Added `craft\commerce\services\Countries::getAllEnabledCountriesAsList`.
- Added `craft\commerce\services\Discounts::clearCustomerUsageHistoryById()`.
- Added `craft\commerce\services\Discounts::clearDiscountUsesById()`.
- Added `craft\commerce\services\Discounts::clearEmailUsageHistoryById()`.
- Added `craft\commerce\services\Discounts::getCustomerUsageStatsById()`.
- Added `craft\commerce\services\Discounts::getEmailUsageStatsById()`.
- Added `craft\commerce\services\Emails::getAllEnabledEmails()`.
- Added `craft\commerce\services\LineItemStatuses::EVENT_DEFAULT_LINE_ITEM_STATUS`.
- Added `craft\commerce\services\LineItemStatuses`.
- Added `craft\commerce\services\States::getAllEnabledStates`.
- Added `craft\commerce\services\States::getAllEnabledStatesAsList`.
- Added `craft\commerce\services\States::getAllEnabledStatesAsListGroupedByCountryId`.
- Added `craft\commerce\services\States::getAllStatesAsListGroupedByCountryId`.
- Added `craft\commerce\stats\AverageOrderTotal`.
- Added `craft\commerce\stats\NewCustomers`.
- Added `craft\commerce\stats\RepeatCustomers`.
- Added `craft\commerce\stats\TopCustomers`.
- Added `craft\commerce\stats\TopProducts`.
- Added `craft\commerce\stats\TopProductTypes`.
- Added `craft\commerce\stats\TopPurchasables`.
- Added `craft\commerce\stats\TotalOrders`.
- Added `craft\commerce\stats\TotalOrdersByCountry`.
- Added `craft\commerce\stats\TotalRevenue`.
- Added `craft\commerce\web\assets\chartjs\ChartJsAsset`.
- Added `craft\commerce\web\assets\deepmerge\DeepMerge`.
- Added `craft\commerce\web\assets\statwidgets\StatWidgets`.
- Added `craft\commerce\widgets\AverageOrderTotal`.
- Added `craft\commerce\widgets\NewCustomers`.
- Added `craft\commerce\widgets\RepeatCustomers`.
- Added `craft\commerce\widgets\TopCustomers`.
- Added `craft\commerce\widgets\TopProducts`.
- Added `craft\commerce\widgets\TopProductTypes`.
- Added `craft\commerce\widgets\TopPurchasables`.
- Added `craft\commerce\widgets\TotalOrders`.
- Added `craft\commerce\widgets\TotalOrdersByCountry`.
- Added `craft\commerce\widgets\TotalRevenue`.

## Changed
- When a customer logs in, and their current guest cart is empty, their most recent cart that had items in it will be restored as the new current cart.
- The date range picker on the Orders index page has been moved to the page toolbar, and now affects which orders are shown in the order listing and which orders are included in order exports, rather than just affecting the chart.
- The Edit Order page is now a Vue app.
- Order status change emails are triggered by a queue job for faster checkout.
- When adding a donation to the cart, supplying a `donationAmount` parameter is no longer required. (Donations will default to zero if omitted.)
- `commerce/cart/*` actions now call `craft\commerce\elements\Order::toArray()` when generating the cart array for JSON responses.
- `commerce/payments/pay` JSON responses now list payment form errors under `paymentFormErrors` rather than `paymentForm`.
- Customer records that are anonymous and orphaned are now deleted during garbage collection.
- Changed the default category relationship type on promotions from `sourceElement` to `element`. ([#984](https://github.com/craftcms/commerce/issues/984))
- The `purgeInactiveCartsDuration` and `activeCartDuration` config settings now support all value formats supported by `craft\cms\helpers\ConfigHelper::durationInSeconds()`. ([#1071](https://github.com/craftcms/commerce/issues/1071))
- The `commerce/customer-addresses/save` action no long forces primary shipping and billing addresses if they do not exist. ([#1069](https://github.com/craftcms/commerce/issues/1069))
- Moved `craft\commerce\services\States::getAllStatesAsList()` logic to `craft\commerce\services\States::getAllStatesAsListGroupedByCountryId()` to be consistent with other service methods.
- The `allowEmptyCartOnCheckout` config setting is now set to `false` by default.
- Discount usage conditions now apply to the discount as a whole, rather than just the coupon code.
- Discounts’ user and email usage counters can be cleared individually.
- Addresses no longer require a first and last name.
- Guest orders are now consolidated with other orders from the same customer immediately after an order is completed, rather than when a user logs in. ([#1062](https://github.com/craftcms/commerce/issues/1062))
- It is no longer possible to merge previous carts automatically using the `mergeCarts` param.
- Removed the `mergeCarts` parameter from `craft\commerce\services\Carts::getCart()`.

## Deprecated
- Deprecated `craft\commerce\elements\Order::getShouldRecalculateAdjustments()` and `setShouldRecalculateAdjustments()`. `craft\commerce\elements\Order::$recalculationMode` should be used instead.
- Deprecated `craft\commerce\serviced\Customers::consolidateOrdersToUser()`. `craft\commerce\queue\ConsolidateGuestOrders` jobs should be used instead.
- Deprecated `craft\commerce\services\Orders::cartArray()`. `craft\commerce\elements\Order::toArray()` should be used instead.

## Removed
- Removed the Customer Info field type. ([#1037](https://github.com/craftcms/commerce/issues/1037))
- Removed the `craft.commerce.availableShippingMethods` Twig property.
- Removed the `craft.commerce.cart` Twig property.
- Removed the `craft.commerce.countriesList` Twig property.
- Removed the `craft.commerce.customer` Twig property.
- Removed the `craft.commerce.discountByCode` Twig property.
- Removed the `craft.commerce.primaryPaymentCurrency` Twig property.
- Removed the `craft.commerce.statesArray` Twig property.
- Removed the `commerce/cart/remove-all-line-items` action.
- Removed the `commerce/cart/remove-line-item` action.
- Removed the `commerce/cart/update-line-item` action.
- Removed `craft\commerce\base\Purchasable::getPurchasableId()`.
- Removed `craft\commerce\controllers\ChartsController`.
- Removed `craft\commerce\controllers\DiscountsController::actionClearCouponUsageHistory()`.
- Removed `craft\commerce\controllers\DownloadController::actionExportOrder()`.
- Removed `craft\commerce\elements\db\OrderQuery::updatedAfter()`.
- Removed `craft\commerce\elements\db\OrderQuery::updatedBefore()`.
- Removed `craft\commerce\elements\db\SubscriptionQuery::subscribedAfter()`.
- Removed `craft\commerce\elements\db\SubscriptionQuery::subscribedBefore()`.
- Removed `craft\commerce\elements\Order::getOrderLocale()`.
- Removed `craft\commerce\elements\Order::updateOrderPaidTotal()`.
- Removed `craft\commerce\elements\Product::getSnapshot()`.
- Removed `craft\commerce\elements\Product::getUnlimitedStock()`.
- Removed `craft\commerce\elements\Variant::getSalesApplied()`.
- Removed `craft\commerce\helpers\Order::mergeOrders()`.
- Removed `craft\commerce\models\Address::getFullName()`.
- Removed `craft\commerce\models\Discount::$totalUses`.
- Removed `craft\commerce\models\Discount::$totalUseLimit`.
- Removed `craft\commerce\models\Discount::getFreeShipping()`.
- Removed `craft\commerce\models\Discount::setFreeShipping()`.
- Removed `craft\commerce\models\LineItem::fillFromPurchasable()`.
- Removed `craft\commerce\models\LineItem::getDescription()`. Use `craft\commerce\models\LineItem::$description` instead.
- Removed `craft\commerce\models\LineItem::getSku()`. Use `craft\commerce\models\LineItem::$sku` instead.
- Removed `craft\commerce\models\Order::getDiscount()`.
- Removed `craft\commerce\models\Order::getShippingCost()`.
- Removed `craft\commerce\models\Order::getTax()`.
- Removed `craft\commerce\models\Order::getTaxIncluded()`.
- Removed `craft\commerce\models\ShippingMethod::$amount`.
- Removed `craft\commerce\services\Countries::getAllCountriesListData()`.
- Removed `craft\commerce\services\Discounts::clearCouponUsageHistoryById()`.
- Removed `craft\commerce\services\Gateways::getAllFrontEndGateways()`.
- Removed `craft\commerce\services\ShippingMethods::getOrderedAvailableShippingMethods()`.
- Removed `craft\commerce\services\Reports::getOrdersExportFile()`.
- Removed `craft\commerce\models\Address::EVENT_REGISTER_ADDRESS_VALIDATION_RULES` event. Use `craft\base\Model::EVENT_DEFINE_RULES` instead.
- Removed `craft\commerce\services\Reports::EVENT_BEFORE_GENERATE_EXPORT` event. Use `craft\base\Element::EVENT_REGISTER_EXPORTERS` to create your own exports.
- Removed `craft\commerce\web\assets\RevenueWidgetAsset`.
- Removed `craft\commerce\widgets\Revenue`. Use `craft\commerce\widgets\TotalRevenue` instead.
- Removed the `phpoffice/phpspreadsheet` package dependency.

## 2.2.27 - 2021-03-17

### Fixed
- Fixed a bug where included taxes may not have shown up in order totals.

## 2.2.26 - 2021-03-03

### Fixed
- Fixed a bug where `craft\commerce\elements\Order::getTotalShippingCost()` wasn’t returning a value. ([#2027](https://github.com/craftcms/commerce/pull/2027))

## 2.2.25 - 2021-01-21

### Fixed
- Fixed a bug where comparing getTotalPaid and getTotal methods in `craft\commerce\elements\Order::getPaidStatus` returns invalid boolean value. ([#1836](https://github.com/craftcms/commerce/issues/1836))
- Fixed a bug that prevented a customer from unsubscribing from a subscription and deleting payment sources.

## 2.2.24 - 2020-11-16

### Fixed
- Fixed a bug when deleting an address as a customer throws an error when cart is not empty. ([#1874](https://github.com/craftcms/commerce/pull/1874))

## 2.2.23 - 2020-10-19

### Fixed
- Fixed a bug where addresses were incorrectly associated with a customer after logging in. ([#1227](https://github.com/craftcms/commerce/issues/1227))

## 2.2.22 - 2020-09-15

### Fixed
- Fixed a PHP error that could occur during line item validation on Yii 2.0.36. ([yiisoft/yii2#18175](https://github.com/yiisoft/yii2/issues/18175))
- Fixed a bug products were incorrectly showing as having sales when using the `hasSales` query parameter.
- Fixed a bug where it wasn’t possible to update the rate on a payment currency. ([#1547](https://github.com/craftcms/commerce/issues/1547))

## 2.2.21 - 2020-06-17

### Changed
- Improved handling of race conditions between processing a webhook and completing an order. ([#1510](https://github.com/craftcms/commerce/issues/1510))

### Fixed
- Fixed a bug where “Purchase Total” and “Purchase Quantity” discount conditions weren’t being applied correctly. ([#1389](https://github.com/craftcms/commerce/issues/1389))

## 2.2.20 - 2020-05-27

### Fixed
- Fixed a bug where free shipping discounts could be applied incorrectly. ([#1473](https://github.com/craftcms/commerce/issues/1473))

## 2.2.19 - 2020-04-15

### Fixed
- Fixed a bug where “Purchase Total” and “Purchase Quantity” discount conditions were not checked when removing shipping costs. ([#1321](https://github.com/craftcms/commerce/issues/1321))

## 2.2.18 - 2020-03-05

### Fixed
- Fixed an error that occurred when editing a product from a Products field. ([#1291](https://github.com/craftcms/commerce/pull/1291))
- Fixed an error that could occur when editing a variant’s stock value. ([#1306](https://github.com/craftcms/commerce/issues/1306))

## 2.2.17 - 2020-02-12

### Changed
- Improved the performance of the Orders index page.

## 2.2.16 - 2020-02-10

### Changed
- Improved the performance of the Orders index page.

### Fixed
- Fixed a bug where customers could get an “Address does not belong to customer” validation error incorrectly during checkout. ([#1227](https://github.com/craftcms/commerce/issues/1227))

## 2.2.15 - 2020-01-25

### Fixed
- Fixed a bug where sales were not being applied to the cart in some cases. ([#1206](https://github.com/craftcms/commerce/issues/1206))
- Fixed a validation error that occurred when saving an order status.
- All models now extend base model rules correctly.

## 2.2.14 - 2020-01-14

### Added
- Added `craft\commerce\services\Discounts::getAllActiveDiscounts()`.

### Fixed
- Fixed an error that occurred when calling `toArray()` on a payment currency model. ([#1200](https://github.com/craftcms/commerce/issues/1200))
- Fixed a bug where adding items to the cart was slow if there were several disabled or outdated discounts.

## 2.2.13 - 2019-12-19

### Fixed
- Fixed a bug where discounts were getting calculated incorrectly when using a “Per Email Limit” condition.

## 2.2.12 - 2019-12-19

### Fixed
- Fixed a PHP error that could occur when using coupon codes.
- Fixed a bug where taxes were getting calculated incorrectly when shipping costs were marked as having taxes included.

## 2.2.11 - 2019-12-16

### Fixed
- Fixed an infinite recursion bug that could occur when calculating discounts. ([#1182](https://github.com/craftcms/commerce/issues/1182))

## 2.2.10 - 2019-12-14

### Fixed
- Fixed an issue where discounts matching an order were referencing a missing method.

## 2.2.9 - 2019-12-13

### Added
- Order indexes can now have a “Coupon Code” column.
- Added the `resave/orders` and `resave/carts` commands.

### Deprecated
- Deprecated `craft\commerce\elements\Order::getTotalTaxablePrice()`.

### Fixed
- Fixed a bug where the wrong tax zone could be selected when editing a tax rate.
- Fixed a bug where some address data would be forgotten after completing an order.
- Fixed a typo in the `totalShipping` column heading on order exports. ([#1153](https://github.com/craftcms/commerce/issues/1153))
- Fixed a bug where discounts without a coupon code weren’t checking other discount conditions. ([#1144](https://github.com/craftcms/commerce/issues/1144))
- Fixed a SQL error that occurred when trying to save a long zip code condition formula. ([#1138](https://github.com/craftcms/commerce/issues/1138))
- Fixed an error that could occur on the Orders index page. ([#1160](https://github.com/craftcms/commerce/issues/1160))
- Fixed an error that could occur when executing a variant query with the `hasSales` param, if no one was logged in.
- Fixed an bug where it wasn’t possible to clear out the State field value on an address. ([#1162](https://github.com/craftcms/commerce/issues/1162))
- Fixed an error that occurred when marking an order as complete in the Control Panel. ([#1166](https://github.com/craftcms/commerce/issues/1166))
- Fixed an error that could occur when validating a product that had variants which didn’t have a SKU yet. ([#1165](https://github.com/craftcms/commerce/pull/1165))
- Fixed a bug where payments source active records could not retrieve their related gateway record. ([#1121](https://github.com/craftcms/commerce/pull/1121))
- Fixed a JavaScript error that occurred when editing shipping rules.

## 2.2.8 - 2019-11-21

### Added
- It’s now possible to sort products by Date Updated, Date Created and Promotable on the Products index page. ([#1101](https://github.com/craftcms/commerce/issues/1101))
- `totalTax`, `totalTaxIncluded`, `totalDiscount`, and `totalShipping` are now included on order exports. ([#719](https://github.com/craftcms/commerce/issues/719))
- Added the `COMMERCE_PAYMENT_CURRENCY` environment variable. ([#999](https://github.com/craftcms/commerce/pull/999))

### Fixed
- Fixed an error that could occur when deploying `project.yaml` changes to a new environment. ([#1085](https://github.com/craftcms/commerce/issues/1085))
- Fixed an issue where purchasables were added to the cart when the qty submitted was `0` (zero).
- Fixed a performance issue using the `craft\commerce\elements\db\VariantQuery::hasSales()` query param.
- Fixed an error that could occur with `dateCreated` when programmatically adding line items.

## 2.2.7 - 2019-10-30

### Changed
- `commerce/cart/*` requests now include estimated address data in their JSON responses. ([#1084](https://github.com/craftcms/commerce/issues/1084))

### Deprecated
- Deprecated `craft\commerce\models\Address::getFullName()`.

### Fixed
- Fixed an error that could occur when deploying `project.yaml` changes to a new environment. ([#1085](https://github.com/craftcms/commerce/issues/1085))
- Fixed a missing import. ([#1087](https://github.com/craftcms/commerce/issues/1087))
- Fixed a SQL error that occurred when eager-loading variants. ([#1093](https://github.com/craftcms/commerce/pull/1093))
- Fixed an error that occurred on the Orders index page if the “Shipping Business Name” column was shown.

## 2.2.6 - 2019-10-26

### Fixed
- Fixed a PHP error that occurred when rendering PDFs. ([#1072](https://github.com/craftcms/commerce/pull/1072))
- Fixed a PHP error that occurred when saving order statuses. ([#1082](https://github.com/craftcms/commerce/issues/1082))

## 2.2.5 - 2019-10-24

### Fixed
- Fixed formatting of customer info field.

## 2.2.4 - 2019-10-24

### Fixed
- Fixed a PHP error when loading the order in the CP. ([#1079](https://github.com/craftcms/commerce/issues/1079))
- Fixed a 404 error for missing JavaScript. ([#1078](https://github.com/craftcms/commerce/issues/1078))

## 2.2.3 - 2019-10-24

### Fixed
- Fixed a PHP error when calculating shipping or taxes in the cart. ([#1076](https://github.com/craftcms/commerce/issues/1076))
- Fixed a PHP error when saving a sale. ([#1075](https://github.com/craftcms/commerce/issues/1075))

## 2.2.2 - 2019-10-23

### Fixed
- Fixed a PHP error when calculating shipping or taxes in the cart.

## 2.2.1 - 2019-10-23

### Fixed
- Fixed a PostgreSQL migration issue.

## 2.2.0 - 2019-10-23

### Added
- Added the ability to produce estimated shipping and tax costs based on incomplete shipping and billing addresses. ([#514](https://github.com/craftcms/commerce/issues/514))
- Edit User pages now have a “Customer Info” tab.
- It’s now possible to view and create discounts directly from the Edit Product page.
- It’s now possible to delete customer addresses directly from the Edit User page. ([#171](https://github.com/craftcms/commerce/issues/171))
- Addresses can now have “Address 3”, “Full Name”, “Label”, “Notes”, and four custom fields.
- Email settings can now specify CC and Reply To email addresses.
- Discounts now have the option to ignore sales when applied (enabled by default for new discounts). ([#1008](https://github.com/craftcms/commerce/issues/1008))
- Shipping and tax zones can now have a dynamic zip code condition. ([#204](https://github.com/craftcms/commerce/issues/304))
- Tax rates can now have codes. ([#707](https://github.com/craftcms/commerce/issues/707))
- Countries can now be ordered manually. ([#224](https://github.com/craftcms/commerce/issues/224))
- Order statuses can now have descriptions. ([#1004](https://github.com/craftcms/commerce/issues/1004))
- Added support for using cards that require Strong Customer Authentication for subscriptions.
- Added the ability to resolve payment issues for subscriptions.
- Added the “Default View” setting, which determines which view should be shown by default when “Commerce” is selected in the global nav. ([#555](https://github.com/craftcms/commerce/issues/555))
- Added the `activeCartDuration` config setting. ([#959](https://github.com/craftcms/commerce/issues/959))
- Added the `allowEmptyCartOnCheckout` config setting, which determines whether a customer can check out with an empty cart. ([#620](https://github.com/craftcms/commerce/issues/620))
- Added the ability to pass additional variables to the PDF template. ([#599](https://github.com/craftcms/commerce/issues/599))
- Added the ability to override the “Cart updated” flash message by passing a `cartUpdatedNotice` parameter to the `commerce/cart/update-cart` action. ([#1038](https://github.com/craftcms/commerce/issues/1038))
- Added the `shortNumber` order query param.
- `commerce/cart/update-cart` requests can now specify `estimatedShippingAddress` and `estimatedBillingAddress` params.
- Added `craft\commerce\base\SubscriptionGatewayInterface::getBillingIssueDescription()`.
- Added `craft\commerce\base\SubscriptionGatewayInterface::getBillingIssueResolveFormHtml()`.
- Added `craft\commerce\base\SubscriptionGatewayInterface::getHasBillingIssues()`.
- Added `craft\commerce\controllers\BaseFrontEndController::EVENT_MODIFY_CART_INFO`. ([#1002](https://github.com/craftcms/commerce/issues/1002))
- Added `craft\commerce\elements\db\SubscriptionQuery::$dateSuspended`.
- Added `craft\commerce\elements\db\SubscriptionQuery::$hasStarted`.
- Added `craft\commerce\elements\db\SubscriptionQuery::$isSuspended`.
- Added `craft\commerce\elements\db\SubscriptionQuery::anyStatus()`.
- Added `craft\commerce\elements\db\SubscriptionQuery::dateSuspended()`.
- Added `craft\commerce\elements\db\SubscriptionQuery::hasStarted()`.
- Added `craft\commerce\elements\db\SubscriptionQuery::isSuspended()`.
- Added `craft\commerce\elements\Order::$estimatedBillingAddressId`.
- Added `craft\commerce\elements\Order::$estimatedBillingSameAsShipping`.
- Added `craft\commerce\elements\Order::$estimatedShippingAddressId`.
- Added `craft\commerce\elements\Order::getEstimatedBillingAddress()`.
- Added `craft\commerce\elements\Order::getEstimatedShippingAddress()`.
- Added `craft\commerce\elements\Order::setEstimatedBillingAddress()`.
- Added `craft\commerce\elements\Order::setEstimatedShippingAddress()`.
- Added `craft\commerce\elements\Subscription::$dateSuspended`.
- Added `craft\commerce\elements\Subscription::$hasStarted`.
- Added `craft\commerce\elements\Subscription::$isSuspended`.
- Added `craft\commerce\elements\Subscription::getBillingIssueDescription()`.
- Added `craft\commerce\elements\Subscription::getBillingIssueResolveFormHtml()`.
- Added `craft\commerce\elements\Subscription::getHasBillingIssues()`.
- Added `craft\commerce\models\Address::$isEstimated`.
- Added `craft\commerce\models\Customer::getActiveCarts()`.
- Added `craft\commerce\models\Customer::getInactiveCarts()`.
- Added `craft\commerce\models\OrderAdjustment::$isEstimated`.
- Added `craft\commerce\services\Sales::EVENT_AFTER_SAVE_SALE`. ([#622](https://github.com/craftcms/commerce/issues/622))
- Added `craft\commerce\services\Sales::EVENT_BEFORE_SAVE_SALE`. ([#622](https://github.com/craftcms/commerce/issues/622))
- Added `craft\commerce\test\fixtures\elements\ProductFixture`. ([#1009](https://github.com/craftcms/commerce/pull/1009))
- Added the `updateBillingDetailsUrl` config setting.
- Added the `suspended` status for Subscriptions.

### Changed
- Craft Commerce now required Craft CMS 3.3.0 or later.
- Edit Product pages no longer show SKU fields for new products or variants when the SKU will be automatically generated. ([#217](https://github.com/craftcms/commerce/issues/217))
- The View Order page now shows timestamps for “Order Completed”, “Paid”, and “Last Updated”. ([#1020](https://github.com/craftcms/commerce/issues/1020))
- The Orders index page now has unique URLs for each order status. ([#901](https://github.com/craftcms/commerce/issues/901))
- Orders now show whether they’ve been overpaid. ([#945](https://github.com/craftcms/commerce/issues/945))
- Carts now return their line items  `dateCreated DESC` in the cart by default. ([#1055](https://github.com/craftcms/commerce/pull/1055))
- Leading and trailing whitespace is now trimmed from all address fields.
- Coupon code usage is now tracked even for discounts with no limit set. ([#521](https://github.com/craftcms/commerce/issues/521))
- Variants now always include their product’s title in their search keywords. ([#934](https://github.com/craftcms/commerce/issues/934))
- The Subscriptions index page now includes “Failed to start” and “Payment method issue” sources.
- Subscriptions now get suspended if there are any payment issues.
- Expired orders are now purged during garbage collection rather than when viewing the Orders index page.
- Customer records that are not related to anything are now purged during garbage collection. ([#1045](https://github.com/craftcms/commerce/issues/1045))
- `commerce/cart/update-cart` requests now include line item adjustment data in their JSON response. ([#1014](https://github.com/craftcms/commerce/issues/1014))
- `craft\commerce\elements\Order::getTotalDiscount()` is no longer deprecated.
- `craft\commerce\elements\Order::getTotalShippingCost()` is no longer deprecated.
- `craft\commerce\elements\Order::getTotalTax()` is no longer deprecated.
- `craft\commerce\elements\Order::getTotalTaxIncluded()` is no longer deprecated.
- `craft\commerce\models\LineItem::getDiscount()` is no longer deprecated.
- `craft\commerce\models\LineItem::getShippingCost()` is no longer deprecated.
- `craft\commerce\models\LineItem::getTax()` is no longer deprecated.
- `craft\commerce\models\LineItem::getTaxIncluded()` is no longer deprecated.

### Deprecated
- Commerce Customer Info fields are now deprecated.
- Deprecated `craft\commerce\models\LineItem::getAdjustmentsTotalByType()`.
- Deprecated `craft\commerce\elements\Order::getAdjustmentsTotalByType()`.

### Fixed
- Fixed a PostgreSQL migration issue.
- Fixed a bug where the Orders index page was listing non-sortable fields as sort options. ([#933](https://github.com/craftcms/commerce/issues/993))
- Fixed a bug where timestamps on the View Order page weren’t respecting the user’s locale.
- Fixed a bug where product types’ site settings weren’t being added to the project config when a new site was created.
- Fixed a bug where order taxes weren’t accounting for discounted shipping costs. ([#1007](https://github.com/craftcms/commerce/issues/1007))
- Fixed a bug where orders’ `datePaid` attributes weren’t getting set to `null` after a refund. ([#1026](https://github.com/craftcms/commerce/pull/1026))
- Fixed a bug where order status handles could get a validation error if another order status with the same handle had been soft-deleted. ([#1027](https://github.com/craftcms/commerce/pull/1027))
- Fixed a bug where soft-deleted order statuses weren’t showing up in the History tab on View Order pages.
- Fixed a bug where breadcrumbs weren’t displaying correctly in the “Shipping” and “Tax” sections.
- Fixed an error that could occur when clicking “Refresh Payment History” on a canceled or expired subscription. ([#871](https://github.com/craftcms/commerce/issues/871))
- Fixed a bug where gateways that were disabled via `config/commerce-gateways.php` were still visible on the front-end. ([#1054](https://github.com/craftcms/commerce/issues/1054))
- Fixed a bug where it was possible to submit a zero-value donation. ([#820](https://github.com/craftcms/commerce/issues/820))
- Fixed a bug where line items’ `dateCreated` would get reset each time the cart was saved.
- Fixed a bug where all states were shown on the Store Location page regardless of which country was selected. ([#942](https://github.com/craftcms/commerce/issues/942))
- Fixed a bug where expired subscriptions were being identified as trials. ([#723](https://github.com/craftcms/commerce/issues/723))
- Fixed a bug where users’ addresses could be copied to impersonated users’ address books. ([#903](https://github.com/craftcms/commerce/issues/903))

## 2.1.13 - 2019-09-09

### Changed
- The “Status Email Address” and “From Name” settings now accept environment variables.

### Fixed
- Fixed a error when requesting a PDF URL in headless mode. ([#1011](https://github.com/craftcms/commerce/pull/1011))
- Fixed a bug where the “Download PDF” button wouldn’t show in the View Order page. ([#962](https://github.com/craftcms/commerce/issues/962))
- Fixed a bug where the <kbd>Command</kbd>/<kbd>Ctrl</kbd> + <kbd>S</kbd> shortcut didn’t work in General Settings.
- Fixed a bug where <kbd>Command</kbd>/<kbd>Ctrl</kbd> + <kbd>S</kbd> shortcut didn’t work in Store Location settings.
- Fixed a bug where users were forced to choose a tax category for order taxable subjects. ([#538](https://github.com/craftcms/commerce/issues/538))
- Fixed a bug where variants’ statuses were getting overridden by their product’s status. ([#926](https://github.com/craftcms/commerce/issues/926))
- Fixed a bug where Control Panel payments were incorrectly using the order’s previous payment source. ([#891](https://github.com/craftcms/commerce/issues/891))
- Fixed a bug where products’ shipping and tax categories weren’t getting updated if their selected shipping/tax category was no longer available. ([#688](https://github.com/craftcms/commerce/issues/688))
- Fixed a PHP error that occurred when entering an order description format on a product type that was longer than 255 characters. ([#989](https://github.com/craftcms/commerce/issues/989))
- Fixed a bug where emails were displaying the wrong timestamp for new orders. ([#882](https://github.com/craftcms/commerce/issues/882))
- Fixed a bug where the Products index page was not sorting correctly. ([#987](https://github.com/craftcms/commerce/issues/987))
- Fixed an error that could occur on payment when using a custom shipping method if the `requireShippingMethodSelectionAtCheckout` config setting was enabled.

## 2.1.12.1 - 2019-08-23

### Fixed
- Fixed a PHP error that could occur at checkout. ([#973](https://github.com/craftcms/commerce/pull/973))

## 2.1.12 - 2019-08-22

### Changed
- `craft\commerce\elements\Order::getPdfUrl()` no longer pre-renders the order PDF before returning the URL, improving performance. ([#962](https://github.com/craftcms/commerce/issues/962))

### Fixed
- Fixed a bug where order revenue charts weren’t showing the correct currency. ([#792](https://github.com/craftcms/commerce/issues/792))
- Fixed a bug where decimals were being stripped in locales that use commas as separators ([#592](https://github.com/craftcms/commerce/issues/592))
- Fixed a bug where sites with a large number of variants might not update properly when updating to Craft Commerce 2. ([#964](https://github.com/craftcms/commerce/issues/964))
- Fixed a bug where the “Purchase Total” discount condition would only save whole numbers. ([#966](https://github.com/craftcms/commerce/pull/966))
- Fixed a bug where products showed a blank validation error message when their variants had errors. ([#546](https://github.com/craftcms/commerce/issues/546))
- Fixed a bug where emails would ignore the “From Name” setting. ([#939](https://github.com/craftcms/commerce/issues/939))
- Fixed a bug where order adjustments were not being returned during PDF rendering. ([#960](https://github.com/craftcms/commerce/issues/960))
- Fixed a bug where the `commerce/payments/pay` action did not return order errors. ([#601](https://github.com/craftcms/commerce/issues/601))
- Fixed a SQL error that occurred when updating an order status with a very long message. ([#629](https://github.com/craftcms/commerce/issues/629))
- Fixed a JavaScript error that occurred when displaying product edit HUDs. ([#418](https://github.com/craftcms/commerce/issues/418))
- Fixed a PHP error that occurred when saving a product from an editor HUD. ([#958](https://github.com/craftcms/commerce/issues/958))
- Fixed an bug where the `requireShippingMethodSelectionAtCheckout` setting was being ignored.
- Fixed a bug that caused the order revenue chart to display incorrect data. ([#518](https://github.com/craftcms/commerce/issues/518))

## 2.1.11 - 2019-08-09

### Added
- Added the `cp.commerce.discount.edit` template hook. ([#936](https://github.com/craftcms/commerce/pull/936))
- Added `craft\commerce\services\Carts::getHasSessionCartNumber()`.
- Added `craft\commerce\services\Carts::getMergedCart()`.
- Added `craft\commerce\services\Discounts::EVENT_AFTER_DELETE_DISCOUNT`. ([#936](https://github.com/craftcms/commerce/pull/936))
- Added `craft\commerce\services\Discounts::EVENT_AFTER_SAVE_DISCOUNT`. ([#936](https://github.com/craftcms/commerce/pull/936))
- Added `craft\commerce\services\Discounts::EVENT_BEFORE_SAVE_DISCOUNT`. ([#936](https://github.com/craftcms/commerce/pull/936))
- Added `craft\commerce\services\Reports::EVENT_BEFORE_GENERATE_EXPORT`. ([#949](https://github.com/craftcms/commerce/pull/949))

### Changed
- Improved the performance of Craft Commerce 2 migrations.
- Users’ carts are no longer merged together automatically. Instead cart merging can be manually triggered by passing a `mergeCarts` param to the `commerce/cart/get-cart` and `commerce/cart/update-cart` actions. ([#947](https://github.com/craftcms/commerce/issues/947))
- After a logged-in user completes an order, their most recent incomplete cart is now loaded as the current cart in session.
- Order file exports are now cached in `storage/runtime/commerce-order-exports/` instead of `storage/runtime/temp/commerce-order-exports/`.
- The example templates now include client side polling to detect if the cart has changed in another tab or session.
- The example templates show more information about the cart to help with debugging.

### Removed
- Removed the `mergeLastCartOnLogin` setting.

### Fixed
- Fixed a bug where `craft/commerce/elements/Order::EVENT_BEFORE_ADD_LINE_ITEM` events had `$isNew` set incorrectly. ([#851](https://github.com/craftcms/commerce/pull/851))
- Fixed a bug where non-shippable purchasables were getting included in shipping price calculations.
- Fixed an error that occurred when clearing order caches.
- Fixed a bug where the `project-config/rebuild` command would remove the order field layout. ([#948](https://github.com/craftcms/commerce/issues/948))

### Security
- Fixed a data disclosure vulnerability.

## 2.1.10 - 2019-07-12

### Fixed
- Fixed a bug where all payments from the control panel were rejected. ([#928](https://github.com/craftcms/commerce/issues/928))

## 2.1.9 - 2019-07-10

### Security
- Fixed a data disclosure vulnerability.

## 2.1.8 - 2019-07-08

### Added
- Added the `resave/products` command (requires Craft 3.2).

### Changed
- Orders now include the full customer name as search keywords. ([#892](https://github.com/craftcms/commerce/issues/892))
- CSRF protection is now disabled for the `commerce/pay/complete-payment` controller action. ([#900](https://github.com/craftcms/commerce/issues/900))
- Leading and trailing whitespace is now trimmed from coupon codes. ([#894](https://github.com/craftcms/commerce/issues/894))

### Fixed
- Fixed a bug where the `lineItems` array wasn’t getting indexed correctly when calling `toArray()` on an order.
- Fixed a PHP error that occurred when `commerce/subscriptions/*` actions had validation errors. ([#918](https://github.com/craftcms/commerce/issues/918))
- Fixed a PHP error that occurred when retrieving line items with no option data. ([#897](https://github.com/craftcms/commerce/issues/897))
- Fixed a bug where shipping and billing addresses weren’t being set correctly when saving an order. ([#922](https://github.com/craftcms/commerce/issues/922))
- Fixed a bug where it was possible to pay with a disabled gateway. ([#912](https://github.com/craftcms/commerce/issues/912))
- Fixed a bug where Edit Subscription pages weren’t showing custom tabs. ([#884](https://github.com/craftcms/commerce/issues/884))
- Fixed a bug where an empty cart was created unnecessarily when a user logged in. ([#906](https://github.com/craftcms/commerce/issues/906))
- Fixed a bug where `craft\commerce\services\Plans::getAllEnabledPlans()` was returning archived subscription plans. ([#916](https://github.com/craftcms/commerce/issues/916))

## 2.1.7 - 2019-06-11

### Fixed
- Fixed a SQL error that would occur when upgrading Craft Commerce. ([#829](https://github.com/craftcms/commerce/issues/829))
- Fixed an bug that could stop more that one sale being applied to a purchasable. ([#839](https://github.com/craftcms/commerce/issues/839))
- Fixed a SQL error that could occur when saving a line item with an emoji in it.([#886](https://github.com/craftcms/commerce/issues/886))
- Fixed an error that could occur on the order index page when viewing carts with certain columns enabled. ([#876](https://github.com/craftcms/commerce/issues/876))
- Fixed a bug on the order index page where carts without transactions would show up under the “Attempted Payments” source. ([#880](https://github.com/craftcms/commerce/issues/880))

## 2.1.6.1 - 2019-05-14

### Added
- Added the `mergeLastCartOnLogin` config setting.

## 2.1.6 - 2019-05-14

### Added
- Added `craft\commerce\elements\db\VariantQuery::minQty()` and `maxQty()`. ([#827](https://github.com/craftcms/commerce/pull/827))

### Changed
- Line item options are no longer forced to be sorted alphabetically by key.

### Fixed
- Fixed a bug where product and variant snapshots were missing data. ([#846](https://github.com/craftcms/commerce/issues/846))
- Fixed an SQL error that occurred when saving a SKU that was too long. ([#853](https://github.com/craftcms/commerce/issues/853))
- Fixed an SQL error that could occur when attempting to update a soft-deleted cart. ([#854](https://github.com/craftcms/commerce/issues/854))
- Fixed an SQL error that could occur when attempting to add a line item to a completed order. ([#860](https://github.com/craftcms/commerce/issues/860))
- Fixed a bug where line item quantity validators weren’t checking for updated quantities. ([#855](https://github.com/craftcms/commerce/pull/855))
- Fixed a bug where it wasn’t possible to query for unpaid orders. ([#858](https://github.com/craftcms/commerce/pull/858))
- Fixed a JavaScript error that could occur on the Order index page. ([#862](https://github.com/craftcms/commerce/pull/862))
- Fixed a bug where the “Create discount…” product action wasn’t pre-populating discounts’ variant conditions.
- Fixed a bug that could prevent a purchasable from being added to the cart when using multi-add.

## 2.1.5.2 - 2019-05-08

## Fixed
- Fixed a missing import. ([#845](https://github.com/craftcms/commerce/issues/845))
- Fixed an error that could occur when a customer logged in.
- Fixed an error that occurred when saving a sale. ([#837](https://github.com/craftcms/commerce/issues/837))

## 2.1.5.1 - 2019-05-07

### Fixed
- Fixed a missing import. ([#843](https://github.com/craftcms/commerce/issues/843))

## 2.1.5 - 2019-05-07

### Added
- Added `craft\commerce\helpers\Order::mergeDuplicateLineItems()`.
- Added `craft\commerce\helpers\Order::mergeOrders()`.

### Changed
- Customers’ previous cart items are now merged into the active cart on login.

### Fixed
- Fixed a bug where Craft Commerce would create a subscription even if the card was declined.
- Fixed an error that could occur when creating a subscription using the Dummy gateway.

## 2.1.4 - 2019-04-29

### Added
- Added `craft\commerce\base\SubscriptionResponseInterface::isInactive()`.

### Changed
- Improved performance of the Orders index page. ([#828](https://github.com/craftcms/commerce/issues/828))
- `commerce/cart/*` action JSON responses now list cart errors under an `errors` key.
- Craft Commerce now correctly typecasts all boolean and integer values saved to the project config.

### Fixed
- Fixed a SQL error that occurred when duplicate line items were added the cart. ([#506](https://github.com/craftcms/commerce/issues/506))
- Fixed a PHP error on the View Order page when viewing inactive carts. ([#826](https://github.com/craftcms/commerce/issues/826))
- Fixed a deprecation warning. ([#825](https://github.com/craftcms/commerce/issues/825))
- Fixed a bug where the wrong variant could be set as the default when saving a product. ([#830](https://github.com/craftcms/commerce/issues/830))
- Fixed a bug that prevented plugins and modules from adding custom index table attributes. ([#832](https://github.com/craftcms/commerce/pull/832))

## 2.1.3.1 - 2019-04-10

### Fixed
- Fixed a bug where `project.yaml` changes weren’t always getting picked up.

## 2.1.3 - 2019-04-03

### Added
- Added support for user registration on checkout. ([#472](https://github.com/craftcms/commerce/issues/472))
- Added “Capture Payment” and “Refund Payment” user permissions. ([#788](https://github.com/craftcms/commerce/pull/788))
- Added support for the `project-config/rebuild` command.
- Added the `validateBusinessTaxIdAsVatId` setting, which can be set to `true` from `config/commerce.php`.
- Added `craft\commerce\services\Addresses::EVENT_AFTER_DELETE_ADDRESS`. ([#810](https://github.com/craftcms/commerce/pull/810))

### Changed
- Craft Commerce now requires Craft CMS 3.1.20 or later.
- An `order` variable is now available to payment forms when a payment is made from the Control Panel.
- Ajax requests to `commerce/cart/get-cart` now include the price of available shipping methods in the response.

### Fixed
- Fixed a bug where an order could be listed multiple times under “Attempted Payments” on order pages. ([#602](https://github.com/craftcms/commerce/issues/602))
- Fixed a bug where product sources did not fully support using UIDs. ([#781](https://github.com/craftcms/commerce/issues/781))
- Fixed a bug where non-admin users could get a 403 error when attempting to edit subscriptions. ([#722](https://github.com/craftcms/commerce/issues/722))
- Fixed a bug where products’ `defaultVariantId` was not getting set on the first save. ([#796](https://github.com/craftcms/commerce/issues/796))
- Fixed a PHP error when querying for products with the `hasSales` param.
- Fixed a bug where product metadata wasn’t available to templates on Live Preview requests.
- Fixed a bug where the wrong Craft Commerce subnav item could appear selected in the Control Panel.
- Fixed a bug where taxes could be incorrectly calculated if included taxes had been removed from the price.
- Fixed a bug where additional discounts could be incorrectly applied to an order if multiple products had been added to the cart at the same time. ([#797](https://github.com/craftcms/commerce/issues/797))
- Fixed a bug where products’ Post Dates could be incorrect on first save. ([#774](https://github.com/craftcms/commerce/issues/774))
- Fixed a bug where emails weren’t getting sent when the “Status Email Address” setting was set. ([#806](https://github.com/craftcms/commerce/issues/806))
- Fixed a bug where order status email changes in `project.yaml` could be ignored. ([#802](https://github.com/craftcms/commerce/pull/802))
- Fixed a PHP error that occurred when submitting a `paymentCurrency` parameter on a `commerce/payments/pay` request. ([#809](https://github.com/craftcms/commerce/pull/809))

## 2.1.2 - 2019-03-12

### Added
- Added a “Minimum Total Price Strategy” setting that allows the minimum order price be negative (default), at least zero, or at least the shipping cost. ([#651](https://github.com/craftcms/commerce/issues/651))
- Added `craft\commerce\elements\Order::getTotal()` to get the price of the order before any pricing strategies.
- Added `craft\commerce\base\SubscriptionGatewayInterface::refreshPaymentHistory()` method that should be used to refresh all payments on a subscription.
- Added `craft\commerce\base\SubscriptionGateway::refreshPaymentHistory()` method to fulfill the interface requirements.

### Changed
- The `commerce-manageSubscriptions` permission is now required (instead of admin permissions) to manage another user’s subscriptions. ([#722](https://github.com/craftcms/commerce/issues/722))

## 2.1.1.1 - 2019-03-01

### Fixed
- Fixed a PHP error raised when a discount adjustment was applied to the cart.

## 2.1.1 - 2019-03-11

### Changed
- Improved performance when listing products with sales that have many category conditions. ([#758](https://github.com/craftcms/commerce/issues/758))
- Purchasable types are now responsible to ensure SKU uniqueness when they are restored from being soft-deleted.

### Fixed
- Fixed a bug where orders could receive free shipping on some line items when an expired coupon code had been entered. ([#777](https://github.com/craftcms/commerce/issues/777))
- Fixed a bug where variants weren’t enforcing required field validation. ([#761](https://github.com/craftcms/commerce/issues/761))
- Fixed a bug where the sort order wasn’t getting saved correctly for new order statuses.
- Fixed the breadcrumb navigation on Store Settings pages. ([#769](https://github.com/craftcms/commerce/issues/769))
- Fixed an error that occurred when viewing an order for a soft-deleted user. ([#771](https://github.com/craftcms/commerce/issues/771))
- Fixed an error that could occur when saving a new gateway.
- Fixed a SQL error that occurred when saving a purchasable with the same SKU as a soft-deleted purchasable. ([#718](https://github.com/craftcms/commerce/issues/718))

## 2.1.0.2 - 2019-02-25

### Fixed
- Fixed more template loading errors on Craft Commerce settings pages. ([#751](https://github.com/craftcms/commerce/issues/751))

## 2.1.0.1 - 2019-02-25

### Fixed
- Fixed some template loading errors on Craft Commerce settings pages. ([#751](https://github.com/craftcms/commerce/issues/751))

## 2.1.0 - 2019-02-25

### Added
- Added a new Donation built-in purchasable type. ([#201](https://github.com/craftcms/commerce/issues/201))
- Added a new “Manage store settings” user permission, which determines whether the current user is allowed to manage store settings.
- Added `craft\commerce\elements\Order::EVENT_BEFORE_ADD_LINE_ITEM`.
- Added `craft\commerce\base\PurchasableInterface::getIsTaxable()`.
- Added `craft\commerce\base\PurchasableInterface::getIsShippable()`.
- Added `craft\commerce\models\Discount::getHasFreeShippingForMatchingItems()`.

### Changed
- Discounts can now apply free shipping on the whole order. ([#745](https://github.com/craftcms/commerce/issues/745))
- The “Settings” section has been split into “System Settings”, “Store Settings”, “Shipping”, and “Tax” sections.
- The Orders index page now shows total order counts.
- The `commerce/payments/pay` action JSON response now include the order data. ([#715](https://github.com/craftcms/commerce/issues/715))
- The `craft\commerce\elements\Order::EVENT_AFTER_ORDER_PAID` event is now fired after the `craft\commerce\elements\Order::EVENT_AFTER_COMPLETE_ORDER` event. ([#670](https://github.com/craftcms/commerce/issues/670))

### Deprecated
- `craft\commerce\models\Discount::$freeShipping` is deprecated. `getHasFreeShippingForMatchingItems()` should be used instead.

### Fixed
- Fixed an bug where multiple shipping discounts could result in a negative shipping cost.
- Fixed a validation error that occurred when attempting to apply a coupon with a per-email limit, if the cart didn’t have a customer email assigned to it yet.
- `commerce/cart/*` actions’ JSON responses now encode all boolean attributes correctly.
- `commerce/customer-addresses/*` actions’ JSON responses now include an `errors` array if there were any issues with the request.
- Fixed a bug where the order field layout could be lost when upgrading from Craft Commerce 1 to 2. ([#668](https://github.com/craftcms/commerce/issues/668))
- Fixed a bug where line item update requests could result in line items being removed if the `qty` parameter was missing.
- Fixed a bug where coupon codes weren’t being removed from carts when no longer valid. ([#711](https://github.com/craftcms/commerce/issues/711))
- Fixed a bug that could prevent a payment gateway from being modified. ([#656](https://github.com/craftcms/commerce/issues/656))
- Fixed a bug that prevented shipping and tax settings from being modified when the `allowAdminChanges` config setting was set to `false`.
- Fixed a PHP error that occurred when saving a product that was marked as disabled. ([#683](https://github.com/craftcms/commerce/pull/683))
- Fixed a PHP error that occurred when trying to access a soft-deleted cart from the front-end. ([#700](https://github.com/craftcms/commerce/issues/700))

## 2.0.4 - 2019-02-04

### Fixed
- Fixed a PHP error when recalculating tax.

### Added
- Added additional useful information when logging email rendering errors. ([#669](https://github.com/craftcms/commerce/pull/669))

## 2.0.3 - 2019-02-02

### Added
- Added the “Tax is included in price” tax setting for Craft Commerce Lite. ([#654](https://github.com/craftcms/commerce/issues/654))

### Changed
- Soft-deleted products are now restorable.
- Craft Commerce project config settings are now removed when Craft Commerce is uninstalled.

### Fixed
- Fixed an error that occurred when upgrading to Craft Commerce 2 with a database that had missing constraints on the `commerce_orderhistories` table.
- Fixed a bug where sale conditions could be lost when upgrading to Craft Commerce 2. ([#626](https://github.com/craftcms/commerce/issues/626))
- Fixed a PHP error that occurred when saving a product type. ([#645](https://github.com/craftcms/commerce/issues/645))
- Fixed a bug that prevented products from being deleted. ([#650](https://github.com/craftcms/commerce/issues/650))
- Fixed a PHP error that occurred when deleting the cart’s line item on Craft Commerce Lite. ([#639](https://github.com/craftcms/commerce/pull/639))
- Fixed a bug where Craft Commerce’s general settings weren’t saving. ([#655](https://github.com/craftcms/commerce/issues/655))
- Fixed a missing import. ([#643](https://github.com/craftcms/commerce/issues/643))
- Fixed a bug that caused an incorrect tax rate calculation when included taxes had been removed from the price.
- Fixed a SQL error that occurred when saving a tax rate without a tax zone selected. ([#667](https://github.com/craftcms/commerce/issues/667))
- Fixed an error that occurred when refunding a transaction with a localized currency format. ([#659](https://github.com/craftcms/commerce/issues/659))
- Fixed a SQL error that could occur when saving an invalid discount. ([#673](https://github.com/craftcms/commerce/issues/673))
- Fixed a bug where it wans’t possible to add non-numeric characters to expiry input in the default credit card form. ([#636](https://github.com/craftcms/commerce/issues/636))

## 2.0.2 - 2019-01-23

### Added
- Added the new Craft Commerce Lite example templates folder `templates/buy`, this is in addition to the existing Craft Commerce Pro example templates folder `templates/shop`.

### Fixed
- Fixed a PHP error raised when extending the `craft\commerce\base\ShippingMethod` class. ([#634](https://github.com/craftcms/commerce/issues/634))
- Fixed a PHP error that occurred when viewing an order that used a since-deleted shipping method.

## 2.0.1 - 2019-01-17

### Changed
- Renamed the shipping rule condition from “Mimimum order price” to “Minimum order value” which clarifies the condition is based on item value before discounts and tax.
- Renamed the shipping rule condition from “Maximum order price” to “Maximum order value” which clarifies the condition is based on item value before discounts and tax.

### Fixed
- Fixed an issue where the “Total Paid”, “Total Price”, and “Total Shipping Cost” Order index page columns were showing incorrect values. ([#632](https://github.com/craftcms/commerce/issues/632))
- Fixed an issue where custom field validation errors did not show up on the View Order page. ([#580](https://github.com/craftcms/commerce/issues/580))

## 2.0.0 - 2019-01-15

### Added
- Craft Craft Commerce has been completely rewritten for Craft CMS 3.
- Emails, gateways, order fields, order statuses, product types, and subscription fields are now stored in the project config.
- Added support for Craft 3.1 project config support.
- Gateways can now provide recurring subscription payments. ([#257](https://github.com/craftcms/commerce/issues/257))
- Added the Store Location setting.
- Customers can now save their credit cards or payment sources stored as tokens in Craft Commerce so customers don’t need to enter their card number on subsequent checkouts. ([#21](https://github.com/craftcms/commerce/issues/21))
- Any custom purchasable can now have sales and discounts applied to them.
- Sales and discounts can now be set on categories of products or purchasables.
- Customers can now set their primary default shipping and billing addresses in their address book.
- It’s now possible to export orders as CSV, ODS, XSL, and XLSX, from the Orders index page. ([#222](https://github.com/craftcms/commerce/issues/222))
- Orders can now have custom-formatted, sequential reference numbers. ([#184](https://github.com/craftcms/commerce/issues/184))
- The Orders index page now has an “Attempted Payments” source that shows incomplete carts that had a payment processing issue.
- Variant indexes can now have a “Product” column.
- Order indexes can now have “Total Tax” and “Total Included Tax” columns.
- The cart now defaults to the first cheapest available shipping method if no shipping method is set, or the previously-selected method is not available.
- Products now have an “Available for purchase” checkbox, making it possible to have a live product that isn’t available for purchase yet. ([#345](https://github.com/craftcms/commerce/issues/345))
- Added the ability to place a note on a refund transaction.
- Added a “Copy reference tag” Product element action.
- Added additional ways for sales promotions to affect the price of matching products.
- All credit card gateways are now provided as separate plugins.
- A custom PDF can now be attached to any order status email.
- Multiple purchasables can now be added to the cart in the same request. ([#238](https://github.com/craftcms/commerce/issues/238))
- Multiple line items can now be updated in the same request. ([#357](https://github.com/craftcms/commerce/issues/357))
- The `commerce/cart/update-cart` action will now remove items from the cart if a quantity of zero is submitted.
- `commerce/cart/*` actions’ JSON responses now include any address errors.
- The cart can now be retrieved as JSON with the `commerce/cart/get-cart` action.
- Added the `craft.variants()` Twig function, which returns a new variant query.
- Added the `craft.subscriptions()` Twig function, which returns a new subscription query.
- Product queries now have an `availableForPurchase` param.
- Variant queries now have a `price` param.
- Variant queries now have a `hasSales` param.
- Order queries now have a `hasTransactions` param.
- Added `cract\commerce\services\ProductTypes::getProductTypesByShippingCategoryId()`.
- Added `cract\commerce\services\ProductTypes::getProductTypesByTaxCategoryId()`.
- Added `craft\commerce\adjustments\Discount::EVENT_AFTER_DISCOUNT_ADJUSTMENTS_CREATED`.
- Added `craft\commerce\base\ShippingMethod`.
- Added `craft\commerce\elements\Order::$paidStatus`.
- Added `craft\commerce\elements\Order::EVENT_AFTER_ADD_LINE_ITEM`.
- Added `craft\commerce\elements\Order::EVENT_AFTER_COMPLETE_ORDER`.
- Added `craft\commerce\elements\Order::EVENT_AFTER_ORDER_PAID`.
- Added `craft\commerce\elements\Order::EVENT_BEFORE_COMPLETE_ORDER`.
- Added `craft\commerce\elements\Order::getAdjustmentsTotalByType()`.
- Added `craft\commerce\elements\Variant::EVENT_AFTER_CAPTURE_PRODUCT_SNAPSHOT`.
- Added `craft\commerce\elements\Variant::EVENT_BEFORE_CAPTURE_PRODUCT_SNAPSHOT`.
- Added `craft\commerce\elements\Variant::EVENT_BEFORE_CAPTURE_VARIANT_SNAPSHOT`.
- Added `craft\commerce\elements\Variant::EVENT_BEFORE_CAPTURE_VARIANT_SNAPSHOT`.
- Added `craft\commerce\models\Customer::getPrimaryBillingAddress()`.
- Added `craft\commerce\models\Customer::getPrimaryShippingAddress()`.
- Added `craft\commerce\models\LineItem::getAdjustmentsTotalByType()`.
- Added `craft\commerce\services\Addresses::EVENT_AFTER_SAVE_ADDREESS`.
- Added `craft\commerce\services\Addresses::EVENT_BEFORE_SAVE_ADDREESS`.
- Added `craft\commerce\services\Discounts::EVENT_BEFORE_MATCH_LINE_ITEM`.
- Added `craft\commerce\services\Emails::EVENT_AFTER_SAVE_EMAIL`.
- Added `craft\commerce\services\Emails::EVENT_AFTER_SAVE_EMAIL`.
- Added `craft\commerce\services\Emails::EVENT_AFTER_SEND_EMAIL`.
- Added `craft\commerce\services\Emails::EVENT_BEFORE_DELETE_EMAIL`.
- Added `craft\commerce\services\Emails::EVENT_BEFORE_SAVE_EMAIL`.
- Added `craft\commerce\services\Emails::EVENT_BEFORE_SEND_EMAIL`.
- Added `craft\commerce\services\Gateways::EVENT_REGISTER_GATEWAY_TYPES`.
- Added `craft\commerce\services\LineItems::EVENT_AFTER_SAVE_LINE_ITEM`.
- Added `craft\commerce\services\LineItems::EVENT_BEFORE_POPULATE_LINE_ITEM`.
- Added `craft\commerce\services\LineItems::EVENT_BEFORE_SAVE_LINE_ITEM`.
- Added `craft\commerce\services\LineItems::EVENT_CREATE_LINE_ITEM`.
- Added `craft\commerce\services\OrderAdjustments::EVENT_REGISTER_ORDER_ADJUSTERS`.
- Added `craft\commerce\services\OrderHistories::EVENT_ORDER_STATUS_CHANGE`.
- Added `craft\commerce\services\OrderStatuses::archiveOrderStatusById()`.
- Added `craft\commerce\services\Payments::EVENT_AFTER_CAPTURE_TRANSACTION`.
- Added `craft\commerce\services\Payments::EVENT_AFTER_CAPTURE_TRANSACTION`.
- Added `craft\commerce\services\Payments::EVENT_AFTER_PROCESS_PAYMENT`.
- Added `craft\commerce\services\Payments::EVENT_BEFORE_CAPTURE_TRANSACTION`.
- Added `craft\commerce\services\Payments::EVENT_BEFORE_PROCESS_PAYMENT`.
- Added `craft\commerce\services\Payments::EVENT_BEFORE_REFUND_TRANSACTION`.
- Added `craft\commerce\services\PaymentSources::EVENT_AFTER_SAVE_PAYMENT_SOURCE`.
- Added `craft\commerce\services\PaymentSources::EVENT_BEFORE_SAVE_PAYMENT_SOURCE`.
- Added `craft\commerce\services\PaymentSources::EVENT_DELETE_PAYMENT_SOURCE`.
- Added `craft\commerce\services\PaymentSources`.
- Added `craft\commerce\services\Plans::EVENT_AFTER_SAVE_PLAN`.
- Added `craft\commerce\services\Plans::EVENT_ARCHIVE_PLAN`.
- Added `craft\commerce\services\Plans::EVENT_BEFORE_SAVE_PLAN`.
- Added `craft\commerce\services\Plans`.
- Added `craft\commerce\services\Purchasables::EVENT_REGISTER_PURCHASABLE_ELEMENT_TYPES`.
- Added `craft\commerce\services\Sales::EVENT_BEFORE_MATCH_PURCHASABLE_SALE`.
- Added `craft\commerce\services\ShippingMethods::EVENT_REGISTER_AVAILABLE_SHIPPING_METHODS`.
- Added `craft\commerce\services\Subscriptions::EVENT_AFTER_CANCEL_SUBSCRIPTION`.
- Added `craft\commerce\services\Subscriptions::EVENT_AFTER_CREATE_SUBSCRIPTION`.
- Added `craft\commerce\services\Subscriptions::EVENT_AFTER_REACTIVATE_SUBSCRIPTION`.
- Added `craft\commerce\services\Subscriptions::EVENT_AFTER_SWITCH_SUBSCRIPTION`.
- Added `craft\commerce\services\Subscriptions::EVENT_BEFORE_CANCEL_SUBSCRIPTION`.
- Added `craft\commerce\services\Subscriptions::EVENT_BEFORE_CREATE_SUBSCRIPTION`.
- Added `craft\commerce\services\Subscriptions::EVENT_BEFORE_REACTIVATE_SUBSCRIPTION`.
- Added `craft\commerce\services\Subscriptions::EVENT_BEFORE_SWITCH_SUBSCRIPTION`.
- Added `craft\commerce\services\Subscriptions::EVENT_BEFORE_UPDATE_SUBSCRIPTION`.
- Added `craft\commerce\services\Subscriptions::EVENT_EXPIRE_SUBSCRIPTION`.
- Added `craft\commerce\services\Subscriptions::EVENT_RECEIVE_SUBSCRIPTION_PAYMENT`.
- Added `craft\commerce\services\Subscriptions`.
- Added `craft\commerce\services\TaxCategories::getAllTaxCategoriesAsList()`.
- Added `craft\commerce\services\Transactions::EVENT_AFTER_SAVE_TRANSACTION`.

### Changed
- Payment Methods are now called “Gateways”.
- Order statuses are now archived instead of deleted.
- Product types can no longer select applicable shipping categories. Instead, shipping categories select applicable product types.
- Product types can no longer select applicable tax categories. Instead, tax categories select applicable product types.
- Order status messages can now be longer than 255 characters. ([#465](https://github.com/craftcms/commerce/issues/465)
- Product and variant custom field data is no longer included in the line item snapshot by default for performance reasons. Use the new snapshot events to manually snapshot custom field data.
- Variant titles are now prefixed by their products’ titles.
- Last addresses used by customers are no longer stored. Instead, customers have primary shipping and billing addresses.
- The `paymentMethodSettings` config setting was renamed to `gatewaySettings`, and it now uses handles to reference gateways instead of IDs.
- The `sendCartInfoToGateways` was renamed to `sendCartInfo,` and is a per-gateway setting.
- The payment method overrides in `config/commerce.php` have been moved to `config/commerce-gateway.php`.
- The `craft.commerce.availableShippingMethods` Twig variable has been replaced with `craft.commerce.carts.cart.availableShippingMethods`.
- The `craft.commerce.cart` Twig variable has been replaced with `craft.commerce.carts.cart`.
- The `craft.commerce.countries` Twig variable has been replaced with `craft.commerce.countries.allCountries`.
- The `craft.commerce.countriesList` Twig variable has been replaced with `craft.commerce.countries.allCountriesAsList`.
- The `craft.commerce.currencies` Twig variable has been replaced with `craft.commerce.currencies.allCurrencies`.
- The `craft.commerce.customer` Twig variable has been replaced with `craft.commerce.customers.customer`.
- The `craft.commerce.discountByCode` Twig variable has been replaced with `craft.commerce.discounts.discountByCode`.
- The `craft.commerce.discounts` Twig variable has been replaced with `craft.commerce.discounts.allDiscounts`.
- The `craft.commerce.orders` Twig variable has been replaced with `craft.orders()`.
- The `craft.commerce.orderStatuses` Twig variable has been replaced with `craft.commerce.orderStatuses.allOrderStatuses`.
- The `craft.commerce.paymentCurrencies` Twig variable has been replaced with `craft.commerce.paymentCurrencies.allPaymentCurrencies`.
- The `craft.commerce.paymentMethods` Twig variable has been replaced with `craft.commerce.gateways.allCustomerEnabledGateways`.
- The `craft.commerce.primaryPaymentCurrency` Twig variable has been replaced with `craft.commerce.paymentCurrencies.primaryPaymentCurrency`.
- The `craft.commerce.products` Twig variable has been replaced with `craft.products()`.
- The `craft.commerce.productTypes` Twig variable has been replaced with `craft.commerce.productTypes.allProductTypes`.
- The `craft.commerce.sales` Twig variable has been replaced with `craft.commerce.sales.allSales`.
- The `craft.commerce.shippingCategories` Twig variable has been replaced with `craft.commerce.shippingCategories.allShippingCategories`.
- The `craft.commerce.shippingMethods` Twig variable has been replaced with `craft.commerce.shippingMethods.allShippingMethods`.
- The `craft.commerce.shippingZones` Twig variable has been replaced with `craft.commerce.shippingZones.allShippingZones`.
- The `craft.commerce.states` Twig variable has been replaced with `craft.commerce.states.allStates`.
- The `craft.commerce.statesArray` Twig variable has been replaced with `craft.commerce.states.allStatesAsList`.
- The `craft.commerce.taxCategories` Twig variable has been replaced with `craft.commerce.taxCategories.allTaxCategories`.
- The `craft.commerce.taxRates` Twig variable has been replaced with `craft.commerce.taxRates.allTaxRates`.
- The `craft.commerce.taxZones` Twig variable has been replaced with `craft.commerce.taxZones.allTaxZones`.
- The `craft.commerce.variants` Twig variable has been replaced with `craft.variants()`.
- `Customer::$lastUsedBillingAddress` has been replaced with `$primaryBillingAddress`.
- `Customer::$lastUsedShippingAddress` has been replaced with `$primaryShippingAddres`.
- `OrderAdjustment::$optionsJson` was renamed to `$sourceSnapshot`.
- `Variant::getSalesApplied()` was renamed to `getSales()`.
- `Variant::setSalesApplied()` was renamed to `setSales()`.
- The Shipping Rule interface now expects a shipping category ID passed to each rate method.
- Any custom shipping method classes should now extend `craft\commerce\base\ShippingMethod`.
- All hooks have been replaced by events.
- Replaced `customer.lastUsedShippingAddress` and `customer.lastUsedBillingAddress` with `customer.primaryBillingAddress` and `customer.primaryShippingAddress`.
- Vat ID validation is now powered by the “vat.php” library.

### Removed
- Removed the `cartCookieDuration` config setting. All carts are now related to craft php session and not their own cookie.
- Removed the `requireEmailForAnonymousPayments` config setting, as completed order now always require the correct email address to make anonymous payments on orders.
- Removed `baseShipping`, `baseDiscount`, `baseTax`, `baseTaxIncluded` attributes from the order model. Orders now have order-level adjustments.
- Removed `shipping`, `discount`, `tax`, `taxIncluded` attributes from the line item model. Line items now have line item level adjustments.
- Removed `PurchasableInterface::validateLineItem()`. `getLineItemRules()` should be used instead.
- Removed the `deleteOrderStatusById()` method on the `OrderStatuses` service.
- Removed the `OrderSettings` model, record, and service.
- Removed the `getCountryByAttributes()` method from the `Countries` service.
- Removed the `getStatesByAttributes()` method from the `States` service.
- Removed the `getLastUsedBillingAddress()` and `getLatUsedShippingAddress()` methods from `Customer` models.

### Fixed
- Fixed a bug where a product’s `getCpEditUrl()` method could omit the site handle on multi-site installs. ([craftcms/cms#3089](https://github.com/craftcms/cms/issues/3089))
- Fixed a bug where handles and names for archived gateways were not freed up for re-use. ([#485](https://github.com/craftcms/commerce/issues/485))

## 1.2.1368 - 2018-11-30

### Changed
- Updated the Payflow Omnipay driver to 2.3.1
- Updated the Securepay Omnipay driver to 2.2.0
- Updated the Authorize.net Omnipay driver to 2.5.1
- Updated the Payment Express Omnipay driver to 2.2.1
- Updated the Eway Omnipay driver to 2.2.2
- Updated the Payfast Omnipay driver to 2.2

## 1.2.1366 - 2018-11-28

### Fixed
- Fixed a bug where it was possible to create duplicate order history change records.
- Fixed a bug where offsite gateways wouldn’t redirect back and complete the transaction correctly for Control Panel payments.

## 1.2.1365 - 2018-10-23

### Fixed
- Fix a bug where it wasn’t possible to set the billing address based off an existing shipping address.

### Fixed
- Fixed a Javascript error when viewing a customer field on the Edit User page.

## 1.2.1364 - 2018-08-23

### Fixed
- Fixed a PHP error that would occur when saving a User.

## 1.2.1363 - 2018-08-23

### Added
- Added the `resaveAllCustomerOrdersOnCustomerSave` config setting.

### Fixed
- Fixed a bug where the Date Paid column on the Orders index page could show incorrect values.

### Security
- Fixed a bug where it was possible to access purchase receipts when it shouldn’t have been.

## 1.2.1362 - 2018-05-10

### Changed
- Craft Commerce will now enforce boolean types for settings that a gateway expects to be boolean.

### Fixed
- Fixed an SSL error that could when communicating with the Authorize.net payment gateway.

## 1.2.1360 - 2018-03-23

### Added
- The order index page now includes the time when displaying order dates.

### Changed
- Line item modals on View Order pages now include the line item total.
- Added Craft 2.6.3013 compatibility.

## 1.2.1359 - 2018-03-08

### Fixed
- Fixed an error where variants would indicate they had zero stock at checkout when they had been marked as having unlimited stock.

## 1.2.1358 - 2018-03-07

### Fixed
- Fixed a PHP error that would occur when using an order element criteria model.

## 1.2.1356 - 2018-03-07

### Added
- Added the `shippingMethod` order criteria param.

### Changed
- Order recalculation now occurs after the `orders.onBeforeSaveOrder` event.

### Fixed
- Fixed a bug where a blank order could be placed if the cart’s cookie was deleted while the customer was on the payment page.
- Fixed a bug where a cart could be completed despite a lack of available stock, in some cases.
- Fixed a bug where the “Capture” transaction button on View Order pages was still shown after a capture was completed.

## 1.2.1354 - 2018-02-06

### Added
- Craft Commerce now adds `Craft Commerce` to the `X-Powered-By` header on requests, unless disabled by the [sendPoweredByHeader](https://craftcms.com/docs/config-settings#sendPoweredByHeader) config setting.

### Changed
- Updated the Authorize.net driver to 2.5.1
- Updated the Worldpay Omnipay driver to 2.2.2
- Updated the PayPal Omnipay driver to 2.6.4
- Updated the Payflow Omnipay driver to 2.3
- Updated the Dompdf Package to 0.8.2

### Fixed
- Fixed an error that occurred when generating an order PDF.
- Fixed a PHP error that could occur if you edited a non-primary currency’s settings.

## 1.2.1353 - 2018-01-18

### Added
- Added the `requireShippingMethodSelectionAtCheckout` config setting.
- Added new user permissions to manage shipping and tax settings without needing to be an admin.

### Fixed
- Fixed an error that occurred when creating or editing a discount.
- Fixed an error that occurred when generating an order PDF.

## 1.2.1352 - 2018-01-16

### Added
- Added the ability to update the email address of a guest order from the Control Panel.
- Added the `commerce_defaultCartShippingAddress` and `commerce_defaultCartBillingAddress` plugin hooks.

## 1.2.1351 - 2017-10-31

### Added
- Added the `defaultSku` product criteria param.
- Added stock information to the Product index page.

### Fixed
- Fixed a bug where stock validation was off by one when different line item options were set for the same purchasable.
- Fixed a bug where custom adjusters supplied by plugins where not being sorted by priority before getting applied to the order.
- Fixed a bug where the `commerce/cart/updateCart` action was not returning the correct validation errors when an invalid shipping address was submitted along with the `sameAddress` param.

## 1.2.1350 - 2017-10-05

### Changed
- Order adjustments are now displayed in the order they were applied, rather than alphabetically.

### Fixed
- Fixed a bug where emails weren’t getting sent to customers.

## 1.2.1349 - 2017-09-29

### Added
- Added the `cp.commerce.product.edit.right-pane` template hook, enabling plugins to modify the right pane on Edit Product pages.
- Added the `pdfAllowRemoteImages` config setting, which can be set to `true` to allow external images to be loaded in PDF templates.

### Changed
- `Commerce_OrderModel::getEmail()` now always returns the associated user account’s email, if there is one.
- The error data returned for `commerce/customerAddresses/save` Ajax requests now include field handles as the error keys.
- `Commerce_CustomerModel::getEmail()` has now been deprecated. It will only return the email address of the associated user account’s email if there was one. Use `order.email` to get the email address of the order within templates.
- Updated the Dompdf package to 0.8.1.
- Updated the PayFast Omnipay driver to 2.1.3.

### Fixed
- Fixed an issue in the example templates where the “Use same address for billing” checkbox would remain checked when different addresses were previously selected.
- Fixed a tax calculation error that occurred when included tax was removed from a product’s price and subsequent additional taxes did not take the removed values into account.

## 1.2.1346 - 2017-07-24

### Added
- Added the `autoSetNewCartAddresses` config setting, which can be set to `false` to prevent Craft Commerce from automatically assigning the last-used billing and shipping addresses on new carts.

### Changed
- Updated the Migs Omnipay driver to 2.2.2
- Updated the Stripe Omnipay driver to 2.4.7

### Fixed
- Fixed an API authentication error when making payments using the Stripe gateway.
- Fixed a bug where the `commerce/payments/pay` action was still processing the payment even if the cart had errors placed on it by other plugins.
- Fixed a bug where `LineItemModel::onSale()` could sometimes return an incorrect response due to rounding errors.
- Fixed a PHP error that could occur if a purchasable invalidated a line item when it was being added to a new cart.
- Fixed an issue where credit card forms’ First/Last Name fields were getting overridden by billing addresses’ values for some gateways.
- Fixed a bug where adding to cart with invalid `options` params would pass stock validation.

## 1.2.1345 - 2017-06-26

### Added
- Percentage-based discounts now have the option to be applied to the item’s original price or its discounted price (if other discounts were already applied).

## Changed
- Ajax requests to `commerce/cart/*` actions will now get a `itemSubtotal` key in the response JSON.
- Updated the Omnipay Stripe driver to 2.4.6.
- Updated the Omnipay Payment Express driver to 2.2.1.
- Updated the Omnipay MultiSafePay driver to 2.3.6.
- Updated the Omnipay Worldpay driver to 2.2.1.

### Fixed
- Fixed a bug where email address limits on discounts were able to by circumvented if the customer changed the casing of the coupon code.
- Fixed a PHP error that occurred when viewing a cart in the Control Panel if no payment methods had been created yet.
- Fixed a bug where discounts based on user group were not being added/removed after the user logged in/out.
- Fixed a bug where variants’ sale prices were only getting rounded when at least one sale was applied.
- Fixed a bug where special characters in Tax and Shipping Category names could break some form inputs in the Control Panel.
- Fixed a validation error that occurred when saving two shipping rules with the same name.

## 1.2.1343 - 2017-06-09

### Added
- Added the `pdfPaperSize` config setting.
- Added the `pdfPaperOrientation` config setting.
- Added a new Stripe gateway setting that determines whether the `receipt_email` param should be sent in payment requests.
- Added the `commerce_transactions.onCreateTransaction` event, which enables plugins to modify a newly-created transaction model.

### Changed
- Updated the Buckeroo driver to 2.2.
- Updated the Stripe driver to 2.4.5.
- Enabled the Buckeroo Credit Card Gateway within the Buckeroo Omnipay driver.

## 1.2.1342 - 2017-05-24

### Added
- Added support for Worldpay’s new `v1` API.

### Fixed
- Fixed a bug where `VariantModel:onSale()` could sometimes return an incorrect response due to rounding errors.
- Fixed a PHP error that occurred when saving a product with an empty dimension input on servers running PHP 7.
- Fixed a issue where orders were getting recalculated after receiving a completion response, when using the Sage Pay gateway.
- Fixed a PHP error that occurred when a plugin prevented a purchasable from getting added to the cart.

## 1.2.1341 - 2017-05-02

### Changed
- Increased the tax rate decimal storage length to allow 3 decimal places in tax rate percentages.
- The `CommerceDbHelper` class has be deprecated.

### Fixed
- Fixed a bug where some characters in product names were getting double-encoded on View Order pages.
- Fixed a bug where orders were incorrectly recalculating their adjustments when receiving notifications from the SagePay payment gateway.
- Fixed a tax calculation bug that occurred when using the “Total Order Price” taxable subject.

## 1.2.1339 - 2017-04-24

### Added
- Added new “Taxable Subject” options to Tax Rates, enabling taxes to be applied at the order level.
- Added the `datePaid` order element criteria attribute.

### Changed
- Updated the Dompdf package to 0.8.
- Updated the Omnipay Mollie driver to 3.2.
- Updated the Omnipay Authorize.net driver to 2.5.
- Updated the Omnipay MultiSafePay driver to 2.3.4.

### Fixed
- Fixed some PHP errors that occurred when rendering PDFs on servers running PHP 7.1.

## 1.2.1338 - 2017-04-04

### Added
- Added the `requireBillingAddressAtCheckout` config setting.
- Added the `cp.commerce.order.main-pane` template hook to the View Order page.
- Added `Commerce_VariantModel::hasStock()`.

### Fixed
- Fixed some PHP errors that occurred when saving products on servers running PHP 7.1.
- Fixed a bug where the `commerce/payments/pay` action was not blocking disabled payment methods.
- Fixed a bug where old carts did not default to the primary payment currency when their current payment currency was no longer valid.

## 1.2.1337 - 2017-03-08

### Added
- Added the `commerce_sale.onBeforeMatchProductAndSale` event, which enables plugins to add custom matching logic to sales.
- Added the `commerce_products.onBeforeEditProduct` event.
- Added the `cp.commerce.product.edit` template hook to the Edit Product page.

### Changed
- If a product SKU can’t be generated from its product type’s Automatic SKU Format, Craft Commerce now logs why.

### Fixed
- Fixed some PHP errors that occurred on servers running PHP 7.1.
- Fixed a bug where line items could be removed if their `qty` param was missing from a `commerce/cart/updateLineItem` request.
- The Orders index page now displays zero-value currency amounts, instead of leaving the cell blank.
- Fixed bug where duplicate products could be displayed when editing sales when the User Groups condition was in use.
- Fixed a bug where the `isUnpaid` and `isPaid` order element criteria params did not work correctly.
- Fixed a PHP error that occurred if a plugin’s custom shipping method object didn’t inherit `BaseModel`.
- Fixed a bug where payments made with MultiSafepay would be marked as successful before the user was redirected to the offsite gateway.
- Fixed a bug where shipping rule names were required to be unique across the entire installation, rather than per-shipping method.

## 1.2.1334 - 2017-01-30

### Added
- Added a new `purgeInactiveCarts` config setting, which determines whether Craft Commerce should purge inactive carts from the database (`true` by default).
- Added a new `commerce_modifyOrderAdjusters` hook, which enables plugins to modify the order adjusters before they are applied.
- Added the “Shipping Method” and “Payment Method” table attribute options to the Orders index page.

### Changed
- Updated the Stripe gateway library to 2.4.2.
- Updated the PayPal gateway library to 2.6.3.
- Fixed a memory error that occurred when purging a large number of carts.

### Fixed
- Fixed a bug where the `hasVariant` product criteria attribute would only account the first 100 variants.
- Fixed a bug where custom order adjusters could not inspect earlier adjustments made to the order within the current recalculation.
- Fixed a bug where the default product type that gets created on installation was referencing the old `commerce` templates path, rather than `shop`.
- Fixed compatibility with some payment gateways that were expecting abbreviated state names in the billing address.

## 1.2.1333 - 2017-01-05

### Fixed
- Fixed a PHP error that occurred when retrieving the sale price of variants that were fetched via `craft.commerce.products`.

## 1.2.1332 - 2017-01-03

### Added
- Added the `commerce_modifyItemBag` hook, allowing plugins to modify cart information sent to the payment gateway.
- Added the `requireShippingAddressAtCheckout` config setting.
- Added a new `defaultHeight` product criteria param, for querying products by their default variant’s height.
- Added a new `defaultLength` product criteria param, for querying products by their default variant’s length.
- Added a new `defaultWidth` product criteria param, for querying products by their default variant’s width.
- Added a new `defaultWeight` product criteria param, for querying products by their default variant’s weight.

### Fixed
- Fixed a bug where sales were not being applied to variants that were fetched via `craft.commerce.variants`.
- Fixed a bug where line items’ `salePrice` were not reflecting any changes made to their `saleAmount` via the `lineItem.onPopulateLineItem` event.

## 1.2.1331 - 2016-12-13

### Added
- Craft Commerce now includes a gateway adapter for Payeezy by First Data.
- Added `Commerce_VariantModel::getSalesApplied()`, which returns an array of the `Commerce_SaleModel` objects that were used to calculate the salePrice of the variant.

### Changed
- Ajax requests to `commerce/cart/*` actions now include `subtotal` and `shippingCategoryId` properties in the response data.
- The `commerce_orders/beforeOrderComplete` event now gets fired a little later than before, giving plugins a chance to change the order status ID.

### Fixed
- Fixed a bug where MultiSafepay was not being treated as an offsite payment gateway.

## 1.2.1330 - 2016-12-06

### Changed
- Added a new `baseTax` attribute to order models, which can be modified by custom order adjusters to add taxes to the order as a whole.
- `Commerce_OrderModel::getTotalTax()` now includes the new `baseTax` amount.

### Fixed
- Fixed a rounding error that occurred with some percentage-based discounts.
- Fixed a PHP error that occurred when searching for products with the `hasVariants` criteria param, in some cases.

## 1.2.1329 - 2016-11-30

### Fixed
- Fixed a bug where discounts without a coupon code condition could apply before their start date.
- Fixed a bug where the `hasSales` product criteria attribute would only apply to the first 100 products.
- Fixed a bug where the post-payment redirect would take the customer to the site homepage.

## 1.2.1328 - 2016-11-29

### Added
- Craft Commerce now includes a gateway adapter for MultiSafepay.

### Changed
- Ajax requests to `cart/updateCart` now include a `cart` object in the response data in the event of an error.

### Fixed
- Fixed a bug where PayPal payments could fail due to inconsistencies between how Craft Commerce and PayPal calculated the total payment amount for transactions.
- Fixed a bug where First Name and Last Name customer field labels weren’t being translated for the current locale in the Control Panel.
- Fixed a bug some offsite gateway payment requests were not getting sent with the correct return and cancel URLs.
- Fixed a bug that prevented Craft Commerce from updating successfully from pre-1.0 versions on case-sensitive file systems.
- Fixed a bug where applicable VAT taxes were not being removed correctly for customers with a valid VAT ID.
- Fixed a bug where archived payment methods were still showing up as options in Control Panel payment form modals.

## 1.2.1327 - 2016-10-25

### Changed
- When saving a product type, if any tax/shipping categories had been deselected, Craft Commerce will now reassign any existing products with the no-longer-available tax/shipping categories to the default categories.
- The “HTML Email Template Path” Email setting can now contain Twig code.

### Fixed
- Fixed a bug where Craft Commerce was not respecting the system time zone when purging inactive carts.
- Fixed a bug where a no-longer-applicable shipping method could still be selected by a cart if it was the only defined shipping method.
- Fixed a bug where the `Commerce_ProductModel` provided by the onSaveProduct event was not updated with the latest and greatest values based on its default variant.
- Fixed a bug where all products were being re-saved when a product type was saved, rather than just the products that belong to that product type.
- Fixed a PHP error that occurred when adding something to the cart, if the cart didn’t have a shipping address yet and the default tax zone’s tax rate was marked as VAT.
- Fixed a bug where a coupon based discount could apply before its start date.

## 1.2.1325 - 2016-10-13

### Fixed
- Fixed a PHP error that occurred when a custom purchasable didn’t provide a tax category ID.
- Fixed a bug where the relevant template caches were not being cleared after the stock of a variant was deducted.
- Fixed a display issue on the order transaction details modal when a large amount of gateway response data was present.

## 1.2.1324 - 2016-10-12

### Fixed
- Fixed a bug where orders were not being marked as complete after successful offsite gateway payments.
- Fixed a PHP error that occurred when deleting a product type.

## 1.2.1323 - 2016-10-11

### Added
- It’s now possible to accept payments in multiple currencies.
- Added Shipping Categories.
- Discounts can now be user-sorted, which defines the order that they will be applied to carts.
- Discounts now have the option to prevent subsequent discounts from being applied.
- The start/end dates for Discounts and Sales can now specify the time of day.
- Discounts can now have a “Minimum Purchase Quantity” condition.
- Product Types now have an “Order Description Format” setting, which can be used to override the description of the products in orders’ line items.
- Addresses now have “Attention”, “Title”, and “Business ID” fields.
- Added the “Order PDF Filename Format” setting in Commerce → Settings → General Settings, for customizing the format of order PDF filenames.
- Added the `useBillingAddressForTax` config setting. If enabled, Craft Commerce will calculate taxes based on orders’ billing addresses, rather than their shipping addresses.
- Added the `requireEmailForAnonymousPayments` config setting. If enabled, Craft Commerce will require the email address of the order to be submitted in anonymous payment requests.
- The IP address of the customer is now stored on the order during order completion.
- Craft Commerce now makes all payment gateways available to unregistered installs, rather than limiting users to a single “Dummy” gateway.
- Added support for SagePay Server.
- Added support for the Netbanx Hosted.
- Added the `commerceCurrency` filter, which works identically to the |currency filter by default, but also has `convert` and `format` arguments that can be used to alter the behavior.
- Added `craft.commerce.shippingMethods`.
- Added `craft.commerce.shippingCategories`.
- Added `craft.commerce.shippingZones`.
- Added `craft.commerce.taxZones`.
- Added `OrderStatusService::getDefaultOrderStatusId()`.
- Added the `commerce_payments.onBeforeCaptureTransaction` and `onCaptureTransaction` events.
- Added the `commerce_payments.onBeforeRefundTransaction` and `onRefundTransaction` events.
- Added the `commerce_email.onBeforeSendEmail` and `onSendEmail` events.
- Added the `cp.commerce.order.edit` hook to the View Order page template.
- Added the [PHP Units of Measure](https://github.com/PhpUnitsOfMeasure/php-units-of-measure) PHP package.
- Added the [Vat Validation](https://github.com/snowcap/vat-validation) PHP package.

### Changed
- The tax categories returned by the template function `craft.commerce.getTaxCategories()` are now represented by `Commerce_TaxCategory` models by default, rather than arrays. To get them returned as arrays, you can pass `true` into the function.
- Status-change notification emails are now sent to the customer in the language they placed the order with.
- It’s now possible to update product statuses on the Products index page.
- The example templates folder has been renamed from “commerce” to “shop”.
- Craft Commerce now re-saves existing products when a Product Type’s settings are saved.
- The Tax Rates index page now lists the Tax Categories and Tax Zones each Tax Rate uses.
- Tax Rates now have the option to exclude themselves from orders with a valid VAT ID.
- Transaction Info HUDs on View Order pages now show the transaction IDs.
- Craft Commerce now stores the complete response data for gateway transaction requests in the commerce_transactions table.
- The commerce/cart/updateCart action now includes all validation errors found during partial cart updates in its response.
- Reduced the number of order recalculations performed during payment.
- The View Order page no longer labels an order as paid if its total price is zero.
- Craft Commerce now logs invalid email addresses when attempting to send order status notification emails.
- Custom fields on an order can now only be updated during payment if it is the user’s active cart.
- Craft Commerce now provides Stripe with the customer’s email address to support Stripe’s receipt email feature.
- Payment failures using PayPal Express now redirect the customer back to PayPal automatically, rather than displaying a message instructing the customer to return to PayPal.
- Updated the Authorize.Net gateway library to 2.4.2.
- Updated the Dummy gateway library to 2.1.2.
- Updated the Molli gateway library to 3.1.
- Updated the Payfast gateway library to 2.1.2.
- Updated the Payflow gateway library to 2.2.1.
- Updated the Stripe gateway library to 2.4.1.

### Deprecated
- Deprecated the `update` variable in email templates. The `orderHistory` variable should be used instead.

### Fixed
- Fixed a bug where `Commerce_OrderService::completeOrder()` was not checking to make sure the order was not already completed before doing its thing.
- Fixed a bug where addresses’ “Map” links on View Order pages were not passing the full address to the Google Maps window.
- Fixed an bug where address validation was not respecting the country setting, “Require a state to be selected when this country is chosen”.
- Fixed a bug where submitting new addresses to a fresh cart caused a cart update failure.
- Fixed a bug where collapsed variants’ summary info was overlapping the “Default” button.

## 1.1.1317 - 2016-09-27

### Added
- Craft Commerce is now translated into Portuguese.

### Fixed
- Fixed a bug where Edit Address modals on View Order pages were not including custom states in the State field options.

## 1.1.1217 - 2016-08-25

### Fixed
- Fixed a PHP error that occurred when referencing the default currency.

## 1.1.1216 - 2016-08-25

### Fixed
- Fixed a bug where eager-loading product variants wasn’t working.
- Fixed a bug where customer addresses were not showing up in the View Order page if they contained certain characters.
- Fixed a bug where orders were not getting marked as complete when they should have in some cases, due to a rounding comparison issue.

## 1.1.1215 - 2016-08-08

### Changed
- Customer Info fields now return the user’s `CustomerModel` when accessed in a template.

### Fixed
- Fixed a bug where discounts that apply free shipping to an order were not including the shipping reduction amount in the discount order adjustment amount.
- Fixed a bug where editing an address in the address book would unintentionally select that address as the active cart’s shipping address.
- Fixed SagePay Server gateway support.

## 1.1.1214 - 2016-07-20

### Fixed
- Fixed an error that occurred when PayPal rejected a payment completion request due to duplicate counting of included taxes.
- Fixed a MySQL error that could occur when `ElementsService::getTotalElements()` was called for orders, products, or variants.

## 1.1.1213 - 2016-07-05

### Changed
- Transaction dates are now shown on the View Order page.
- Order status change dates are now shown on the View Order page.
- Updated the Authorize.Net Omnipay gateway to 2.4, fixing issues with Authorize.Net support.
- Cart item information is now sent on gateway payment completion requests, in addition to initial payment requests.

### Fixed
- Fixed a bug where payments using Worldpay were not getting automatically redirected back to the store.

## 1.1.1212 - 2016-06-21

### Changed
- Line item detail HUDs within the View Order page now include the items’ subtotals.
- Renamed `Commerce_LineItemModel`’s `subtotalWithSale` attribute to `subtotal`, deprecating the former.
- Renamed `Commerce_OrderModel`’s `itemSubtotalWithSale` attribute to `itemSubtotal`, deprecating the former.
- Each of the nested arrays returned by `craft.commerce.availableShippingMethods` now include a `method` key that holds the actual shipping method object.

### Fixed
- Fixed a MySQL error that occurred when MySQL was running in Strict Mode.
- Fixed a rounding error that occurred when calculating tax on shipping costs.

## 1.1.1211 - 2016-06-07

### Added
- Added a new “Per Email Address Limit” condition to coupon-based discounts, which will limit the coupons’ use by email address.
- Added the ability to clear usage counters for coupon-based discounts.
- Added a new `hasSales` product criteria param, which can be used to limit the resulting products to those that have at least one applicable sale.
- Added a new `hasPurchasables` order criteria param, which can be used to limit the resulting orders to those that contain specific purchasables.
- Added a new `commerce_lineItems.onPopulateLineItem` event which is called right after a line item has been populated with a purchasable, and can be used to modify the line item attributes, such as its price.
- Added `LineItemModel::getSubtotal()` as an alias of the now-deprecated `getSubtotalWithSale()`.

### Fixed
- Fixed a bug where the “Per User Limit” discount condition was not being enforced for anonymous users.
- Fixed a bug where the quantity was not being taken into account when calculating a weight-based shipping cost.
- Fixed a validation error that could occur when submitting a payment for an order with a percentage-based discount.
- Fixed a bug where the cart was not getting recalculated when an associated address was updated in the user’s address book.

## 1.1.1210 - 2016-05-17

### Fixed
- Fixed a bug where sales could be applied to the same line item more than once.
- Fixed a bug where the `commerce/cart/cartUpdate` controller action’s Ajax response did not have up-to-date information.

## 1.1.1208 - 2016-05-16

### Added
- Added `commerce_products.onBeforeDeleteProduct` and `onDeleteProduct` events.

### Fixed
- Fixed a PHP error that occurred when adding a new item to the cart.

## 1.1.1207 - 2016-05-11

### Fixed
- Fixed a PHP error that occurred when saving a product with unlimited stock.

## 1.1.1206 - 2016-05-11

### Changed
- It’s now possible to show customers’ and companies’ names on the Orders index page.
- Craft Commerce now sends customers’ full names to the payment gateways, pulled from the billing address.
- Craft Commerce now ensures that orders’ prices don’t change in the middle of payment requests, and declines any payments where the price does change.
- The onBeforeSaveProduct event is now triggered earlier to allow more modification of the product model before saving.
- Updated the Omnipay gateway libraries to their latest versions.

### Fixed
- Fixed a bug where changes to purchasable prices were not reflected in active carts.
- Fixed a PHP error that occurred when an active cart contained a variant that had no stock or had been disabled.
- Fixed a PHP error that occurred when paying with the Paypal Express gateway.

## 1.1.1202 - 2016-05-03

### Added
- Added the `commerce_lineItems.onCreateLineItem` event.
- Added the `hasStock` variant criteria param, which can be set to `true` to find variants that have stock (including variants with unlimited stock).

### Changed
- The View Order page now shows whether a coupon code was used on the order.
- All payment gateways support payments on the View Order page now.
- It’s now possible to delete countries that are in use by tax/shipping zones and customer addresses.
- State-based tax/shipping zones now can match on the state abbreviation, in addition to the state name/ID.
- Craft Commerce now sends descriptions of the line items to gateways along with other cart info, when the `sendCartInfoToGateways` config setting is enabled.

### Fixed
- Fixed a bug where payment method setting values that were set from config/commerce.php would get saved to the database when the payment method was resaved in the Control Panel.
- Fixed a PHP error that occurred when calling `Commerce_OrderStatusesService::getAllEmailsByOrderStatusId()` if the order status ID was invalid.
- Fixed a PHP error that occurred when a cart contained a disabled purchasable.
- Fixed a bug where an order status’ sort order was forgotten when it was resaved.
- Fixed a bug where the `hasVariant` product criteria param was only checking the first 100 variants.
- Fixed a bug where only logged-in users could view a tokenized product preview URL.
- Fixed an issue where the selected shipping method was not getting removed from the cart when it was no longer available, in some cases.

## 1.1.1200 - 2016-04-13

### Added
- Added the `commerce_products.onBeforeSaveProduct` and `onSaveProduct` events.
- Added the `commerce_lineItems.onBeforeSaveLineItem` and `onSaveLineItem` events.

### Changed
- Stock fields are now marked as required to make it more clear that they are.
- Added a new “The Fleece Awakens” default product.

### Fixed
- Fixed an error that occurred when a variant was saved without a price.
- Fixed a bug where various front-end templates wouldn’t load correctly from the Control Panel if the [defaultTemplateFileExtensions](link) or [indexTemplateFilename](link) config settings had custom values.
- Fixed a bug where products’ `defaultVariantId` property was not being set on first save.
- Fixed a validation error that occurred when a cart was saved with a new shipping address and an existing billing address.
- Fixed a bug where customers’ last-used billing addresses were not being remembered.
- Fixed a MySQL error that occurred when attempting to delete a user that had an order transaction history.

### Security
- Fixed an XSS vulnerability.

## 1.1.1198 - 2016-03-22

### Added
- Added the `sendCartInfoToGateways` config setting, which defines whether Craft Commerce should send info about a cart’s line items and adjustments when sending payment requests to gateways.
- Product models now have a `totalStock` property, which returns the sum of all available stock across all of a product’s variants.
- Product models now have an `unlimitedStock` property, which returns whether any of a product’s variants have unlimited stock.
- Added the `commerce_variants.onOrderVariant` event.

### Changed
- Updated the Omnipay Authorize.Net driver to 2.3.1.
- Updated the Omnipay FirstData driver to 2.3.0.
- Updated the Omnipay Mollie driver to 3.0.5.
- Updated the Omnipay MultiSafePay driver to 2.3.0.
- Updated the Omnipay PayPal driver to 2.5.3.
- Updated the Omnipay Pin driver to 2.2.1.
- Updated the Omnipay SagePay driver to 2.3.1.
- Updated the Omnipay Stripe driver to  v2.3.1.
- Updated the Omnipay WorldPay driver to 2.2.

### Fixed
- Fixed a bug where shipping address rules and tax rates were not finding their matching shipping zone in some cases.
- Fixed a bug where the credit card number validator was not removing non-numeric characters.
- Fixed a PHP error that occurred when saving an order from a console command.

## 1.1.1197 - 2016-03-09

### Changed
- Ajax requests to the “commerce/payments/pay” controller action now include validation errors in the response, if any.

### Fixed
- Fixed a credit card validation bug that occurred when using the eWay Rapid gateway.
- Fixed an error that occurred on the Orders index page when searching for orders.
- Fixed a bug where refreshing the browser window after refunding or paying for an order on the View Order page would attempt to re-submit the refund/payment request.
- Fixed a bug where `Commerce_PaymentsService::processPayment()` was returning `false` when the order was already paid in full (e.g. due to a 100%-off coupon code).
- Fixed a bug where variants were defaulting to disabled for products that only had a single variant.

## 1.1.1196 - 2016-03-08

### Added
- Added Slovak message translations.
- Added Shipping Zones, making it easier to relate multiple Shipping Methods/Rules to a common list of countries/states. (Existing Shipping Rules will be migrated to use Shipping Zones automatically.)
- Added a “Recent Orders” Dashboard widget that shows a table of recently-placed orders.
- Added a “Revenue” Dashboard widget that shows a chart of recent revenue history.
- The Orders index page now shows a big, beautiful revenue chart above the order listing.
- It’s now possible to edit Billing and Shipping addresses on the View Order page.
- It’s now possible to manually mark orders as complete on the View Order page.
- It’s now possible to submit new order payments from the View Order page.
- Edit Product pages now have a “Save as a new product” option in the Save button menu.
- Edit Product pages now list any sales that are associated with the product.
- It’s now possible to sort custom order statuses.
- It’s now possible to sort custom payment methods.
- It’s now possible to soft-delete payment methods.
- Added a “Link to a product” option to Rich Text fields’ Link menus, making it easy to create links to products.
- Added support for Omnipay “item bags”, giving gateways some information about the cart contents.
- Added the “gatewayPostRedirectTemplate” config setting, which can be used to specify the template that should be used to render the POST redirection page for gateways that require it.
- Added support for eager-loading variants when querying products, by setting the `with: 'variants'` product param.
- Added support for eager-loading products when querying variants, by setting the `with: 'product'` variant param.
- Added `craft.commerce.variants` for querying product variants with custom parameters.
- Added the “defaultPrice” product criteria parameter, for querying products by their default variant’s price.
- Added the “hasVariant” product criteria parameter, for querying products that have a variant matching a specific criteria. (This replaces the now-deprecated “withVariant” parameter”.)
- Added the “stock” variant criteria parameter, for querying variants by their available stock.
- Added the “commerce/payments/pay” controller action, replacing the now-deprecated “commerce/cartPayment/pay” action.
- Added the “commerce/payments/completePayment” controller action, replacing the now-deprecated “commerce/cartPayment/completePayment” action.
- The “commerce/payments/pay” controller action now accepts an optional “orderNumber” param, for specifying which order should receive the payment. (If none is provided, the active cart is used.)
- The “commerce/payments/pay” controller action now accepts an optional “expiry” parameter, which takes a combined month + year value in the format “MM/YYYY”.
- The “commerce/payments/pay” controller action doesn’t required “redirect” and “cancelUrl” params, like its predecessor did.
- The “commerce/payments/pay” controller action supports Ajax requests.
- Added an abstract Purchasable class that purchasables can extend, if they want to.
- Gateway adapters are now responsible for creating the payment form model themselves, via the new `getPaymentFormModel()` method.
- Gateway adapters are now responsible for populating the CreditCard object based on payment form data themselves, via the new `populateCard()` method.
- Gateway adapters now have an opportunity to modify the Omnipay payment request, via the new `populateRequest()` method.
- Gateway adapters can now add support for Control Panel payments by implementing `cpPaymentsEnabled()` and `getPaymentFormHtml()`.

### Changed
- `Commerce_PaymentFormModel` has been replaced by an abstract BasePaymentFormModel class and subclasses that target specific gateway types.
- Gateway adapters must now implement the new `getPaymentFormModel()` and `populateCard()` methods, or extend `CreditCardGatewayAdapter`.
- The signatures and behaviors of `Commerce_PaymentsService::processPayment()` and `completePayment()` have changed.
- New Sales and Discounts are now enabled by default.
- The Orders index page now displays orders in chronological order by default.
- It is no longer possible to save a product with a disabled default variant.
- It is no longer possible to add a disabled variant, or the variant of a disabled product, to the cart.
- `Commerce_PaymentsService::processPayment()` and `completePayment()` no longer respond to the request directly, unless the gateway requires a redirect via POST. They now return `true` or `false` indicating whether the operation was successful, and leave it up to the controller to handle the client response.

### Deprecated
- The `commerce/cartPayment/pay` action has been deprecated. `commerce/payments/pay` should be used instead.
- The `commerce/cartPayment/completePayment` action has been deprecated. `commerce/payments/completePayment` should be used instead.
- The `withVariant` product criteria parameter has been deprecated. `hasVariant` should be used instead.

## 1.0.1190 - 2016-02-26

### Fixed
- Fixed a bug where product-specific sales were not being applied correctly.

## 1.0.1189 - 2016-02-23

### Changed
- Reduced the number of SQL queries required to perform various actions.
- The “Enabled” checkbox is now checked by default when creating new promotions and payment methods.
- Edit Product page URLs no longer require the slug to be appended after the product ID.
- Completed orders are now sorted by Date Ordered by default, and incomplete orders by Date Updated, in the Control Panel.

### Fixed
- Fixed a PHP error that occurred if an active cart contained a purchasable that had been deleted in the back-end.
- Fixed a PHP error that occurred when trying to access the addresses of a non-existent customer.
- Fixed a bug where only a single sale was being applied to products even if there were multiple matching sales.

## 1.0.1188 - 2016-02-09

### Changed
- Order queries will now return zero results if the `number` criteria param is set to any empty value besides `null` (e.g. `false` or `0`).
- Improved the behavior of the Status menu in the Update Order Status modal on View Order pages.
- Added some `<body>` classes to some of Craft Commerce’s Control Panel pages.

### Fixed
- Fixed a bug where new carts could be created with an existing order number.
- Fixed a bug where the default descriptions given to discounts were not necessarily using the correct currency and number formats.
- Fixed a bug where a default state was getting selected when creating a new shipping rule, but it was not getting saved.
- Fixed a bug where variants could not be saved as disabled.

## 1.0.1187 - 2016-01-28

### Added
- Added `craft.commerce.getDiscountByCode()`, making it possible for templates to fetch info about a discount by its code.

### Changed
- OrderHistoryModel objects now have a `dateCreated` attribute.

### Fixed
- Fixed a bug where customers could select addresses that did not belong to them.
- Fixed a bug where new billing addresses were not getting saved properly when carts were set to use an existing shipping address, but `sameAddress` was left unchecked.
- Fixed a bug where numeric variant fields (e.g Price) were storing incorrect values when entered from locales that use periods as the grouping symbol.
- Fixed a PHP error that occurred when saving a custom order status with no emails selected.
- Fixed a bug where discounts were being applied to carts even after the discount had been disabled.
- Fixed a bug where carts were not displaying descriptions for applied discounts.
- Fixed a bug where variants’ Title fields were not showing the correct locale ID in some cases.

## 1.0.1186 - 2016-01-06

### Changed
- Updated the translation strings.

### Fixed
- Fixed a PHP error that occurred when attempting to change a tax category’s handle.
- Fixed a PHP error that occurred when attempting to save a discount or sale without selecting any products or product types.

## 1.0.1185 - 2015-12-21

### Added
- Orders now have an `email` criteria parameter which can be used to only query orders placed with the given email.
- Address objects now have `getFullName()` method, for returning the customer’s first and last name combined.
- Added the `totalLength` attribute to front-end cart Ajax responses.
- It’s now possible to sort orders by Date Ordered and Date Paid on the Orders index page.

### Changed
- A clear error message is now displayed when attempting to save a product, if the product type’s Title Format setting is invalid.
- A clear error message is now displayed when attempting to save a product, if the product type’s Automatic SKU Format setting is invalid.
- Any Twig errors that occur when rendering email templates are now caught and logged, without affecting the actual order status change.
- The Payment Methods index now shows the payment methods’ gateways’ actual display names, rather than their class names.
- Payment method settings that are being overridden in craft/config/commerce.php now get disabled from Edit Payment Method pages.
- The extended line item info HUD now displays the included tax for the line item.

### Fixed
- Fixed a bug where the cart was not immediately forgotten when an order was completed.
- Fixed a bug where `Commerce_OrderModel::getTotalLength()` was returning the total height of each of its line items, rather than the length.
- Fixed a bug where variants’ height, length, and width were not being saved correctly on order line item snapshots.
- Fixed a bug where order queries would return results even when the `user` or `customer` params were set to invalid values.
- Fixed a PHP error that occurred when accessing a third party shipping method from an order object.
- Fixed a PHP error that occurred when accessing the Sales index page.
- Fixed a PHP error that occurred when loading dependencies on some servers.
- Fixed a JavaScript error that occurred when viewing extended info about an order’s line items.
- Fixed some language and styling bugs.

## 1.0.1184 - 2015-12-09

### Added
- Added support for inline product creation from product selection modals.
- Products now have an `editable` criteria parameter which can be used to only query products which the current user has permission to edit.
- Added support for payment methods using the eWAY Rapid gateway.

### Changed
- Improved compatibility with some payment gateways.
- Added the `shippingMethodId` attribute to front-end cart Ajax responses.
- Users that have permission to access Craft Commerce in the Control Panel, but not permission to manage Orders, Products, or Promotions now get a 403 error when accessing /admin/commerce, rather than a blank page.
- The “Download PDF” button no longer appears on the View Order page if no PDF template exists yet.
- `Commerce_OrderModel::getPdfUrl()` now only returns a URL if the PDF template exists; otherwise null will be returned.
- Errors that occur when parsing email templates now get logged in craft/storage/runtime/logs/commerce.log.
- Improved the wording of error messages that occur when an unsupported gateway request is made.

### Fixed
- Fixed a bug where entering a sale’s discount amount to a decimal number less than 1 would result in the sale applying a negative discount (surcharge) to applicable product prices. Please check any existing sales to make sure the correct amount is being discounted.
- Fixed bug where email template errors would cause order completion to fail.
- Fixed a bug where shipping rule description fields were not being saved.
- Fixed a PHP error that could occur when saving a product via an Element Editor HUD.
- Fixed a bug where billing and shipping addresses were receiving duplicate validation errors when the `sameAddress` flag was set to true.
- Fixed a JavaScript error that occurred when changing an order’s status on servers with case-sensitive file systems.

## 1.0.1183 - 2015-12-03

### Changed
- Discounts are now entered as positive numbers in the CP (e.g. a 50% discount is defined as either “0.5” or “50%” rather than “-0.5” or “-50%”).
- Added the `commerce_cart.onBeforeAddToCart` event.
- Added the `commerce_discounts.onBeforeMatchLineItem` event, making it possible for plugins to perform additional checks when determining if a discount should be applied to a line item.
- Added the `commerce_payments.onBeforeGatewayRequestSend` event.

### Fixed
- Fixed a PHP error that would occur when the Payment Methods index page if any of the existing payment methods were using classes that could not be found.
- Fixed a bug where some failed payment requests were not returning an error message.
- Fixed a bug where `PaymentsService::processPayment()` was attempting to redirect to the order’s return URL even if it didn’t have one, in the event that the order was already paid in full before `processPayment()` was called. Now `true` is returned instead.
- Fixed some UI strings that were not getting properly translated.

## 1.0.1182 - 2015-12-01

### Added
- Tax Rates now have a “Taxable Subject” setting, allowing admins to choose whether the Tax Rate should be applied to shipping costs, price, or both.
- View Order pages now display notes and options associated with line items.
- Added new `commerce_addresses.beforeSaveAddress` and `saveAddress` events.
- Purchasables now must implement a `getIsPromotable()` method, which returns whether the purchasable can be subject to discounts.
- Variants now support a `default` element criteria param, for only querying variants that are/aren’t the default variant of an invariable product.

### Changed
- All number fields now display values in the current locale’s number format.
- Variant descriptions now include the product’s title for products that have variants.
- It’s now more obvious in the UI that you are unable to delete an order status while orders exist with that status.
- The `commerce_orders.beforeSaveOrder` event now respects event’s `$peformAction` value.
- The `commerce_orders.beforeSaveOrder` and `saveOrder` events trigger for carts, in addition to completed orders.
- `Commerce_PaymentsService::processPayment()` no longer redirects the browser if the `$redirect` argument passed to it is `null`.
- Renamed `Commerce_VariantsService::getPrimaryVariantByProductId()` to `getDefaultVariantByProductId()`.
- Updated all instances of `craft.commerce.getCart()` to `craft.commerce.cart` in the example templates.
- Customers are now redirected to the main products page when attempting to view their cart while it is empty.

### Removed
- Removed the `commerceDecimal` and `commerceCurrency` template filters. Craft CMS’s built-in [number](https://craftcms.com/docs/templating/filters#number) and [currency](https://craftcms.com/docs/templating/filters#currency) filters should be used instead. Note that you will need to explicitly pass in the cart’s currency to the `currency` filter (e.g. `|currency(craft.commerce.cart.currency)`).

### Fixed
- Fixed a bug where View Order pages were displaying links to purchased products even if the product didn’t exist anymore, which would result in a 404 error.
- Fixed a bug where orders’ base shipping costs and base discounts were not getting reset when adjustments were recalculated.
- Fixed the “Country” and “State” field labels on Edit Shipping Rule pages, which were incorrectly pluralized.
- Fixed a bug where toggling a product/variant’s “Unlimited” checkbox was not enabling/disabling the Stock text input.
- Fixed a PHP error that occurred on order completion when purchasing a third party purchasable.
- Fixed a PHP error that occurred when attempting to add a line item to the cart with zero quantity.
- Fixed a bug where the state name was not getting included from address models’ `getStateText()` methods.
- Fixed a PHP error that would occur when saving a variable product without any variants.

## 0.9.1179 - 2015-11-24

### Added
- Added a new “Manage orders” user permission, which determines whether the current user is allowed to manage orders.
- Added a new “Manage promotions” user permission, which determines whether the current user is allowed to manage promotions.
- Added new “Manage _[type]_ products” user permissions for each product type, which determines whether the current user is allowed to manage products of that type.
- It’s now possible to set payment method settings from craft/config/commerce.php. To do so, have the file return an array with a `'paymentMethodSettings'` key, set to a sub-array that is indexed by payment method IDs, whose sub-values are set to the payment method’s settings (e.g. `return ['paymentMethodSettings' => ['1' => ['apiKey' => getenv('STRIPE_API_KEY')]]];`).
- Added an `isGuest()` method to order models, which returns whether the order is being made by a guest account.
- The `cartPayment/pay` controller action now checks for a `paymentMethodId` param, making it possible to select a payment gateway at the exact time of payment.
- Added `Commerce_TaxCategoriesService::getTaxCategoryByHandle()`.

### Changed
- Ajax requests to `commerce/cart/*` controller actions now get the `totalIncludedTax` amount in the response.
- Renamed `Commerce_ProductTypeService::save()` to `saveProductType()`.
- Renamed `Commerce_PurchasableService` to `Commerce_PurchasablesService` (plural).
- Renamed all `Commerce_OrderStatusService` methods to be more explicit (e.g. `save()` is now `saveOrderStatus()`).
- Renamed `Commerce_TaxCategoriesService::getAll()` to `getAllTaxCategories()`.
- Added “TYPE_” and “STATUS_” prefixes to each of the constants on TransactionRecord, to clarify their purposes.
- Order models no longer have $billingAddressData and $shippingAddressData properties. The billing/shipping addresses chosen by the customer during checkout are now duplicated in the craft_commerce_addresses table upon order completion, and the order’s billingAddressId and shippingAddressId attributes are updated to the new address records’ IDs.
- Purchasables must now have a `getTaxCategoryId()` method, which returns the ID of the tax category that should be applied to the purchasable.
- Third-party purchasables can now have taxes applied to their line items when in the cart.
- Added `totalTax`, `totalTaxIncluded`, `totalDiscount`, and `totalShippingCost` to the example templates’ order totals info.

### Fixed
- Fixed a bug where variants were not being returned in the user-defined order on the front end.
- Fixed a bug where `Commerce_OrdersService::getOrdersByCustomer()` was returning incomplete carts. It now only returns completed orders.
- Fixed a bug where the line items’ `taxIncluded` amount was not getting reset to zero before recalculating the amount of included tax.
- Fixed a bug where products of a type that had been switched from having variants to not having variants could end up with an extra Title field on the Edit Product page.
- Fixed an issue where Craft Personal and Client installations where making user groups available to sale and discount conditions.
- Fixed a PHP error that occurred when an order model’s `userId` attribute was set to the ID of a user account that didn’t have a customer record associated with it.
- Fixed a bug where quantity restrictions on a product/variant were not being applied consistently to line items that were added with custom options.
- Fixed some language strings that were not getting static translations applied to them.
- Fixed a bug where Price fields were displaying blank values when they had previously been set to `0`.
- Fixed a bug where `Commerce_TaxCategoriesService::getAllTaxCategories()` could return null values if `getTaxCategoryById()` had been called previously with an invalid tax category ID.

## 0.9.1177 - 2015-11-18

### Changed
- The example templates now display credit card errors more clearly.

### Fixed
- Fixed a bug where products’ and variants’ Stock fields were displaying blank values.

## 0.9.1176 - 2015-11-17

### Added
- Craft Commerce is now translated into German, Dutch, French (FR and CA), and Norwegian.
- Added the “Automatic SKU Format” Product Type setting, which defines what products’/variants’ SKUs should look like when they’re submitted without a value.
- It’s now possible to save arbitrary “options” to line items. When the same purchasable is added to the cart twice, but with different options, it will result in two separate line items rather than one line item with a quantity of 2.
- Order models now have a `totalDiscount` property, which returns the total of all discounts applied to its line items, in addition to the base discount.

### Changed
- The tax engine now records the amount of included tax for each line item, via a new `taxIncluded` property on line item models. (This does not affect existing tax calculation behaviors in any way.)
- Customer data stored in session is now cleared out whenever a user logs in/out, and when a logged-out guest completes their order.
- The example templates have been updated to demonstrate the new Line Item Options feature.
- Address management features are now hidden for guest users in the example templates to avoid confusion.

### Fixed
- Fixed a bug where products/variants that were out of stock would show a blank value for the “Stock” field, rather than “0”.
- Fixed a bug where the `shippingMethod` property returned by Ajax requests to `commerce/cart/*` was getting set to an incorrect value. The property is now set to the shipping method’s handle.

## 0.9.1175 - 2015-11-11

### Added
- Added a new “Show the Title field for variants” setting to Product Types that have variants. When checked, variants of products of that Product Type will get a new “Title” field that can be directly edited by product managers.
- It’s now possible to update an order’s custom fields when posting to the `commerce/cartPayment/pay` controller action.

### Changed
- Renamed `craft.commerce.getShippingMethods()` to `getAvailableShippingMethods()`.
- The shipping method info arrays returned by `craft.commerce.getAvailableShippingMethods()` now include `description` properties, set to the shipping methods’ active rules’ description. It also returns the shipping methods’ `type`.
- The shipping method info arrays returned by `craft.commerce.getAvailableShippingMethods()` are now sorted by their added cost, from cheapest to most expensive.
- Ajax requests to `commerce/cart/*` controller actions now get information about the available shipping methods in the response.
- Customer address info is now purged from the session when a user logs out with an active cart.
- Changes to the payment method in the example templates’ checkout process are now immediately applied to the cart.
- When the Stripe gateway is selected as the Payment Method during checkout we now show an example implementation of token billing with stripe.js

### Fixed
- Fixed a bug where the user-managed shipping methods’ edit URLs were missing a `/` before their IDs.
- Fixed a bug where it was possible to complete an order with a shipping method that was not supposed to be available, per its rules.
- Fixed a bug where it was possible to log out of Craft but still see address data in the cart.
- Fixed a bug where plugin-based shipping methods were getting re-instantiated each time `craft.commerce.getShippingMethods()` was called.
- Fixed a bug where batch product deletion from the Products index page was not also deleting their associated variants.

## 0.9.1173 - 2015-11-09

### Added
- Added a “Business Name” field to customer addresses (accessible via a `businessName` attribute), which replaces the “Company” field (and `company` attribute), and can be used to store customers’ businesses’ names when purchasing on behalf of their company.
- Added a “Business Tax ID” field to customer addresses (accessible via a `businessTaxId` attribute), which can be used to store customers’ businesses’ tax IDs (e.g. VAT) when purchasing on behalf of their company.
- Added a `getCountriesByTaxZoneId()` method to the Tax Zones service.
- Added a `getStatesByTaxZoneId()` method to the Tax Zones service.
- It’s now possible to create new Tax Zones and Tax Categories directly from the Edit Tax Rate page.

### Changed
- The ShippingMethod interface has three new methods: `getType()`, `getId()`, and `getCpEditUrl()`. (`getId()` should always return `null` for third party shipping methods.)
- It is no longer necessary to have created a Tax Zone before accessing Commerce → Settings → Tax Rates and creating a tax rate.
- The “Handle” field on Edit Tax Category pages is now automatically generated based on the “Name” field.
- Plugin-based shipping methods are now listed in Commerce → Settings → Shipping Methods alongside the user-managed ones.
- Orders can now be sorted by ID in the Control Panel.
- Updated the example templates to account for the new `businessName` and `businessTaxId` address attributes.

### Fixed
- Fixed a PHP error that occurred when editing a product if PHP was configured to display strict errors.
- Fixed a bug where products/variants would always show the “Dimensions” and “Weight” fields, even for product types that were configured to hide those fields.
- Fixed a PHP error that occurred when the tax calculator accessed third-party Shipping Methods.
- Fixed a MySQL error that occurred when saving a Tax Rate without a Tax Zone selected.
- Fixed an issue where clicking on the “Settings” global nav item under “Commerce” could direct users to the front-end site.

## 0.9.1171 - 2015-11-05

### Changed
- The “Promotable” and “Free Shipping” field headings on Edit Product pages now act as labels for their respective checkboxes.
- Craft Commerce now logs an error message when an order’s custom status is changed and the notification email’s template cannot be found.
- Commerce Customer Info fields are now read-only. (Customers can still edit their own addresses from the front-end.)
- Craft Commerce now keeps its customers’ emails in sync with their corresponding user accounts’ emails.
- Added a `shortNumber` attribute to order models, making it easy for templates to access the short version of the order number.
- The example templates’ product listings have new and improved icon images.

### Fixed
- Fixed a bug where the “Craft Commerce” link in the global sidebar would direct users to the front-end site, if the `cpTrigger` config setting was not set to `'admin'`.
- Updated the “Post Date” and “Expiry Date” table column headings on the Products index page, which were still labeled “Available On” and “Expires On”.
- Fixed a bug where one of the Market Commerce → Craft Commerce upgrade migrations wouldn’t run on case-sensitive file systems.
- Fixed a PHP error that occurred when viewing an active cart without an address from the Control Panel.
- Fixed a bug where custom field data was not saved via the `commerce/cart/updateCart` controller action if it wasn’t submitted along with other cart updates.
- Added some missing CSRF inputs to the example templates, when CSRF protection is enabled for the site.

### Security
- The example templates’ third party scripts now load over a protocol-relative URL, resolving security warnings.

## 0.9.1170 - 2015-11-04

### Added
- Renamed the plugin from Market Commerce to Craft Commerce.
- Craft Commerce supports One-Click Updating from the Updates page in the Control Panel.
- Gave Craft Commerce a fancy new plugin icon.
- Updated all of the Control Panel templates for improved consistency with Craft 2.5, and improved usability.
- Non-admins can now access Craft Commerce’s Control Panel pages via the “Access Craft Commerce” user permission (with the exception of its Settings section).
- Products are now localizable.
- It’s now possible to create a new sale or discount right from the Products index page, via a new Batch Action.
- It’s now possible to delete products from the Products index page in the Control Panel.
- Product variants are now managed right inline on Edit Product pages, via a new Matrix-inspired UI.
- Added Live Preview and Sharing support to Edit Product pages.
- It’s now possible to create new products right from Product Selector Modals (like the ones used by Products fields).
- Product types now have a “Has dimensions?” setting. The Width, Height, Length, and Weight variant fields will only show up when this is enabled now.
- It’s now possible to update multiple order statuses simultaneously from the Orders index page, via a new Batch Action.
- It’s now possible to delete orders from the Orders index page in the Control Panel.
- The View Order page now uses the same modal window to update order statuses as the Orders index page uses when updating statuses via the Batch Action.
- The View Order page now has “info” icons beside each line item and recorded transaction, for viewing deeper information about them.
- The View Order page now shows adjustments made on the order.
- Renamed the `craft.market` variable to `craft.commerce`.
- Added a new `commerce/cart/updateCart` controller action that can handle customer address/email changes, coupon application, line item additions, and shipping/payment method selections, replacing most of the old Cart actions. (The only other `commerce/cart/*` actions that remain are `updateLineItem`, `removeLineItem`, and `removeAllLineItems`.)
- It’s now possible to use token billing with some gateways, like Stripe, by passing a `token` POST param to the `cartPay/pay` controller action, so your customers’ credit card info never touches your server.
- It’s now possible to access through all custom Order Statuses `craft.commerce.orderStatuses`.
- Added the `itemSubtotalWithSale` attribute to order models, to get the subtotal of all order items before any adjustments have been applied.
- Renamed all class namespaces and prefixes for the Craft Commerce rename.
- Renamed nearly all service method names to be more explicit and follow Craft CMS naming conventions (i.e. `getById()` is now `getOrderById()`).
- All gateways must now implement the GatewayAdapterInterface interface. Craft Commerce provides a BaseGatewayAdapter class that adapts OmniPay gateway classes for this interface.
- Added the `commerce_transactions.onSaveTransaction` event.
- Added the `commerce_addOrderActions` hook.
- Added the `commerce_addProductActions` hook.
- Added the `commerce_defineAdditionalOrderTableAttributes` hook.
- Added the `commerce_defineAdditionalProductTableAttributes` hook.
- Added the `commerce_getOrderTableAttributeHtml` hook.
- Added the `commerce_getProductTableAttributeHtml` hook.
- Added the `commerce_modifyEmail` hook.
- Added the `commerce_modifyOrderSortableAttributes` hook.
- Added the `commerce_modifyOrderSources` hook.
- Added the `commerce_modifyPaymentRequest` hook.
- Added the `commerce_modifyProductSortableAttributes` hook.
- Added the `commerce_modifyProductSources` hook.
- Added the `commerce_registerShippingMethods` hook.

### Changed
- Sales rates and percentages are now entered as a positive number, and can be entered with or without a `%` sign.
- Products are now sorted by Post Date in descending order by default.
- All of the Settings pages have been cleaned up significantly.
- Renamed the `isPaid` order criteria param to `isUnpaid`.
- Renamed products’ `availableOn` and `expiresOn` attributes to `postDate` and `expiryDate`.
- Craft Commerce now records all failed payment transactions and include the gateway response.
- Reduced the number of SQL queries that get executed on order/product listing pages, depending on the attributes being accessed.
- Tax Categories now have “handles” rather than “codes”.
- When a Product Type is changed from having variants to not having variants, all of the existing products’ variants will be deleted, save for the Default Variants.
- If a default zone is not selected on an included tax rate, an error is displayed.
- Improved the extendability of the shipping engine. The new `ShippingMethod` and `ShippingRule` interfaces now allow a plugin to provide their own methods and rules which can dynamically add shipping costs to the cart.
- Added an `$error` argument to `Commerce_CartService::setPaymentMethod()` and `setShippingMethod()`.
- The example templates have been updated for the new variable names and controller actions, and their Twig code has been simplified to be more clear for newcomers (including more detailed explanation comments).
- The example PDF template now includes more information about the order, and a “PAID” stamp graphic.
- The example templates now include a customer address management section.
- Improved the customer address selection UI.

### Removed
- The “Cart Purge Interval” and “Cart Cookie Expiry Settings” have been removed from Control Panel. You will now need to add a `commerce.php` file in craft/config and set those settings from there. (See commerce/config.php for the default values.)
- Removed the default Shipping Method and improved the handling of blank shipping methods.
- Removed customer listing page. Add the Commerce Customer Info field type to your User field layout instead.

### Fixed
- Fixed a bug where you could pass an invalid `purchasableId` to the Cart.
- Fixed a bug where the customer link on the View Order page didn’t go to the user’s profile.
- Fixed a Twig error that occurred if a user manually went to /admin/commerce/orders/new. A 404 error is returned instead now.
- Fixed a bug where it was possible to use currency codes unsupported by OmniPay.
- Fixed a bug where the Mollie gateway was not providing the right token for payment completion.
- Fixed a bug where the `totalShipping` cost was incorrect when items with Free Shipping were in the cart.
- Fixed a bug in the Sale Amount logic.
- Products are now Promotable by default.
- Fixed bug where the logic to determine if an order is paid in full had a rounding error.<|MERGE_RESOLUTION|>--- conflicted
+++ resolved
@@ -7,11 +7,8 @@
 - Added `craft\commerce\elements\Order::hasShippableItems()`.
 
 ### Changed
-<<<<<<< HEAD
 - Sending emails now have a high priority in the queue. ([#2157](https://github.com/craftcms/commerce/issues/2157))
-=======
 - Improved the performance of store location address retrieval. ([#2238](https://github.com/craftcms/commerce/issues/2238))
->>>>>>> 60bd8bcb
 
 ### Fixed
 - Fixed a bug where orders that contained no shippable items could still require a shipping method selection. ([#2204](https://github.com/craftcms/commerce/issues/2204))
