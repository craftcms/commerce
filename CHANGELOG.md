# Release Notes for Craft Commerce

## Unreleased

### Added
- Added `craft\commerce\events\PdfRenderEvent`.
- Added `craft\commerce\services\Carts::$cartCookieDuration`.
- Added `craft\commerce\services\Carts::$cartCookie`.
- Added `craft\commerce\services\Pdfs::EVENT_BEFORE_DELETE_PDF`.

### Changed
- Craft Commerce now requires Craft CMS 4.0.0-RC2 or later.
- The active cart number is now stored in a cookie rather than the PHP session data, so it can be retained across browser reboots. ([#2790](https://github.com/craftcms/commerce/pull/2790))
- `craft\commerce\services\Pdfs::EVENT_AFTER_RENDER_PDF` now raises `craft\commerce\events\PdfRenderEvent` rather than `PdfEvent`.
- `craft\commerce\services\Pdfs::EVENT_AFTER_SAVE_PDF` now raises `craft\commerce\events\PdfEvent` rather than `PdfSaveEvent`.
- `craft\commerce\services\Pdfs::EVENT_BEFORE_RENDER_PDF` now raises `craft\commerce\events\PdfRenderEvent` rather than `PdfEvent`.
- `craft\commerce\services\Pdfs::EVENT_BEFORE_SAVE_PDF` now raises `craft\commerce\events\PdfEvent` rather than `PdfSaveEvent`.

### Deprecated
- Deprecated `craft\commerce\services\Carts::getCartName()`. `$cartCookie['name']` should be used instead.

### Removed
- Removed `craft\commerce\events\PdfSaveEvent`.
 
### Fixed
- Fixed addresses not showing as primary on the Edit Address slideout. ([#2762](https://github.com/craftcms/commerce/issues/2762))
- Fixed a bug that could occur causing field layout tabs not to show on the Edit Order page. ([#2770](https://github.com/craftcms/commerce/issues/2770))
- Fixed a PHP that occurred when making a payment on a gateway with no form parameters.
- Fixed a bug where customer profile photos weren’t display correctly on the Edit Order page. ([#2776](https://github.com/craftcms/commerce/issues/2776))
- Fixed a bug where creating a payment source via `craft\commerce\controllers\PaymentSourcesController` would always fail.
- Fixed a bug where submitting an invalid email address would cause an exception to be thrown. ([#2771](https://github.com/craftcms/commerce/issues/2771))
- Fixed a bug where it wasn't possible to update the email address on a guest customer’s cart. ([#2782](https://github.com/craftcms/commerce/issues/2782))
- Fixed a PHP error that occurred when sending an email from the Edit Order page. ([#2784](https://github.com/craftcms/commerce/issues/2784))
- Fixed a bug that could occur when saving an address. ([#2783](https://github.com/craftcms/commerce/issues/2783))
- Fixed a PHP error that could occur when saving a Product Type. ([#2781](https://github.com/craftcms/commerce/issues/2781))
- Fixed a bug that occurred when trying to remove an address on the Edit Order page. ([#2791](https://github.com/craftcms/commerce/issues/2791))
- Fixed a bug that occurred when creating a new Product Type.
<<<<<<< HEAD
- Fixed a bug where it wasn’t possible to register a user during checkout.
=======
- Fixed a bug where it wasn’t possible to register a user during checkout. 
- Fixed a bug where toggling the “Products of this type have multiple variants” checkbox within a product type’s settings wasn’t showing/hiding the “Variant Fields” tab.
>>>>>>> b8870e1c

## 4.0.0-beta.2 - 2022-04-06

### Changed
- Craft Commerce now requires Craft CMS 4.0.0-beta.4 or newer.
- Gateways’ `isFrontendEnabled` settings now support environment variables.
- The installer now archives any database tables that were left behind by a previous Craft Commerce installation.

### Fixed
- Fixed a bug where `craft\commerce\elements\Order::getAvailableShippingMethodOptions()` wasn’t returning custom shipping method options.
- Fixed a bug where the “New Order” button wasn’t visible.
- Fixed a PHP error that occurred when calling `craft\commerce\elements\Order::getHistories()` for new orders. ([#2748](https://github.com/craftcms/commerce/issues/2748))
- Fixed a PHP error that could occur when saving a new sale. ([#2748](https://github.com/craftcms/commerce/issues/2748))
- Fixed a PHP error that could occur when saving an order from the Edit Order page. ([#2743](https://github.com/craftcms/commerce/issues/2743))
- Fixed a bug where the Edit Product page was showing related sales without accounting for permissions.
- Fixed a PHP error that could occur when updating cart addresses.
- Fixed a PHP error that could occur when saving a tax rate.

## 4.0.0-beta.1 - 2022-03-16

### Added
- Customers are now native Craft user elements. ([#2524](https://github.com/craftcms/commerce/discussions/2524), [2385](https://github.com/craftcms/commerce/discussions/2385))
- Discounts can now have condition builders, enabling flexible matching based on the order, user, and addresses. ([#2290](https://github.com/craftcms/commerce/discussions/2290),  [#2296](https://github.com/craftcms/commerce/discussions/2296), [#2299](https://github.com/craftcms/commerce/discussions/2299))
- Shipping zones can now have condition builders, enabling flexible matching based on the address. ([#2290](https://github.com/craftcms/commerce/discussions/2290), [#2296](https://github.com/craftcms/commerce/discussions/2296))
- Tax zones can now have condition builders, enabling flexible matching based on the address. ([#2290](https://github.com/craftcms/commerce/discussions/2290), [#2296](https://github.com/craftcms/commerce/discussions/2296))
- Discounts can now have multiple coupon codes, each with their own usage rules. ([#2377](https://github.com/craftcms/commerce/discussions/2377), [#2303](https://github.com/craftcms/commerce/discussions/2303), [#2713](https://github.com/craftcms/commerce/pull/2713))
- It’s now possible to bulk-generate coupon codes.
- It’s now possible to create orders from the Edit User page.
- Added a “Commerce” panel to the Debug Toolbar.
- Added “Edit”, “Create”, and “Delete” permissions for product types, sales, and discounts. ([#174](https://github.com/craftcms/commerce/issues/174), [#2400](https://github.com/craftcms/commerce/discussions/2400))
- Added the `|commercePaymentFormNamespace` Twig filter.
- Added `craft\commerce\base\Zone`.
- Added `craft\commerce\behaviors\CustomerAddressBehavior`.
- Added `craft\commerce\behaviors\CustomerBehavior`.
- Added `craft\commerce\console\controllers\UpgradeController`.
- Added `craft\commerce\controllers\DiscountsController::DISCOUNT_COUNTER_TYPE_EMAIL`.
- Added `craft\commerce\controllers\DiscountsController::DISCOUNT_COUNTER_TYPE_TOTAL`.
- Added `craft\commerce\controllers\DiscountsController::DISCOUNT_COUNTER_TYPE_USER`.
- Added `craft\commerce\controllers\DiscountsController::actionGenerateCoupons()`.
- Added `craft\commerce\controllers\OrdersController::actionCreateCustomer()`.
- Added `craft\commerce\controllers\OrdersController::actionGetCustomerAddresses()`.
- Added `craft\commerce\controllers\OrdersController::actionGetOrderAddress()`.
- Added `craft\commerce\controllers\OrdersController::actionValidateAddress()`.
- Added `craft\commerce\controllers\OrdersController::enforceManageOrderPermissions()`.
- Added `craft\commerce\controllers\SubscriptionsController::enforceManageSubscriptionPermissions()`.
- Added `craft\commerce\elements\Order::$sourceBillingAddressId`
- Added `craft\commerce\elements\Order::$sourceShippingAddressId`
- Added `craft\commerce\elements\Product::canCreateDrafts()`.
- Added `craft\commerce\elements\Product::canDelete()`.
- Added `craft\commerce\elements\Product::canDeleteForSite()`.
- Added `craft\commerce\elements\Product::canDuplicate()`.
- Added `craft\commerce\elements\Product::canSave()`.
- Added `craft\commerce\elements\Product::canView()`.
- Added `craft\commerce\elements\Subscription::canView()`.
- Added `craft\commerce\elements\actions\UpdateOrderStatus::$suppressEmails`.
- Added `craft\commerce\events\CommerceDebugPanelDataEvent`.
- Added `craft\commerce\events\OrderStatusEmailsEvent`.
- Added `craft\commerce\fieldlayoutelements\UserAddressSettings`.
- Added `craft\commerce\helpers\DebugPanel`.
- Added `craft\commerce\helpers\PaymentForm`.
- Added `craft\commerce\models\Coupon`.
- Added `craft\commerce\models\Discount::$couponFormat`.
- Added `craft\commerce\models\Discount::getCoupons()`.
- Added `craft\commerce\models\Discount::setCoupons()`.
- Added `craft\commerce\models\OrderHistory::$userId`.
- Added `craft\commerce\models\OrderHistory::$userName`.
- Added `craft\commerce\models\OrderHistory::getUser()`.
- Added `craft\commerce\models\ShippingAddressZone::condition`.
- Added `craft\commerce\models\Store`.
- Added `craft\commerce\models\TaxAddressZone::condition`.
- Added `craft\commerce\plugin\Services::getCoupons()`.
- Added `craft\commerce\record\OrderHistory::$userName`.
- Added `craft\commerce\records\Coupon`.
- Added `craft\commerce\records\OrderHistory::$userId`.
- Added `craft\commerce\records\OrderHistory::getUser()`.
- Added `craft\commerce\service\Store`.
- Added `craft\commerce\services\Coupons`.
- Added `craft\commerce\services\Customers::ensureCustomer()`.
- Added `craft\commerce\services\Customers::savePrimaryBillingAddressId()`.
- Added `craft\commerce\services\Customers::savePrimaryShippingAddressId()`.
- Added `craft\commerce\services\Discounts::clearUserUsageHistoryById()`.
- Added `craft\commerce\services\OrderStatuses::EVENT_ORDER_STATUS_CHANGE_EMAILS`.
- Added `craft\commerce\services\ProductTypes::getCreatableProductTypeIds()`.
- Added `craft\commerce\services\ProductTypes::getCreatableProductTypes()`.
- Added `craft\commerce\services\ProductTypes::getEditableProductTypeIds()`.
- Added `craft\commerce\services\ProductTypes::hasPermission()`.
- Added `craft\commerce\validators\CouponValidator`.
- Added `craft\commerce\validators\StoreCountryValidator`.
- Added `craft\commerce\web\assets\coupons\CouponsAsset`.

### Changed
- Craft Commerce now requires Craft CMS 4.0.0-beta.2 or newer.
- Tax rate inputs no longer require the percent symbol.
- Subscription plans are no longer accessible via old Control Panel URLs.
- Addresses can no longer be related to both a user’s address book and an order at the same time. ([#2457](https://github.com/craftcms/commerce/discussions/2457))
- `commerce/*` actions no longer accept `orderNumber` params. `number` can be used instead.
- `commerce/cart/*` actions no longer accept `cartUpdatedNotice` params. `successMessage` can be used instead.
- `commerce/cart/*` actions no longer include `availableShippingMethods` in their JSON responses. `availableShippingMethodOptions` can be used instead.
- `commerce/payment-sources/*` actions no longer include `paymentForm` in their JSON responses. `paymentFormErrors` can be used instead.
- `commerce/payments/*` actions now expect payment form fields to be namespaced with the `|commercePaymentFormNamespace` Twig filter’s response.
- `craft\commerce\elements\Order::getCustomer()` now returns a `craft\elements\User` object.
- `craft\commerce\elements\Product::getVariants()`, `getDefaultVariant()`, `getCheapestVariant()`, `getTotalStock()`, and `getHasUnlimitedStock()` now only return data related to enabled variants by default.
- `craft\commerce\model\ProductType::$titleFormat` was renamed to `$variantTitleFormat`.
- `craft\commerce\models\TaxRate::getRateAsPercent()` now returns a localized value.
- `craft\commerce\services\LineItems::createLineItem()` no longer has an `$orderId` argument.
- `craft\commerce\services\LineItems::resolveLineItem()` now has an `$order` argument rather than `$orderId`.
- `craft\commerce\services\ShippingMethods::getAvailableShippingMethods()` has been renamed to `getMatchingShippingMethods()`.
- `craft\commerce\services\Variants::getAllVariantsByProductId()` now accepts a `$includeDisabled` argument.

### Deprecated
- Deprecated `craft\commerce\elements\Order::getUser()`. `getCustomer()` should be used instead.
- Deprecated `craft\commerce\services\Plans::getAllGatewayPlans()`. `getPlansByGatewayId()` should be used instead.
- Deprecated `craft\commerce\services\Subscriptions::doesUserHaveAnySubscriptions()`. `doesUserHaveSubscriptions()` should be used instead.
- Deprecated `craft\commerce\services\Subscriptions::getSubscriptionCountForPlanById()`. `getSubscriptionCountByPlanId()` should be used instead.
- Deprecated `craft\commerce\services\TaxRates::getTaxRatesForZone()`. `getTaxRatesByTaxZoneId()` should be used instead.
- Deprecated `craft\commerce\services\Transactions::deleteTransaction()`. `deleteTransactionById()` should be used instead.

### Removed
- Removed the `orderPdfFilenameFormat` setting.
- Removed the `orderPdfPath` setting.
- Removed the `commerce-manageCustomers` permission.
- Removed the `commerce-manageProducts` permission.
- Removed `json_encode_filtered` Twig filter.
- Removed the `commerce/orders/purchasable-search` action. `commerce/orders/purchasables-table` can be used instead.
- Removed `Plugin::getInstance()->getPdf()`. `getPdfs()` can be used instead.
- Removed `craft\commerce\Plugin::t()`. `Craft::t('commerce', 'My String')` can be used instead.
- Removed `craft\commerce\base\AddressZoneInterface`. `craft\commerce\base\ZoneInterface` can be used instead.
- Removed `craft\commerce\base\OrderDeprecatedTrait`.
- Removed `craft\commerce\controllers\AddressesController`.
- Removed `craft\commerce\controllers\CountriesController`.
- Removed `craft\commerce\controllers\CustomerAddressesController`.
- Removed `craft\commerce\controllers\CustomersController`.
- Removed `craft\commerce\controllers\PlansController::actionRedirect()`.
- Removed `craft\commerce\controllers\ProductsPreviewController::actionSaveProduct()`.
- Removed `craft\commerce\controllers\ProductsPreviewController::enforceProductPermissions()`.
- Removed `craft\commerce\controllers\StatesController`.
- Removed `craft\commerce\elements\Order::getAdjustmentsTotalByType()`. `getTotalTax()`, `getTotalDiscount()`, or `getTotalShippingCost()` can be used instead.
- Removed `craft\commerce\elements\Order::getAvailableShippingMethods()`. `getAvailableShippingMethodOptions()` can be used instead.
- Removed `craft\commerce\elements\Order::getOrderLocale()`. `$orderLanguage` can be used instead.
- Removed `craft\commerce\elements\Order::getShippingMethodId()`. `getShippingMethodHandle()` can be used instead.
- Removed `craft\commerce\elements\Order::getShouldRecalculateAdjustments()`. `getRecalculationMode()` can be used instead.
- Removed `craft\commerce\elements\Order::getTotalTaxablePrice()`. The taxable price is now calculated within the tax adjuster.
- Removed `craft\commerce\elements\Order::removeEstimatedBillingAddress()`. `setEstimatedBillingAddress(null)` can be used instead.
- Removed `craft\commerce\elements\Order::removeEstimatedShippingAddress()`. `setEstimatedShippingAddress(null)` can be used instead.
- Removed `craft\commerce\elements\Order::setShouldRecalculateAdjustments()`. `setRecalculationMode()` can be used instead.
- Removed `craft\commerce\elements\actions\DeleteOrder`. `craft\elements\actions\Delete` can be used instead.
- Removed `craft\commerce\elements\actions\DeleteProduct`. `craft\elements\actions\Delete` can be used instead.
- Removed `craft\commerce\elements\traits\OrderDeprecatedTrait`.
- Removed `craft\commerce\events\AddressEvent`.
- Removed `craft\commerce\events\CustomerAddressEvent`.
- Removed `craft\commerce\events\CustomerEvent`.
- Removed `craft\commerce\events\DefineAddressLinesEvent`. `craft\services\Addresses::formatAddress()` can be used instead.
- Removed `craft\commerce\events\LineItemEvent::isValid`.
- Removed `craft\commerce\helpers\Localization::formatAsPercentage()`.
- Removed `craft\commerce\models\Country`.
- Removed `craft\commerce\models\Discount::$code`.
- Removed `craft\commerce\models\Discount::getDiscountUserGroups()`.
- Removed `craft\commerce\models\Discount::getUserGroupIds()`. Discount user groups were migrated to the customer condition rule.
- Removed `craft\commerce\models\Discount::setUserGroupIds()`. Discount user groups were migrated to the customer condition rule.
- Removed `craft\commerce\models\Email::getPdfTemplatePath()`. `getPdf()->getTemplatePath()` can be used instead.
- Removed `craft\commerce\models\LineItem::getAdjustmentsTotalByType()`. `getTax()`, `getDiscount()`, or `getShippingCost()` can be used instead.
- Removed `craft\commerce\models\LineItem::setSaleAmount()`.
- Removed `craft\commerce\models\OrderHistory::$customerId`. `$userId` can be used instead.
- Removed `craft\commerce\models\OrderHistory::getCustomer()`. `getUser()` can be used instead.
- Removed `craft\commerce\models\ProductType::getLineItemFormat()`.
- Removed `craft\commerce\models\ProductType::setLineItemFormat()`.
- Removed `craft\commerce\models\Settings::$showCustomerInfoTab`. `$showEditUserCommerceTab` can be used instead.
- Removed `craft\commerce\models\ShippingAddressZone::getCountries()`.
- Removed `craft\commerce\models\ShippingAddressZone::getCountriesNames()`.
- Removed `craft\commerce\models\ShippingAddressZone::getCountryIds()`.
- Removed `craft\commerce\models\ShippingAddressZone::getStateIds()`.
- Removed `craft\commerce\models\ShippingAddressZone::getStates()`.
- Removed `craft\commerce\models\ShippingAddressZone::getStatesNames()`.
- Removed `craft\commerce\models\ShippingAddressZone::isCountryBased`.
- Removed `craft\commerce\models\State`.
- Removed `craft\commerce\models\TaxAddressZone::getCountries()`.
- Removed `craft\commerce\models\TaxAddressZone::getCountriesNames()`.
- Removed `craft\commerce\models\TaxAddressZone::getCountryIds()`.
- Removed `craft\commerce\models\TaxAddressZone::getStateIds()`.
- Removed `craft\commerce\models\TaxAddressZone::getStates()`.
- Removed `craft\commerce\models\TaxAddressZone::getStatesNames()`.
- Removed `craft\commerce\models\TaxAddressZone::isCountryBased`.
- Removed `craft\commerce\queue\jobs\ConsolidateGuestOrders`.
- Removed `craft\commerce\records\Country`.
- Removed `craft\commerce\records\CustomerAddress`. `craft\records\Address` can be used instead.
- Removed `craft\commerce\records\Discount::CONDITION_USER_GROUPS_ANY_OR_NONE`. Discount user groups were migrated to the customer condition rule.
- Removed `craft\commerce\records\Discount::CONDITION_USER_GROUPS_EXCLUDE`. Discount user groups were migrated to the customer condition rule.
- Removed `craft\commerce\records\Discount::CONDITION_USER_GROUPS_INCLUDE_ALL`. Discount user groups were migrated to the customer condition rule.
- Removed `craft\commerce\records\Discount::CONDITION_USER_GROUPS_INCLUDE_ANY`. Discount user groups were migrated to the customer condition rule.
- Removed `craft\commerce\records\DiscountUserGroup`.
- Removed `craft\commerce\records\OrderHistory::getCustomer()`. `getUser()` can be used instead.
- Removed `craft\commerce\records\ShippingZoneCountry`.
- Removed `craft\commerce\records\ShippingZoneState`.
- Removed `craft\commerce\records\State`.
- Removed `craft\commerce\records\TaxZoneCountry`.
- Removed `craft\commerce\records\TaxZoneState`.
- Removed `craft\commerce\services\Addresses::purgeOrphanedAddresses()`.
- Removed `craft\commerce\services\Addresses`.
- Removed `craft\commerce\services\Countries`.
- Removed `craft\commerce\services\Customers::EVENT_AFTER_SAVE_CUSTOMER_ADDRESS`.
- Removed `craft\commerce\services\Customers::EVENT_AFTER_SAVE_CUSTOMER`.
- Removed `craft\commerce\services\Customers::EVENT_BEFORE_SAVE_CUSTOMER_ADDRESS`.
- Removed `craft\commerce\services\Customers::EVENT_BEFORE_SAVE_CUSTOMER`.
- Removed `craft\commerce\services\Customers::SESSION_CUSTOMER`.
- Removed `craft\commerce\services\Customers::consolidateOrdersToUser()`.
- Removed `craft\commerce\services\Customers::deleteCustomer()`.
- Removed `craft\commerce\services\Customers::forgetCustomer()`.
- Removed `craft\commerce\services\Customers::getAddressIds()`.
- Removed `craft\commerce\services\Customers::getCustomer()`.
- Removed `craft\commerce\services\Customers::getCustomerById()`.
- Removed `craft\commerce\services\Customers::getCustomerByUserId()`.
- Removed `craft\commerce\services\Customers::getCustomerId()`.
- Removed `craft\commerce\services\Customers::getCustomersQuery()`.
- Removed `craft\commerce\services\Customers::purgeOrphanedCustomers()`.
- Removed `craft\commerce\services\Customers::saveAddress()`.
- Removed `craft\commerce\services\Customers::saveCustomer()`.
- Removed `craft\commerce\services\Customers::saveUserHandler()`.
- Removed `craft\commerce\services\Discounts::EVENT_BEFORE_MATCH_LINE_ITEM`. `EVENT_DISCOUNT_MATCHES_LINE_ITEM` can be used instead.
- Removed `craft\commerce\services\Discounts::getOrderConditionParams()`. `$order->toArray()` can be used instead.
- Removed `craft\commerce\services\Discounts::populateDiscountRelations()`.
- Removed `craft\commerce\services\Orders::cartArray()`. `toArray()` can be used instead.
- Removed `craft\commerce\services\Payments::getTotalAuthorizedForOrder()`.
- Removed `craft\commerce\services\Payments::getTotalAuthorizedOnlyForOrder()`. `craft\commerce\elements\Order::getTotalAuthorized()` can be used instead.
- Removed `craft\commerce\services\Payments::getTotalPaidForOrder()`. `craft\commerce\elements\Order::getTotalPaid()` can be used instead.
- Removed `craft\commerce\services\Payments::getTotalRefundedForOrder()`.
- Removed `craft\commerce\services\Sales::populateSaleRelations()`.
- Removed `craft\commerce\services\States`.

## Unreleased (3.4.x)

### Changed
- It’s now possible to disable the default variant on the Edit Product page.

### Fixed
- Fixed a bug where it wasn’t possible to navigate the color field with the keyboard on the Edit Order Status page. ([#2601](https://github.com/craftcms/commerce/issues/2601))

## 3.4.14 - 2022-04-06

### Fixed
- Fixed a bug where eager-loaded line items weren’t getting returned in a consistent order. ([#2740](https://github.com/craftcms/commerce/issues/2740))
- Fixed a bug where it wasn’t possible to remove an address on the Edit Order page. ([#2745](https://github.com/craftcms/commerce/issues/2745))
- Fixed a bug where the First Name and Last Name fields weren’t shown in payment modals on the Edit Order page, when using the Dummy gateway.

## 3.4.13 - 2022-03-24

### Changed
- Condition formulas now support `abs`, `filter`, `first`, `map`, and `merge` filters. ([#2744](https://github.com/craftcms/commerce/issues/2744))

### Fixed
- Fixed a bug where some order history records were getting deleted along with guest customer records during garbage collection. ([#2727](https://github.com/craftcms/commerce/issues/2727))

## 3.4.12 - 2022-03-16

### Added
- Added support for PHP 8.1.

### Changed
- `craft\commerce\models\ProductType` now supports `EVENT_DEFINE_BEHAVIORS`. ([#2715](https://github.com/craftcms/commerce/issues/2715))

### Fixed
- Fixed a bug where collapsed variant blocks weren’t showing the correct preview text on Edit Product pages.
- Fixed a bug where `craft\commerce\errors\ProductTypeNotFoundException` had the wrong namespace (`craft\errors`) and wasn’t autoloadable with Composer 2.

## 3.4.11 - 2022-02-09

### Changed
- Improved memory usage for `craft\commerce\services\LineItems::getAllLineItemsByOrderId()`.  ([#2673](https://github.com/craftcms/commerce/issues/2673))

### Fixed
- Fixed a bug that could occur when attempting to create a customer on the Edit Order page. ([#2671](https://github.com/craftcms/commerce/issues/2671))
- Fixed a bug where the shipping method name wasn’t getting updated in the Edit Order page sidebar if the shipping method was changed. ([#2682](https://github.com/craftcms/commerce/issues/2682))
- Fixed a bug where `Addresses::getStoreLocation()` could return an address with `isStoreLocation` set to `false`. ([#2688](https://github.com/craftcms/commerce/issues/2688))
- Fixed a bug where Edit State pages included a breadcrumb that linked to a 404. ([#2692](https://github.com/craftcms/commerce/pull/2692))
- Fixed an error that could occur when saving a discount. ([#2505](https://github.com/craftcms/commerce/issues/2505))

## 3.4.10.1 - 2022-01-13

### Fixed
- Fixed a bug where `craft\commerce\models\LiteTaxSettings::getTaxRateAsPercent()` wasn’t returning a value.

## 3.4.10 - 2022-01-12

### Added
- It’s now possible to completely disable the Donation purchasable. ([#2374](https://github.com/craftcms/commerce/discussions/2374))
- Added support for searching orders by line item description. ([#2658](https://github.com/craftcms/commerce/pull/2658))
- Added `craft\commerce\elements\Order::isPaymentAmountPartial()`.
- Added `craft\commerce\helpers\Localization`.

### Fixed
- Fixed a bug where gateways’ `supportsPartialPayment()` methods weren’t being respected.
- Fixed an error that could occur when saving a discount. ([#2660](https://github.com/craftcms/commerce/issues/2660))
- Fixed a bug where partial payment errors weren’t getting returned correctly for Ajax requests to `commerce/payments/pay`.
- Fixed an error that could occur when trying to refund an order. ([#2642](https://github.com/craftcms/commerce/pull/2642))
- Fixed a bug where tax rates weren’t properly supporting localized number formats.

### Security
- Fixed XSS vulnerabilities.

## 3.4.9.3 - 2021-12-23

### Fixed
- Fixed a bug where it wasn’t possible to scroll transactions’ gateway response data on View Order pages. ([#2639](https://github.com/craftcms/commerce/issues/2639))
- Fixed a bug where it wasn’t possible to save sales.

## 3.4.9.2 - 2021-12-15

### Fixed
- Fixed an error that occurred when loading the Order Edit page. ([#2640](https://github.com/craftcms/commerce/issues/2640))

## 3.4.9.1 - 2021-12-15

### Changed
- Craft Commerce now requires Craft CMS 3.7.25 or later. ([#2638](https://github.com/craftcms/commerce/issues/2638))

## 3.4.9 - 2021-12-14

### Added
- Discounts and sales now have “All purchasables”, “All categories”, and “All customers” settings. ([#2615](https://github.com/craftcms/commerce/issues/2615))

### Changed
- Product indexes now use a “Product” header column heading by default, rather than “Title”.

### Fixed
- Fixed a bug where adjustment snapshots were removed when recalculating a completed order.
- Fixed a bug where email previews included control panel assets. ([#2632](https://github.com/craftcms/commerce/issues/2632))

## 3.4.8 - 2021-11-25

### Added
- Added `craft\commerce\controllers\ProductsController::enforceEditProductPermissions()`.
- Added `craft\commerce\controllers\ProductsController::enforceDeleteProductPermissions()`.
- Added `craft\commerce\controllers\ProductsPreviewController::enforceEditProductPermissions()`.
- Added `craft\commerce\controllers\SubscriptionsController::enforceEditSubscriptionPermissions()`.

### Changed
- Improved the performance of order saving.
- Formula condition results are now cached.
- Products now support `EVENT_DEFINE_IS_EDITABLE` and `EVENT_DEFINE_IS_DELETABLE`. ([#2606](https://github.com/craftcms/commerce/issues/2606))
- Subscriptions now support `EVENT_DEFINE_IS_EDITABLE`.

## Deprecated
- Deprecated `craft\commerce\controllers\ProductsController::enforceProductPermissions()`.
- Deprecated `craft\commerce\controllers\ProductsPreviewController::enforceProductPermissions()`.
- Deprecated `craft\commerce\controllers\ProductsPreviewController::actionSaveProduct()`.

### Fixed
- Fixed a bug where active/inactive cart queries weren’t factoring the system time zone properly. ([#2601](https://github.com/craftcms/commerce/issues/2601))
- Fixed a bug where it was possible to save a product without any variants. ([#2612](https://github.com/craftcms/commerce/issues/2612))
- Fixed a bug where the First Name and Last Name fields within payment modals weren’t immediately visible. ([#2603](https://github.com/craftcms/commerce/issues/2603))
- Fixed a bug where the “Billing Details URL” subscription setting didn’t fully support being set to an environment variable. ([#2571](https://github.com/craftcms/commerce/pull/2571))

## 3.4.7 - 2021-11-03

### Deprecated
- Deprecated `craft\commerce\models\ProductType::getLineItemFormat()` and `setLineItemFormat()`.

### Fixed
- Fixed a bug where products’ Variants fields could be added to the field layout twice.
- Fixed a bug where PDFs could be rendered incorrectly. ([#2599](https://github.com/craftcms/commerce/issues/2599))
- Fixed an error that that could occur when instantiating a `craft\commerce\elements\Order` object. ([#2602](https://github.com/craftcms/commerce/issues/2602))

### Security
- Fixed XSS vulnerabilities.

## 3.4.6 - 2021-10-20

### Added
- Added `craft\commerce\services\PaymentSources::getPaymentSourceByTokenAndGatewayId()`.

### Changed
- Improved the styling and behavior of the example templates.

### Fixed
- Fixed a bug where purging inactive carts did not respect time zones. ([#2588](https://github.com/craftcms/commerce/issues/2588))
- Fixed a bug where it was possible to manage discounts when using the Lite edition. ([#2590](https://github.com/craftcms/commerce/issues/2590))

## 3.4.5 - 2021-10-13

### Added
- Added `craft\commerce\services\Transactions::getTransactionByReference()`.

### Fixed
- Fixed a bug where shipping rules could never match when the cart was empty. ([#2583](https://github.com/craftcms/commerce/issues/2583))
- Fixed a bug where a default shipping method was not being set per the `autoSetCartShippingMethodOption` setting. ([#2584](https://github.com/craftcms/commerce/issues/2584))

## 3.4.4 - 2021-10-07

### Added
- Added the `autoSetCartShippingMethodOption` config setting.

### Changed
- The `commerce/cart/update-cart` action now supports a `clearLineItems` param.

### Fixed
- Fixed a bug where addresses weren’t getting copied to orders correctly. ([#2555](https://github.com/craftcms/commerce/issues/2555))

## 3.4.3 - 2021-09-22

### Fixed
- Fixed a bug where discounts’ purchasable conditions weren’t applying to products when they were initially added to the cart. ([#2559](https://github.com/craftcms/commerce/issues/2559)) 
- Fixed a bug where carts weren’t getting recalculated when force-saved. ([#2560](https://github.com/craftcms/commerce/issues/2560))
- Fixed a bug where Commerce models’ `defineRules()` methods were declared as `public` instead of `protected`.
- Fixed a bug where new Commerce installs were getting a `sendCartInfo` column added to their `commerce_gateways` table, which isn’t needed.

### Security
- Fixed XSS vulnerabilities.

## 3.4.2 - 2021-08-11

### Changed
- Discount condition formulas now allow `|date` filters. ([#2505](https://github.com/craftcms/commerce/issues/2505))
- Orders now include billing and shipping addresses in search their keywords.
- The `registerUserOnOrderComplete` order parameter is now honored when completing an order from the control panel. ([#2503](https://github.com/craftcms/commerce/issues/2503))

### Fixed
- Fixed a bug where zero-value payment amounts would be ignored in favor of the outstanding balance, if using an alternative currency. ([#2501](https://github.com/craftcms/commerce/issues/2501))
- Fixed a bug where it wasn't possible to modify the address query from `craft\commerce\services\Addresses::EVENT_BEFORE_PURGE_ADDRESSES` event handlers.
- Fixed a bug where `craft\commerce\services\Formulas::validateFormulaSyntax()` wasn't working properly.

## 3.4.1 - 2021-07-26

### Changed
- Improved the performance of order recalculation.

### Fixed
- Fixed a bug where discount queries on coupon codes were case sensitive. ([#2249](https://github.com/craftcms/commerce/issues/2249))
- Fixed a SQL error that could occur during a migration with a database using a table prefix. ([#2497](https://github.com/craftcms/commerce/issues/2497))

## 3.4.0.3 - 2021-07-21

### Fixed
- Fixed a bug where it wasn't possible for customers to select shipping methods registered by plugins. ([#2278](https://github.com/craftcms/commerce/issues/2278))
- Fixed a PHP error that could occur when accessing an orders’ shipping method that was registered by plugins. ([#2279](https://github.com/craftcms/commerce/issues/2279))

## 3.4.0.2 - 2021-07-19

### Fixed
- Fixed a bug where it wasn't possible for customers to select shipping methods registered by plugins. ([#2273](https://github.com/craftcms/commerce/issues/2273))

## 3.4.0.1 - 2021-07-14

### Fixed
- Fixed a couple UI bugs on Edit Order pages. ([#2270](https://github.com/craftcms/commerce/issues/2270))
- Fixed a bug where `orderSiteId` and `orderLanguage` order query params woren’t working correctly. ([#2272](https://github.com/craftcms/commerce/issues/2272))

## 3.4.0 - 2021-07-13

### Added
- Added the ability to download multiple orders’ PDFs as a single, combined PDF from the Orders index page. ([#1785](https://github.com/craftcms/commerce/issues/1785))
- Added the ability to disable included tax removal. ([#1881](https://github.com/craftcms/commerce/issues/1881))
- Added the “Revenue Options” setting to the Top Products widget. ([#1919](https://github.com/craftcms/commerce/issues/1919))
- Added the ability to bulk-delete discounts from the Discounts index page. ([#2172](https://github.com/craftcms/commerce/issues/2172))
- Added the ability to bulk-delete sales from the Sales index page.
- Added the `cp.commerce.discounts.index`, `cp.commerce.discounts.edit`, `cp.commerce.discounts.edit.content`, and `cp.commerce.discounts.edit.details` template hooks. ([#2173](https://github.com/craftcms/commerce/issues/2173))
- Added the `cp.commerce.sales.index`, `cp.commerce.sales.edit`, `cp.commerce.sales.edit.content`, and `cp.commerce.sales.edit.details` template hooks. ([#2173](https://github.com/craftcms/commerce/issues/2173))
- Added `craft\commerce\base\Plan::$dateCreated`.
- Added `craft\commerce\base\Plan::$dateUpdated`.
- Added `craft\commerce\elements\Order::hasShippableItems()`.
- Added `craft\commerce\models\Address::$dateCreated`.
- Added `craft\commerce\models\Address::$dateUpdated`.
- Added `craft\commerce\models\Country::$dateCreated`.
- Added `craft\commerce\models\Country::$dateUpdated`.
- Added `craft\commerce\models\Customer::$dateCreated`.
- Added `craft\commerce\models\Customer::$dateUpdated`.
- Added `craft\commerce\models\LineItem::getIsShippable()`.
- Added `craft\commerce\models\PaymentCurrency::$dateCreated`.
- Added `craft\commerce\models\PaymentCurrency::$dateUpdated`.
- Added `craft\commerce\models\Sale::$dateCreated`.
- Added `craft\commerce\models\Sale::$dateUpdated`.
- Added `craft\commerce\models\ShippingAddressZone::$dateCreated`.
- Added `craft\commerce\models\ShippingAddressZone::$dateUpdated`.
- Added `craft\commerce\models\ShippingCategory::$dateCreated`.
- Added `craft\commerce\models\ShippingCategory::$dateUpdated`.
- Added `craft\commerce\models\ShippingMethod::$dateCreated`.
- Added `craft\commerce\models\ShippingMethod::$dateUpdated`.
- Added `craft\commerce\models\ShippingRule::$dateCreated`.
- Added `craft\commerce\models\ShippingRule::$dateUpdated`.
- Added `craft\commerce\models\State::$dateCreated`.
- Added `craft\commerce\models\State::$dateUpdated`.
- Added `craft\commerce\models\TaxAddressZone::$dateCreated`.
- Added `craft\commerce\models\TaxAddressZone::$dateUpdated`.
- Added `craft\commerce\models\TaxCategory::$dateCreated`.
- Added `craft\commerce\models\TaxCategory::$dateUpdated`.
- Added `craft\commerce\models\TaxRate::$dateCreated`.
- Added `craft\commerce\models\TaxRate::$dateUpdated`.
- Added `craft\commerce\models\TaxRate::$removeIncluded`.
- Added `craft\commerce\models\TaxRate::$removeVatIncluded`.
- Added `craft\commerce\stats\TopProducts::$revenueOptions`.
- Added `craft\commerce\stats\TopProducts::REVENUE_OPTION_DISCOUNT`.
- Added `craft\commerce\stats\TopProducts::REVENUE_OPTION_SHIPPING`.
- Added `craft\commerce\stats\TopProducts::REVENUE_OPTION_TAX_INCLUDED`.
- Added `craft\commerce\stats\TopProducts::REVENUE_OPTION_TAX`.
- Added `craft\commerce\stats\TopProducts::TYPE_QTY`.
- Added `craft\commerce\stats\TopProducts::TYPE_REVENUE`.
- Added `craft\commerce\stats\TopProducts::createAdjustmentsSubQuery()`.
- Added `craft\commerce\stats\TopProducts::getAdjustmentsSelect()`.
- Added `craft\commerce\stats\TopProducts::getGroupBy()`.
- Added `craft\commerce\stats\TopProducts::getOrderBy()`.
- Added libmergepdf.

### Changed
- Craft Commerce now requires Craft CMS 3.7 or later.
- Product slideouts now include the full field layout and meta fields. ([#2205](https://github.com/craftcms/commerce/pull/2205))
- Discounts now have additional user group condition options. ([#220](https://github.com/craftcms/commerce/issues/220))
- It’s now possible to select any shipping method for a completed order. ([#1521](https://github.com/craftcms/commerce/issues/1521))
- The order field layout no longer validates if it contains a field called `billingAddress`, `customer`, `estimatedBillingAddress`, `estimatedShippingAddress`, `paymentAmount`, `paymentCurrency`, `paymentSource`, `recalculationMode` or `shippingAddress`.
- Product field layouts no longer validate if they contain a field called `cheapestVariant`, `defaultVariant` or `variants`.
- Variant field layouts no longer validate if they contain a field called `description`, `price`, `product` or `sku`.
- Order notices are now cleared when orders are completed. ([#2116](https://github.com/craftcms/commerce/issues/2116))
- Donations, orders, products, and variants now support `EVENT_DEFINE_IS_EDITABLE` and `EVENT_DEFINE_IS_DELETABLE`. ([craftcms/cms#8023](https://github.com/craftcms/cms/issues/8023))
- Address, customer, country, state, payment currency, promotion, shipping, subscription plan, and tax edit pages now display date meta info.
- Emails are now added to the queue with a higher priority than most jobs. ([#2157](https://github.com/craftcms/commerce/issues/2157))
- Improved the performance of store location address retrieval. ([#2238](https://github.com/craftcms/commerce/issues/2238))

### Fixed
- Fixed a bug where discounts weren’t displaying validation errors for the “Per Email Address Discount Limit” field. ([#1455](https://github.com/craftcms/commerce/issues/1455))
- Fixed a bug where orders that didn‘t contain any shippable items still required a shipping method selection. ([#2204](https://github.com/craftcms/commerce/issues/2204))
- Fixed a UI bug with Order Edit page template hooks. ([#2148](https://github.com/craftcms/commerce/issues/2148))
- Fixed a PHP error that could occur when adding multiple items to the cart at once.

## 3.3.5.1 - 2021-07-07

### Fixed
- Fixed a bug where the customer search box was showing as “undefined” on Edit Order pages. ([#2247](https://github.com/craftcms/commerce/issues/2247))
- Fixed a bug where it wasn’t possible to query for products by `productTypeId` via GraphQL. ([#2248](https://github.com/craftcms/commerce/issues/2248))

## 3.3.5 - 2021-07-06

### Added
- It’s now possible to copy a subscription’s reference from its edit page.
- It’s now possible to search for orders by their shipping and billing addresses.

### Fixed
- Fixed a bug where long subscription references would break the meta layout on Edit Subscription pages. ([#2211](https://github.com/craftcms/commerce/issues/2211))
- Fixed a bug where non-promotable purchasables could have order-level discounts applied. ([#2180](https://github.com/craftcms/commerce/issues/2180))
- Fixed a bug where it wasn’t possible to change the base currency. ([#2221](https://github.com/craftcms/commerce/issues/2221))
- Fixed a bug where primary addresses weren’t being copied to new guest customers’ address books. ([#2224](https://github.com/craftcms/commerce/issues/2224))
- Fixed a bug where months were missing in Past Year stat queries.
- Fixed a bug where the outstanding payment amount due in an alternate currency wasn’t getting rounded after conversion, preventing orders from being barked as fully paid. ([#2222](https://github.com/craftcms/commerce/issues/2222))
- Fixed a bug where some PDF settings weren’t getting migrated properly when updating from an earlier version of Commerce than 3.2.0. ([#2213](https://github.com/craftcms/commerce/issues/2213))
- Fixed a PHP 8 compatibility bug. ([#2198](https://github.com/craftcms/commerce/issues/2198))

## 3.3.4.1 - 2021-06-16

### Fixed
- Fixed a bug where the database schema for new Craft Commerce installations wasn’t consistent with older installations.

## 3.3.4 - 2021-06-15

### Added
- Added `craft\commerce\elements\db\VariantQuery::hasUnlimitedStock()`. ([#2188](https://github.com/craftcms/commerce/issues/2188))
- Added `craft\commerce\models\LineItem::getIsTaxable()`.

### Changed
- Improved the performance of determining an order’s available discounts. ([#1744](https://github.com/craftcms/commerce/issues/1744))

### Fixed
- Fixed a bug that could occur when rebuilding the project config. ([#2194](https://github.com/craftcms/commerce/issues/2194))
- Fixed a bug where it was possible for an order to use a disabled payment gateway. ([#2150](https://github.com/craftcms/commerce/issues/2150))
- Fixed a SQL error that could occur when programmatically saving a variant without stock. ([#2186](https://github.com/craftcms/commerce/issues/2186))
- Fixed a bug where a donation marked as non-taxable could still receive tax. ([#2144](https://github.com/craftcms/commerce/pull/2144))
- Fixed a bug where the order field layout’s UID would change on every save. ([#2193](https://github.com/craftcms/commerce/issues/2193))
- Fixed a SQL error that occurred when saving a payment currency without a conversion rate. ([#2149](https://github.com/craftcms/commerce/issues/2149))
- Fixed a bug where discounts weren’t displaying validation errors for the “Per User Discount Limit” field. ([#2176](https://github.com/craftcms/commerce/issues/2176))

## 3.3.3 - 2021-06-01

### Added
- Added the `productCount` and `variantCount` GraphQL queries. ([#1411](https://github.com/craftcms/commerce/issues/1411))

### Changed
- It’s now possible to sort products by their SKUs on product indexes. ([#2167](https://github.com/craftcms/commerce/issues/2167))
- Products now have a `url` field when queried via GraphQL.

### Fixed
- Fixed a bug where it wasn’t possible to customize product search keywords via `EVENT_DEFINE_KEYWORDS`. ([#2142](https://github.com/craftcms/commerce/issues/2142))
- Fixed a bug where the “Add Product to Sale” modal on Edit Product pages could be unresponsive when opened multiple times. ([#2146](https://github.com/craftcms/commerce/issues/2146))
- Fixed an error that could occur if MySQL’s time zone tables weren’t populated yet. ([#2163](https://github.com/craftcms/commerce/issues/2163))
- Fixed a PHP error that could occur when validating a product. ([#2138](https://github.com/craftcms/commerce/issues/2138))

## 3.3.2 - 2021-05-18

### Added
- It’s now possible to create customer addresses in the control panel. ([#1324](https://github.com/craftcms/commerce/issues/1324))
- Added `craft\commerce\events\PurchasableShippableEvent`.
- Added `craft\commerce\services\Purchasables::EVENT_PURCHASABLE_SHIPPABLE`.
- Added `craft\commerce\services\Purchasables::isPurchasableShippable()`.

### Fixed
- Customer search Ajax requests are now cancelled before sending new ones on Edit Order pages. ([#2137](https://github.com/craftcms/commerce/issues/2137))
- Fixed an error that occurred when submitting a blank line item quantity from an Edit Order page, when running PHP 8. ([#2125](https://github.com/craftcms/commerce/issues/2125))
- Fixed a bug where changes to addresses’ State fields on Edit Order pages weren’t persisting. ([#2136](https://github.com/craftcms/commerce/issues/2136))
- Fixed a bug where charts weren’t always displaying the correct data for the date range, when running MySQL. ([#2117](https://github.com/craftcms/commerce/issues/2117))

## 3.3.1.1 - 2021-05-09

### Fixed
- Fixed a bug that caused the billing address to be overridden by the shipping address on order completion. ([#2128](https://github.com/craftcms/commerce/issues/2128))

## 3.3.1 - 2021-05-04

### Added
- Added `craft\commerce\events\RefundTransactionEvent::$refundTransaction`. ([#2081](https://github.com/craftcms/commerce/issues/2081))
- Added `craft\commerce\services\Purchasables::EVENT_PURCHASABLE_AVAILABLE`.
- Added `craft\commerce\services\Purchasables::isPurchasableAvailable()`.

### Changed
- Order condition formulas now include serialized custom field values. ([#2066](https://github.com/craftcms/commerce/issues/2066))
- Replaced `date` to `datetime` filter of `orderHistory.dateCreated` attribute in status history tab in order edit page.

### Fixed
- Fixed a PHP error that occurred when changing a variant from having unlimited stock. ([#2111](https://github.com/craftcms/commerce/issues/2111))
- Fixed a PHP error that occurred when passing the `registerUserOnOrderComplete` parameter to the `commerce/cart/complete` action.
- Fixed a PHP error that occurred when attempting to retrieve an order notice that doesn’t exist. ([#2108](https://github.com/craftcms/commerce/issues/2108))
- Fixed a bug where orders’ address IDs were `null` at the time `EVENT_AFTER_COMPLETE_ORDER` was triggered.
- Fixed a bug where payment source error messages weren’t being returned correctly.

## 3.3.0.1 - 2021-04-26

### Fixed
- Fixed a bug where an incorrect amount could be calculated when paying an outstanding balance in a non-primary currency.
- Fixed a bug where shipping rules were enforcing the “Order Condition Formula” field as required. ([#2098](https://github.com/craftcms/commerce/issues/2098))
- Fixed a bug where Base Discount and Per Item Discount fields could show negative values on the Edit Discount page. ([#2090](https://github.com/craftcms/commerce/issues/2090))

## 3.3.0 - 2021-04-20

### Added
- Added support for partial payments. ([#585](https://github.com/craftcms/commerce/issues/585))
- Carts can now display customer-facing notices on price changes and when items are automatically removed due to going out of stock. ([#2000](https://github.com/craftcms/commerce/pull/2000))
- It’s now possible to set dynamic condition formulas on shipping rules. ([#1959](https://github.com/craftcms/commerce/issues/1959))
- The Orders index page and Edit Order page now have a “Share cart” action, which generates a sharable URL that will load the cart into the user’s session, making it the active cart. ([#1386](https://github.com/craftcms/commerce/issues/1386))
- Shipping rule conditions can now be based on an order’s discounted price, rather than its original price. ([#1948](https://github.com/craftcms/commerce/pull/1948))
- Added the `allowCheckoutWithoutPayment` config setting.
- Added the `allowPartialPaymentOnCheckout` config setting.
- Added the `commerce/cart/complete` action.
- Added `craft\commerce\base\GatewayInterface::supportsPartialPayment()`.
- Added `craft\commerce\base\Gateway::supportsPartialPayment()`.
- Added `craft\commerce\elements\Order::getLoadCartUrl()`.
- Added `craft\commerce\services\Addresses::EVENT_BEFORE_PURGE_ADDRESSES`. ([#1627](https://github.com/craftcms/commerce/issues/1627))
- Added `craft\commerce\services\PaymentCurrencies::convertCurrency()`.
- Added `craft\commerce\test\fixtures\elements\ProductFixture::_getProductTypeIds()`.

### Changed
- Improved the line item editing workflow on the Edit Order page.
- Line item descriptions now link to the purchasable’s edit page in the control panel. ([#2048](https://github.com/craftcms/commerce/issues/2048))
- All front-end controllers now support passing the order number via a `number` param. ([#1970](https://github.com/craftcms/commerce/issues/1970))
- Products are now resaved when a product type’s available tax or shipping categories change. ([#1933](https://github.com/craftcms/commerce/pull/1933))
- Updated Dompdf to 1.0.2.

### Deprecated
- Deprecated `craft\commerce\services\Gateways::getGatewayOverrides()` and the `commerce-gateways.php` config file. Gateway-specific config files should be used instead. ([#1963](https://github.com/craftcms/commerce/issues/1963))

### Fixed
- Fixed a PHP 8 compatibility bug. ([#1987](https://github.com/craftcms/commerce/issues/1987))
- Fixed an error that occurred when passing an unsupported payment currency to `craft\commerce\services\PaymentCurrencies::convert()`.

## 3.2.17.4 - 2021-04-06

### Fixed
- Fixed a bug where line items would disappear from the Edit Order page when their quantity value was cleared. ([#2058](https://github.com/craftcms/commerce/issues/2058))
- Fixed a bug where customers without primary billing and shipping addresses weren’t being shown in the Customers list. ([#2052](https://github.com/craftcms/commerce/issues/2052))

## 3.2.17.3 - 2021-03-18

### Fixed
- Fixed a bug where the “All Totals” column on the Orders index page was showing blank values. ([#2047](https://github.com/craftcms/commerce/pull/2047))

## 3.2.17.2 - 2021-03-17

### Fixed
- Fixed a bug where the `commerce/reset-data` command did not delete addresses. ([#2042](https://github.com/craftcms/commerce/issues/2042))
- Fixed a bug where included tax totals may be incorrect after updating from Commerce 1.
- Fixed a bug where the `success` and `error` keys were missing from `commerce/payments/complete-payment` JSON responses. ([#2043](https://github.com/craftcms/commerce/issues/2043))

## 3.2.17.1 - 2021-03-08

### Changed
- The `generateTransformsBeforePageLoad` config setting is now automatically enabled when rendering emails. ([#2034](https://github.com/craftcms/commerce/issues/2034))
- `craft\commerce\services\Pdfs::EVENT_BEFORE_RENDER_PDF` event handlers can now modify the variables the PDF will be rendered with. ([#2039](https://github.com/craftcms/commerce/issues/2039))

### Fixed
- Fixed a bug where the Orders index page was showing the wrong shipping and billing addresses. ([#1962](https://github.com/craftcms/commerce/issues/1962))
- Fixed a bug where sales were storing incorrect amounts for locales that use a period for the grouping symbol. ([#2029](https://github.com/craftcms/commerce/issues/2029))

## 3.2.17 - 2021-03-03

### Added 
- Added the ability to set a cart’s order site on the Edit Order page. ([#2031](https://github.com/craftcms/commerce/issues/2031))
- Added the `cp.commerce.customers.edit`, `cp.commerce.customers.edit.content`, and `cp.commerce.customers.edit.details` template hooks to the Edit Customer page. ([#2030](https://github.com/craftcms/commerce/issues/2030))

### Fixed
- Fixed a UI bug with the “Order Site” and “Status” fields on the Edit Order page. ([#2023](https://github.com/craftcms/commerce/issues/2023))

### Security
- Fixed an XSS vulnerability.

## 3.2.16 - 2021-02-26

### Fixed
- Fixed a bug where it wasn’t possible to paginate addresses on the Edit Order page. ([#2024](https://github.com/craftcms/commerce/issues/2024))
- Fixed a PHP error that could occur when adding purchasables to a sale from the Edit Product page. ([#1998](https://github.com/craftcms/commerce/issues/1998))
- Fixed a bug where guest customers weren’t being consolidated to the user’s customer. ([#2019](https://github.com/craftcms/commerce/issues/2019))
- Fixed a migration error that could occur when updating from Commerce 2. ([#2022](https://github.com/craftcms/commerce/issues/2022))

## 3.2.15.3 - 2021-02-24

### Fixed
- Fixed a bug where past orders weren’t being consolidated to the user’s customer. ([#2019](https://github.com/craftcms/commerce/issues/2019))

## 3.2.15.2 - 2021-02-18

### Fixed
- Fixed a bug where querying for an empty array on the `productId` variant query param would return all variants.

## 3.2.15.1 - 2021-02-18

### Fixed
- Fixed an error that occurred when deleting products. ([#2009](https://github.com/craftcms/commerce/issues/2009))

## 3.2.15 - 2021-02-17

### Changed
- Carts that only contains non-shipppable items no longer attempt to match any shipping rules. ([#1990](https://github.com/craftcms/commerce/issues/1990))
- Product queries with the `type` or `typeId` param will now only invalidate their `{% cache %}` tags when products of the same type(s) are saved/deleted.
- Variant queries with the `product` or `productId` param will now only invalidate their `{% cache %}` tags when the referenced products are saved/deleted.
- The `commerce/payment-sources/add`, `commerce/subscriptions/subscribe`, `commerce/subscriptions/switch`, `commerce/subscriptions/cancel`, and `commerce/subscriptions/reactivate` actions now accept hashed `successMessage` params. ([#1955](https://github.com/craftcms/commerce/issues/1955))
- `craft\commerce\elements\db\VariantQuery::product` is now write-only.

### Fixed
- Fixed a bug where carts weren’t getting recalculated after their billing address was saved via the `commerce/customer-addresses/save` action. ([#1997](https://github.com/craftcms/commerce/issues/1997))
- Fixed a bug where category shipping rules weren’t remembering their cost overrides when set to `0` . ([#1999](https://github.com/craftcms/commerce/issues/1999))

## 3.2.14.1 - 2021-01-28

### Fixed
- Fixed a UI bug with product dimension inputs on Craft 3.6. ([#1977](https://github.com/craftcms/commerce/issues/1977))

## 3.2.14 - 2021-01-13

### Added
- It is now possible to sort purchasables by `description`, `sku` or `price` when adding a line item on the Edit Order page. ([#1940](https://github.com/craftcms/commerce/issues/1940))
- Added `craft\commerce\elements\db\ProductQuery::defaultPrice()`, `defaultWidth()`, `defaultHeight()`, `defaultLength()`, `defaultWeight()`, and `defaultSku()`. ([#1877](https://github.com/craftcms/commerce/issues/1877))

### Changed
- Purchasables are now sorted by `id` by default when adding a line item to an order on the Edit Order page.

### Fixed
- Fixed a bug where the Edit Order page was listing soft-deleted purchasables when adding a line item. ([#1939](https://github.com/craftcms/commerce/issues/1939))
- Fixed a bug where product indexes’ “Title” columns were getting mislabeled as “ID”. ([#1787](https://github.com/craftcms/commerce/issues/1787))
- Fixed an error that could occur when saving a product, if a price, weight, or dimension field was set to a non-numeric value. ([#1942](https://github.com/craftcms/commerce/issues/1942))
- Fixed a bug where line item prices could show the wrong currency on Edit Order pages. ([#1890](https://github.com/craftcms/commerce/issues/1890))
- Fixed an error that could occur when saving an address. ([#1947](https://github.com/craftcms/commerce/issues/1947))
- Fixed an error that occurred when calling `Plans::getPlansByInformationEntryId()`. ([#1949](https://github.com/craftcms/commerce/issues/1949))
- Fixed a SQL error that occurred when purging customers on MySQL. ([#1958](https://github.com/craftcms/commerce/issues/1958))
- Fixed a SQL error that occurred when retrieving the default line item status on PostgreSQL.

## 3.2.13.2 - 2020-12-15

### Fixed
- Fixed a bug where product URLs were resolving even though the product was not live. ([#1929](https://github.com/craftcms/commerce/pull/1929))

## 3.2.13.1 - 2020-12-15

### Fixed
- Fixed a migration error that could occur when updating from Commerce 3.1 ([#1928](https://github.com/craftcms/commerce/issues/1928))

## 3.2.13 - 2020-12-10

### Added
- Emails and PDFs now have Language settings that can be used to specify the language that should be used, instead of the order’s language. ([#1884](https://github.com/craftcms/commerce/issues/1884))
- Added the `cp.commerce.order.content`, `cp.commerce.order.edit.order-actions`, and `cp.commerce.order.edit.order-secondary-actions` template hooks to the Edit Order page. ([#138](https://github.com/craftcms/commerce/issues/138), [#1269](https://github.com/craftcms/commerce/issues/1269))

### Changed
- Improved the Edit Product page load time by lazy-loading variants’ related sales on scroll. ([#1883](https://github.com/craftcms/commerce/issues/1883))
- The Edit Order page no longer requires orders to have at least one line item to be saved.

### Fixed
- Fixed a bug where Products indexes weren’t displaying `0` stock values. ([#1908](https://github.com/craftcms/commerce/issues/1908))
- Fixed a bug where dates and numbers in order PDFs weren’t always rendered with the order’s locale. ([#1876](https://github.com/craftcms/commerce/issues/1876))
- Fixed a bug where `craft\commerce\models\Address::getAddressLines()` wasn’t including a `businessTaxId` key. ([#1894](https://github.com/craftcms/commerce/issues/1894))
- Fixed a bug where `craft\commerce\services\Discounts::getDiscountByCode()` was returning disabled discounts.
- Fixed a bug where `craft\commerce\models\Address::setAttributes()` wasn’t setting the `businessId` by default. ([#1909](https://github.com/craftcms/commerce/issues/1909))
- Fixed some PostgreSQL compatibility issues.

## 3.2.12 - 2020-11-17

### Added
- Variants now have `priceAsCurrency` and `salePriceAsCurrency` fields when queried via GraphQL. ([#1856](https://github.com/craftcms/commerce/issues/1856))
- Products now have an `defaultPriceAsCurrency` field when queried via GraphQL. ([#1856](https://github.com/craftcms/commerce/issues/1856))

### Changed
- Improved the Edit Order page’s ability to warn against losing unsaved changes. ([#1850](https://github.com/craftcms/commerce/issues/1850))
- All built-in success/fail flash messages are now customizable by passing hashed `successMessage` and `failMessage` params with the request. ([#1871](https://github.com/craftcms/commerce/issues/1871))

### Fixed
- Fixed an error that occurred when attempting to edit a subscription plan, if `allowAdminChanges` was disabled. ([#1857](https://github.com/craftcms/commerce/issues/1857))
- Fixed an error that occurred when attempting to preview an email, if no orders had been completed yet. ([#1858](https://github.com/craftcms/commerce/issues/1858))
- Fixed an error that occurred when adding a new address to a completed order on the Edit Order page, if using PostgreSQL.
- Fixed a bug where template caches weren’t getting invalidated when sales were added or removed. ([#1849](https://github.com/craftcms/commerce/issues/1849))
- Fixed a bug where sales weren’t properly supporting localized number formats.
- Fixed a deprecation warning that occurred in the example templates. ([#1859](https://github.com/craftcms/commerce/issues/1859))

## 3.2.11 - 2020-11-04

### Changed
- Moved subscription plans from `commerce/settings/subscriptions/plans` to `commerce/store-settings/subscription-plans` in the control panel. ([#1846](https://github.com/craftcms/commerce/issues/1846))

### Fixed
- Emails that are prevented from being sent using the `\craft\commerce\services\Emails::EVENT_BEFORE_SEND_MAIL` event are no longer shown as failed jobs on the queue. ([#1842](https://github.com/craftcms/commerce/issues/1842))
- Fixed a PHP error that occurred when creating a new Product with multiple variants. ([#1851](https://github.com/craftcms/commerce/issues/1851))

## 3.2.10.1 - 2020-11-03

### Fixed
- Fixed a PostgreSQL migration issue. ([#1845](https://github.com/craftcms/commerce/pull/1845))

## 3.2.10 - 2020-11-02

### Added
- Added the ability to unset a cart’s selected payment source with the `commerce/cart/update-cart` action. ([#1835](https://github.com/craftcms/commerce/issues/1835))
- Added `craft\commerce\services\Pdfs::EVENT_MODIFY_RENDER_OPTIONS`. ([#1761](https://github.com/craftcms/commerce/issues/1761))

### Fixed
- Fixed a PHP error that occurred when retrieving the field layout for a variant of a deleted product. ([#1830](https://github.com/craftcms/commerce/pull/1830))
- Fixed a bug where restoring a deleted product restored previously-deleted variants. ([#1827](https://github.com/craftcms/commerce/issues/1827))
- Fixed a template error that would occur when creating or editing a tax rate. ([#1841](https://github.com/craftcms/commerce/issues/1841))

## 3.2.9.1 - 2020-10-30

### Fixed
- Fixed a bug where the `commerce_orders` table was missing the `orderSiteId` column on fresh installs. ([#1828](https://github.com/craftcms/commerce/pull/1828))

## 3.2.9 - 2020-10-29

### Added
- Added the ability to track which site an order was placed from.
- Added the “ID” column to the Products index page. ([#1787](https://github.com/craftcms/commerce/issues/1787))
- Added the “Order Site” column to the Orders index page.
- Added the ability to retry failed order status emails. ([#1397](https://github.com/craftcms/commerce/issues/1379))
- Added the ability to change the default tax category right from the Tax Categories index page. ([#1499](https://github.com/craftcms/commerce/issues/1499))
- Added the ability to change the default shipping category right from the Shipping Categories index page.
- Added the ability to update a shipping method’s status right from the Shipping Methods index page.
- All front-end success/fail flash messages are now customizable by passing hashed `successMessage`/`failMessage` params with the request. ([#1801](https://github.com/craftcms/commerce/issues/1801))
- It’s now possible to see purchasables’ snaphsot data when adding line items to an order from the Edit Order page. ([#1792](https://github.com/craftcms/commerce/issues/1792))
- Addresses now show whether they are the primary shipping/billing address for a customer on the Edit Address page. ([#1802](https://github.com/craftcms/commerce/issues/1802))
- Added the `cp.commerce.shippingMethods.edit.content` hook to the `shipping/shippingmethods/_edit.html` template. ([#1819](https://github.com/craftcms/commerce/pull/1819))
- Added `craft\commerce\elements\Order::$orderSiteId`.
- Added `craft\commerce\services\Customers::EVENT_AFTER_SAVE_CUSTOMER_ADDRESS`. ([#1220](https://github.com/craftcms/commerce/issues/1220))
- Added `craft\commerce\services\Customers::EVENT_AFTER_SAVE_CUSTOMER`.
- Added `craft\commerce\services\Customers::EVENT_BEFORE_SAVE_CUSTOMER_ADDRESS`. ([#1220](https://github.com/craftcms/commerce/issues/1220))
- Added `craft\commerce\services\Customers::EVENT_BEFORE_SAVE_CUSTOMER`.
- Added `craft\commerce\services\Webhooks::EVENT_AFTER_PROCESS_WEBHOOK`. ([#1799](https://github.com/craftcms/commerce/issues/1799))
- Added `craft\commerce\services\Webhooks::EVENT_BEFORE_PROCESS_WEBHOOK`. ([#1799](https://github.com/craftcms/commerce/issues/1799))

### Changed
- `salePrice` is now included when calling a purchasable’s `toArray()` method. ([#1793](https://github.com/craftcms/commerce/issues/1793))

### Deprecated
- Deprecated support for passing a `cartUpdatedNotice` param to the `commerce/cart/update-cart` action. A hashed `successMessage` param should be passed instead.

### Fixed
- Fixed a bug where changing the customer of an order could result in an “Address does not belong to customer” error. ([#1227](https://github.com/craftcms/commerce/issues/1227))
- Fixed a bug where cached discounts were not getting updated when a discount was saved or deleted. ([#1813](https://github.com/craftcms/commerce/pull/1813))
- Fixed formatting of URLs in the example templates. ([#1808](https://github.com/craftcms/commerce/issues/1808))
- Fixed a bug where `commerce/products/save-product`, `commerce/products/duplicate-product` and `commerce/products/delete-product` actions required the “Access Craft Commerce” permission. ([#1814](https://github.com/craftcms/commerce/pull/1814))
- Fixed a bug where it was possible to delete the default tax category.
- Fixed a bug where it was possible to delete the default shipping category.
- Restored the missing `craft\commerce\services\Payments::EVENT_AFTER_PROCESS_PAYMENT` event. ([#1818](https://github.com/craftcms/commerce/pull/1818))

## 3.2.8.1 - 2020-10-15

### Fixed
- Fixed a PHP error that occurred when duplicating a product. ([#1783](https://github.com/craftcms/commerce/issues/1783))

## 3.2.8 - 2020-10-13

### Added
- Added a “Variants” column to the Products index page. ([#1765](https://github.com/craftcms/commerce/issues/1765))
- Added the `commerce/reset-data` command. ([#581](https://github.com/craftcms/commerce/issues/581))
- Added `craft\commerce\console\controlllers\ResetData`.
- Added `craft\commerce\elements\Variants::getSkuAsText()`.
- Added `craft\commerce\helpers\Purchasable`.
- Added `craft\commerce\services\PaymentSources::getAllPaymentSourcesByGatewayId()`.

### Changed
- Coupon codes are no longer case-sensitive. ([#1763](https://github.com/craftcms/commerce/issues/1763))
- Disabled the browser autosuggest list when searching for a customer on the Edit Order page. ([#1752](https://github.com/craftcms/commerce/issues/1752))

### Fixed
- Fixed a PHP error that occurred when an order’s history was changed via a queue job.
- Fixed a bug where the store location address had its `isStoreLocation` property set to `false`. ([#1773](https://github.com/craftcms/commerce/issues/1773))
- Fixed a bug where the Template setting for product types wasn’t showing autosuggestions.
- Fixed a bug where disabled variants weren’t getting deleted along with their products. ([#1772](https://github.com/craftcms/commerce/issues/1772))
- Fixed a bug where incomplete carts weren’t getting updated when their selected payment gateway was disabled. ([#1531](https://github.com/craftcms/commerce/issues/1531))
- Fixed a bug where the incorrect confirmation message was shown when deleting a subscription plan.
- Fixed a PHP error that occurred when a subscription plan and gateway had been deleted. ([#1667](https://github.com/craftcms/commerce/issues/1667))
- Fixed a bug where address changes weren’t persisting on the Edit Order page. ([#1766](https://github.com/craftcms/commerce/issues/1766))
- Fixed a SQL error that could occur when saving a product, if it was disabled and missing required field values. ([#1764](https://github.com/craftcms/commerce/issues/1764))
- Fixed a bug where it was possible to change the primary currency after completed orders had been placed. ([#1777](https://github.com/craftcms/commerce/issues/1777))
- Fixed a JavaScript error that occurred on the payment page of the example templates.

## 3.2.7 - 2020-09-24

### Added
- Craft Commerce is now translated into Japanese.
- Added the ability to retrieve a customer’s addresses via Ajax. ([#1682](https://github.com/craftcms/commerce/issues/1682))
- Added the ability to retrieve a customer’s previous orders via Ajax. ([#1682](https://github.com/craftcms/commerce/issues/1682))
- Added `craft\commerce\controllers\CustomerAddressesController::actionGetAddresses`. ([#1682](https://github.com/craftcms/commerce/issues/1682))
- Added `craft\commerce\controllers\CustomerOrdersControllers`. ([#1682](https://github.com/craftcms/commerce/issues/1682))

### Changed
- Improved the performance of exporting orders using the “Raw Data” export type. ([#1744](https://github.com/craftcms/commerce/issues/1744))
- Disabled the browser autosuggest list when searching for a customer on the Edit Order page. ([#1752](https://github.com/craftcms/commerce/issues/1752))
- `craft\models\Customer::getOrders()` now returns orders sorted by date ordered, in descending order.

### Fixed
- Fixed a migration error that could occur when updating to Commerce 3. ([#1726](https://github.com/craftcms/commerce/issues/1726))
- Fixed a bug where control panel styles were getting included in rendered email previews. ([#1734](https://github.com/craftcms/commerce/issues/1734))
- Fixed a PHP error that could occur when saving an order without a customer ID.
- Fixed a PHP error that occurred when rendering a PDF, if the temp directory was missing. ([#1745](https://github.com/craftcms/commerce/issues/1745))
- Fixed a bug where `craft\commerce\models\Address:getAddressLines()` wasn’t including `countryText` in the response data.
- Fixed a PHP error that occurred when entering a localized number as a category shipping rule price.
- Fixed a bug where long translations would break the line item layout on the Edit Order page.
- Fixed a JavaScript error that occurred when editing shipping rules.

## 3.2.6 - 2020-09-13

### Fixed
- Fixed a bug that prevented a customer from unsubscribing from a subscription. ([#1650](https://github.com/craftcms/commerce/issues/1650))
- Fixed a bug that prevented a customer from deleting a payment source. ([#1650](https://github.com/craftcms/commerce/issues/1650))

## 3.2.5 - 2020-09-11

### Changed
- Purchasable descriptions are now generated based on data from the primary site only.
- JSON responses from the `commerce/payments/pay` action now include order information.

### Fixed
- Fixed a PHP error that occurred when exporting orders using the “Raw data” export type.
- Fixed a PHP error that could occur when resaving products. ([#1698](https://github.com/craftcms/commerce/issues/1698))
- Fixed a PHP error that occurred when using the `|commerceCurrency` Twig filter for currency conversion. ([#1702](https://github.com/craftcms/commerce/issues/1702))
- Fixed a SQL error that occurred when previewing emails on PostgreSQL. ([#1673](https://github.com/craftcms/commerce/issues/1673))
- Fixed a PHP error that occurred when there was a syntax error in an order condition formula. ([#1716](https://github.com/craftcms/commerce/issues/1716))
- Fixed a bug where order history records created at the same time were ordered incorrectly.
- Fixed a 400 error that could occur when a product type’s Template setting was blank.
- Fixed a bug where purchasables without a product type were incorrectly showing on the “Top Product Types” Dashboard widget. ([#1720](https://github.com/craftcms/commerce/issues/1720))
- Fixed a bug where shipping zone caches weren’t getting invalidated. ([#1721](https://github.com/craftcms/commerce/issues/1721))
- Fixed a Twig error that occurred when viewing the “Buy” example templates. ([#1722](https://github.com/craftcms/commerce/issues/1722))

## 3.2.4 - 2020-09-07

### Added
- Added the “Item Total” and “Item Subtotal” Orders index page columns. ([#1695](https://github.com/craftcms/commerce/issues/1695))
- Added the `hasProduct` argument to GraphQL variant queries. ([#1697](https://github.com/craftcms/commerce/issues/1697))
- Added `craft\commerce\elements\Order::$storedItemSubtotalAsCurrency`. ([#1695](https://github.com/craftcms/commerce/issues/1695))
- Added `craft\commerce\elements\Order::$storedItemSubtotal`. ([#1695](https://github.com/craftcms/commerce/issues/1695))
- Added `craft\commerce\services\Addresses::EVENT_BEFORE_DELETE_ADDRESS`. ([#1590](https://github.com/craftcms/commerce/pull/1590))

### Changed
- Address forms now show the Country field before State to avoid confusion when editing an address.
- Products’, subscriptions’, and orders’ date sort options are now sorted in descending order by default when selected (requires Craft 3.5.9 or later).
- `craft\commerce\models\Address::getAddressLines()` now has a `$sanitize` argument. ([#1671](https://github.com/craftcms/commerce/issues/1671))

### Deprecated
- Deprecated `craft\commerce\Plugin::t()`.
- Deprecated `craft\commerce\services\Discounts::populateDiscountRelations()`.

### Fixed
- Fixed a bug where donation queries weren’t returning complete results if the primary site had changed.
- Fixed a bug where addresses would always get a new ID when updating the cart. ([#1683](https://github.com/craftcms/commerce/issues/1683))
- Fixed a bug where sales weren’t being applied to orders on the Edit Order page. ([#1662](https://github.com/craftcms/commerce/issues/1662))
- Fixed a bug where users without orders weren’t available for selection in customer lists.
- Fixed a bug where the `*AsCurrency` order attributes were showing the base currency rather than the order currency. ([#1668](https://github.com/craftcms/commerce/issues/1668))
- Fixed a bug where it wasn’t possible to permanently delete orders from the Orders index page. ([#1708](https://github.com/craftcms/commerce/issues/1708))
- Fixed a bug where it wasn’t possible to permanently delete products from the Product index page. ([#1708](https://github.com/craftcms/commerce/issues/1708))
- Fixed a missing validation error when saving a product type. ([#1678](https://github.com/craftcms/commerce/issues/1678))
- Fixed a bug where address lines were getting double-encoded. ([#1671](https://github.com/craftcms/commerce/issues/1671))
- Fixed a bug where shipping method caches weren’t getting invalidated. ([#1674](https://github.com/craftcms/commerce/issues/1674))
- Fixed a bug where `dateUpdated` wasn’t getting populated when saving a line item. ([#1691](https://github.com/craftcms/commerce/issues/1691))
- Fixed a bug where purchasable descriptions were able to be longer than line item descriptions.
- Fixed a bug where discounts could be applied to products that were already on sale, even if their “Exclude this discount for products that are already on sale” condition was enabled. ([#1700](https://github.com/craftcms/commerce/issues/1700))
- Fixed a bug where discount condition formulas weren’t preventing discount codes from applying to a cart. ([#1705](https://github.com/craftcms/commerce/pull/1705))
- Fixed a bug where orders’ cached transactions were not getting updated when a transaction was saved. ([#1703](https://github.com/craftcms/commerce/pull/1703))

## 3.2.3 - 2020-08-19

### Fixed
- Fixed a SQL error that occurred when searching for orders from the Orders index page. ([#1652](https://github.com/craftcms/commerce/issues/1652))
- Fixed a bug where discounts with purchasable conditions were not being applied correctly to the cart. ([#1641](https://github.com/craftcms/commerce/issues/1641))
- Fixed a migration error that could occur when updating to Commerce 3.2. ([#1655](https://github.com/craftcms/commerce/issues/1655))
- Fixed a PHP error that occurred when displaying the “Top Product Types” Dashboard widget.
- Fixed a deprecation warning that occurred on the Orders index page. ([#1656](https://github.com/craftcms/commerce/issues/1656))
- Fixed a bug where Live Preview wasn’t showing custom fields for products. ([#1651](https://github.com/craftcms/commerce/issues/1651))

## 3.2.2.1 - 2020-08-14

### Fixed
- Fixed a bug where `craft\commerce\services\LineItemStatuses::getLineItemStatusByHandle()`, `getDefaultLineItemStatus()`, `getDefaultLineItemStatusForLineItem()` and `getLineItemStatusById()` were returning archived statuses. ([#1643](https://github.com/craftcms/commerce/issues/1643))
- Fixed a bug where line item status caches weren’t getting invalidated.

## 3.2.2 - 2020-08-13

### Added
- Added `craft\commerce\models\LineItem::setLineItemStatus()`. ([#1638](https://github.com/craftcms/commerce/issues/1638))
- Added `craft\commerce\services\LineItems::orderCompleteHandler()`.

### Changed
- Commerce now requires Craft 3.5.4 or later.

### Fixed
- Fixed a bug where the default line item status was not getting applied on order completion. ([#1643](https://github.com/craftcms/commerce/issues/1643))
- Fixed a bug where sales weren’t getting initialized with their `sortOrder` value. ([#1633](https://github.com/craftcms/commerce/issues/1633))
- Fixed a PHP error that could occur when downloading a PDF. ([#1626](https://github.com/craftcms/commerce/issues/1626))
- Fixed a PHP error that could occur when adding a custom purchasable to an order from the Edit Order page. ([#1646](https://github.com/craftcms/commerce/issues/1646))
- Fixed a bug where duplicate orders could be returned by an order query when using the `hasPurchasables` or `hasTransactions` params. ([#1637](https://github.com/craftcms/commerce/issues/1637))
- Fixed a bug where the Top Products and Top Product Types lists weren’t counting correctly on multi-site installs. ([#1644](https://github.com/craftcms/commerce/issues/1644))
- Fixed a bug where the Edit Order page wasn’t swapping the selected tab correctly when saving changes, if a custom tab was selected. ([#1647](https://github.com/craftcms/commerce/issues/1647))
- Fixed a bug where custom field JavaScript wasn’t getting initialized properly on the Edit Order page in some cases. ([#1647](https://github.com/craftcms/commerce/issues/1647))

## 3.2.1 - 2020-08-06

### Added
- Added `craft\commerce\models\Address::sameAs()`. ([#1616](https://github.com/craftcms/commerce/issues/1616))

### Fixed
- Fixed an error that could occur when rebuilding the project config. ([#1618](https://github.com/craftcms/commerce/issues/1618))
- Fixed an error that could occur on the order index page when viewing orders with deleted gateways. ([#1617](https://github.com/craftcms/commerce/issues/1617))
- Fixed a deprecation warning that occurred when sending an Ajax request to `commerce/cart/*` actions. ([#1548](https://github.com/craftcms/commerce/issues/1548))
- Fixed a bug where purchasables weren’t getting pre-populated properly when clicking “Add all to Sale” on the Edit Product page. ([#1595](https://github.com/craftcms/commerce/issues/1595))
- Fixed PHP 7.0 compatibility.
- Fixed a Twig error that occurred when viewing the “Buy” example templates. ([#1621](https://github.com/craftcms/commerce/issues/1621))

## 3.2.0.2 - 2020-08-04

### Fixed
- Fixed a bug that caused the product Title field to be hidden on Edit Product pages. ([#1614](https://github.com/craftcms/commerce/pull/1614))

## 3.2.0.1 - 2020-08-04

### Fixed
- Fixed a SQL error that could occur when updating to Commerce 3.2.

## 3.2.0 - 2020-08-04

### Added
- Order, product, and variant field layouts now support the new field layout features added in Craft 3.5.
- It’s now possible to set Title fields’ positions within product and variant field layouts.
- It’s now possible to set the Variants field’s position within product field layouts.
- Added support for managing multiple PDF templates. Each email can choose which PDF should be attached. ([#208](https://github.com/craftcms/commerce/issues/208))
- Added a “Download PDF” action to the Orders index page, which supports downloading multiple orders’ PDFs at once. ([#1598](https://github.com/craftcms/commerce/issues/1598))
- Shipping rules can now be duplicated from the Edit Shipping Rule page. ([#153](https://github.com/craftcms/commerce/issues/153))
- Added the ability to preview HTML emails from the Emails index page. ([#1387](https://github.com/craftcms/commerce/issues/1387))
- Variants now have a `product` field when queried via the GraphQL API.
- It’s now possible to query for variants by their dimensions. ([#1570](https://github.com/craftcms/commerce/issues/1570))
- Products can now have auto-generated titles with the “Title Format” product type setting. ([#148](https://github.com/craftcms/commerce/issues/148))
- Added the `withLineItems`, `withTransactions`, `withAdjustments`, `withCustomer` and `withAddresses` order query params, for eager-loading related models. ([#1603](https://github.com/craftcms/commerce/issues/1603))
- Added `apply`, `applyAmount`, `applyAmountAsPercent`, `applyAmountAsFlat`, `dateFrom` and `dateTo` fields to sales when queried via the GraphQL API. ([#1607](https://github.com/craftcms/commerce/issues/1607))
- Added the `freeOrderPaymentStrategy` config setting. ([#1526](https://github.com/craftcms/commerce/pull/1526))
- Added the `cp.commerce.order.edit.details` template hook. ([#1597](https://github.com/craftcms/commerce/issues/1597))
- Added `craft\commerce\controllers\Pdf`.
- Added `craft\commerce\elements\Orders::EVENT_AFTER_APPLY_ADD_LINE_ITEM`. ([#1516](https://github.com/craftcms/commerce/pull/1516))
- Added `craft\commerce\elements\Orders::EVENT_AFTER_APPLY_REMOVE_LINE_ITEM`. ([#1516](https://github.com/craftcms/commerce/pull/1516))
- Added `craft\commerce\elements\db\VariantQuery::width()`, `height()`, `length()` and `weight()`. ([#1570](https://github.com/craftcms/commerce/issues/1570))
- Added `craft\commerce\events\DefineAddressLinesEvent`.
- Added `craft\commerce\fieldlayoutelements\ProductTitleField`.
- Added `craft\commerce\fieldlayoutelements\VariantTitleField`.
- Added `craft\commerce\fieldlayoutelements\VariantsField`.
- Added `craft\commerce\models\Address::getAddressLines()`.
- Added `craft\commerce\models\EVENT_DEFINE_ADDRESS_LINES`. ([#1305](https://github.com/craftcms/commerce/issues/1305))
- Added `craft\commerce\models\Email::$pdfId`.
- Added `craft\commerce\models\LineItem::dateUpdated`. ([#1132](https://github.com/craftcms/commerce/issues/1132))
- Added `craft\commerce\models\Pdf`.
- Added `craft\commerce\records\Pdf`.
- Added `craft\commerce\services\Addresses::eagerLoadAddressesForOrders()`.
- Added `craft\commerce\services\Customers::eagerLoadCustomerForOrders()`.
- Added `craft\commerce\services\LineItems::eagerLoadLineItemsForOrders()`.
- Added `craft\commerce\services\OrderAdjustments::eagerLoadOrderAdjustmentsForOrders()`.
- Added `craft\commerce\services\Pdfs::EVENT_AFTER_SAVE_PDF`.
- Added `craft\commerce\services\Pdfs::EVENT_BEFORE_SAVE_PDF`.
- Added `craft\commerce\services\Pdfs::getAllEnabledPdfs()`.
- Added `craft\commerce\services\Pdfs::getAllPdfs()`.
- Added `craft\commerce\services\Pdfs::getDefaultPdf()`.
- Added `craft\commerce\services\Pdfs::getPdfByHandle()`.
- Added `craft\commerce\services\Pdfs::getPdfById()`.
- Added `craft\commerce\services\Pdfs::savePdf()`.
- Added `craft\commerce\services\Transactions::eagerLoadTransactionsForOrders()`.

### Changed
- Commerce now requires Craft 3.5.0 or later.
- Improved the performance of order indexes.
- Improved the performance of querying for products and orders via the GraphQL API.
- Countries are now initially sorted by name, rather than country code.
- Improved customer search and creation when editing an order. ([#1594](https://github.com/craftcms/commerce/issues/1594))
- It’s now possible to use multiple keywords when searching for variants from the Edit Order page. ([#1546](https://github.com/craftcms/commerce/pull/1546))
- New products, countries, states, and emails are now enabled by default.

### Deprecated
- Deprecated `craft\commerce\controllers\Orders::actionPurchasableSearch()`. Use `actionPurchasablesTable()` instead.
- Deprecated `craft\commerce\services\Sales::populateSaleRelations()`.
- Deprecated the `orderPdfPath` config setting.
- Deprecated the `orderPdfFilenameFormat` config setting.

### Removed
- Removed `craft\commerce\models\ProductType::$titleLabel`.
- Removed `craft\commerce\models\ProductType::$variantTitleLabel`.
- Removed `craft\commerce\records\ProductType::$titleLabel`.
- Removed `craft\commerce\records\ProductType::$variantTitleLabel`.
- Removed `craft\commerce\models\Email::$pdfTemplatePath`.
- Removed `craft\commerce\records\Email::$pdfTemplatePath`.

### Fixed
- Fixed a bug where interactive custom fields weren’t working within newly created product variants, from product editor HUDs.
- Fixed a bug where it was possible to select purchasables that weren’t available for purchase on the Edit Order page. ([#1505](https://github.com/craftcms/commerce/issues/1505))
- Fixed a PHP error that could occur during line item validation on Yii 2.0.36. ([yiisoft/yii2#18175](https://github.com/yiisoft/yii2/issues/18175))
- Fixed a bug that prevented shipping rules for being sorted correctly on the Edit Shipping Method page.
- Fixed a bug where programmatically-set related IDs could be ignored when saving a sale.
- Fixed a bug where order status descriptions were getting dropped when rebuilding the project config.

## 3.1.12 - 2020-07-14

### Changed
- Improved the wording of the “Categories Relationship Type” setting’s instructions and option labels on Edit Sale and Edit Discount pages. ([#1565](https://github.com/craftcms/commerce/pull/1565))

### Fixed
- Fixed a bug where existing sales and discounts would get the wrong “Categories Relationship Type” seletion when upgrading to Commerce 3. ([#1565](https://github.com/craftcms/commerce/pull/1565))
- Fixed a bug where the wrong shipping method could be selected for completed orders on the Edit Order page. ([#1557](https://github.com/craftcms/commerce/issues/1557))
- Fixed a bug where it wasn’t possible to update a customer’s primary billing or shipping address from the front end. ([#1562](https://github.com/craftcms/commerce/issues/1562))
- Fixed a bug where customers’ states weren’t always shown in the control panel. ([#1556](https://github.com/craftcms/commerce/issues/1556))
- Fixed a bug where programmatically removing an unsaved line item could remove the wrong line item. ([#1555](https://github.com/craftcms/commerce/issues/1555))
- Fixed a PHP error that could occur when using the `currency` Twig filter. ([#1554](https://github.com/craftcms/commerce/issues/1554))
- Fixed a PHP error that could occur on the order completion template when outputting dates. ([#1030](https://github.com/craftcms/commerce/issues/1030))
- Fixed a bug that could occur if a gateway had truncated its “Gateway Message”.

## 3.1.11 - 2020-07-06

### Added
- Added new `*AsCurrency` attributes to all currency attributes on orders, line items, products, variants, adjustments and transactions.
- Added the `hasVariant` argument to GraphQL product queries. ([#1544](https://github.com/craftcms/commerce/issues/1544))
- Added `craft\commerce\events\ModifyCartInfoEvent::$cart`. ([#1536](https://github.com/craftcms/commerce/issues/1536))
- Added `craft\commerce\behaviors\CurrencyAttributeBehavior`.
- Added `craft\commerce\gql\types\input\Variant`.

### Fixed
- Improved performance when adding items to the cart. ([#1543](https://github.com/craftcms/commerce/pull/1543), [#1520](https://github.com/craftcms/commerce/issues/1520))
- Fixed a bug where products that didn’t have current sales could be returned when the `hasSales` query parameter was enabled.
- Fixed a bug where the “Message” field wasn’t getting cleared after updating the order status on the Order edit page. ([#1366](https://github.com/craftcms/commerce/issues/1366))
- Fixed a bug where it wasn’t possible to update the conversion rate on a payment currency. ([#1547](https://github.com/craftcms/commerce/issues/1547))
- Fixed a bug where it wasn’t possible to delete all line item statuses.
- Fixed a bug where zero currency values weren’t getting formatted correctly in `commerce/cart/*` actions’ JSON responses. ([#1539](https://github.com/craftcms/commerce/issues/1539))
- Fixed a bug where the wrong line item could be added to the cart when using the Lite edition. ([#1552](https://github.com/craftcms/commerce/issues/1552))
- Fixed a bug where a validation error was being shown incorrectly on the Edit Discount page. ([#1549](https://github.com/craftcms/commerce/issues/1549))

### Deprecated
- The `|json_encode_filtered` twig filter has now been deprecated.

## 3.1.10 - 2020-06-23

### Added
- Added the `salePrice` and `sales` fields to GraphQL variant queries. ([#1525](https://github.com/craftcms/commerce/issues/1525))
- Added support for non-parameterized gateway webhook URLs. ([#1530](https://github.com/craftcms/commerce/issues/1530))
- Added `craft\commerce\gql\types\SaleType`.

### Changed
- The selected shipping method now shows both name and handle for completed orders on the Edit Order page. ([#1472](https://github.com/craftcms/commerce/issues/1472))

### Fixed
- Fixed a bug where the current user’s email was unintentionally being used as a fallback when creating a customer with an invalid email address on the Edit Order page. ([#1523](https://github.com/craftcms/commerce/issues/1523))
- Fixed a bug where an incorrect validation error would be shown when using custom address validation on the Edit Order page. ([#1519](https://github.com/craftcms/commerce/issues/1519))
- Fixed a bug where `defaultVariantId` wasn’t being set when saving a Product. ([#1529](https://github.com/craftcms/commerce/issues/1529))
- Fixed a bug where custom shipping methods would show a zero price. ([#1532](https://github.com/craftcms/commerce/issues/1532))
- Fixed a bug where the payment form modal wasn’t getting sized correctly on the Edit Order page. ([#1441](https://github.com/craftcms/commerce/issues/1441))
- Fixed the link to Commerce documentation from the control panel. ([#1517](https://github.com/craftcms/commerce/issues/1517))
- Fixed a deprecation warning for `Order::getAvailableShippingMethods()` on the Edit Order page. ([#1518](https://github.com/craftcms/commerce/issues/1518))

## 3.1.9 - 2020-06-17

### Added
- Added `craft\commerce\base\Gateway::getTransactionHashFromWebhook()`.
- Added `craft\commerce\services\OrderAdjustments::EVENT_REGISTER_DISCOUNT_ADJUSTERS`.
- Added `craft\commerce\services\Webhooks`.

### Changed
- Discount calculations now take adjustments created by custom discount adjusters into account. ([#1506](https://github.com/craftcms/commerce/issues/1506))
- Improved handling of race conditions between processing a webhook and completing an order. ([#1510](https://github.com/craftcms/commerce/issues/1510))
- Improved performance when retrieving order statuses. ([#1497](https://github.com/craftcms/commerce/issues/1497))

### Fixed
- Fixed a bug where zero stock items would be removed from the order before accepting payment. ([#1503](https://github.com/craftcms/commerce/issues/1503))
- Fixed an error that occurred when saving an order with a deleted variant on the Edit Order page. ([#1504](https://github.com/craftcms/commerce/issues/1504))
- Fixed a bug where line items weren’t being returned in the correct order after adding a new line item to the card via Ajax. ([#1496](https://github.com/craftcms/commerce/issues/1496))
- Fixed a bug where countries and states weren’t being returned in the correct order. ([#1512](https://github.com/craftcms/commerce/issues/1512))
- Fixed a deprecation warning. ([#1508](https://github.com/craftcms/commerce/issues/1508))

## 3.1.8 - 2020-06-11

### Added
- Added `craft\commerce\services\Sales::EVENT_AFTER_DELETE_SALE`.

### Changed
- Custom adjuster types now show as read-only on the Edit Order page. ([#1460](https://github.com/craftcms/commerce/issues/1460))
- Variant SKU, price, and stock validation is now more lenient unless the product and variant are enabled.

### Fixed
- Fixed a bug where empty carts would get new cart numbers on every request. ([#1486](https://github.com/craftcms/commerce/issues/1486))
- Fixed a PHP error that occurred when saving a payment source using an erroneous card. ([#1492](https://github.com/craftcms/commerce/issues/1492))
- Fixed a bug where deleted orders were being included in reporting widget calculations. ([#1490](https://github.com/craftcms/commerce/issues/1490))
- Fixed the styling of line item option values on the Edit Order page.
- Fixed a SQL error that occurred when duplicating a product on a multi-site Craft install. ([#1491](https://github.com/craftcms/commerce/issues/1491))
- Fixed a bug where products could be duplicated even if there was a validation error that made it look like the product hadn’t been duplicated.

## 3.1.7 - 2020-06-02

### Fixed
- Fixed a bug where blank addresses were being automatically created on new carts. ([#1486](https://github.com/craftcms/commerce/issues/1486))
- Fixed a SQL error that could occur during order consolidation on PostgreSQL.

## 3.1.6 - 2020-06-02

### Changed
- `craft\commerce\services\Customers::consolidateOrdersToUser()` is no longer deprecated.

### Fixed
- Fixed a bug where the “Purchase Total” and “Purchase Quantity” discount conditions weren’t being applied correctly. ([#1389](https://github.com/craftcms/commerce/issues/1389))
- Fixed a bug where a customer could be deleted if `Order::$registerUserOnOrderComplete` was set to `true` on order completion. ([#1483](https://github.com/craftcms/commerce/issues/1483))
- Fixed a bug where it wasn’t possible to save an order without addresses on the Edit Order page. ([#1484](https://github.com/craftcms/commerce/issues/1484))
- Fixed a bug where addresses weren’t being set automatically when retrieving a cart. ([#1476](https://github.com/craftcms/commerce/issues/1476))
- Fixed a bug where transaction information wasn’t being displayed correctly on the Edit Order page. ([#1467](https://github.com/craftcms/commerce/issues/1467))
- Fixed a bug where `commerce/pay/*` and `commerce/customer-addresses/*` actions ignored the `updateCartSearchIndexes` config setting.
- Fixed a deprecation warning. ([#1481](https://github.com/craftcms/commerce/issues/1481))

## 3.1.5 - 2020-05-27

### Added
- Added the `updateCartSearchIndexes` config setting. ([#1416](https://github.com/craftcms/commerce/issues/1416))
- Added `craft\commerce\services\Discounts::EVENT_DISCOUNT_MATCHES_ORDER`.
- Renamed the `Totals` column to `All Totals` and `Total` to `Total Price` on the Orders index page. ([#1482](https://github.com/craftcms/commerce/issues/1482))

### Deprecated
- Deprecated `craft\commerce\services\Discounts::EVENT_BEFORE_MATCH_LINE_ITEM`. `EVENT_DISCOUNT_MATCHES_LINE_ITEM` should be used instead.

### Fixed
- Fixed a PHP error that could occur on Craft 3.5. ([#1471](https://github.com/craftcms/commerce/issues/1471))
- Fixed a bug where the “Purchase Total” discount condition would show a negative value.
- Fixed a bug where payment transaction amounts where not being formatted correctly on Edit Order pages. ([#1463](https://github.com/craftcms/commerce/issues/1463))
- Fixed a bug where free shipping discounts could be applied incorrectly. ([#1473](https://github.com/craftcms/commerce/issues/1473))

## 3.1.4 - 2020-05-18

### Added
- Added a “Duplicate” action to the Products index page. ([#1107](https://github.com/craftcms/commerce/issues/1107))
- It’s now possible to query for a single product or variant via GraphQL.
- Address and line item notes now support emoji characters. ([#1426](https://github.com/craftcms/commerce/issues/1426))
- Added `craft\commerce\fields\Products::getContentGqlType()`.
- Added `craft\commerce\fields\Variants::getContentGqlType()`.
- Added `craft\commerce\models\Address::getCountryIso()`. ([#1419](https://github.com/craftcms/commerce/issues/1419))
- Added `craft\commerce\web\assets\commerceui\CommerceOrderAsset`.

### Changed
- It’s now possible to add multiple line items at a time on the Edit Order page. ([#1446](https://github.com/craftcms/commerce/issues/1446))
- It’s now possible to copy the billing address over to the shipping address, and vise-versa, on Edit Order pages. ([#1412](https://github.com/craftcms/commerce/issues/1412))
- Edit Order pages now link to the customer’s edit page. ([#1397](https://github.com/craftcms/commerce/issues/1397))
- Improved the line item options layout on the Edit Order page.

### Fixed
- Fixed a bug where products weren’t getting duplicate correctly when the “Save as a new product” option was selected. ([#1393](https://github.com/craftcms/commerce/issues/1393))
- Fixed a bug where addresses were being incorrectly duplicated when updating a cart from the Edit Order page. ([#1435](https://github.com/craftcms/commerce/issues/1435))
- Fixed a bug where `product` and `variant` fields were returning the wrong type in GraphQL queries. ([#1434](https://github.com/craftcms/commerce/issues/1434))
- Fixed a SQL error that could occur when saving a product. ([#1407](https://github.com/craftcms/commerce/pull/1407))
- Fixed a bug where only admin users were allowed to add line item on the Edit Order page. ([#1424](https://github.com/craftcms/commerce/issues/1424))
- Fixed a bug where it wasn’t possible to remove an address on the Edit Order page. ([#1436](https://github.com/craftcms/commerce/issues/1436))
- Fixed a bug where user groups would be unset when saving a primary address on the Edit User page. ([#1421](https://github.com/craftcms/commerce/issues/1421))
- Fixed a PHP error that could occur when saving an address. ([#1417](https://github.com/craftcms/commerce/issues/1417))
- Fixed a bug where entering a localized number for a base discount value would save incorrectly. ([#1400](https://github.com/craftcms/commerce/issues/1400))
- Fixed a bug where blank addresses were being set on orders from the Edit Order page. ([#1401](https://github.com/craftcms/commerce/issues/1401))
- Fixed a bug where past orders weren’t being consolidated for new users. ([#1423](https://github.com/craftcms/commerce/issues/1423))
- Fixed a bug where unnecessary order recalculation could occur during a payment request. ([#1431](https://github.com/craftcms/commerce/issues/1431))
- Fixed a bug where variants weren’t getting resaved automatically if their field layout was removed from the product type settings. ([#1359](https://github.com/craftcms/commerce/issues/1359))
- Fixed a PHP error that could occur when saving a discount.

## 3.1.3 - 2020-04-22

### Fixed
- Fixed a PHP error that occurred when saving variants. ([#1403](https://github.com/craftcms/commerce/pull/1403))
- Fixed an error that could occur when processing Project Config changes that also included new sites. ([#1390](https://github.com/craftcms/commerce/issues/1390))
- Fixed a bug where “Purchase Total” and “Purchase Quantity” discount conditions weren’t being applied correctly. ([#1389](https://github.com/craftcms/commerce/issues/1389))

## 3.1.2 - 2020-04-17

### Added
- It’s now possible to query for products and variants by their custom field values via GraphQL.
- Added the `variants` field to GraphQL product queries.
- Added `craft\commerce\service\Variants::getVariantGqlContentArguments()`.

### Changed
- It’s now possible to query for orders using multiple email addresses. ([#1361](https://github.com/craftcms/commerce/issues/1361))
- `craft\commerce\controllers\CartController::$_cart` is now protected.
- `craft\commerce\controllers\CartController::$_cartVariable` is now protected.

### Deprecated
- Deprecated `craft\commerce\queue\jobs\ConsolidateGuestOrders::consolidate()`. `craft\commerce\services\Customers::consolidateGuestOrdersByEmail()` should be used instead.

### Fixed
- Fixed a bug where orders weren’t marked as complete when using an offsite gateway and the “authorize” payment type.
- Fixed an error that occurred when attempting to pay for an order from the control panel. ([#1362](https://github.com/craftcms/commerce/issues/1362))
- Fixed a PHP error that occurred when using a custom shipping method during checkout. ([#1378](https://github.com/craftcms/commerce/issues/1378))
- Fixed a bug where Edit Address pages weren’t redirecting back to the Edit User page on save. ([#1368](https://github.com/craftcms/commerce/issues/1368))
- Fixed a bug where selecting the “All Orders” source on the Orders index page wouldn’t update the browser’s history. ([#1367](https://github.com/craftcms/commerce/issues/1367))
- Fixed a bug where the Orders index page wouldn’t work as expected after cancelling an order status update. ([#1375](https://github.com/craftcms/commerce/issues/1375))
- Fixed a bug where the Edit Order pages would continue showing the previous order status message after it had been changed. ([#1366](https://github.com/craftcms/commerce/issues/1366))
- Fixed a race condition that could occur when consolidating guest orders.
- Fixed a bug where the Edit Order page was showing order-level adjustments’ “Edit” links for incomplete orders. ([#1374](https://github.com/craftcms/commerce/issues/1374))
- Fixed a PHP error that could occur when viewing a disabled country in the control panel.
- Fixed a bug where `craft\commerce\models\LineItem::$saleAmount` was being incorrectly validated. ([#1365](https://github.com/craftcms/commerce/issues/1365))
- Fixed a bug where variants weren’t getting deleted when a product was hard-deleted. ([#1186](https://github.com/craftcms/commerce/issues/1186))
- Fixed a bug where the `cp.commerce.product.edit.details` template hook was getting called in the wrong place in Edit Product pages. ([#1376](https://github.com/craftcms/commerce/issues/1376))
- Fixed a bug where line items’ caches were not being invalidated on save. ([#1377](https://github.com/craftcms/commerce/issues/1377))

## 3.1.1 - 2020-04-03

### Changed
- Line items’ sale amounts are now calculated automatically.

### Fixed
- Fixed a bug where orders weren’t saving properly during payment.
- Fixed a bug where it wasn’t obvious how to set shipping and billing addresses on a new order. ([#1354](https://github.com/craftcms/commerce/issues/1354))
- Fixed a bug where variant blocks were getting extra padding above their fields.
- Fixed an error that could occur when using the `|commerceCurrency` Twig filter if the Intl extension wasn’t enabled. ([#1353](https://github.com/craftcms/commerce/issues/1353))
- Fixed a bug where the `hasSales` variant query param could override most other params.
- Fixed a SQL error that could occur when querying for variants using the `hasStock` param on PostgreSQL. ([#1356](https://github.com/craftcms/commerce/issues/1356))
- Fixed a SQL error that could occur when querying for orders using the `isPaid` or `isUnpaid` params on PostgreSQL.
- Fixed a bug where passing `false` to a subscription query’s `isCanceled` or `isExpired` params would do nothing.

## 3.1.0.1 - 2020-04-02

### Fixed
- Fixed a bug where the `commerce_discounts` table was missing an `orderConditionFormula` column on fresh installs. ([#1351](https://github.com/craftcms/commerce/issues/1351))

## 3.1.0 - 2020-04-02

### Added
- It’s now possible to set dynamic condition formulas on discounts. ([#470](https://github.com/craftcms/commerce/issues/470))
- It’s now possible to reorder states. ([#1284](https://github.com/craftcms/commerce/issues/1284))
- It’s now possible to load a previous cart into the current session. ([#1348](https://github.com/craftcms/commerce/issues/1348))
- Customers can now pay the outstanding balance on a cart or completed order.
- It’s now possible to pass a `paymentSourceId` param on `commerce/payments/pay` requests, to set the desired payment gateway at the time of payment. ([#1283](https://github.com/craftcms/commerce/issues/1283))
- Edit Order pages now automatically populate the billing and shipping addresses when a new customer is selected. ([#1295](https://github.com/craftcms/commerce/issues/1295))
- It’s now possible to populate the billing and shipping addresses on an order based on existing addresses in the customer’s address book. ([#990](https://github.com/craftcms/commerce/issues/990))
- JSON responses for `commerce/cart/*` actions now include an `availableShippingMethodOptions` array, which lists all available shipping method options and their prices.
- It’s now possible to query for variants via GraphQL. ([#1315](https://github.com/craftcms/commerce/issues/1315))
- It’s now possible to set an `availableForPurchase` argument when querying for products via GraphQL.
- It’s now possible to set a `defaultPrice` argument when querying for products via GraphQL.
- Products now have an `availableForPurchase` field when queried via GraphQL.
- Products now have a `defaultPrice` field when queried via GraphQL.
- Added `craft\commerce\adjusters\Tax::_getTaxAmount()`.
- Added `craft\commerce\base\TaxEngineInterface`.
- Added `craft\commerce\controllers\AddressesController::actionValidate()`.
- Added `craft\commerce\controllers\AddressesController::getAddressById()`.
- Added `craft\commerce\controllers\AddressesController::getCustomerAddress()`.
- Added `craft\commerce\controllers\CartController::actionLoadCart()`.
- Added `craft\commerce\elements\Order::getAvailableShippingMethodsOptions()`.
- Added `craft\commerce\elements\Order::removeBillingAddress()`.
- Added `craft\commerce\elements\Order::removeEstimateBillingAddress()`.
- Added `craft\commerce\elements\Order::removeEstimateShippingAddress()`.
- Added `craft\commerce\elements\Order::removeShippingAddress()`.
- Added `craft\commerce\elements\Variant::getGqlTypeName()`.
- Added `craft\commerce\elements\Variant::gqlScopesByContext()`.
- Added `craft\commerce\elements\Variant::gqlTypeNameByContext()`.
- Added `craft\commerce\engines\TaxEngine`.
- Added `craft\commerce\gql\arguments\elements\Variant`.
- Added `craft\commerce\gql\arguments\interfaces\Variant`.
- Added `craft\commerce\gql\arguments\queries\Variant`.
- Added `craft\commerce\gql\arguments\resolvers\Variant`.
- Added `craft\commerce\gql\arguments\types\elements\Variant`.
- Added `craft\commerce\gql\arguments\types\generators\VariantType`.
- Added `craft\commerce\models\Settings::$loadCartRedirectUrl`.
- Added `craft\commerce\models\ShippingMethodOption`.
- Added `craft\commerce\services\Addresses::removeReadOnlyAttributesFromArray()`.
- Added `craft\commerce\services\Carts::getCartName()`.
- Added `craft\commerce\services\Customers::getCustomersQuery()`.
- Added `craft\commerce\services\Taxes`.

### Changed
- Improved performance for installations with millions of orders.
- Improved the “Add a line item” behavior and styling on the Edit Order page.
- Discount adjustments are now only applied to line items, not the whole order. The “Base discount” amount is now spread across all line items.
- Line items’ sale prices are now rounded before being multiplied by the quantity.
- Improved the consistency of discount and tax calculations and rounding logic across the system.
- Products and subscriptions can now be sorted by their IDs in the control panel.
- Improved the styling and behavior of the example templates.

### Deprecated
- Deprecated the ability to create percentage-based order-level discounts.

### Fixed
- Fixed an error that could occur when querying for products by type via GraphQL.
- Fixed a bug where it was possible to issue refunds for more than the remaining transaction amount. ([#1098](https://github.com/craftcms/commerce/issues/1098))
- Fixed a bug where order queries could return orders in the wrong sequence when ordered by `dateUpdated`. ([#1345](https://github.com/craftcms/commerce/issues/1345))
- Fixed a PHP error that could occur on the Edit Order page if the customer had been deleted. ([#1347](https://github.com/craftcms/commerce/issues/1347))
- Fixed a bug where shipping rules and discounts weren’t properly supporting localized number formats. ([#1332](https://github.com/craftcms/commerce/issues/1332), [#1174](https://github.com/craftcms/commerce/issues/1174))
- Fixed an error that could occur while updating an order status message, if the order was being recalculated at the same time. ([#1309](https://github.com/craftcms/commerce/issues/1309))
- Fixed an error that could occur when deleting an address on the front end.

## 3.0.12 - 2020-03-20

### Added
- Added the `validateCartCustomFieldsOnSubmission` config setting. ([#1292](https://github.com/craftcms/commerce/issues/1292))
- It’s now possible to search orders by the SKUs being purchased. ([#1328](https://github.com/craftcms/commerce/issues/1328))
- Added `craft\commerce\services\Carts::restorePreviousCartForCurrentUser()`.

### Changed
- Updated the minimum required version to upgrade to `2.2.18`.

### Fixed
- Fixed a bug where “Purchase Total” and “Purchase Quantity” discount conditions were not checked when removing shipping costs. ([#1321](https://github.com/craftcms/commerce/issues/1321))
- Fixed an error that could occur when eager loading `product` on a variant query.
- Fixed an PHP error that could occur when all countries are disabled. ([#1314](https://github.com/craftcms/commerce/issues/1314))
- Fixed a bug that could occur for logged in users when removing all items from the cart. ([#1319](https://github.com/craftcms/commerce/issues/1319))

## 3.0.11 - 2020-02-25

### Added
- Added the `cp.commerce.subscriptions.edit.content`, `cp.commerce.subscriptions.edit.meta`, and `cp.commerce.product.edit.content` template hooks. ([#1290](https://github.com/craftcms/commerce/pull/1290))

### Changed
- The order index page now updates the per-status order counts after using the “Update Order Status” action. ([#1217](https://github.com/craftcms/commerce/issues/1217))

### Fixed
- Fixed an error that could occur when editing variants’ stock value. ([#1288](https://github.com/craftcms/commerce/issues/1288))
- Fixed a bug where `0` values were being shown for order amounts. ([#1293](https://github.com/craftcms/commerce/issues/1293))

## 3.0.10 - 2020-02-20

### Fixed
- Fixed an error that could occur when creating a new product.

## 3.0.9 - 2020-02-19

### Fixed
- Fixed a migration error that could occur when updating. ([#1285](https://github.com/craftcms/commerce/issues/1285))

## 3.0.8 - 2020-02-18

### Fixed
- Fixed an SQL error that could occur when updating to Commerce 3.

## 3.0.7 - 2020-02-18

### Added
- Order indexes can now have a “Totals” column.
- Added `craft\commerce\models\LineItem::$sku`.
- Added `craft\commerce\models\LineItem::$description`.
- Added `craft\commerce\elements\Order::$dateAuthorized`.
- Added `craft\commerce\elements\Order::EVENT_AFTER_ORDER_AUTHORIZED`.
- Added `craft\commerce\models\LineItem::$sku`.
- Added `craft\commerce\models\LineItem::$description`.

### Changed
- Line items now store their purchasable’s SKU and description directly, in addition to within the snapshot.
- Ajax requests to `commerce/cart/*` now include line items’ `subtotal` values in their responses. ([#1263](https://github.com/craftcms/commerce/issues/1263))

### Fixed
- Fixed a bug where `commerce/cart/*` actions weren’t formatting `0` values correctly in their JSON responses. ([#1278](https://github.com/craftcms/commerce/issues/1278))
- Fixed a bug that caused adjustments’ “Included” checkbox to be ticked when editing another part of the order. ([#1234](https://github.com/craftcms/commerce/issues/1243))
- Fixed a JavaScript error that could occur when editing products. ([#1273](https://github.com/craftcms/commerce/issues/1273))
- Restored the missing “New Subscription Plan” button. ([#1271](https://github.com/craftcms/commerce/pull/1271))
- Fixed an error that could occur when updating to Commerce 3 from 2.2.5 or earlier.
- Fixed a bug where the “Transactions” tab on Edit Order pages was disabled for incomplete orders. ([#1268](https://github.com/craftcms/commerce/issues/1268))
- Fixed a error that prevented redirection back to the Edit Customer page after editing an address.

## 3.0.6 - 2020-02-06

### Added
- It’s now possible to sort customers by email address.

### Fixed
- Fixed PHP 7.0 compatibility. ([#1262](https://github.com/craftcms/commerce/issues/1262))
- Fixed a bug where it wasn’t possible to refund orders. ([#1259](https://github.com/craftcms/commerce/issues/1259))
- Fixed a bug where it wasn’t possible to add purchasables to an order on the Edit Order page.
- Fixed a bug where clicking on “Save and return to all orders” wouldn’t redirect back to the Orders index page. ([#1266](https://github.com/craftcms/commerce/issues/1266))
- Fixed an error that occurred when attempting to open a product editor HUD.

## 3.0.5 - 2020-01-31

### Fixed
- Fixed a bug that prevented emails from being sent. ([#1257](https://github.com/craftcms/commerce/issues/1257))

## 3.0.4 - 2020-01-31

### Added
- Orphaned addresses are now purged as part of garbage collection.
- Added `craft\commerce\services\Addresses::purgeOrphanedAddresses()`.
- Added the `commerce/addresses/set-primary-address` action.

### Changed
- `craft\commerce\events\OrderStatusEvent` no longer extends `craft\events\CancelableEvent`. ([#1244](https://github.com/craftcms/commerce/issues/1244))

### Fixed
- Fixed an error that could occur when trying to changing the customer the Edit Order page. ([#1238](https://github.com/craftcms/commerce/issues/1238))
- Fixed a PHP error that occurred on Windows environments. ([#1247](https://github.com/craftcms/commerce/issues/1247))
- Fixed a bug where orders’ Date Ordered attributes could shift after saving an order from the Edit Order page. ([#1246](https://github.com/craftcms/commerce/issues/1246))
- Fixed a bug that caused the “Variant Fields” tab to disappear on Edit Product Type pages.
- Fixed a bug that prevented emails from being sent. ([#1257](https://github.com/craftcms/commerce/issues/1257))
- Fixed a error that occurred on the Edit User page when the logged-in user did’t have the “Manage subscriptions” permission. ([#1252](https://github.com/craftcms/commerce/issues/1252))
- Fixed an error that occurred when setting a primary address on a customer. ([#1253](https://github.com/craftcms/commerce/issues/1253))
- Fixed an error that could occur when selecting certain options on the Total Revenue dashboard widget. ([#1255](https://github.com/craftcms/commerce/issues/1255))
- Fixed an error that could occur when sending an email from the Edit Order page if the email settings had not be resaved after updating to Craft Commerce 3.
- Fixed a bug where it wasn’t possible to change order statuses and custom field values when using the Lite edition.
- Fixed an error that could occur on order complete if a discount had been applied programmatically.

## 3.0.3 - 2020-01-29

### Fixed
- Fixed the styling of the address’s “Edit” button on the Edit Order page.

## 3.0.2 - 2020-01-29

### Added
- Ajax requests to `commerce/cart/*` now include `totalTax`, `totalTaxIncluded`, `totalDiscount`, and `totalShippingCost` fields in the JSON response.

### Fixed
- Fixed a PostgreSQL error that occurred on the Edit Order page.

## 3.0.1 - 2020-01-29

### Changed
- A customer record is now created when saving a user. ([#1237](https://github.com/craftcms/commerce/issues/1237))

### Fixed
- Fixed an error that occurred on order complete. ([#1239](https://github.com/craftcms/commerce/issues/1239))

## 3.0.0 - 2020-01-28

> {warning} Order notification emails are now sent via a queue job, so running a queue worker as a daemon is highly recommended to avoid notification delays.

> {warning} Plugins and modules that modify the Edit Order page are likely to break with this update.

### Added
- Commerce 3.0 requires Craft 3.4 or later.
- Added the ability to create and edit orders from the control panel.
- Added the ability to manage customers and customer addresses from the control panel. ([#1043](https://github.com/craftcms/commerce/issues/1043))
- Added GraphQL support for products. ([#1092](https://github.com/craftcms/commerce/issues/1092))
- Added the ability to send emails from the Edit Order page.
- Line items can now be exported from the Orders index page. ([#976](https://github.com/craftcms/commerce/issues/976))
- Added the “Edit orders” and “Delete orders” user permissions.
- Line items now have a status that can be changed on Edit Order pages.
- Line items now have a Private Note field for store managers.
- Inactive carts are now purged during garbage collection.
- Orders now have recalculation modes to determine what should be recalculated on the order.
- Added the `origin` order query param.
- Added the `hasLineItems` order query param.
- `commerce/payments/pay` JSON responses now include an `orderErrors` array if there were any errors on the order.
- Added warnings to settings that are being overridden in the config file. ([#746](https://github.com/craftcms/commerce/issues/746))
- Promotions can now specify which elements are the source vs. target on category relations added by the promotion. ([#984](https://github.com/craftcms/commerce/issues/984))
- Added the ability to add products existing sales from Edit Product pages. ([#594](https://github.com/craftcms/commerce/issues/594))
- Added the ability to set a plain text template for Commerce emails. ([#1106](https://github.com/craftcms/commerce/issues/1106))
- Added the `showCustomerInfoTab` config setting, which determines whether Edit User pages should show a “Customer Info” tab. ([#1037](https://github.com/craftcms/commerce/issues/1037))
- Added the ability to create a percentage-based discount on the order total. ([#438](https://github.com/craftcms/commerce/issues/438))
- Added the ability to sort by customer attributes on the Orders index page. ([#1089](https://github.com/craftcms/commerce/issues/1089))
- Added the ability to set the title label for products and variants per product type. ([#244](https://github.com/craftcms/commerce/issues/244))
- Added the ability to enable/disabled countries and states. ([#213](https://github.com/craftcms/commerce/issues/213))
- Added the ability to show customer info on the Orders index page.
- Added `craft\commerce\base\Stat`.
- Added `craft\commerce\base\StatInterface`.
- Added `craft\commerce\base\StatTrait`.
- Added `craft\commerce\controllers\CountriesController::actionUpdateStatus()`.
- Added `craft\commerce\controllers\DiscountsController::actionClearDiscountUses()`.
- Added `craft\commerce\controllers\DiscountsController::actionUpdateStatus()`.
- Added `craft\commerce\controllers\DiscountsController::DISCOUNT_COUNTER_TYPE_CUSTOMER`.
- Added `craft\commerce\controllers\DiscountsController::DISCOUNT_COUNTER_TYPE_EMAIL`.
- Added `craft\commerce\controllers\DiscountsController::DISCOUNT_COUNTER_TYPE_TOTAL`.
- Added `craft\commerce\controllers\LineItemStatuses`.
- Added `craft\commerce\controllers\OrdersController::_getTransactionsWIthLevelsTableArray()`.
- Added `craft\commerce\controllers\OrdersController::actionNewOrder()`.
- Added `craft\commerce\controllers\SalesController::actionUpdateStatus()`.
- Added `craft\commerce\controllers\StatesController::actionUpdateStatus()`.
- Added `craft\commerce\elements\Order::$origin`.
- Added `craft\commerce\elements\Order::$recalculationMode`.
- Added `craft\commerce\elements\Order::getAdjustmentsByType()`.
- Added `craft\commerce\elements\Order::getCustomerLinkHtml()`.
- Added `craft\commerce\elements\Order::hasLineItems()`.
- Added `craft\commerce\models\Country::$enabled`.
- Added `craft\commerce\models\Customer::getCpEditUrl()`.
- Added `craft\commerce\models\Discount::$totalDiscountUseLimit`.
- Added `craft\commerce\models\Discount::$totalDiscountUses`.
- Added `craft\commerce\models\LineItem::$lineItemStatusId`.
- Added `craft\commerce\models\LineItem::$privateNote`.
- Added `craft\commerce\models\ProductType::$titleLabel`.
- Added `craft\commerce\models\ProductType::$variantTitleLabel`.
- Added `craft\commerce\models\State::$enabled`.
- Added `craft\commerce\queue\ConsolidateGuestOrders`.
- Added `craft\commerce\records\Country::$enabled`.
- Added `craft\commerce\records\LineItemStatus`.
- Added `craft\commerce\records\Purchasable::$description`.
- Added `craft\commerce\records\State::$enabled`.
- Added `craft\commerce\services\Countries::getAllEnabledCountries`.
- Added `craft\commerce\services\Countries::getAllEnabledCountriesAsList`.
- Added `craft\commerce\services\Discounts::clearCustomerUsageHistoryById()`.
- Added `craft\commerce\services\Discounts::clearDiscountUsesById()`.
- Added `craft\commerce\services\Discounts::clearEmailUsageHistoryById()`.
- Added `craft\commerce\services\Discounts::getCustomerUsageStatsById()`.
- Added `craft\commerce\services\Discounts::getEmailUsageStatsById()`.
- Added `craft\commerce\services\Emails::getAllEnabledEmails()`.
- Added `craft\commerce\services\LineItemStatuses::EVENT_DEFAULT_LINE_ITEM_STATUS`.
- Added `craft\commerce\services\LineItemStatuses`.
- Added `craft\commerce\services\States::getAllEnabledStates`.
- Added `craft\commerce\services\States::getAllEnabledStatesAsList`.
- Added `craft\commerce\services\States::getAllEnabledStatesAsListGroupedByCountryId`.
- Added `craft\commerce\services\States::getAllStatesAsListGroupedByCountryId`.
- Added `craft\commerce\stats\AverageOrderTotal`.
- Added `craft\commerce\stats\NewCustomers`.
- Added `craft\commerce\stats\RepeatCustomers`.
- Added `craft\commerce\stats\TopCustomers`.
- Added `craft\commerce\stats\TopProducts`.
- Added `craft\commerce\stats\TopProductTypes`.
- Added `craft\commerce\stats\TopPurchasables`.
- Added `craft\commerce\stats\TotalOrders`.
- Added `craft\commerce\stats\TotalOrdersByCountry`.
- Added `craft\commerce\stats\TotalRevenue`.
- Added `craft\commerce\web\assets\chartjs\ChartJsAsset`.
- Added `craft\commerce\web\assets\deepmerge\DeepMerge`.
- Added `craft\commerce\web\assets\statwidgets\StatWidgets`.
- Added `craft\commerce\widgets\AverageOrderTotal`.
- Added `craft\commerce\widgets\NewCustomers`.
- Added `craft\commerce\widgets\RepeatCustomers`.
- Added `craft\commerce\widgets\TopCustomers`.
- Added `craft\commerce\widgets\TopProducts`.
- Added `craft\commerce\widgets\TopProductTypes`.
- Added `craft\commerce\widgets\TopPurchasables`.
- Added `craft\commerce\widgets\TotalOrders`.
- Added `craft\commerce\widgets\TotalOrdersByCountry`.
- Added `craft\commerce\widgets\TotalRevenue`.

## Changed
- When a customer logs in, and their current guest cart is empty, their most recent cart that had items in it will be restored as the new current cart.
- The date range picker on the Orders index page has been moved to the page toolbar, and now affects which orders are shown in the order listing and which orders are included in order exports, rather than just affecting the chart.
- The Edit Order page is now a Vue app.
- Order status change emails are triggered by a queue job for faster checkout.
- When adding a donation to the cart, supplying a `donationAmount` parameter is no longer required. (Donations will default to zero if omitted.)
- `commerce/cart/*` actions now call `craft\commerce\elements\Order::toArray()` when generating the cart array for JSON responses.
- `commerce/payments/pay` JSON responses now list payment form errors under `paymentFormErrors` rather than `paymentForm`.
- Customer records that are anonymous and orphaned are now deleted during garbage collection.
- Changed the default category relationship type on promotions from `sourceElement` to `element`. ([#984](https://github.com/craftcms/commerce/issues/984))
- The `purgeInactiveCartsDuration` and `activeCartDuration` config settings now support all value formats supported by `craft\cms\helpers\ConfigHelper::durationInSeconds()`. ([#1071](https://github.com/craftcms/commerce/issues/1071))
- The `commerce/customer-addresses/save` action no long forces primary shipping and billing addresses if they do not exist. ([#1069](https://github.com/craftcms/commerce/issues/1069))
- Moved `craft\commerce\services\States::getAllStatesAsList()` logic to `craft\commerce\services\States::getAllStatesAsListGroupedByCountryId()` to be consistent with other service methods.
- The `allowEmptyCartOnCheckout` config setting is now set to `false` by default.
- Discount usage conditions now apply to the discount as a whole, rather than just the coupon code.
- Discounts’ user and email usage counters can be cleared individually.
- Addresses no longer require a first and last name.
- Guest orders are now consolidated with other orders from the same customer immediately after an order is completed, rather than when a user logs in. ([#1062](https://github.com/craftcms/commerce/issues/1062))
- It is no longer possible to merge previous carts automatically using the `mergeCarts` param.
- Removed the `mergeCarts` parameter from `craft\commerce\services\Carts::getCart()`.

## Deprecated
- Deprecated `craft\commerce\elements\Order::getShouldRecalculateAdjustments()` and `setShouldRecalculateAdjustments()`. `craft\commerce\elements\Order::$recalculationMode` should be used instead.
- Deprecated `craft\commerce\serviced\Customers::consolidateOrdersToUser()`. `craft\commerce\queue\ConsolidateGuestOrders` jobs should be used instead.
- Deprecated `craft\commerce\services\Orders::cartArray()`. `craft\commerce\elements\Order::toArray()` should be used instead.

## Removed
- Removed the Customer Info field type. ([#1037](https://github.com/craftcms/commerce/issues/1037))
- Removed the `craft.commerce.availableShippingMethods` Twig property.
- Removed the `craft.commerce.cart` Twig property.
- Removed the `craft.commerce.countriesList` Twig property.
- Removed the `craft.commerce.customer` Twig property.
- Removed the `craft.commerce.discountByCode` Twig property.
- Removed the `craft.commerce.primaryPaymentCurrency` Twig property.
- Removed the `craft.commerce.statesArray` Twig property.
- Removed the `commerce/cart/remove-all-line-items` action.
- Removed the `commerce/cart/remove-line-item` action.
- Removed the `commerce/cart/update-line-item` action.
- Removed `craft\commerce\base\Purchasable::getPurchasableId()`.
- Removed `craft\commerce\controllers\ChartsController`.
- Removed `craft\commerce\controllers\DiscountsController::actionClearCouponUsageHistory()`.
- Removed `craft\commerce\controllers\DownloadController::actionExportOrder()`.
- Removed `craft\commerce\elements\db\OrderQuery::updatedAfter()`.
- Removed `craft\commerce\elements\db\OrderQuery::updatedBefore()`.
- Removed `craft\commerce\elements\db\SubscriptionQuery::subscribedAfter()`.
- Removed `craft\commerce\elements\db\SubscriptionQuery::subscribedBefore()`.
- Removed `craft\commerce\elements\Order::getOrderLocale()`.
- Removed `craft\commerce\elements\Order::updateOrderPaidTotal()`.
- Removed `craft\commerce\elements\Product::getSnapshot()`.
- Removed `craft\commerce\elements\Product::getUnlimitedStock()`.
- Removed `craft\commerce\elements\Variant::getSalesApplied()`.
- Removed `craft\commerce\helpers\Order::mergeOrders()`.
- Removed `craft\commerce\models\Address::getFullName()`.
- Removed `craft\commerce\models\Discount::$totalUses`.
- Removed `craft\commerce\models\Discount::$totalUseLimit`.
- Removed `craft\commerce\models\Discount::getFreeShipping()`.
- Removed `craft\commerce\models\Discount::setFreeShipping()`.
- Removed `craft\commerce\models\LineItem::fillFromPurchasable()`.
- Removed `craft\commerce\models\LineItem::getDescription()`. Use `craft\commerce\models\LineItem::$description` instead.
- Removed `craft\commerce\models\LineItem::getSku()`. Use `craft\commerce\models\LineItem::$sku` instead.
- Removed `craft\commerce\models\Order::getDiscount()`.
- Removed `craft\commerce\models\Order::getShippingCost()`.
- Removed `craft\commerce\models\Order::getTax()`.
- Removed `craft\commerce\models\Order::getTaxIncluded()`.
- Removed `craft\commerce\models\ShippingMethod::$amount`.
- Removed `craft\commerce\services\Countries::getAllCountriesListData()`.
- Removed `craft\commerce\services\Discounts::clearCouponUsageHistoryById()`.
- Removed `craft\commerce\services\Gateways::getAllFrontEndGateways()`.
- Removed `craft\commerce\services\ShippingMethods::getOrderedAvailableShippingMethods()`.
- Removed `craft\commerce\services\Reports::getOrdersExportFile()`.
- Removed `craft\commerce\models\Address::EVENT_REGISTER_ADDRESS_VALIDATION_RULES` event. Use `craft\base\Model::EVENT_DEFINE_RULES` instead.
- Removed `craft\commerce\services\Reports::EVENT_BEFORE_GENERATE_EXPORT` event. Use `craft\base\Element::EVENT_REGISTER_EXPORTERS` to create your own exports.
- Removed `craft\commerce\web\assets\RevenueWidgetAsset`.
- Removed `craft\commerce\widgets\Revenue`. Use `craft\commerce\widgets\TotalRevenue` instead.
- Removed the `phpoffice/phpspreadsheet` package dependency.

## 2.2.27 - 2021-03-17

### Fixed
- Fixed a bug where included taxes may not have shown up in order totals.

## 2.2.26 - 2021-03-03

### Fixed
- Fixed a bug where `craft\commerce\elements\Order::getTotalShippingCost()` wasn’t returning a value. ([#2027](https://github.com/craftcms/commerce/pull/2027))

## 2.2.25 - 2021-01-21

### Fixed
- Fixed a bug where comparing getTotalPaid and getTotal methods in `craft\commerce\elements\Order::getPaidStatus` returns invalid boolean value. ([#1836](https://github.com/craftcms/commerce/issues/1836))
- Fixed a bug that prevented a customer from unsubscribing from a subscription and deleting payment sources.

## 2.2.24 - 2020-11-16

### Fixed
- Fixed a bug when deleting an address as a customer throws an error when cart is not empty. ([#1874](https://github.com/craftcms/commerce/pull/1874))

## 2.2.23 - 2020-10-19

### Fixed
- Fixed a bug where addresses were incorrectly associated with a customer after logging in. ([#1227](https://github.com/craftcms/commerce/issues/1227))

## 2.2.22 - 2020-09-15

### Fixed
- Fixed a PHP error that could occur during line item validation on Yii 2.0.36. ([yiisoft/yii2#18175](https://github.com/yiisoft/yii2/issues/18175))
- Fixed a bug products were incorrectly showing as having sales when using the `hasSales` query parameter.
- Fixed a bug where it wasn’t possible to update the rate on a payment currency. ([#1547](https://github.com/craftcms/commerce/issues/1547))

## 2.2.21 - 2020-06-17

### Changed
- Improved handling of race conditions between processing a webhook and completing an order. ([#1510](https://github.com/craftcms/commerce/issues/1510))

### Fixed
- Fixed a bug where “Purchase Total” and “Purchase Quantity” discount conditions weren’t being applied correctly. ([#1389](https://github.com/craftcms/commerce/issues/1389))

## 2.2.20 - 2020-05-27

### Fixed
- Fixed a bug where free shipping discounts could be applied incorrectly. ([#1473](https://github.com/craftcms/commerce/issues/1473))

## 2.2.19 - 2020-04-15

### Fixed
- Fixed a bug where “Purchase Total” and “Purchase Quantity” discount conditions were not checked when removing shipping costs. ([#1321](https://github.com/craftcms/commerce/issues/1321))

## 2.2.18 - 2020-03-05

### Fixed
- Fixed an error that occurred when editing a product from a Products field. ([#1291](https://github.com/craftcms/commerce/pull/1291))
- Fixed an error that could occur when editing a variant’s stock value. ([#1306](https://github.com/craftcms/commerce/issues/1306))

## 2.2.17 - 2020-02-12

### Changed
- Improved the performance of the Orders index page.

## 2.2.16 - 2020-02-10

### Changed
- Improved the performance of the Orders index page.

### Fixed
- Fixed a bug where customers could get an “Address does not belong to customer” validation error incorrectly during checkout. ([#1227](https://github.com/craftcms/commerce/issues/1227))

## 2.2.15 - 2020-01-25

### Fixed
- Fixed a bug where sales were not being applied to the cart in some cases. ([#1206](https://github.com/craftcms/commerce/issues/1206))
- Fixed a validation error that occurred when saving an order status.
- All models now extend base model rules correctly.

## 2.2.14 - 2020-01-14

### Added
- Added `craft\commerce\services\Discounts::getAllActiveDiscounts()`.

### Fixed
- Fixed an error that occurred when calling `toArray()` on a payment currency model. ([#1200](https://github.com/craftcms/commerce/issues/1200))
- Fixed a bug where adding items to the cart was slow if there were several disabled or outdated discounts.

## 2.2.13 - 2019-12-19

### Fixed
- Fixed a bug where discounts were getting calculated incorrectly when using a “Per Email Limit” condition.

## 2.2.12 - 2019-12-19

### Fixed
- Fixed a PHP error that could occur when using coupon codes.
- Fixed a bug where taxes were getting calculated incorrectly when shipping costs were marked as having taxes included.

## 2.2.11 - 2019-12-16

### Fixed
- Fixed an infinite recursion bug that could occur when calculating discounts. ([#1182](https://github.com/craftcms/commerce/issues/1182))

## 2.2.10 - 2019-12-14

### Fixed
- Fixed an issue where discounts matching an order were referencing a missing method.

## 2.2.9 - 2019-12-13

### Added
- Order indexes can now have a “Coupon Code” column.
- Added the `resave/orders` and `resave/carts` commands.

### Deprecated
- Deprecated `craft\commerce\elements\Order::getTotalTaxablePrice()`.

### Fixed
- Fixed a bug where the wrong tax zone could be selected when editing a tax rate.
- Fixed a bug where some address data would be forgotten after completing an order.
- Fixed a typo in the `totalShipping` column heading on order exports. ([#1153](https://github.com/craftcms/commerce/issues/1153))
- Fixed a bug where discounts without a coupon code weren’t checking other discount conditions. ([#1144](https://github.com/craftcms/commerce/issues/1144))
- Fixed a SQL error that occurred when trying to save a long zip code condition formula. ([#1138](https://github.com/craftcms/commerce/issues/1138))
- Fixed an error that could occur on the Orders index page. ([#1160](https://github.com/craftcms/commerce/issues/1160))
- Fixed an error that could occur when executing a variant query with the `hasSales` param, if no one was logged in.
- Fixed an bug where it wasn’t possible to clear out the State field value on an address. ([#1162](https://github.com/craftcms/commerce/issues/1162))
- Fixed an error that occurred when marking an order as complete in the Control Panel. ([#1166](https://github.com/craftcms/commerce/issues/1166))
- Fixed an error that could occur when validating a product that had variants which didn’t have a SKU yet. ([#1165](https://github.com/craftcms/commerce/pull/1165))
- Fixed a bug where payments source active records could not retrieve their related gateway record. ([#1121](https://github.com/craftcms/commerce/pull/1121))
- Fixed a JavaScript error that occurred when editing shipping rules.

## 2.2.8 - 2019-11-21

### Added
- It’s now possible to sort products by Date Updated, Date Created and Promotable on the Products index page. ([#1101](https://github.com/craftcms/commerce/issues/1101))
- `totalTax`, `totalTaxIncluded`, `totalDiscount`, and `totalShipping` are now included on order exports. ([#719](https://github.com/craftcms/commerce/issues/719))
- Added the `COMMERCE_PAYMENT_CURRENCY` environment variable. ([#999](https://github.com/craftcms/commerce/pull/999))

### Fixed
- Fixed an error that could occur when deploying `project.yaml` changes to a new environment. ([#1085](https://github.com/craftcms/commerce/issues/1085))
- Fixed an issue where purchasables were added to the cart when the qty submitted was `0` (zero).
- Fixed a performance issue using the `craft\commerce\elements\db\VariantQuery::hasSales()` query param.
- Fixed an error that could occur with `dateCreated` when programmatically adding line items.

## 2.2.7 - 2019-10-30

### Changed
- `commerce/cart/*` requests now include estimated address data in their JSON responses. ([#1084](https://github.com/craftcms/commerce/issues/1084))

### Deprecated
- Deprecated `craft\commerce\models\Address::getFullName()`.

### Fixed
- Fixed an error that could occur when deploying `project.yaml` changes to a new environment. ([#1085](https://github.com/craftcms/commerce/issues/1085))
- Fixed a missing import. ([#1087](https://github.com/craftcms/commerce/issues/1087))
- Fixed a SQL error that occurred when eager-loading variants. ([#1093](https://github.com/craftcms/commerce/pull/1093))
- Fixed an error that occurred on the Orders index page if the “Shipping Business Name” column was shown.

## 2.2.6 - 2019-10-26

### Fixed
- Fixed a PHP error that occurred when rendering PDFs. ([#1072](https://github.com/craftcms/commerce/pull/1072))
- Fixed a PHP error that occurred when saving order statuses. ([#1082](https://github.com/craftcms/commerce/issues/1082))

## 2.2.5 - 2019-10-24

### Fixed
- Fixed formatting of customer info field.

## 2.2.4 - 2019-10-24

### Fixed
- Fixed a PHP error when loading the order in the CP. ([#1079](https://github.com/craftcms/commerce/issues/1079))
- Fixed a 404 error for missing JavaScript. ([#1078](https://github.com/craftcms/commerce/issues/1078))

## 2.2.3 - 2019-10-24

### Fixed
- Fixed a PHP error when calculating shipping or taxes in the cart. ([#1076](https://github.com/craftcms/commerce/issues/1076))
- Fixed a PHP error when saving a sale. ([#1075](https://github.com/craftcms/commerce/issues/1075))

## 2.2.2 - 2019-10-23

### Fixed
- Fixed a PHP error when calculating shipping or taxes in the cart.

## 2.2.1 - 2019-10-23

### Fixed
- Fixed a PostgreSQL migration issue.

## 2.2.0 - 2019-10-23

### Added
- Added the ability to produce estimated shipping and tax costs based on incomplete shipping and billing addresses. ([#514](https://github.com/craftcms/commerce/issues/514))
- Edit User pages now have a “Customer Info” tab.
- It’s now possible to view and create discounts directly from the Edit Product page.
- It’s now possible to delete customer addresses directly from the Edit User page. ([#171](https://github.com/craftcms/commerce/issues/171))
- Addresses can now have “Address 3”, “Full Name”, “Label”, “Notes”, and four custom fields.
- Email settings can now specify CC and Reply To email addresses.
- Discounts now have the option to ignore sales when applied (enabled by default for new discounts). ([#1008](https://github.com/craftcms/commerce/issues/1008))
- Shipping and tax zones can now have a dynamic zip code condition. ([#204](https://github.com/craftcms/commerce/issues/304))
- Tax rates can now have codes. ([#707](https://github.com/craftcms/commerce/issues/707))
- Countries can now be ordered manually. ([#224](https://github.com/craftcms/commerce/issues/224))
- Order statuses can now have descriptions. ([#1004](https://github.com/craftcms/commerce/issues/1004))
- Added support for using cards that require Strong Customer Authentication for subscriptions.
- Added the ability to resolve payment issues for subscriptions.
- Added the “Default View” setting, which determines which view should be shown by default when “Commerce” is selected in the global nav. ([#555](https://github.com/craftcms/commerce/issues/555))
- Added the `activeCartDuration` config setting. ([#959](https://github.com/craftcms/commerce/issues/959))
- Added the `allowEmptyCartOnCheckout` config setting, which determines whether a customer can check out with an empty cart. ([#620](https://github.com/craftcms/commerce/issues/620))
- Added the ability to pass additional variables to the PDF template. ([#599](https://github.com/craftcms/commerce/issues/599))
- Added the ability to override the “Cart updated” flash message by passing a `cartUpdatedNotice` parameter to the `commerce/cart/update-cart` action. ([#1038](https://github.com/craftcms/commerce/issues/1038))
- Added the `shortNumber` order query param.
- `commerce/cart/update-cart` requests can now specify `estimatedShippingAddress` and `estimatedBillingAddress` params.
- Added `craft\commerce\base\SubscriptionGatewayInterface::getBillingIssueDescription()`.
- Added `craft\commerce\base\SubscriptionGatewayInterface::getBillingIssueResolveFormHtml()`.
- Added `craft\commerce\base\SubscriptionGatewayInterface::getHasBillingIssues()`.
- Added `craft\commerce\controllers\BaseFrontEndController::EVENT_MODIFY_CART_INFO`. ([#1002](https://github.com/craftcms/commerce/issues/1002))
- Added `craft\commerce\elements\db\SubscriptionQuery::$dateSuspended`.
- Added `craft\commerce\elements\db\SubscriptionQuery::$hasStarted`.
- Added `craft\commerce\elements\db\SubscriptionQuery::$isSuspended`.
- Added `craft\commerce\elements\db\SubscriptionQuery::anyStatus()`.
- Added `craft\commerce\elements\db\SubscriptionQuery::dateSuspended()`.
- Added `craft\commerce\elements\db\SubscriptionQuery::hasStarted()`.
- Added `craft\commerce\elements\db\SubscriptionQuery::isSuspended()`.
- Added `craft\commerce\elements\Order::$estimatedBillingAddressId`.
- Added `craft\commerce\elements\Order::$estimatedBillingSameAsShipping`.
- Added `craft\commerce\elements\Order::$estimatedShippingAddressId`.
- Added `craft\commerce\elements\Order::getEstimatedBillingAddress()`.
- Added `craft\commerce\elements\Order::getEstimatedShippingAddress()`.
- Added `craft\commerce\elements\Order::setEstimatedBillingAddress()`.
- Added `craft\commerce\elements\Order::setEstimatedShippingAddress()`.
- Added `craft\commerce\elements\Subscription::$dateSuspended`.
- Added `craft\commerce\elements\Subscription::$hasStarted`.
- Added `craft\commerce\elements\Subscription::$isSuspended`.
- Added `craft\commerce\elements\Subscription::getBillingIssueDescription()`.
- Added `craft\commerce\elements\Subscription::getBillingIssueResolveFormHtml()`.
- Added `craft\commerce\elements\Subscription::getHasBillingIssues()`.
- Added `craft\commerce\models\Address::$isEstimated`.
- Added `craft\commerce\models\Customer::getActiveCarts()`.
- Added `craft\commerce\models\Customer::getInactiveCarts()`.
- Added `craft\commerce\models\OrderAdjustment::$isEstimated`.
- Added `craft\commerce\services\Sales::EVENT_AFTER_SAVE_SALE`. ([#622](https://github.com/craftcms/commerce/issues/622))
- Added `craft\commerce\services\Sales::EVENT_BEFORE_SAVE_SALE`. ([#622](https://github.com/craftcms/commerce/issues/622))
- Added `craft\commerce\test\fixtures\elements\ProductFixture`. ([#1009](https://github.com/craftcms/commerce/pull/1009))
- Added the `updateBillingDetailsUrl` config setting.
- Added the `suspended` status for Subscriptions.

### Changed
- Craft Commerce now required Craft CMS 3.3.0 or later.
- Edit Product pages no longer show SKU fields for new products or variants when the SKU will be automatically generated. ([#217](https://github.com/craftcms/commerce/issues/217))
- The View Order page now shows timestamps for “Order Completed”, “Paid”, and “Last Updated”. ([#1020](https://github.com/craftcms/commerce/issues/1020))
- The Orders index page now has unique URLs for each order status. ([#901](https://github.com/craftcms/commerce/issues/901))
- Orders now show whether they’ve been overpaid. ([#945](https://github.com/craftcms/commerce/issues/945))
- Carts now return their line items  `dateCreated DESC` in the cart by default. ([#1055](https://github.com/craftcms/commerce/pull/1055))
- Leading and trailing whitespace is now trimmed from all address fields.
- Coupon code usage is now tracked even for discounts with no limit set. ([#521](https://github.com/craftcms/commerce/issues/521))
- Variants now always include their product’s title in their search keywords. ([#934](https://github.com/craftcms/commerce/issues/934))
- The Subscriptions index page now includes “Failed to start” and “Payment method issue” sources.
- Subscriptions now get suspended if there are any payment issues.
- Expired orders are now purged during garbage collection rather than when viewing the Orders index page.
- Customer records that are not related to anything are now purged during garbage collection. ([#1045](https://github.com/craftcms/commerce/issues/1045))
- `commerce/cart/update-cart` requests now include line item adjustment data in their JSON response. ([#1014](https://github.com/craftcms/commerce/issues/1014))
- `craft\commerce\elements\Order::getTotalDiscount()` is no longer deprecated.
- `craft\commerce\elements\Order::getTotalShippingCost()` is no longer deprecated.
- `craft\commerce\elements\Order::getTotalTax()` is no longer deprecated.
- `craft\commerce\elements\Order::getTotalTaxIncluded()` is no longer deprecated.
- `craft\commerce\models\LineItem::getDiscount()` is no longer deprecated.
- `craft\commerce\models\LineItem::getShippingCost()` is no longer deprecated.
- `craft\commerce\models\LineItem::getTax()` is no longer deprecated.
- `craft\commerce\models\LineItem::getTaxIncluded()` is no longer deprecated.

### Deprecated
- Commerce Customer Info fields are now deprecated.
- Deprecated `craft\commerce\models\LineItem::getAdjustmentsTotalByType()`.
- Deprecated `craft\commerce\elements\Order::getAdjustmentsTotalByType()`.

### Fixed
- Fixed a PostgreSQL migration issue.
- Fixed a bug where the Orders index page was listing non-sortable fields as sort options. ([#933](https://github.com/craftcms/commerce/issues/993))
- Fixed a bug where timestamps on the View Order page weren’t respecting the user’s locale.
- Fixed a bug where product types’ site settings weren’t being added to the project config when a new site was created.
- Fixed a bug where order taxes weren’t accounting for discounted shipping costs. ([#1007](https://github.com/craftcms/commerce/issues/1007))
- Fixed a bug where orders’ `datePaid` attributes weren’t getting set to `null` after a refund. ([#1026](https://github.com/craftcms/commerce/pull/1026))
- Fixed a bug where order status handles could get a validation error if another order status with the same handle had been soft-deleted. ([#1027](https://github.com/craftcms/commerce/pull/1027))
- Fixed a bug where soft-deleted order statuses weren’t showing up in the History tab on View Order pages.
- Fixed a bug where breadcrumbs weren’t displaying correctly in the “Shipping” and “Tax” sections.
- Fixed an error that could occur when clicking “Refresh Payment History” on a canceled or expired subscription. ([#871](https://github.com/craftcms/commerce/issues/871))
- Fixed a bug where gateways that were disabled via `config/commerce-gateways.php` were still visible on the front-end. ([#1054](https://github.com/craftcms/commerce/issues/1054))
- Fixed a bug where it was possible to submit a zero-value donation. ([#820](https://github.com/craftcms/commerce/issues/820))
- Fixed a bug where line items’ `dateCreated` would get reset each time the cart was saved.
- Fixed a bug where all states were shown on the Store Location page regardless of which country was selected. ([#942](https://github.com/craftcms/commerce/issues/942))
- Fixed a bug where expired subscriptions were being identified as trials. ([#723](https://github.com/craftcms/commerce/issues/723))
- Fixed a bug where users’ addresses could be copied to impersonated users’ address books. ([#903](https://github.com/craftcms/commerce/issues/903))

## 2.1.13 - 2019-09-09

### Changed
- The “Status Email Address” and “From Name” settings now accept environment variables.

### Fixed
- Fixed a error when requesting a PDF URL in headless mode. ([#1011](https://github.com/craftcms/commerce/pull/1011))
- Fixed a bug where the “Download PDF” button wouldn’t show in the View Order page. ([#962](https://github.com/craftcms/commerce/issues/962))
- Fixed a bug where the <kbd>Command</kbd>/<kbd>Ctrl</kbd> + <kbd>S</kbd> shortcut didn’t work in General Settings.
- Fixed a bug where <kbd>Command</kbd>/<kbd>Ctrl</kbd> + <kbd>S</kbd> shortcut didn’t work in Store Location settings.
- Fixed a bug where users were forced to choose a tax category for order taxable subjects. ([#538](https://github.com/craftcms/commerce/issues/538))
- Fixed a bug where variants’ statuses were getting overridden by their product’s status. ([#926](https://github.com/craftcms/commerce/issues/926))
- Fixed a bug where Control Panel payments were incorrectly using the order’s previous payment source. ([#891](https://github.com/craftcms/commerce/issues/891))
- Fixed a bug where products’ shipping and tax categories weren’t getting updated if their selected shipping/tax category was no longer available. ([#688](https://github.com/craftcms/commerce/issues/688))
- Fixed a PHP error that occurred when entering an order description format on a product type that was longer than 255 characters. ([#989](https://github.com/craftcms/commerce/issues/989))
- Fixed a bug where emails were displaying the wrong timestamp for new orders. ([#882](https://github.com/craftcms/commerce/issues/882))
- Fixed a bug where the Products index page was not sorting correctly. ([#987](https://github.com/craftcms/commerce/issues/987))
- Fixed an error that could occur on payment when using a custom shipping method if the `requireShippingMethodSelectionAtCheckout` config setting was enabled.

## 2.1.12.1 - 2019-08-23

### Fixed
- Fixed a PHP error that could occur at checkout. ([#973](https://github.com/craftcms/commerce/pull/973))

## 2.1.12 - 2019-08-22

### Changed
- `craft\commerce\elements\Order::getPdfUrl()` no longer pre-renders the order PDF before returning the URL, improving performance. ([#962](https://github.com/craftcms/commerce/issues/962))

### Fixed
- Fixed a bug where order revenue charts weren’t showing the correct currency. ([#792](https://github.com/craftcms/commerce/issues/792))
- Fixed a bug where decimals were being stripped in locales that use commas as separators ([#592](https://github.com/craftcms/commerce/issues/592))
- Fixed a bug where sites with a large number of variants might not update properly when updating to Craft Commerce 2. ([#964](https://github.com/craftcms/commerce/issues/964))
- Fixed a bug where the “Purchase Total” discount condition would only save whole numbers. ([#966](https://github.com/craftcms/commerce/pull/966))
- Fixed a bug where products showed a blank validation error message when their variants had errors. ([#546](https://github.com/craftcms/commerce/issues/546))
- Fixed a bug where emails would ignore the “From Name” setting. ([#939](https://github.com/craftcms/commerce/issues/939))
- Fixed a bug where order adjustments were not being returned during PDF rendering. ([#960](https://github.com/craftcms/commerce/issues/960))
- Fixed a bug where the `commerce/payments/pay` action did not return order errors. ([#601](https://github.com/craftcms/commerce/issues/601))
- Fixed a SQL error that occurred when updating an order status with a very long message. ([#629](https://github.com/craftcms/commerce/issues/629))
- Fixed a JavaScript error that occurred when displaying product edit HUDs. ([#418](https://github.com/craftcms/commerce/issues/418))
- Fixed a PHP error that occurred when saving a product from an editor HUD. ([#958](https://github.com/craftcms/commerce/issues/958))
- Fixed an bug where the `requireShippingMethodSelectionAtCheckout` setting was being ignored.
- Fixed a bug that caused the order revenue chart to display incorrect data. ([#518](https://github.com/craftcms/commerce/issues/518))

## 2.1.11 - 2019-08-09

### Added
- Added the `cp.commerce.discount.edit` template hook. ([#936](https://github.com/craftcms/commerce/pull/936))
- Added `craft\commerce\services\Carts::getHasSessionCartNumber()`.
- Added `craft\commerce\services\Carts::getMergedCart()`.
- Added `craft\commerce\services\Discounts::EVENT_AFTER_DELETE_DISCOUNT`. ([#936](https://github.com/craftcms/commerce/pull/936))
- Added `craft\commerce\services\Discounts::EVENT_AFTER_SAVE_DISCOUNT`. ([#936](https://github.com/craftcms/commerce/pull/936))
- Added `craft\commerce\services\Discounts::EVENT_BEFORE_SAVE_DISCOUNT`. ([#936](https://github.com/craftcms/commerce/pull/936))
- Added `craft\commerce\services\Reports::EVENT_BEFORE_GENERATE_EXPORT`. ([#949](https://github.com/craftcms/commerce/pull/949))

### Changed
- Improved the performance of Craft Commerce 2 migrations.
- Users’ carts are no longer merged together automatically. Instead cart merging can be manually triggered by passing a `mergeCarts` param to the `commerce/cart/get-cart` and `commerce/cart/update-cart` actions. ([#947](https://github.com/craftcms/commerce/issues/947))
- After a logged-in user completes an order, their most recent incomplete cart is now loaded as the current cart in session.
- Order file exports are now cached in `storage/runtime/commerce-order-exports/` instead of `storage/runtime/temp/commerce-order-exports/`.
- The example templates now include client side polling to detect if the cart has changed in another tab or session.
- The example templates show more information about the cart to help with debugging.

### Removed
- Removed the `mergeLastCartOnLogin` setting.

### Fixed
- Fixed a bug where `craft/commerce/elements/Order::EVENT_BEFORE_ADD_LINE_ITEM` events had `$isNew` set incorrectly. ([#851](https://github.com/craftcms/commerce/pull/851))
- Fixed a bug where non-shippable purchasables were getting included in shipping price calculations.
- Fixed an error that occurred when clearing order caches.
- Fixed a bug where the `project-config/rebuild` command would remove the order field layout. ([#948](https://github.com/craftcms/commerce/issues/948))

### Security
- Fixed a data disclosure vulnerability.

## 2.1.10 - 2019-07-12

### Fixed
- Fixed a bug where all payments from the control panel were rejected. ([#928](https://github.com/craftcms/commerce/issues/928))

## 2.1.9 - 2019-07-10

### Security
- Fixed a data disclosure vulnerability.

## 2.1.8 - 2019-07-08

### Added
- Added the `resave/products` command (requires Craft 3.2).

### Changed
- Orders now include the full customer name as search keywords. ([#892](https://github.com/craftcms/commerce/issues/892))
- CSRF protection is now disabled for the `commerce/pay/complete-payment` controller action. ([#900](https://github.com/craftcms/commerce/issues/900))
- Leading and trailing whitespace is now trimmed from coupon codes. ([#894](https://github.com/craftcms/commerce/issues/894))

### Fixed
- Fixed a bug where the `lineItems` array wasn’t getting indexed correctly when calling `toArray()` on an order.
- Fixed a PHP error that occurred when `commerce/subscriptions/*` actions had validation errors. ([#918](https://github.com/craftcms/commerce/issues/918))
- Fixed a PHP error that occurred when retrieving line items with no option data. ([#897](https://github.com/craftcms/commerce/issues/897))
- Fixed a bug where shipping and billing addresses weren’t being set correctly when saving an order. ([#922](https://github.com/craftcms/commerce/issues/922))
- Fixed a bug where it was possible to pay with a disabled gateway. ([#912](https://github.com/craftcms/commerce/issues/912))
- Fixed a bug where Edit Subscription pages weren’t showing custom tabs. ([#884](https://github.com/craftcms/commerce/issues/884))
- Fixed a bug where an empty cart was created unnecessarily when a user logged in. ([#906](https://github.com/craftcms/commerce/issues/906))
- Fixed a bug where `craft\commerce\services\Plans::getAllEnabledPlans()` was returning archived subscription plans. ([#916](https://github.com/craftcms/commerce/issues/916))

## 2.1.7 - 2019-06-11

### Fixed
- Fixed a SQL error that would occur when upgrading Craft Commerce. ([#829](https://github.com/craftcms/commerce/issues/829))
- Fixed an bug that could stop more that one sale being applied to a purchasable. ([#839](https://github.com/craftcms/commerce/issues/839))
- Fixed a SQL error that could occur when saving a line item with an emoji in it.([#886](https://github.com/craftcms/commerce/issues/886))
- Fixed an error that could occur on the order index page when viewing carts with certain columns enabled. ([#876](https://github.com/craftcms/commerce/issues/876))
- Fixed a bug on the order index page where carts without transactions would show up under the “Attempted Payments” source. ([#880](https://github.com/craftcms/commerce/issues/880))

## 2.1.6.1 - 2019-05-14

### Added
- Added the `mergeLastCartOnLogin` config setting.

## 2.1.6 - 2019-05-14

### Added
- Added `craft\commerce\elements\db\VariantQuery::minQty()` and `maxQty()`. ([#827](https://github.com/craftcms/commerce/pull/827))

### Changed
- Line item options are no longer forced to be sorted alphabetically by key.

### Fixed
- Fixed a bug where product and variant snapshots were missing data. ([#846](https://github.com/craftcms/commerce/issues/846))
- Fixed an SQL error that occurred when saving a SKU that was too long. ([#853](https://github.com/craftcms/commerce/issues/853))
- Fixed an SQL error that could occur when attempting to update a soft-deleted cart. ([#854](https://github.com/craftcms/commerce/issues/854))
- Fixed an SQL error that could occur when attempting to add a line item to a completed order. ([#860](https://github.com/craftcms/commerce/issues/860))
- Fixed a bug where line item quantity validators weren’t checking for updated quantities. ([#855](https://github.com/craftcms/commerce/pull/855))
- Fixed a bug where it wasn’t possible to query for unpaid orders. ([#858](https://github.com/craftcms/commerce/pull/858))
- Fixed a JavaScript error that could occur on the Order index page. ([#862](https://github.com/craftcms/commerce/pull/862))
- Fixed a bug where the “Create discount…” product action wasn’t pre-populating discounts’ variant conditions.
- Fixed a bug that could prevent a purchasable from being added to the cart when using multi-add.

## 2.1.5.2 - 2019-05-08

## Fixed
- Fixed a missing import. ([#845](https://github.com/craftcms/commerce/issues/845))
- Fixed an error that could occur when a customer logged in.
- Fixed an error that occurred when saving a sale. ([#837](https://github.com/craftcms/commerce/issues/837))

## 2.1.5.1 - 2019-05-07

### Fixed
- Fixed a missing import. ([#843](https://github.com/craftcms/commerce/issues/843))

## 2.1.5 - 2019-05-07

### Added
- Added `craft\commerce\helpers\Order::mergeDuplicateLineItems()`.
- Added `craft\commerce\helpers\Order::mergeOrders()`.

### Changed
- Customers’ previous cart items are now merged into the active cart on login.

### Fixed
- Fixed a bug where Craft Commerce would create a subscription even if the card was declined.
- Fixed an error that could occur when creating a subscription using the Dummy gateway.

## 2.1.4 - 2019-04-29

### Added
- Added `craft\commerce\base\SubscriptionResponseInterface::isInactive()`.

### Changed
- Improved performance of the Orders index page. ([#828](https://github.com/craftcms/commerce/issues/828))
- `commerce/cart/*` action JSON responses now list cart errors under an `errors` key.
- Craft Commerce now correctly typecasts all boolean and integer values saved to the project config.

### Fixed
- Fixed a SQL error that occurred when duplicate line items were added the cart. ([#506](https://github.com/craftcms/commerce/issues/506))
- Fixed a PHP error on the View Order page when viewing inactive carts. ([#826](https://github.com/craftcms/commerce/issues/826))
- Fixed a deprecation warning. ([#825](https://github.com/craftcms/commerce/issues/825))
- Fixed a bug where the wrong variant could be set as the default when saving a product. ([#830](https://github.com/craftcms/commerce/issues/830))
- Fixed a bug that prevented plugins and modules from adding custom index table attributes. ([#832](https://github.com/craftcms/commerce/pull/832))

## 2.1.3.1 - 2019-04-10

### Fixed
- Fixed a bug where `project.yaml` changes weren’t always getting picked up.

## 2.1.3 - 2019-04-03

### Added
- Added support for user registration on checkout. ([#472](https://github.com/craftcms/commerce/issues/472))
- Added “Capture Payment” and “Refund Payment” user permissions. ([#788](https://github.com/craftcms/commerce/pull/788))
- Added support for the `project-config/rebuild` command.
- Added the `validateBusinessTaxIdAsVatId` setting, which can be set to `true` from `config/commerce.php`.
- Added `craft\commerce\services\Addresses::EVENT_AFTER_DELETE_ADDRESS`. ([#810](https://github.com/craftcms/commerce/pull/810))

### Changed
- Craft Commerce now requires Craft CMS 3.1.20 or later.
- An `order` variable is now available to payment forms when a payment is made from the Control Panel.
- Ajax requests to `commerce/cart/get-cart` now include the price of available shipping methods in the response.

### Fixed
- Fixed a bug where an order could be listed multiple times under “Attempted Payments” on order pages. ([#602](https://github.com/craftcms/commerce/issues/602))
- Fixed a bug where product sources did not fully support using UIDs. ([#781](https://github.com/craftcms/commerce/issues/781))
- Fixed a bug where non-admin users could get a 403 error when attempting to edit subscriptions. ([#722](https://github.com/craftcms/commerce/issues/722))
- Fixed a bug where products’ `defaultVariantId` was not getting set on the first save. ([#796](https://github.com/craftcms/commerce/issues/796))
- Fixed a PHP error when querying for products with the `hasSales` param.
- Fixed a bug where product metadata wasn’t available to templates on Live Preview requests.
- Fixed a bug where the wrong Craft Commerce subnav item could appear selected in the Control Panel.
- Fixed a bug where taxes could be incorrectly calculated if included taxes had been removed from the price.
- Fixed a bug where additional discounts could be incorrectly applied to an order if multiple products had been added to the cart at the same time. ([#797](https://github.com/craftcms/commerce/issues/797))
- Fixed a bug where products’ Post Dates could be incorrect on first save. ([#774](https://github.com/craftcms/commerce/issues/774))
- Fixed a bug where emails weren’t getting sent when the “Status Email Address” setting was set. ([#806](https://github.com/craftcms/commerce/issues/806))
- Fixed a bug where order status email changes in `project.yaml` could be ignored. ([#802](https://github.com/craftcms/commerce/pull/802))
- Fixed a PHP error that occurred when submitting a `paymentCurrency` parameter on a `commerce/payments/pay` request. ([#809](https://github.com/craftcms/commerce/pull/809))

## 2.1.2 - 2019-03-12

### Added
- Added a “Minimum Total Price Strategy” setting that allows the minimum order price be negative (default), at least zero, or at least the shipping cost. ([#651](https://github.com/craftcms/commerce/issues/651))
- Added `craft\commerce\elements\Order::getTotal()` to get the price of the order before any pricing strategies.
- Added `craft\commerce\base\SubscriptionGatewayInterface::refreshPaymentHistory()` method that should be used to refresh all payments on a subscription.
- Added `craft\commerce\base\SubscriptionGateway::refreshPaymentHistory()` method to fulfill the interface requirements.

### Changed
- The `commerce-manageSubscriptions` permission is now required (instead of admin permissions) to manage another user’s subscriptions. ([#722](https://github.com/craftcms/commerce/issues/722))

## 2.1.1.1 - 2019-03-01

### Fixed
- Fixed a PHP error raised when a discount adjustment was applied to the cart.

## 2.1.1 - 2019-03-11

### Changed
- Improved performance when listing products with sales that have many category conditions. ([#758](https://github.com/craftcms/commerce/issues/758))
- Purchasable types are now responsible to ensure SKU uniqueness when they are restored from being soft-deleted.

### Fixed
- Fixed a bug where orders could receive free shipping on some line items when an expired coupon code had been entered. ([#777](https://github.com/craftcms/commerce/issues/777))
- Fixed a bug where variants weren’t enforcing required field validation. ([#761](https://github.com/craftcms/commerce/issues/761))
- Fixed a bug where the sort order wasn’t getting saved correctly for new order statuses.
- Fixed the breadcrumb navigation on Store Settings pages. ([#769](https://github.com/craftcms/commerce/issues/769))
- Fixed an error that occurred when viewing an order for a soft-deleted user. ([#771](https://github.com/craftcms/commerce/issues/771))
- Fixed an error that could occur when saving a new gateway.
- Fixed a SQL error that occurred when saving a purchasable with the same SKU as a soft-deleted purchasable. ([#718](https://github.com/craftcms/commerce/issues/718))

## 2.1.0.2 - 2019-02-25

### Fixed
- Fixed more template loading errors on Craft Commerce settings pages. ([#751](https://github.com/craftcms/commerce/issues/751))

## 2.1.0.1 - 2019-02-25

### Fixed
- Fixed some template loading errors on Craft Commerce settings pages. ([#751](https://github.com/craftcms/commerce/issues/751))

## 2.1.0 - 2019-02-25

### Added
- Added a new Donation built-in purchasable type. ([#201](https://github.com/craftcms/commerce/issues/201))
- Added a new “Manage store settings” user permission, which determines whether the current user is allowed to manage store settings.
- Added `craft\commerce\elements\Order::EVENT_BEFORE_ADD_LINE_ITEM`.
- Added `craft\commerce\base\PurchasableInterface::getIsTaxable()`.
- Added `craft\commerce\base\PurchasableInterface::getIsShippable()`.
- Added `craft\commerce\models\Discount::getHasFreeShippingForMatchingItems()`.

### Changed
- Discounts can now apply free shipping on the whole order. ([#745](https://github.com/craftcms/commerce/issues/745))
- The “Settings” section has been split into “System Settings”, “Store Settings”, “Shipping”, and “Tax” sections.
- The Orders index page now shows total order counts.
- The `commerce/payments/pay` action JSON response now include the order data. ([#715](https://github.com/craftcms/commerce/issues/715))
- The `craft\commerce\elements\Order::EVENT_AFTER_ORDER_PAID` event is now fired after the `craft\commerce\elements\Order::EVENT_AFTER_COMPLETE_ORDER` event. ([#670](https://github.com/craftcms/commerce/issues/670))

### Deprecated
- `craft\commerce\models\Discount::$freeShipping` is deprecated. `getHasFreeShippingForMatchingItems()` should be used instead.

### Fixed
- Fixed an bug where multiple shipping discounts could result in a negative shipping cost.
- Fixed a validation error that occurred when attempting to apply a coupon with a per-email limit, if the cart didn’t have a customer email assigned to it yet.
- `commerce/cart/*` actions’ JSON responses now encode all boolean attributes correctly.
- `commerce/customer-addresses/*` actions’ JSON responses now include an `errors` array if there were any issues with the request.
- Fixed a bug where the order field layout could be lost when upgrading from Craft Commerce 1 to 2. ([#668](https://github.com/craftcms/commerce/issues/668))
- Fixed a bug where line item update requests could result in line items being removed if the `qty` parameter was missing.
- Fixed a bug where coupon codes weren’t being removed from carts when no longer valid. ([#711](https://github.com/craftcms/commerce/issues/711))
- Fixed a bug that could prevent a payment gateway from being modified. ([#656](https://github.com/craftcms/commerce/issues/656))
- Fixed a bug that prevented shipping and tax settings from being modified when the `allowAdminChanges` config setting was set to `false`.
- Fixed a PHP error that occurred when saving a product that was marked as disabled. ([#683](https://github.com/craftcms/commerce/pull/683))
- Fixed a PHP error that occurred when trying to access a soft-deleted cart from the front-end. ([#700](https://github.com/craftcms/commerce/issues/700))

## 2.0.4 - 2019-02-04

### Fixed
- Fixed a PHP error when recalculating tax.

### Added
- Added additional useful information when logging email rendering errors. ([#669](https://github.com/craftcms/commerce/pull/669))

## 2.0.3 - 2019-02-02

### Added
- Added the “Tax is included in price” tax setting for Craft Commerce Lite. ([#654](https://github.com/craftcms/commerce/issues/654))

### Changed
- Soft-deleted products are now restorable.
- Craft Commerce project config settings are now removed when Craft Commerce is uninstalled.

### Fixed
- Fixed an error that occurred when upgrading to Craft Commerce 2 with a database that had missing constraints on the `commerce_orderhistories` table.
- Fixed a bug where sale conditions could be lost when upgrading to Craft Commerce 2. ([#626](https://github.com/craftcms/commerce/issues/626))
- Fixed a PHP error that occurred when saving a product type. ([#645](https://github.com/craftcms/commerce/issues/645))
- Fixed a bug that prevented products from being deleted. ([#650](https://github.com/craftcms/commerce/issues/650))
- Fixed a PHP error that occurred when deleting the cart’s line item on Craft Commerce Lite. ([#639](https://github.com/craftcms/commerce/pull/639))
- Fixed a bug where Craft Commerce’s general settings weren’t saving. ([#655](https://github.com/craftcms/commerce/issues/655))
- Fixed a missing import. ([#643](https://github.com/craftcms/commerce/issues/643))
- Fixed a bug that caused an incorrect tax rate calculation when included taxes had been removed from the price.
- Fixed a SQL error that occurred when saving a tax rate without a tax zone selected. ([#667](https://github.com/craftcms/commerce/issues/667))
- Fixed an error that occurred when refunding a transaction with a localized currency format. ([#659](https://github.com/craftcms/commerce/issues/659))
- Fixed a SQL error that could occur when saving an invalid discount. ([#673](https://github.com/craftcms/commerce/issues/673))
- Fixed a bug where it wans’t possible to add non-numeric characters to expiry input in the default credit card form. ([#636](https://github.com/craftcms/commerce/issues/636))

## 2.0.2 - 2019-01-23

### Added
- Added the new Craft Commerce Lite example templates folder `templates/buy`, this is in addition to the existing Craft Commerce Pro example templates folder `templates/shop`.

### Fixed
- Fixed a PHP error raised when extending the `craft\commerce\base\ShippingMethod` class. ([#634](https://github.com/craftcms/commerce/issues/634))
- Fixed a PHP error that occurred when viewing an order that used a since-deleted shipping method.

## 2.0.1 - 2019-01-17

### Changed
- Renamed the shipping rule condition from “Mimimum order price” to “Minimum order value” which clarifies the condition is based on item value before discounts and tax.
- Renamed the shipping rule condition from “Maximum order price” to “Maximum order value” which clarifies the condition is based on item value before discounts and tax.

### Fixed
- Fixed an issue where the “Total Paid”, “Total Price”, and “Total Shipping Cost” Order index page columns were showing incorrect values. ([#632](https://github.com/craftcms/commerce/issues/632))
- Fixed an issue where custom field validation errors did not show up on the View Order page. ([#580](https://github.com/craftcms/commerce/issues/580))

## 2.0.0 - 2019-01-15

### Added
- Craft Craft Commerce has been completely rewritten for Craft CMS 3.
- Emails, gateways, order fields, order statuses, product types, and subscription fields are now stored in the project config.
- Added support for Craft 3.1 project config support.
- Gateways can now provide recurring subscription payments. ([#257](https://github.com/craftcms/commerce/issues/257))
- Added the Store Location setting.
- Customers can now save their credit cards or payment sources stored as tokens in Craft Commerce so customers don’t need to enter their card number on subsequent checkouts. ([#21](https://github.com/craftcms/commerce/issues/21))
- Any custom purchasable can now have sales and discounts applied to them.
- Sales and discounts can now be set on categories of products or purchasables.
- Customers can now set their primary default shipping and billing addresses in their address book.
- It’s now possible to export orders as CSV, ODS, XSL, and XLSX, from the Orders index page. ([#222](https://github.com/craftcms/commerce/issues/222))
- Orders can now have custom-formatted, sequential reference numbers. ([#184](https://github.com/craftcms/commerce/issues/184))
- The Orders index page now has an “Attempted Payments” source that shows incomplete carts that had a payment processing issue.
- Variant indexes can now have a “Product” column.
- Order indexes can now have “Total Tax” and “Total Included Tax” columns.
- The cart now defaults to the first cheapest available shipping method if no shipping method is set, or the previously-selected method is not available.
- Products now have an “Available for purchase” checkbox, making it possible to have a live product that isn’t available for purchase yet. ([#345](https://github.com/craftcms/commerce/issues/345))
- Added the ability to place a note on a refund transaction.
- Added a “Copy reference tag” Product element action.
- Added additional ways for sales promotions to affect the price of matching products.
- All credit card gateways are now provided as separate plugins.
- A custom PDF can now be attached to any order status email.
- Multiple purchasables can now be added to the cart in the same request. ([#238](https://github.com/craftcms/commerce/issues/238))
- Multiple line items can now be updated in the same request. ([#357](https://github.com/craftcms/commerce/issues/357))
- The `commerce/cart/update-cart` action will now remove items from the cart if a quantity of zero is submitted.
- `commerce/cart/*` actions’ JSON responses now include any address errors.
- The cart can now be retrieved as JSON with the `commerce/cart/get-cart` action.
- Added the `craft.variants()` Twig function, which returns a new variant query.
- Added the `craft.subscriptions()` Twig function, which returns a new subscription query.
- Product queries now have an `availableForPurchase` param.
- Variant queries now have a `price` param.
- Variant queries now have a `hasSales` param.
- Order queries now have a `hasTransactions` param.
- Added `cract\commerce\services\ProductTypes::getProductTypesByShippingCategoryId()`.
- Added `cract\commerce\services\ProductTypes::getProductTypesByTaxCategoryId()`.
- Added `craft\commerce\adjustments\Discount::EVENT_AFTER_DISCOUNT_ADJUSTMENTS_CREATED`.
- Added `craft\commerce\base\ShippingMethod`.
- Added `craft\commerce\elements\Order::$paidStatus`.
- Added `craft\commerce\elements\Order::EVENT_AFTER_ADD_LINE_ITEM`.
- Added `craft\commerce\elements\Order::EVENT_AFTER_COMPLETE_ORDER`.
- Added `craft\commerce\elements\Order::EVENT_AFTER_ORDER_PAID`.
- Added `craft\commerce\elements\Order::EVENT_BEFORE_COMPLETE_ORDER`.
- Added `craft\commerce\elements\Order::getAdjustmentsTotalByType()`.
- Added `craft\commerce\elements\Variant::EVENT_AFTER_CAPTURE_PRODUCT_SNAPSHOT`.
- Added `craft\commerce\elements\Variant::EVENT_BEFORE_CAPTURE_PRODUCT_SNAPSHOT`.
- Added `craft\commerce\elements\Variant::EVENT_BEFORE_CAPTURE_VARIANT_SNAPSHOT`.
- Added `craft\commerce\elements\Variant::EVENT_BEFORE_CAPTURE_VARIANT_SNAPSHOT`.
- Added `craft\commerce\models\Customer::getPrimaryBillingAddress()`.
- Added `craft\commerce\models\Customer::getPrimaryShippingAddress()`.
- Added `craft\commerce\models\LineItem::getAdjustmentsTotalByType()`.
- Added `craft\commerce\services\Addresses::EVENT_AFTER_SAVE_ADDREESS`.
- Added `craft\commerce\services\Addresses::EVENT_BEFORE_SAVE_ADDREESS`.
- Added `craft\commerce\services\Discounts::EVENT_BEFORE_MATCH_LINE_ITEM`.
- Added `craft\commerce\services\Emails::EVENT_AFTER_SAVE_EMAIL`.
- Added `craft\commerce\services\Emails::EVENT_AFTER_SAVE_EMAIL`.
- Added `craft\commerce\services\Emails::EVENT_AFTER_SEND_EMAIL`.
- Added `craft\commerce\services\Emails::EVENT_BEFORE_DELETE_EMAIL`.
- Added `craft\commerce\services\Emails::EVENT_BEFORE_SAVE_EMAIL`.
- Added `craft\commerce\services\Emails::EVENT_BEFORE_SEND_EMAIL`.
- Added `craft\commerce\services\Gateways::EVENT_REGISTER_GATEWAY_TYPES`.
- Added `craft\commerce\services\LineItems::EVENT_AFTER_SAVE_LINE_ITEM`.
- Added `craft\commerce\services\LineItems::EVENT_BEFORE_POPULATE_LINE_ITEM`.
- Added `craft\commerce\services\LineItems::EVENT_BEFORE_SAVE_LINE_ITEM`.
- Added `craft\commerce\services\LineItems::EVENT_CREATE_LINE_ITEM`.
- Added `craft\commerce\services\OrderAdjustments::EVENT_REGISTER_ORDER_ADJUSTERS`.
- Added `craft\commerce\services\OrderHistories::EVENT_ORDER_STATUS_CHANGE`.
- Added `craft\commerce\services\OrderStatuses::archiveOrderStatusById()`.
- Added `craft\commerce\services\Payments::EVENT_AFTER_CAPTURE_TRANSACTION`.
- Added `craft\commerce\services\Payments::EVENT_AFTER_CAPTURE_TRANSACTION`.
- Added `craft\commerce\services\Payments::EVENT_AFTER_PROCESS_PAYMENT`.
- Added `craft\commerce\services\Payments::EVENT_BEFORE_CAPTURE_TRANSACTION`.
- Added `craft\commerce\services\Payments::EVENT_BEFORE_PROCESS_PAYMENT`.
- Added `craft\commerce\services\Payments::EVENT_BEFORE_REFUND_TRANSACTION`.
- Added `craft\commerce\services\PaymentSources::EVENT_AFTER_SAVE_PAYMENT_SOURCE`.
- Added `craft\commerce\services\PaymentSources::EVENT_BEFORE_SAVE_PAYMENT_SOURCE`.
- Added `craft\commerce\services\PaymentSources::EVENT_DELETE_PAYMENT_SOURCE`.
- Added `craft\commerce\services\PaymentSources`.
- Added `craft\commerce\services\Plans::EVENT_AFTER_SAVE_PLAN`.
- Added `craft\commerce\services\Plans::EVENT_ARCHIVE_PLAN`.
- Added `craft\commerce\services\Plans::EVENT_BEFORE_SAVE_PLAN`.
- Added `craft\commerce\services\Plans`.
- Added `craft\commerce\services\Purchasables::EVENT_REGISTER_PURCHASABLE_ELEMENT_TYPES`.
- Added `craft\commerce\services\Sales::EVENT_BEFORE_MATCH_PURCHASABLE_SALE`.
- Added `craft\commerce\services\ShippingMethods::EVENT_REGISTER_AVAILABLE_SHIPPING_METHODS`.
- Added `craft\commerce\services\Subscriptions::EVENT_AFTER_CANCEL_SUBSCRIPTION`.
- Added `craft\commerce\services\Subscriptions::EVENT_AFTER_CREATE_SUBSCRIPTION`.
- Added `craft\commerce\services\Subscriptions::EVENT_AFTER_REACTIVATE_SUBSCRIPTION`.
- Added `craft\commerce\services\Subscriptions::EVENT_AFTER_SWITCH_SUBSCRIPTION`.
- Added `craft\commerce\services\Subscriptions::EVENT_BEFORE_CANCEL_SUBSCRIPTION`.
- Added `craft\commerce\services\Subscriptions::EVENT_BEFORE_CREATE_SUBSCRIPTION`.
- Added `craft\commerce\services\Subscriptions::EVENT_BEFORE_REACTIVATE_SUBSCRIPTION`.
- Added `craft\commerce\services\Subscriptions::EVENT_BEFORE_SWITCH_SUBSCRIPTION`.
- Added `craft\commerce\services\Subscriptions::EVENT_BEFORE_UPDATE_SUBSCRIPTION`.
- Added `craft\commerce\services\Subscriptions::EVENT_EXPIRE_SUBSCRIPTION`.
- Added `craft\commerce\services\Subscriptions::EVENT_RECEIVE_SUBSCRIPTION_PAYMENT`.
- Added `craft\commerce\services\Subscriptions`.
- Added `craft\commerce\services\TaxCategories::getAllTaxCategoriesAsList()`.
- Added `craft\commerce\services\Transactions::EVENT_AFTER_SAVE_TRANSACTION`.

### Changed
- Payment Methods are now called “Gateways”.
- Order statuses are now archived instead of deleted.
- Product types can no longer select applicable shipping categories. Instead, shipping categories select applicable product types.
- Product types can no longer select applicable tax categories. Instead, tax categories select applicable product types.
- Order status messages can now be longer than 255 characters. ([#465](https://github.com/craftcms/commerce/issues/465)
- Product and variant custom field data is no longer included in the line item snapshot by default for performance reasons. Use the new snapshot events to manually snapshot custom field data.
- Variant titles are now prefixed by their products’ titles.
- Last addresses used by customers are no longer stored. Instead, customers have primary shipping and billing addresses.
- The `paymentMethodSettings` config setting was renamed to `gatewaySettings`, and it now uses handles to reference gateways instead of IDs.
- The `sendCartInfoToGateways` was renamed to `sendCartInfo,` and is a per-gateway setting.
- The payment method overrides in `config/commerce.php` have been moved to `config/commerce-gateway.php`.
- The `craft.commerce.availableShippingMethods` Twig variable has been replaced with `craft.commerce.carts.cart.availableShippingMethods`.
- The `craft.commerce.cart` Twig variable has been replaced with `craft.commerce.carts.cart`.
- The `craft.commerce.countries` Twig variable has been replaced with `craft.commerce.countries.allCountries`.
- The `craft.commerce.countriesList` Twig variable has been replaced with `craft.commerce.countries.allCountriesAsList`.
- The `craft.commerce.currencies` Twig variable has been replaced with `craft.commerce.currencies.allCurrencies`.
- The `craft.commerce.customer` Twig variable has been replaced with `craft.commerce.customers.customer`.
- The `craft.commerce.discountByCode` Twig variable has been replaced with `craft.commerce.discounts.discountByCode`.
- The `craft.commerce.discounts` Twig variable has been replaced with `craft.commerce.discounts.allDiscounts`.
- The `craft.commerce.orders` Twig variable has been replaced with `craft.orders()`.
- The `craft.commerce.orderStatuses` Twig variable has been replaced with `craft.commerce.orderStatuses.allOrderStatuses`.
- The `craft.commerce.paymentCurrencies` Twig variable has been replaced with `craft.commerce.paymentCurrencies.allPaymentCurrencies`.
- The `craft.commerce.paymentMethods` Twig variable has been replaced with `craft.commerce.gateways.allCustomerEnabledGateways`.
- The `craft.commerce.primaryPaymentCurrency` Twig variable has been replaced with `craft.commerce.paymentCurrencies.primaryPaymentCurrency`.
- The `craft.commerce.products` Twig variable has been replaced with `craft.products()`.
- The `craft.commerce.productTypes` Twig variable has been replaced with `craft.commerce.productTypes.allProductTypes`.
- The `craft.commerce.sales` Twig variable has been replaced with `craft.commerce.sales.allSales`.
- The `craft.commerce.shippingCategories` Twig variable has been replaced with `craft.commerce.shippingCategories.allShippingCategories`.
- The `craft.commerce.shippingMethods` Twig variable has been replaced with `craft.commerce.shippingMethods.allShippingMethods`.
- The `craft.commerce.shippingZones` Twig variable has been replaced with `craft.commerce.shippingZones.allShippingZones`.
- The `craft.commerce.states` Twig variable has been replaced with `craft.commerce.states.allStates`.
- The `craft.commerce.statesArray` Twig variable has been replaced with `craft.commerce.states.allStatesAsList`.
- The `craft.commerce.taxCategories` Twig variable has been replaced with `craft.commerce.taxCategories.allTaxCategories`.
- The `craft.commerce.taxRates` Twig variable has been replaced with `craft.commerce.taxRates.allTaxRates`.
- The `craft.commerce.taxZones` Twig variable has been replaced with `craft.commerce.taxZones.allTaxZones`.
- The `craft.commerce.variants` Twig variable has been replaced with `craft.variants()`.
- `Customer::$lastUsedBillingAddress` has been replaced with `$primaryBillingAddress`.
- `Customer::$lastUsedShippingAddress` has been replaced with `$primaryShippingAddres`.
- `OrderAdjustment::$optionsJson` was renamed to `$sourceSnapshot`.
- `Variant::getSalesApplied()` was renamed to `getSales()`.
- `Variant::setSalesApplied()` was renamed to `setSales()`.
- The Shipping Rule interface now expects a shipping category ID passed to each rate method.
- Any custom shipping method classes should now extend `craft\commerce\base\ShippingMethod`.
- All hooks have been replaced by events.
- Replaced `customer.lastUsedShippingAddress` and `customer.lastUsedBillingAddress` with `customer.primaryBillingAddress` and `customer.primaryShippingAddress`.
- Vat ID validation is now powered by the “vat.php” library.

### Removed
- Removed the `cartCookieDuration` config setting. All carts are now related to craft php session and not their own cookie.
- Removed the `requireEmailForAnonymousPayments` config setting, as completed order now always require the correct email address to make anonymous payments on orders.
- Removed `baseShipping`, `baseDiscount`, `baseTax`, `baseTaxIncluded` attributes from the order model. Orders now have order-level adjustments.
- Removed `shipping`, `discount`, `tax`, `taxIncluded` attributes from the line item model. Line items now have line item level adjustments.
- Removed `PurchasableInterface::validateLineItem()`. `getLineItemRules()` should be used instead.
- Removed the `deleteOrderStatusById()` method on the `OrderStatuses` service.
- Removed the `OrderSettings` model, record, and service.
- Removed the `getCountryByAttributes()` method from the `Countries` service.
- Removed the `getStatesByAttributes()` method from the `States` service.
- Removed the `getLastUsedBillingAddress()` and `getLatUsedShippingAddress()` methods from `Customer` models.

### Fixed
- Fixed a bug where a product’s `getCpEditUrl()` method could omit the site handle on multi-site installs. ([craftcms/cms#3089](https://github.com/craftcms/cms/issues/3089))
- Fixed a bug where handles and names for archived gateways were not freed up for re-use. ([#485](https://github.com/craftcms/commerce/issues/485))

## 1.2.1368 - 2018-11-30

### Changed
- Updated the Payflow Omnipay driver to 2.3.1
- Updated the Securepay Omnipay driver to 2.2.0
- Updated the Authorize.net Omnipay driver to 2.5.1
- Updated the Payment Express Omnipay driver to 2.2.1
- Updated the Eway Omnipay driver to 2.2.2
- Updated the Payfast Omnipay driver to 2.2

## 1.2.1366 - 2018-11-28

### Fixed
- Fixed a bug where it was possible to create duplicate order history change records.
- Fixed a bug where offsite gateways wouldn’t redirect back and complete the transaction correctly for Control Panel payments.

## 1.2.1365 - 2018-10-23

### Fixed
- Fix a bug where it wasn’t possible to set the billing address based off an existing shipping address.

### Fixed
- Fixed a Javascript error when viewing a customer field on the Edit User page.

## 1.2.1364 - 2018-08-23

### Fixed
- Fixed a PHP error that would occur when saving a User.

## 1.2.1363 - 2018-08-23

### Added
- Added the `resaveAllCustomerOrdersOnCustomerSave` config setting.

### Fixed
- Fixed a bug where the Date Paid column on the Orders index page could show incorrect values.

### Security
- Fixed a bug where it was possible to access purchase receipts when it shouldn’t have been.

## 1.2.1362 - 2018-05-10

### Changed
- Craft Commerce will now enforce boolean types for settings that a gateway expects to be boolean.

### Fixed
- Fixed an SSL error that could when communicating with the Authorize.net payment gateway.

## 1.2.1360 - 2018-03-23

### Added
- The order index page now includes the time when displaying order dates.

### Changed
- Line item modals on View Order pages now include the line item total.
- Added Craft 2.6.3013 compatibility.

## 1.2.1359 - 2018-03-08

### Fixed
- Fixed an error where variants would indicate they had zero stock at checkout when they had been marked as having unlimited stock.

## 1.2.1358 - 2018-03-07

### Fixed
- Fixed a PHP error that would occur when using an order element criteria model.

## 1.2.1356 - 2018-03-07

### Added
- Added the `shippingMethod` order criteria param.

### Changed
- Order recalculation now occurs after the `orders.onBeforeSaveOrder` event.

### Fixed
- Fixed a bug where a blank order could be placed if the cart’s cookie was deleted while the customer was on the payment page.
- Fixed a bug where a cart could be completed despite a lack of available stock, in some cases.
- Fixed a bug where the “Capture” transaction button on View Order pages was still shown after a capture was completed.

## 1.2.1354 - 2018-02-06

### Added
- Craft Commerce now adds `Craft Commerce` to the `X-Powered-By` header on requests, unless disabled by the [sendPoweredByHeader](https://craftcms.com/docs/config-settings#sendPoweredByHeader) config setting.

### Changed
- Updated the Authorize.net driver to 2.5.1
- Updated the Worldpay Omnipay driver to 2.2.2
- Updated the PayPal Omnipay driver to 2.6.4
- Updated the Payflow Omnipay driver to 2.3
- Updated the Dompdf Package to 0.8.2

### Fixed
- Fixed an error that occurred when generating an order PDF.
- Fixed a PHP error that could occur if you edited a non-primary currency’s settings.

## 1.2.1353 - 2018-01-18

### Added
- Added the `requireShippingMethodSelectionAtCheckout` config setting.
- Added new user permissions to manage shipping and tax settings without needing to be an admin.

### Fixed
- Fixed an error that occurred when creating or editing a discount.
- Fixed an error that occurred when generating an order PDF.

## 1.2.1352 - 2018-01-16

### Added
- Added the ability to update the email address of a guest order from the Control Panel.
- Added the `commerce_defaultCartShippingAddress` and `commerce_defaultCartBillingAddress` plugin hooks.

## 1.2.1351 - 2017-10-31

### Added
- Added the `defaultSku` product criteria param.
- Added stock information to the Product index page.

### Fixed
- Fixed a bug where stock validation was off by one when different line item options were set for the same purchasable.
- Fixed a bug where custom adjusters supplied by plugins where not being sorted by priority before getting applied to the order.
- Fixed a bug where the `commerce/cart/updateCart` action was not returning the correct validation errors when an invalid shipping address was submitted along with the `sameAddress` param.

## 1.2.1350 - 2017-10-05

### Changed
- Order adjustments are now displayed in the order they were applied, rather than alphabetically.

### Fixed
- Fixed a bug where emails weren’t getting sent to customers.

## 1.2.1349 - 2017-09-29

### Added
- Added the `cp.commerce.product.edit.right-pane` template hook, enabling plugins to modify the right pane on Edit Product pages.
- Added the `pdfAllowRemoteImages` config setting, which can be set to `true` to allow external images to be loaded in PDF templates.

### Changed
- `Commerce_OrderModel::getEmail()` now always returns the associated user account’s email, if there is one.
- The error data returned for `commerce/customerAddresses/save` Ajax requests now include field handles as the error keys.
- `Commerce_CustomerModel::getEmail()` has now been deprecated. It will only return the email address of the associated user account’s email if there was one. Use `order.email` to get the email address of the order within templates.
- Updated the Dompdf package to 0.8.1.
- Updated the PayFast Omnipay driver to 2.1.3.

### Fixed
- Fixed an issue in the example templates where the “Use same address for billing” checkbox would remain checked when different addresses were previously selected.
- Fixed a tax calculation error that occurred when included tax was removed from a product’s price and subsequent additional taxes did not take the removed values into account.

## 1.2.1346 - 2017-07-24

### Added
- Added the `autoSetNewCartAddresses` config setting, which can be set to `false` to prevent Craft Commerce from automatically assigning the last-used billing and shipping addresses on new carts.

### Changed
- Updated the Migs Omnipay driver to 2.2.2
- Updated the Stripe Omnipay driver to 2.4.7

### Fixed
- Fixed an API authentication error when making payments using the Stripe gateway.
- Fixed a bug where the `commerce/payments/pay` action was still processing the payment even if the cart had errors placed on it by other plugins.
- Fixed a bug where `LineItemModel::onSale()` could sometimes return an incorrect response due to rounding errors.
- Fixed a PHP error that could occur if a purchasable invalidated a line item when it was being added to a new cart.
- Fixed an issue where credit card forms’ First/Last Name fields were getting overridden by billing addresses’ values for some gateways.
- Fixed a bug where adding to cart with invalid `options` params would pass stock validation.

## 1.2.1345 - 2017-06-26

### Added
- Percentage-based discounts now have the option to be applied to the item’s original price or its discounted price (if other discounts were already applied).

## Changed
- Ajax requests to `commerce/cart/*` actions will now get a `itemSubtotal` key in the response JSON.
- Updated the Omnipay Stripe driver to 2.4.6.
- Updated the Omnipay Payment Express driver to 2.2.1.
- Updated the Omnipay MultiSafePay driver to 2.3.6.
- Updated the Omnipay Worldpay driver to 2.2.1.

### Fixed
- Fixed a bug where email address limits on discounts were able to by circumvented if the customer changed the casing of the coupon code.
- Fixed a PHP error that occurred when viewing a cart in the Control Panel if no payment methods had been created yet.
- Fixed a bug where discounts based on user group were not being added/removed after the user logged in/out.
- Fixed a bug where variants’ sale prices were only getting rounded when at least one sale was applied.
- Fixed a bug where special characters in Tax and Shipping Category names could break some form inputs in the Control Panel.
- Fixed a validation error that occurred when saving two shipping rules with the same name.

## 1.2.1343 - 2017-06-09

### Added
- Added the `pdfPaperSize` config setting.
- Added the `pdfPaperOrientation` config setting.
- Added a new Stripe gateway setting that determines whether the `receipt_email` param should be sent in payment requests.
- Added the `commerce_transactions.onCreateTransaction` event, which enables plugins to modify a newly-created transaction model.

### Changed
- Updated the Buckeroo driver to 2.2.
- Updated the Stripe driver to 2.4.5.
- Enabled the Buckeroo Credit Card Gateway within the Buckeroo Omnipay driver.

## 1.2.1342 - 2017-05-24

### Added
- Added support for Worldpay’s new `v1` API.

### Fixed
- Fixed a bug where `VariantModel:onSale()` could sometimes return an incorrect response due to rounding errors.
- Fixed a PHP error that occurred when saving a product with an empty dimension input on servers running PHP 7.
- Fixed a issue where orders were getting recalculated after receiving a completion response, when using the Sage Pay gateway.
- Fixed a PHP error that occurred when a plugin prevented a purchasable from getting added to the cart.

## 1.2.1341 - 2017-05-02

### Changed
- Increased the tax rate decimal storage length to allow 3 decimal places in tax rate percentages.
- The `CommerceDbHelper` class has be deprecated.

### Fixed
- Fixed a bug where some characters in product names were getting double-encoded on View Order pages.
- Fixed a bug where orders were incorrectly recalculating their adjustments when receiving notifications from the SagePay payment gateway.
- Fixed a tax calculation bug that occurred when using the “Total Order Price” taxable subject.

## 1.2.1339 - 2017-04-24

### Added
- Added new “Taxable Subject” options to Tax Rates, enabling taxes to be applied at the order level.
- Added the `datePaid` order element criteria attribute.

### Changed
- Updated the Dompdf package to 0.8.
- Updated the Omnipay Mollie driver to 3.2.
- Updated the Omnipay Authorize.net driver to 2.5.
- Updated the Omnipay MultiSafePay driver to 2.3.4.

### Fixed
- Fixed some PHP errors that occurred when rendering PDFs on servers running PHP 7.1.

## 1.2.1338 - 2017-04-04

### Added
- Added the `requireBillingAddressAtCheckout` config setting.
- Added the `cp.commerce.order.main-pane` template hook to the View Order page.
- Added `Commerce_VariantModel::hasStock()`.

### Fixed
- Fixed some PHP errors that occurred when saving products on servers running PHP 7.1.
- Fixed a bug where the `commerce/payments/pay` action was not blocking disabled payment methods.
- Fixed a bug where old carts did not default to the primary payment currency when their current payment currency was no longer valid.

## 1.2.1337 - 2017-03-08

### Added
- Added the `commerce_sale.onBeforeMatchProductAndSale` event, which enables plugins to add custom matching logic to sales.
- Added the `commerce_products.onBeforeEditProduct` event.
- Added the `cp.commerce.product.edit` template hook to the Edit Product page.

### Changed
- If a product SKU can’t be generated from its product type’s Automatic SKU Format, Craft Commerce now logs why.

### Fixed
- Fixed some PHP errors that occurred on servers running PHP 7.1.
- Fixed a bug where line items could be removed if their `qty` param was missing from a `commerce/cart/updateLineItem` request.
- The Orders index page now displays zero-value currency amounts, instead of leaving the cell blank.
- Fixed bug where duplicate products could be displayed when editing sales when the User Groups condition was in use.
- Fixed a bug where the `isUnpaid` and `isPaid` order element criteria params did not work correctly.
- Fixed a PHP error that occurred if a plugin’s custom shipping method object didn’t inherit `BaseModel`.
- Fixed a bug where payments made with MultiSafepay would be marked as successful before the user was redirected to the offsite gateway.
- Fixed a bug where shipping rule names were required to be unique across the entire installation, rather than per-shipping method.

## 1.2.1334 - 2017-01-30

### Added
- Added a new `purgeInactiveCarts` config setting, which determines whether Craft Commerce should purge inactive carts from the database (`true` by default).
- Added a new `commerce_modifyOrderAdjusters` hook, which enables plugins to modify the order adjusters before they are applied.
- Added the “Shipping Method” and “Payment Method” table attribute options to the Orders index page.

### Changed
- Updated the Stripe gateway library to 2.4.2.
- Updated the PayPal gateway library to 2.6.3.
- Fixed a memory error that occurred when purging a large number of carts.

### Fixed
- Fixed a bug where the `hasVariant` product criteria attribute would only account the first 100 variants.
- Fixed a bug where custom order adjusters could not inspect earlier adjustments made to the order within the current recalculation.
- Fixed a bug where the default product type that gets created on installation was referencing the old `commerce` templates path, rather than `shop`.
- Fixed compatibility with some payment gateways that were expecting abbreviated state names in the billing address.

## 1.2.1333 - 2017-01-05

### Fixed
- Fixed a PHP error that occurred when retrieving the sale price of variants that were fetched via `craft.commerce.products`.

## 1.2.1332 - 2017-01-03

### Added
- Added the `commerce_modifyItemBag` hook, allowing plugins to modify cart information sent to the payment gateway.
- Added the `requireShippingAddressAtCheckout` config setting.
- Added a new `defaultHeight` product criteria param, for querying products by their default variant’s height.
- Added a new `defaultLength` product criteria param, for querying products by their default variant’s length.
- Added a new `defaultWidth` product criteria param, for querying products by their default variant’s width.
- Added a new `defaultWeight` product criteria param, for querying products by their default variant’s weight.

### Fixed
- Fixed a bug where sales were not being applied to variants that were fetched via `craft.commerce.variants`.
- Fixed a bug where line items’ `salePrice` were not reflecting any changes made to their `saleAmount` via the `lineItem.onPopulateLineItem` event.

## 1.2.1331 - 2016-12-13

### Added
- Craft Commerce now includes a gateway adapter for Payeezy by First Data.
- Added `Commerce_VariantModel::getSalesApplied()`, which returns an array of the `Commerce_SaleModel` objects that were used to calculate the salePrice of the variant.

### Changed
- Ajax requests to `commerce/cart/*` actions now include `subtotal` and `shippingCategoryId` properties in the response data.
- The `commerce_orders/beforeOrderComplete` event now gets fired a little later than before, giving plugins a chance to change the order status ID.

### Fixed
- Fixed a bug where MultiSafepay was not being treated as an offsite payment gateway.

## 1.2.1330 - 2016-12-06

### Changed
- Added a new `baseTax` attribute to order models, which can be modified by custom order adjusters to add taxes to the order as a whole.
- `Commerce_OrderModel::getTotalTax()` now includes the new `baseTax` amount.

### Fixed
- Fixed a rounding error that occurred with some percentage-based discounts.
- Fixed a PHP error that occurred when searching for products with the `hasVariants` criteria param, in some cases.

## 1.2.1329 - 2016-11-30

### Fixed
- Fixed a bug where discounts without a coupon code condition could apply before their start date.
- Fixed a bug where the `hasSales` product criteria attribute would only apply to the first 100 products.
- Fixed a bug where the post-payment redirect would take the customer to the site homepage.

## 1.2.1328 - 2016-11-29

### Added
- Craft Commerce now includes a gateway adapter for MultiSafepay.

### Changed
- Ajax requests to `cart/updateCart` now include a `cart` object in the response data in the event of an error.

### Fixed
- Fixed a bug where PayPal payments could fail due to inconsistencies between how Craft Commerce and PayPal calculated the total payment amount for transactions.
- Fixed a bug where First Name and Last Name customer field labels weren’t being translated for the current locale in the Control Panel.
- Fixed a bug some offsite gateway payment requests were not getting sent with the correct return and cancel URLs.
- Fixed a bug that prevented Craft Commerce from updating successfully from pre-1.0 versions on case-sensitive file systems.
- Fixed a bug where applicable VAT taxes were not being removed correctly for customers with a valid VAT ID.
- Fixed a bug where archived payment methods were still showing up as options in Control Panel payment form modals.

## 1.2.1327 - 2016-10-25

### Changed
- When saving a product type, if any tax/shipping categories had been deselected, Craft Commerce will now reassign any existing products with the no-longer-available tax/shipping categories to the default categories.
- The “HTML Email Template Path” Email setting can now contain Twig code.

### Fixed
- Fixed a bug where Craft Commerce was not respecting the system time zone when purging inactive carts.
- Fixed a bug where a no-longer-applicable shipping method could still be selected by a cart if it was the only defined shipping method.
- Fixed a bug where the `Commerce_ProductModel` provided by the onSaveProduct event was not updated with the latest and greatest values based on its default variant.
- Fixed a bug where all products were being re-saved when a product type was saved, rather than just the products that belong to that product type.
- Fixed a PHP error that occurred when adding something to the cart, if the cart didn’t have a shipping address yet and the default tax zone’s tax rate was marked as VAT.
- Fixed a bug where a coupon based discount could apply before its start date.

## 1.2.1325 - 2016-10-13

### Fixed
- Fixed a PHP error that occurred when a custom purchasable didn’t provide a tax category ID.
- Fixed a bug where the relevant template caches were not being cleared after the stock of a variant was deducted.
- Fixed a display issue on the order transaction details modal when a large amount of gateway response data was present.

## 1.2.1324 - 2016-10-12

### Fixed
- Fixed a bug where orders were not being marked as complete after successful offsite gateway payments.
- Fixed a PHP error that occurred when deleting a product type.

## 1.2.1323 - 2016-10-11

### Added
- It’s now possible to accept payments in multiple currencies.
- Added Shipping Categories.
- Discounts can now be user-sorted, which defines the order that they will be applied to carts.
- Discounts now have the option to prevent subsequent discounts from being applied.
- The start/end dates for Discounts and Sales can now specify the time of day.
- Discounts can now have a “Minimum Purchase Quantity” condition.
- Product Types now have an “Order Description Format” setting, which can be used to override the description of the products in orders’ line items.
- Addresses now have “Attention”, “Title”, and “Business ID” fields.
- Added the “Order PDF Filename Format” setting in Commerce → Settings → General Settings, for customizing the format of order PDF filenames.
- Added the `useBillingAddressForTax` config setting. If enabled, Craft Commerce will calculate taxes based on orders’ billing addresses, rather than their shipping addresses.
- Added the `requireEmailForAnonymousPayments` config setting. If enabled, Craft Commerce will require the email address of the order to be submitted in anonymous payment requests.
- The IP address of the customer is now stored on the order during order completion.
- Craft Commerce now makes all payment gateways available to unregistered installs, rather than limiting users to a single “Dummy” gateway.
- Added support for SagePay Server.
- Added support for the Netbanx Hosted.
- Added the `commerceCurrency` filter, which works identically to the |currency filter by default, but also has `convert` and `format` arguments that can be used to alter the behavior.
- Added `craft.commerce.shippingMethods`.
- Added `craft.commerce.shippingCategories`.
- Added `craft.commerce.shippingZones`.
- Added `craft.commerce.taxZones`.
- Added `OrderStatusService::getDefaultOrderStatusId()`.
- Added the `commerce_payments.onBeforeCaptureTransaction` and `onCaptureTransaction` events.
- Added the `commerce_payments.onBeforeRefundTransaction` and `onRefundTransaction` events.
- Added the `commerce_email.onBeforeSendEmail` and `onSendEmail` events.
- Added the `cp.commerce.order.edit` hook to the View Order page template.
- Added the [PHP Units of Measure](https://github.com/PhpUnitsOfMeasure/php-units-of-measure) PHP package.
- Added the [Vat Validation](https://github.com/snowcap/vat-validation) PHP package.

### Changed
- The tax categories returned by the template function `craft.commerce.getTaxCategories()` are now represented by `Commerce_TaxCategory` models by default, rather than arrays. To get them returned as arrays, you can pass `true` into the function.
- Status-change notification emails are now sent to the customer in the language they placed the order with.
- It’s now possible to update product statuses on the Products index page.
- The example templates folder has been renamed from “commerce” to “shop”.
- Craft Commerce now re-saves existing products when a Product Type’s settings are saved.
- The Tax Rates index page now lists the Tax Categories and Tax Zones each Tax Rate uses.
- Tax Rates now have the option to exclude themselves from orders with a valid VAT ID.
- Transaction Info HUDs on View Order pages now show the transaction IDs.
- Craft Commerce now stores the complete response data for gateway transaction requests in the commerce_transactions table.
- The commerce/cart/updateCart action now includes all validation errors found during partial cart updates in its response.
- Reduced the number of order recalculations performed during payment.
- The View Order page no longer labels an order as paid if its total price is zero.
- Craft Commerce now logs invalid email addresses when attempting to send order status notification emails.
- Custom fields on an order can now only be updated during payment if it is the user’s active cart.
- Craft Commerce now provides Stripe with the customer’s email address to support Stripe’s receipt email feature.
- Payment failures using PayPal Express now redirect the customer back to PayPal automatically, rather than displaying a message instructing the customer to return to PayPal.
- Updated the Authorize.Net gateway library to 2.4.2.
- Updated the Dummy gateway library to 2.1.2.
- Updated the Molli gateway library to 3.1.
- Updated the Payfast gateway library to 2.1.2.
- Updated the Payflow gateway library to 2.2.1.
- Updated the Stripe gateway library to 2.4.1.

### Deprecated
- Deprecated the `update` variable in email templates. The `orderHistory` variable should be used instead.

### Fixed
- Fixed a bug where `Commerce_OrderService::completeOrder()` was not checking to make sure the order was not already completed before doing its thing.
- Fixed a bug where addresses’ “Map” links on View Order pages were not passing the full address to the Google Maps window.
- Fixed an bug where address validation was not respecting the country setting, “Require a state to be selected when this country is chosen”.
- Fixed a bug where submitting new addresses to a fresh cart caused a cart update failure.
- Fixed a bug where collapsed variants’ summary info was overlapping the “Default” button.

## 1.1.1317 - 2016-09-27

### Added
- Craft Commerce is now translated into Portuguese.

### Fixed
- Fixed a bug where Edit Address modals on View Order pages were not including custom states in the State field options.

## 1.1.1217 - 2016-08-25

### Fixed
- Fixed a PHP error that occurred when referencing the default currency.

## 1.1.1216 - 2016-08-25

### Fixed
- Fixed a bug where eager-loading product variants wasn’t working.
- Fixed a bug where customer addresses were not showing up in the View Order page if they contained certain characters.
- Fixed a bug where orders were not getting marked as complete when they should have in some cases, due to a rounding comparison issue.

## 1.1.1215 - 2016-08-08

### Changed
- Customer Info fields now return the user’s `CustomerModel` when accessed in a template.

### Fixed
- Fixed a bug where discounts that apply free shipping to an order were not including the shipping reduction amount in the discount order adjustment amount.
- Fixed a bug where editing an address in the address book would unintentionally select that address as the active cart’s shipping address.
- Fixed SagePay Server gateway support.

## 1.1.1214 - 2016-07-20

### Fixed
- Fixed an error that occurred when PayPal rejected a payment completion request due to duplicate counting of included taxes.
- Fixed a MySQL error that could occur when `ElementsService::getTotalElements()` was called for orders, products, or variants.

## 1.1.1213 - 2016-07-05

### Changed
- Transaction dates are now shown on the View Order page.
- Order status change dates are now shown on the View Order page.
- Updated the Authorize.Net Omnipay gateway to 2.4, fixing issues with Authorize.Net support.
- Cart item information is now sent on gateway payment completion requests, in addition to initial payment requests.

### Fixed
- Fixed a bug where payments using Worldpay were not getting automatically redirected back to the store.

## 1.1.1212 - 2016-06-21

### Changed
- Line item detail HUDs within the View Order page now include the items’ subtotals.
- Renamed `Commerce_LineItemModel`’s `subtotalWithSale` attribute to `subtotal`, deprecating the former.
- Renamed `Commerce_OrderModel`’s `itemSubtotalWithSale` attribute to `itemSubtotal`, deprecating the former.
- Each of the nested arrays returned by `craft.commerce.availableShippingMethods` now include a `method` key that holds the actual shipping method object.

### Fixed
- Fixed a MySQL error that occurred when MySQL was running in Strict Mode.
- Fixed a rounding error that occurred when calculating tax on shipping costs.

## 1.1.1211 - 2016-06-07

### Added
- Added a new “Per Email Address Limit” condition to coupon-based discounts, which will limit the coupons’ use by email address.
- Added the ability to clear usage counters for coupon-based discounts.
- Added a new `hasSales` product criteria param, which can be used to limit the resulting products to those that have at least one applicable sale.
- Added a new `hasPurchasables` order criteria param, which can be used to limit the resulting orders to those that contain specific purchasables.
- Added a new `commerce_lineItems.onPopulateLineItem` event which is called right after a line item has been populated with a purchasable, and can be used to modify the line item attributes, such as its price.
- Added `LineItemModel::getSubtotal()` as an alias of the now-deprecated `getSubtotalWithSale()`.

### Fixed
- Fixed a bug where the “Per User Limit” discount condition was not being enforced for anonymous users.
- Fixed a bug where the quantity was not being taken into account when calculating a weight-based shipping cost.
- Fixed a validation error that could occur when submitting a payment for an order with a percentage-based discount.
- Fixed a bug where the cart was not getting recalculated when an associated address was updated in the user’s address book.

## 1.1.1210 - 2016-05-17

### Fixed
- Fixed a bug where sales could be applied to the same line item more than once.
- Fixed a bug where the `commerce/cart/cartUpdate` controller action’s Ajax response did not have up-to-date information.

## 1.1.1208 - 2016-05-16

### Added
- Added `commerce_products.onBeforeDeleteProduct` and `onDeleteProduct` events.

### Fixed
- Fixed a PHP error that occurred when adding a new item to the cart.

## 1.1.1207 - 2016-05-11

### Fixed
- Fixed a PHP error that occurred when saving a product with unlimited stock.

## 1.1.1206 - 2016-05-11

### Changed
- It’s now possible to show customers’ and companies’ names on the Orders index page.
- Craft Commerce now sends customers’ full names to the payment gateways, pulled from the billing address.
- Craft Commerce now ensures that orders’ prices don’t change in the middle of payment requests, and declines any payments where the price does change.
- The onBeforeSaveProduct event is now triggered earlier to allow more modification of the product model before saving.
- Updated the Omnipay gateway libraries to their latest versions.

### Fixed
- Fixed a bug where changes to purchasable prices were not reflected in active carts.
- Fixed a PHP error that occurred when an active cart contained a variant that had no stock or had been disabled.
- Fixed a PHP error that occurred when paying with the Paypal Express gateway.

## 1.1.1202 - 2016-05-03

### Added
- Added the `commerce_lineItems.onCreateLineItem` event.
- Added the `hasStock` variant criteria param, which can be set to `true` to find variants that have stock (including variants with unlimited stock).

### Changed
- The View Order page now shows whether a coupon code was used on the order.
- All payment gateways support payments on the View Order page now.
- It’s now possible to delete countries that are in use by tax/shipping zones and customer addresses.
- State-based tax/shipping zones now can match on the state abbreviation, in addition to the state name/ID.
- Craft Commerce now sends descriptions of the line items to gateways along with other cart info, when the `sendCartInfoToGateways` config setting is enabled.

### Fixed
- Fixed a bug where payment method setting values that were set from config/commerce.php would get saved to the database when the payment method was resaved in the Control Panel.
- Fixed a PHP error that occurred when calling `Commerce_OrderStatusesService::getAllEmailsByOrderStatusId()` if the order status ID was invalid.
- Fixed a PHP error that occurred when a cart contained a disabled purchasable.
- Fixed a bug where an order status’ sort order was forgotten when it was resaved.
- Fixed a bug where the `hasVariant` product criteria param was only checking the first 100 variants.
- Fixed a bug where only logged-in users could view a tokenized product preview URL.
- Fixed an issue where the selected shipping method was not getting removed from the cart when it was no longer available, in some cases.

## 1.1.1200 - 2016-04-13

### Added
- Added the `commerce_products.onBeforeSaveProduct` and `onSaveProduct` events.
- Added the `commerce_lineItems.onBeforeSaveLineItem` and `onSaveLineItem` events.

### Changed
- Stock fields are now marked as required to make it more clear that they are.
- Added a new “The Fleece Awakens” default product.

### Fixed
- Fixed an error that occurred when a variant was saved without a price.
- Fixed a bug where various front-end templates wouldn’t load correctly from the Control Panel if the [defaultTemplateFileExtensions](link) or [indexTemplateFilename](link) config settings had custom values.
- Fixed a bug where products’ `defaultVariantId` property was not being set on first save.
- Fixed a validation error that occurred when a cart was saved with a new shipping address and an existing billing address.
- Fixed a bug where customers’ last-used billing addresses were not being remembered.
- Fixed a MySQL error that occurred when attempting to delete a user that had an order transaction history.

### Security
- Fixed an XSS vulnerability.

## 1.1.1198 - 2016-03-22

### Added
- Added the `sendCartInfoToGateways` config setting, which defines whether Craft Commerce should send info about a cart’s line items and adjustments when sending payment requests to gateways.
- Product models now have a `totalStock` property, which returns the sum of all available stock across all of a product’s variants.
- Product models now have an `unlimitedStock` property, which returns whether any of a product’s variants have unlimited stock.
- Added the `commerce_variants.onOrderVariant` event.

### Changed
- Updated the Omnipay Authorize.Net driver to 2.3.1.
- Updated the Omnipay FirstData driver to 2.3.0.
- Updated the Omnipay Mollie driver to 3.0.5.
- Updated the Omnipay MultiSafePay driver to 2.3.0.
- Updated the Omnipay PayPal driver to 2.5.3.
- Updated the Omnipay Pin driver to 2.2.1.
- Updated the Omnipay SagePay driver to 2.3.1.
- Updated the Omnipay Stripe driver to  v2.3.1.
- Updated the Omnipay WorldPay driver to 2.2.

### Fixed
- Fixed a bug where shipping address rules and tax rates were not finding their matching shipping zone in some cases.
- Fixed a bug where the credit card number validator was not removing non-numeric characters.
- Fixed a PHP error that occurred when saving an order from a console command.

## 1.1.1197 - 2016-03-09

### Changed
- Ajax requests to the “commerce/payments/pay” controller action now include validation errors in the response, if any.

### Fixed
- Fixed a credit card validation bug that occurred when using the eWay Rapid gateway.
- Fixed an error that occurred on the Orders index page when searching for orders.
- Fixed a bug where refreshing the browser window after refunding or paying for an order on the View Order page would attempt to re-submit the refund/payment request.
- Fixed a bug where `Commerce_PaymentsService::processPayment()` was returning `false` when the order was already paid in full (e.g. due to a 100%-off coupon code).
- Fixed a bug where variants were defaulting to disabled for products that only had a single variant.

## 1.1.1196 - 2016-03-08

### Added
- Added Slovak message translations.
- Added Shipping Zones, making it easier to relate multiple Shipping Methods/Rules to a common list of countries/states. (Existing Shipping Rules will be migrated to use Shipping Zones automatically.)
- Added a “Recent Orders” Dashboard widget that shows a table of recently-placed orders.
- Added a “Revenue” Dashboard widget that shows a chart of recent revenue history.
- The Orders index page now shows a big, beautiful revenue chart above the order listing.
- It’s now possible to edit Billing and Shipping addresses on the View Order page.
- It’s now possible to manually mark orders as complete on the View Order page.
- It’s now possible to submit new order payments from the View Order page.
- Edit Product pages now have a “Save as a new product” option in the Save button menu.
- Edit Product pages now list any sales that are associated with the product.
- It’s now possible to sort custom order statuses.
- It’s now possible to sort custom payment methods.
- It’s now possible to soft-delete payment methods.
- Added a “Link to a product” option to Rich Text fields’ Link menus, making it easy to create links to products.
- Added support for Omnipay “item bags”, giving gateways some information about the cart contents.
- Added the “gatewayPostRedirectTemplate” config setting, which can be used to specify the template that should be used to render the POST redirection page for gateways that require it.
- Added support for eager-loading variants when querying products, by setting the `with: 'variants'` product param.
- Added support for eager-loading products when querying variants, by setting the `with: 'product'` variant param.
- Added `craft.commerce.variants` for querying product variants with custom parameters.
- Added the “defaultPrice” product criteria parameter, for querying products by their default variant’s price.
- Added the “hasVariant” product criteria parameter, for querying products that have a variant matching a specific criteria. (This replaces the now-deprecated “withVariant” parameter”.)
- Added the “stock” variant criteria parameter, for querying variants by their available stock.
- Added the “commerce/payments/pay” controller action, replacing the now-deprecated “commerce/cartPayment/pay” action.
- Added the “commerce/payments/completePayment” controller action, replacing the now-deprecated “commerce/cartPayment/completePayment” action.
- The “commerce/payments/pay” controller action now accepts an optional “orderNumber” param, for specifying which order should receive the payment. (If none is provided, the active cart is used.)
- The “commerce/payments/pay” controller action now accepts an optional “expiry” parameter, which takes a combined month + year value in the format “MM/YYYY”.
- The “commerce/payments/pay” controller action doesn’t required “redirect” and “cancelUrl” params, like its predecessor did.
- The “commerce/payments/pay” controller action supports Ajax requests.
- Added an abstract Purchasable class that purchasables can extend, if they want to.
- Gateway adapters are now responsible for creating the payment form model themselves, via the new `getPaymentFormModel()` method.
- Gateway adapters are now responsible for populating the CreditCard object based on payment form data themselves, via the new `populateCard()` method.
- Gateway adapters now have an opportunity to modify the Omnipay payment request, via the new `populateRequest()` method.
- Gateway adapters can now add support for Control Panel payments by implementing `cpPaymentsEnabled()` and `getPaymentFormHtml()`.

### Changed
- `Commerce_PaymentFormModel` has been replaced by an abstract BasePaymentFormModel class and subclasses that target specific gateway types.
- Gateway adapters must now implement the new `getPaymentFormModel()` and `populateCard()` methods, or extend `CreditCardGatewayAdapter`.
- The signatures and behaviors of `Commerce_PaymentsService::processPayment()` and `completePayment()` have changed.
- New Sales and Discounts are now enabled by default.
- The Orders index page now displays orders in chronological order by default.
- It is no longer possible to save a product with a disabled default variant.
- It is no longer possible to add a disabled variant, or the variant of a disabled product, to the cart.
- `Commerce_PaymentsService::processPayment()` and `completePayment()` no longer respond to the request directly, unless the gateway requires a redirect via POST. They now return `true` or `false` indicating whether the operation was successful, and leave it up to the controller to handle the client response.

### Deprecated
- The `commerce/cartPayment/pay` action has been deprecated. `commerce/payments/pay` should be used instead.
- The `commerce/cartPayment/completePayment` action has been deprecated. `commerce/payments/completePayment` should be used instead.
- The `withVariant` product criteria parameter has been deprecated. `hasVariant` should be used instead.

## 1.0.1190 - 2016-02-26

### Fixed
- Fixed a bug where product-specific sales were not being applied correctly.

## 1.0.1189 - 2016-02-23

### Changed
- Reduced the number of SQL queries required to perform various actions.
- The “Enabled” checkbox is now checked by default when creating new promotions and payment methods.
- Edit Product page URLs no longer require the slug to be appended after the product ID.
- Completed orders are now sorted by Date Ordered by default, and incomplete orders by Date Updated, in the Control Panel.

### Fixed
- Fixed a PHP error that occurred if an active cart contained a purchasable that had been deleted in the back-end.
- Fixed a PHP error that occurred when trying to access the addresses of a non-existent customer.
- Fixed a bug where only a single sale was being applied to products even if there were multiple matching sales.

## 1.0.1188 - 2016-02-09

### Changed
- Order queries will now return zero results if the `number` criteria param is set to any empty value besides `null` (e.g. `false` or `0`).
- Improved the behavior of the Status menu in the Update Order Status modal on View Order pages.
- Added some `<body>` classes to some of Craft Commerce’s Control Panel pages.

### Fixed
- Fixed a bug where new carts could be created with an existing order number.
- Fixed a bug where the default descriptions given to discounts were not necessarily using the correct currency and number formats.
- Fixed a bug where a default state was getting selected when creating a new shipping rule, but it was not getting saved.
- Fixed a bug where variants could not be saved as disabled.

## 1.0.1187 - 2016-01-28

### Added
- Added `craft.commerce.getDiscountByCode()`, making it possible for templates to fetch info about a discount by its code.

### Changed
- OrderHistoryModel objects now have a `dateCreated` attribute.

### Fixed
- Fixed a bug where customers could select addresses that did not belong to them.
- Fixed a bug where new billing addresses were not getting saved properly when carts were set to use an existing shipping address, but `sameAddress` was left unchecked.
- Fixed a bug where numeric variant fields (e.g Price) were storing incorrect values when entered from locales that use periods as the grouping symbol.
- Fixed a PHP error that occurred when saving a custom order status with no emails selected.
- Fixed a bug where discounts were being applied to carts even after the discount had been disabled.
- Fixed a bug where carts were not displaying descriptions for applied discounts.
- Fixed a bug where variants’ Title fields were not showing the correct locale ID in some cases.

## 1.0.1186 - 2016-01-06

### Changed
- Updated the translation strings.

### Fixed
- Fixed a PHP error that occurred when attempting to change a tax category’s handle.
- Fixed a PHP error that occurred when attempting to save a discount or sale without selecting any products or product types.

## 1.0.1185 - 2015-12-21

### Added
- Orders now have an `email` criteria parameter which can be used to only query orders placed with the given email.
- Address objects now have `getFullName()` method, for returning the customer’s first and last name combined.
- Added the `totalLength` attribute to front-end cart Ajax responses.
- It’s now possible to sort orders by Date Ordered and Date Paid on the Orders index page.

### Changed
- A clear error message is now displayed when attempting to save a product, if the product type’s Title Format setting is invalid.
- A clear error message is now displayed when attempting to save a product, if the product type’s Automatic SKU Format setting is invalid.
- Any Twig errors that occur when rendering email templates are now caught and logged, without affecting the actual order status change.
- The Payment Methods index now shows the payment methods’ gateways’ actual display names, rather than their class names.
- Payment method settings that are being overridden in craft/config/commerce.php now get disabled from Edit Payment Method pages.
- The extended line item info HUD now displays the included tax for the line item.

### Fixed
- Fixed a bug where the cart was not immediately forgotten when an order was completed.
- Fixed a bug where `Commerce_OrderModel::getTotalLength()` was returning the total height of each of its line items, rather than the length.
- Fixed a bug where variants’ height, length, and width were not being saved correctly on order line item snapshots.
- Fixed a bug where order queries would return results even when the `user` or `customer` params were set to invalid values.
- Fixed a PHP error that occurred when accessing a third party shipping method from an order object.
- Fixed a PHP error that occurred when accessing the Sales index page.
- Fixed a PHP error that occurred when loading dependencies on some servers.
- Fixed a JavaScript error that occurred when viewing extended info about an order’s line items.
- Fixed some language and styling bugs.

## 1.0.1184 - 2015-12-09

### Added
- Added support for inline product creation from product selection modals.
- Products now have an `editable` criteria parameter which can be used to only query products which the current user has permission to edit.
- Added support for payment methods using the eWAY Rapid gateway.

### Changed
- Improved compatibility with some payment gateways.
- Added the `shippingMethodId` attribute to front-end cart Ajax responses.
- Users that have permission to access Craft Commerce in the Control Panel, but not permission to manage Orders, Products, or Promotions now get a 403 error when accessing /admin/commerce, rather than a blank page.
- The “Download PDF” button no longer appears on the View Order page if no PDF template exists yet.
- `Commerce_OrderModel::getPdfUrl()` now only returns a URL if the PDF template exists; otherwise null will be returned.
- Errors that occur when parsing email templates now get logged in craft/storage/runtime/logs/commerce.log.
- Improved the wording of error messages that occur when an unsupported gateway request is made.

### Fixed
- Fixed a bug where entering a sale’s discount amount to a decimal number less than 1 would result in the sale applying a negative discount (surcharge) to applicable product prices. Please check any existing sales to make sure the correct amount is being discounted.
- Fixed bug where email template errors would cause order completion to fail.
- Fixed a bug where shipping rule description fields were not being saved.
- Fixed a PHP error that could occur when saving a product via an Element Editor HUD.
- Fixed a bug where billing and shipping addresses were receiving duplicate validation errors when the `sameAddress` flag was set to true.
- Fixed a JavaScript error that occurred when changing an order’s status on servers with case-sensitive file systems.

## 1.0.1183 - 2015-12-03

### Changed
- Discounts are now entered as positive numbers in the CP (e.g. a 50% discount is defined as either “0.5” or “50%” rather than “-0.5” or “-50%”).
- Added the `commerce_cart.onBeforeAddToCart` event.
- Added the `commerce_discounts.onBeforeMatchLineItem` event, making it possible for plugins to perform additional checks when determining if a discount should be applied to a line item.
- Added the `commerce_payments.onBeforeGatewayRequestSend` event.

### Fixed
- Fixed a PHP error that would occur when the Payment Methods index page if any of the existing payment methods were using classes that could not be found.
- Fixed a bug where some failed payment requests were not returning an error message.
- Fixed a bug where `PaymentsService::processPayment()` was attempting to redirect to the order’s return URL even if it didn’t have one, in the event that the order was already paid in full before `processPayment()` was called. Now `true` is returned instead.
- Fixed some UI strings that were not getting properly translated.

## 1.0.1182 - 2015-12-01

### Added
- Tax Rates now have a “Taxable Subject” setting, allowing admins to choose whether the Tax Rate should be applied to shipping costs, price, or both.
- View Order pages now display notes and options associated with line items.
- Added new `commerce_addresses.beforeSaveAddress` and `saveAddress` events.
- Purchasables now must implement a `getIsPromotable()` method, which returns whether the purchasable can be subject to discounts.
- Variants now support a `default` element criteria param, for only querying variants that are/aren’t the default variant of an invariable product.

### Changed
- All number fields now display values in the current locale’s number format.
- Variant descriptions now include the product’s title for products that have variants.
- It’s now more obvious in the UI that you are unable to delete an order status while orders exist with that status.
- The `commerce_orders.beforeSaveOrder` event now respects event’s `$peformAction` value.
- The `commerce_orders.beforeSaveOrder` and `saveOrder` events trigger for carts, in addition to completed orders.
- `Commerce_PaymentsService::processPayment()` no longer redirects the browser if the `$redirect` argument passed to it is `null`.
- Renamed `Commerce_VariantsService::getPrimaryVariantByProductId()` to `getDefaultVariantByProductId()`.
- Updated all instances of `craft.commerce.getCart()` to `craft.commerce.cart` in the example templates.
- Customers are now redirected to the main products page when attempting to view their cart while it is empty.

### Removed
- Removed the `commerceDecimal` and `commerceCurrency` template filters. Craft CMS’s built-in [number](https://craftcms.com/docs/templating/filters#number) and [currency](https://craftcms.com/docs/templating/filters#currency) filters should be used instead. Note that you will need to explicitly pass in the cart’s currency to the `currency` filter (e.g. `|currency(craft.commerce.cart.currency)`).

### Fixed
- Fixed a bug where View Order pages were displaying links to purchased products even if the product didn’t exist anymore, which would result in a 404 error.
- Fixed a bug where orders’ base shipping costs and base discounts were not getting reset when adjustments were recalculated.
- Fixed the “Country” and “State” field labels on Edit Shipping Rule pages, which were incorrectly pluralized.
- Fixed a bug where toggling a product/variant’s “Unlimited” checkbox was not enabling/disabling the Stock text input.
- Fixed a PHP error that occurred on order completion when purchasing a third party purchasable.
- Fixed a PHP error that occurred when attempting to add a line item to the cart with zero quantity.
- Fixed a bug where the state name was not getting included from address models’ `getStateText()` methods.
- Fixed a PHP error that would occur when saving a variable product without any variants.

## 0.9.1179 - 2015-11-24

### Added
- Added a new “Manage orders” user permission, which determines whether the current user is allowed to manage orders.
- Added a new “Manage promotions” user permission, which determines whether the current user is allowed to manage promotions.
- Added new “Manage _[type]_ products” user permissions for each product type, which determines whether the current user is allowed to manage products of that type.
- It’s now possible to set payment method settings from craft/config/commerce.php. To do so, have the file return an array with a `'paymentMethodSettings'` key, set to a sub-array that is indexed by payment method IDs, whose sub-values are set to the payment method’s settings (e.g. `return ['paymentMethodSettings' => ['1' => ['apiKey' => getenv('STRIPE_API_KEY')]]];`).
- Added an `isGuest()` method to order models, which returns whether the order is being made by a guest account.
- The `cartPayment/pay` controller action now checks for a `paymentMethodId` param, making it possible to select a payment gateway at the exact time of payment.
- Added `Commerce_TaxCategoriesService::getTaxCategoryByHandle()`.

### Changed
- Ajax requests to `commerce/cart/*` controller actions now get the `totalIncludedTax` amount in the response.
- Renamed `Commerce_ProductTypeService::save()` to `saveProductType()`.
- Renamed `Commerce_PurchasableService` to `Commerce_PurchasablesService` (plural).
- Renamed all `Commerce_OrderStatusService` methods to be more explicit (e.g. `save()` is now `saveOrderStatus()`).
- Renamed `Commerce_TaxCategoriesService::getAll()` to `getAllTaxCategories()`.
- Added “TYPE_” and “STATUS_” prefixes to each of the constants on TransactionRecord, to clarify their purposes.
- Order models no longer have $billingAddressData and $shippingAddressData properties. The billing/shipping addresses chosen by the customer during checkout are now duplicated in the craft_commerce_addresses table upon order completion, and the order’s billingAddressId and shippingAddressId attributes are updated to the new address records’ IDs.
- Purchasables must now have a `getTaxCategoryId()` method, which returns the ID of the tax category that should be applied to the purchasable.
- Third-party purchasables can now have taxes applied to their line items when in the cart.
- Added `totalTax`, `totalTaxIncluded`, `totalDiscount`, and `totalShippingCost` to the example templates’ order totals info.

### Fixed
- Fixed a bug where variants were not being returned in the user-defined order on the front end.
- Fixed a bug where `Commerce_OrdersService::getOrdersByCustomer()` was returning incomplete carts. It now only returns completed orders.
- Fixed a bug where the line items’ `taxIncluded` amount was not getting reset to zero before recalculating the amount of included tax.
- Fixed a bug where products of a type that had been switched from having variants to not having variants could end up with an extra Title field on the Edit Product page.
- Fixed an issue where Craft Personal and Client installations where making user groups available to sale and discount conditions.
- Fixed a PHP error that occurred when an order model’s `userId` attribute was set to the ID of a user account that didn’t have a customer record associated with it.
- Fixed a bug where quantity restrictions on a product/variant were not being applied consistently to line items that were added with custom options.
- Fixed some language strings that were not getting static translations applied to them.
- Fixed a bug where Price fields were displaying blank values when they had previously been set to `0`.
- Fixed a bug where `Commerce_TaxCategoriesService::getAllTaxCategories()` could return null values if `getTaxCategoryById()` had been called previously with an invalid tax category ID.

## 0.9.1177 - 2015-11-18

### Changed
- The example templates now display credit card errors more clearly.

### Fixed
- Fixed a bug where products’ and variants’ Stock fields were displaying blank values.

## 0.9.1176 - 2015-11-17

### Added
- Craft Commerce is now translated into German, Dutch, French (FR and CA), and Norwegian.
- Added the “Automatic SKU Format” Product Type setting, which defines what products’/variants’ SKUs should look like when they’re submitted without a value.
- It’s now possible to save arbitrary “options” to line items. When the same purchasable is added to the cart twice, but with different options, it will result in two separate line items rather than one line item with a quantity of 2.
- Order models now have a `totalDiscount` property, which returns the total of all discounts applied to its line items, in addition to the base discount.

### Changed
- The tax engine now records the amount of included tax for each line item, via a new `taxIncluded` property on line item models. (This does not affect existing tax calculation behaviors in any way.)
- Customer data stored in session is now cleared out whenever a user logs in/out, and when a logged-out guest completes their order.
- The example templates have been updated to demonstrate the new Line Item Options feature.
- Address management features are now hidden for guest users in the example templates to avoid confusion.

### Fixed
- Fixed a bug where products/variants that were out of stock would show a blank value for the “Stock” field, rather than “0”.
- Fixed a bug where the `shippingMethod` property returned by Ajax requests to `commerce/cart/*` was getting set to an incorrect value. The property is now set to the shipping method’s handle.

## 0.9.1175 - 2015-11-11

### Added
- Added a new “Show the Title field for variants” setting to Product Types that have variants. When checked, variants of products of that Product Type will get a new “Title” field that can be directly edited by product managers.
- It’s now possible to update an order’s custom fields when posting to the `commerce/cartPayment/pay` controller action.

### Changed
- Renamed `craft.commerce.getShippingMethods()` to `getAvailableShippingMethods()`.
- The shipping method info arrays returned by `craft.commerce.getAvailableShippingMethods()` now include `description` properties, set to the shipping methods’ active rules’ description. It also returns the shipping methods’ `type`.
- The shipping method info arrays returned by `craft.commerce.getAvailableShippingMethods()` are now sorted by their added cost, from cheapest to most expensive.
- Ajax requests to `commerce/cart/*` controller actions now get information about the available shipping methods in the response.
- Customer address info is now purged from the session when a user logs out with an active cart.
- Changes to the payment method in the example templates’ checkout process are now immediately applied to the cart.
- When the Stripe gateway is selected as the Payment Method during checkout we now show an example implementation of token billing with stripe.js

### Fixed
- Fixed a bug where the user-managed shipping methods’ edit URLs were missing a `/` before their IDs.
- Fixed a bug where it was possible to complete an order with a shipping method that was not supposed to be available, per its rules.
- Fixed a bug where it was possible to log out of Craft but still see address data in the cart.
- Fixed a bug where plugin-based shipping methods were getting re-instantiated each time `craft.commerce.getShippingMethods()` was called.
- Fixed a bug where batch product deletion from the Products index page was not also deleting their associated variants.

## 0.9.1173 - 2015-11-09

### Added
- Added a “Business Name” field to customer addresses (accessible via a `businessName` attribute), which replaces the “Company” field (and `company` attribute), and can be used to store customers’ businesses’ names when purchasing on behalf of their company.
- Added a “Business Tax ID” field to customer addresses (accessible via a `businessTaxId` attribute), which can be used to store customers’ businesses’ tax IDs (e.g. VAT) when purchasing on behalf of their company.
- Added a `getCountriesByTaxZoneId()` method to the Tax Zones service.
- Added a `getStatesByTaxZoneId()` method to the Tax Zones service.
- It’s now possible to create new Tax Zones and Tax Categories directly from the Edit Tax Rate page.

### Changed
- The ShippingMethod interface has three new methods: `getType()`, `getId()`, and `getCpEditUrl()`. (`getId()` should always return `null` for third party shipping methods.)
- It is no longer necessary to have created a Tax Zone before accessing Commerce → Settings → Tax Rates and creating a tax rate.
- The “Handle” field on Edit Tax Category pages is now automatically generated based on the “Name” field.
- Plugin-based shipping methods are now listed in Commerce → Settings → Shipping Methods alongside the user-managed ones.
- Orders can now be sorted by ID in the Control Panel.
- Updated the example templates to account for the new `businessName` and `businessTaxId` address attributes.

### Fixed
- Fixed a PHP error that occurred when editing a product if PHP was configured to display strict errors.
- Fixed a bug where products/variants would always show the “Dimensions” and “Weight” fields, even for product types that were configured to hide those fields.
- Fixed a PHP error that occurred when the tax calculator accessed third-party Shipping Methods.
- Fixed a MySQL error that occurred when saving a Tax Rate without a Tax Zone selected.
- Fixed an issue where clicking on the “Settings” global nav item under “Commerce” could direct users to the front-end site.

## 0.9.1171 - 2015-11-05

### Changed
- The “Promotable” and “Free Shipping” field headings on Edit Product pages now act as labels for their respective checkboxes.
- Craft Commerce now logs an error message when an order’s custom status is changed and the notification email’s template cannot be found.
- Commerce Customer Info fields are now read-only. (Customers can still edit their own addresses from the front-end.)
- Craft Commerce now keeps its customers’ emails in sync with their corresponding user accounts’ emails.
- Added a `shortNumber` attribute to order models, making it easy for templates to access the short version of the order number.
- The example templates’ product listings have new and improved icon images.

### Fixed
- Fixed a bug where the “Craft Commerce” link in the global sidebar would direct users to the front-end site, if the `cpTrigger` config setting was not set to `'admin'`.
- Updated the “Post Date” and “Expiry Date” table column headings on the Products index page, which were still labeled “Available On” and “Expires On”.
- Fixed a bug where one of the Market Commerce → Craft Commerce upgrade migrations wouldn’t run on case-sensitive file systems.
- Fixed a PHP error that occurred when viewing an active cart without an address from the Control Panel.
- Fixed a bug where custom field data was not saved via the `commerce/cart/updateCart` controller action if it wasn’t submitted along with other cart updates.
- Added some missing CSRF inputs to the example templates, when CSRF protection is enabled for the site.

### Security
- The example templates’ third party scripts now load over a protocol-relative URL, resolving security warnings.

## 0.9.1170 - 2015-11-04

### Added
- Renamed the plugin from Market Commerce to Craft Commerce.
- Craft Commerce supports One-Click Updating from the Updates page in the Control Panel.
- Gave Craft Commerce a fancy new plugin icon.
- Updated all of the Control Panel templates for improved consistency with Craft 2.5, and improved usability.
- Non-admins can now access Craft Commerce’s Control Panel pages via the “Access Craft Commerce” user permission (with the exception of its Settings section).
- Products are now localizable.
- It’s now possible to create a new sale or discount right from the Products index page, via a new Batch Action.
- It’s now possible to delete products from the Products index page in the Control Panel.
- Product variants are now managed right inline on Edit Product pages, via a new Matrix-inspired UI.
- Added Live Preview and Sharing support to Edit Product pages.
- It’s now possible to create new products right from Product Selector Modals (like the ones used by Products fields).
- Product types now have a “Has dimensions?” setting. The Width, Height, Length, and Weight variant fields will only show up when this is enabled now.
- It’s now possible to update multiple order statuses simultaneously from the Orders index page, via a new Batch Action.
- It’s now possible to delete orders from the Orders index page in the Control Panel.
- The View Order page now uses the same modal window to update order statuses as the Orders index page uses when updating statuses via the Batch Action.
- The View Order page now has “info” icons beside each line item and recorded transaction, for viewing deeper information about them.
- The View Order page now shows adjustments made on the order.
- Renamed the `craft.market` variable to `craft.commerce`.
- Added a new `commerce/cart/updateCart` controller action that can handle customer address/email changes, coupon application, line item additions, and shipping/payment method selections, replacing most of the old Cart actions. (The only other `commerce/cart/*` actions that remain are `updateLineItem`, `removeLineItem`, and `removeAllLineItems`.)
- It’s now possible to use token billing with some gateways, like Stripe, by passing a `token` POST param to the `cartPay/pay` controller action, so your customers’ credit card info never touches your server.
- It’s now possible to access through all custom Order Statuses `craft.commerce.orderStatuses`.
- Added the `itemSubtotalWithSale` attribute to order models, to get the subtotal of all order items before any adjustments have been applied.
- Renamed all class namespaces and prefixes for the Craft Commerce rename.
- Renamed nearly all service method names to be more explicit and follow Craft CMS naming conventions (i.e. `getById()` is now `getOrderById()`).
- All gateways must now implement the GatewayAdapterInterface interface. Craft Commerce provides a BaseGatewayAdapter class that adapts OmniPay gateway classes for this interface.
- Added the `commerce_transactions.onSaveTransaction` event.
- Added the `commerce_addOrderActions` hook.
- Added the `commerce_addProductActions` hook.
- Added the `commerce_defineAdditionalOrderTableAttributes` hook.
- Added the `commerce_defineAdditionalProductTableAttributes` hook.
- Added the `commerce_getOrderTableAttributeHtml` hook.
- Added the `commerce_getProductTableAttributeHtml` hook.
- Added the `commerce_modifyEmail` hook.
- Added the `commerce_modifyOrderSortableAttributes` hook.
- Added the `commerce_modifyOrderSources` hook.
- Added the `commerce_modifyPaymentRequest` hook.
- Added the `commerce_modifyProductSortableAttributes` hook.
- Added the `commerce_modifyProductSources` hook.
- Added the `commerce_registerShippingMethods` hook.

### Changed
- Sales rates and percentages are now entered as a positive number, and can be entered with or without a `%` sign.
- Products are now sorted by Post Date in descending order by default.
- All of the Settings pages have been cleaned up significantly.
- Renamed the `isPaid` order criteria param to `isUnpaid`.
- Renamed products’ `availableOn` and `expiresOn` attributes to `postDate` and `expiryDate`.
- Craft Commerce now records all failed payment transactions and include the gateway response.
- Reduced the number of SQL queries that get executed on order/product listing pages, depending on the attributes being accessed.
- Tax Categories now have “handles” rather than “codes”.
- When a Product Type is changed from having variants to not having variants, all of the existing products’ variants will be deleted, save for the Default Variants.
- If a default zone is not selected on an included tax rate, an error is displayed.
- Improved the extendability of the shipping engine. The new `ShippingMethod` and `ShippingRule` interfaces now allow a plugin to provide their own methods and rules which can dynamically add shipping costs to the cart.
- Added an `$error` argument to `Commerce_CartService::setPaymentMethod()` and `setShippingMethod()`.
- The example templates have been updated for the new variable names and controller actions, and their Twig code has been simplified to be more clear for newcomers (including more detailed explanation comments).
- The example PDF template now includes more information about the order, and a “PAID” stamp graphic.
- The example templates now include a customer address management section.
- Improved the customer address selection UI.

### Removed
- The “Cart Purge Interval” and “Cart Cookie Expiry Settings” have been removed from Control Panel. You will now need to add a `commerce.php` file in craft/config and set those settings from there. (See commerce/config.php for the default values.)
- Removed the default Shipping Method and improved the handling of blank shipping methods.
- Removed customer listing page. Add the Commerce Customer Info field type to your User field layout instead.

### Fixed
- Fixed a bug where you could pass an invalid `purchasableId` to the Cart.
- Fixed a bug where the customer link on the View Order page didn’t go to the user’s profile.
- Fixed a Twig error that occurred if a user manually went to /admin/commerce/orders/new. A 404 error is returned instead now.
- Fixed a bug where it was possible to use currency codes unsupported by OmniPay.
- Fixed a bug where the Mollie gateway was not providing the right token for payment completion.
- Fixed a bug where the `totalShipping` cost was incorrect when items with Free Shipping were in the cart.
- Fixed a bug in the Sale Amount logic.
- Products are now Promotable by default.
- Fixed bug where the logic to determine if an order is paid in full had a rounding error.<|MERGE_RESOLUTION|>--- conflicted
+++ resolved
@@ -35,12 +35,8 @@
 - Fixed a PHP error that could occur when saving a Product Type. ([#2781](https://github.com/craftcms/commerce/issues/2781))
 - Fixed a bug that occurred when trying to remove an address on the Edit Order page. ([#2791](https://github.com/craftcms/commerce/issues/2791))
 - Fixed a bug that occurred when creating a new Product Type.
-<<<<<<< HEAD
 - Fixed a bug where it wasn’t possible to register a user during checkout.
-=======
-- Fixed a bug where it wasn’t possible to register a user during checkout. 
 - Fixed a bug where toggling the “Products of this type have multiple variants” checkbox within a product type’s settings wasn’t showing/hiding the “Variant Fields” tab.
->>>>>>> b8870e1c
 
 ## 4.0.0-beta.2 - 2022-04-06
 
