# Release Notes for Craft Commerce

<<<<<<< HEAD
## Unreleased

- Fixed a bug where variants weren’t respecting their product’s propagation method.
- Fixed a PHP error that could occur when creating a new product.
- Fixed a bug where Edit Product screens were showing shipping categories that weren’t available to the current store. ([#3690](https://github.com/craftcms/commerce/issues/3690))
- Fixed a bug where Edit Product screens were showing tax categories that weren’t available to the product type.. ([#3690](https://github.com/craftcms/commerce/issues/3690))
- Fixed a bug where Edit Order screens were displaying the store name twice.
- Fixed a bug where `craft\commerce\models\CatalogPricingRule::$description` was not being populated. ([#3699](https://github.com/craftcms/commerce/issues/3699))
- Fixed a bug where catalog pricing rules were generating prices incorrectly. ([#3700](https://github.com/craftcms/commerce/issues/3700))

## 5.1.2 - 2024-09-19

- Fixed a bug where shipping methods weren’t validating if a shipping method in a different store had the same name. ([#3676](https://github.com/craftcms/commerce/issues/3676))
- Fixed a bug where any modifications to `craft\commerce\events\CreateSubscriptionEvent::$parameters` weren’t being passed to the gateway’s `subscribe()` method.
- Fixed a bug where stores’ aggregate stock levels weren’t getting updated when inventory changed. ([#3668](https://github.com/craftcms/commerce/issues/3668))
- Fixed a bug where addresses weren’t being automatically added on Edit Order screens. ([#3673](https://github.com/craftcms/commerce/issues/3673))
- Fixed a PHP error that could occur when viewing an Edit Order screen after deleting a purchasable. ([#3677](https://github.com/craftcms/commerce/issues/3677))
=======
## 4.6.13 - 2024-10-02

- Fixed a PHP error that could occur when deleting a user with orders. ([#3686](https://github.com/craftcms/commerce/issues/3686))

## 4.6.12 - 2024-09-19

>>>>>>> 6933696f
- Fixed a bug where some strings weren’t getting translated on Edit Order screens.
- Fixed a JavaScript error that could occur when editing an order.

## 5.1.1 - 2024-09-10

- Fixed XSS vulnerabilities.

## 5.1.0.1 - 2024-09-05

- Fixed a bug where catalog pricing rules weren’t respecting product conditions. ([#3544](https://github.com/craftcms/commerce/issues/3544))

## 5.1.0 - 2024-09-04

### Store Management
- It’s now possible to manage transfers between inventory locations.
- Catalog pricing rules now support flexible matching based on product and variant conditions. ([#3544](https://github.com/craftcms/commerce/issues/3544))
- Variant conditions can now have an “SKU” rule.

### Administration
- It’s now possible to create custom line items. ([#2301](https://github.com/craftcms/commerce/discussions/2301), [#2233](https://github.com/craftcms/commerce/discussions/2233), [#2345](https://github.com/craftcms/commerce/discussions/2345))
- Added the “Propagation Method” setting to product types. ([#3537](https://github.com/craftcms/commerce/discussions/3537), [#3296](https://github.com/craftcms/commerce/discussions/3296), [#3372](https://github.com/craftcms/commerce/discussions/3372), [#2375](https://github.com/craftcms/commerce/discussions/2375))
- Added “Title Translation Method” settings to product types, for products and variants. ([#3462](https://github.com/craftcms/commerce/issues/3462), [#2466](https://github.com/craftcms/commerce/discussions/2466))
- Added support for selecting products in Link fields.
- Added the “Manage donation settings” permission.
- Added the “Manage inventory transfers” permission.
- Added the “Manage payment currencies” permission.
- Added the “Manage store general setting” permission.
- Added the “Manage subscription plans” permission.

### Extensibility
- Added `craft\commerce\controllers\TransfersController`.
- Added `craft\commerce\elements\Order::EVENT_AFTER_LINE_ITEMS_REFRESHED`.
- Added `craft\commerce\elements\Order::EVENT_BEFORE_LINE_ITEMS_REFRESHED`.
- Added `craft\commerce\elements\Product::$defaultBasePrice`.
- Added `craft\commerce\elements\Product::$storeId`.
- Added `craft\commerce\elements\Product::getCurrencyAttributes()`.
- Added `craft\commerce\elements\Product::getStore()`.
- Added `craft\commerce\elements\Transfer`.
- Added `craft\commerce\elements\conditions\products\CatalogPricingRuleProductCondition`.
- Added `craft\commerce\elements\conditions\transfers\TransferCondition`.
- Added `craft\commerce\elements\conditions\variants\CatalogPricingRuleVariantCondition`.
- Added `craft\commerce\elements\db\TransferQuery`.
- Added `craft\commerce\enums\LineItemType`.
- Added `craft\commerce\enums\TransferStatusType`.
- Added `craft\commerce\fieldlayoutelements\TransferManagementField`.
- Added `craft\commerce\models\CatalogPricingRule::getProductCondition()`.
- Added `craft\commerce\models\CatalogPricingRule::getVariantCondition()`.
- Added `craft\commerce\models\CatalogPricingRule::setProductCondition()`.
- Added `craft\commerce\models\CatalogPricingRule::setVariantCondition()`.
- Added `craft\commerce\models\LineItem::$type`.
- Added `craft\commerce\models\LineItem::getHasFreeShipping()`.
- Added `craft\commerce\models\LineItem::getIsPromotable()`.
- Added `craft\commerce\models\LineItem::getIsShippable()`.
- Added `craft\commerce\models\LineItem::getIsTaxable()`.
- Added `craft\commerce\models\LineItem::populate()`.
- Added `craft\commerce\models\LineItem::refresh()`.
- Added `craft\commerce\models\LineItem::setHasFreeShipping()`.
- Added `craft\commerce\models\LineItem::setIsPromotable()`.
- Added `craft\commerce\models\LineItem::setIsShippable()`.
- Added `craft\commerce\models\LineItem::setIsTaxable()`.
- Added `craft\commerce\models\ProductType::$productTitleTranslationKeyFormat`.
- Added `craft\commerce\models\ProductType::$productTitleTranslationMethod`.
- Added `craft\commerce\models\ProductType::$propagationMethod`.
- Added `craft\commerce\models\ProductType::$variantTitleTranslationKeyFormat`.
- Added `craft\commerce\models\ProductType::$variantTitleTranslationMethod`.
- Added `craft\commerce\models\ProductType::getSiteIds()`.
- Added `craft\commerce\models\TransferDetail`.
- Added `craft\commerce\record\TransferDetail`.
- Added `craft\commerce\records\ProductType::$productTitleTranslationKeyFormat`.
- Added `craft\commerce\records\ProductType::$productTitleTranslationMethod`.
- Added `craft\commerce\records\ProductType::$propagationMethod`.
- Added `craft\commerce\records\ProductType::$variantTitleTranslationKeyFormat`.
- Added `craft\commerce\records\ProductType::$variantTitleTranslationMethod`.
- Added `craft\commerce\services\CatalogPricing::createCatalogPricesQuery()`
- Added `craft\commerce\services\InventoryLocations::getAllInventoryLocationsAsList`
- Added `craft\commerce\services\LineItems::create()`.
- Added `craft\commerce\services\LineItems::resolveCustomLineItem()`.
- Added `craft\commerce\services\Transfers`.
- Deprecated `craft\commerce\models\LineItem::populateFromPurchasable()`. `populate()` should be used instead.
- Deprecated `craft\commerce\models\LineItem::refreshFromPurchasable()`. `refresh()` should be used instead.
- Deprecated `craft\commerce\services\CatalogPricing::createCatalogPricingQuery()`. `createCatalogPricesQuery()` should be used instead.
- Deprecated `craft\commerce\services\LineItems::createLineItem()`. `create()` should be used instead.
- Removed `craft\commerce\fieldlayoutelements\UserCommerceField`.

### System
- Craft Commerce now requires Craft CMS 5.2 or later.

## 5.0.19 - 2024-09-04

- Fixed a bug where calculated catalog prices weren’t getting rounded to the decimal precision of the store’s currency.
- Fixed a PHP error that occurred when calling `craft\commerce\elements\Variant::getSales()`.
- Fixed a SQL error that could occur when upgrading to Commerce 5.

## 5.0.18 - 2024-08-28

- Fixed a PHP error that could occur when default addresses were set on a cart. ([#3641](https://github.com/craftcms/commerce/issues/3641))
- Fixed a bug were the “Auto Set New Cart Addresses” store setting was not persisting when saved.

## 5.0.17 - 2024-08-21

- Fixed a bug where variant indexes weren’t displaying promotion prices as currency values.
- Fixed a PHP error that could occur when sending an order email. ([#3596](https://github.com/craftcms/commerce/issues/3596))
- Fixed a bug where dimension fields were not displaying values in the correct formatting locale. ([#3636](https://github.com/craftcms/commerce/issues/3636))
- Fixed a bug where users couldn’t access catalog pricing rules when the current user had permission. ([#3639](https://github.com/craftcms/commerce/issues/3639))
- Fixed a bug where available shipping methods were not returned in order of price. ([#3631](https://github.com/craftcms/commerce/issues/3631))

## 5.0.16.2 - 2024-08-16

- Fixed a bug where variants’ `sku` values could be cleared out when saving a product revision.

## 5.0.16.1 - 2024-08-16

- Fixed a bug where variants’ `sku` values could be cleared out when saving a product.
- Fixed a bug where `craft\commerce\elements\Product::getVariants()` wasn’t respecting variants’ site statuses.

## 5.0.16 - 2024-08-14

- It’s now possible to duplicate variants.
- It’s now possible to search for orders by shipping and billing address. ([#3603](https://github.com/craftcms/commerce/pull/3603))
- Fixed a bug where it wasn’t possible to remove the last email from an order status configuration. ([#3621](https://github.com/craftcms/commerce/issues/3621))
- Fixed a bug where the “Create Sale” and “Create Discount” product index actions weren’t working. ([#3611](https://github.com/craftcms/commerce/issues/3611))
- Fixed a bug where `craft\commerce\elements\Order::getOrderStatus()` could incorrectly return `null`. ([#3615](https://github.com/craftcms/commerce/issues/3615))
- Fixed a bug where draft variants became orphaned when products were deleted.
- Fixed a PHP error that occurred when using a custom queue driver. ([#3619](https://github.com/craftcms/commerce/pull/3619))
- Fixed a bug where stat widgets weren’t respecting the user’s preferred week start day. ([#3620](https://github.com/craftcms/commerce/pull/3620))
- Fixed a bug where variants weren’t getting duplicated when duplicating a product. ([#924](https://github.com/craftcms/commerce/issues/924))

## 5.0.15 - 2024-07-31

- Fixed a SQL error that could occur when upgrading to Commerce 5 on PostgreSQL. ([#3600](https://github.com/craftcms/commerce/pull/3600), [#3601](https://github.com/craftcms/commerce/pull/3601))
- Fixed a bug where payment modals weren’t calculating additional payment currencies on Edit Order pages.
- Fixed a PHP error that occurred when retrieving an order that referenced a deleted payment currency.
- Fixed a bug where Edit Variant screens were showing shipping categories that were unrelated to the current store. ([#3608](https://github.com/craftcms/commerce/issues/3608))

## 5.0.14 - 2024-07-24

- Fixed a bug where account activation emails weren’t being sent on order completion. ([#3226](https://github.com/craftcms/commerce/issues/3226))
- Fixed a bug where email previewing wasn’t working on installs with multiple stores. ([#3595](https://github.com/craftcms/commerce/issues/3595))
- Fixed a bug where emails sent via the control panel could be rendered with the wrong language.
- Fixed a SQL error that occurred when exporting order line items. ([#3592](https://github.com/craftcms/commerce/issues/3592))
- Fixed a PHP error that could occur when generating catalog prices. ([#3591](https://github.com/craftcms/commerce/issues/3591))

## 5.0.13 - 2024-07-18

- Fixed a SQL error that could occur when updating Commerce on PostgreSQL. ([#3588](https://github.com/craftcms/commerce/pull/3588))
- Fixed a SQL error that could occur when saving a payment currency. ([#3563](https://github.com/craftcms/commerce/issues/3563))
- Fixed a bug where SCA payment sources prevented subscriptions from starting. ([#3590](https://github.com/craftcms/commerce/pull/3590))
- Fixed PHP error that occurred when saving an estimated billing address. ([#3549](https://github.com/craftcms/commerce/pull/3549))
- Fixed a bug where variant indexes were including table columns for all custom fields added to variant field layouts, across all product types. ([#15373](https://github.com/craftcms/cms/issues/15373))
- Fixed a bug where the “Ignore promotional prices” discount setting wasn’t getting saved correctly. ([#3573](https://github.com/craftcms/commerce/issues/3573))
- Fixed a bug where setting a new default variant wouldn’t persist. ([#3565](https://github.com/craftcms/commerce/issues/3565), [#3564](https://github.com/craftcms/commerce/issues/3564), [#3589](https://github.com/craftcms/commerce/issues/3589))

## 5.0.12.2 - 2024-07-12

- Fixed a bug where shipping rule descriptions weren’t being saved. ([#3580](https://github.com/craftcms/commerce/issues/3580))
- Fixed a SQL error that could occur when updating. ([#3581](https://github.com/craftcms/commerce/issues/3581))

## 5.0.12.1 - 2024-07-12

- Fixed a SQL error that occurred when updating.

## 5.0.12 - 2024-07-11

- Variant index tables can now have a “Promotable” column. ([#3571](https://github.com/craftcms/commerce/issues/3571))
- Added `craft\commerce\base\Purchasable::availableShippingCategories()`.
- Added `craft\commerce\base\Purchasable::availableTaxCategories()`.
- Added `craft\commerce\base\Purchasable::shippingCategoryFieldHtml()`.
- Added `craft\commerce\base\Purchasable::taxCategoryFieldHtml()`.
- Added `craft\commerce\elements\Variant::availableShippingCategories()`.
- Added `craft\commerce\elements\Variant::availableTaxCategories()`.
- Added `craft\commerce\events\PdfRenderEvent::$sourcePdf`. ([#3543](https://github.com/craftcms/commerce/issues/3543))
- Fixed a SQL error that occurred when reordering order statuses on PostgreSQL. ([#3554](https://github.com/craftcms/commerce/issues/3554))
- Fixed a SQL error that could occur when saving a payment currency. ([#3563](https://github.com/craftcms/commerce/issues/3563))
- Fixed a bug where it was possible to select shipping and tax categories that weren’t allowed for the product type. ([#3557](https://github.com/craftcms/commerce/issues/3557))
- Fixed a bug where payment currencies, shipping categories, and tax categories weren’t deletable. ([#3548](https://github.com/craftcms/commerce/issues/3548))
- Fixed a bug where variant field layouts could render incorrectly. ([#3570](https://github.com/craftcms/commerce/issues/3570))
- Fixed a bug where address custom fields weren’t visible on Edit Inventory Location pages. ([#3569](https://github.com/craftcms/commerce/issues/3569))
- Fixed a SQL error that could occur when fixing foreign keys.

## 5.0.11.1 - 2024-06-20

- Fixed a PHP error that could occur on app initialization.

## 5.0.11 - 2024-06-18

- Added `craft\commerce\elements\Product::getDefaultPrice()`.
- Added `craft\commerce\elements\Product::setDefaultPrice()`.
- Fixed a bug where `craft\commerce\elements\Product::$defaultPrice` could return an incorrect value.
- Fixed a bug where default variant attributes weren’t being saved on products.
- Fixed a bug where search wasn’t working on user indexes.

## 5.0.10.1 - 2024-06-14

- Fixed a bug where duplicate Store location addresses were being created.
- Fixed a bug where a customers’ primary address selections weren’t being saved. 

## 5.0.10 - 2024-06-13 

- `craft\elements\User::toArray()` now includes `primaryBillingAddressId` and `primaryShippingAddressId` values in response arrays.
- `craft\elements\Address::toArray()` now includes `isPrimaryBilling` and `isPrimaryShipping` values in response arrays for user addresses.
- Fixed a PHP error that could occur when saving a discount. ([#3538](https://github.com/craftcms/commerce/issues/3538))
- Fixed a bug where the “Edit” action could be incorrectly shown when managing inventory locations.

## 5.0.9 - 2024-06-05

- Product Title fields are no longer shown when “Show the Title field” is disabled and there’s a validation error on the `title` attribute. ([craftcms/cms#13876](https://github.com/craftcms/cms/issues/13876))
- Fixed a PHP error that occurred when saving donation settings on multi-store installs. ([#3521](https://github.com/craftcms/commerce/issues/3521))

## 5.0.8 - 2024-05-29

- Fixed a bug where orders’ `shippingMethodName` values could be cleared out when saving a completed order with a plugin-provided shipping method. ([#3519](https://github.com/craftcms/commerce/issues/3519))
- Fixed a PHP error that could occur on app initialization.
- Fixed missing validation for Inventory Location handles. ([#3511](https://github.com/craftcms/commerce/issues/3511))
- Fixed a SQL error that could occur when switching sites with a cart cookie set. ([#3522](https://github.com/craftcms/commerce/issues/3522))
- Fixed an error that could occur when attempting to save a variant with special characters. ([#3516](https://github.com/craftcms/commerce/issues/3516))

## 5.0.7 - 2024-05-22

- Improved store query performance. ([#3481](https://github.com/craftcms/commerce/issues/3481))
- Added `craft\commerce\gql\types\input\IntFalse`.
- Fixed a bug where disclosure menus on the Stores index page weren’t listing all their items.
- Fixed an SQL error that occurred when querying for purchasables with the `hasStock` param. ([#3505](https://github.com/craftcms/commerce/issues/3505))
- Fixed an error that could occur when querying for products or variants via GraphQL.
- Fixed a SQL error that could occur when generating the pricing catalog. ([#3513](https://github.com/craftcms/commerce/issues/3513))
- Fixed a bug where untracked stock items weren’t displaying correctly in the example templates. ([#3510](https://github.com/craftcms/commerce/issues/3510))
- Fixed a bug where the pricing catalog wasn’t getting updated after a pricing rule was disabled. ([#3515](https://github.com/craftcms/commerce/issues/3515))
- Fixed an SQL error that could occur when switching stores. ([#3501](https://github.com/craftcms/commerce/issues/3501))

## 5.0.6 - 2024-05-15

- Fixed an error that occurred when deleting or duplicating a shipping rule on the Edit Shipping Rule screen. ([#3490](https://github.com/craftcms/commerce/issues/3490))
- Fixed a bug where dimension fields did not respect their product type visibility settings. ([#3493](https://github.com/craftcms/commerce/issues/3493))
- Fixed a SQL error that occurred when updating. ([#3495](https://github.com/craftcms/commerce/pull/3495),[#3496](https://github.com/craftcms/commerce/issues/3496))

## 5.0.5 - 2024-05-09

- Fixed a SQL error that could occur during installation. ([#3492](https://github.com/craftcms/commerce/issues/3492), [#3488](https://github.com/craftcms/commerce/issues/3488))

## 5.0.4 - 2024-05-08

- Fixed a SQL error that could occur on the Edit Store screen. ([#3482](https://github.com/craftcms/commerce/issues/3482))
- Fixed a SQL error that could that occurred when using the `hasSales` variant query param. ([#3483](https://github.com/craftcms/commerce/issues/3483))
- Fixed SQL errors that could occur during installation. ([#3486](https://github.com/craftcms/commerce/issues/3486), [#3488](https://github.com/craftcms/commerce/issues/3488))

## 5.0.3 - 2024-05-02

- Added `craft\commerce\helpers\ProjectConfigData::ensureAllStoresProcessed()`.
- Added `craft\commerce\models\OrderStatus::getConfig()`.
- Fixed a bug where it wasn’t possible to download PDFs from the Orders index page. ([#3477](https://github.com/craftcms/commerce/issues/3477))
- Fixed an error that could occur when installing Craft CMS + Craft Commerce with an existing project config. ([#3472](https://github.com/craftcms/commerce/issues/3472))
- Fixed a bug where order status configs were missing their store assignments after rebuilding the project config. 

## 5.0.2 - 2024-05-01

- Fixed a bug where setting a default tax zone would unset the default zone for all other stores. ([#3473](https://github.com/craftcms/commerce/issues/3473))
- Fixed a bug where email queue jobs weren’t completing. ([#3476](https://github.com/craftcms/commerce/issues/3476))
- Fixed a bug where it wasn’t possible to create a new order for a non-primary store from the control panel. ([#3474](https://github.com/craftcms/commerce/issues/3474))

## 5.0.1 - 2024-05-01

- Fixed a bug where the “Commerce” Edit User screen wasn’t showing.
- Added `craft\commerce\controllers\UsersController`.
- Deprecated `craft\commerce\fields\UserCommerceField`.

## 5.0.0 - 2024-04-30

### Store Management
- It’s now possible to manage multiple stores (up to five). ([#2283](https://github.com/craftcms/commerce/discussions/2283))
- It’s now possible to manage multiple inventory locations (up to five). ([#2286](https://github.com/craftcms/commerce/discussions/2286), [#2669](https://github.com/craftcms/commerce/discussions/2669))
- Added support for catalog pricing of purchasables, improving scalability and pricing flexibility for high-volume stores.
- Products now support drafts, autosaving, and versioning. ([#2358](https://github.com/craftcms/commerce/discussions/2358))
- Product variants are now managed via nested element indexes rather than inline-editable blocks.
- Product variants’ field layouts now support multiple tabs.
- Product pages’ breadcrumbs now include a menu that links to each editable product type.
- It’s now possible to create new products from product select modals when a custom source is selected, if the source is configured to only show products of one type.
- The Products index page now shows a primary “New product” button when a custom source is selected, if the source is configured to only show products of one type.
- Order conditions can now have a “Total Weight” rule.
- Shipping methods and shipping rules now support flexible order matching, based on an order condition.
- Users’ orders, carts, and subscriptions are now managed on a dedicated “Commerce” screen within Edit User sections.

### Administration
- Added a new “Manage inventory stock levels” permission.
- Added a new “Manage inventory locations” permission.

### Development
- Added the `currentStore` Twig variable.
- Added `commerce/pricing-catalog/generate` command.
- Deprecated the `hasUnlimitedStock` variant query param. `inventoryTracked` should be used instead.
- Removed the `shippingCategory`, `shippingCategoryId`, `taxCategory`, and `taxCategoryId` product query params. The corresponding variant query params can be used instead.
- Removed the `showEditUserCommerceTab` config setting.

### Extensibility
- Added `craft\commerce\base\CatalogPricingConditionRuleInterface`.
- Added `craft\commerce\base\EnumHelpersTrait`
- Added `craft\commerce\base\HasStoreInterface`.
- Added `craft\commerce\base\InventoryMovementInterface`.
- Added `craft\commerce\base\InventoryMovement`.
- Added `craft\commerce\base\Purchasable::$availableForPurchase`.
- Added `craft\commerce\base\Purchasable::$freeShipping`.
- Added `craft\commerce\base\Purchasable::$height`.
- Added `craft\commerce\base\Purchasable::$inventoryTracked`
- Added `craft\commerce\base\Purchasable::$length`.
- Added `craft\commerce\base\Purchasable::$maxQty`.
- Added `craft\commerce\base\Purchasable::$minQty`.
- Added `craft\commerce\base\Purchasable::$promotable`.
- Added `craft\commerce\base\Purchasable::$shippingCategoryId`.
- Added `craft\commerce\base\Purchasable::$stock`
- Added `craft\commerce\base\Purchasable::$taxCategoryId`.
- Added `craft\commerce\base\Purchasable::$weight`.
- Added `craft\commerce\base\Purchasable::$width`.
- Added `craft\commerce\base\Purchasable::getInventoryItem()`.
- Added `craft\commerce\base\Purchasable::getInventoryLevels()`.
- Added `craft\commerce\base\Purchasable::getOnPromotion()`.
- Added `craft\commerce\base\Purchasable::getPrice()`.
- Added `craft\commerce\base\Purchasable::getPromotionalPrice()`.
- Added `craft\commerce\base\Purchasable::getStock()`
- Added `craft\commerce\base\Purchasable::getStore()`
- Added `craft\commerce\base\Purchasable::setPrice()`.
- Added `craft\commerce\base\Purchasable::setPromotionalPrice()`.
- Added `craft\commerce\base\StoreRecordTrait`.
- Added `craft\commerce\base\StoreTrait`.
- Added `craft\commerce\behaviors\StoreBehavior`.
- Added `craft\commerce\collections\InventoryMovementCollection`
- Added `craft\commerce\collections\UpdateInventoryLevelCollection`
- Added `craft\commerce\console\controllers\CatalogPricingController`.
- Added `craft\commerce\controllers\CatalogPricingController`.
- Added `craft\commerce\controllers\CatalogPricingRulesController`.
- Added `craft\commerce\controllers\InventoryLocationsController`
- Added `craft\commerce\controllers\InventoryLocationsStoresController`
- Added `craft\commerce\controllers\VariantsController`.
- Added `craft\commerce\db\Table::CATALOG_PRICING_RULES_USERS`.
- Added `craft\commerce\db\Table::CATALOG_PRICING_RULES`.
- Added `craft\commerce\db\Table::CATALOG_PRICING`.
- Added `craft\commerce\db\Table::INVENTORYITEMS`.
- Added `craft\commerce\db\Table::INVENTORYLOCATIONS_STORES`.
- Added `craft\commerce\db\Table::INVENTORYLOCATIONS`.
- Added `craft\commerce\db\Table::INVENTORYMOVEMENTS`.
- Added `craft\commerce\db\Table::PURCHASABLES_STORES`.
- Added `craft\commerce\db\Table::STORESETTINGS`.
- Added `craft\commerce\db\Table::STORES`.
- Added `craft\commerce\db\Table::TRANSFERS_INVENTORYITEMS`.
- Added `craft\commerce\db\Table::TRANSFERS`.
- Added `craft\commerce\elements\Product::getVariantManager()`.
- Added `craft\commerce\elements\Variant::getProductSlug()`.
- Added `craft\commerce\elements\Variant::getProductTypeHandle()`.
- Added `craft\commerce\elements\Variant::setProductSlug()`.
- Added `craft\commerce\elements\Variant::setProductTypeHandle()`.
- Added `craft\commerce\elements\VariantCollection`.
- Added `craft\commerce\elements\actions\SetDefaultVariant`.
- Added `craft\commerce\elements\conditions\customer\CatalogPricingCustomerCondition`.
- Added `craft\commerce\elements\conditions\orders\DiscountedItemSubtotalConditionRule`.
- Added `craft\commerce\elements\conditions\orders\ShippingAddressZoneConditionRule`.
- Added `craft\commerce\elements\conditions\orders\ShippingMethodOrderCondition`.
- Added `craft\commerce\elements\conditions\orders\ShippingRuleOrderCondition`.
- Added `craft\commerce\elements\conditions\orders\TotalWeightConditionRule`.
- Added `craft\commerce\elements\conditions\products\ProductVariantInventoryTrackedConditionRule`.
- Added `craft\commerce\elements\conditions\purchasables\CatalogPricingCondition`.
- Added `craft\commerce\elements\conditions\purchasables\CatalogPricingCustomerConditionRule`.
- Added `craft\commerce\elements\conditions\purchasables\CatalogPricingPurchasableConditionRule`.
- Added `craft\commerce\elements\conditions\purchasables\PurchasableConditionRule`.
- Added `craft\commerce\elements\db\OrderQuery::$totalWeight`.
- Added `craft\commerce\elements\db\OrderQuery::totalWeight()`.
- Added `craft\commerce\elements\traits\OrderValidatorsTrait::validateOrganizationTaxIdAsVatId()`.
- Added `craft\commerce\enums\InventoryTransactionType`.
- Added `craft\commerce\enums\InventoryUpdateQuantityType`.
- Added `craft\commerce\events\RegisterAvailableShippingMethodsEvent::getShippingMethods()`.
- Added `craft\commerce\events\RegisterAvailableShippingMethodsEvent::setShippingMethods()`.
- Added `craft\commerce\fieldlayoutelements\PurchasabaleAllowedQtyField`.
- Added `craft\commerce\fieldlayoutelements\PurchasabaleAvailableForPurchaseField`.
- Added `craft\commerce\fieldlayoutelements\PurchasabaleDimensionsField`.
- Added `craft\commerce\fieldlayoutelements\PurchasabaleFreeShippingField`.
- Added `craft\commerce\fieldlayoutelements\PurchasabalePriceField`.
- Added `craft\commerce\fieldlayoutelements\PurchasabalePromotableField`.
- Added `craft\commerce\fieldlayoutelements\PurchasabaleSkuField`.
- Added `craft\commerce\fieldlayoutelements\PurchasabaleStockField`.
- Added `craft\commerce\fieldlayoutelements\PurchasabaleWeightField`.
- Added `craft\commerce\helpers\Cp`.
- Added `craft\commerce\helpers\Currency::moneyInputHtml()`.
- Added `craft\commerce\helpers\Purchasable::catalogPricingRulesTableByPurchasableId()`.
- Added `craft\commerce\models\CatalogPricingRule`.
- Added `craft\commerce\models\Discount::$storeId`.
- Added `craft\commerce\models\InventoryItem`.
- Added `craft\commerce\models\InventoryLocation`.
- Added `craft\commerce\models\InventoryTransaction`.
- Added `craft\commerce\models\Level`.
- Added `craft\commerce\models\LineItem::getSnapshot()`.
- Added `craft\commerce\models\LineItem::setSnapshot()`.
- Added `craft\commerce\models\LineItems::getFulfilledTotalQuantity()`.
- Added `craft\commerce\models\PaymentSources::getStore()`.
- Added `craft\commerce\models\ProductType::$maxVariants`.
- Added `craft\commerce\models\PurchasableStore`.
- Added `craft\commerce\models\Store::getInventoryLocations()`.
- Added `craft\commerce\models\Store::getInventoryLocationsOptions()`.
- Added `craft\commerce\models\inventory\InventoryCommittedMovement`
- Added `craft\commerce\models\inventory\InventoryLocationDeactivatedMovement`.
- Added `craft\commerce\models\inventory\InventoryManualMovement`.
- Added `craft\commerce\models\inventory\UpdateInventoryLevel`.
- Added `craft\commerce\plugin\Services::getVat()`.
- Added `craft\commerce\records\CatalogPricingRulePurchasable`.
- Added `craft\commerce\records\CatalogPricingRuleUser`.
- Added `craft\commerce\records\CatalogPricingRule`.
- Added `craft\commerce\records\CatalogPricing`.
- Added `craft\commerce\records\InventoryItem`.
- Added `craft\commerce\records\InventoryLocation`.
- Added `craft\commerce\records\PurchasableStore`.
- Added `craft\commerce\services\CatalogPricingRules`.
- Added `craft\commerce\services\CatalogPricing`.
- Added `craft\commerce\services\Discounts::getAllDiscountsByStoreId()`.
- Added `craft\commerce\services\InventoryLocations`.
- Added `craft\commerce\services\Inventory`.
- Added `craft\commerce\services\OrderStatuses::getOrderStatusByUid()`.
- Added `craft\commerce\services\Purchasables::updateStoreStockCache()`
- Added `craft\commerce\services\Sales::canUseSales()`.
- Added `craft\commerce\services\ShippingCategories::clearCaches()`.
- Added `craft\commerce\services\Stores`.
- Added `craft\commerce\services\Vat`.
- Added `craft\commerce\web\assets\inventory\InventoryAsset`.
- Deprecated `craft\commerce\base\Purchasable::getOnSale()`. `getOnPromotion()` should be used instead.
- Deprecated `craft\commerce\base\Variant::hasUnlimitedStock()`. `craft\commerce\base\Purchasable::$inventoryTracked` should be used instead.
- Deprecated `craft\commerce\elements\Order::$totalSaleAmount`. `$totalPromotionalAmount` should be used instead.
- Deprecated `craft\commerce\elements\Variant::getProduct()`. `getOwner()` should be used instead.
- Deprecated `craft\commerce\elements\Variant::getProductId()`. `getOwnerId()` should be used instead.
- Deprecated `craft\commerce\elements\Variant::setProduct()`. `setOwner()` should be used instead.
- Deprecated `craft\commerce\elements\Variant::setProductId()`. `setOwnerId()` should be used instead.
- Deprecated `craft\commerce\elements\conditions\products\ProductVariantHasUnlimitedStockConditionRule`. `ProductVariantInventoryTrackedConditionRule` should be used instead.
- Deprecated `craft\commerce\models\Store::getCountries()`. `craft\commerce\models\Store::getSettings()->getCountries()` should be used instead.
- Deprecated `craft\commerce\models\Store::getMarketAddressCondition()`. `craft\commerce\models\Store::getSettings()->getMarketAddressCondition()` should be used instead.
- Deprecated `craft\commerce\models\Store::setCountries()`. `craft\commerce\models\Store::getSettings()->setCountries()` should be used instead.
- Removed `craft\commerce\base\PurchasableInterface::getId()`.
- Removed `craft\commerce\base\Variant::$unlimitedStock`. `craft\commerce\base\Purchasable::$inventoryTracked` can be used instead.
- Removed `craft\commerce\console\controllers\UpgradeController`.
- Removed `craft\commerce\controllers\LiteShippingController`.
- Removed `craft\commerce\controllers\LiteTaxController`.
- Removed `craft\commerce\controllers\ProductsController::actionDeleteProduct()`.
- Removed `craft\commerce\controllers\ProductsController::actionDuplicateProduct()`.
- Removed `craft\commerce\controllers\ProductsController::actionVariantIndex()`.
- Removed `craft\commerce\controllers\ProductsPreviewController`.
- Removed `craft\commerce\elements\Product::$availableForPurchase`. `craft\commerce\base\Purchasable::$availableForPurchase` can be used instead.
- Removed `craft\commerce\elements\Product::$promotable`. `craft\commerce\base\Purchasable::$promotable` can be used instead.
- Removed `craft\commerce\elements\Product::$shippingCategoryId`. `craft\commerce\base\Purchasable::$shippingCategoryId` can be used instead.
- Removed `craft\commerce\elements\Product::$taxCategoryId`. `craft\commerce\base\Purchasable::$taxCategoryId` can be used instead.
- Removed `craft\commerce\elements\Variant::$stock`. `craft\commerce\base\Purchasable::getStock()` can be used instead.
- Removed `craft\commerce\helpers\Product`.
- Removed `craft\commerce\helpers\VariantMatrix`.
- Removed `craft\commerce\helpers\VariantMatrix`.
- Removed `craft\commerce\models\Currency`.
- Removed `craft\commerce\models\Discount::$baseDiscountType`.
- Removed `craft\commerce\models\LiteShippingSettings`.
- Removed `craft\commerce\models\LiteTaxSettings`.
- Removed `craft\commerce\models\ProductType::$hasVariants`. `$maxVariants` can be used instead.
- Removed `craft\commerce\models\Settings::$allowCheckoutWithoutPayment`. `craft\commerce\models\Store::getAllowCheckoutWithoutPayment()` can be used instead.
- Removed `craft\commerce\models\Settings::$allowEmptyCartOnCheckout`. `craft\commerce\models\Store::getAllowEmptyCartOnCheckout()` can be used instead.
- Removed `craft\commerce\models\Settings::$allowPartialPaymentOnCheckout`. `craft\commerce\models\Store::getAllowPartialPaymentOnCheckout()` can be used instead.
- Removed `craft\commerce\models\Settings::$autoSetCartShippingMethodOption`. `craft\commerce\models\Store::getAutoSetCartShippingMethodOption()` can be used instead.
- Removed `craft\commerce\models\Settings::$autoSetNewCartAddresses`. `craft\commerce\models\Store::getAutoSetNewCartAddresses()` can be used instead.
- Removed `craft\commerce\models\Settings::$autoSetPaymentSource`. `craft\commerce\models\Store::getAutoSetPaymentSource()` can be used instead.
- Removed `craft\commerce\models\Settings::$emailSenderAddressPlaceholder`.
- Removed `craft\commerce\models\Settings::$emailSenderAddress`. `craft\commerce\models\Email::$senderAddress` can be used instead.
- Removed `craft\commerce\models\Settings::$emailSenderNamePlaceholder`.
- Removed `craft\commerce\models\Settings::$emailSenderName`. `craft\commerce\models\Email::$senderName` can be used instead.
- Removed `craft\commerce\models\Settings::$freeOrderPaymentStrategy`. `craft\commerce\models\Store::getFreeOrderPaymentStrategy()` can be used instead.
- Removed `craft\commerce\models\Settings::$minimumTotalPriceStrategy`. `craft\commerce\models\Store::getMinimumTotalPriceStrategy()` can be used instead.
- Removed `craft\commerce\models\Settings::$pdfPaperOrientation`. `craft\commerce\models\Pdf::$paperOrientation` can be used instead.
- Removed `craft\commerce\models\Settings::$pdfPaperSize`. `craft\commerce\models\Pdf::$paperSize` can be used instead.
- Removed `craft\commerce\models\Settings::$requireBillingAddressAtCheckout`. `craft\commerce\models\Store::getRequireBillingAddressAtCheckout()` can be used instead.
- Removed `craft\commerce\models\Settings::$requireShippingAddressAtCheckout`. `craft\commerce\models\Store::getRequireShippingAddressAtCheckout()` can be used instead.
- Removed `craft\commerce\models\Settings::$requireShippingMethodSelectionAtCheckout`. `craft\commerce\models\Store::getRequireShippingMethodSelectionAtCheckout()` can be used instead.
- Removed `craft\commerce\models\Settings::$useBillingAddressForTax`. `craft\commerce\models\Store::getUseBillingAddressForTax()` can be used instead.
- Removed `craft\commerce\models\Settings::$validateBusinessTaxIdasVatId`. `craft\commerce\models\Store::getValidateOrganizationTaxIdasVatId()` can be used instead.
- Removed `craft\commerce\models\Settings::FREE_ORDER_PAYMENT_STRATEGY_COMPLETE`. `craft\commerce\models\Store::FREE_ORDER_PAYMENT_STRATEGY_COMPLETE` can be used instead.
- Removed `craft\commerce\models\Settings::FREE_ORDER_PAYMENT_STRATEGY_PROCESS`. `craft\commerce\models\Store::FREE_ORDER_PAYMENT_STRATEGY_PROCESS` can be used instead.
- Removed `craft\commerce\models\Settings::MINIMUM_TOTAL_PRICE_STRATEGY_DEFAULT`. `craft\commerce\models\Store::MINIMUM_TOTAL_PRICE_STRATEGY_DEFAULT` can be used instead.
- Removed `craft\commerce\models\Settings::MINIMUM_TOTAL_PRICE_STRATEGY_SHIPPING`. `craft\commerce\models\Store::MINIMUM_TOTAL_PRICE_STRATEGY_SHIPPING` can be used instead.
- Removed `craft\commerce\models\Settings::MINIMUM_TOTAL_PRICE_STRATEGY_ZERO`. `craft\commerce\models\Store::MINIMUM_TOTAL_PRICE_STRATEGY_ZERO` can be used instead.
- Removed `craft\commerce\models\ShippingRule::$maxQty`.
- Removed `craft\commerce\models\ShippingRule::$maxTotal`.
- Removed `craft\commerce\models\ShippingRule::$maxWeight`.
- Removed `craft\commerce\models\ShippingRule::$minMaxTotalType`.
- Removed `craft\commerce\models\ShippingRule::$minQty`.
- Removed `craft\commerce\models\ShippingRule::$minTotal`.
- Removed `craft\commerce\models\ShippingRule::$minWeight`.
- Removed `craft\commerce\models\ShippingRule::$shippingZoneId`.
- Removed `craft\commerce\models\ShippingRule::getShippingZone()`.
- Removed `craft\commerce\records\Discount::BASE_DISCOUNT_TYPE_PERCENT_ITEMS_DISCOUNTED`.
- Removed `craft\commerce\records\Discount::BASE_DISCOUNT_TYPE_PERCENT_ITEMS`.
- Removed `craft\commerce\records\Discount::BASE_DISCOUNT_TYPE_PERCENT_TOTAL_DISCOUNTED`.
- Removed `craft\commerce\records\Discount::BASE_DISCOUNT_TYPE_PERCENT_TOTAL`.
- Removed `craft\commerce\records\Discount::BASE_DISCOUNT_TYPE_VALUE`.
- Removed `craft\commerce\records\ShippingRule::TYPE_MIN_MAX_TOTAL_SALEPRICE_WITH_DISCOUNTS`.
- Removed `craft\commerce\records\ShippingRule::TYPE_MIN_MAX_TOTAL_SALEPRICE`.
- Removed `craft\commerce\records\ShippingRule::getShippingZone()`.
- Removed `craft\commerce\services\Customers::addEditUserCommerceTab()`.
- Removed `craft\commerce\services\Customers::addEditUserCommerceTabContent()`.
- Removed `craft\commerce\services\PaymentSources::getAllGatewayPaymentSourcesByUserId()`.
- Removed `craft\commerce\services\PaymentSources::getAllPaymentSourcesByUserId()`.
- Removed `craft\commerce\services\TaxRates::getTaxRatesForZone()`.
- Removed `craft\commerce\validators\StoreCountryValidator`.
- Removed `craft\commerce\widgets\Orders::$orderStatusId`. `$orderStatuses` can be used instead.
- `craft\commerce\base\PurchasableInterface` now extends `craft\base\ElementInterface`.
- `craft\commerce\elements\Product::getVariants()` now returns a collection.
- `craft\commerce\elements\Variant` now implements `craft\base\NestedElementTrait`.
- `craft\commerce\elements\db\PurchasableQuery` is now abstract.
- `craft\commerce\services\Discounts::getAllDiscounts()` now returns a collection.
- `craft\commerce\services\Gateways::getAllCustomerEnabledGateways()` now returns a collection.
- `craft\commerce\services\Gateways::getAllGateways()` now returns a collection.
- `craft\commerce\services\PaymentSources::getAllGatewayPaymentSourcesByCustomerId()` now returns a collection.
- `craft\commerce\services\PaymentSources::getAllPaymentSourcesByCustomerId()` now returns a collection.
- `craft\commerce\services\PaymentSources::getAllPaymentSourcesByGatewayId()` now returns a collection.
- `craft\commerce\services\ShippingCategories::getAllShippingCategories()` now returns a collection.
- `craft\commerce\services\ShippingMethods::getAllShippingMethods()` now returns a collection.
- `craft\commerce\services\ShippingRules::getAllShippingRules()` now returns a collection.
- `craft\commerce\services\ShippingRules::getAllShippingRulesByShippingMethodId()` now returns a collection.
- `craft\commerce\services\TaxRates::getAllTaxRates()` now returns a collection.
- `craft\commerce\services\TaxRates::getTaxRatesByTaxZoneId()` now returns a collection.
- `craft\commerce\services\TaxZones::getAllTaxZones()` now returns a collection.
- Renamed `craft\commerce\base\Purchasable::tableAttributeHtml()` to `attributeHtml()`.
- Renamed `craft\commerce\controllers\BaseStoreSettingsController` to `BaseStoreManagementController`.
- Renamed `craft\commerce\controllers\StoreSettingsController` to `StoreManagementController`.
- Renamed `craft\commerce\elements\Subscription::tableAttributeHtml()` to `attributeHtml()`.
- Renamed `craft\commerce\elements\Variant::tableAttributeHtml()` to `attributeHtml()`.
- Renamed `craft\commerce\elements\traits\OrderElementTrait::tableAttributeHtml()` to `attributeHtml()`.

### System
- Craft Commerce now requires Craft CMS 5.1 or later.
- Craft Commerce now strictly requires Craft CMS Pro edition.<|MERGE_RESOLUTION|>--- conflicted
+++ resolved
@@ -1,6 +1,5 @@
 # Release Notes for Craft Commerce
 
-<<<<<<< HEAD
 ## Unreleased
 
 - Fixed a bug where variants weren’t respecting their product’s propagation method.
@@ -10,6 +9,7 @@
 - Fixed a bug where Edit Order screens were displaying the store name twice.
 - Fixed a bug where `craft\commerce\models\CatalogPricingRule::$description` was not being populated. ([#3699](https://github.com/craftcms/commerce/issues/3699))
 - Fixed a bug where catalog pricing rules were generating prices incorrectly. ([#3700](https://github.com/craftcms/commerce/issues/3700))
+- Fixed a PHP error that could occur when deleting a user with orders. ([#3686](https://github.com/craftcms/commerce/issues/3686))
 
 ## 5.1.2 - 2024-09-19
 
@@ -18,14 +18,6 @@
 - Fixed a bug where stores’ aggregate stock levels weren’t getting updated when inventory changed. ([#3668](https://github.com/craftcms/commerce/issues/3668))
 - Fixed a bug where addresses weren’t being automatically added on Edit Order screens. ([#3673](https://github.com/craftcms/commerce/issues/3673))
 - Fixed a PHP error that could occur when viewing an Edit Order screen after deleting a purchasable. ([#3677](https://github.com/craftcms/commerce/issues/3677))
-=======
-## 4.6.13 - 2024-10-02
-
-- Fixed a PHP error that could occur when deleting a user with orders. ([#3686](https://github.com/craftcms/commerce/issues/3686))
-
-## 4.6.12 - 2024-09-19
-
->>>>>>> 6933696f
 - Fixed a bug where some strings weren’t getting translated on Edit Order screens.
 - Fixed a JavaScript error that could occur when editing an order.
 
