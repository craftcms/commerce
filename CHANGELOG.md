# Release Notes for Craft Commerce

<<<<<<< HEAD
## Beta Unreleased

### Fixed 
- Fixed a bug where the "New Order" button was not visible.
- Fixed a PHP error when calling `Order::getHistories()` when an order was new. ([#2748](https://github.com/craftcms/commerce/issues/2748))
- Fixed a PHP error when saving a new Sale. ([#2748](https://github.com/craftcms/commerce/issues/2748))
- Fixed a PHP error when saving an Order on the Edit Order page. ([#2743](https://github.com/craftcms/commerce/issues/2743))

## 4.0.0-beta.1 - 2022-03-16

### Added
- Customers are now native Craft user elements. ([#2524](https://github.com/craftcms/commerce/discussions/2524), [2385](https://github.com/craftcms/commerce/discussions/2385))
- Discounts can now have condition builders, enabling flexible matching based on the order, user, and addresses. ([#2290](https://github.com/craftcms/commerce/discussions/2290),  [#2296](https://github.com/craftcms/commerce/discussions/2296), [#2299](https://github.com/craftcms/commerce/discussions/2299))
- Shipping zones can now have condition builders, enabling flexible matching based on the address. ([#2290](https://github.com/craftcms/commerce/discussions/2290), [#2296](https://github.com/craftcms/commerce/discussions/2296))
- Tax zones can now have condition builders, enabling flexible matching based on the address. ([#2290](https://github.com/craftcms/commerce/discussions/2290), [#2296](https://github.com/craftcms/commerce/discussions/2296))
- Discounts can now have multiple coupon codes, each with their own usage rules. ([#2377](https://github.com/craftcms/commerce/discussions/2377), [#2303](https://github.com/craftcms/commerce/discussions/2303), [#2713](https://github.com/craftcms/commerce/pull/2713))
- It’s now possible to bulk-generate coupon codes.
- It’s now possible to create orders from the Edit User page.
- Added a “Commerce” panel to the Debug Toolbar.
- Added “Edit”, “Create”, and “Delete” permissions for product types, sales, and discounts. ([#174](https://github.com/craftcms/commerce/issues/174), [#2400](https://github.com/craftcms/commerce/discussions/2400))
- Added the `|commercePaymentFormNamespace` Twig filter.
- Added `craft\commerce\base\Zone`.
- Added `craft\commerce\behaviors\CustomerAddressBehavior`.
- Added `craft\commerce\behaviors\CustomerBehavior`.
- Added `craft\commerce\console\controllers\UpgradeController`.
- Added `craft\commerce\controllers\DiscountsController::DISCOUNT_COUNTER_TYPE_EMAIL`.
- Added `craft\commerce\controllers\DiscountsController::DISCOUNT_COUNTER_TYPE_TOTAL`.
- Added `craft\commerce\controllers\DiscountsController::DISCOUNT_COUNTER_TYPE_USER`.
- Added `craft\commerce\controllers\DiscountsController::actionGenerateCoupons()`.
- Added `craft\commerce\controllers\OrdersController::actionCreateCustomer()`.
- Added `craft\commerce\controllers\OrdersController::actionGetCustomerAddresses()`.
- Added `craft\commerce\controllers\OrdersController::actionGetOrderAddress()`.
- Added `craft\commerce\controllers\OrdersController::actionValidateAddress()`.
- Added `craft\commerce\controllers\OrdersController::enforceManageOrderPermissions()`.
- Added `craft\commerce\controllers\SubscriptionsController::enforceManageSubscriptionPermissions()`.
- Added `craft\commerce\elements\Order::$sourceBillingAddressId`
- Added `craft\commerce\elements\Order::$sourceShippingAddressId`
- Added `craft\commerce\elements\Product::canCreateDrafts()`.
- Added `craft\commerce\elements\Product::canDelete()`.
- Added `craft\commerce\elements\Product::canDeleteForSite()`.
- Added `craft\commerce\elements\Product::canDuplicate()`.
- Added `craft\commerce\elements\Product::canSave()`.
- Added `craft\commerce\elements\Product::canView()`.
- Added `craft\commerce\elements\Subscription::canView()`.
- Added `craft\commerce\elements\actions\UpdateOrderStatus::$suppressEmails`.
- Added `craft\commerce\events\CommerceDebugPanelDataEvent`.
- Added `craft\commerce\events\OrderStatusEmailsEvent`.
- Added `craft\commerce\fieldlayoutelements\UserAddressSettings`.
- Added `craft\commerce\helpers\DebugPanel`.
- Added `craft\commerce\helpers\PaymentForm`.
- Added `craft\commerce\models\Coupon`.
- Added `craft\commerce\models\Discount::$couponFormat`.
- Added `craft\commerce\models\Discount::getCoupons()`.
- Added `craft\commerce\models\Discount::setCoupons()`.
- Added `craft\commerce\models\OrderHistory::$userId`.
- Added `craft\commerce\models\OrderHistory::$userName`.
- Added `craft\commerce\models\OrderHistory::getUser()`.
- Added `craft\commerce\models\ShippingAddressZone::condition`.
- Added `craft\commerce\models\Store`.
- Added `craft\commerce\models\TaxAddressZone::condition`.
- Added `craft\commerce\plugin\Services::getCoupons()`.
- Added `craft\commerce\record\OrderHistory::$userName`.
- Added `craft\commerce\records\Coupon`.
- Added `craft\commerce\records\OrderHistory::$userId`.
- Added `craft\commerce\records\OrderHistory::getUser()`.
- Added `craft\commerce\service\Store`.
- Added `craft\commerce\services\Coupons`.
- Added `craft\commerce\services\Customers::ensureCustomer()`.
- Added `craft\commerce\services\Customers::savePrimaryBillingAddressId()`.
- Added `craft\commerce\services\Customers::savePrimaryShippingAddressId()`.
- Added `craft\commerce\services\Discounts::clearUserUsageHistoryById()`.
- Added `craft\commerce\services\OrderStatuses::EVENT_ORDER_STATUS_CHANGE_EMAILS`.
- Added `craft\commerce\services\ProductTypes::getCreatableProductTypeIds()`.
- Added `craft\commerce\services\ProductTypes::getCreatableProductTypes()`.
- Added `craft\commerce\services\ProductTypes::getEditableProductTypeIds()`.
- Added `craft\commerce\services\ProductTypes::hasPermission()`.
- Added `craft\commerce\validators\CouponValidator`.
- Added `craft\commerce\validators\StoreCountryValidator`.
- Added `craft\commerce\web\assets\coupons\CouponsAsset`.

### Changed
- Craft Commerce now requires Craft CMS 4.0.0-beta.2 or newer.
- Tax rate inputs no longer require the percent symbol.
- Subscription plans are no longer accessible via old Control Panel URLs.
- Addresses can no longer be related to both a user’s address book and an order at the same time. ([#2457](https://github.com/craftcms/commerce/discussions/2457))
- `commerce/*` actions no longer accept `orderNumber` params. `number` can be used instead.
- `commerce/cart/*` actions no longer accept `cartUpdatedNotice` params. `successMessage` can be used instead.
- `commerce/cart/*` actions no longer include `availableShippingMethods` in their JSON responses. `availableShippingMethodOptions` can be used instead.
- `commerce/payment-sources/*` actions no longer include `paymentForm` in their JSON responses. `paymentFormErrors` can be used instead.
- `commerce/payments/*` actions now expect payment form fields to be namespaced with the `|commercePaymentFormNamespace` Twig filter’s response.
- `craft\commerce\elements\Order::getCustomer()` now returns a `craft\elements\User` object.
- `craft\commerce\elements\Product::getVariants()`, `getDefaultVariant()`, `getCheapestVariant()`, `getTotalStock()`, and `getHasUnlimitedStock()` now only return data related to enabled variants by default.
- `craft\commerce\model\ProductType::$titleFormat` was renamed to `$variantTitleFormat`.
- `craft\commerce\models\TaxRate::getRateAsPercent()` now returns a localized value.
- `craft\commerce\services\LineItems::createLineItem()` no longer has an `$orderId` argument.
- `craft\commerce\services\LineItems::resolveLineItem()` now has an `$order` argument rather than `$orderId`.
- `craft\commerce\services\ShippingMethods::getAvailableShippingMethods()` has been renamed to `getMatchingShippingMethods()`.
- `craft\commerce\services\Variants::getAllVariantsByProductId()` now accepts a `$includeDisabled` argument.

### Deprecated
- Deprecated `craft\commerce\elements\Order::getUser()`. `getCustomer()` should be used instead.
- Deprecated `craft\commerce\services\Plans::getAllGatewayPlans()`. `getPlansByGatewayId()` should be used instead.
- Deprecated `craft\commerce\services\Subscriptions::doesUserHaveAnySubscriptions()`. `doesUserHaveSubscriptions()` should be used instead.
- Deprecated `craft\commerce\services\Subscriptions::getSubscriptionCountForPlanById()`. `getSubscriptionCountByPlanId()` should be used instead.
- Deprecated `craft\commerce\services\TaxRates::getTaxRatesForZone()`. `getTaxRatesByTaxZoneId()` should be used instead.
- Deprecated `craft\commerce\services\Transactions::deleteTransaction()`. `deleteTransactionById()` should be used instead.

### Removed
- Removed the `orderPdfFilenameFormat` setting.
- Removed the `orderPdfPath` setting.
- Removed the `commerce-manageCustomers` permission.
- Removed the `commerce-manageProducts` permission.
- Removed `json_encode_filtered` Twig filter.
- Removed the `commerce/orders/purchasable-search` action. `commerce/orders/purchasables-table` can be used instead.
- Removed `Plugin::getInstance()->getPdf()`. `getPdfs()` can be used instead.
- Removed `craft\commerce\Plugin::t()`. `Craft::t('commerce', 'My String')` can be used instead.
- Removed `craft\commerce\base\AddressZoneInterface`. `craft\commerce\base\ZoneInterface` can be used instead.
- Removed `craft\commerce\base\OrderDeprecatedTrait`.
- Removed `craft\commerce\controllers\AddressesController`.
- Removed `craft\commerce\controllers\CountriesController`.
- Removed `craft\commerce\controllers\CustomerAddressesController`.
- Removed `craft\commerce\controllers\CustomersController`.
- Removed `craft\commerce\controllers\PlansController::actionRedirect()`.
- Removed `craft\commerce\controllers\ProductsPreviewController::actionSaveProduct()`.
- Removed `craft\commerce\controllers\ProductsPreviewController::enforceProductPermissions()`.
- Removed `craft\commerce\controllers\StatesController`.
- Removed `craft\commerce\elements\Order::getAdjustmentsTotalByType()`. `getTotalTax()`, `getTotalDiscount()`, or `getTotalShippingCost()` can be used instead.
- Removed `craft\commerce\elements\Order::getAvailableShippingMethods()`. `getAvailableShippingMethodOptions()` can be used instead.
- Removed `craft\commerce\elements\Order::getOrderLocale()`. `$orderLanguage` can be used instead.
- Removed `craft\commerce\elements\Order::getShippingMethodId()`. `getShippingMethodHandle()` can be used instead.
- Removed `craft\commerce\elements\Order::getShouldRecalculateAdjustments()`. `getRecalculationMode()` can be used instead.
- Removed `craft\commerce\elements\Order::getTotalTaxablePrice()`. The taxable price is now calculated within the tax adjuster.
- Removed `craft\commerce\elements\Order::removeEstimatedBillingAddress()`. `setEstimatedBillingAddress(null)` can be used instead.
- Removed `craft\commerce\elements\Order::removeEstimatedShippingAddress()`. `setEstimatedShippingAddress(null)` can be used instead.
- Removed `craft\commerce\elements\Order::setShouldRecalculateAdjustments()`. `setRecalculationMode()` can be used instead.
- Removed `craft\commerce\elements\actions\DeleteOrder`. `craft\elements\actions\Delete` can be used instead.
- Removed `craft\commerce\elements\actions\DeleteProduct`. `craft\elements\actions\Delete` can be used instead.
- Removed `craft\commerce\elements\traits\OrderDeprecatedTrait`.
- Removed `craft\commerce\events\AddressEvent`.
- Removed `craft\commerce\events\CustomerAddressEvent`.
- Removed `craft\commerce\events\CustomerEvent`.
- Removed `craft\commerce\events\DefineAddressLinesEvent`. `craft\services\Addresses::formatAddress()` can be used instead.
- Removed `craft\commerce\events\LineItemEvent::isValid`.
- Removed `craft\commerce\helpers\Localization::formatAsPercentage()`.
- Removed `craft\commerce\models\Country`.
- Removed `craft\commerce\models\Discount::$code`.
- Removed `craft\commerce\models\Discount::getDiscountUserGroups()`.
- Removed `craft\commerce\models\Discount::getUserGroupIds()`. Discount user groups were migrated to the customer condition rule.
- Removed `craft\commerce\models\Discount::setUserGroupIds()`. Discount user groups were migrated to the customer condition rule.
- Removed `craft\commerce\models\Email::getPdfTemplatePath()`. `getPdf()->getTemplatePath()` can be used instead.
- Removed `craft\commerce\models\LineItem::getAdjustmentsTotalByType()`. `getTax()`, `getDiscount()`, or `getShippingCost()` can be used instead.
- Removed `craft\commerce\models\LineItem::setSaleAmount()`.
- Removed `craft\commerce\models\OrderHistory::$customerId`. `$userId` can be used instead.
- Removed `craft\commerce\models\OrderHistory::getCustomer()`. `getUser()` can be used instead.
- Removed `craft\commerce\models\ProductType::getLineItemFormat()`.
- Removed `craft\commerce\models\ProductType::setLineItemFormat()`.
- Removed `craft\commerce\models\Settings::$showCustomerInfoTab`. `$showEditUserCommerceTab` can be used instead.
- Removed `craft\commerce\models\ShippingAddressZone::getCountries()`.
- Removed `craft\commerce\models\ShippingAddressZone::getCountriesNames()`.
- Removed `craft\commerce\models\ShippingAddressZone::getCountryIds()`.
- Removed `craft\commerce\models\ShippingAddressZone::getStateIds()`.
- Removed `craft\commerce\models\ShippingAddressZone::getStates()`.
- Removed `craft\commerce\models\ShippingAddressZone::getStatesNames()`.
- Removed `craft\commerce\models\ShippingAddressZone::isCountryBased`.
- Removed `craft\commerce\models\State`.
- Removed `craft\commerce\models\TaxAddressZone::getCountries()`.
- Removed `craft\commerce\models\TaxAddressZone::getCountriesNames()`.
- Removed `craft\commerce\models\TaxAddressZone::getCountryIds()`.
- Removed `craft\commerce\models\TaxAddressZone::getStateIds()`.
- Removed `craft\commerce\models\TaxAddressZone::getStates()`.
- Removed `craft\commerce\models\TaxAddressZone::getStatesNames()`.
- Removed `craft\commerce\models\TaxAddressZone::isCountryBased`.
- Removed `craft\commerce\queue\jobs\ConsolidateGuestOrders`.
- Removed `craft\commerce\records\Country`.
- Removed `craft\commerce\records\CustomerAddress`. `craft\records\Address` can be used instead.
- Removed `craft\commerce\records\Discount::CONDITION_USER_GROUPS_ANY_OR_NONE`. Discount user groups were migrated to the customer condition rule.
- Removed `craft\commerce\records\Discount::CONDITION_USER_GROUPS_EXCLUDE`. Discount user groups were migrated to the customer condition rule.
- Removed `craft\commerce\records\Discount::CONDITION_USER_GROUPS_INCLUDE_ALL`. Discount user groups were migrated to the customer condition rule.
- Removed `craft\commerce\records\Discount::CONDITION_USER_GROUPS_INCLUDE_ANY`. Discount user groups were migrated to the customer condition rule.
- Removed `craft\commerce\records\DiscountUserGroup`.
- Removed `craft\commerce\records\OrderHistory::getCustomer()`. `getUser()` can be used instead.
- Removed `craft\commerce\records\ShippingZoneCountry`.
- Removed `craft\commerce\records\ShippingZoneState`.
- Removed `craft\commerce\records\State`.
- Removed `craft\commerce\records\TaxZoneCountry`.
- Removed `craft\commerce\records\TaxZoneState`.
- Removed `craft\commerce\services\Addresses::purgeOrphanedAddresses()`.
- Removed `craft\commerce\services\Addresses`.
- Removed `craft\commerce\services\Countries`.
- Removed `craft\commerce\services\Customers::EVENT_AFTER_SAVE_CUSTOMER_ADDRESS`.
- Removed `craft\commerce\services\Customers::EVENT_AFTER_SAVE_CUSTOMER`.
- Removed `craft\commerce\services\Customers::EVENT_BEFORE_SAVE_CUSTOMER_ADDRESS`.
- Removed `craft\commerce\services\Customers::EVENT_BEFORE_SAVE_CUSTOMER`.
- Removed `craft\commerce\services\Customers::SESSION_CUSTOMER`.
- Removed `craft\commerce\services\Customers::consolidateOrdersToUser()`.
- Removed `craft\commerce\services\Customers::deleteCustomer()`.
- Removed `craft\commerce\services\Customers::forgetCustomer()`.
- Removed `craft\commerce\services\Customers::getAddressIds()`.
- Removed `craft\commerce\services\Customers::getCustomer()`.
- Removed `craft\commerce\services\Customers::getCustomerById()`.
- Removed `craft\commerce\services\Customers::getCustomerByUserId()`.
- Removed `craft\commerce\services\Customers::getCustomerId()`.
- Removed `craft\commerce\services\Customers::getCustomersQuery()`.
- Removed `craft\commerce\services\Customers::purgeOrphanedCustomers()`.
- Removed `craft\commerce\services\Customers::saveAddress()`.
- Removed `craft\commerce\services\Customers::saveCustomer()`.
- Removed `craft\commerce\services\Customers::saveUserHandler()`.
- Removed `craft\commerce\services\Discounts::EVENT_BEFORE_MATCH_LINE_ITEM`. `EVENT_DISCOUNT_MATCHES_LINE_ITEM` can be used instead.
- Removed `craft\commerce\services\Discounts::getOrderConditionParams()`. `$order->toArray()` can be used instead.
- Removed `craft\commerce\services\Discounts::populateDiscountRelations()`.
- Removed `craft\commerce\services\Orders::cartArray()`. `toArray()` can be used instead.
- Removed `craft\commerce\services\Payments::getTotalAuthorizedForOrder()`.
- Removed `craft\commerce\services\Payments::getTotalAuthorizedOnlyForOrder()`. `craft\commerce\elements\Order::getTotalAuthorized()` can be used instead.
- Removed `craft\commerce\services\Payments::getTotalPaidForOrder()`. `craft\commerce\elements\Order::getTotalPaid()` can be used instead.
- Removed `craft\commerce\services\Payments::getTotalRefundedForOrder()`.
- Removed `craft\commerce\services\Sales::populateSaleRelations()`.
- Removed `craft\commerce\services\States`.
=======
## 3.4.13 - 2022-03-24

### Changed
- Condition formulas now support `abs`, `filter`, `first`, `map`, and `merge` filters. ([#2744](https://github.com/craftcms/commerce/issues/2744))

### Fixed
- Fixed a bug where some order history records were getting deleted along with guest customer records during garbage collection. ([#2727](https://github.com/craftcms/commerce/issues/2727))
>>>>>>> 1bdaa73b

## 3.4.12 - 2022-03-16

### Added
- Added support for PHP 8.1.

### Changed
- `craft\commerce\models\ProductType` now supports `EVENT_DEFINE_BEHAVIORS`. ([#2715](https://github.com/craftcms/commerce/issues/2715))

### Fixed
- Fixed a bug where collapsed variant blocks weren’t showing the correct preview text on Edit Product pages.
- Fixed a bug where `craft\commerce\errors\ProductTypeNotFoundException` had the wrong namespace (`craft\errors`) and wasn’t autoloadable with Composer 2.

## 3.4.11 - 2022-02-09

### Changed
- Improved memory usage for `craft\commerce\services\LineItems::getAllLineItemsByOrderId()`.  ([#2673](https://github.com/craftcms/commerce/issues/2673))

### Fixed
- Fixed a bug that could occur when attempting to create a customer on the Edit Order page. ([#2671](https://github.com/craftcms/commerce/issues/2671))
- Fixed a bug where the shipping method name wasn’t getting updated in the Edit Order page sidebar if the shipping method was changed. ([#2682](https://github.com/craftcms/commerce/issues/2682))
- Fixed a bug where `Addresses::getStoreLocation()` could return an address with `isStoreLocation` set to `false`. ([#2688](https://github.com/craftcms/commerce/issues/2688))
- Fixed a bug where Edit State pages included a breadcrumb that linked to a 404. ([#2692](https://github.com/craftcms/commerce/pull/2692))
- Fixed an error that could occur when saving a discount. ([#2505](https://github.com/craftcms/commerce/issues/2505))

## 3.4.10.1 - 2022-01-13

### Fixed
- Fixed a bug where `craft\commerce\models\LiteTaxSettings::getTaxRateAsPercent()` wasn’t returning a value.

## 3.4.10 - 2022-01-12

### Added
- It’s now possible to completely disable the Donation purchasable. ([#2374](https://github.com/craftcms/commerce/discussions/2374))
- Added support for searching orders by line item description. ([#2658](https://github.com/craftcms/commerce/pull/2658))
- Added `craft\commerce\elements\Order::isPaymentAmountPartial()`.
- Added `craft\commerce\helpers\Localization`.

### Fixed
- Fixed a bug where gateways’ `supportsPartialPayment()` methods weren’t being respected.
- Fixed an error that could occur when saving a discount. ([#2660](https://github.com/craftcms/commerce/issues/2660))
- Fixed a bug where partial payment errors weren’t getting returned correctly for Ajax requests to `commerce/payments/pay`.
- Fixed an error that could occur when trying to refund an order. ([#2642](https://github.com/craftcms/commerce/pull/2642))
- Fixed a bug where tax rates weren’t properly supporting localized number formats.

### Security
- Fixed XSS vulnerabilities.

## 3.4.9.3 - 2021-12-23

### Fixed
- Fixed a bug where it wasn’t possible to scroll transactions’ gateway response data on View Order pages. ([#2639](https://github.com/craftcms/commerce/issues/2639))
- Fixed a bug where it wasn’t possible to save sales.

## 3.4.9.2 - 2021-12-15

### Fixed
- Fixed an error that occurred when loading the Order Edit page. ([#2640](https://github.com/craftcms/commerce/issues/2640))

## 3.4.9.1 - 2021-12-15

### Changed
- Craft Commerce now requires Craft CMS 3.7.25 or later. ([#2638](https://github.com/craftcms/commerce/issues/2638))

## 3.4.9 - 2021-12-14

### Added
- Discounts and sales now have “All purchasables”, “All categories”, and “All customers” settings. ([#2615](https://github.com/craftcms/commerce/issues/2615))

### Changed
- Product indexes now use a “Product” header column heading by default, rather than “Title”.

### Fixed
- Fixed a bug where adjustment snapshots were removed when recalculating a completed order.
- Fixed a bug where email previews included control panel assets. ([#2632](https://github.com/craftcms/commerce/issues/2632))

## 3.4.8 - 2021-11-25

### Added
- Added `craft\commerce\controllers\ProductsController::enforceEditProductPermissions()`.
- Added `craft\commerce\controllers\ProductsController::enforceDeleteProductPermissions()`.
- Added `craft\commerce\controllers\ProductsPreviewController::enforceEditProductPermissions()`.
- Added `craft\commerce\controllers\SubscriptionsController::enforceEditSubscriptionPermissions()`.

### Changed
- Improved the performance of order saving.
- Formula condition results are now cached.
- Products now support `EVENT_DEFINE_IS_EDITABLE` and `EVENT_DEFINE_IS_DELETABLE`. ([#2606](https://github.com/craftcms/commerce/issues/2606))
- Subscriptions now support `EVENT_DEFINE_IS_EDITABLE`.

## Deprecated
- Deprecated `craft\commerce\controllers\ProductsController::enforceProductPermissions()`.
- Deprecated `craft\commerce\controllers\ProductsPreviewController::enforceProductPermissions()`.
- Deprecated `craft\commerce\controllers\ProductsPreviewController::actionSaveProduct()`.

### Fixed
- Fixed a bug where active/inactive cart queries weren’t factoring the system time zone properly. ([#2601](https://github.com/craftcms/commerce/issues/2601))
- Fixed a bug where it was possible to save a product without any variants. ([#2612](https://github.com/craftcms/commerce/issues/2612))
- Fixed a bug where the First Name and Last Name fields within payment modals weren’t immediately visible. ([#2603](https://github.com/craftcms/commerce/issues/2603))
- Fixed a bug where the “Billing Details URL” subscription setting didn’t fully support being set to an environment variable. ([#2571](https://github.com/craftcms/commerce/pull/2571))

## 3.4.7 - 2021-11-03

### Deprecated
- Deprecated `craft\commerce\models\ProductType::getLineItemFormat()` and `setLineItemFormat()`.

### Fixed
- Fixed a bug where products’ Variants fields could be added to the field layout twice.
- Fixed a bug where PDFs could be rendered incorrectly. ([#2599](https://github.com/craftcms/commerce/issues/2599))
- Fixed an error that that could occur when instantiating a `craft\commerce\elements\Order` object. ([#2602](https://github.com/craftcms/commerce/issues/2602))

### Security
- Fixed XSS vulnerabilities.

## 3.4.6 - 2021-10-20

### Added
- Added `craft\commerce\services\PaymentSources::getPaymentSourceByTokenAndGatewayId()`.

### Changed
- Improved the styling and behavior of the example templates.

### Fixed
- Fixed a bug where purging inactive carts did not respect time zones. ([#2588](https://github.com/craftcms/commerce/issues/2588))
- Fixed a bug where it was possible to manage discounts when using the Lite edition. ([#2590](https://github.com/craftcms/commerce/issues/2590))

## 3.4.5 - 2021-10-13

### Added
- Added `craft\commerce\services\Transactions::getTransactionByReference()`.

### Fixed
- Fixed a bug where shipping rules could never match when the cart was empty. ([#2583](https://github.com/craftcms/commerce/issues/2583))
- Fixed a bug where a default shipping method was not being set per the `autoSetCartShippingMethodOption` setting. ([#2584](https://github.com/craftcms/commerce/issues/2584))

## 3.4.4 - 2021-10-07

### Added
- Added the `autoSetCartShippingMethodOption` config setting.

### Changed
- The `commerce/cart/update-cart` action now supports a `clearLineItems` param.

### Fixed
- Fixed a bug where addresses weren’t getting copied to orders correctly. ([#2555](https://github.com/craftcms/commerce/issues/2555))

## 3.4.3 - 2021-09-22

### Fixed
- Fixed a bug where discounts’ purchasable conditions weren’t applying to products when they were initially added to the cart. ([#2559](https://github.com/craftcms/commerce/issues/2559)) 
- Fixed a bug where carts weren’t getting recalculated when force-saved. ([#2560](https://github.com/craftcms/commerce/issues/2560))
- Fixed a bug where Commerce models’ `defineRules()` methods were declared as `public` instead of `protected`.
- Fixed a bug where new Commerce installs were getting a `sendCartInfo` column added to their `commerce_gateways` table, which isn’t needed.

### Security
- Fixed XSS vulnerabilities.

## 3.4.2 - 2021-08-11

### Changed
- Discount condition formulas now allow `|date` filters. ([#2505](https://github.com/craftcms/commerce/issues/2505))
- Orders now include billing and shipping addresses in search their keywords.
- The `registerUserOnOrderComplete` order parameter is now honored when completing an order from the control panel. ([#2503](https://github.com/craftcms/commerce/issues/2503))

### Fixed
- Fixed a bug where zero-value payment amounts would be ignored in favor of the outstanding balance, if using an alternative currency. ([#2501](https://github.com/craftcms/commerce/issues/2501))
- Fixed a bug where it wasn't possible to modify the address query from `craft\commerce\services\Addresses::EVENT_BEFORE_PURGE_ADDRESSES` event handlers.
- Fixed a bug where `craft\commerce\services\Formulas::validateFormulaSyntax()` wasn't working properly.

## 3.4.1 - 2021-07-26

### Changed
- Improved the performance of order recalculation.

### Fixed
- Fixed a bug where discount queries on coupon codes were case sensitive. ([#2249](https://github.com/craftcms/commerce/issues/2249))
- Fixed a SQL error that could occur during a migration with a database using a table prefix. ([#2497](https://github.com/craftcms/commerce/issues/2497))

## 3.4.0.3 - 2021-07-21

### Fixed
- Fixed a bug where it wasn't possible for customers to select shipping methods registered by plugins. ([#2278](https://github.com/craftcms/commerce/issues/2278))
- Fixed a PHP error that could occur when accessing an orders’ shipping method that was registered by plugins. ([#2279](https://github.com/craftcms/commerce/issues/2279))

## 3.4.0.2 - 2021-07-19

### Fixed
- Fixed a bug where it wasn't possible for customers to select shipping methods registered by plugins. ([#2273](https://github.com/craftcms/commerce/issues/2273))

## 3.4.0.1 - 2021-07-14

### Fixed
- Fixed a couple UI bugs on Edit Order pages. ([#2270](https://github.com/craftcms/commerce/issues/2270))
- Fixed a bug where `orderSiteId` and `orderLanguage` order query params woren’t working correctly. ([#2272](https://github.com/craftcms/commerce/issues/2272))

## 3.4.0 - 2021-07-13

### Added
- Added the ability to download multiple orders’ PDFs as a single, combined PDF from the Orders index page. ([#1785](https://github.com/craftcms/commerce/issues/1785))
- Added the ability to disable included tax removal. ([#1881](https://github.com/craftcms/commerce/issues/1881))
- Added the “Revenue Options” setting to the Top Products widget. ([#1919](https://github.com/craftcms/commerce/issues/1919))
- Added the ability to bulk-delete discounts from the Discounts index page. ([#2172](https://github.com/craftcms/commerce/issues/2172))
- Added the ability to bulk-delete sales from the Sales index page.
- Added the `cp.commerce.discounts.index`, `cp.commerce.discounts.edit`, `cp.commerce.discounts.edit.content`, and `cp.commerce.discounts.edit.details` template hooks. ([#2173](https://github.com/craftcms/commerce/issues/2173))
- Added the `cp.commerce.sales.index`, `cp.commerce.sales.edit`, `cp.commerce.sales.edit.content`, and `cp.commerce.sales.edit.details` template hooks. ([#2173](https://github.com/craftcms/commerce/issues/2173))
- Added `craft\commerce\base\Plan::$dateCreated`.
- Added `craft\commerce\base\Plan::$dateUpdated`.
- Added `craft\commerce\elements\Order::hasShippableItems()`.
- Added `craft\commerce\models\Address::$dateCreated`.
- Added `craft\commerce\models\Address::$dateUpdated`.
- Added `craft\commerce\models\Country::$dateCreated`.
- Added `craft\commerce\models\Country::$dateUpdated`.
- Added `craft\commerce\models\Customer::$dateCreated`.
- Added `craft\commerce\models\Customer::$dateUpdated`.
- Added `craft\commerce\models\LineItem::getIsShippable()`.
- Added `craft\commerce\models\PaymentCurrency::$dateCreated`.
- Added `craft\commerce\models\PaymentCurrency::$dateUpdated`.
- Added `craft\commerce\models\Sale::$dateCreated`.
- Added `craft\commerce\models\Sale::$dateUpdated`.
- Added `craft\commerce\models\ShippingAddressZone::$dateCreated`.
- Added `craft\commerce\models\ShippingAddressZone::$dateUpdated`.
- Added `craft\commerce\models\ShippingCategory::$dateCreated`.
- Added `craft\commerce\models\ShippingCategory::$dateUpdated`.
- Added `craft\commerce\models\ShippingMethod::$dateCreated`.
- Added `craft\commerce\models\ShippingMethod::$dateUpdated`.
- Added `craft\commerce\models\ShippingRule::$dateCreated`.
- Added `craft\commerce\models\ShippingRule::$dateUpdated`.
- Added `craft\commerce\models\State::$dateCreated`.
- Added `craft\commerce\models\State::$dateUpdated`.
- Added `craft\commerce\models\TaxAddressZone::$dateCreated`.
- Added `craft\commerce\models\TaxAddressZone::$dateUpdated`.
- Added `craft\commerce\models\TaxCategory::$dateCreated`.
- Added `craft\commerce\models\TaxCategory::$dateUpdated`.
- Added `craft\commerce\models\TaxRate::$dateCreated`.
- Added `craft\commerce\models\TaxRate::$dateUpdated`.
- Added `craft\commerce\models\TaxRate::$removeIncluded`.
- Added `craft\commerce\models\TaxRate::$removeVatIncluded`.
- Added `craft\commerce\stats\TopProducts::$revenueOptions`.
- Added `craft\commerce\stats\TopProducts::REVENUE_OPTION_DISCOUNT`.
- Added `craft\commerce\stats\TopProducts::REVENUE_OPTION_SHIPPING`.
- Added `craft\commerce\stats\TopProducts::REVENUE_OPTION_TAX_INCLUDED`.
- Added `craft\commerce\stats\TopProducts::REVENUE_OPTION_TAX`.
- Added `craft\commerce\stats\TopProducts::TYPE_QTY`.
- Added `craft\commerce\stats\TopProducts::TYPE_REVENUE`.
- Added `craft\commerce\stats\TopProducts::createAdjustmentsSubQuery()`.
- Added `craft\commerce\stats\TopProducts::getAdjustmentsSelect()`.
- Added `craft\commerce\stats\TopProducts::getGroupBy()`.
- Added `craft\commerce\stats\TopProducts::getOrderBy()`.
- Added libmergepdf.

### Changed
- Craft Commerce now requires Craft CMS 3.7 or later.
- Product slideouts now include the full field layout and meta fields. ([#2205](https://github.com/craftcms/commerce/pull/2205))
- Discounts now have additional user group condition options. ([#220](https://github.com/craftcms/commerce/issues/220))
- It’s now possible to select any shipping method for a completed order. ([#1521](https://github.com/craftcms/commerce/issues/1521))
- The order field layout no longer validates if it contains a field called `billingAddress`, `customer`, `estimatedBillingAddress`, `estimatedShippingAddress`, `paymentAmount`, `paymentCurrency`, `paymentSource`, `recalculationMode` or `shippingAddress`.
- Product field layouts no longer validate if they contain a field called `cheapestVariant`, `defaultVariant` or `variants`.
- Variant field layouts no longer validate if they contain a field called `description`, `price`, `product` or `sku`.
- Order notices are now cleared when orders are completed. ([#2116](https://github.com/craftcms/commerce/issues/2116))
- Donations, orders, products, and variants now support `EVENT_DEFINE_IS_EDITABLE` and `EVENT_DEFINE_IS_DELETABLE`. ([craftcms/cms#8023](https://github.com/craftcms/cms/issues/8023))
- Address, customer, country, state, payment currency, promotion, shipping, subscription plan, and tax edit pages now display date meta info.
- Emails are now added to the queue with a higher priority than most jobs. ([#2157](https://github.com/craftcms/commerce/issues/2157))
- Improved the performance of store location address retrieval. ([#2238](https://github.com/craftcms/commerce/issues/2238))

### Fixed
- Fixed a bug where discounts weren’t displaying validation errors for the “Per Email Address Discount Limit” field. ([#1455](https://github.com/craftcms/commerce/issues/1455))
- Fixed a bug where orders that didn‘t contain any shippable items still required a shipping method selection. ([#2204](https://github.com/craftcms/commerce/issues/2204))
- Fixed a UI bug with Order Edit page template hooks. ([#2148](https://github.com/craftcms/commerce/issues/2148))
- Fixed a PHP error that could occur when adding multiple items to the cart at once.

## 3.3.5.1 - 2021-07-07

### Fixed
- Fixed a bug where the customer search box was showing as “undefined” on Edit Order pages. ([#2247](https://github.com/craftcms/commerce/issues/2247))
- Fixed a bug where it wasn’t possible to query for products by `productTypeId` via GraphQL. ([#2248](https://github.com/craftcms/commerce/issues/2248))

## 3.3.5 - 2021-07-06

### Added
- It’s now possible to copy a subscription’s reference from its edit page.
- It’s now possible to search for orders by their shipping and billing addresses.

### Fixed
- Fixed a bug where long subscription references would break the meta layout on Edit Subscription pages. ([#2211](https://github.com/craftcms/commerce/issues/2211))
- Fixed a bug where non-promotable purchasables could have order-level discounts applied. ([#2180](https://github.com/craftcms/commerce/issues/2180))
- Fixed a bug where it wasn’t possible to change the base currency. ([#2221](https://github.com/craftcms/commerce/issues/2221))
- Fixed a bug where primary addresses weren’t being copied to new guest customers’ address books. ([#2224](https://github.com/craftcms/commerce/issues/2224))
- Fixed a bug where months were missing in Past Year stat queries.
- Fixed a bug where the outstanding payment amount due in an alternate currency wasn’t getting rounded after conversion, preventing orders from being barked as fully paid. ([#2222](https://github.com/craftcms/commerce/issues/2222))
- Fixed a bug where some PDF settings weren’t getting migrated properly when updating from an earlier version of Commerce than 3.2.0. ([#2213](https://github.com/craftcms/commerce/issues/2213))
- Fixed a PHP 8 compatibility bug. ([#2198](https://github.com/craftcms/commerce/issues/2198))

## 3.3.4.1 - 2021-06-16

### Fixed
- Fixed a bug where the database schema for new Craft Commerce installations wasn’t consistent with older installations.

## 3.3.4 - 2021-06-15

### Added
- Added `craft\commerce\elements\db\VariantQuery::hasUnlimitedStock()`. ([#2188](https://github.com/craftcms/commerce/issues/2188))
- Added `craft\commerce\models\LineItem::getIsTaxable()`.

### Changed
- Improved the performance of determining an order’s available discounts. ([#1744](https://github.com/craftcms/commerce/issues/1744))

### Fixed
- Fixed a bug that could occur when rebuilding the project config. ([#2194](https://github.com/craftcms/commerce/issues/2194))
- Fixed a bug where it was possible for an order to use a disabled payment gateway. ([#2150](https://github.com/craftcms/commerce/issues/2150))
- Fixed a SQL error that could occur when programmatically saving a variant without stock. ([#2186](https://github.com/craftcms/commerce/issues/2186))
- Fixed a bug where a donation marked as non-taxable could still receive tax. ([#2144](https://github.com/craftcms/commerce/pull/2144))
- Fixed a bug where the order field layout’s UID would change on every save. ([#2193](https://github.com/craftcms/commerce/issues/2193))
- Fixed a SQL error that occurred when saving a payment currency without a conversion rate. ([#2149](https://github.com/craftcms/commerce/issues/2149))
- Fixed a bug where discounts weren’t displaying validation errors for the “Per User Discount Limit” field. ([#2176](https://github.com/craftcms/commerce/issues/2176))

## 3.3.3 - 2021-06-01

### Added
- Added the `productCount` and `variantCount` GraphQL queries. ([#1411](https://github.com/craftcms/commerce/issues/1411))

### Changed
- It’s now possible to sort products by their SKUs on product indexes. ([#2167](https://github.com/craftcms/commerce/issues/2167))
- Products now have a `url` field when queried via GraphQL.

### Fixed
- Fixed a bug where it wasn’t possible to customize product search keywords via `EVENT_DEFINE_KEYWORDS`. ([#2142](https://github.com/craftcms/commerce/issues/2142))
- Fixed a bug where the “Add Product to Sale” modal on Edit Product pages could be unresponsive when opened multiple times. ([#2146](https://github.com/craftcms/commerce/issues/2146))
- Fixed an error that could occur if MySQL’s time zone tables weren’t populated yet. ([#2163](https://github.com/craftcms/commerce/issues/2163))
- Fixed a PHP error that could occur when validating a product. ([#2138](https://github.com/craftcms/commerce/issues/2138))

## 3.3.2 - 2021-05-18

### Added
- It’s now possible to create customer addresses in the control panel. ([#1324](https://github.com/craftcms/commerce/issues/1324))
- Added `craft\commerce\events\PurchasableShippableEvent`.
- Added `craft\commerce\services\Purchasables::EVENT_PURCHASABLE_SHIPPABLE`.
- Added `craft\commerce\services\Purchasables::isPurchasableShippable()`.

### Fixed
- Customer search Ajax requests are now cancelled before sending new ones on Edit Order pages. ([#2137](https://github.com/craftcms/commerce/issues/2137))
- Fixed an error that occurred when submitting a blank line item quantity from an Edit Order page, when running PHP 8. ([#2125](https://github.com/craftcms/commerce/issues/2125))
- Fixed a bug where changes to addresses’ State fields on Edit Order pages weren’t persisting. ([#2136](https://github.com/craftcms/commerce/issues/2136))
- Fixed a bug where charts weren’t always displaying the correct data for the date range, when running MySQL. ([#2117](https://github.com/craftcms/commerce/issues/2117))

## 3.3.1.1 - 2021-05-09

### Fixed
- Fixed a bug that caused the billing address to be overridden by the shipping address on order completion. ([#2128](https://github.com/craftcms/commerce/issues/2128))

## 3.3.1 - 2021-05-04

### Added
- Added `craft\commerce\events\RefundTransactionEvent::$refundTransaction`. ([#2081](https://github.com/craftcms/commerce/issues/2081))
- Added `craft\commerce\services\Purchasables::EVENT_PURCHASABLE_AVAILABLE`.
- Added `craft\commerce\services\Purchasables::isPurchasableAvailable()`.

### Changed
- Order condition formulas now include serialized custom field values. ([#2066](https://github.com/craftcms/commerce/issues/2066))
- Replaced `date` to `datetime` filter of `orderHistory.dateCreated` attribute in status history tab in order edit page.

### Fixed
- Fixed a PHP error that occurred when changing a variant from having unlimited stock. ([#2111](https://github.com/craftcms/commerce/issues/2111))
- Fixed a PHP error that occurred when passing the `registerUserOnOrderComplete` parameter to the `commerce/cart/complete` action.
- Fixed a PHP error that occurred when attempting to retrieve an order notice that doesn’t exist. ([#2108](https://github.com/craftcms/commerce/issues/2108))
- Fixed a bug where orders’ address IDs were `null` at the time `EVENT_AFTER_COMPLETE_ORDER` was triggered.
- Fixed a bug where payment source error messages weren’t being returned correctly.

## 3.3.0.1 - 2021-04-26

### Fixed
- Fixed a bug where an incorrect amount could be calculated when paying an outstanding balance in a non-primary currency.
- Fixed a bug where shipping rules were enforcing the “Order Condition Formula” field as required. ([#2098](https://github.com/craftcms/commerce/issues/2098))
- Fixed a bug where Base Discount and Per Item Discount fields could show negative values on the Edit Discount page. ([#2090](https://github.com/craftcms/commerce/issues/2090))

## 3.3.0 - 2021-04-20

### Added
- Added support for partial payments. ([#585](https://github.com/craftcms/commerce/issues/585))
- Carts can now display customer-facing notices on price changes and when items are automatically removed due to going out of stock. ([#2000](https://github.com/craftcms/commerce/pull/2000))
- It’s now possible to set dynamic condition formulas on shipping rules. ([#1959](https://github.com/craftcms/commerce/issues/1959))
- The Orders index page and Edit Order page now have a “Share cart” action, which generates a sharable URL that will load the cart into the user’s session, making it the active cart. ([#1386](https://github.com/craftcms/commerce/issues/1386))
- Shipping rule conditions can now be based on an order’s discounted price, rather than its original price. ([#1948](https://github.com/craftcms/commerce/pull/1948))
- Added the `allowCheckoutWithoutPayment` config setting.
- Added the `allowPartialPaymentOnCheckout` config setting.
- Added the `commerce/cart/complete` action.
- Added `craft\commerce\base\GatewayInterface::supportsPartialPayment()`.
- Added `craft\commerce\base\Gateway::supportsPartialPayment()`.
- Added `craft\commerce\elements\Order::getLoadCartUrl()`.
- Added `craft\commerce\services\Addresses::EVENT_BEFORE_PURGE_ADDRESSES`. ([#1627](https://github.com/craftcms/commerce/issues/1627))
- Added `craft\commerce\services\PaymentCurrencies::convertCurrency()`.
- Added `craft\commerce\test\fixtures\elements\ProductFixture::_getProductTypeIds()`.

### Changed
- Improved the line item editing workflow on the Edit Order page.
- Line item descriptions now link to the purchasable’s edit page in the control panel. ([#2048](https://github.com/craftcms/commerce/issues/2048))
- All front-end controllers now support passing the order number via a `number` param. ([#1970](https://github.com/craftcms/commerce/issues/1970))
- Products are now resaved when a product type’s available tax or shipping categories change. ([#1933](https://github.com/craftcms/commerce/pull/1933))
- Updated Dompdf to 1.0.2.

### Deprecated
- Deprecated `craft\commerce\services\Gateways::getGatewayOverrides()` and the `commerce-gateways.php` config file. Gateway-specific config files should be used instead. ([#1963](https://github.com/craftcms/commerce/issues/1963))

### Fixed
- Fixed a PHP 8 compatibility bug. ([#1987](https://github.com/craftcms/commerce/issues/1987))
- Fixed an error that occurred when passing an unsupported payment currency to `craft\commerce\services\PaymentCurrencies::convert()`.

## 3.2.17.4 - 2021-04-06

### Fixed
- Fixed a bug where line items would disappear from the Edit Order page when their quantity value was cleared. ([#2058](https://github.com/craftcms/commerce/issues/2058))
- Fixed a bug where customers without primary billing and shipping addresses weren’t being shown in the Customers list. ([#2052](https://github.com/craftcms/commerce/issues/2052))

## 3.2.17.3 - 2021-03-18

### Fixed
- Fixed a bug where the “All Totals” column on the Orders index page was showing blank values. ([#2047](https://github.com/craftcms/commerce/pull/2047))

## 3.2.17.2 - 2021-03-17

### Fixed
- Fixed a bug where the `commerce/reset-data` command did not delete addresses. ([#2042](https://github.com/craftcms/commerce/issues/2042))
- Fixed a bug where included tax totals may be incorrect after updating from Commerce 1.
- Fixed a bug where the `success` and `error` keys were missing from `commerce/payments/complete-payment` JSON responses. ([#2043](https://github.com/craftcms/commerce/issues/2043))

## 3.2.17.1 - 2021-03-08

### Changed
- The `generateTransformsBeforePageLoad` config setting is now automatically enabled when rendering emails. ([#2034](https://github.com/craftcms/commerce/issues/2034))
- `craft\commerce\services\Pdfs::EVENT_BEFORE_RENDER_PDF` event handlers can now modify the variables the PDF will be rendered with. ([#2039](https://github.com/craftcms/commerce/issues/2039))

### Fixed
- Fixed a bug where the Orders index page was showing the wrong shipping and billing addresses. ([#1962](https://github.com/craftcms/commerce/issues/1962))
- Fixed a bug where sales were storing incorrect amounts for locales that use a period for the grouping symbol. ([#2029](https://github.com/craftcms/commerce/issues/2029))

## 3.2.17 - 2021-03-03

### Added 
- Added the ability to set a cart’s order site on the Edit Order page. ([#2031](https://github.com/craftcms/commerce/issues/2031))
- Added the `cp.commerce.customers.edit`, `cp.commerce.customers.edit.content`, and `cp.commerce.customers.edit.details` template hooks to the Edit Customer page. ([#2030](https://github.com/craftcms/commerce/issues/2030))

### Fixed
- Fixed a UI bug with the “Order Site” and “Status” fields on the Edit Order page. ([#2023](https://github.com/craftcms/commerce/issues/2023))

### Security
- Fixed an XSS vulnerability.

## 3.2.16 - 2021-02-26

### Fixed
- Fixed a bug where it wasn’t possible to paginate addresses on the Edit Order page. ([#2024](https://github.com/craftcms/commerce/issues/2024))
- Fixed a PHP error that could occur when adding purchasables to a sale from the Edit Product page. ([#1998](https://github.com/craftcms/commerce/issues/1998))
- Fixed a bug where guest customers weren’t being consolidated to the user’s customer. ([#2019](https://github.com/craftcms/commerce/issues/2019))
- Fixed a migration error that could occur when updating from Commerce 2. ([#2022](https://github.com/craftcms/commerce/issues/2022))

## 3.2.15.3 - 2021-02-24

### Fixed
- Fixed a bug where past orders weren’t being consolidated to the user’s customer. ([#2019](https://github.com/craftcms/commerce/issues/2019))

## 3.2.15.2 - 2021-02-18

### Fixed
- Fixed a bug where querying for an empty array on the `productId` variant query param would return all variants.

## 3.2.15.1 - 2021-02-18

### Fixed
- Fixed an error that occurred when deleting products. ([#2009](https://github.com/craftcms/commerce/issues/2009))

## 3.2.15 - 2021-02-17

### Changed
- Carts that only contains non-shipppable items no longer attempt to match any shipping rules. ([#1990](https://github.com/craftcms/commerce/issues/1990))
- Product queries with the `type` or `typeId` param will now only invalidate their `{% cache %}` tags when products of the same type(s) are saved/deleted.
- Variant queries with the `product` or `productId` param will now only invalidate their `{% cache %}` tags when the referenced products are saved/deleted.
- The `commerce/payment-sources/add`, `commerce/subscriptions/subscribe`, `commerce/subscriptions/switch`, `commerce/subscriptions/cancel`, and `commerce/subscriptions/reactivate` actions now accept hashed `successMessage` params. ([#1955](https://github.com/craftcms/commerce/issues/1955))
- `craft\commerce\elements\db\VariantQuery::product` is now write-only.

### Fixed
- Fixed a bug where carts weren’t getting recalculated after their billing address was saved via the `commerce/customer-addresses/save` action. ([#1997](https://github.com/craftcms/commerce/issues/1997))
- Fixed a bug where category shipping rules weren’t remembering their cost overrides when set to `0` . ([#1999](https://github.com/craftcms/commerce/issues/1999))

## 3.2.14.1 - 2021-01-28

### Fixed
- Fixed a UI bug with product dimension inputs on Craft 3.6. ([#1977](https://github.com/craftcms/commerce/issues/1977))

## 3.2.14 - 2021-01-13

### Added
- It is now possible to sort purchasables by `description`, `sku` or `price` when adding a line item on the Edit Order page. ([#1940](https://github.com/craftcms/commerce/issues/1940))
- Added `craft\commerce\elements\db\ProductQuery::defaultPrice()`, `defaultWidth()`, `defaultHeight()`, `defaultLength()`, `defaultWeight()`, and `defaultSku()`. ([#1877](https://github.com/craftcms/commerce/issues/1877))

### Changed
- Purchasables are now sorted by `id` by default when adding a line item to an order on the Edit Order page.

### Fixed
- Fixed a bug where the Edit Order page was listing soft-deleted purchasables when adding a line item. ([#1939](https://github.com/craftcms/commerce/issues/1939))
- Fixed a bug where product indexes’ “Title” columns were getting mislabeled as “ID”. ([#1787](https://github.com/craftcms/commerce/issues/1787))
- Fixed an error that could occur when saving a product, if a price, weight, or dimension field was set to a non-numeric value. ([#1942](https://github.com/craftcms/commerce/issues/1942))
- Fixed a bug where line item prices could show the wrong currency on Edit Order pages. ([#1890](https://github.com/craftcms/commerce/issues/1890))
- Fixed an error that could occur when saving an address. ([#1947](https://github.com/craftcms/commerce/issues/1947))
- Fixed an error that occurred when calling `Plans::getPlansByInformationEntryId()`. ([#1949](https://github.com/craftcms/commerce/issues/1949))
- Fixed a SQL error that occurred when purging customers on MySQL. ([#1958](https://github.com/craftcms/commerce/issues/1958))
- Fixed a SQL error that occurred when retrieving the default line item status on PostgreSQL.

## 3.2.13.2 - 2020-12-15

### Fixed
- Fixed a bug where product URLs were resolving even though the product was not live. ([#1929](https://github.com/craftcms/commerce/pull/1929))

## 3.2.13.1 - 2020-12-15

### Fixed
- Fixed a migration error that could occur when updating from Commerce 3.1 ([#1928](https://github.com/craftcms/commerce/issues/1928))

## 3.2.13 - 2020-12-10

### Added
- Emails and PDFs now have Language settings that can be used to specify the language that should be used, instead of the order’s language. ([#1884](https://github.com/craftcms/commerce/issues/1884))
- Added the `cp.commerce.order.content`, `cp.commerce.order.edit.order-actions`, and `cp.commerce.order.edit.order-secondary-actions` template hooks to the Edit Order page. ([#138](https://github.com/craftcms/commerce/issues/138), [#1269](https://github.com/craftcms/commerce/issues/1269))

### Changed
- Improved the Edit Product page load time by lazy-loading variants’ related sales on scroll. ([#1883](https://github.com/craftcms/commerce/issues/1883))
- The Edit Order page no longer requires orders to have at least one line item to be saved.

### Fixed
- Fixed a bug where Products indexes weren’t displaying `0` stock values. ([#1908](https://github.com/craftcms/commerce/issues/1908))
- Fixed a bug where dates and numbers in order PDFs weren’t always rendered with the order’s locale. ([#1876](https://github.com/craftcms/commerce/issues/1876))
- Fixed a bug where `craft\commerce\models\Address::getAddressLines()` wasn’t including a `businessTaxId` key. ([#1894](https://github.com/craftcms/commerce/issues/1894))
- Fixed a bug where `craft\commerce\services\Discounts::getDiscountByCode()` was returning disabled discounts.
- Fixed a bug where `craft\commerce\models\Address::setAttributes()` wasn’t setting the `businessId` by default. ([#1909](https://github.com/craftcms/commerce/issues/1909))
- Fixed some PostgreSQL compatibility issues.

## 3.2.12 - 2020-11-17

### Added
- Variants now have `priceAsCurrency` and `salePriceAsCurrency` fields when queried via GraphQL. ([#1856](https://github.com/craftcms/commerce/issues/1856))
- Products now have an `defaultPriceAsCurrency` field when queried via GraphQL. ([#1856](https://github.com/craftcms/commerce/issues/1856))

### Changed
- Improved the Edit Order page’s ability to warn against losing unsaved changes. ([#1850](https://github.com/craftcms/commerce/issues/1850))
- All built-in success/fail flash messages are now customizable by passing hashed `successMessage` and `failMessage` params with the request. ([#1871](https://github.com/craftcms/commerce/issues/1871))

### Fixed
- Fixed an error that occurred when attempting to edit a subscription plan, if `allowAdminChanges` was disabled. ([#1857](https://github.com/craftcms/commerce/issues/1857))
- Fixed an error that occurred when attempting to preview an email, if no orders had been completed yet. ([#1858](https://github.com/craftcms/commerce/issues/1858))
- Fixed an error that occurred when adding a new address to a completed order on the Edit Order page, if using PostgreSQL.
- Fixed a bug where template caches weren’t getting invalidated when sales were added or removed. ([#1849](https://github.com/craftcms/commerce/issues/1849))
- Fixed a bug where sales weren’t properly supporting localized number formats.
- Fixed a deprecation warning that occurred in the example templates. ([#1859](https://github.com/craftcms/commerce/issues/1859))

## 3.2.11 - 2020-11-04

### Changed
- Moved subscription plans from `commerce/settings/subscriptions/plans` to `commerce/store-settings/subscription-plans` in the control panel. ([#1846](https://github.com/craftcms/commerce/issues/1846))

### Fixed
- Emails that are prevented from being sent using the `\craft\commerce\services\Emails::EVENT_BEFORE_SEND_MAIL` event are no longer shown as failed jobs on the queue. ([#1842](https://github.com/craftcms/commerce/issues/1842))
- Fixed a PHP error that occurred when creating a new Product with multiple variants. ([#1851](https://github.com/craftcms/commerce/issues/1851))

## 3.2.10.1 - 2020-11-03

### Fixed
- Fixed a PostgreSQL migration issue. ([#1845](https://github.com/craftcms/commerce/pull/1845))

## 3.2.10 - 2020-11-02

### Added
- Added the ability to unset a cart’s selected payment source with the `commerce/cart/update-cart` action. ([#1835](https://github.com/craftcms/commerce/issues/1835))
- Added `craft\commerce\services\Pdfs::EVENT_MODIFY_RENDER_OPTIONS`. ([#1761](https://github.com/craftcms/commerce/issues/1761))

### Fixed
- Fixed a PHP error that occurred when retrieving the field layout for a variant of a deleted product. ([#1830](https://github.com/craftcms/commerce/pull/1830))
- Fixed a bug where restoring a deleted product restored previously-deleted variants. ([#1827](https://github.com/craftcms/commerce/issues/1827))
- Fixed a template error that would occur when creating or editing a tax rate. ([#1841](https://github.com/craftcms/commerce/issues/1841))

## 3.2.9.1 - 2020-10-30

### Fixed
- Fixed a bug where the `commerce_orders` table was missing the `orderSiteId` column on fresh installs. ([#1828](https://github.com/craftcms/commerce/pull/1828))

## 3.2.9 - 2020-10-29

### Added
- Added the ability to track which site an order was placed from.
- Added the “ID” column to the Products index page. ([#1787](https://github.com/craftcms/commerce/issues/1787))
- Added the “Order Site” column to the Orders index page.
- Added the ability to retry failed order status emails. ([#1397](https://github.com/craftcms/commerce/issues/1379))
- Added the ability to change the default tax category right from the Tax Categories index page. ([#1499](https://github.com/craftcms/commerce/issues/1499))
- Added the ability to change the default shipping category right from the Shipping Categories index page.
- Added the ability to update a shipping method’s status right from the Shipping Methods index page.
- All front-end success/fail flash messages are now customizable by passing hashed `successMessage`/`failMessage` params with the request. ([#1801](https://github.com/craftcms/commerce/issues/1801))
- It’s now possible to see purchasables’ snaphsot data when adding line items to an order from the Edit Order page. ([#1792](https://github.com/craftcms/commerce/issues/1792))
- Addresses now show whether they are the primary shipping/billing address for a customer on the Edit Address page. ([#1802](https://github.com/craftcms/commerce/issues/1802))
- Added the `cp.commerce.shippingMethods.edit.content` hook to the `shipping/shippingmethods/_edit.html` template. ([#1819](https://github.com/craftcms/commerce/pull/1819))
- Added `craft\commerce\elements\Order::$orderSiteId`.
- Added `craft\commerce\services\Customers::EVENT_AFTER_SAVE_CUSTOMER_ADDRESS`. ([#1220](https://github.com/craftcms/commerce/issues/1220))
- Added `craft\commerce\services\Customers::EVENT_AFTER_SAVE_CUSTOMER`.
- Added `craft\commerce\services\Customers::EVENT_BEFORE_SAVE_CUSTOMER_ADDRESS`. ([#1220](https://github.com/craftcms/commerce/issues/1220))
- Added `craft\commerce\services\Customers::EVENT_BEFORE_SAVE_CUSTOMER`.
- Added `craft\commerce\services\Webhooks::EVENT_AFTER_PROCESS_WEBHOOK`. ([#1799](https://github.com/craftcms/commerce/issues/1799))
- Added `craft\commerce\services\Webhooks::EVENT_BEFORE_PROCESS_WEBHOOK`. ([#1799](https://github.com/craftcms/commerce/issues/1799))

### Changed
- `salePrice` is now included when calling a purchasable’s `toArray()` method. ([#1793](https://github.com/craftcms/commerce/issues/1793))

### Deprecated
- Deprecated support for passing a `cartUpdatedNotice` param to the `commerce/cart/update-cart` action. A hashed `successMessage` param should be passed instead.

### Fixed
- Fixed a bug where changing the customer of an order could result in an “Address does not belong to customer” error. ([#1227](https://github.com/craftcms/commerce/issues/1227))
- Fixed a bug where cached discounts were not getting updated when a discount was saved or deleted. ([#1813](https://github.com/craftcms/commerce/pull/1813))
- Fixed formatting of URLs in the example templates. ([#1808](https://github.com/craftcms/commerce/issues/1808))
- Fixed a bug where `commerce/products/save-product`, `commerce/products/duplicate-product` and `commerce/products/delete-product` actions required the “Access Craft Commerce” permission. ([#1814](https://github.com/craftcms/commerce/pull/1814))
- Fixed a bug where it was possible to delete the default tax category.
- Fixed a bug where it was possible to delete the default shipping category.
- Restored the missing `craft\commerce\services\Payments::EVENT_AFTER_PROCESS_PAYMENT` event. ([#1818](https://github.com/craftcms/commerce/pull/1818))

## 3.2.8.1 - 2020-10-15

### Fixed
- Fixed a PHP error that occurred when duplicating a product. ([#1783](https://github.com/craftcms/commerce/issues/1783))

## 3.2.8 - 2020-10-13

### Added
- Added a “Variants” column to the Products index page. ([#1765](https://github.com/craftcms/commerce/issues/1765))
- Added the `commerce/reset-data` command. ([#581](https://github.com/craftcms/commerce/issues/581))
- Added `craft\commerce\console\controlllers\ResetData`.
- Added `craft\commerce\elements\Variants::getSkuAsText()`.
- Added `craft\commerce\helpers\Purchasable`.
- Added `craft\commerce\services\PaymentSources::getAllPaymentSourcesByGatewayId()`.

### Changed
- Coupon codes are no longer case-sensitive. ([#1763](https://github.com/craftcms/commerce/issues/1763))
- Disabled the browser autosuggest list when searching for a customer on the Edit Order page. ([#1752](https://github.com/craftcms/commerce/issues/1752))

### Fixed
- Fixed a PHP error that occurred when an order’s history was changed via a queue job.
- Fixed a bug where the store location address had its `isStoreLocation` property set to `false`. ([#1773](https://github.com/craftcms/commerce/issues/1773))
- Fixed a bug where the Template setting for product types wasn’t showing autosuggestions.
- Fixed a bug where disabled variants weren’t getting deleted along with their products. ([#1772](https://github.com/craftcms/commerce/issues/1772))
- Fixed a bug where incomplete carts weren’t getting updated when their selected payment gateway was disabled. ([#1531](https://github.com/craftcms/commerce/issues/1531))
- Fixed a bug where the incorrect confirmation message was shown when deleting a subscription plan.
- Fixed a PHP error that occurred when a subscription plan and gateway had been deleted. ([#1667](https://github.com/craftcms/commerce/issues/1667))
- Fixed a bug where address changes weren’t persisting on the Edit Order page. ([#1766](https://github.com/craftcms/commerce/issues/1766))
- Fixed a SQL error that could occur when saving a product, if it was disabled and missing required field values. ([#1764](https://github.com/craftcms/commerce/issues/1764))
- Fixed a bug where it was possible to change the primary currency after completed orders had been placed. ([#1777](https://github.com/craftcms/commerce/issues/1777))
- Fixed a JavaScript error that occurred on the payment page of the example templates.

## 3.2.7 - 2020-09-24

### Added
- Craft Commerce is now translated into Japanese.
- Added the ability to retrieve a customer’s addresses via Ajax. ([#1682](https://github.com/craftcms/commerce/issues/1682))
- Added the ability to retrieve a customer’s previous orders via Ajax. ([#1682](https://github.com/craftcms/commerce/issues/1682))
- Added `craft\commerce\controllers\CustomerAddressesController::actionGetAddresses`. ([#1682](https://github.com/craftcms/commerce/issues/1682))
- Added `craft\commerce\controllers\CustomerOrdersControllers`. ([#1682](https://github.com/craftcms/commerce/issues/1682))

### Changed
- Improved the performance of exporting orders using the “Raw Data” export type. ([#1744](https://github.com/craftcms/commerce/issues/1744))
- Disabled the browser autosuggest list when searching for a customer on the Edit Order page. ([#1752](https://github.com/craftcms/commerce/issues/1752))
- `craft\models\Customer::getOrders()` now returns orders sorted by date ordered, in descending order.

### Fixed
- Fixed a migration error that could occur when updating to Commerce 3. ([#1726](https://github.com/craftcms/commerce/issues/1726))
- Fixed a bug where control panel styles were getting included in rendered email previews. ([#1734](https://github.com/craftcms/commerce/issues/1734))
- Fixed a PHP error that could occur when saving an order without a customer ID.
- Fixed a PHP error that occurred when rendering a PDF, if the temp directory was missing. ([#1745](https://github.com/craftcms/commerce/issues/1745))
- Fixed a bug where `craft\commerce\models\Address:getAddressLines()` wasn’t including `countryText` in the response data.
- Fixed a PHP error that occurred when entering a localized number as a category shipping rule price.
- Fixed a bug where long translations would break the line item layout on the Edit Order page.
- Fixed a JavaScript error that occurred when editing shipping rules.

## 3.2.6 - 2020-09-13

### Fixed
- Fixed a bug that prevented a customer from unsubscribing from a subscription. ([#1650](https://github.com/craftcms/commerce/issues/1650))
- Fixed a bug that prevented a customer from deleting a payment source. ([#1650](https://github.com/craftcms/commerce/issues/1650))

## 3.2.5 - 2020-09-11

### Changed
- Purchasable descriptions are now generated based on data from the primary site only.
- JSON responses from the `commerce/payments/pay` action now include order information.

### Fixed
- Fixed a PHP error that occurred when exporting orders using the “Raw data” export type.
- Fixed a PHP error that could occur when resaving products. ([#1698](https://github.com/craftcms/commerce/issues/1698))
- Fixed a PHP error that occurred when using the `|commerceCurrency` Twig filter for currency conversion. ([#1702](https://github.com/craftcms/commerce/issues/1702))
- Fixed a SQL error that occurred when previewing emails on PostgreSQL. ([#1673](https://github.com/craftcms/commerce/issues/1673))
- Fixed a PHP error that occurred when there was a syntax error in an order condition formula. ([#1716](https://github.com/craftcms/commerce/issues/1716))
- Fixed a bug where order history records created at the same time were ordered incorrectly.
- Fixed a 400 error that could occur when a product type’s Template setting was blank.
- Fixed a bug where purchasables without a product type were incorrectly showing on the “Top Product Types” Dashboard widget. ([#1720](https://github.com/craftcms/commerce/issues/1720))
- Fixed a bug where shipping zone caches weren’t getting invalidated. ([#1721](https://github.com/craftcms/commerce/issues/1721))
- Fixed a Twig error that occurred when viewing the “Buy” example templates. ([#1722](https://github.com/craftcms/commerce/issues/1722))

## 3.2.4 - 2020-09-07

### Added
- Added the “Item Total” and “Item Subtotal” Orders index page columns. ([#1695](https://github.com/craftcms/commerce/issues/1695))
- Added the `hasProduct` argument to GraphQL variant queries. ([#1697](https://github.com/craftcms/commerce/issues/1697))
- Added `craft\commerce\elements\Order::$storedItemSubtotalAsCurrency`. ([#1695](https://github.com/craftcms/commerce/issues/1695))
- Added `craft\commerce\elements\Order::$storedItemSubtotal`. ([#1695](https://github.com/craftcms/commerce/issues/1695))
- Added `craft\commerce\services\Addresses::EVENT_BEFORE_DELETE_ADDRESS`. ([#1590](https://github.com/craftcms/commerce/pull/1590))

### Changed
- Address forms now show the Country field before State to avoid confusion when editing an address.
- Products’, subscriptions’, and orders’ date sort options are now sorted in descending order by default when selected (requires Craft 3.5.9 or later).
- `craft\commerce\models\Address::getAddressLines()` now has a `$sanitize` argument. ([#1671](https://github.com/craftcms/commerce/issues/1671))

### Deprecated
- Deprecated `craft\commerce\Plugin::t()`.
- Deprecated `craft\commerce\services\Discounts::populateDiscountRelations()`.

### Fixed
- Fixed a bug where donation queries weren’t returning complete results if the primary site had changed.
- Fixed a bug where addresses would always get a new ID when updating the cart. ([#1683](https://github.com/craftcms/commerce/issues/1683))
- Fixed a bug where sales weren’t being applied to orders on the Edit Order page. ([#1662](https://github.com/craftcms/commerce/issues/1662))
- Fixed a bug where users without orders weren’t available for selection in customer lists.
- Fixed a bug where the `*AsCurrency` order attributes were showing the base currency rather than the order currency. ([#1668](https://github.com/craftcms/commerce/issues/1668))
- Fixed a bug where it wasn’t possible to permanently delete orders from the Orders index page. ([#1708](https://github.com/craftcms/commerce/issues/1708))
- Fixed a bug where it wasn’t possible to permanently delete products from the Product index page. ([#1708](https://github.com/craftcms/commerce/issues/1708))
- Fixed a missing validation error when saving a product type. ([#1678](https://github.com/craftcms/commerce/issues/1678))
- Fixed a bug where address lines were getting double-encoded. ([#1671](https://github.com/craftcms/commerce/issues/1671))
- Fixed a bug where shipping method caches weren’t getting invalidated. ([#1674](https://github.com/craftcms/commerce/issues/1674))
- Fixed a bug where `dateUpdated` wasn’t getting populated when saving a line item. ([#1691](https://github.com/craftcms/commerce/issues/1691))
- Fixed a bug where purchasable descriptions were able to be longer than line item descriptions.
- Fixed a bug where discounts could be applied to products that were already on sale, even if their “Exclude this discount for products that are already on sale” condition was enabled. ([#1700](https://github.com/craftcms/commerce/issues/1700))
- Fixed a bug where discount condition formulas weren’t preventing discount codes from applying to a cart. ([#1705](https://github.com/craftcms/commerce/pull/1705))
- Fixed a bug where orders’ cached transactions were not getting updated when a transaction was saved. ([#1703](https://github.com/craftcms/commerce/pull/1703))

## 3.2.3 - 2020-08-19

### Fixed
- Fixed a SQL error that occurred when searching for orders from the Orders index page. ([#1652](https://github.com/craftcms/commerce/issues/1652))
- Fixed a bug where discounts with purchasable conditions were not being applied correctly to the cart. ([#1641](https://github.com/craftcms/commerce/issues/1641))
- Fixed a migration error that could occur when updating to Commerce 3.2. ([#1655](https://github.com/craftcms/commerce/issues/1655))
- Fixed a PHP error that occurred when displaying the “Top Product Types” Dashboard widget.
- Fixed a deprecation warning that occurred on the Orders index page. ([#1656](https://github.com/craftcms/commerce/issues/1656))
- Fixed a bug where Live Preview wasn’t showing custom fields for products. ([#1651](https://github.com/craftcms/commerce/issues/1651))

## 3.2.2.1 - 2020-08-14

### Fixed
- Fixed a bug where `craft\commerce\services\LineItemStatuses::getLineItemStatusByHandle()`, `getDefaultLineItemStatus()`, `getDefaultLineItemStatusForLineItem()` and `getLineItemStatusById()` were returning archived statuses. ([#1643](https://github.com/craftcms/commerce/issues/1643))
- Fixed a bug where line item status caches weren’t getting invalidated.

## 3.2.2 - 2020-08-13

### Added
- Added `craft\commerce\models\LineItem::setLineItemStatus()`. ([#1638](https://github.com/craftcms/commerce/issues/1638))
- Added `craft\commerce\services\LineItems::orderCompleteHandler()`.

### Changed
- Commerce now requires Craft 3.5.4 or later.

### Fixed
- Fixed a bug where the default line item status was not getting applied on order completion. ([#1643](https://github.com/craftcms/commerce/issues/1643))
- Fixed a bug where sales weren’t getting initialized with their `sortOrder` value. ([#1633](https://github.com/craftcms/commerce/issues/1633))
- Fixed a PHP error that could occur when downloading a PDF. ([#1626](https://github.com/craftcms/commerce/issues/1626))
- Fixed a PHP error that could occur when adding a custom purchasable to an order from the Edit Order page. ([#1646](https://github.com/craftcms/commerce/issues/1646))
- Fixed a bug where duplicate orders could be returned by an order query when using the `hasPurchasables` or `hasTransactions` params. ([#1637](https://github.com/craftcms/commerce/issues/1637))
- Fixed a bug where the Top Products and Top Product Types lists weren’t counting correctly on multi-site installs. ([#1644](https://github.com/craftcms/commerce/issues/1644))
- Fixed a bug where the Edit Order page wasn’t swapping the selected tab correctly when saving changes, if a custom tab was selected. ([#1647](https://github.com/craftcms/commerce/issues/1647))
- Fixed a bug where custom field JavaScript wasn’t getting initialized properly on the Edit Order page in some cases. ([#1647](https://github.com/craftcms/commerce/issues/1647))

## 3.2.1 - 2020-08-06

### Added
- Added `craft\commerce\models\Address::sameAs()`. ([#1616](https://github.com/craftcms/commerce/issues/1616))

### Fixed
- Fixed an error that could occur when rebuilding the project config. ([#1618](https://github.com/craftcms/commerce/issues/1618))
- Fixed an error that could occur on the order index page when viewing orders with deleted gateways. ([#1617](https://github.com/craftcms/commerce/issues/1617))
- Fixed a deprecation warning that occurred when sending an Ajax request to `commerce/cart/*` actions. ([#1548](https://github.com/craftcms/commerce/issues/1548))
- Fixed a bug where purchasables weren’t getting pre-populated properly when clicking “Add all to Sale” on the Edit Product page. ([#1595](https://github.com/craftcms/commerce/issues/1595))
- Fixed PHP 7.0 compatibility.
- Fixed a Twig error that occurred when viewing the “Buy” example templates. ([#1621](https://github.com/craftcms/commerce/issues/1621))

## 3.2.0.2 - 2020-08-04

### Fixed
- Fixed a bug that caused the product Title field to be hidden on Edit Product pages. ([#1614](https://github.com/craftcms/commerce/pull/1614))

## 3.2.0.1 - 2020-08-04

### Fixed
- Fixed a SQL error that could occur when updating to Commerce 3.2.

## 3.2.0 - 2020-08-04

### Added
- Order, product, and variant field layouts now support the new field layout features added in Craft 3.5.
- It’s now possible to set Title fields’ positions within product and variant field layouts.
- It’s now possible to set the Variants field’s position within product field layouts.
- Added support for managing multiple PDF templates. Each email can choose which PDF should be attached. ([#208](https://github.com/craftcms/commerce/issues/208))
- Added a “Download PDF” action to the Orders index page, which supports downloading multiple orders’ PDFs at once. ([#1598](https://github.com/craftcms/commerce/issues/1598))
- Shipping rules can now be duplicated from the Edit Shipping Rule page. ([#153](https://github.com/craftcms/commerce/issues/153))
- Added the ability to preview HTML emails from the Emails index page. ([#1387](https://github.com/craftcms/commerce/issues/1387))
- Variants now have a `product` field when queried via the GraphQL API.
- It’s now possible to query for variants by their dimensions. ([#1570](https://github.com/craftcms/commerce/issues/1570))
- Products can now have auto-generated titles with the “Title Format” product type setting. ([#148](https://github.com/craftcms/commerce/issues/148))
- Added the `withLineItems`, `withTransactions`, `withAdjustments`, `withCustomer` and `withAddresses` order query params, for eager-loading related models. ([#1603](https://github.com/craftcms/commerce/issues/1603))
- Added `apply`, `applyAmount`, `applyAmountAsPercent`, `applyAmountAsFlat`, `dateFrom` and `dateTo` fields to sales when queried via the GraphQL API. ([#1607](https://github.com/craftcms/commerce/issues/1607))
- Added the `freeOrderPaymentStrategy` config setting. ([#1526](https://github.com/craftcms/commerce/pull/1526))
- Added the `cp.commerce.order.edit.details` template hook. ([#1597](https://github.com/craftcms/commerce/issues/1597))
- Added `craft\commerce\controllers\Pdf`.
- Added `craft\commerce\elements\Orders::EVENT_AFTER_APPLY_ADD_LINE_ITEM`. ([#1516](https://github.com/craftcms/commerce/pull/1516))
- Added `craft\commerce\elements\Orders::EVENT_AFTER_APPLY_REMOVE_LINE_ITEM`. ([#1516](https://github.com/craftcms/commerce/pull/1516))
- Added `craft\commerce\elements\db\VariantQuery::width()`, `height()`, `length()` and `weight()`. ([#1570](https://github.com/craftcms/commerce/issues/1570))
- Added `craft\commerce\events\DefineAddressLinesEvent`.
- Added `craft\commerce\fieldlayoutelements\ProductTitleField`.
- Added `craft\commerce\fieldlayoutelements\VariantTitleField`.
- Added `craft\commerce\fieldlayoutelements\VariantsField`.
- Added `craft\commerce\models\Address::getAddressLines()`.
- Added `craft\commerce\models\EVENT_DEFINE_ADDRESS_LINES`. ([#1305](https://github.com/craftcms/commerce/issues/1305))
- Added `craft\commerce\models\Email::$pdfId`.
- Added `craft\commerce\models\LineItem::dateUpdated`. ([#1132](https://github.com/craftcms/commerce/issues/1132))
- Added `craft\commerce\models\Pdf`.
- Added `craft\commerce\records\Pdf`.
- Added `craft\commerce\services\Addresses::eagerLoadAddressesForOrders()`.
- Added `craft\commerce\services\Customers::eagerLoadCustomerForOrders()`.
- Added `craft\commerce\services\LineItems::eagerLoadLineItemsForOrders()`.
- Added `craft\commerce\services\OrderAdjustments::eagerLoadOrderAdjustmentsForOrders()`.
- Added `craft\commerce\services\Pdfs::EVENT_AFTER_SAVE_PDF`.
- Added `craft\commerce\services\Pdfs::EVENT_BEFORE_SAVE_PDF`.
- Added `craft\commerce\services\Pdfs::getAllEnabledPdfs()`.
- Added `craft\commerce\services\Pdfs::getAllPdfs()`.
- Added `craft\commerce\services\Pdfs::getDefaultPdf()`.
- Added `craft\commerce\services\Pdfs::getPdfByHandle()`.
- Added `craft\commerce\services\Pdfs::getPdfById()`.
- Added `craft\commerce\services\Pdfs::savePdf()`.
- Added `craft\commerce\services\Transactions::eagerLoadTransactionsForOrders()`.

### Changed
- Commerce now requires Craft 3.5.0 or later.
- Improved the performance of order indexes.
- Improved the performance of querying for products and orders via the GraphQL API.
- Countries are now initially sorted by name, rather than country code.
- Improved customer search and creation when editing an order. ([#1594](https://github.com/craftcms/commerce/issues/1594))
- It’s now possible to use multiple keywords when searching for variants from the Edit Order page. ([#1546](https://github.com/craftcms/commerce/pull/1546))
- New products, countries, states, and emails are now enabled by default.

### Deprecated
- Deprecated `craft\commerce\controllers\Orders::actionPurchasableSearch()`. Use `actionPurchasablesTable()` instead.
- Deprecated `craft\commerce\services\Sales::populateSaleRelations()`.
- Deprecated the `orderPdfPath` config setting.
- Deprecated the `orderPdfFilenameFormat` config setting.

### Removed
- Removed `craft\commerce\models\ProductType::$titleLabel`.
- Removed `craft\commerce\models\ProductType::$variantTitleLabel`.
- Removed `craft\commerce\records\ProductType::$titleLabel`.
- Removed `craft\commerce\records\ProductType::$variantTitleLabel`.
- Removed `craft\commerce\models\Email::$pdfTemplatePath`.
- Removed `craft\commerce\records\Email::$pdfTemplatePath`.

### Fixed
- Fixed a bug where interactive custom fields weren’t working within newly created product variants, from product editor HUDs.
- Fixed a bug where it was possible to select purchasables that weren’t available for purchase on the Edit Order page. ([#1505](https://github.com/craftcms/commerce/issues/1505))
- Fixed a PHP error that could occur during line item validation on Yii 2.0.36. ([yiisoft/yii2#18175](https://github.com/yiisoft/yii2/issues/18175))
- Fixed a bug that prevented shipping rules for being sorted correctly on the Edit Shipping Method page.
- Fixed a bug where programmatically-set related IDs could be ignored when saving a sale.
- Fixed a bug where order status descriptions were getting dropped when rebuilding the project config.

## 3.1.12 - 2020-07-14

### Changed
- Improved the wording of the “Categories Relationship Type” setting’s instructions and option labels on Edit Sale and Edit Discount pages. ([#1565](https://github.com/craftcms/commerce/pull/1565))

### Fixed
- Fixed a bug where existing sales and discounts would get the wrong “Categories Relationship Type” seletion when upgrading to Commerce 3. ([#1565](https://github.com/craftcms/commerce/pull/1565))
- Fixed a bug where the wrong shipping method could be selected for completed orders on the Edit Order page. ([#1557](https://github.com/craftcms/commerce/issues/1557))
- Fixed a bug where it wasn’t possible to update a customer’s primary billing or shipping address from the front end. ([#1562](https://github.com/craftcms/commerce/issues/1562))
- Fixed a bug where customers’ states weren’t always shown in the control panel. ([#1556](https://github.com/craftcms/commerce/issues/1556))
- Fixed a bug where programmatically removing an unsaved line item could remove the wrong line item. ([#1555](https://github.com/craftcms/commerce/issues/1555))
- Fixed a PHP error that could occur when using the `currency` Twig filter. ([#1554](https://github.com/craftcms/commerce/issues/1554))
- Fixed a PHP error that could occur on the order completion template when outputting dates. ([#1030](https://github.com/craftcms/commerce/issues/1030))
- Fixed a bug that could occur if a gateway had truncated its “Gateway Message”.

## 3.1.11 - 2020-07-06

### Added
- Added new `*AsCurrency` attributes to all currency attributes on orders, line items, products, variants, adjustments and transactions.
- Added the `hasVariant` argument to GraphQL product queries. ([#1544](https://github.com/craftcms/commerce/issues/1544))
- Added `craft\commerce\events\ModifyCartInfoEvent::$cart`. ([#1536](https://github.com/craftcms/commerce/issues/1536))
- Added `craft\commerce\behaviors\CurrencyAttributeBehavior`.
- Added `craft\commerce\gql\types\input\Variant`.

### Fixed
- Improved performance when adding items to the cart. ([#1543](https://github.com/craftcms/commerce/pull/1543), [#1520](https://github.com/craftcms/commerce/issues/1520))
- Fixed a bug where products that didn’t have current sales could be returned when the `hasSales` query parameter was enabled.
- Fixed a bug where the “Message” field wasn’t getting cleared after updating the order status on the Order edit page. ([#1366](https://github.com/craftcms/commerce/issues/1366))
- Fixed a bug where it wasn’t possible to update the conversion rate on a payment currency. ([#1547](https://github.com/craftcms/commerce/issues/1547))
- Fixed a bug where it wasn’t possible to delete all line item statuses.
- Fixed a bug where zero currency values weren’t getting formatted correctly in `commerce/cart/*` actions’ JSON responses. ([#1539](https://github.com/craftcms/commerce/issues/1539))
- Fixed a bug where the wrong line item could be added to the cart when using the Lite edition. ([#1552](https://github.com/craftcms/commerce/issues/1552))
- Fixed a bug where a validation error was being shown incorrectly on the Edit Discount page. ([#1549](https://github.com/craftcms/commerce/issues/1549))

### Deprecated
- The `|json_encode_filtered` twig filter has now been deprecated.

## 3.1.10 - 2020-06-23

### Added
- Added the `salePrice` and `sales` fields to GraphQL variant queries. ([#1525](https://github.com/craftcms/commerce/issues/1525))
- Added support for non-parameterized gateway webhook URLs. ([#1530](https://github.com/craftcms/commerce/issues/1530))
- Added `craft\commerce\gql\types\SaleType`.

### Changed
- The selected shipping method now shows both name and handle for completed orders on the Edit Order page. ([#1472](https://github.com/craftcms/commerce/issues/1472))

### Fixed
- Fixed a bug where the current user’s email was unintentionally being used as a fallback when creating a customer with an invalid email address on the Edit Order page. ([#1523](https://github.com/craftcms/commerce/issues/1523))
- Fixed a bug where an incorrect validation error would be shown when using custom address validation on the Edit Order page. ([#1519](https://github.com/craftcms/commerce/issues/1519))
- Fixed a bug where `defaultVariantId` wasn’t being set when saving a Product. ([#1529](https://github.com/craftcms/commerce/issues/1529))
- Fixed a bug where custom shipping methods would show a zero price. ([#1532](https://github.com/craftcms/commerce/issues/1532))
- Fixed a bug where the payment form modal wasn’t getting sized correctly on the Edit Order page. ([#1441](https://github.com/craftcms/commerce/issues/1441))
- Fixed the link to Commerce documentation from the control panel. ([#1517](https://github.com/craftcms/commerce/issues/1517))
- Fixed a deprecation warning for `Order::getAvailableShippingMethods()` on the Edit Order page. ([#1518](https://github.com/craftcms/commerce/issues/1518))

## 3.1.9 - 2020-06-17

### Added
- Added `craft\commerce\base\Gateway::getTransactionHashFromWebhook()`.
- Added `craft\commerce\services\OrderAdjustments::EVENT_REGISTER_DISCOUNT_ADJUSTERS`.
- Added `craft\commerce\services\Webhooks`.

### Changed
- Discount calculations now take adjustments created by custom discount adjusters into account. ([#1506](https://github.com/craftcms/commerce/issues/1506))
- Improved handling of race conditions between processing a webhook and completing an order. ([#1510](https://github.com/craftcms/commerce/issues/1510))
- Improved performance when retrieving order statuses. ([#1497](https://github.com/craftcms/commerce/issues/1497))

### Fixed
- Fixed a bug where zero stock items would be removed from the order before accepting payment. ([#1503](https://github.com/craftcms/commerce/issues/1503))
- Fixed an error that occurred when saving an order with a deleted variant on the Edit Order page. ([#1504](https://github.com/craftcms/commerce/issues/1504))
- Fixed a bug where line items weren’t being returned in the correct order after adding a new line item to the card via Ajax. ([#1496](https://github.com/craftcms/commerce/issues/1496))
- Fixed a bug where countries and states weren’t being returned in the correct order. ([#1512](https://github.com/craftcms/commerce/issues/1512))
- Fixed a deprecation warning. ([#1508](https://github.com/craftcms/commerce/issues/1508))

## 3.1.8 - 2020-06-11

### Added
- Added `craft\commerce\services\Sales::EVENT_AFTER_DELETE_SALE`.

### Changed
- Custom adjuster types now show as read-only on the Edit Order page. ([#1460](https://github.com/craftcms/commerce/issues/1460))
- Variant SKU, price, and stock validation is now more lenient unless the product and variant are enabled.

### Fixed
- Fixed a bug where empty carts would get new cart numbers on every request. ([#1486](https://github.com/craftcms/commerce/issues/1486))
- Fixed a PHP error that occurred when saving a payment source using an erroneous card. ([#1492](https://github.com/craftcms/commerce/issues/1492))
- Fixed a bug where deleted orders were being included in reporting widget calculations. ([#1490](https://github.com/craftcms/commerce/issues/1490))
- Fixed the styling of line item option values on the Edit Order page.
- Fixed a SQL error that occurred when duplicating a product on a multi-site Craft install. ([#1491](https://github.com/craftcms/commerce/issues/1491))
- Fixed a bug where products could be duplicated even if there was a validation error that made it look like the product hadn’t been duplicated.

## 3.1.7 - 2020-06-02

### Fixed
- Fixed a bug where blank addresses were being automatically created on new carts. ([#1486](https://github.com/craftcms/commerce/issues/1486))
- Fixed a SQL error that could occur during order consolidation on PostgreSQL.

## 3.1.6 - 2020-06-02

### Changed
- `craft\commerce\services\Customers::consolidateOrdersToUser()` is no longer deprecated.

### Fixed
- Fixed a bug where the “Purchase Total” and “Purchase Quantity” discount conditions weren’t being applied correctly. ([#1389](https://github.com/craftcms/commerce/issues/1389))
- Fixed a bug where a customer could be deleted if `Order::$registerUserOnOrderComplete` was set to `true` on order completion. ([#1483](https://github.com/craftcms/commerce/issues/1483))
- Fixed a bug where it wasn’t possible to save an order without addresses on the Edit Order page. ([#1484](https://github.com/craftcms/commerce/issues/1484))
- Fixed a bug where addresses weren’t being set automatically when retrieving a cart. ([#1476](https://github.com/craftcms/commerce/issues/1476))
- Fixed a bug where transaction information wasn’t being displayed correctly on the Edit Order page. ([#1467](https://github.com/craftcms/commerce/issues/1467))
- Fixed a bug where `commerce/pay/*` and `commerce/customer-addresses/*` actions ignored the `updateCartSearchIndexes` config setting.
- Fixed a deprecation warning. ([#1481](https://github.com/craftcms/commerce/issues/1481))

## 3.1.5 - 2020-05-27

### Added
- Added the `updateCartSearchIndexes` config setting. ([#1416](https://github.com/craftcms/commerce/issues/1416))
- Added `craft\commerce\services\Discounts::EVENT_DISCOUNT_MATCHES_ORDER`.
- Renamed the `Totals` column to `All Totals` and `Total` to `Total Price` on the Orders index page. ([#1482](https://github.com/craftcms/commerce/issues/1482))

### Deprecated
- Deprecated `craft\commerce\services\Discounts::EVENT_BEFORE_MATCH_LINE_ITEM`. `EVENT_DISCOUNT_MATCHES_LINE_ITEM` should be used instead.

### Fixed
- Fixed a PHP error that could occur on Craft 3.5. ([#1471](https://github.com/craftcms/commerce/issues/1471))
- Fixed a bug where the “Purchase Total” discount condition would show a negative value.
- Fixed a bug where payment transaction amounts where not being formatted correctly on Edit Order pages. ([#1463](https://github.com/craftcms/commerce/issues/1463))
- Fixed a bug where free shipping discounts could be applied incorrectly. ([#1473](https://github.com/craftcms/commerce/issues/1473))

## 3.1.4 - 2020-05-18

### Added
- Added a “Duplicate” action to the Products index page. ([#1107](https://github.com/craftcms/commerce/issues/1107))
- It’s now possible to query for a single product or variant via GraphQL.
- Address and line item notes now support emoji characters. ([#1426](https://github.com/craftcms/commerce/issues/1426))
- Added `craft\commerce\fields\Products::getContentGqlType()`.
- Added `craft\commerce\fields\Variants::getContentGqlType()`.
- Added `craft\commerce\models\Address::getCountryIso()`. ([#1419](https://github.com/craftcms/commerce/issues/1419))
- Added `craft\commerce\web\assets\commerceui\CommerceOrderAsset`.

### Changed
- It’s now possible to add multiple line items at a time on the Edit Order page. ([#1446](https://github.com/craftcms/commerce/issues/1446))
- It’s now possible to copy the billing address over to the shipping address, and vise-versa, on Edit Order pages. ([#1412](https://github.com/craftcms/commerce/issues/1412))
- Edit Order pages now link to the customer’s edit page. ([#1397](https://github.com/craftcms/commerce/issues/1397))
- Improved the line item options layout on the Edit Order page.

### Fixed
- Fixed a bug where products weren’t getting duplicate correctly when the “Save as a new product” option was selected. ([#1393](https://github.com/craftcms/commerce/issues/1393))
- Fixed a bug where addresses were being incorrectly duplicated when updating a cart from the Edit Order page. ([#1435](https://github.com/craftcms/commerce/issues/1435))
- Fixed a bug where `product` and `variant` fields were returning the wrong type in GraphQL queries. ([#1434](https://github.com/craftcms/commerce/issues/1434))
- Fixed a SQL error that could occur when saving a product. ([#1407](https://github.com/craftcms/commerce/pull/1407))
- Fixed a bug where only admin users were allowed to add line item on the Edit Order page. ([#1424](https://github.com/craftcms/commerce/issues/1424))
- Fixed a bug where it wasn’t possible to remove an address on the Edit Order page. ([#1436](https://github.com/craftcms/commerce/issues/1436))
- Fixed a bug where user groups would be unset when saving a primary address on the Edit User page. ([#1421](https://github.com/craftcms/commerce/issues/1421))
- Fixed a PHP error that could occur when saving an address. ([#1417](https://github.com/craftcms/commerce/issues/1417))
- Fixed a bug where entering a localized number for a base discount value would save incorrectly. ([#1400](https://github.com/craftcms/commerce/issues/1400))
- Fixed a bug where blank addresses were being set on orders from the Edit Order page. ([#1401](https://github.com/craftcms/commerce/issues/1401))
- Fixed a bug where past orders weren’t being consolidated for new users. ([#1423](https://github.com/craftcms/commerce/issues/1423))
- Fixed a bug where unnecessary order recalculation could occur during a payment request. ([#1431](https://github.com/craftcms/commerce/issues/1431))
- Fixed a bug where variants weren’t getting resaved automatically if their field layout was removed from the product type settings. ([#1359](https://github.com/craftcms/commerce/issues/1359))
- Fixed a PHP error that could occur when saving a discount.

## 3.1.3 - 2020-04-22

### Fixed
- Fixed a PHP error that occurred when saving variants. ([#1403](https://github.com/craftcms/commerce/pull/1403))
- Fixed an error that could occur when processing Project Config changes that also included new sites. ([#1390](https://github.com/craftcms/commerce/issues/1390))
- Fixed a bug where “Purchase Total” and “Purchase Quantity” discount conditions weren’t being applied correctly. ([#1389](https://github.com/craftcms/commerce/issues/1389))

## 3.1.2 - 2020-04-17

### Added
- It’s now possible to query for products and variants by their custom field values via GraphQL.
- Added the `variants` field to GraphQL product queries.
- Added `craft\commerce\service\Variants::getVariantGqlContentArguments()`.

### Changed
- It’s now possible to query for orders using multiple email addresses. ([#1361](https://github.com/craftcms/commerce/issues/1361))
- `craft\commerce\controllers\CartController::$_cart` is now protected.
- `craft\commerce\controllers\CartController::$_cartVariable` is now protected.

### Deprecated
- Deprecated `craft\commerce\queue\jobs\ConsolidateGuestOrders::consolidate()`. `craft\commerce\services\Customers::consolidateGuestOrdersByEmail()` should be used instead.

### Fixed
- Fixed a bug where orders weren’t marked as complete when using an offsite gateway and the “authorize” payment type.
- Fixed an error that occurred when attempting to pay for an order from the control panel. ([#1362](https://github.com/craftcms/commerce/issues/1362))
- Fixed a PHP error that occurred when using a custom shipping method during checkout. ([#1378](https://github.com/craftcms/commerce/issues/1378))
- Fixed a bug where Edit Address pages weren’t redirecting back to the Edit User page on save. ([#1368](https://github.com/craftcms/commerce/issues/1368))
- Fixed a bug where selecting the “All Orders” source on the Orders index page wouldn’t update the browser’s history. ([#1367](https://github.com/craftcms/commerce/issues/1367))
- Fixed a bug where the Orders index page wouldn’t work as expected after cancelling an order status update. ([#1375](https://github.com/craftcms/commerce/issues/1375))
- Fixed a bug where the Edit Order pages would continue showing the previous order status message after it had been changed. ([#1366](https://github.com/craftcms/commerce/issues/1366))
- Fixed a race condition that could occur when consolidating guest orders.
- Fixed a bug where the Edit Order page was showing order-level adjustments’ “Edit” links for incomplete orders. ([#1374](https://github.com/craftcms/commerce/issues/1374))
- Fixed a PHP error that could occur when viewing a disabled country in the control panel.
- Fixed a bug where `craft\commerce\models\LineItem::$saleAmount` was being incorrectly validated. ([#1365](https://github.com/craftcms/commerce/issues/1365))
- Fixed a bug where variants weren’t getting deleted when a product was hard-deleted. ([#1186](https://github.com/craftcms/commerce/issues/1186))
- Fixed a bug where the `cp.commerce.product.edit.details` template hook was getting called in the wrong place in Edit Product pages. ([#1376](https://github.com/craftcms/commerce/issues/1376))
- Fixed a bug where line items’ caches were not being invalidated on save. ([#1377](https://github.com/craftcms/commerce/issues/1377))

## 3.1.1 - 2020-04-03

### Changed
- Line items’ sale amounts are now calculated automatically.

### Fixed
- Fixed a bug where orders weren’t saving properly during payment.
- Fixed a bug where it wasn’t obvious how to set shipping and billing addresses on a new order. ([#1354](https://github.com/craftcms/commerce/issues/1354))
- Fixed a bug where variant blocks were getting extra padding above their fields.
- Fixed an error that could occur when using the `|commerceCurrency` Twig filter if the Intl extension wasn’t enabled. ([#1353](https://github.com/craftcms/commerce/issues/1353))
- Fixed a bug where the `hasSales` variant query param could override most other params.
- Fixed a SQL error that could occur when querying for variants using the `hasStock` param on PostgreSQL. ([#1356](https://github.com/craftcms/commerce/issues/1356))
- Fixed a SQL error that could occur when querying for orders using the `isPaid` or `isUnpaid` params on PostgreSQL.
- Fixed a bug where passing `false` to a subscription query’s `isCanceled` or `isExpired` params would do nothing.

## 3.1.0.1 - 2020-04-02

### Fixed
- Fixed a bug where the `commerce_discounts` table was missing an `orderConditionFormula` column on fresh installs. ([#1351](https://github.com/craftcms/commerce/issues/1351))

## 3.1.0 - 2020-04-02

### Added
- It’s now possible to set dynamic condition formulas on discounts. ([#470](https://github.com/craftcms/commerce/issues/470))
- It’s now possible to reorder states. ([#1284](https://github.com/craftcms/commerce/issues/1284))
- It’s now possible to load a previous cart into the current session. ([#1348](https://github.com/craftcms/commerce/issues/1348))
- Customers can now pay the outstanding balance on a cart or completed order.
- It’s now possible to pass a `paymentSourceId` param on `commerce/payments/pay` requests, to set the desired payment gateway at the time of payment. ([#1283](https://github.com/craftcms/commerce/issues/1283))
- Edit Order pages now automatically populate the billing and shipping addresses when a new customer is selected. ([#1295](https://github.com/craftcms/commerce/issues/1295))
- It’s now possible to populate the billing and shipping addresses on an order based on existing addresses in the customer’s address book. ([#990](https://github.com/craftcms/commerce/issues/990))
- JSON responses for `commerce/cart/*` actions now include an `availableShippingMethodOptions` array, which lists all available shipping method options and their prices.
- It’s now possible to query for variants via GraphQL. ([#1315](https://github.com/craftcms/commerce/issues/1315))
- It’s now possible to set an `availableForPurchase` argument when querying for products via GraphQL.
- It’s now possible to set a `defaultPrice` argument when querying for products via GraphQL.
- Products now have an `availableForPurchase` field when queried via GraphQL.
- Products now have a `defaultPrice` field when queried via GraphQL.
- Added `craft\commerce\adjusters\Tax::_getTaxAmount()`.
- Added `craft\commerce\base\TaxEngineInterface`.
- Added `craft\commerce\controllers\AddressesController::actionValidate()`.
- Added `craft\commerce\controllers\AddressesController::getAddressById()`.
- Added `craft\commerce\controllers\AddressesController::getCustomerAddress()`.
- Added `craft\commerce\controllers\CartController::actionLoadCart()`.
- Added `craft\commerce\elements\Order::getAvailableShippingMethodsOptions()`.
- Added `craft\commerce\elements\Order::removeBillingAddress()`.
- Added `craft\commerce\elements\Order::removeEstimateBillingAddress()`.
- Added `craft\commerce\elements\Order::removeEstimateShippingAddress()`.
- Added `craft\commerce\elements\Order::removeShippingAddress()`.
- Added `craft\commerce\elements\Variant::getGqlTypeName()`.
- Added `craft\commerce\elements\Variant::gqlScopesByContext()`.
- Added `craft\commerce\elements\Variant::gqlTypeNameByContext()`.
- Added `craft\commerce\engines\TaxEngine`.
- Added `craft\commerce\gql\arguments\elements\Variant`.
- Added `craft\commerce\gql\arguments\interfaces\Variant`.
- Added `craft\commerce\gql\arguments\queries\Variant`.
- Added `craft\commerce\gql\arguments\resolvers\Variant`.
- Added `craft\commerce\gql\arguments\types\elements\Variant`.
- Added `craft\commerce\gql\arguments\types\generators\VariantType`.
- Added `craft\commerce\models\Settings::$loadCartRedirectUrl`.
- Added `craft\commerce\models\ShippingMethodOption`.
- Added `craft\commerce\services\Addresses::removeReadOnlyAttributesFromArray()`.
- Added `craft\commerce\services\Carts::getCartName()`.
- Added `craft\commerce\services\Customers::getCustomersQuery()`.
- Added `craft\commerce\services\Taxes`.

### Changed
- Improved performance for installations with millions of orders.
- Improved the “Add a line item” behavior and styling on the Edit Order page.
- Discount adjustments are now only applied to line items, not the whole order. The “Base discount” amount is now spread across all line items.
- Line items’ sale prices are now rounded before being multiplied by the quantity.
- Improved the consistency of discount and tax calculations and rounding logic across the system.
- Products and subscriptions can now be sorted by their IDs in the control panel.
- Improved the styling and behavior of the example templates.

### Deprecated
- Deprecated the ability to create percentage-based order-level discounts.

### Fixed
- Fixed an error that could occur when querying for products by type via GraphQL.
- Fixed a bug where it was possible to issue refunds for more than the remaining transaction amount. ([#1098](https://github.com/craftcms/commerce/issues/1098))
- Fixed a bug where order queries could return orders in the wrong sequence when ordered by `dateUpdated`. ([#1345](https://github.com/craftcms/commerce/issues/1345))
- Fixed a PHP error that could occur on the Edit Order page if the customer had been deleted. ([#1347](https://github.com/craftcms/commerce/issues/1347))
- Fixed a bug where shipping rules and discounts weren’t properly supporting localized number formats. ([#1332](https://github.com/craftcms/commerce/issues/1332), [#1174](https://github.com/craftcms/commerce/issues/1174))
- Fixed an error that could occur while updating an order status message, if the order was being recalculated at the same time. ([#1309](https://github.com/craftcms/commerce/issues/1309))
- Fixed an error that could occur when deleting an address on the front end.

## 3.0.12 - 2020-03-20

### Added
- Added the `validateCartCustomFieldsOnSubmission` config setting. ([#1292](https://github.com/craftcms/commerce/issues/1292))
- It’s now possible to search orders by the SKUs being purchased. ([#1328](https://github.com/craftcms/commerce/issues/1328))
- Added `craft\commerce\services\Carts::restorePreviousCartForCurrentUser()`.

### Changed
- Updated the minimum required version to upgrade to `2.2.18`.

### Fixed
- Fixed a bug where “Purchase Total” and “Purchase Quantity” discount conditions were not checked when removing shipping costs. ([#1321](https://github.com/craftcms/commerce/issues/1321))
- Fixed an error that could occur when eager loading `product` on a variant query.
- Fixed an PHP error that could occur when all countries are disabled. ([#1314](https://github.com/craftcms/commerce/issues/1314))
- Fixed a bug that could occur for logged in users when removing all items from the cart. ([#1319](https://github.com/craftcms/commerce/issues/1319))

## 3.0.11 - 2020-02-25

### Added
- Added the `cp.commerce.subscriptions.edit.content`, `cp.commerce.subscriptions.edit.meta`, and `cp.commerce.product.edit.content` template hooks. ([#1290](https://github.com/craftcms/commerce/pull/1290))

### Changed
- The order index page now updates the per-status order counts after using the “Update Order Status” action. ([#1217](https://github.com/craftcms/commerce/issues/1217))

### Fixed
- Fixed an error that could occur when editing variants’ stock value. ([#1288](https://github.com/craftcms/commerce/issues/1288))
- Fixed a bug where `0` values were being shown for order amounts. ([#1293](https://github.com/craftcms/commerce/issues/1293))

## 3.0.10 - 2020-02-20

### Fixed
- Fixed an error that could occur when creating a new product.

## 3.0.9 - 2020-02-19

### Fixed
- Fixed a migration error that could occur when updating. ([#1285](https://github.com/craftcms/commerce/issues/1285))

## 3.0.8 - 2020-02-18

### Fixed
- Fixed an SQL error that could occur when updating to Commerce 3.

## 3.0.7 - 2020-02-18

### Added
- Order indexes can now have a “Totals” column.
- Added `craft\commerce\models\LineItem::$sku`.
- Added `craft\commerce\models\LineItem::$description`.
- Added `craft\commerce\elements\Order::$dateAuthorized`.
- Added `craft\commerce\elements\Order::EVENT_AFTER_ORDER_AUTHORIZED`.
- Added `craft\commerce\models\LineItem::$sku`.
- Added `craft\commerce\models\LineItem::$description`.

### Changed
- Line items now store their purchasable’s SKU and description directly, in addition to within the snapshot.
- Ajax requests to `commerce/cart/*` now include line items’ `subtotal` values in their responses. ([#1263](https://github.com/craftcms/commerce/issues/1263))

### Fixed
- Fixed a bug where `commerce/cart/*` actions weren’t formatting `0` values correctly in their JSON responses. ([#1278](https://github.com/craftcms/commerce/issues/1278))
- Fixed a bug that caused adjustments’ “Included” checkbox to be ticked when editing another part of the order. ([#1234](https://github.com/craftcms/commerce/issues/1243))
- Fixed a JavaScript error that could occur when editing products. ([#1273](https://github.com/craftcms/commerce/issues/1273))
- Restored the missing “New Subscription Plan” button. ([#1271](https://github.com/craftcms/commerce/pull/1271))
- Fixed an error that could occur when updating to Commerce 3 from 2.2.5 or earlier.
- Fixed a bug where the “Transactions” tab on Edit Order pages was disabled for incomplete orders. ([#1268](https://github.com/craftcms/commerce/issues/1268))
- Fixed a error that prevented redirection back to the Edit Customer page after editing an address.

## 3.0.6 - 2020-02-06

### Added
- It’s now possible to sort customers by email address.

### Fixed
- Fixed PHP 7.0 compatibility. ([#1262](https://github.com/craftcms/commerce/issues/1262))
- Fixed a bug where it wasn’t possible to refund orders. ([#1259](https://github.com/craftcms/commerce/issues/1259))
- Fixed a bug where it wasn’t possible to add purchasables to an order on the Edit Order page.
- Fixed a bug where clicking on “Save and return to all orders” wouldn’t redirect back to the Orders index page. ([#1266](https://github.com/craftcms/commerce/issues/1266))
- Fixed an error that occurred when attempting to open a product editor HUD.

## 3.0.5 - 2020-01-31

### Fixed
- Fixed a bug that prevented emails from being sent. ([#1257](https://github.com/craftcms/commerce/issues/1257))

## 3.0.4 - 2020-01-31

### Added
- Orphaned addresses are now purged as part of garbage collection.
- Added `craft\commerce\services\Addresses::purgeOrphanedAddresses()`.
- Added the `commerce/addresses/set-primary-address` action.

### Changed
- `craft\commerce\events\OrderStatusEvent` no longer extends `craft\events\CancelableEvent`. ([#1244](https://github.com/craftcms/commerce/issues/1244))

### Fixed
- Fixed an error that could occur when trying to changing the customer the Edit Order page. ([#1238](https://github.com/craftcms/commerce/issues/1238))
- Fixed a PHP error that occurred on Windows environments. ([#1247](https://github.com/craftcms/commerce/issues/1247))
- Fixed a bug where orders’ Date Ordered attributes could shift after saving an order from the Edit Order page. ([#1246](https://github.com/craftcms/commerce/issues/1246))
- Fixed a bug that caused the “Variant Fields” tab to disappear on Edit Product Type pages.
- Fixed a bug that prevented emails from being sent. ([#1257](https://github.com/craftcms/commerce/issues/1257))
- Fixed a error that occurred on the Edit User page when the logged-in user did’t have the “Manage subscriptions” permission. ([#1252](https://github.com/craftcms/commerce/issues/1252))
- Fixed an error that occurred when setting a primary address on a customer. ([#1253](https://github.com/craftcms/commerce/issues/1253))
- Fixed an error that could occur when selecting certain options on the Total Revenue dashboard widget. ([#1255](https://github.com/craftcms/commerce/issues/1255))
- Fixed an error that could occur when sending an email from the Edit Order page if the email settings had not be resaved after updating to Craft Commerce 3.
- Fixed a bug where it wasn’t possible to change order statuses and custom field values when using the Lite edition.
- Fixed an error that could occur on order complete if a discount had been applied programmatically.

## 3.0.3 - 2020-01-29

### Fixed
- Fixed the styling of the address’s “Edit” button on the Edit Order page.

## 3.0.2 - 2020-01-29

### Added
- Ajax requests to `commerce/cart/*` now include `totalTax`, `totalTaxIncluded`, `totalDiscount`, and `totalShippingCost` fields in the JSON response.

### Fixed
- Fixed a PostgreSQL error that occurred on the Edit Order page.

## 3.0.1 - 2020-01-29

### Changed
- A customer record is now created when saving a user. ([#1237](https://github.com/craftcms/commerce/issues/1237))

### Fixed
- Fixed an error that occurred on order complete. ([#1239](https://github.com/craftcms/commerce/issues/1239))

## 3.0.0 - 2020-01-28

> {warning} Order notification emails are now sent via a queue job, so running a queue worker as a daemon is highly recommended to avoid notification delays.

> {warning} Plugins and modules that modify the Edit Order page are likely to break with this update.

### Added
- Commerce 3.0 requires Craft 3.4 or later.
- Added the ability to create and edit orders from the control panel.
- Added the ability to manage customers and customer addresses from the control panel. ([#1043](https://github.com/craftcms/commerce/issues/1043))
- Added GraphQL support for products. ([#1092](https://github.com/craftcms/commerce/issues/1092))
- Added the ability to send emails from the Edit Order page.
- Line items can now be exported from the Orders index page. ([#976](https://github.com/craftcms/commerce/issues/976))
- Added the “Edit orders” and “Delete orders” user permissions.
- Line items now have a status that can be changed on Edit Order pages.
- Line items now have a Private Note field for store managers.
- Inactive carts are now purged during garbage collection.
- Orders now have recalculation modes to determine what should be recalculated on the order.
- Added the `origin` order query param.
- Added the `hasLineItems` order query param.
- `commerce/payments/pay` JSON responses now include an `orderErrors` array if there were any errors on the order.
- Added warnings to settings that are being overridden in the config file. ([#746](https://github.com/craftcms/commerce/issues/746))
- Promotions can now specify which elements are the source vs. target on category relations added by the promotion. ([#984](https://github.com/craftcms/commerce/issues/984))
- Added the ability to add products existing sales from Edit Product pages. ([#594](https://github.com/craftcms/commerce/issues/594))
- Added the ability to set a plain text template for Commerce emails. ([#1106](https://github.com/craftcms/commerce/issues/1106))
- Added the `showCustomerInfoTab` config setting, which determines whether Edit User pages should show a “Customer Info” tab. ([#1037](https://github.com/craftcms/commerce/issues/1037))
- Added the ability to create a percentage-based discount on the order total. ([#438](https://github.com/craftcms/commerce/issues/438))
- Added the ability to sort by customer attributes on the Orders index page. ([#1089](https://github.com/craftcms/commerce/issues/1089))
- Added the ability to set the title label for products and variants per product type. ([#244](https://github.com/craftcms/commerce/issues/244))
- Added the ability to enable/disabled countries and states. ([#213](https://github.com/craftcms/commerce/issues/213))
- Added the ability to show customer info on the Orders index page.
- Added `craft\commerce\base\Stat`.
- Added `craft\commerce\base\StatInterface`.
- Added `craft\commerce\base\StatTrait`.
- Added `craft\commerce\controllers\CountriesController::actionUpdateStatus()`.
- Added `craft\commerce\controllers\DiscountsController::actionClearDiscountUses()`.
- Added `craft\commerce\controllers\DiscountsController::actionUpdateStatus()`.
- Added `craft\commerce\controllers\DiscountsController::DISCOUNT_COUNTER_TYPE_CUSTOMER`.
- Added `craft\commerce\controllers\DiscountsController::DISCOUNT_COUNTER_TYPE_EMAIL`.
- Added `craft\commerce\controllers\DiscountsController::DISCOUNT_COUNTER_TYPE_TOTAL`.
- Added `craft\commerce\controllers\LineItemStatuses`.
- Added `craft\commerce\controllers\OrdersController::_getTransactionsWIthLevelsTableArray()`.
- Added `craft\commerce\controllers\OrdersController::actionNewOrder()`.
- Added `craft\commerce\controllers\SalesController::actionUpdateStatus()`.
- Added `craft\commerce\controllers\StatesController::actionUpdateStatus()`.
- Added `craft\commerce\elements\Order::$origin`.
- Added `craft\commerce\elements\Order::$recalculationMode`.
- Added `craft\commerce\elements\Order::getAdjustmentsByType()`.
- Added `craft\commerce\elements\Order::getCustomerLinkHtml()`.
- Added `craft\commerce\elements\Order::hasLineItems()`.
- Added `craft\commerce\models\Country::$enabled`.
- Added `craft\commerce\models\Customer::getCpEditUrl()`.
- Added `craft\commerce\models\Discount::$totalDiscountUseLimit`.
- Added `craft\commerce\models\Discount::$totalDiscountUses`.
- Added `craft\commerce\models\LineItem::$lineItemStatusId`.
- Added `craft\commerce\models\LineItem::$privateNote`.
- Added `craft\commerce\models\ProductType::$titleLabel`.
- Added `craft\commerce\models\ProductType::$variantTitleLabel`.
- Added `craft\commerce\models\State::$enabled`.
- Added `craft\commerce\queue\ConsolidateGuestOrders`.
- Added `craft\commerce\records\Country::$enabled`.
- Added `craft\commerce\records\LineItemStatus`.
- Added `craft\commerce\records\Purchasable::$description`.
- Added `craft\commerce\records\State::$enabled`.
- Added `craft\commerce\services\Countries::getAllEnabledCountries`.
- Added `craft\commerce\services\Countries::getAllEnabledCountriesAsList`.
- Added `craft\commerce\services\Discounts::clearCustomerUsageHistoryById()`.
- Added `craft\commerce\services\Discounts::clearDiscountUsesById()`.
- Added `craft\commerce\services\Discounts::clearEmailUsageHistoryById()`.
- Added `craft\commerce\services\Discounts::getCustomerUsageStatsById()`.
- Added `craft\commerce\services\Discounts::getEmailUsageStatsById()`.
- Added `craft\commerce\services\Emails::getAllEnabledEmails()`.
- Added `craft\commerce\services\LineItemStatuses::EVENT_DEFAULT_LINE_ITEM_STATUS`.
- Added `craft\commerce\services\LineItemStatuses`.
- Added `craft\commerce\services\States::getAllEnabledStates`.
- Added `craft\commerce\services\States::getAllEnabledStatesAsList`.
- Added `craft\commerce\services\States::getAllEnabledStatesAsListGroupedByCountryId`.
- Added `craft\commerce\services\States::getAllStatesAsListGroupedByCountryId`.
- Added `craft\commerce\stats\AverageOrderTotal`.
- Added `craft\commerce\stats\NewCustomers`.
- Added `craft\commerce\stats\RepeatCustomers`.
- Added `craft\commerce\stats\TopCustomers`.
- Added `craft\commerce\stats\TopProducts`.
- Added `craft\commerce\stats\TopProductTypes`.
- Added `craft\commerce\stats\TopPurchasables`.
- Added `craft\commerce\stats\TotalOrders`.
- Added `craft\commerce\stats\TotalOrdersByCountry`.
- Added `craft\commerce\stats\TotalRevenue`.
- Added `craft\commerce\web\assets\chartjs\ChartJsAsset`.
- Added `craft\commerce\web\assets\deepmerge\DeepMerge`.
- Added `craft\commerce\web\assets\statwidgets\StatWidgets`.
- Added `craft\commerce\widgets\AverageOrderTotal`.
- Added `craft\commerce\widgets\NewCustomers`.
- Added `craft\commerce\widgets\RepeatCustomers`.
- Added `craft\commerce\widgets\TopCustomers`.
- Added `craft\commerce\widgets\TopProducts`.
- Added `craft\commerce\widgets\TopProductTypes`.
- Added `craft\commerce\widgets\TopPurchasables`.
- Added `craft\commerce\widgets\TotalOrders`.
- Added `craft\commerce\widgets\TotalOrdersByCountry`.
- Added `craft\commerce\widgets\TotalRevenue`.

## Changed
- When a customer logs in, and their current guest cart is empty, their most recent cart that had items in it will be restored as the new current cart.
- The date range picker on the Orders index page has been moved to the page toolbar, and now affects which orders are shown in the order listing and which orders are included in order exports, rather than just affecting the chart.
- The Edit Order page is now a Vue app.
- Order status change emails are triggered by a queue job for faster checkout.
- When adding a donation to the cart, supplying a `donationAmount` parameter is no longer required. (Donations will default to zero if omitted.)
- `commerce/cart/*` actions now call `craft\commerce\elements\Order::toArray()` when generating the cart array for JSON responses.
- `commerce/payments/pay` JSON responses now list payment form errors under `paymentFormErrors` rather than `paymentForm`.
- Customer records that are anonymous and orphaned are now deleted during garbage collection.
- Changed the default category relationship type on promotions from `sourceElement` to `element`. ([#984](https://github.com/craftcms/commerce/issues/984))
- The `purgeInactiveCartsDuration` and `activeCartDuration` config settings now support all value formats supported by `craft\cms\helpers\ConfigHelper::durationInSeconds()`. ([#1071](https://github.com/craftcms/commerce/issues/1071))
- The `commerce/customer-addresses/save` action no long forces primary shipping and billing addresses if they do not exist. ([#1069](https://github.com/craftcms/commerce/issues/1069))
- Moved `craft\commerce\services\States::getAllStatesAsList()` logic to `craft\commerce\services\States::getAllStatesAsListGroupedByCountryId()` to be consistent with other service methods.
- The `allowEmptyCartOnCheckout` config setting is now set to `false` by default.
- Discount usage conditions now apply to the discount as a whole, rather than just the coupon code.
- Discounts’ user and email usage counters can be cleared individually.
- Addresses no longer require a first and last name.
- Guest orders are now consolidated with other orders from the same customer immediately after an order is completed, rather than when a user logs in. ([#1062](https://github.com/craftcms/commerce/issues/1062))
- It is no longer possible to merge previous carts automatically using the `mergeCarts` param.
- Removed the `mergeCarts` parameter from `craft\commerce\services\Carts::getCart()`.

## Deprecated
- Deprecated `craft\commerce\elements\Order::getShouldRecalculateAdjustments()` and `setShouldRecalculateAdjustments()`. `craft\commerce\elements\Order::$recalculationMode` should be used instead.
- Deprecated `craft\commerce\serviced\Customers::consolidateOrdersToUser()`. `craft\commerce\queue\ConsolidateGuestOrders` jobs should be used instead.
- Deprecated `craft\commerce\services\Orders::cartArray()`. `craft\commerce\elements\Order::toArray()` should be used instead.

## Removed
- Removed the Customer Info field type. ([#1037](https://github.com/craftcms/commerce/issues/1037))
- Removed the `craft.commerce.availableShippingMethods` Twig property.
- Removed the `craft.commerce.cart` Twig property.
- Removed the `craft.commerce.countriesList` Twig property.
- Removed the `craft.commerce.customer` Twig property.
- Removed the `craft.commerce.discountByCode` Twig property.
- Removed the `craft.commerce.primaryPaymentCurrency` Twig property.
- Removed the `craft.commerce.statesArray` Twig property.
- Removed the `commerce/cart/remove-all-line-items` action.
- Removed the `commerce/cart/remove-line-item` action.
- Removed the `commerce/cart/update-line-item` action.
- Removed `craft\commerce\base\Purchasable::getPurchasableId()`.
- Removed `craft\commerce\controllers\ChartsController`.
- Removed `craft\commerce\controllers\DiscountsController::actionClearCouponUsageHistory()`.
- Removed `craft\commerce\controllers\DownloadController::actionExportOrder()`.
- Removed `craft\commerce\elements\db\OrderQuery::updatedAfter()`.
- Removed `craft\commerce\elements\db\OrderQuery::updatedBefore()`.
- Removed `craft\commerce\elements\db\SubscriptionQuery::subscribedAfter()`.
- Removed `craft\commerce\elements\db\SubscriptionQuery::subscribedBefore()`.
- Removed `craft\commerce\elements\Order::getOrderLocale()`.
- Removed `craft\commerce\elements\Order::updateOrderPaidTotal()`.
- Removed `craft\commerce\elements\Product::getSnapshot()`.
- Removed `craft\commerce\elements\Product::getUnlimitedStock()`.
- Removed `craft\commerce\elements\Variant::getSalesApplied()`.
- Removed `craft\commerce\helpers\Order::mergeOrders()`.
- Removed `craft\commerce\models\Address::getFullName()`.
- Removed `craft\commerce\models\Discount::$totalUses`.
- Removed `craft\commerce\models\Discount::$totalUseLimit`.
- Removed `craft\commerce\models\Discount::getFreeShipping()`.
- Removed `craft\commerce\models\Discount::setFreeShipping()`.
- Removed `craft\commerce\models\LineItem::fillFromPurchasable()`.
- Removed `craft\commerce\models\LineItem::getDescription()`. Use `craft\commerce\models\LineItem::$description` instead.
- Removed `craft\commerce\models\LineItem::getSku()`. Use `craft\commerce\models\LineItem::$sku` instead.
- Removed `craft\commerce\models\Order::getDiscount()`.
- Removed `craft\commerce\models\Order::getShippingCost()`.
- Removed `craft\commerce\models\Order::getTax()`.
- Removed `craft\commerce\models\Order::getTaxIncluded()`.
- Removed `craft\commerce\models\ShippingMethod::$amount`.
- Removed `craft\commerce\services\Countries::getAllCountriesListData()`.
- Removed `craft\commerce\services\Discounts::clearCouponUsageHistoryById()`.
- Removed `craft\commerce\services\Gateways::getAllFrontEndGateways()`.
- Removed `craft\commerce\services\ShippingMethods::getOrderedAvailableShippingMethods()`.
- Removed `craft\commerce\services\Reports::getOrdersExportFile()`.
- Removed `craft\commerce\models\Address::EVENT_REGISTER_ADDRESS_VALIDATION_RULES` event. Use `craft\base\Model::EVENT_DEFINE_RULES` instead.
- Removed `craft\commerce\services\Reports::EVENT_BEFORE_GENERATE_EXPORT` event. Use `craft\base\Element::EVENT_REGISTER_EXPORTERS` to create your own exports.
- Removed `craft\commerce\web\assets\RevenueWidgetAsset`.
- Removed `craft\commerce\widgets\Revenue`. Use `craft\commerce\widgets\TotalRevenue` instead.
- Removed the `phpoffice/phpspreadsheet` package dependency.

## 2.2.27 - 2021-03-17

### Fixed
- Fixed a bug where included taxes may not have shown up in order totals.

## 2.2.26 - 2021-03-03

### Fixed
- Fixed a bug where `craft\commerce\elements\Order::getTotalShippingCost()` wasn’t returning a value. ([#2027](https://github.com/craftcms/commerce/pull/2027))

## 2.2.25 - 2021-01-21

### Fixed
- Fixed a bug where comparing getTotalPaid and getTotal methods in `craft\commerce\elements\Order::getPaidStatus` returns invalid boolean value. ([#1836](https://github.com/craftcms/commerce/issues/1836))
- Fixed a bug that prevented a customer from unsubscribing from a subscription and deleting payment sources.

## 2.2.24 - 2020-11-16

### Fixed
- Fixed a bug when deleting an address as a customer throws an error when cart is not empty. ([#1874](https://github.com/craftcms/commerce/pull/1874))

## 2.2.23 - 2020-10-19

### Fixed
- Fixed a bug where addresses were incorrectly associated with a customer after logging in. ([#1227](https://github.com/craftcms/commerce/issues/1227))

## 2.2.22 - 2020-09-15

### Fixed
- Fixed a PHP error that could occur during line item validation on Yii 2.0.36. ([yiisoft/yii2#18175](https://github.com/yiisoft/yii2/issues/18175))
- Fixed a bug products were incorrectly showing as having sales when using the `hasSales` query parameter.
- Fixed a bug where it wasn’t possible to update the rate on a payment currency. ([#1547](https://github.com/craftcms/commerce/issues/1547))

## 2.2.21 - 2020-06-17

### Changed
- Improved handling of race conditions between processing a webhook and completing an order. ([#1510](https://github.com/craftcms/commerce/issues/1510))

### Fixed
- Fixed a bug where “Purchase Total” and “Purchase Quantity” discount conditions weren’t being applied correctly. ([#1389](https://github.com/craftcms/commerce/issues/1389))

## 2.2.20 - 2020-05-27

### Fixed
- Fixed a bug where free shipping discounts could be applied incorrectly. ([#1473](https://github.com/craftcms/commerce/issues/1473))

## 2.2.19 - 2020-04-15

### Fixed
- Fixed a bug where “Purchase Total” and “Purchase Quantity” discount conditions were not checked when removing shipping costs. ([#1321](https://github.com/craftcms/commerce/issues/1321))

## 2.2.18 - 2020-03-05

### Fixed
- Fixed an error that occurred when editing a product from a Products field. ([#1291](https://github.com/craftcms/commerce/pull/1291))
- Fixed an error that could occur when editing a variant’s stock value. ([#1306](https://github.com/craftcms/commerce/issues/1306))

## 2.2.17 - 2020-02-12

### Changed
- Improved the performance of the Orders index page.

## 2.2.16 - 2020-02-10

### Changed
- Improved the performance of the Orders index page.

### Fixed
- Fixed a bug where customers could get an “Address does not belong to customer” validation error incorrectly during checkout. ([#1227](https://github.com/craftcms/commerce/issues/1227))

## 2.2.15 - 2020-01-25

### Fixed
- Fixed a bug where sales were not being applied to the cart in some cases. ([#1206](https://github.com/craftcms/commerce/issues/1206))
- Fixed a validation error that occurred when saving an order status.
- All models now extend base model rules correctly.

## 2.2.14 - 2020-01-14

### Added
- Added `craft\commerce\services\Discounts::getAllActiveDiscounts()`.

### Fixed
- Fixed an error that occurred when calling `toArray()` on a payment currency model. ([#1200](https://github.com/craftcms/commerce/issues/1200))
- Fixed a bug where adding items to the cart was slow if there were several disabled or outdated discounts.

## 2.2.13 - 2019-12-19

### Fixed
- Fixed a bug where discounts were getting calculated incorrectly when using a “Per Email Limit” condition.

## 2.2.12 - 2019-12-19

### Fixed
- Fixed a PHP error that could occur when using coupon codes.
- Fixed a bug where taxes were getting calculated incorrectly when shipping costs were marked as having taxes included.

## 2.2.11 - 2019-12-16

### Fixed
- Fixed an infinite recursion bug that could occur when calculating discounts. ([#1182](https://github.com/craftcms/commerce/issues/1182))

## 2.2.10 - 2019-12-14

### Fixed
- Fixed an issue where discounts matching an order were referencing a missing method.

## 2.2.9 - 2019-12-13

### Added
- Order indexes can now have a “Coupon Code” column.
- Added the `resave/orders` and `resave/carts` commands.

### Deprecated
- Deprecated `craft\commerce\elements\Order::getTotalTaxablePrice()`.

### Fixed
- Fixed a bug where the wrong tax zone could be selected when editing a tax rate.
- Fixed a bug where some address data would be forgotten after completing an order.
- Fixed a typo in the `totalShipping` column heading on order exports. ([#1153](https://github.com/craftcms/commerce/issues/1153))
- Fixed a bug where discounts without a coupon code weren’t checking other discount conditions. ([#1144](https://github.com/craftcms/commerce/issues/1144))
- Fixed a SQL error that occurred when trying to save a long zip code condition formula. ([#1138](https://github.com/craftcms/commerce/issues/1138))
- Fixed an error that could occur on the Orders index page. ([#1160](https://github.com/craftcms/commerce/issues/1160))
- Fixed an error that could occur when executing a variant query with the `hasSales` param, if no one was logged in.
- Fixed an bug where it wasn’t possible to clear out the State field value on an address. ([#1162](https://github.com/craftcms/commerce/issues/1162))
- Fixed an error that occurred when marking an order as complete in the Control Panel. ([#1166](https://github.com/craftcms/commerce/issues/1166))
- Fixed an error that could occur when validating a product that had variants which didn’t have a SKU yet. ([#1165](https://github.com/craftcms/commerce/pull/1165))
- Fixed a bug where payments source active records could not retrieve their related gateway record. ([#1121](https://github.com/craftcms/commerce/pull/1121))
- Fixed a JavaScript error that occurred when editing shipping rules.

## 2.2.8 - 2019-11-21

### Added
- It’s now possible to sort products by Date Updated, Date Created and Promotable on the Products index page. ([#1101](https://github.com/craftcms/commerce/issues/1101))
- `totalTax`, `totalTaxIncluded`, `totalDiscount`, and `totalShipping` are now included on order exports. ([#719](https://github.com/craftcms/commerce/issues/719))
- Added the `COMMERCE_PAYMENT_CURRENCY` environment variable. ([#999](https://github.com/craftcms/commerce/pull/999))

### Fixed
- Fixed an error that could occur when deploying `project.yaml` changes to a new environment. ([#1085](https://github.com/craftcms/commerce/issues/1085))
- Fixed an issue where purchasables were added to the cart when the qty submitted was `0` (zero).
- Fixed a performance issue using the `craft\commerce\elements\db\VariantQuery::hasSales()` query param.
- Fixed an error that could occur with `dateCreated` when programmatically adding line items.

## 2.2.7 - 2019-10-30

### Changed
- `commerce/cart/*` requests now include estimated address data in their JSON responses. ([#1084](https://github.com/craftcms/commerce/issues/1084))

### Deprecated
- Deprecated `craft\commerce\models\Address::getFullName()`.

### Fixed
- Fixed an error that could occur when deploying `project.yaml` changes to a new environment. ([#1085](https://github.com/craftcms/commerce/issues/1085))
- Fixed a missing import. ([#1087](https://github.com/craftcms/commerce/issues/1087))
- Fixed a SQL error that occurred when eager-loading variants. ([#1093](https://github.com/craftcms/commerce/pull/1093))
- Fixed an error that occurred on the Orders index page if the “Shipping Business Name” column was shown.

## 2.2.6 - 2019-10-26

### Fixed
- Fixed a PHP error that occurred when rendering PDFs. ([#1072](https://github.com/craftcms/commerce/pull/1072))
- Fixed a PHP error that occurred when saving order statuses. ([#1082](https://github.com/craftcms/commerce/issues/1082))

## 2.2.5 - 2019-10-24

### Fixed
- Fixed formatting of customer info field.

## 2.2.4 - 2019-10-24

### Fixed
- Fixed a PHP error when loading the order in the CP. ([#1079](https://github.com/craftcms/commerce/issues/1079))
- Fixed a 404 error for missing JavaScript. ([#1078](https://github.com/craftcms/commerce/issues/1078))

## 2.2.3 - 2019-10-24

### Fixed
- Fixed a PHP error when calculating shipping or taxes in the cart. ([#1076](https://github.com/craftcms/commerce/issues/1076))
- Fixed a PHP error when saving a sale. ([#1075](https://github.com/craftcms/commerce/issues/1075))

## 2.2.2 - 2019-10-23

### Fixed
- Fixed a PHP error when calculating shipping or taxes in the cart.

## 2.2.1 - 2019-10-23

### Fixed
- Fixed a PostgreSQL migration issue.

## 2.2.0 - 2019-10-23

### Added
- Added the ability to produce estimated shipping and tax costs based on incomplete shipping and billing addresses. ([#514](https://github.com/craftcms/commerce/issues/514))
- Edit User pages now have a “Customer Info” tab.
- It’s now possible to view and create discounts directly from the Edit Product page.
- It’s now possible to delete customer addresses directly from the Edit User page. ([#171](https://github.com/craftcms/commerce/issues/171))
- Addresses can now have “Address 3”, “Full Name”, “Label”, “Notes”, and four custom fields.
- Email settings can now specify CC and Reply To email addresses.
- Discounts now have the option to ignore sales when applied (enabled by default for new discounts). ([#1008](https://github.com/craftcms/commerce/issues/1008))
- Shipping and tax zones can now have a dynamic zip code condition. ([#204](https://github.com/craftcms/commerce/issues/304))
- Tax rates can now have codes. ([#707](https://github.com/craftcms/commerce/issues/707))
- Countries can now be ordered manually. ([#224](https://github.com/craftcms/commerce/issues/224))
- Order statuses can now have descriptions. ([#1004](https://github.com/craftcms/commerce/issues/1004))
- Added support for using cards that require Strong Customer Authentication for subscriptions.
- Added the ability to resolve payment issues for subscriptions.
- Added the “Default View” setting, which determines which view should be shown by default when “Commerce” is selected in the global nav. ([#555](https://github.com/craftcms/commerce/issues/555))
- Added the `activeCartDuration` config setting. ([#959](https://github.com/craftcms/commerce/issues/959))
- Added the `allowEmptyCartOnCheckout` config setting, which determines whether a customer can check out with an empty cart. ([#620](https://github.com/craftcms/commerce/issues/620))
- Added the ability to pass additional variables to the PDF template. ([#599](https://github.com/craftcms/commerce/issues/599))
- Added the ability to override the “Cart updated” flash message by passing a `cartUpdatedNotice` parameter to the `commerce/cart/update-cart` action. ([#1038](https://github.com/craftcms/commerce/issues/1038))
- Added the `shortNumber` order query param.
- `commerce/cart/update-cart` requests can now specify `estimatedShippingAddress` and `estimatedBillingAddress` params.
- Added `craft\commerce\base\SubscriptionGatewayInterface::getBillingIssueDescription()`.
- Added `craft\commerce\base\SubscriptionGatewayInterface::getBillingIssueResolveFormHtml()`.
- Added `craft\commerce\base\SubscriptionGatewayInterface::getHasBillingIssues()`.
- Added `craft\commerce\controllers\BaseFrontEndController::EVENT_MODIFY_CART_INFO`. ([#1002](https://github.com/craftcms/commerce/issues/1002))
- Added `craft\commerce\elements\db\SubscriptionQuery::$dateSuspended`.
- Added `craft\commerce\elements\db\SubscriptionQuery::$hasStarted`.
- Added `craft\commerce\elements\db\SubscriptionQuery::$isSuspended`.
- Added `craft\commerce\elements\db\SubscriptionQuery::anyStatus()`.
- Added `craft\commerce\elements\db\SubscriptionQuery::dateSuspended()`.
- Added `craft\commerce\elements\db\SubscriptionQuery::hasStarted()`.
- Added `craft\commerce\elements\db\SubscriptionQuery::isSuspended()`.
- Added `craft\commerce\elements\Order::$estimatedBillingAddressId`.
- Added `craft\commerce\elements\Order::$estimatedBillingSameAsShipping`.
- Added `craft\commerce\elements\Order::$estimatedShippingAddressId`.
- Added `craft\commerce\elements\Order::getEstimatedBillingAddress()`.
- Added `craft\commerce\elements\Order::getEstimatedShippingAddress()`.
- Added `craft\commerce\elements\Order::setEstimatedBillingAddress()`.
- Added `craft\commerce\elements\Order::setEstimatedShippingAddress()`.
- Added `craft\commerce\elements\Subscription::$dateSuspended`.
- Added `craft\commerce\elements\Subscription::$hasStarted`.
- Added `craft\commerce\elements\Subscription::$isSuspended`.
- Added `craft\commerce\elements\Subscription::getBillingIssueDescription()`.
- Added `craft\commerce\elements\Subscription::getBillingIssueResolveFormHtml()`.
- Added `craft\commerce\elements\Subscription::getHasBillingIssues()`.
- Added `craft\commerce\models\Address::$isEstimated`.
- Added `craft\commerce\models\Customer::getActiveCarts()`.
- Added `craft\commerce\models\Customer::getInactiveCarts()`.
- Added `craft\commerce\models\OrderAdjustment::$isEstimated`.
- Added `craft\commerce\services\Sales::EVENT_AFTER_SAVE_SALE`. ([#622](https://github.com/craftcms/commerce/issues/622))
- Added `craft\commerce\services\Sales::EVENT_BEFORE_SAVE_SALE`. ([#622](https://github.com/craftcms/commerce/issues/622))
- Added `craft\commerce\test\fixtures\elements\ProductFixture`. ([#1009](https://github.com/craftcms/commerce/pull/1009))
- Added the `updateBillingDetailsUrl` config setting.
- Added the `suspended` status for Subscriptions.

### Changed
- Craft Commerce now required Craft CMS 3.3.0 or later.
- Edit Product pages no longer show SKU fields for new products or variants when the SKU will be automatically generated. ([#217](https://github.com/craftcms/commerce/issues/217))
- The View Order page now shows timestamps for “Order Completed”, “Paid”, and “Last Updated”. ([#1020](https://github.com/craftcms/commerce/issues/1020))
- The Orders index page now has unique URLs for each order status. ([#901](https://github.com/craftcms/commerce/issues/901))
- Orders now show whether they’ve been overpaid. ([#945](https://github.com/craftcms/commerce/issues/945))
- Carts now return their line items  `dateCreated DESC` in the cart by default. ([#1055](https://github.com/craftcms/commerce/pull/1055))
- Leading and trailing whitespace is now trimmed from all address fields.
- Coupon code usage is now tracked even for discounts with no limit set. ([#521](https://github.com/craftcms/commerce/issues/521))
- Variants now always include their product’s title in their search keywords. ([#934](https://github.com/craftcms/commerce/issues/934))
- The Subscriptions index page now includes “Failed to start” and “Payment method issue” sources.
- Subscriptions now get suspended if there are any payment issues.
- Expired orders are now purged during garbage collection rather than when viewing the Orders index page.
- Customer records that are not related to anything are now purged during garbage collection. ([#1045](https://github.com/craftcms/commerce/issues/1045))
- `commerce/cart/update-cart` requests now include line item adjustment data in their JSON response. ([#1014](https://github.com/craftcms/commerce/issues/1014))
- `craft\commerce\elements\Order::getTotalDiscount()` is no longer deprecated.
- `craft\commerce\elements\Order::getTotalShippingCost()` is no longer deprecated.
- `craft\commerce\elements\Order::getTotalTax()` is no longer deprecated.
- `craft\commerce\elements\Order::getTotalTaxIncluded()` is no longer deprecated.
- `craft\commerce\models\LineItem::getDiscount()` is no longer deprecated.
- `craft\commerce\models\LineItem::getShippingCost()` is no longer deprecated.
- `craft\commerce\models\LineItem::getTax()` is no longer deprecated.
- `craft\commerce\models\LineItem::getTaxIncluded()` is no longer deprecated.

### Deprecated
- Commerce Customer Info fields are now deprecated.
- Deprecated `craft\commerce\models\LineItem::getAdjustmentsTotalByType()`.
- Deprecated `craft\commerce\elements\Order::getAdjustmentsTotalByType()`.

### Fixed
- Fixed a PostgreSQL migration issue.
- Fixed a bug where the Orders index page was listing non-sortable fields as sort options. ([#933](https://github.com/craftcms/commerce/issues/993))
- Fixed a bug where timestamps on the View Order page weren’t respecting the user’s locale.
- Fixed a bug where product types’ site settings weren’t being added to the project config when a new site was created.
- Fixed a bug where order taxes weren’t accounting for discounted shipping costs. ([#1007](https://github.com/craftcms/commerce/issues/1007))
- Fixed a bug where orders’ `datePaid` attributes weren’t getting set to `null` after a refund. ([#1026](https://github.com/craftcms/commerce/pull/1026))
- Fixed a bug where order status handles could get a validation error if another order status with the same handle had been soft-deleted. ([#1027](https://github.com/craftcms/commerce/pull/1027))
- Fixed a bug where soft-deleted order statuses weren’t showing up in the History tab on View Order pages.
- Fixed a bug where breadcrumbs weren’t displaying correctly in the “Shipping” and “Tax” sections.
- Fixed an error that could occur when clicking “Refresh Payment History” on a canceled or expired subscription. ([#871](https://github.com/craftcms/commerce/issues/871))
- Fixed a bug where gateways that were disabled via `config/commerce-gateways.php` were still visible on the front-end. ([#1054](https://github.com/craftcms/commerce/issues/1054))
- Fixed a bug where it was possible to submit a zero-value donation. ([#820](https://github.com/craftcms/commerce/issues/820))
- Fixed a bug where line items’ `dateCreated` would get reset each time the cart was saved.
- Fixed a bug where all states were shown on the Store Location page regardless of which country was selected. ([#942](https://github.com/craftcms/commerce/issues/942))
- Fixed a bug where expired subscriptions were being identified as trials. ([#723](https://github.com/craftcms/commerce/issues/723))
- Fixed a bug where users’ addresses could be copied to impersonated users’ address books. ([#903](https://github.com/craftcms/commerce/issues/903))

## 2.1.13 - 2019-09-09

### Changed
- The “Status Email Address” and “From Name” settings now accept environment variables.

### Fixed
- Fixed a error when requesting a PDF URL in headless mode. ([#1011](https://github.com/craftcms/commerce/pull/1011))
- Fixed a bug where the “Download PDF” button wouldn’t show in the View Order page. ([#962](https://github.com/craftcms/commerce/issues/962))
- Fixed a bug where the <kbd>Command</kbd>/<kbd>Ctrl</kbd> + <kbd>S</kbd> shortcut didn’t work in General Settings.
- Fixed a bug where <kbd>Command</kbd>/<kbd>Ctrl</kbd> + <kbd>S</kbd> shortcut didn’t work in Store Location settings.
- Fixed a bug where users were forced to choose a tax category for order taxable subjects. ([#538](https://github.com/craftcms/commerce/issues/538))
- Fixed a bug where variants’ statuses were getting overridden by their product’s status. ([#926](https://github.com/craftcms/commerce/issues/926))
- Fixed a bug where Control Panel payments were incorrectly using the order’s previous payment source. ([#891](https://github.com/craftcms/commerce/issues/891))
- Fixed a bug where products’ shipping and tax categories weren’t getting updated if their selected shipping/tax category was no longer available. ([#688](https://github.com/craftcms/commerce/issues/688))
- Fixed a PHP error that occurred when entering an order description format on a product type that was longer than 255 characters. ([#989](https://github.com/craftcms/commerce/issues/989))
- Fixed a bug where emails were displaying the wrong timestamp for new orders. ([#882](https://github.com/craftcms/commerce/issues/882))
- Fixed a bug where the Products index page was not sorting correctly. ([#987](https://github.com/craftcms/commerce/issues/987))
- Fixed an error that could occur on payment when using a custom shipping method if the `requireShippingMethodSelectionAtCheckout` config setting was enabled.

## 2.1.12.1 - 2019-08-23

### Fixed
- Fixed a PHP error that could occur at checkout. ([#973](https://github.com/craftcms/commerce/pull/973))

## 2.1.12 - 2019-08-22

### Changed
- `craft\commerce\elements\Order::getPdfUrl()` no longer pre-renders the order PDF before returning the URL, improving performance. ([#962](https://github.com/craftcms/commerce/issues/962))

### Fixed
- Fixed a bug where order revenue charts weren’t showing the correct currency. ([#792](https://github.com/craftcms/commerce/issues/792))
- Fixed a bug where decimals were being stripped in locales that use commas as separators ([#592](https://github.com/craftcms/commerce/issues/592))
- Fixed a bug where sites with a large number of variants might not update properly when updating to Craft Commerce 2. ([#964](https://github.com/craftcms/commerce/issues/964))
- Fixed a bug where the “Purchase Total” discount condition would only save whole numbers. ([#966](https://github.com/craftcms/commerce/pull/966))
- Fixed a bug where products showed a blank validation error message when their variants had errors. ([#546](https://github.com/craftcms/commerce/issues/546))
- Fixed a bug where emails would ignore the “From Name” setting. ([#939](https://github.com/craftcms/commerce/issues/939))
- Fixed a bug where order adjustments were not being returned during PDF rendering. ([#960](https://github.com/craftcms/commerce/issues/960))
- Fixed a bug where the `commerce/payments/pay` action did not return order errors. ([#601](https://github.com/craftcms/commerce/issues/601))
- Fixed a SQL error that occurred when updating an order status with a very long message. ([#629](https://github.com/craftcms/commerce/issues/629))
- Fixed a JavaScript error that occurred when displaying product edit HUDs. ([#418](https://github.com/craftcms/commerce/issues/418))
- Fixed a PHP error that occurred when saving a product from an editor HUD. ([#958](https://github.com/craftcms/commerce/issues/958))
- Fixed an bug where the `requireShippingMethodSelectionAtCheckout` setting was being ignored.
- Fixed a bug that caused the order revenue chart to display incorrect data. ([#518](https://github.com/craftcms/commerce/issues/518))

## 2.1.11 - 2019-08-09

### Added
- Added the `cp.commerce.discount.edit` template hook. ([#936](https://github.com/craftcms/commerce/pull/936))
- Added `craft\commerce\services\Carts::getHasSessionCartNumber()`.
- Added `craft\commerce\services\Carts::getMergedCart()`.
- Added `craft\commerce\services\Discounts::EVENT_AFTER_DELETE_DISCOUNT`. ([#936](https://github.com/craftcms/commerce/pull/936))
- Added `craft\commerce\services\Discounts::EVENT_AFTER_SAVE_DISCOUNT`. ([#936](https://github.com/craftcms/commerce/pull/936))
- Added `craft\commerce\services\Discounts::EVENT_BEFORE_SAVE_DISCOUNT`. ([#936](https://github.com/craftcms/commerce/pull/936))
- Added `craft\commerce\services\Reports::EVENT_BEFORE_GENERATE_EXPORT`. ([#949](https://github.com/craftcms/commerce/pull/949))

### Changed
- Improved the performance of Craft Commerce 2 migrations.
- Users’ carts are no longer merged together automatically. Instead cart merging can be manually triggered by passing a `mergeCarts` param to the `commerce/cart/get-cart` and `commerce/cart/update-cart` actions. ([#947](https://github.com/craftcms/commerce/issues/947))
- After a logged-in user completes an order, their most recent incomplete cart is now loaded as the current cart in session.
- Order file exports are now cached in `storage/runtime/commerce-order-exports/` instead of `storage/runtime/temp/commerce-order-exports/`.
- The example templates now include client side polling to detect if the cart has changed in another tab or session.
- The example templates show more information about the cart to help with debugging.

### Removed
- Removed the `mergeLastCartOnLogin` setting.

### Fixed
- Fixed a bug where `craft/commerce/elements/Order::EVENT_BEFORE_ADD_LINE_ITEM` events had `$isNew` set incorrectly. ([#851](https://github.com/craftcms/commerce/pull/851))
- Fixed a bug where non-shippable purchasables were getting included in shipping price calculations.
- Fixed an error that occurred when clearing order caches.
- Fixed a bug where the `project-config/rebuild` command would remove the order field layout. ([#948](https://github.com/craftcms/commerce/issues/948))

### Security
- Fixed a data disclosure vulnerability.

## 2.1.10 - 2019-07-12

### Fixed
- Fixed a bug where all payments from the control panel were rejected. ([#928](https://github.com/craftcms/commerce/issues/928))

## 2.1.9 - 2019-07-10

### Security
- Fixed a data disclosure vulnerability.

## 2.1.8 - 2019-07-08

### Added
- Added the `resave/products` command (requires Craft 3.2).

### Changed
- Orders now include the full customer name as search keywords. ([#892](https://github.com/craftcms/commerce/issues/892))
- CSRF protection is now disabled for the `commerce/pay/complete-payment` controller action. ([#900](https://github.com/craftcms/commerce/issues/900))
- Leading and trailing whitespace is now trimmed from coupon codes. ([#894](https://github.com/craftcms/commerce/issues/894))

### Fixed
- Fixed a bug where the `lineItems` array wasn’t getting indexed correctly when calling `toArray()` on an order.
- Fixed a PHP error that occurred when `commerce/subscriptions/*` actions had validation errors. ([#918](https://github.com/craftcms/commerce/issues/918))
- Fixed a PHP error that occurred when retrieving line items with no option data. ([#897](https://github.com/craftcms/commerce/issues/897))
- Fixed a bug where shipping and billing addresses weren’t being set correctly when saving an order. ([#922](https://github.com/craftcms/commerce/issues/922))
- Fixed a bug where it was possible to pay with a disabled gateway. ([#912](https://github.com/craftcms/commerce/issues/912))
- Fixed a bug where Edit Subscription pages weren’t showing custom tabs. ([#884](https://github.com/craftcms/commerce/issues/884))
- Fixed a bug where an empty cart was created unnecessarily when a user logged in. ([#906](https://github.com/craftcms/commerce/issues/906))
- Fixed a bug where `craft\commerce\services\Plans::getAllEnabledPlans()` was returning archived subscription plans. ([#916](https://github.com/craftcms/commerce/issues/916))

## 2.1.7 - 2019-06-11

### Fixed
- Fixed a SQL error that would occur when upgrading Craft Commerce. ([#829](https://github.com/craftcms/commerce/issues/829))
- Fixed an bug that could stop more that one sale being applied to a purchasable. ([#839](https://github.com/craftcms/commerce/issues/839))
- Fixed a SQL error that could occur when saving a line item with an emoji in it.([#886](https://github.com/craftcms/commerce/issues/886))
- Fixed an error that could occur on the order index page when viewing carts with certain columns enabled. ([#876](https://github.com/craftcms/commerce/issues/876))
- Fixed a bug on the order index page where carts without transactions would show up under the “Attempted Payments” source. ([#880](https://github.com/craftcms/commerce/issues/880))

## 2.1.6.1 - 2019-05-14

### Added
- Added the `mergeLastCartOnLogin` config setting.

## 2.1.6 - 2019-05-14

### Added
- Added `craft\commerce\elements\db\VariantQuery::minQty()` and `maxQty()`. ([#827](https://github.com/craftcms/commerce/pull/827))

### Changed
- Line item options are no longer forced to be sorted alphabetically by key.

### Fixed
- Fixed a bug where product and variant snapshots were missing data. ([#846](https://github.com/craftcms/commerce/issues/846))
- Fixed an SQL error that occurred when saving a SKU that was too long. ([#853](https://github.com/craftcms/commerce/issues/853))
- Fixed an SQL error that could occur when attempting to update a soft-deleted cart. ([#854](https://github.com/craftcms/commerce/issues/854))
- Fixed an SQL error that could occur when attempting to add a line item to a completed order. ([#860](https://github.com/craftcms/commerce/issues/860))
- Fixed a bug where line item quantity validators weren’t checking for updated quantities. ([#855](https://github.com/craftcms/commerce/pull/855))
- Fixed a bug where it wasn’t possible to query for unpaid orders. ([#858](https://github.com/craftcms/commerce/pull/858))
- Fixed a JavaScript error that could occur on the Order index page. ([#862](https://github.com/craftcms/commerce/pull/862))
- Fixed a bug where the “Create discount…” product action wasn’t pre-populating discounts’ variant conditions.
- Fixed a bug that could prevent a purchasable from being added to the cart when using multi-add.

## 2.1.5.2 - 2019-05-08

## Fixed
- Fixed a missing import. ([#845](https://github.com/craftcms/commerce/issues/845))
- Fixed an error that could occur when a customer logged in.
- Fixed an error that occurred when saving a sale. ([#837](https://github.com/craftcms/commerce/issues/837))

## 2.1.5.1 - 2019-05-07

### Fixed
- Fixed a missing import. ([#843](https://github.com/craftcms/commerce/issues/843))

## 2.1.5 - 2019-05-07

### Added
- Added `craft\commerce\helpers\Order::mergeDuplicateLineItems()`.
- Added `craft\commerce\helpers\Order::mergeOrders()`.

### Changed
- Customers’ previous cart items are now merged into the active cart on login.

### Fixed
- Fixed a bug where Craft Commerce would create a subscription even if the card was declined.
- Fixed an error that could occur when creating a subscription using the Dummy gateway.

## 2.1.4 - 2019-04-29

### Added
- Added `craft\commerce\base\SubscriptionResponseInterface::isInactive()`.

### Changed
- Improved performance of the Orders index page. ([#828](https://github.com/craftcms/commerce/issues/828))
- `commerce/cart/*` action JSON responses now list cart errors under an `errors` key.
- Craft Commerce now correctly typecasts all boolean and integer values saved to the project config.

### Fixed
- Fixed a SQL error that occurred when duplicate line items were added the cart. ([#506](https://github.com/craftcms/commerce/issues/506))
- Fixed a PHP error on the View Order page when viewing inactive carts. ([#826](https://github.com/craftcms/commerce/issues/826))
- Fixed a deprecation warning. ([#825](https://github.com/craftcms/commerce/issues/825))
- Fixed a bug where the wrong variant could be set as the default when saving a product. ([#830](https://github.com/craftcms/commerce/issues/830))
- Fixed a bug that prevented plugins and modules from adding custom index table attributes. ([#832](https://github.com/craftcms/commerce/pull/832))

## 2.1.3.1 - 2019-04-10

### Fixed
- Fixed a bug where `project.yaml` changes weren’t always getting picked up.

## 2.1.3 - 2019-04-03

### Added
- Added support for user registration on checkout. ([#472](https://github.com/craftcms/commerce/issues/472))
- Added “Capture Payment” and “Refund Payment” user permissions. ([#788](https://github.com/craftcms/commerce/pull/788))
- Added support for the `project-config/rebuild` command.
- Added the `validateBusinessTaxIdAsVatId` setting, which can be set to `true` from `config/commerce.php`.
- Added `craft\commerce\services\Addresses::EVENT_AFTER_DELETE_ADDRESS`. ([#810](https://github.com/craftcms/commerce/pull/810))

### Changed
- Craft Commerce now requires Craft CMS 3.1.20 or later.
- An `order` variable is now available to payment forms when a payment is made from the Control Panel.
- Ajax requests to `commerce/cart/get-cart` now include the price of available shipping methods in the response.

### Fixed
- Fixed a bug where an order could be listed multiple times under “Attempted Payments” on order pages. ([#602](https://github.com/craftcms/commerce/issues/602))
- Fixed a bug where product sources did not fully support using UIDs. ([#781](https://github.com/craftcms/commerce/issues/781))
- Fixed a bug where non-admin users could get a 403 error when attempting to edit subscriptions. ([#722](https://github.com/craftcms/commerce/issues/722))
- Fixed a bug where products’ `defaultVariantId` was not getting set on the first save. ([#796](https://github.com/craftcms/commerce/issues/796))
- Fixed a PHP error when querying for products with the `hasSales` param.
- Fixed a bug where product metadata wasn’t available to templates on Live Preview requests.
- Fixed a bug where the wrong Craft Commerce subnav item could appear selected in the Control Panel.
- Fixed a bug where taxes could be incorrectly calculated if included taxes had been removed from the price.
- Fixed a bug where additional discounts could be incorrectly applied to an order if multiple products had been added to the cart at the same time. ([#797](https://github.com/craftcms/commerce/issues/797))
- Fixed a bug where products’ Post Dates could be incorrect on first save. ([#774](https://github.com/craftcms/commerce/issues/774))
- Fixed a bug where emails weren’t getting sent when the “Status Email Address” setting was set. ([#806](https://github.com/craftcms/commerce/issues/806))
- Fixed a bug where order status email changes in `project.yaml` could be ignored. ([#802](https://github.com/craftcms/commerce/pull/802))
- Fixed a PHP error that occurred when submitting a `paymentCurrency` parameter on a `commerce/payments/pay` request. ([#809](https://github.com/craftcms/commerce/pull/809))

## 2.1.2 - 2019-03-12

### Added
- Added a “Minimum Total Price Strategy” setting that allows the minimum order price be negative (default), at least zero, or at least the shipping cost. ([#651](https://github.com/craftcms/commerce/issues/651))
- Added `craft\commerce\elements\Order::getTotal()` to get the price of the order before any pricing strategies.
- Added `craft\commerce\base\SubscriptionGatewayInterface::refreshPaymentHistory()` method that should be used to refresh all payments on a subscription.
- Added `craft\commerce\base\SubscriptionGateway::refreshPaymentHistory()` method to fulfill the interface requirements.

### Changed
- The `commerce-manageSubscriptions` permission is now required (instead of admin permissions) to manage another user’s subscriptions. ([#722](https://github.com/craftcms/commerce/issues/722))

## 2.1.1.1 - 2019-03-01

### Fixed
- Fixed a PHP error raised when a discount adjustment was applied to the cart.

## 2.1.1 - 2019-03-11

### Changed
- Improved performance when listing products with sales that have many category conditions. ([#758](https://github.com/craftcms/commerce/issues/758))
- Purchasable types are now responsible to ensure SKU uniqueness when they are restored from being soft-deleted.

### Fixed
- Fixed a bug where orders could receive free shipping on some line items when an expired coupon code had been entered. ([#777](https://github.com/craftcms/commerce/issues/777))
- Fixed a bug where variants weren’t enforcing required field validation. ([#761](https://github.com/craftcms/commerce/issues/761))
- Fixed a bug where the sort order wasn’t getting saved correctly for new order statuses.
- Fixed the breadcrumb navigation on Store Settings pages. ([#769](https://github.com/craftcms/commerce/issues/769))
- Fixed an error that occurred when viewing an order for a soft-deleted user. ([#771](https://github.com/craftcms/commerce/issues/771))
- Fixed an error that could occur when saving a new gateway.
- Fixed a SQL error that occurred when saving a purchasable with the same SKU as a soft-deleted purchasable. ([#718](https://github.com/craftcms/commerce/issues/718))

## 2.1.0.2 - 2019-02-25

### Fixed
- Fixed more template loading errors on Craft Commerce settings pages. ([#751](https://github.com/craftcms/commerce/issues/751))

## 2.1.0.1 - 2019-02-25

### Fixed
- Fixed some template loading errors on Craft Commerce settings pages. ([#751](https://github.com/craftcms/commerce/issues/751))

## 2.1.0 - 2019-02-25

### Added
- Added a new Donation built-in purchasable type. ([#201](https://github.com/craftcms/commerce/issues/201))
- Added a new “Manage store settings” user permission, which determines whether the current user is allowed to manage store settings.
- Added `craft\commerce\elements\Order::EVENT_BEFORE_ADD_LINE_ITEM`.
- Added `craft\commerce\base\PurchasableInterface::getIsTaxable()`.
- Added `craft\commerce\base\PurchasableInterface::getIsShippable()`.
- Added `craft\commerce\models\Discount::getHasFreeShippingForMatchingItems()`.

### Changed
- Discounts can now apply free shipping on the whole order. ([#745](https://github.com/craftcms/commerce/issues/745))
- The “Settings” section has been split into “System Settings”, “Store Settings”, “Shipping”, and “Tax” sections.
- The Orders index page now shows total order counts.
- The `commerce/payments/pay` action JSON response now include the order data. ([#715](https://github.com/craftcms/commerce/issues/715))
- The `craft\commerce\elements\Order::EVENT_AFTER_ORDER_PAID` event is now fired after the `craft\commerce\elements\Order::EVENT_AFTER_COMPLETE_ORDER` event. ([#670](https://github.com/craftcms/commerce/issues/670))

### Deprecated
- `craft\commerce\models\Discount::$freeShipping` is deprecated. `getHasFreeShippingForMatchingItems()` should be used instead.

### Fixed
- Fixed an bug where multiple shipping discounts could result in a negative shipping cost.
- Fixed a validation error that occurred when attempting to apply a coupon with a per-email limit, if the cart didn’t have a customer email assigned to it yet.
- `commerce/cart/*` actions’ JSON responses now encode all boolean attributes correctly.
- `commerce/customer-addresses/*` actions’ JSON responses now include an `errors` array if there were any issues with the request.
- Fixed a bug where the order field layout could be lost when upgrading from Craft Commerce 1 to 2. ([#668](https://github.com/craftcms/commerce/issues/668))
- Fixed a bug where line item update requests could result in line items being removed if the `qty` parameter was missing.
- Fixed a bug where coupon codes weren’t being removed from carts when no longer valid. ([#711](https://github.com/craftcms/commerce/issues/711))
- Fixed a bug that could prevent a payment gateway from being modified. ([#656](https://github.com/craftcms/commerce/issues/656))
- Fixed a bug that prevented shipping and tax settings from being modified when the `allowAdminChanges` config setting was set to `false`.
- Fixed a PHP error that occurred when saving a product that was marked as disabled. ([#683](https://github.com/craftcms/commerce/pull/683))
- Fixed a PHP error that occurred when trying to access a soft-deleted cart from the front-end. ([#700](https://github.com/craftcms/commerce/issues/700))

## 2.0.4 - 2019-02-04

### Fixed
- Fixed a PHP error when recalculating tax.

### Added
- Added additional useful information when logging email rendering errors. ([#669](https://github.com/craftcms/commerce/pull/669))

## 2.0.3 - 2019-02-02

### Added
- Added the “Tax is included in price” tax setting for Craft Commerce Lite. ([#654](https://github.com/craftcms/commerce/issues/654))

### Changed
- Soft-deleted products are now restorable.
- Craft Commerce project config settings are now removed when Craft Commerce is uninstalled.

### Fixed
- Fixed an error that occurred when upgrading to Craft Commerce 2 with a database that had missing constraints on the `commerce_orderhistories` table.
- Fixed a bug where sale conditions could be lost when upgrading to Craft Commerce 2. ([#626](https://github.com/craftcms/commerce/issues/626))
- Fixed a PHP error that occurred when saving a product type. ([#645](https://github.com/craftcms/commerce/issues/645))
- Fixed a bug that prevented products from being deleted. ([#650](https://github.com/craftcms/commerce/issues/650))
- Fixed a PHP error that occurred when deleting the cart’s line item on Craft Commerce Lite. ([#639](https://github.com/craftcms/commerce/pull/639))
- Fixed a bug where Craft Commerce’s general settings weren’t saving. ([#655](https://github.com/craftcms/commerce/issues/655))
- Fixed a missing import. ([#643](https://github.com/craftcms/commerce/issues/643))
- Fixed a bug that caused an incorrect tax rate calculation when included taxes had been removed from the price.
- Fixed a SQL error that occurred when saving a tax rate without a tax zone selected. ([#667](https://github.com/craftcms/commerce/issues/667))
- Fixed an error that occurred when refunding a transaction with a localized currency format. ([#659](https://github.com/craftcms/commerce/issues/659))
- Fixed a SQL error that could occur when saving an invalid discount. ([#673](https://github.com/craftcms/commerce/issues/673))
- Fixed a bug where it wans’t possible to add non-numeric characters to expiry input in the default credit card form. ([#636](https://github.com/craftcms/commerce/issues/636))

## 2.0.2 - 2019-01-23

### Added
- Added the new Craft Commerce Lite example templates folder `templates/buy`, this is in addition to the existing Craft Commerce Pro example templates folder `templates/shop`.

### Fixed
- Fixed a PHP error raised when extending the `craft\commerce\base\ShippingMethod` class. ([#634](https://github.com/craftcms/commerce/issues/634))
- Fixed a PHP error that occurred when viewing an order that used a since-deleted shipping method.

## 2.0.1 - 2019-01-17

### Changed
- Renamed the shipping rule condition from “Mimimum order price” to “Minimum order value” which clarifies the condition is based on item value before discounts and tax.
- Renamed the shipping rule condition from “Maximum order price” to “Maximum order value” which clarifies the condition is based on item value before discounts and tax.

### Fixed
- Fixed an issue where the “Total Paid”, “Total Price”, and “Total Shipping Cost” Order index page columns were showing incorrect values. ([#632](https://github.com/craftcms/commerce/issues/632))
- Fixed an issue where custom field validation errors did not show up on the View Order page. ([#580](https://github.com/craftcms/commerce/issues/580))

## 2.0.0 - 2019-01-15

### Added
- Craft Craft Commerce has been completely rewritten for Craft CMS 3.
- Emails, gateways, order fields, order statuses, product types, and subscription fields are now stored in the project config.
- Added support for Craft 3.1 project config support.
- Gateways can now provide recurring subscription payments. ([#257](https://github.com/craftcms/commerce/issues/257))
- Added the Store Location setting.
- Customers can now save their credit cards or payment sources stored as tokens in Craft Commerce so customers don’t need to enter their card number on subsequent checkouts. ([#21](https://github.com/craftcms/commerce/issues/21))
- Any custom purchasable can now have sales and discounts applied to them.
- Sales and discounts can now be set on categories of products or purchasables.
- Customers can now set their primary default shipping and billing addresses in their address book.
- It’s now possible to export orders as CSV, ODS, XSL, and XLSX, from the Orders index page. ([#222](https://github.com/craftcms/commerce/issues/222))
- Orders can now have custom-formatted, sequential reference numbers. ([#184](https://github.com/craftcms/commerce/issues/184))
- The Orders index page now has an “Attempted Payments” source that shows incomplete carts that had a payment processing issue.
- Variant indexes can now have a “Product” column.
- Order indexes can now have “Total Tax” and “Total Included Tax” columns.
- The cart now defaults to the first cheapest available shipping method if no shipping method is set, or the previously-selected method is not available.
- Products now have an “Available for purchase” checkbox, making it possible to have a live product that isn’t available for purchase yet. ([#345](https://github.com/craftcms/commerce/issues/345))
- Added the ability to place a note on a refund transaction.
- Added a “Copy reference tag” Product element action.
- Added additional ways for sales promotions to affect the price of matching products.
- All credit card gateways are now provided as separate plugins.
- A custom PDF can now be attached to any order status email.
- Multiple purchasables can now be added to the cart in the same request. ([#238](https://github.com/craftcms/commerce/issues/238))
- Multiple line items can now be updated in the same request. ([#357](https://github.com/craftcms/commerce/issues/357))
- The `commerce/cart/update-cart` action will now remove items from the cart if a quantity of zero is submitted.
- `commerce/cart/*` actions’ JSON responses now include any address errors.
- The cart can now be retrieved as JSON with the `commerce/cart/get-cart` action.
- Added the `craft.variants()` Twig function, which returns a new variant query.
- Added the `craft.subscriptions()` Twig function, which returns a new subscription query.
- Product queries now have an `availableForPurchase` param.
- Variant queries now have a `price` param.
- Variant queries now have a `hasSales` param.
- Order queries now have a `hasTransactions` param.
- Added `cract\commerce\services\ProductTypes::getProductTypesByShippingCategoryId()`.
- Added `cract\commerce\services\ProductTypes::getProductTypesByTaxCategoryId()`.
- Added `craft\commerce\adjustments\Discount::EVENT_AFTER_DISCOUNT_ADJUSTMENTS_CREATED`.
- Added `craft\commerce\base\ShippingMethod`.
- Added `craft\commerce\elements\Order::$paidStatus`.
- Added `craft\commerce\elements\Order::EVENT_AFTER_ADD_LINE_ITEM`.
- Added `craft\commerce\elements\Order::EVENT_AFTER_COMPLETE_ORDER`.
- Added `craft\commerce\elements\Order::EVENT_AFTER_ORDER_PAID`.
- Added `craft\commerce\elements\Order::EVENT_BEFORE_COMPLETE_ORDER`.
- Added `craft\commerce\elements\Order::getAdjustmentsTotalByType()`.
- Added `craft\commerce\elements\Variant::EVENT_AFTER_CAPTURE_PRODUCT_SNAPSHOT`.
- Added `craft\commerce\elements\Variant::EVENT_BEFORE_CAPTURE_PRODUCT_SNAPSHOT`.
- Added `craft\commerce\elements\Variant::EVENT_BEFORE_CAPTURE_VARIANT_SNAPSHOT`.
- Added `craft\commerce\elements\Variant::EVENT_BEFORE_CAPTURE_VARIANT_SNAPSHOT`.
- Added `craft\commerce\models\Customer::getPrimaryBillingAddress()`.
- Added `craft\commerce\models\Customer::getPrimaryShippingAddress()`.
- Added `craft\commerce\models\LineItem::getAdjustmentsTotalByType()`.
- Added `craft\commerce\services\Addresses::EVENT_AFTER_SAVE_ADDREESS`.
- Added `craft\commerce\services\Addresses::EVENT_BEFORE_SAVE_ADDREESS`.
- Added `craft\commerce\services\Discounts::EVENT_BEFORE_MATCH_LINE_ITEM`.
- Added `craft\commerce\services\Emails::EVENT_AFTER_SAVE_EMAIL`.
- Added `craft\commerce\services\Emails::EVENT_AFTER_SAVE_EMAIL`.
- Added `craft\commerce\services\Emails::EVENT_AFTER_SEND_EMAIL`.
- Added `craft\commerce\services\Emails::EVENT_BEFORE_DELETE_EMAIL`.
- Added `craft\commerce\services\Emails::EVENT_BEFORE_SAVE_EMAIL`.
- Added `craft\commerce\services\Emails::EVENT_BEFORE_SEND_EMAIL`.
- Added `craft\commerce\services\Gateways::EVENT_REGISTER_GATEWAY_TYPES`.
- Added `craft\commerce\services\LineItems::EVENT_AFTER_SAVE_LINE_ITEM`.
- Added `craft\commerce\services\LineItems::EVENT_BEFORE_POPULATE_LINE_ITEM`.
- Added `craft\commerce\services\LineItems::EVENT_BEFORE_SAVE_LINE_ITEM`.
- Added `craft\commerce\services\LineItems::EVENT_CREATE_LINE_ITEM`.
- Added `craft\commerce\services\OrderAdjustments::EVENT_REGISTER_ORDER_ADJUSTERS`.
- Added `craft\commerce\services\OrderHistories::EVENT_ORDER_STATUS_CHANGE`.
- Added `craft\commerce\services\OrderStatuses::archiveOrderStatusById()`.
- Added `craft\commerce\services\Payments::EVENT_AFTER_CAPTURE_TRANSACTION`.
- Added `craft\commerce\services\Payments::EVENT_AFTER_CAPTURE_TRANSACTION`.
- Added `craft\commerce\services\Payments::EVENT_AFTER_PROCESS_PAYMENT`.
- Added `craft\commerce\services\Payments::EVENT_BEFORE_CAPTURE_TRANSACTION`.
- Added `craft\commerce\services\Payments::EVENT_BEFORE_PROCESS_PAYMENT`.
- Added `craft\commerce\services\Payments::EVENT_BEFORE_REFUND_TRANSACTION`.
- Added `craft\commerce\services\PaymentSources::EVENT_AFTER_SAVE_PAYMENT_SOURCE`.
- Added `craft\commerce\services\PaymentSources::EVENT_BEFORE_SAVE_PAYMENT_SOURCE`.
- Added `craft\commerce\services\PaymentSources::EVENT_DELETE_PAYMENT_SOURCE`.
- Added `craft\commerce\services\PaymentSources`.
- Added `craft\commerce\services\Plans::EVENT_AFTER_SAVE_PLAN`.
- Added `craft\commerce\services\Plans::EVENT_ARCHIVE_PLAN`.
- Added `craft\commerce\services\Plans::EVENT_BEFORE_SAVE_PLAN`.
- Added `craft\commerce\services\Plans`.
- Added `craft\commerce\services\Purchasables::EVENT_REGISTER_PURCHASABLE_ELEMENT_TYPES`.
- Added `craft\commerce\services\Sales::EVENT_BEFORE_MATCH_PURCHASABLE_SALE`.
- Added `craft\commerce\services\ShippingMethods::EVENT_REGISTER_AVAILABLE_SHIPPING_METHODS`.
- Added `craft\commerce\services\Subscriptions::EVENT_AFTER_CANCEL_SUBSCRIPTION`.
- Added `craft\commerce\services\Subscriptions::EVENT_AFTER_CREATE_SUBSCRIPTION`.
- Added `craft\commerce\services\Subscriptions::EVENT_AFTER_REACTIVATE_SUBSCRIPTION`.
- Added `craft\commerce\services\Subscriptions::EVENT_AFTER_SWITCH_SUBSCRIPTION`.
- Added `craft\commerce\services\Subscriptions::EVENT_BEFORE_CANCEL_SUBSCRIPTION`.
- Added `craft\commerce\services\Subscriptions::EVENT_BEFORE_CREATE_SUBSCRIPTION`.
- Added `craft\commerce\services\Subscriptions::EVENT_BEFORE_REACTIVATE_SUBSCRIPTION`.
- Added `craft\commerce\services\Subscriptions::EVENT_BEFORE_SWITCH_SUBSCRIPTION`.
- Added `craft\commerce\services\Subscriptions::EVENT_BEFORE_UPDATE_SUBSCRIPTION`.
- Added `craft\commerce\services\Subscriptions::EVENT_EXPIRE_SUBSCRIPTION`.
- Added `craft\commerce\services\Subscriptions::EVENT_RECEIVE_SUBSCRIPTION_PAYMENT`.
- Added `craft\commerce\services\Subscriptions`.
- Added `craft\commerce\services\TaxCategories::getAllTaxCategoriesAsList()`.
- Added `craft\commerce\services\Transactions::EVENT_AFTER_SAVE_TRANSACTION`.

### Changed
- Payment Methods are now called “Gateways”.
- Order statuses are now archived instead of deleted.
- Product types can no longer select applicable shipping categories. Instead, shipping categories select applicable product types.
- Product types can no longer select applicable tax categories. Instead, tax categories select applicable product types.
- Order status messages can now be longer than 255 characters. ([#465](https://github.com/craftcms/commerce/issues/465)
- Product and variant custom field data is no longer included in the line item snapshot by default for performance reasons. Use the new snapshot events to manually snapshot custom field data.
- Variant titles are now prefixed by their products’ titles.
- Last addresses used by customers are no longer stored. Instead, customers have primary shipping and billing addresses.
- The `paymentMethodSettings` config setting was renamed to `gatewaySettings`, and it now uses handles to reference gateways instead of IDs.
- The `sendCartInfoToGateways` was renamed to `sendCartInfo,` and is a per-gateway setting.
- The payment method overrides in `config/commerce.php` have been moved to `config/commerce-gateway.php`.
- The `craft.commerce.availableShippingMethods` Twig variable has been replaced with `craft.commerce.carts.cart.availableShippingMethods`.
- The `craft.commerce.cart` Twig variable has been replaced with `craft.commerce.carts.cart`.
- The `craft.commerce.countries` Twig variable has been replaced with `craft.commerce.countries.allCountries`.
- The `craft.commerce.countriesList` Twig variable has been replaced with `craft.commerce.countries.allCountriesAsList`.
- The `craft.commerce.currencies` Twig variable has been replaced with `craft.commerce.currencies.allCurrencies`.
- The `craft.commerce.customer` Twig variable has been replaced with `craft.commerce.customers.customer`.
- The `craft.commerce.discountByCode` Twig variable has been replaced with `craft.commerce.discounts.discountByCode`.
- The `craft.commerce.discounts` Twig variable has been replaced with `craft.commerce.discounts.allDiscounts`.
- The `craft.commerce.orders` Twig variable has been replaced with `craft.orders()`.
- The `craft.commerce.orderStatuses` Twig variable has been replaced with `craft.commerce.orderStatuses.allOrderStatuses`.
- The `craft.commerce.paymentCurrencies` Twig variable has been replaced with `craft.commerce.paymentCurrencies.allPaymentCurrencies`.
- The `craft.commerce.paymentMethods` Twig variable has been replaced with `craft.commerce.gateways.allCustomerEnabledGateways`.
- The `craft.commerce.primaryPaymentCurrency` Twig variable has been replaced with `craft.commerce.paymentCurrencies.primaryPaymentCurrency`.
- The `craft.commerce.products` Twig variable has been replaced with `craft.products()`.
- The `craft.commerce.productTypes` Twig variable has been replaced with `craft.commerce.productTypes.allProductTypes`.
- The `craft.commerce.sales` Twig variable has been replaced with `craft.commerce.sales.allSales`.
- The `craft.commerce.shippingCategories` Twig variable has been replaced with `craft.commerce.shippingCategories.allShippingCategories`.
- The `craft.commerce.shippingMethods` Twig variable has been replaced with `craft.commerce.shippingMethods.allShippingMethods`.
- The `craft.commerce.shippingZones` Twig variable has been replaced with `craft.commerce.shippingZones.allShippingZones`.
- The `craft.commerce.states` Twig variable has been replaced with `craft.commerce.states.allStates`.
- The `craft.commerce.statesArray` Twig variable has been replaced with `craft.commerce.states.allStatesAsList`.
- The `craft.commerce.taxCategories` Twig variable has been replaced with `craft.commerce.taxCategories.allTaxCategories`.
- The `craft.commerce.taxRates` Twig variable has been replaced with `craft.commerce.taxRates.allTaxRates`.
- The `craft.commerce.taxZones` Twig variable has been replaced with `craft.commerce.taxZones.allTaxZones`.
- The `craft.commerce.variants` Twig variable has been replaced with `craft.variants()`.
- `Customer::$lastUsedBillingAddress` has been replaced with `$primaryBillingAddress`.
- `Customer::$lastUsedShippingAddress` has been replaced with `$primaryShippingAddres`.
- `OrderAdjustment::$optionsJson` was renamed to `$sourceSnapshot`.
- `Variant::getSalesApplied()` was renamed to `getSales()`.
- `Variant::setSalesApplied()` was renamed to `setSales()`.
- The Shipping Rule interface now expects a shipping category ID passed to each rate method.
- Any custom shipping method classes should now extend `craft\commerce\base\ShippingMethod`.
- All hooks have been replaced by events.
- Replaced `customer.lastUsedShippingAddress` and `customer.lastUsedBillingAddress` with `customer.primaryBillingAddress` and `customer.primaryShippingAddress`.
- Vat ID validation is now powered by the “vat.php” library.

### Removed
- Removed the `cartCookieDuration` config setting. All carts are now related to craft php session and not their own cookie.
- Removed the `requireEmailForAnonymousPayments` config setting, as completed order now always require the correct email address to make anonymous payments on orders.
- Removed `baseShipping`, `baseDiscount`, `baseTax`, `baseTaxIncluded` attributes from the order model. Orders now have order-level adjustments.
- Removed `shipping`, `discount`, `tax`, `taxIncluded` attributes from the line item model. Line items now have line item level adjustments.
- Removed `PurchasableInterface::validateLineItem()`. `getLineItemRules()` should be used instead.
- Removed the `deleteOrderStatusById()` method on the `OrderStatuses` service.
- Removed the `OrderSettings` model, record, and service.
- Removed the `getCountryByAttributes()` method from the `Countries` service.
- Removed the `getStatesByAttributes()` method from the `States` service.
- Removed the `getLastUsedBillingAddress()` and `getLatUsedShippingAddress()` methods from `Customer` models.

### Fixed
- Fixed a bug where a product’s `getCpEditUrl()` method could omit the site handle on multi-site installs. ([craftcms/cms#3089](https://github.com/craftcms/cms/issues/3089))
- Fixed a bug where handles and names for archived gateways were not freed up for re-use. ([#485](https://github.com/craftcms/commerce/issues/485))

## 1.2.1368 - 2018-11-30

### Changed
- Updated the Payflow Omnipay driver to 2.3.1
- Updated the Securepay Omnipay driver to 2.2.0
- Updated the Authorize.net Omnipay driver to 2.5.1
- Updated the Payment Express Omnipay driver to 2.2.1
- Updated the Eway Omnipay driver to 2.2.2
- Updated the Payfast Omnipay driver to 2.2

## 1.2.1366 - 2018-11-28

### Fixed
- Fixed a bug where it was possible to create duplicate order history change records.
- Fixed a bug where offsite gateways wouldn’t redirect back and complete the transaction correctly for Control Panel payments.

## 1.2.1365 - 2018-10-23

### Fixed
- Fix a bug where it wasn’t possible to set the billing address based off an existing shipping address.

### Fixed
- Fixed a Javascript error when viewing a customer field on the Edit User page.

## 1.2.1364 - 2018-08-23

### Fixed
- Fixed a PHP error that would occur when saving a User.

## 1.2.1363 - 2018-08-23

### Added
- Added the `resaveAllCustomerOrdersOnCustomerSave` config setting.

### Fixed
- Fixed a bug where the Date Paid column on the Orders index page could show incorrect values.

### Security
- Fixed a bug where it was possible to access purchase receipts when it shouldn’t have been.

## 1.2.1362 - 2018-05-10

### Changed
- Craft Commerce will now enforce boolean types for settings that a gateway expects to be boolean.

### Fixed
- Fixed an SSL error that could when communicating with the Authorize.net payment gateway.

## 1.2.1360 - 2018-03-23

### Added
- The order index page now includes the time when displaying order dates.

### Changed
- Line item modals on View Order pages now include the line item total.
- Added Craft 2.6.3013 compatibility.

## 1.2.1359 - 2018-03-08

### Fixed
- Fixed an error where variants would indicate they had zero stock at checkout when they had been marked as having unlimited stock.

## 1.2.1358 - 2018-03-07

### Fixed
- Fixed a PHP error that would occur when using an order element criteria model.

## 1.2.1356 - 2018-03-07

### Added
- Added the `shippingMethod` order criteria param.

### Changed
- Order recalculation now occurs after the `orders.onBeforeSaveOrder` event.

### Fixed
- Fixed a bug where a blank order could be placed if the cart’s cookie was deleted while the customer was on the payment page.
- Fixed a bug where a cart could be completed despite a lack of available stock, in some cases.
- Fixed a bug where the “Capture” transaction button on View Order pages was still shown after a capture was completed.

## 1.2.1354 - 2018-02-06

### Added
- Craft Commerce now adds `Craft Commerce` to the `X-Powered-By` header on requests, unless disabled by the [sendPoweredByHeader](https://craftcms.com/docs/config-settings#sendPoweredByHeader) config setting.

### Changed
- Updated the Authorize.net driver to 2.5.1
- Updated the Worldpay Omnipay driver to 2.2.2
- Updated the PayPal Omnipay driver to 2.6.4
- Updated the Payflow Omnipay driver to 2.3
- Updated the Dompdf Package to 0.8.2

### Fixed
- Fixed an error that occurred when generating an order PDF.
- Fixed a PHP error that could occur if you edited a non-primary currency’s settings.

## 1.2.1353 - 2018-01-18

### Added
- Added the `requireShippingMethodSelectionAtCheckout` config setting.
- Added new user permissions to manage shipping and tax settings without needing to be an admin.

### Fixed
- Fixed an error that occurred when creating or editing a discount.
- Fixed an error that occurred when generating an order PDF.

## 1.2.1352 - 2018-01-16

### Added
- Added the ability to update the email address of a guest order from the Control Panel.
- Added the `commerce_defaultCartShippingAddress` and `commerce_defaultCartBillingAddress` plugin hooks.

## 1.2.1351 - 2017-10-31

### Added
- Added the `defaultSku` product criteria param.
- Added stock information to the Product index page.

### Fixed
- Fixed a bug where stock validation was off by one when different line item options were set for the same purchasable.
- Fixed a bug where custom adjusters supplied by plugins where not being sorted by priority before getting applied to the order.
- Fixed a bug where the `commerce/cart/updateCart` action was not returning the correct validation errors when an invalid shipping address was submitted along with the `sameAddress` param.

## 1.2.1350 - 2017-10-05

### Changed
- Order adjustments are now displayed in the order they were applied, rather than alphabetically.

### Fixed
- Fixed a bug where emails weren’t getting sent to customers.

## 1.2.1349 - 2017-09-29

### Added
- Added the `cp.commerce.product.edit.right-pane` template hook, enabling plugins to modify the right pane on Edit Product pages.
- Added the `pdfAllowRemoteImages` config setting, which can be set to `true` to allow external images to be loaded in PDF templates.

### Changed
- `Commerce_OrderModel::getEmail()` now always returns the associated user account’s email, if there is one.
- The error data returned for `commerce/customerAddresses/save` Ajax requests now include field handles as the error keys.
- `Commerce_CustomerModel::getEmail()` has now been deprecated. It will only return the email address of the associated user account’s email if there was one. Use `order.email` to get the email address of the order within templates.
- Updated the Dompdf package to 0.8.1.
- Updated the PayFast Omnipay driver to 2.1.3.

### Fixed
- Fixed an issue in the example templates where the “Use same address for billing” checkbox would remain checked when different addresses were previously selected.
- Fixed a tax calculation error that occurred when included tax was removed from a product’s price and subsequent additional taxes did not take the removed values into account.

## 1.2.1346 - 2017-07-24

### Added
- Added the `autoSetNewCartAddresses` config setting, which can be set to `false` to prevent Craft Commerce from automatically assigning the last-used billing and shipping addresses on new carts.

### Changed
- Updated the Migs Omnipay driver to 2.2.2
- Updated the Stripe Omnipay driver to 2.4.7

### Fixed
- Fixed an API authentication error when making payments using the Stripe gateway.
- Fixed a bug where the `commerce/payments/pay` action was still processing the payment even if the cart had errors placed on it by other plugins.
- Fixed a bug where `LineItemModel::onSale()` could sometimes return an incorrect response due to rounding errors.
- Fixed a PHP error that could occur if a purchasable invalidated a line item when it was being added to a new cart.
- Fixed an issue where credit card forms’ First/Last Name fields were getting overridden by billing addresses’ values for some gateways.
- Fixed a bug where adding to cart with invalid `options` params would pass stock validation.

## 1.2.1345 - 2017-06-26

### Added
- Percentage-based discounts now have the option to be applied to the item’s original price or its discounted price (if other discounts were already applied).

## Changed
- Ajax requests to `commerce/cart/*` actions will now get a `itemSubtotal` key in the response JSON.
- Updated the Omnipay Stripe driver to 2.4.6.
- Updated the Omnipay Payment Express driver to 2.2.1.
- Updated the Omnipay MultiSafePay driver to 2.3.6.
- Updated the Omnipay Worldpay driver to 2.2.1.

### Fixed
- Fixed a bug where email address limits on discounts were able to by circumvented if the customer changed the casing of the coupon code.
- Fixed a PHP error that occurred when viewing a cart in the Control Panel if no payment methods had been created yet.
- Fixed a bug where discounts based on user group were not being added/removed after the user logged in/out.
- Fixed a bug where variants’ sale prices were only getting rounded when at least one sale was applied.
- Fixed a bug where special characters in Tax and Shipping Category names could break some form inputs in the Control Panel.
- Fixed a validation error that occurred when saving two shipping rules with the same name.

## 1.2.1343 - 2017-06-09

### Added
- Added the `pdfPaperSize` config setting.
- Added the `pdfPaperOrientation` config setting.
- Added a new Stripe gateway setting that determines whether the `receipt_email` param should be sent in payment requests.
- Added the `commerce_transactions.onCreateTransaction` event, which enables plugins to modify a newly-created transaction model.

### Changed
- Updated the Buckeroo driver to 2.2.
- Updated the Stripe driver to 2.4.5.
- Enabled the Buckeroo Credit Card Gateway within the Buckeroo Omnipay driver.

## 1.2.1342 - 2017-05-24

### Added
- Added support for Worldpay’s new `v1` API.

### Fixed
- Fixed a bug where `VariantModel:onSale()` could sometimes return an incorrect response due to rounding errors.
- Fixed a PHP error that occurred when saving a product with an empty dimension input on servers running PHP 7.
- Fixed a issue where orders were getting recalculated after receiving a completion response, when using the Sage Pay gateway.
- Fixed a PHP error that occurred when a plugin prevented a purchasable from getting added to the cart.

## 1.2.1341 - 2017-05-02

### Changed
- Increased the tax rate decimal storage length to allow 3 decimal places in tax rate percentages.
- The `CommerceDbHelper` class has be deprecated.

### Fixed
- Fixed a bug where some characters in product names were getting double-encoded on View Order pages.
- Fixed a bug where orders were incorrectly recalculating their adjustments when receiving notifications from the SagePay payment gateway.
- Fixed a tax calculation bug that occurred when using the “Total Order Price” taxable subject.

## 1.2.1339 - 2017-04-24

### Added
- Added new “Taxable Subject” options to Tax Rates, enabling taxes to be applied at the order level.
- Added the `datePaid` order element criteria attribute.

### Changed
- Updated the Dompdf package to 0.8.
- Updated the Omnipay Mollie driver to 3.2.
- Updated the Omnipay Authorize.net driver to 2.5.
- Updated the Omnipay MultiSafePay driver to 2.3.4.

### Fixed
- Fixed some PHP errors that occurred when rendering PDFs on servers running PHP 7.1.

## 1.2.1338 - 2017-04-04

### Added
- Added the `requireBillingAddressAtCheckout` config setting.
- Added the `cp.commerce.order.main-pane` template hook to the View Order page.
- Added `Commerce_VariantModel::hasStock()`.

### Fixed
- Fixed some PHP errors that occurred when saving products on servers running PHP 7.1.
- Fixed a bug where the `commerce/payments/pay` action was not blocking disabled payment methods.
- Fixed a bug where old carts did not default to the primary payment currency when their current payment currency was no longer valid.

## 1.2.1337 - 2017-03-08

### Added
- Added the `commerce_sale.onBeforeMatchProductAndSale` event, which enables plugins to add custom matching logic to sales.
- Added the `commerce_products.onBeforeEditProduct` event.
- Added the `cp.commerce.product.edit` template hook to the Edit Product page.

### Changed
- If a product SKU can’t be generated from its product type’s Automatic SKU Format, Craft Commerce now logs why.

### Fixed
- Fixed some PHP errors that occurred on servers running PHP 7.1.
- Fixed a bug where line items could be removed if their `qty` param was missing from a `commerce/cart/updateLineItem` request.
- The Orders index page now displays zero-value currency amounts, instead of leaving the cell blank.
- Fixed bug where duplicate products could be displayed when editing sales when the User Groups condition was in use.
- Fixed a bug where the `isUnpaid` and `isPaid` order element criteria params did not work correctly.
- Fixed a PHP error that occurred if a plugin’s custom shipping method object didn’t inherit `BaseModel`.
- Fixed a bug where payments made with MultiSafepay would be marked as successful before the user was redirected to the offsite gateway.
- Fixed a bug where shipping rule names were required to be unique across the entire installation, rather than per-shipping method.

## 1.2.1334 - 2017-01-30

### Added
- Added a new `purgeInactiveCarts` config setting, which determines whether Craft Commerce should purge inactive carts from the database (`true` by default).
- Added a new `commerce_modifyOrderAdjusters` hook, which enables plugins to modify the order adjusters before they are applied.
- Added the “Shipping Method” and “Payment Method” table attribute options to the Orders index page.

### Changed
- Updated the Stripe gateway library to 2.4.2.
- Updated the PayPal gateway library to 2.6.3.
- Fixed a memory error that occurred when purging a large number of carts.

### Fixed
- Fixed a bug where the `hasVariant` product criteria attribute would only account the first 100 variants.
- Fixed a bug where custom order adjusters could not inspect earlier adjustments made to the order within the current recalculation.
- Fixed a bug where the default product type that gets created on installation was referencing the old `commerce` templates path, rather than `shop`.
- Fixed compatibility with some payment gateways that were expecting abbreviated state names in the billing address.

## 1.2.1333 - 2017-01-05

### Fixed
- Fixed a PHP error that occurred when retrieving the sale price of variants that were fetched via `craft.commerce.products`.

## 1.2.1332 - 2017-01-03

### Added
- Added the `commerce_modifyItemBag` hook, allowing plugins to modify cart information sent to the payment gateway.
- Added the `requireShippingAddressAtCheckout` config setting.
- Added a new `defaultHeight` product criteria param, for querying products by their default variant’s height.
- Added a new `defaultLength` product criteria param, for querying products by their default variant’s length.
- Added a new `defaultWidth` product criteria param, for querying products by their default variant’s width.
- Added a new `defaultWeight` product criteria param, for querying products by their default variant’s weight.

### Fixed
- Fixed a bug where sales were not being applied to variants that were fetched via `craft.commerce.variants`.
- Fixed a bug where line items’ `salePrice` were not reflecting any changes made to their `saleAmount` via the `lineItem.onPopulateLineItem` event.

## 1.2.1331 - 2016-12-13

### Added
- Craft Commerce now includes a gateway adapter for Payeezy by First Data.
- Added `Commerce_VariantModel::getSalesApplied()`, which returns an array of the `Commerce_SaleModel` objects that were used to calculate the salePrice of the variant.

### Changed
- Ajax requests to `commerce/cart/*` actions now include `subtotal` and `shippingCategoryId` properties in the response data.
- The `commerce_orders/beforeOrderComplete` event now gets fired a little later than before, giving plugins a chance to change the order status ID.

### Fixed
- Fixed a bug where MultiSafepay was not being treated as an offsite payment gateway.

## 1.2.1330 - 2016-12-06

### Changed
- Added a new `baseTax` attribute to order models, which can be modified by custom order adjusters to add taxes to the order as a whole.
- `Commerce_OrderModel::getTotalTax()` now includes the new `baseTax` amount.

### Fixed
- Fixed a rounding error that occurred with some percentage-based discounts.
- Fixed a PHP error that occurred when searching for products with the `hasVariants` criteria param, in some cases.

## 1.2.1329 - 2016-11-30

### Fixed
- Fixed a bug where discounts without a coupon code condition could apply before their start date.
- Fixed a bug where the `hasSales` product criteria attribute would only apply to the first 100 products.
- Fixed a bug where the post-payment redirect would take the customer to the site homepage.

## 1.2.1328 - 2016-11-29

### Added
- Craft Commerce now includes a gateway adapter for MultiSafepay.

### Changed
- Ajax requests to `cart/updateCart` now include a `cart` object in the response data in the event of an error.

### Fixed
- Fixed a bug where PayPal payments could fail due to inconsistencies between how Craft Commerce and PayPal calculated the total payment amount for transactions.
- Fixed a bug where First Name and Last Name customer field labels weren’t being translated for the current locale in the Control Panel.
- Fixed a bug some offsite gateway payment requests were not getting sent with the correct return and cancel URLs.
- Fixed a bug that prevented Craft Commerce from updating successfully from pre-1.0 versions on case-sensitive file systems.
- Fixed a bug where applicable VAT taxes were not being removed correctly for customers with a valid VAT ID.
- Fixed a bug where archived payment methods were still showing up as options in Control Panel payment form modals.

## 1.2.1327 - 2016-10-25

### Changed
- When saving a product type, if any tax/shipping categories had been deselected, Craft Commerce will now reassign any existing products with the no-longer-available tax/shipping categories to the default categories.
- The “HTML Email Template Path” Email setting can now contain Twig code.

### Fixed
- Fixed a bug where Craft Commerce was not respecting the system time zone when purging inactive carts.
- Fixed a bug where a no-longer-applicable shipping method could still be selected by a cart if it was the only defined shipping method.
- Fixed a bug where the `Commerce_ProductModel` provided by the onSaveProduct event was not updated with the latest and greatest values based on its default variant.
- Fixed a bug where all products were being re-saved when a product type was saved, rather than just the products that belong to that product type.
- Fixed a PHP error that occurred when adding something to the cart, if the cart didn’t have a shipping address yet and the default tax zone’s tax rate was marked as VAT.
- Fixed a bug where a coupon based discount could apply before its start date.

## 1.2.1325 - 2016-10-13

### Fixed
- Fixed a PHP error that occurred when a custom purchasable didn’t provide a tax category ID.
- Fixed a bug where the relevant template caches were not being cleared after the stock of a variant was deducted.
- Fixed a display issue on the order transaction details modal when a large amount of gateway response data was present.

## 1.2.1324 - 2016-10-12

### Fixed
- Fixed a bug where orders were not being marked as complete after successful offsite gateway payments.
- Fixed a PHP error that occurred when deleting a product type.

## 1.2.1323 - 2016-10-11

### Added
- It’s now possible to accept payments in multiple currencies.
- Added Shipping Categories.
- Discounts can now be user-sorted, which defines the order that they will be applied to carts.
- Discounts now have the option to prevent subsequent discounts from being applied.
- The start/end dates for Discounts and Sales can now specify the time of day.
- Discounts can now have a “Minimum Purchase Quantity” condition.
- Product Types now have an “Order Description Format” setting, which can be used to override the description of the products in orders’ line items.
- Addresses now have “Attention”, “Title”, and “Business ID” fields.
- Added the “Order PDF Filename Format” setting in Commerce → Settings → General Settings, for customizing the format of order PDF filenames.
- Added the `useBillingAddressForTax` config setting. If enabled, Craft Commerce will calculate taxes based on orders’ billing addresses, rather than their shipping addresses.
- Added the `requireEmailForAnonymousPayments` config setting. If enabled, Craft Commerce will require the email address of the order to be submitted in anonymous payment requests.
- The IP address of the customer is now stored on the order during order completion.
- Craft Commerce now makes all payment gateways available to unregistered installs, rather than limiting users to a single “Dummy” gateway.
- Added support for SagePay Server.
- Added support for the Netbanx Hosted.
- Added the `commerceCurrency` filter, which works identically to the |currency filter by default, but also has `convert` and `format` arguments that can be used to alter the behavior.
- Added `craft.commerce.shippingMethods`.
- Added `craft.commerce.shippingCategories`.
- Added `craft.commerce.shippingZones`.
- Added `craft.commerce.taxZones`.
- Added `OrderStatusService::getDefaultOrderStatusId()`.
- Added the `commerce_payments.onBeforeCaptureTransaction` and `onCaptureTransaction` events.
- Added the `commerce_payments.onBeforeRefundTransaction` and `onRefundTransaction` events.
- Added the `commerce_email.onBeforeSendEmail` and `onSendEmail` events.
- Added the `cp.commerce.order.edit` hook to the View Order page template.
- Added the [PHP Units of Measure](https://github.com/PhpUnitsOfMeasure/php-units-of-measure) PHP package.
- Added the [Vat Validation](https://github.com/snowcap/vat-validation) PHP package.

### Changed
- The tax categories returned by the template function `craft.commerce.getTaxCategories()` are now represented by `Commerce_TaxCategory` models by default, rather than arrays. To get them returned as arrays, you can pass `true` into the function.
- Status-change notification emails are now sent to the customer in the language they placed the order with.
- It’s now possible to update product statuses on the Products index page.
- The example templates folder has been renamed from “commerce” to “shop”.
- Craft Commerce now re-saves existing products when a Product Type’s settings are saved.
- The Tax Rates index page now lists the Tax Categories and Tax Zones each Tax Rate uses.
- Tax Rates now have the option to exclude themselves from orders with a valid VAT ID.
- Transaction Info HUDs on View Order pages now show the transaction IDs.
- Craft Commerce now stores the complete response data for gateway transaction requests in the commerce_transactions table.
- The commerce/cart/updateCart action now includes all validation errors found during partial cart updates in its response.
- Reduced the number of order recalculations performed during payment.
- The View Order page no longer labels an order as paid if its total price is zero.
- Craft Commerce now logs invalid email addresses when attempting to send order status notification emails.
- Custom fields on an order can now only be updated during payment if it is the user’s active cart.
- Craft Commerce now provides Stripe with the customer’s email address to support Stripe’s receipt email feature.
- Payment failures using PayPal Express now redirect the customer back to PayPal automatically, rather than displaying a message instructing the customer to return to PayPal.
- Updated the Authorize.Net gateway library to 2.4.2.
- Updated the Dummy gateway library to 2.1.2.
- Updated the Molli gateway library to 3.1.
- Updated the Payfast gateway library to 2.1.2.
- Updated the Payflow gateway library to 2.2.1.
- Updated the Stripe gateway library to 2.4.1.

### Deprecated
- Deprecated the `update` variable in email templates. The `orderHistory` variable should be used instead.

### Fixed
- Fixed a bug where `Commerce_OrderService::completeOrder()` was not checking to make sure the order was not already completed before doing its thing.
- Fixed a bug where addresses’ “Map” links on View Order pages were not passing the full address to the Google Maps window.
- Fixed an bug where address validation was not respecting the country setting, “Require a state to be selected when this country is chosen”.
- Fixed a bug where submitting new addresses to a fresh cart caused a cart update failure.
- Fixed a bug where collapsed variants’ summary info was overlapping the “Default” button.

## 1.1.1317 - 2016-09-27

### Added
- Craft Commerce is now translated into Portuguese.

### Fixed
- Fixed a bug where Edit Address modals on View Order pages were not including custom states in the State field options.

## 1.1.1217 - 2016-08-25

### Fixed
- Fixed a PHP error that occurred when referencing the default currency.

## 1.1.1216 - 2016-08-25

### Fixed
- Fixed a bug where eager-loading product variants wasn’t working.
- Fixed a bug where customer addresses were not showing up in the View Order page if they contained certain characters.
- Fixed a bug where orders were not getting marked as complete when they should have in some cases, due to a rounding comparison issue.

## 1.1.1215 - 2016-08-08

### Changed
- Customer Info fields now return the user’s `CustomerModel` when accessed in a template.

### Fixed
- Fixed a bug where discounts that apply free shipping to an order were not including the shipping reduction amount in the discount order adjustment amount.
- Fixed a bug where editing an address in the address book would unintentionally select that address as the active cart’s shipping address.
- Fixed SagePay Server gateway support.

## 1.1.1214 - 2016-07-20

### Fixed
- Fixed an error that occurred when PayPal rejected a payment completion request due to duplicate counting of included taxes.
- Fixed a MySQL error that could occur when `ElementsService::getTotalElements()` was called for orders, products, or variants.

## 1.1.1213 - 2016-07-05

### Changed
- Transaction dates are now shown on the View Order page.
- Order status change dates are now shown on the View Order page.
- Updated the Authorize.Net Omnipay gateway to 2.4, fixing issues with Authorize.Net support.
- Cart item information is now sent on gateway payment completion requests, in addition to initial payment requests.

### Fixed
- Fixed a bug where payments using Worldpay were not getting automatically redirected back to the store.

## 1.1.1212 - 2016-06-21

### Changed
- Line item detail HUDs within the View Order page now include the items’ subtotals.
- Renamed `Commerce_LineItemModel`’s `subtotalWithSale` attribute to `subtotal`, deprecating the former.
- Renamed `Commerce_OrderModel`’s `itemSubtotalWithSale` attribute to `itemSubtotal`, deprecating the former.
- Each of the nested arrays returned by `craft.commerce.availableShippingMethods` now include a `method` key that holds the actual shipping method object.

### Fixed
- Fixed a MySQL error that occurred when MySQL was running in Strict Mode.
- Fixed a rounding error that occurred when calculating tax on shipping costs.

## 1.1.1211 - 2016-06-07

### Added
- Added a new “Per Email Address Limit” condition to coupon-based discounts, which will limit the coupons’ use by email address.
- Added the ability to clear usage counters for coupon-based discounts.
- Added a new `hasSales` product criteria param, which can be used to limit the resulting products to those that have at least one applicable sale.
- Added a new `hasPurchasables` order criteria param, which can be used to limit the resulting orders to those that contain specific purchasables.
- Added a new `commerce_lineItems.onPopulateLineItem` event which is called right after a line item has been populated with a purchasable, and can be used to modify the line item attributes, such as its price.
- Added `LineItemModel::getSubtotal()` as an alias of the now-deprecated `getSubtotalWithSale()`.

### Fixed
- Fixed a bug where the “Per User Limit” discount condition was not being enforced for anonymous users.
- Fixed a bug where the quantity was not being taken into account when calculating a weight-based shipping cost.
- Fixed a validation error that could occur when submitting a payment for an order with a percentage-based discount.
- Fixed a bug where the cart was not getting recalculated when an associated address was updated in the user’s address book.

## 1.1.1210 - 2016-05-17

### Fixed
- Fixed a bug where sales could be applied to the same line item more than once.
- Fixed a bug where the `commerce/cart/cartUpdate` controller action’s Ajax response did not have up-to-date information.

## 1.1.1208 - 2016-05-16

### Added
- Added `commerce_products.onBeforeDeleteProduct` and `onDeleteProduct` events.

### Fixed
- Fixed a PHP error that occurred when adding a new item to the cart.

## 1.1.1207 - 2016-05-11

### Fixed
- Fixed a PHP error that occurred when saving a product with unlimited stock.

## 1.1.1206 - 2016-05-11

### Changed
- It’s now possible to show customers’ and companies’ names on the Orders index page.
- Craft Commerce now sends customers’ full names to the payment gateways, pulled from the billing address.
- Craft Commerce now ensures that orders’ prices don’t change in the middle of payment requests, and declines any payments where the price does change.
- The onBeforeSaveProduct event is now triggered earlier to allow more modification of the product model before saving.
- Updated the Omnipay gateway libraries to their latest versions.

### Fixed
- Fixed a bug where changes to purchasable prices were not reflected in active carts.
- Fixed a PHP error that occurred when an active cart contained a variant that had no stock or had been disabled.
- Fixed a PHP error that occurred when paying with the Paypal Express gateway.

## 1.1.1202 - 2016-05-03

### Added
- Added the `commerce_lineItems.onCreateLineItem` event.
- Added the `hasStock` variant criteria param, which can be set to `true` to find variants that have stock (including variants with unlimited stock).

### Changed
- The View Order page now shows whether a coupon code was used on the order.
- All payment gateways support payments on the View Order page now.
- It’s now possible to delete countries that are in use by tax/shipping zones and customer addresses.
- State-based tax/shipping zones now can match on the state abbreviation, in addition to the state name/ID.
- Craft Commerce now sends descriptions of the line items to gateways along with other cart info, when the `sendCartInfoToGateways` config setting is enabled.

### Fixed
- Fixed a bug where payment method setting values that were set from config/commerce.php would get saved to the database when the payment method was resaved in the Control Panel.
- Fixed a PHP error that occurred when calling `Commerce_OrderStatusesService::getAllEmailsByOrderStatusId()` if the order status ID was invalid.
- Fixed a PHP error that occurred when a cart contained a disabled purchasable.
- Fixed a bug where an order status’ sort order was forgotten when it was resaved.
- Fixed a bug where the `hasVariant` product criteria param was only checking the first 100 variants.
- Fixed a bug where only logged-in users could view a tokenized product preview URL.
- Fixed an issue where the selected shipping method was not getting removed from the cart when it was no longer available, in some cases.

## 1.1.1200 - 2016-04-13

### Added
- Added the `commerce_products.onBeforeSaveProduct` and `onSaveProduct` events.
- Added the `commerce_lineItems.onBeforeSaveLineItem` and `onSaveLineItem` events.

### Changed
- Stock fields are now marked as required to make it more clear that they are.
- Added a new “The Fleece Awakens” default product.

### Fixed
- Fixed an error that occurred when a variant was saved without a price.
- Fixed a bug where various front-end templates wouldn’t load correctly from the Control Panel if the [defaultTemplateFileExtensions](link) or [indexTemplateFilename](link) config settings had custom values.
- Fixed a bug where products’ `defaultVariantId` property was not being set on first save.
- Fixed a validation error that occurred when a cart was saved with a new shipping address and an existing billing address.
- Fixed a bug where customers’ last-used billing addresses were not being remembered.
- Fixed a MySQL error that occurred when attempting to delete a user that had an order transaction history.

### Security
- Fixed an XSS vulnerability.

## 1.1.1198 - 2016-03-22

### Added
- Added the `sendCartInfoToGateways` config setting, which defines whether Craft Commerce should send info about a cart’s line items and adjustments when sending payment requests to gateways.
- Product models now have a `totalStock` property, which returns the sum of all available stock across all of a product’s variants.
- Product models now have an `unlimitedStock` property, which returns whether any of a product’s variants have unlimited stock.
- Added the `commerce_variants.onOrderVariant` event.

### Changed
- Updated the Omnipay Authorize.Net driver to 2.3.1.
- Updated the Omnipay FirstData driver to 2.3.0.
- Updated the Omnipay Mollie driver to 3.0.5.
- Updated the Omnipay MultiSafePay driver to 2.3.0.
- Updated the Omnipay PayPal driver to 2.5.3.
- Updated the Omnipay Pin driver to 2.2.1.
- Updated the Omnipay SagePay driver to 2.3.1.
- Updated the Omnipay Stripe driver to  v2.3.1.
- Updated the Omnipay WorldPay driver to 2.2.

### Fixed
- Fixed a bug where shipping address rules and tax rates were not finding their matching shipping zone in some cases.
- Fixed a bug where the credit card number validator was not removing non-numeric characters.
- Fixed a PHP error that occurred when saving an order from a console command.

## 1.1.1197 - 2016-03-09

### Changed
- Ajax requests to the “commerce/payments/pay” controller action now include validation errors in the response, if any.

### Fixed
- Fixed a credit card validation bug that occurred when using the eWay Rapid gateway.
- Fixed an error that occurred on the Orders index page when searching for orders.
- Fixed a bug where refreshing the browser window after refunding or paying for an order on the View Order page would attempt to re-submit the refund/payment request.
- Fixed a bug where `Commerce_PaymentsService::processPayment()` was returning `false` when the order was already paid in full (e.g. due to a 100%-off coupon code).
- Fixed a bug where variants were defaulting to disabled for products that only had a single variant.

## 1.1.1196 - 2016-03-08

### Added
- Added Slovak message translations.
- Added Shipping Zones, making it easier to relate multiple Shipping Methods/Rules to a common list of countries/states. (Existing Shipping Rules will be migrated to use Shipping Zones automatically.)
- Added a “Recent Orders” Dashboard widget that shows a table of recently-placed orders.
- Added a “Revenue” Dashboard widget that shows a chart of recent revenue history.
- The Orders index page now shows a big, beautiful revenue chart above the order listing.
- It’s now possible to edit Billing and Shipping addresses on the View Order page.
- It’s now possible to manually mark orders as complete on the View Order page.
- It’s now possible to submit new order payments from the View Order page.
- Edit Product pages now have a “Save as a new product” option in the Save button menu.
- Edit Product pages now list any sales that are associated with the product.
- It’s now possible to sort custom order statuses.
- It’s now possible to sort custom payment methods.
- It’s now possible to soft-delete payment methods.
- Added a “Link to a product” option to Rich Text fields’ Link menus, making it easy to create links to products.
- Added support for Omnipay “item bags”, giving gateways some information about the cart contents.
- Added the “gatewayPostRedirectTemplate” config setting, which can be used to specify the template that should be used to render the POST redirection page for gateways that require it.
- Added support for eager-loading variants when querying products, by setting the `with: 'variants'` product param.
- Added support for eager-loading products when querying variants, by setting the `with: 'product'` variant param.
- Added `craft.commerce.variants` for querying product variants with custom parameters.
- Added the “defaultPrice” product criteria parameter, for querying products by their default variant’s price.
- Added the “hasVariant” product criteria parameter, for querying products that have a variant matching a specific criteria. (This replaces the now-deprecated “withVariant” parameter”.)
- Added the “stock” variant criteria parameter, for querying variants by their available stock.
- Added the “commerce/payments/pay” controller action, replacing the now-deprecated “commerce/cartPayment/pay” action.
- Added the “commerce/payments/completePayment” controller action, replacing the now-deprecated “commerce/cartPayment/completePayment” action.
- The “commerce/payments/pay” controller action now accepts an optional “orderNumber” param, for specifying which order should receive the payment. (If none is provided, the active cart is used.)
- The “commerce/payments/pay” controller action now accepts an optional “expiry” parameter, which takes a combined month + year value in the format “MM/YYYY”.
- The “commerce/payments/pay” controller action doesn’t required “redirect” and “cancelUrl” params, like its predecessor did.
- The “commerce/payments/pay” controller action supports Ajax requests.
- Added an abstract Purchasable class that purchasables can extend, if they want to.
- Gateway adapters are now responsible for creating the payment form model themselves, via the new `getPaymentFormModel()` method.
- Gateway adapters are now responsible for populating the CreditCard object based on payment form data themselves, via the new `populateCard()` method.
- Gateway adapters now have an opportunity to modify the Omnipay payment request, via the new `populateRequest()` method.
- Gateway adapters can now add support for Control Panel payments by implementing `cpPaymentsEnabled()` and `getPaymentFormHtml()`.

### Changed
- `Commerce_PaymentFormModel` has been replaced by an abstract BasePaymentFormModel class and subclasses that target specific gateway types.
- Gateway adapters must now implement the new `getPaymentFormModel()` and `populateCard()` methods, or extend `CreditCardGatewayAdapter`.
- The signatures and behaviors of `Commerce_PaymentsService::processPayment()` and `completePayment()` have changed.
- New Sales and Discounts are now enabled by default.
- The Orders index page now displays orders in chronological order by default.
- It is no longer possible to save a product with a disabled default variant.
- It is no longer possible to add a disabled variant, or the variant of a disabled product, to the cart.
- `Commerce_PaymentsService::processPayment()` and `completePayment()` no longer respond to the request directly, unless the gateway requires a redirect via POST. They now return `true` or `false` indicating whether the operation was successful, and leave it up to the controller to handle the client response.

### Deprecated
- The `commerce/cartPayment/pay` action has been deprecated. `commerce/payments/pay` should be used instead.
- The `commerce/cartPayment/completePayment` action has been deprecated. `commerce/payments/completePayment` should be used instead.
- The `withVariant` product criteria parameter has been deprecated. `hasVariant` should be used instead.

## 1.0.1190 - 2016-02-26

### Fixed
- Fixed a bug where product-specific sales were not being applied correctly.

## 1.0.1189 - 2016-02-23

### Changed
- Reduced the number of SQL queries required to perform various actions.
- The “Enabled” checkbox is now checked by default when creating new promotions and payment methods.
- Edit Product page URLs no longer require the slug to be appended after the product ID.
- Completed orders are now sorted by Date Ordered by default, and incomplete orders by Date Updated, in the Control Panel.

### Fixed
- Fixed a PHP error that occurred if an active cart contained a purchasable that had been deleted in the back-end.
- Fixed a PHP error that occurred when trying to access the addresses of a non-existent customer.
- Fixed a bug where only a single sale was being applied to products even if there were multiple matching sales.

## 1.0.1188 - 2016-02-09

### Changed
- Order queries will now return zero results if the `number` criteria param is set to any empty value besides `null` (e.g. `false` or `0`).
- Improved the behavior of the Status menu in the Update Order Status modal on View Order pages.
- Added some `<body>` classes to some of Craft Commerce’s Control Panel pages.

### Fixed
- Fixed a bug where new carts could be created with an existing order number.
- Fixed a bug where the default descriptions given to discounts were not necessarily using the correct currency and number formats.
- Fixed a bug where a default state was getting selected when creating a new shipping rule, but it was not getting saved.
- Fixed a bug where variants could not be saved as disabled.

## 1.0.1187 - 2016-01-28

### Added
- Added `craft.commerce.getDiscountByCode()`, making it possible for templates to fetch info about a discount by its code.

### Changed
- OrderHistoryModel objects now have a `dateCreated` attribute.

### Fixed
- Fixed a bug where customers could select addresses that did not belong to them.
- Fixed a bug where new billing addresses were not getting saved properly when carts were set to use an existing shipping address, but `sameAddress` was left unchecked.
- Fixed a bug where numeric variant fields (e.g Price) were storing incorrect values when entered from locales that use periods as the grouping symbol.
- Fixed a PHP error that occurred when saving a custom order status with no emails selected.
- Fixed a bug where discounts were being applied to carts even after the discount had been disabled.
- Fixed a bug where carts were not displaying descriptions for applied discounts.
- Fixed a bug where variants’ Title fields were not showing the correct locale ID in some cases.

## 1.0.1186 - 2016-01-06

### Changed
- Updated the translation strings.

### Fixed
- Fixed a PHP error that occurred when attempting to change a tax category’s handle.
- Fixed a PHP error that occurred when attempting to save a discount or sale without selecting any products or product types.

## 1.0.1185 - 2015-12-21

### Added
- Orders now have an `email` criteria parameter which can be used to only query orders placed with the given email.
- Address objects now have `getFullName()` method, for returning the customer’s first and last name combined.
- Added the `totalLength` attribute to front-end cart Ajax responses.
- It’s now possible to sort orders by Date Ordered and Date Paid on the Orders index page.

### Changed
- A clear error message is now displayed when attempting to save a product, if the product type’s Title Format setting is invalid.
- A clear error message is now displayed when attempting to save a product, if the product type’s Automatic SKU Format setting is invalid.
- Any Twig errors that occur when rendering email templates are now caught and logged, without affecting the actual order status change.
- The Payment Methods index now shows the payment methods’ gateways’ actual display names, rather than their class names.
- Payment method settings that are being overridden in craft/config/commerce.php now get disabled from Edit Payment Method pages.
- The extended line item info HUD now displays the included tax for the line item.

### Fixed
- Fixed a bug where the cart was not immediately forgotten when an order was completed.
- Fixed a bug where `Commerce_OrderModel::getTotalLength()` was returning the total height of each of its line items, rather than the length.
- Fixed a bug where variants’ height, length, and width were not being saved correctly on order line item snapshots.
- Fixed a bug where order queries would return results even when the `user` or `customer` params were set to invalid values.
- Fixed a PHP error that occurred when accessing a third party shipping method from an order object.
- Fixed a PHP error that occurred when accessing the Sales index page.
- Fixed a PHP error that occurred when loading dependencies on some servers.
- Fixed a JavaScript error that occurred when viewing extended info about an order’s line items.
- Fixed some language and styling bugs.

## 1.0.1184 - 2015-12-09

### Added
- Added support for inline product creation from product selection modals.
- Products now have an `editable` criteria parameter which can be used to only query products which the current user has permission to edit.
- Added support for payment methods using the eWAY Rapid gateway.

### Changed
- Improved compatibility with some payment gateways.
- Added the `shippingMethodId` attribute to front-end cart Ajax responses.
- Users that have permission to access Craft Commerce in the Control Panel, but not permission to manage Orders, Products, or Promotions now get a 403 error when accessing /admin/commerce, rather than a blank page.
- The “Download PDF” button no longer appears on the View Order page if no PDF template exists yet.
- `Commerce_OrderModel::getPdfUrl()` now only returns a URL if the PDF template exists; otherwise null will be returned.
- Errors that occur when parsing email templates now get logged in craft/storage/runtime/logs/commerce.log.
- Improved the wording of error messages that occur when an unsupported gateway request is made.

### Fixed
- Fixed a bug where entering a sale’s discount amount to a decimal number less than 1 would result in the sale applying a negative discount (surcharge) to applicable product prices. Please check any existing sales to make sure the correct amount is being discounted.
- Fixed bug where email template errors would cause order completion to fail.
- Fixed a bug where shipping rule description fields were not being saved.
- Fixed a PHP error that could occur when saving a product via an Element Editor HUD.
- Fixed a bug where billing and shipping addresses were receiving duplicate validation errors when the `sameAddress` flag was set to true.
- Fixed a JavaScript error that occurred when changing an order’s status on servers with case-sensitive file systems.

## 1.0.1183 - 2015-12-03

### Changed
- Discounts are now entered as positive numbers in the CP (e.g. a 50% discount is defined as either “0.5” or “50%” rather than “-0.5” or “-50%”).
- Added the `commerce_cart.onBeforeAddToCart` event.
- Added the `commerce_discounts.onBeforeMatchLineItem` event, making it possible for plugins to perform additional checks when determining if a discount should be applied to a line item.
- Added the `commerce_payments.onBeforeGatewayRequestSend` event.

### Fixed
- Fixed a PHP error that would occur when the Payment Methods index page if any of the existing payment methods were using classes that could not be found.
- Fixed a bug where some failed payment requests were not returning an error message.
- Fixed a bug where `PaymentsService::processPayment()` was attempting to redirect to the order’s return URL even if it didn’t have one, in the event that the order was already paid in full before `processPayment()` was called. Now `true` is returned instead.
- Fixed some UI strings that were not getting properly translated.

## 1.0.1182 - 2015-12-01

### Added
- Tax Rates now have a “Taxable Subject” setting, allowing admins to choose whether the Tax Rate should be applied to shipping costs, price, or both.
- View Order pages now display notes and options associated with line items.
- Added new `commerce_addresses.beforeSaveAddress` and `saveAddress` events.
- Purchasables now must implement a `getIsPromotable()` method, which returns whether the purchasable can be subject to discounts.
- Variants now support a `default` element criteria param, for only querying variants that are/aren’t the default variant of an invariable product.

### Changed
- All number fields now display values in the current locale’s number format.
- Variant descriptions now include the product’s title for products that have variants.
- It’s now more obvious in the UI that you are unable to delete an order status while orders exist with that status.
- The `commerce_orders.beforeSaveOrder` event now respects event’s `$peformAction` value.
- The `commerce_orders.beforeSaveOrder` and `saveOrder` events trigger for carts, in addition to completed orders.
- `Commerce_PaymentsService::processPayment()` no longer redirects the browser if the `$redirect` argument passed to it is `null`.
- Renamed `Commerce_VariantsService::getPrimaryVariantByProductId()` to `getDefaultVariantByProductId()`.
- Updated all instances of `craft.commerce.getCart()` to `craft.commerce.cart` in the example templates.
- Customers are now redirected to the main products page when attempting to view their cart while it is empty.

### Removed
- Removed the `commerceDecimal` and `commerceCurrency` template filters. Craft CMS’s built-in [number](https://craftcms.com/docs/templating/filters#number) and [currency](https://craftcms.com/docs/templating/filters#currency) filters should be used instead. Note that you will need to explicitly pass in the cart’s currency to the `currency` filter (e.g. `|currency(craft.commerce.cart.currency)`).

### Fixed
- Fixed a bug where View Order pages were displaying links to purchased products even if the product didn’t exist anymore, which would result in a 404 error.
- Fixed a bug where orders’ base shipping costs and base discounts were not getting reset when adjustments were recalculated.
- Fixed the “Country” and “State” field labels on Edit Shipping Rule pages, which were incorrectly pluralized.
- Fixed a bug where toggling a product/variant’s “Unlimited” checkbox was not enabling/disabling the Stock text input.
- Fixed a PHP error that occurred on order completion when purchasing a third party purchasable.
- Fixed a PHP error that occurred when attempting to add a line item to the cart with zero quantity.
- Fixed a bug where the state name was not getting included from address models’ `getStateText()` methods.
- Fixed a PHP error that would occur when saving a variable product without any variants.

## 0.9.1179 - 2015-11-24

### Added
- Added a new “Manage orders” user permission, which determines whether the current user is allowed to manage orders.
- Added a new “Manage promotions” user permission, which determines whether the current user is allowed to manage promotions.
- Added new “Manage _[type]_ products” user permissions for each product type, which determines whether the current user is allowed to manage products of that type.
- It’s now possible to set payment method settings from craft/config/commerce.php. To do so, have the file return an array with a `'paymentMethodSettings'` key, set to a sub-array that is indexed by payment method IDs, whose sub-values are set to the payment method’s settings (e.g. `return ['paymentMethodSettings' => ['1' => ['apiKey' => getenv('STRIPE_API_KEY')]]];`).
- Added an `isGuest()` method to order models, which returns whether the order is being made by a guest account.
- The `cartPayment/pay` controller action now checks for a `paymentMethodId` param, making it possible to select a payment gateway at the exact time of payment.
- Added `Commerce_TaxCategoriesService::getTaxCategoryByHandle()`.

### Changed
- Ajax requests to `commerce/cart/*` controller actions now get the `totalIncludedTax` amount in the response.
- Renamed `Commerce_ProductTypeService::save()` to `saveProductType()`.
- Renamed `Commerce_PurchasableService` to `Commerce_PurchasablesService` (plural).
- Renamed all `Commerce_OrderStatusService` methods to be more explicit (e.g. `save()` is now `saveOrderStatus()`).
- Renamed `Commerce_TaxCategoriesService::getAll()` to `getAllTaxCategories()`.
- Added “TYPE_” and “STATUS_” prefixes to each of the constants on TransactionRecord, to clarify their purposes.
- Order models no longer have $billingAddressData and $shippingAddressData properties. The billing/shipping addresses chosen by the customer during checkout are now duplicated in the craft_commerce_addresses table upon order completion, and the order’s billingAddressId and shippingAddressId attributes are updated to the new address records’ IDs.
- Purchasables must now have a `getTaxCategoryId()` method, which returns the ID of the tax category that should be applied to the purchasable.
- Third-party purchasables can now have taxes applied to their line items when in the cart.
- Added `totalTax`, `totalTaxIncluded`, `totalDiscount`, and `totalShippingCost` to the example templates’ order totals info.

### Fixed
- Fixed a bug where variants were not being returned in the user-defined order on the front end.
- Fixed a bug where `Commerce_OrdersService::getOrdersByCustomer()` was returning incomplete carts. It now only returns completed orders.
- Fixed a bug where the line items’ `taxIncluded` amount was not getting reset to zero before recalculating the amount of included tax.
- Fixed a bug where products of a type that had been switched from having variants to not having variants could end up with an extra Title field on the Edit Product page.
- Fixed an issue where Craft Personal and Client installations where making user groups available to sale and discount conditions.
- Fixed a PHP error that occurred when an order model’s `userId` attribute was set to the ID of a user account that didn’t have a customer record associated with it.
- Fixed a bug where quantity restrictions on a product/variant were not being applied consistently to line items that were added with custom options.
- Fixed some language strings that were not getting static translations applied to them.
- Fixed a bug where Price fields were displaying blank values when they had previously been set to `0`.
- Fixed a bug where `Commerce_TaxCategoriesService::getAllTaxCategories()` could return null values if `getTaxCategoryById()` had been called previously with an invalid tax category ID.

## 0.9.1177 - 2015-11-18

### Changed
- The example templates now display credit card errors more clearly.

### Fixed
- Fixed a bug where products’ and variants’ Stock fields were displaying blank values.

## 0.9.1176 - 2015-11-17

### Added
- Craft Commerce is now translated into German, Dutch, French (FR and CA), and Norwegian.
- Added the “Automatic SKU Format” Product Type setting, which defines what products’/variants’ SKUs should look like when they’re submitted without a value.
- It’s now possible to save arbitrary “options” to line items. When the same purchasable is added to the cart twice, but with different options, it will result in two separate line items rather than one line item with a quantity of 2.
- Order models now have a `totalDiscount` property, which returns the total of all discounts applied to its line items, in addition to the base discount.

### Changed
- The tax engine now records the amount of included tax for each line item, via a new `taxIncluded` property on line item models. (This does not affect existing tax calculation behaviors in any way.)
- Customer data stored in session is now cleared out whenever a user logs in/out, and when a logged-out guest completes their order.
- The example templates have been updated to demonstrate the new Line Item Options feature.
- Address management features are now hidden for guest users in the example templates to avoid confusion.

### Fixed
- Fixed a bug where products/variants that were out of stock would show a blank value for the “Stock” field, rather than “0”.
- Fixed a bug where the `shippingMethod` property returned by Ajax requests to `commerce/cart/*` was getting set to an incorrect value. The property is now set to the shipping method’s handle.

## 0.9.1175 - 2015-11-11

### Added
- Added a new “Show the Title field for variants” setting to Product Types that have variants. When checked, variants of products of that Product Type will get a new “Title” field that can be directly edited by product managers.
- It’s now possible to update an order’s custom fields when posting to the `commerce/cartPayment/pay` controller action.

### Changed
- Renamed `craft.commerce.getShippingMethods()` to `getAvailableShippingMethods()`.
- The shipping method info arrays returned by `craft.commerce.getAvailableShippingMethods()` now include `description` properties, set to the shipping methods’ active rules’ description. It also returns the shipping methods’ `type`.
- The shipping method info arrays returned by `craft.commerce.getAvailableShippingMethods()` are now sorted by their added cost, from cheapest to most expensive.
- Ajax requests to `commerce/cart/*` controller actions now get information about the available shipping methods in the response.
- Customer address info is now purged from the session when a user logs out with an active cart.
- Changes to the payment method in the example templates’ checkout process are now immediately applied to the cart.
- When the Stripe gateway is selected as the Payment Method during checkout we now show an example implementation of token billing with stripe.js

### Fixed
- Fixed a bug where the user-managed shipping methods’ edit URLs were missing a `/` before their IDs.
- Fixed a bug where it was possible to complete an order with a shipping method that was not supposed to be available, per its rules.
- Fixed a bug where it was possible to log out of Craft but still see address data in the cart.
- Fixed a bug where plugin-based shipping methods were getting re-instantiated each time `craft.commerce.getShippingMethods()` was called.
- Fixed a bug where batch product deletion from the Products index page was not also deleting their associated variants.

## 0.9.1173 - 2015-11-09

### Added
- Added a “Business Name” field to customer addresses (accessible via a `businessName` attribute), which replaces the “Company” field (and `company` attribute), and can be used to store customers’ businesses’ names when purchasing on behalf of their company.
- Added a “Business Tax ID” field to customer addresses (accessible via a `businessTaxId` attribute), which can be used to store customers’ businesses’ tax IDs (e.g. VAT) when purchasing on behalf of their company.
- Added a `getCountriesByTaxZoneId()` method to the Tax Zones service.
- Added a `getStatesByTaxZoneId()` method to the Tax Zones service.
- It’s now possible to create new Tax Zones and Tax Categories directly from the Edit Tax Rate page.

### Changed
- The ShippingMethod interface has three new methods: `getType()`, `getId()`, and `getCpEditUrl()`. (`getId()` should always return `null` for third party shipping methods.)
- It is no longer necessary to have created a Tax Zone before accessing Commerce → Settings → Tax Rates and creating a tax rate.
- The “Handle” field on Edit Tax Category pages is now automatically generated based on the “Name” field.
- Plugin-based shipping methods are now listed in Commerce → Settings → Shipping Methods alongside the user-managed ones.
- Orders can now be sorted by ID in the Control Panel.
- Updated the example templates to account for the new `businessName` and `businessTaxId` address attributes.

### Fixed
- Fixed a PHP error that occurred when editing a product if PHP was configured to display strict errors.
- Fixed a bug where products/variants would always show the “Dimensions” and “Weight” fields, even for product types that were configured to hide those fields.
- Fixed a PHP error that occurred when the tax calculator accessed third-party Shipping Methods.
- Fixed a MySQL error that occurred when saving a Tax Rate without a Tax Zone selected.
- Fixed an issue where clicking on the “Settings” global nav item under “Commerce” could direct users to the front-end site.

## 0.9.1171 - 2015-11-05

### Changed
- The “Promotable” and “Free Shipping” field headings on Edit Product pages now act as labels for their respective checkboxes.
- Craft Commerce now logs an error message when an order’s custom status is changed and the notification email’s template cannot be found.
- Commerce Customer Info fields are now read-only. (Customers can still edit their own addresses from the front-end.)
- Craft Commerce now keeps its customers’ emails in sync with their corresponding user accounts’ emails.
- Added a `shortNumber` attribute to order models, making it easy for templates to access the short version of the order number.
- The example templates’ product listings have new and improved icon images.

### Fixed
- Fixed a bug where the “Craft Commerce” link in the global sidebar would direct users to the front-end site, if the `cpTrigger` config setting was not set to `'admin'`.
- Updated the “Post Date” and “Expiry Date” table column headings on the Products index page, which were still labeled “Available On” and “Expires On”.
- Fixed a bug where one of the Market Commerce → Craft Commerce upgrade migrations wouldn’t run on case-sensitive file systems.
- Fixed a PHP error that occurred when viewing an active cart without an address from the Control Panel.
- Fixed a bug where custom field data was not saved via the `commerce/cart/updateCart` controller action if it wasn’t submitted along with other cart updates.
- Added some missing CSRF inputs to the example templates, when CSRF protection is enabled for the site.

### Security
- The example templates’ third party scripts now load over a protocol-relative URL, resolving security warnings.

## 0.9.1170 - 2015-11-04

### Added
- Renamed the plugin from Market Commerce to Craft Commerce.
- Craft Commerce supports One-Click Updating from the Updates page in the Control Panel.
- Gave Craft Commerce a fancy new plugin icon.
- Updated all of the Control Panel templates for improved consistency with Craft 2.5, and improved usability.
- Non-admins can now access Craft Commerce’s Control Panel pages via the “Access Craft Commerce” user permission (with the exception of its Settings section).
- Products are now localizable.
- It’s now possible to create a new sale or discount right from the Products index page, via a new Batch Action.
- It’s now possible to delete products from the Products index page in the Control Panel.
- Product variants are now managed right inline on Edit Product pages, via a new Matrix-inspired UI.
- Added Live Preview and Sharing support to Edit Product pages.
- It’s now possible to create new products right from Product Selector Modals (like the ones used by Products fields).
- Product types now have a “Has dimensions?” setting. The Width, Height, Length, and Weight variant fields will only show up when this is enabled now.
- It’s now possible to update multiple order statuses simultaneously from the Orders index page, via a new Batch Action.
- It’s now possible to delete orders from the Orders index page in the Control Panel.
- The View Order page now uses the same modal window to update order statuses as the Orders index page uses when updating statuses via the Batch Action.
- The View Order page now has “info” icons beside each line item and recorded transaction, for viewing deeper information about them.
- The View Order page now shows adjustments made on the order.
- Renamed the `craft.market` variable to `craft.commerce`.
- Added a new `commerce/cart/updateCart` controller action that can handle customer address/email changes, coupon application, line item additions, and shipping/payment method selections, replacing most of the old Cart actions. (The only other `commerce/cart/*` actions that remain are `updateLineItem`, `removeLineItem`, and `removeAllLineItems`.)
- It’s now possible to use token billing with some gateways, like Stripe, by passing a `token` POST param to the `cartPay/pay` controller action, so your customers’ credit card info never touches your server.
- It’s now possible to access through all custom Order Statuses `craft.commerce.orderStatuses`.
- Added the `itemSubtotalWithSale` attribute to order models, to get the subtotal of all order items before any adjustments have been applied.
- Renamed all class namespaces and prefixes for the Craft Commerce rename.
- Renamed nearly all service method names to be more explicit and follow Craft CMS naming conventions (i.e. `getById()` is now `getOrderById()`).
- All gateways must now implement the GatewayAdapterInterface interface. Craft Commerce provides a BaseGatewayAdapter class that adapts OmniPay gateway classes for this interface.
- Added the `commerce_transactions.onSaveTransaction` event.
- Added the `commerce_addOrderActions` hook.
- Added the `commerce_addProductActions` hook.
- Added the `commerce_defineAdditionalOrderTableAttributes` hook.
- Added the `commerce_defineAdditionalProductTableAttributes` hook.
- Added the `commerce_getOrderTableAttributeHtml` hook.
- Added the `commerce_getProductTableAttributeHtml` hook.
- Added the `commerce_modifyEmail` hook.
- Added the `commerce_modifyOrderSortableAttributes` hook.
- Added the `commerce_modifyOrderSources` hook.
- Added the `commerce_modifyPaymentRequest` hook.
- Added the `commerce_modifyProductSortableAttributes` hook.
- Added the `commerce_modifyProductSources` hook.
- Added the `commerce_registerShippingMethods` hook.

### Changed
- Sales rates and percentages are now entered as a positive number, and can be entered with or without a `%` sign.
- Products are now sorted by Post Date in descending order by default.
- All of the Settings pages have been cleaned up significantly.
- Renamed the `isPaid` order criteria param to `isUnpaid`.
- Renamed products’ `availableOn` and `expiresOn` attributes to `postDate` and `expiryDate`.
- Craft Commerce now records all failed payment transactions and include the gateway response.
- Reduced the number of SQL queries that get executed on order/product listing pages, depending on the attributes being accessed.
- Tax Categories now have “handles” rather than “codes”.
- When a Product Type is changed from having variants to not having variants, all of the existing products’ variants will be deleted, save for the Default Variants.
- If a default zone is not selected on an included tax rate, an error is displayed.
- Improved the extendability of the shipping engine. The new `ShippingMethod` and `ShippingRule` interfaces now allow a plugin to provide their own methods and rules which can dynamically add shipping costs to the cart.
- Added an `$error` argument to `Commerce_CartService::setPaymentMethod()` and `setShippingMethod()`.
- The example templates have been updated for the new variable names and controller actions, and their Twig code has been simplified to be more clear for newcomers (including more detailed explanation comments).
- The example PDF template now includes more information about the order, and a “PAID” stamp graphic.
- The example templates now include a customer address management section.
- Improved the customer address selection UI.

### Removed
- The “Cart Purge Interval” and “Cart Cookie Expiry Settings” have been removed from Control Panel. You will now need to add a `commerce.php` file in craft/config and set those settings from there. (See commerce/config.php for the default values.)
- Removed the default Shipping Method and improved the handling of blank shipping methods.
- Removed customer listing page. Add the Commerce Customer Info field type to your User field layout instead.

### Fixed
- Fixed a bug where you could pass an invalid `purchasableId` to the Cart.
- Fixed a bug where the customer link on the View Order page didn’t go to the user’s profile.
- Fixed a Twig error that occurred if a user manually went to /admin/commerce/orders/new. A 404 error is returned instead now.
- Fixed a bug where it was possible to use currency codes unsupported by OmniPay.
- Fixed a bug where the Mollie gateway was not providing the right token for payment completion.
- Fixed a bug where the `totalShipping` cost was incorrect when items with Free Shipping were in the cart.
- Fixed a bug in the Sale Amount logic.
- Products are now Promotable by default.
- Fixed bug where the logic to determine if an order is paid in full had a rounding error.<|MERGE_RESOLUTION|>--- conflicted
+++ resolved
@@ -1,6 +1,5 @@
 # Release Notes for Craft Commerce
 
-<<<<<<< HEAD
 ## Beta Unreleased
 
 ### Fixed 
@@ -218,7 +217,7 @@
 - Removed `craft\commerce\services\Payments::getTotalRefundedForOrder()`.
 - Removed `craft\commerce\services\Sales::populateSaleRelations()`.
 - Removed `craft\commerce\services\States`.
-=======
+
 ## 3.4.13 - 2022-03-24
 
 ### Changed
@@ -226,7 +225,6 @@
 
 ### Fixed
 - Fixed a bug where some order history records were getting deleted along with guest customer records during garbage collection. ([#2727](https://github.com/craftcms/commerce/issues/2727))
->>>>>>> 1bdaa73b
 
 ## 3.4.12 - 2022-03-16
 
