# Release Notes for Craft Commerce

## Unreleased

### Fixed
- Fixed a bug that could occur when attempting to create a customer on the Order Edit page. ([#2671](https://github.com/craftcms/commerce/issues/2671))
- Improved memory usage when using the `craft\commerce\services\LineItems::getAllLineItemsByOrderId()` method.  ([#2673](https://github.com/craftcms/commerce/issues/2673))
<<<<<<< HEAD
- Fixed a bug on order edit page where shipping method name is not updating based on the selected shipping method. ([#2682](https://github.com/craftcms/commerce/issues/2682))
=======
- Fixed a bug where `Addresses::getStoreLocation()` could return an address with `isStoreLocation` set to `false`. ([#2688](https://github.com/craftcms/commerce/issues/2688))
>>>>>>> b2e853b5

## 3.4.10.1 - 2022-01-13

### Fixed
- Fixed a bug where `craft\commerce\models\LiteTaxSettings::getTaxRateAsPercent()` wasn’t returning a value.

## 3.4.10 - 2022-01-12

### Added
- It’s now possible to completely disable the Donation purchasable. ([#2374](https://github.com/craftcms/commerce/discussions/2374))
- Added support for searching orders by line item description. ([#2658](https://github.com/craftcms/commerce/pull/2658))
- Added `craft\commerce\elements\Order::isPaymentAmountPartial()`.
- Added `craft\commerce\helpers\Localization`.

### Fixed
- Fixed a bug where gateways’ `supportsPartialPayment()` methods weren’t being respected.
- Fixed an error that could occur when saving a discount. ([#2660](https://github.com/craftcms/commerce/issues/2660))
- Fixed a bug where partial payment errors weren’t getting returned correctly for Ajax requests to `commerce/payments/pay`.
- Fixed an error that could occur when trying to refund an order. ([#2642](https://github.com/craftcms/commerce/pull/2642))
- Fixed a bug where tax rates weren’t properly supporting localized number formats.

### Security
- Fixed XSS vulnerabilities.

## 3.4.9.3 - 2021-12-23

### Fixed
- Fixed a bug where it wasn’t possible to scroll transactions’ gateway response data on View Order pages. ([#2639](https://github.com/craftcms/commerce/issues/2639))
- Fixed a bug where it wasn’t possible to save sales.

## 3.4.9.2 - 2021-12-15

### Fixed
- Fixed an error that occurred when loading the Order Edit page. ([#2640](https://github.com/craftcms/commerce/issues/2640))

## 3.4.9.1 - 2021-12-15

### Changed
- Craft Commerce now requires Craft CMS 3.7.25 or later. ([#2638](https://github.com/craftcms/commerce/issues/2638))

## 3.4.9 - 2021-12-14

### Added
- Discounts and sales now have “All purchasables”, “All categories”, and “All customers” settings. ([#2615](https://github.com/craftcms/commerce/issues/2615))

### Changed
- Product indexes now use a “Product” header column heading by default, rather than “Title”.

### Fixed
- Fixed a bug where adjustment snapshots were removed when recalculating a completed order.
- Fixed a bug where email previews included control panel assets. ([#2632](https://github.com/craftcms/commerce/issues/2632))

## 3.4.8 - 2021-11-25

### Added
- Added `craft\commerce\controllers\ProductsController::enforceEditProductPermissions()`.
- Added `craft\commerce\controllers\ProductsController::enforceDeleteProductPermissions()`.
- Added `craft\commerce\controllers\ProductsPreviewController::enforceEditProductPermissions()`.
- Added `craft\commerce\controllers\SubscriptionsController::enforceEditSubscriptionPermissions()`.

### Changed
- Improved the performance of order saving.
- Formula condition results are now cached.
- Products now support `EVENT_DEFINE_IS_EDITABLE` and `EVENT_DEFINE_IS_DELETABLE`. ([#2606](https://github.com/craftcms/commerce/issues/2606))
- Subscriptions now support `EVENT_DEFINE_IS_EDITABLE`.

## Deprecated
- Deprecated `craft\commerce\controllers\ProductsController::enforceProductPermissions()`.
- Deprecated `craft\commerce\controllers\ProductsPreviewController::enforceProductPermissions()`.
- Deprecated `craft\commerce\controllers\ProductsPreviewController::actionSaveProduct()`.

### Fixed
- Fixed a bug where active/inactive cart queries weren’t factoring the system time zone properly. ([#2601](https://github.com/craftcms/commerce/issues/2601))
- Fixed a bug where it was possible to save a product without any variants. ([#2612](https://github.com/craftcms/commerce/issues/2612))
- Fixed a bug where the First Name and Last Name fields within payment modals weren’t immediately visible. ([#2603](https://github.com/craftcms/commerce/issues/2603))
- Fixed a bug where the “Billing Details URL” subscription setting didn’t fully support being set to an environment variable. ([#2571](https://github.com/craftcms/commerce/pull/2571))

## 3.4.7 - 2021-11-03

### Deprecated
- Deprecated `craft\commerce\models\ProductType::getLineItemFormat()` and `setLineItemFormat()`.

### Fixed
- Fixed a bug where products’ Variants fields could be added to the field layout twice.
- Fixed a bug where PDFs could be rendered incorrectly. ([#2599](https://github.com/craftcms/commerce/issues/2599))
- Fixed an error that that could occur when instantiating a `craft\commerce\elements\Order` object. ([#2602](https://github.com/craftcms/commerce/issues/2602))

### Security
- Fixed XSS vulnerabilities.

## 3.4.6 - 2021-10-20

### Added
- Added `craft\commerce\services\PaymentSources::getPaymentSourceByTokenAndGatewayId()`.

### Changed
- Improved the styling and behavior of the example templates.

### Fixed
- Fixed a bug where purging inactive carts did not respect time zones. ([#2588](https://github.com/craftcms/commerce/issues/2588))
- Fixed a bug where it was possible to manage discounts when using the Lite edition. ([#2590](https://github.com/craftcms/commerce/issues/2590))

## 3.4.5 - 2021-10-13

### Added
- Added `craft\commerce\services\Transactions::getTransactionByReference()`.

### Fixed
- Fixed a bug where shipping rules could never match when the cart was empty. ([#2583](https://github.com/craftcms/commerce/issues/2583))
- Fixed a bug where a default shipping method was not being set per the `autoSetCartShippingMethodOption` setting. ([#2584](https://github.com/craftcms/commerce/issues/2584))

## 3.4.4 - 2021-10-07

### Added
- Added the `autoSetCartShippingMethodOption` config setting.

### Changed
- The `commerce/cart/update-cart` action now supports a `clearLineItems` param.

### Fixed
- Fixed a bug where addresses weren’t getting copied to orders correctly. ([#2555](https://github.com/craftcms/commerce/issues/2555))

## 3.4.3 - 2021-09-22

### Fixed
- Fixed a bug where discounts’ purchasable conditions weren’t applying to products when they were initially added to the cart. ([#2559](https://github.com/craftcms/commerce/issues/2559)) 
- Fixed a bug where carts weren’t getting recalculated when force-saved. ([#2560](https://github.com/craftcms/commerce/issues/2560))
- Fixed a bug where Commerce models’ `defineRules()` methods were declared as `public` instead of `protected`.
- Fixed a bug where new Commerce installs were getting a `sendCartInfo` column added to their `commerce_gateways` table, which isn’t needed.

### Security
- Fixed XSS vulnerabilities.

## 3.4.2 - 2021-08-11

### Changed
- Discount condition formulas now allow `|date` filters. ([#2505](https://github.com/craftcms/commerce/issues/2505))
- Orders now include billing and shipping addresses in search their keywords.
- The `registerUserOnOrderComplete` order parameter is now honored when completing an order from the control panel. ([#2503](https://github.com/craftcms/commerce/issues/2503))

### Fixed
- Fixed a bug where zero-value payment amounts would be ignored in favor of the outstanding balance, if using an alternative currency. ([#2501](https://github.com/craftcms/commerce/issues/2501))
- Fixed a bug where it wasn't possible to modify the address query from `craft\commerce\services\Addresses::EVENT_BEFORE_PURGE_ADDRESSES` event handlers.
- Fixed a bug where `craft\commerce\services\Formulas::validateFormulaSyntax()` wasn't working properly.

## 3.4.1 - 2021-07-26

### Changed
- Improved the performance of order recalculation.

### Fixed
- Fixed a bug where discount queries on coupon codes were case sensitive. ([#2249](https://github.com/craftcms/commerce/issues/2249))
- Fixed a SQL error that could occur during a migration with a database using a table prefix. ([#2497](https://github.com/craftcms/commerce/issues/2497))

## 3.4.0.3 - 2021-07-21

### Fixed
- Fixed a bug where it wasn't possible for customers to select shipping methods registered by plugins. ([#2278](https://github.com/craftcms/commerce/issues/2278))
- Fixed a PHP error that could occur when accessing an orders’ shipping method that was registered by plugins. ([#2279](https://github.com/craftcms/commerce/issues/2279))

## 3.4.0.2 - 2021-07-19

### Fixed
- Fixed a bug where it wasn't possible for customers to select shipping methods registered by plugins. ([#2273](https://github.com/craftcms/commerce/issues/2273))

## 3.4.0.1 - 2021-07-14

### Fixed
- Fixed a couple UI bugs on Edit Order pages. ([#2270](https://github.com/craftcms/commerce/issues/2270))
- Fixed a bug where `orderSiteId` and `orderLanguage` order query params woren’t working correctly. ([#2272](https://github.com/craftcms/commerce/issues/2272))

## 3.4.0 - 2021-07-13

### Added
- Added the ability to download multiple orders’ PDFs as a single, combined PDF from the Orders index page. ([#1785](https://github.com/craftcms/commerce/issues/1785))
- Added the ability to disable included tax removal. ([#1881](https://github.com/craftcms/commerce/issues/1881))
- Added the “Revenue Options” setting to the Top Products widget. ([#1919](https://github.com/craftcms/commerce/issues/1919))
- Added the ability to bulk-delete discounts from the Discounts index page. ([#2172](https://github.com/craftcms/commerce/issues/2172))
- Added the ability to bulk-delete sales from the Sales index page.
- Added the `cp.commerce.discounts.index`, `cp.commerce.discounts.edit`, `cp.commerce.discounts.edit.content`, and `cp.commerce.discounts.edit.details` template hooks. ([#2173](https://github.com/craftcms/commerce/issues/2173))
- Added the `cp.commerce.sales.index`, `cp.commerce.sales.edit`, `cp.commerce.sales.edit.content`, and `cp.commerce.sales.edit.details` template hooks. ([#2173](https://github.com/craftcms/commerce/issues/2173))
- Added `craft\commerce\base\Plan::$dateCreated`.
- Added `craft\commerce\base\Plan::$dateUpdated`.
- Added `craft\commerce\elements\Order::hasShippableItems()`.
- Added `craft\commerce\models\Address::$dateCreated`.
- Added `craft\commerce\models\Address::$dateUpdated`.
- Added `craft\commerce\models\Country::$dateCreated`.
- Added `craft\commerce\models\Country::$dateUpdated`.
- Added `craft\commerce\models\Customer::$dateCreated`.
- Added `craft\commerce\models\Customer::$dateUpdated`.
- Added `craft\commerce\models\LineItem::getIsShippable()`.
- Added `craft\commerce\models\PaymentCurrency::$dateCreated`.
- Added `craft\commerce\models\PaymentCurrency::$dateUpdated`.
- Added `craft\commerce\models\Sale::$dateCreated`.
- Added `craft\commerce\models\Sale::$dateUpdated`.
- Added `craft\commerce\models\ShippingAddressZone::$dateCreated`.
- Added `craft\commerce\models\ShippingAddressZone::$dateUpdated`.
- Added `craft\commerce\models\ShippingCategory::$dateCreated`.
- Added `craft\commerce\models\ShippingCategory::$dateUpdated`.
- Added `craft\commerce\models\ShippingMethod::$dateCreated`.
- Added `craft\commerce\models\ShippingMethod::$dateUpdated`.
- Added `craft\commerce\models\ShippingRule::$dateCreated`.
- Added `craft\commerce\models\ShippingRule::$dateUpdated`.
- Added `craft\commerce\models\State::$dateCreated`.
- Added `craft\commerce\models\State::$dateUpdated`.
- Added `craft\commerce\models\TaxAddressZone::$dateCreated`.
- Added `craft\commerce\models\TaxAddressZone::$dateUpdated`.
- Added `craft\commerce\models\TaxCategory::$dateCreated`.
- Added `craft\commerce\models\TaxCategory::$dateUpdated`.
- Added `craft\commerce\models\TaxRate::$dateCreated`.
- Added `craft\commerce\models\TaxRate::$dateUpdated`.
- Added `craft\commerce\models\TaxRate::$removeIncluded`.
- Added `craft\commerce\models\TaxRate::$removeVatIncluded`.
- Added `craft\commerce\stats\TopProducts::$revenueOptions`.
- Added `craft\commerce\stats\TopProducts::REVENUE_OPTION_DISCOUNT`.
- Added `craft\commerce\stats\TopProducts::REVENUE_OPTION_SHIPPING`.
- Added `craft\commerce\stats\TopProducts::REVENUE_OPTION_TAX_INCLUDED`.
- Added `craft\commerce\stats\TopProducts::REVENUE_OPTION_TAX`.
- Added `craft\commerce\stats\TopProducts::TYPE_QTY`.
- Added `craft\commerce\stats\TopProducts::TYPE_REVENUE`.
- Added `craft\commerce\stats\TopProducts::createAdjustmentsSubQuery()`.
- Added `craft\commerce\stats\TopProducts::getAdjustmentsSelect()`.
- Added `craft\commerce\stats\TopProducts::getGroupBy()`.
- Added `craft\commerce\stats\TopProducts::getOrderBy()`.
- Added libmergepdf.

### Changed
- Craft Commerce now requires Craft CMS 3.7 or later.
- Product slideouts now include the full field layout and meta fields. ([#2205](https://github.com/craftcms/commerce/pull/2205))
- Discounts now have additional user group condition options. ([#220](https://github.com/craftcms/commerce/issues/220))
- It’s now possible to select any shipping method for a completed order. ([#1521](https://github.com/craftcms/commerce/issues/1521))
- The order field layout no longer validates if it contains a field called `billingAddress`, `customer`, `estimatedBillingAddress`, `estimatedShippingAddress`, `paymentAmount`, `paymentCurrency`, `paymentSource`, `recalculationMode` or `shippingAddress`.
- Product field layouts no longer validate if they contain a field called `cheapestVariant`, `defaultVariant` or `variants`.
- Variant field layouts no longer validate if they contain a field called `description`, `price`, `product` or `sku`.
- Order notices are now cleared when orders are completed. ([#2116](https://github.com/craftcms/commerce/issues/2116))
- Donations, orders, products, and variants now support `EVENT_DEFINE_IS_EDITABLE` and `EVENT_DEFINE_IS_DELETABLE`. ([craftcms/cms#8023](https://github.com/craftcms/cms/issues/8023))
- Address, customer, country, state, payment currency, promotion, shipping, subscription plan, and tax edit pages now display date meta info.
- Emails are now added to the queue with a higher priority than most jobs. ([#2157](https://github.com/craftcms/commerce/issues/2157))
- Improved the performance of store location address retrieval. ([#2238](https://github.com/craftcms/commerce/issues/2238))

### Fixed
- Fixed a bug where discounts weren’t displaying validation errors for the “Per Email Address Discount Limit” field. ([#1455](https://github.com/craftcms/commerce/issues/1455))
- Fixed a bug where orders that didn‘t contain any shippable items still required a shipping method selection. ([#2204](https://github.com/craftcms/commerce/issues/2204))
- Fixed a UI bug with Order Edit page template hooks. ([#2148](https://github.com/craftcms/commerce/issues/2148))
- Fixed a PHP error that could occur when adding multiple items to the cart at once.

## 3.3.5.1 - 2021-07-07

### Fixed
- Fixed a bug where the customer search box was showing as “undefined” on Edit Order pages. ([#2247](https://github.com/craftcms/commerce/issues/2247))
- Fixed a bug where it wasn’t possible to query for products by `productTypeId` via GraphQL. ([#2248](https://github.com/craftcms/commerce/issues/2248))

## 3.3.5 - 2021-07-06

### Added
- It’s now possible to copy a subscription’s reference from its edit page.
- It’s now possible to search for orders by their shipping and billing addresses.

### Fixed
- Fixed a bug where long subscription references would break the meta layout on Edit Subscription pages. ([#2211](https://github.com/craftcms/commerce/issues/2211))
- Fixed a bug where non-promotable purchasables could have order-level discounts applied. ([#2180](https://github.com/craftcms/commerce/issues/2180))
- Fixed a bug where it wasn’t possible to change the base currency. ([#2221](https://github.com/craftcms/commerce/issues/2221))
- Fixed a bug where primary addresses weren’t being copied to new guest customers’ address books. ([#2224](https://github.com/craftcms/commerce/issues/2224))
- Fixed a bug where months were missing in Past Year stat queries.
- Fixed a bug where the outstanding payment amount due in an alternate currency wasn’t getting rounded after conversion, preventing orders from being barked as fully paid. ([#2222](https://github.com/craftcms/commerce/issues/2222))
- Fixed a bug where some PDF settings weren’t getting migrated properly when updating from an earlier version of Commerce than 3.2.0. ([#2213](https://github.com/craftcms/commerce/issues/2213))
- Fixed a PHP 8 compatibility bug. ([#2198](https://github.com/craftcms/commerce/issues/2198))

## 3.3.4.1 - 2021-06-16

### Fixed
- Fixed a bug where the database schema for new Craft Commerce installations wasn’t consistent with older installations.

## 3.3.4 - 2021-06-15

### Added
- Added `craft\commerce\elements\db\VariantQuery::hasUnlimitedStock()`. ([#2188](https://github.com/craftcms/commerce/issues/2188))
- Added `craft\commerce\models\LineItem::getIsTaxable()`.

### Changed
- Improved the performance of determining an order’s available discounts. ([#1744](https://github.com/craftcms/commerce/issues/1744))

### Fixed
- Fixed a bug that could occur when rebuilding the project config. ([#2194](https://github.com/craftcms/commerce/issues/2194))
- Fixed a bug where it was possible for an order to use a disabled payment gateway. ([#2150](https://github.com/craftcms/commerce/issues/2150))
- Fixed a SQL error that could occur when programmatically saving a variant without stock. ([#2186](https://github.com/craftcms/commerce/issues/2186))
- Fixed a bug where a donation marked as non-taxable could still receive tax. ([#2144](https://github.com/craftcms/commerce/pull/2144))
- Fixed a bug where the order field layout’s UID would change on every save. ([#2193](https://github.com/craftcms/commerce/issues/2193))
- Fixed a SQL error that occurred when saving a payment currency without a conversion rate. ([#2149](https://github.com/craftcms/commerce/issues/2149))
- Fixed a bug where discounts weren’t displaying validation errors for the “Per User Discount Limit” field. ([#2176](https://github.com/craftcms/commerce/issues/2176))

## 3.3.3 - 2021-06-01

### Added
- Added the `productCount` and `variantCount` GraphQL queries. ([#1411](https://github.com/craftcms/commerce/issues/1411))

### Changed
- It’s now possible to sort products by their SKUs on product indexes. ([#2167](https://github.com/craftcms/commerce/issues/2167))
- Products now have a `url` field when queried via GraphQL.

### Fixed
- Fixed a bug where it wasn’t possible to customize product search keywords via `EVENT_DEFINE_KEYWORDS`. ([#2142](https://github.com/craftcms/commerce/issues/2142))
- Fixed a bug where the “Add Product to Sale” modal on Edit Product pages could be unresponsive when opened multiple times. ([#2146](https://github.com/craftcms/commerce/issues/2146))
- Fixed an error that could occur if MySQL’s time zone tables weren’t populated yet. ([#2163](https://github.com/craftcms/commerce/issues/2163))
- Fixed a PHP error that could occur when validating a product. ([#2138](https://github.com/craftcms/commerce/issues/2138))

## 3.3.2 - 2021-05-18

### Added
- It’s now possible to create customer addresses in the control panel. ([#1324](https://github.com/craftcms/commerce/issues/1324))
- Added `craft\commerce\events\PurchasableShippableEvent`.
- Added `craft\commerce\services\Purchasables::EVENT_PURCHASABLE_SHIPPABLE`.
- Added `craft\commerce\services\Purchasables::isPurchasableShippable()`.

### Fixed
- Customer search Ajax requests are now cancelled before sending new ones on Edit Order pages. ([#2137](https://github.com/craftcms/commerce/issues/2137))
- Fixed an error that occurred when submitting a blank line item quantity from an Edit Order page, when running PHP 8. ([#2125](https://github.com/craftcms/commerce/issues/2125))
- Fixed a bug where changes to addresses’ State fields on Edit Order pages weren’t persisting. ([#2136](https://github.com/craftcms/commerce/issues/2136))
- Fixed a bug where charts weren’t always displaying the correct data for the date range, when running MySQL. ([#2117](https://github.com/craftcms/commerce/issues/2117))

## 3.3.1.1 - 2021-05-09

### Fixed
- Fixed a bug that caused the billing address to be overridden by the shipping address on order completion. ([#2128](https://github.com/craftcms/commerce/issues/2128))

## 3.3.1 - 2021-05-04

### Added
- Added `craft\commerce\events\RefundTransactionEvent::$refundTransaction`. ([#2081](https://github.com/craftcms/commerce/issues/2081))
- Added `craft\commerce\services\Purchasables::EVENT_PURCHASABLE_AVAILABLE`.
- Added `craft\commerce\services\Purchasables::isPurchasableAvailable()`.

### Changed
- Order condition formulas now include serialized custom field values. ([#2066](https://github.com/craftcms/commerce/issues/2066))
- Replaced `date` to `datetime` filter of `orderHistory.dateCreated` attribute in status history tab in order edit page.

### Fixed
- Fixed a PHP error that occurred when changing a variant from having unlimited stock. ([#2111](https://github.com/craftcms/commerce/issues/2111))
- Fixed a PHP error that occurred when passing the `registerUserOnOrderComplete` parameter to the `commerce/cart/complete` action.
- Fixed a PHP error that occurred when attempting to retrieve an order notice that doesn’t exist. ([#2108](https://github.com/craftcms/commerce/issues/2108))
- Fixed a bug where orders’ address IDs were `null` at the time `EVENT_AFTER_COMPLETE_ORDER` was triggered.
- Fixed a bug where payment source error messages weren’t being returned correctly.

## 3.3.0.1 - 2021-04-26

### Fixed
- Fixed a bug where an incorrect amount could be calculated when paying an outstanding balance in a non-primary currency.
- Fixed a bug where shipping rules were enforcing the “Order Condition Formula” field as required. ([#2098](https://github.com/craftcms/commerce/issues/2098))
- Fixed a bug where Base Discount and Per Item Discount fields could show negative values on the Edit Discount page. ([#2090](https://github.com/craftcms/commerce/issues/2090))

## 3.3.0 - 2021-04-20

### Added
- Added support for partial payments. ([#585](https://github.com/craftcms/commerce/issues/585))
- Carts can now display customer-facing notices on price changes and when items are automatically removed due to going out of stock. ([#2000](https://github.com/craftcms/commerce/pull/2000))
- It’s now possible to set dynamic condition formulas on shipping rules. ([#1959](https://github.com/craftcms/commerce/issues/1959))
- The Orders index page and Edit Order page now have a “Share cart” action, which generates a sharable URL that will load the cart into the user’s session, making it the active cart. ([#1386](https://github.com/craftcms/commerce/issues/1386))
- Shipping rule conditions can now be based on an order’s discounted price, rather than its original price. ([#1948](https://github.com/craftcms/commerce/pull/1948))
- Added the `allowCheckoutWithoutPayment` config setting.
- Added the `allowPartialPaymentOnCheckout` config setting.
- Added the `commerce/cart/complete` action.
- Added `craft\commerce\base\GatewayInterface::supportsPartialPayment()`.
- Added `craft\commerce\base\Gateway::supportsPartialPayment()`.
- Added `craft\commerce\elements\Order::getLoadCartUrl()`.
- Added `craft\commerce\services\Addresses::EVENT_BEFORE_PURGE_ADDRESSES`. ([#1627](https://github.com/craftcms/commerce/issues/1627))
- Added `craft\commerce\services\PaymentCurrencies::convertCurrency()`.
- Added `craft\commerce\test\fixtures\elements\ProductFixture::_getProductTypeIds()`.

### Changed
- Improved the line item editing workflow on the Edit Order page.
- Line item descriptions now link to the purchasable’s edit page in the control panel. ([#2048](https://github.com/craftcms/commerce/issues/2048))
- All front-end controllers now support passing the order number via a `number` param. ([#1970](https://github.com/craftcms/commerce/issues/1970))
- Products are now resaved when a product type’s available tax or shipping categories change. ([#1933](https://github.com/craftcms/commerce/pull/1933))
- Updated Dompdf to 1.0.2.

### Deprecated
- Deprecated `craft\commerce\services\Gateways::getGatewayOverrides()` and the `commerce-gateways.php` config file. Gateway-specific config files should be used instead. ([#1963](https://github.com/craftcms/commerce/issues/1963))

### Fixed
- Fixed a PHP 8 compatibility bug. ([#1987](https://github.com/craftcms/commerce/issues/1987))
- Fixed an error that occurred when passing an unsupported payment currency to `craft\commerce\services\PaymentCurrencies::convert()`.

## 3.2.17.4 - 2021-04-06

### Fixed
- Fixed a bug where line items would disappear from the Edit Order page when their quantity value was cleared. ([#2058](https://github.com/craftcms/commerce/issues/2058))
- Fixed a bug where customers without primary billing and shipping addresses weren’t being shown in the Customers list. ([#2052](https://github.com/craftcms/commerce/issues/2052))

## 3.2.17.3 - 2021-03-18

### Fixed
- Fixed a bug where the “All Totals” column on the Orders index page was showing blank values. ([#2047](https://github.com/craftcms/commerce/pull/2047))

## 3.2.17.2 - 2021-03-17

### Fixed
- Fixed a bug where the `commerce/reset-data` command did not delete addresses. ([#2042](https://github.com/craftcms/commerce/issues/2042))
- Fixed a bug where included tax totals may be incorrect after updating from Commerce 1.
- Fixed a bug where the `success` and `error` keys were missing from `commerce/payments/complete-payment` JSON responses. ([#2043](https://github.com/craftcms/commerce/issues/2043))

## 3.2.17.1 - 2021-03-08

### Changed
- The `generateTransformsBeforePageLoad` config setting is now automatically enabled when rendering emails. ([#2034](https://github.com/craftcms/commerce/issues/2034))
- `craft\commerce\services\Pdfs::EVENT_BEFORE_RENDER_PDF` event handlers can now modify the variables the PDF will be rendered with. ([#2039](https://github.com/craftcms/commerce/issues/2039))

### Fixed
- Fixed a bug where the Orders index page was showing the wrong shipping and billing addresses. ([#1962](https://github.com/craftcms/commerce/issues/1962))
- Fixed a bug where sales were storing incorrect amounts for locales that use a period for the grouping symbol. ([#2029](https://github.com/craftcms/commerce/issues/2029))

## 3.2.17 - 2021-03-03

### Added 
- Added the ability to set a cart’s order site on the Edit Order page. ([#2031](https://github.com/craftcms/commerce/issues/2031))
- Added the `cp.commerce.customers.edit`, `cp.commerce.customers.edit.content`, and `cp.commerce.customers.edit.details` template hooks to the Edit Customer page. ([#2030](https://github.com/craftcms/commerce/issues/2030))

### Fixed
- Fixed a UI bug with the “Order Site” and “Status” fields on the Edit Order page. ([#2023](https://github.com/craftcms/commerce/issues/2023))

### Security
- Fixed an XSS vulnerability.

## 3.2.16 - 2021-02-26

### Fixed
- Fixed a bug where it wasn’t possible to paginate addresses on the Edit Order page. ([#2024](https://github.com/craftcms/commerce/issues/2024))
- Fixed a PHP error that could occur when adding purchasables to a sale from the Edit Product page. ([#1998](https://github.com/craftcms/commerce/issues/1998))
- Fixed a bug where guest customers weren’t being consolidated to the user’s customer. ([#2019](https://github.com/craftcms/commerce/issues/2019))
- Fixed a migration error that could occur when updating from Commerce 2. ([#2022](https://github.com/craftcms/commerce/issues/2022))

## 3.2.15.3 - 2021-02-24

### Fixed
- Fixed a bug where past orders weren’t being consolidated to the user’s customer. ([#2019](https://github.com/craftcms/commerce/issues/2019))

## 3.2.15.2 - 2021-02-18

### Fixed
- Fixed a bug where querying for an empty array on the `productId` variant query param would return all variants.

## 3.2.15.1 - 2021-02-18

### Fixed
- Fixed an error that occurred when deleting products. ([#2009](https://github.com/craftcms/commerce/issues/2009))

## 3.2.15 - 2021-02-17

### Changed
- Carts that only contains non-shipppable items no longer attempt to match any shipping rules. ([#1990](https://github.com/craftcms/commerce/issues/1990))
- Product queries with the `type` or `typeId` param will now only invalidate their `{% cache %}` tags when products of the same type(s) are saved/deleted.
- Variant queries with the `product` or `productId` param will now only invalidate their `{% cache %}` tags when the referenced products are saved/deleted.
- The `commerce/payment-sources/add`, `commerce/subscriptions/subscribe`, `commerce/subscriptions/switch`, `commerce/subscriptions/cancel`, and `commerce/subscriptions/reactivate` actions now accept hashed `successMessage` params. ([#1955](https://github.com/craftcms/commerce/issues/1955))
- `craft\commerce\elements\db\VariantQuery::product` is now write-only.

### Fixed
- Fixed a bug where carts weren’t getting recalculated after their billing address was saved via the `commerce/customer-addresses/save` action. ([#1997](https://github.com/craftcms/commerce/issues/1997))
- Fixed a bug where category shipping rules weren’t remembering their cost overrides when set to `0` . ([#1999](https://github.com/craftcms/commerce/issues/1999))

## 3.2.14.1 - 2021-01-28

### Fixed
- Fixed a UI bug with product dimension inputs on Craft 3.6. ([#1977](https://github.com/craftcms/commerce/issues/1977))

## 3.2.14 - 2021-01-13

### Added
- It is now possible to sort purchasables by `description`, `sku` or `price` when adding a line item on the Edit Order page. ([#1940](https://github.com/craftcms/commerce/issues/1940))
- Added `craft\commerce\elements\db\ProductQuery::defaultPrice()`, `defaultWidth()`, `defaultHeight()`, `defaultLength()`, `defaultWeight()`, and `defaultSku()`. ([#1877](https://github.com/craftcms/commerce/issues/1877))

### Changed
- Purchasables are now sorted by `id` by default when adding a line item to an order on the Edit Order page.

### Fixed
- Fixed a bug where the Edit Order page was listing soft-deleted purchasables when adding a line item. ([#1939](https://github.com/craftcms/commerce/issues/1939))
- Fixed a bug where product indexes’ “Title” columns were getting mislabeled as “ID”. ([#1787](https://github.com/craftcms/commerce/issues/1787))
- Fixed an error that could occur when saving a product, if a price, weight, or dimension field was set to a non-numeric value. ([#1942](https://github.com/craftcms/commerce/issues/1942))
- Fixed a bug where line item prices could show the wrong currency on Edit Order pages. ([#1890](https://github.com/craftcms/commerce/issues/1890))
- Fixed an error that could occur when saving an address. ([#1947](https://github.com/craftcms/commerce/issues/1947))
- Fixed an error that occurred when calling `Plans::getPlansByInformationEntryId()`. ([#1949](https://github.com/craftcms/commerce/issues/1949))
- Fixed a SQL error that occurred when purging customers on MySQL. ([#1958](https://github.com/craftcms/commerce/issues/1958))
- Fixed a SQL error that occurred when retrieving the default line item status on PostgreSQL.

## 3.2.13.2 - 2020-12-15

### Fixed
- Fixed a bug where product URLs were resolving even though the product was not live. ([#1929](https://github.com/craftcms/commerce/pull/1929))

## 3.2.13.1 - 2020-12-15

### Fixed
- Fixed a migration error that could occur when updating from Commerce 3.1 ([#1928](https://github.com/craftcms/commerce/issues/1928))

## 3.2.13 - 2020-12-10

### Added
- Emails and PDFs now have Language settings that can be used to specify the language that should be used, instead of the order’s language. ([#1884](https://github.com/craftcms/commerce/issues/1884))
- Added the `cp.commerce.order.content`, `cp.commerce.order.edit.order-actions`, and `cp.commerce.order.edit.order-secondary-actions` template hooks to the Edit Order page. ([#138](https://github.com/craftcms/commerce/issues/138), [#1269](https://github.com/craftcms/commerce/issues/1269))

### Changed
- Improved the Edit Product page load time by lazy-loading variants’ related sales on scroll. ([#1883](https://github.com/craftcms/commerce/issues/1883))
- The Edit Order page no longer requires orders to have at least one line item to be saved.

### Fixed
- Fixed a bug where Products indexes weren’t displaying `0` stock values. ([#1908](https://github.com/craftcms/commerce/issues/1908))
- Fixed a bug where dates and numbers in order PDFs weren’t always rendered with the order’s locale. ([#1876](https://github.com/craftcms/commerce/issues/1876))
- Fixed a bug where `craft\commerce\models\Address::getAddressLines()` wasn’t including a `businessTaxId` key. ([#1894](https://github.com/craftcms/commerce/issues/1894))
- Fixed a bug where `craft\commerce\services\Discounts::getDiscountByCode()` was returning disabled discounts.
- Fixed a bug where `craft\commerce\models\Address::setAttributes()` wasn’t setting the `businessId` by default. ([#1909](https://github.com/craftcms/commerce/issues/1909))
- Fixed some PostgreSQL compatibility issues.

## 3.2.12 - 2020-11-17

### Added
- Variants now have `priceAsCurrency` and `salePriceAsCurrency` fields when queried via GraphQL. ([#1856](https://github.com/craftcms/commerce/issues/1856))
- Products now have an `defaultPriceAsCurrency` field when queried via GraphQL. ([#1856](https://github.com/craftcms/commerce/issues/1856))

### Changed
- Improved the Edit Order page’s ability to warn against losing unsaved changes. ([#1850](https://github.com/craftcms/commerce/issues/1850))
- All built-in success/fail flash messages are now customizable by passing hashed `successMessage` and `failMessage` params with the request. ([#1871](https://github.com/craftcms/commerce/issues/1871))

### Fixed
- Fixed an error that occurred when attempting to edit a subscription plan, if `allowAdminChanges` was disabled. ([#1857](https://github.com/craftcms/commerce/issues/1857))
- Fixed an error that occurred when attempting to preview an email, if no orders had been completed yet. ([#1858](https://github.com/craftcms/commerce/issues/1858))
- Fixed an error that occurred when adding a new address to a completed order on the Edit Order page, if using PostgreSQL.
- Fixed a bug where template caches weren’t getting invalidated when sales were added or removed. ([#1849](https://github.com/craftcms/commerce/issues/1849))
- Fixed a bug where sales weren’t properly supporting localized number formats.
- Fixed a deprecation warning that occurred in the example templates. ([#1859](https://github.com/craftcms/commerce/issues/1859))

## 3.2.11 - 2020-11-04

### Changed
- Moved subscription plans from `commerce/settings/subscriptions/plans` to `commerce/store-settings/subscription-plans` in the control panel. ([#1846](https://github.com/craftcms/commerce/issues/1846))

### Fixed
- Emails that are prevented from being sent using the `\craft\commerce\services\Emails::EVENT_BEFORE_SEND_MAIL` event are no longer shown as failed jobs on the queue. ([#1842](https://github.com/craftcms/commerce/issues/1842))
- Fixed a PHP error that occurred when creating a new Product with multiple variants. ([#1851](https://github.com/craftcms/commerce/issues/1851))

## 3.2.10.1 - 2020-11-03

### Fixed
- Fixed a PostgreSQL migration issue. ([#1845](https://github.com/craftcms/commerce/pull/1845))

## 3.2.10 - 2020-11-02

### Added
- Added the ability to unset a cart’s selected payment source with the `commerce/cart/update-cart` action. ([#1835](https://github.com/craftcms/commerce/issues/1835))
- Added `craft\commerce\services\Pdfs::EVENT_MODIFY_RENDER_OPTIONS`. ([#1761](https://github.com/craftcms/commerce/issues/1761))

### Fixed
- Fixed a PHP error that occurred when retrieving the field layout for a variant of a deleted product. ([#1830](https://github.com/craftcms/commerce/pull/1830))
- Fixed a bug where restoring a deleted product restored previously-deleted variants. ([#1827](https://github.com/craftcms/commerce/issues/1827))
- Fixed a template error that would occur when creating or editing a tax rate. ([#1841](https://github.com/craftcms/commerce/issues/1841))

## 3.2.9.1 - 2020-10-30

### Fixed
- Fixed a bug where the `commerce_orders` table was missing the `orderSiteId` column on fresh installs. ([#1828](https://github.com/craftcms/commerce/pull/1828))

## 3.2.9 - 2020-10-29

### Added
- Added the ability to track which site an order was placed from.
- Added the “ID” column to the Products index page. ([#1787](https://github.com/craftcms/commerce/issues/1787))
- Added the “Order Site” column to the Orders index page.
- Added the ability to retry failed order status emails. ([#1397](https://github.com/craftcms/commerce/issues/1379))
- Added the ability to change the default tax category right from the Tax Categories index page. ([#1499](https://github.com/craftcms/commerce/issues/1499))
- Added the ability to change the default shipping category right from the Shipping Categories index page.
- Added the ability to update a shipping method’s status right from the Shipping Methods index page.
- All front-end success/fail flash messages are now customizable by passing hashed `successMessage`/`failMessage` params with the request. ([#1801](https://github.com/craftcms/commerce/issues/1801))
- It’s now possible to see purchasables’ snaphsot data when adding line items to an order from the Edit Order page. ([#1792](https://github.com/craftcms/commerce/issues/1792))
- Addresses now show whether they are the primary shipping/billing address for a customer on the Edit Address page. ([#1802](https://github.com/craftcms/commerce/issues/1802))
- Added the `cp.commerce.shippingMethods.edit.content` hook to the `shipping/shippingmethods/_edit.html` template. ([#1819](https://github.com/craftcms/commerce/pull/1819))
- Added `craft\commerce\elements\Order::$orderSiteId`.
- Added `craft\commerce\services\Customers::EVENT_AFTER_SAVE_CUSTOMER_ADDRESS`. ([#1220](https://github.com/craftcms/commerce/issues/1220))
- Added `craft\commerce\services\Customers::EVENT_AFTER_SAVE_CUSTOMER`.
- Added `craft\commerce\services\Customers::EVENT_BEFORE_SAVE_CUSTOMER_ADDRESS`. ([#1220](https://github.com/craftcms/commerce/issues/1220))
- Added `craft\commerce\services\Customers::EVENT_BEFORE_SAVE_CUSTOMER`.
- Added `craft\commerce\services\Webhooks::EVENT_AFTER_PROCESS_WEBHOOK`. ([#1799](https://github.com/craftcms/commerce/issues/1799))
- Added `craft\commerce\services\Webhooks::EVENT_BEFORE_PROCESS_WEBHOOK`. ([#1799](https://github.com/craftcms/commerce/issues/1799))

### Changed
- `salePrice` is now included when calling a purchasable’s `toArray()` method. ([#1793](https://github.com/craftcms/commerce/issues/1793))

### Deprecated
- Deprecated support for passing a `cartUpdatedNotice` param to the `commerce/cart/update-cart` action. A hashed `successMessage` param should be passed instead.

### Fixed
- Fixed a bug where changing the customer of an order could result in an “Address does not belong to customer” error. ([#1227](https://github.com/craftcms/commerce/issues/1227))
- Fixed a bug where cached discounts were not getting updated when a discount was saved or deleted. ([#1813](https://github.com/craftcms/commerce/pull/1813))
- Fixed formatting of URLs in the example templates. ([#1808](https://github.com/craftcms/commerce/issues/1808))
- Fixed a bug where `commerce/products/save-product`, `commerce/products/duplicate-product` and `commerce/products/delete-product` actions required the “Access Craft Commerce” permission. ([#1814](https://github.com/craftcms/commerce/pull/1814))
- Fixed a bug where it was possible to delete the default tax category.
- Fixed a bug where it was possible to delete the default shipping category.
- Restored the missing `craft\commerce\services\Payments::EVENT_AFTER_PROCESS_PAYMENT` event. ([#1818](https://github.com/craftcms/commerce/pull/1818))

## 3.2.8.1 - 2020-10-15

### Fixed
- Fixed a PHP error that occurred when duplicating a product. ([#1783](https://github.com/craftcms/commerce/issues/1783))

## 3.2.8 - 2020-10-13

### Added
- Added a “Variants” column to the Products index page. ([#1765](https://github.com/craftcms/commerce/issues/1765))
- Added the `commerce/reset-data` command. ([#581](https://github.com/craftcms/commerce/issues/581))
- Added `craft\commerce\console\controlllers\ResetData`.
- Added `craft\commerce\elements\Variants::getSkuAsText()`.
- Added `craft\commerce\helpers\Purchasable`.
- Added `craft\commerce\services\PaymentSources::getAllPaymentSourcesByGatewayId()`.

### Changed
- Coupon codes are no longer case-sensitive. ([#1763](https://github.com/craftcms/commerce/issues/1763))
- Disabled the browser autosuggest list when searching for a customer on the Edit Order page. ([#1752](https://github.com/craftcms/commerce/issues/1752))

### Fixed
- Fixed a PHP error that occurred when an order’s history was changed via a queue job.
- Fixed a bug where the store location address had its `isStoreLocation` property set to `false`. ([#1773](https://github.com/craftcms/commerce/issues/1773))
- Fixed a bug where the Template setting for product types wasn’t showing autosuggestions.
- Fixed a bug where disabled variants weren’t getting deleted along with their products. ([#1772](https://github.com/craftcms/commerce/issues/1772))
- Fixed a bug where incomplete carts weren’t getting updated when their selected payment gateway was disabled. ([#1531](https://github.com/craftcms/commerce/issues/1531))
- Fixed a bug where the incorrect confirmation message was shown when deleting a subscription plan.
- Fixed a PHP error that occurred when a subscription plan and gateway had been deleted. ([#1667](https://github.com/craftcms/commerce/issues/1667))
- Fixed a bug where address changes weren’t persisting on the Edit Order page. ([#1766](https://github.com/craftcms/commerce/issues/1766))
- Fixed a SQL error that could occur when saving a product, if it was disabled and missing required field values. ([#1764](https://github.com/craftcms/commerce/issues/1764))
- Fixed a bug where it was possible to change the primary currency after completed orders had been placed. ([#1777](https://github.com/craftcms/commerce/issues/1777))
- Fixed a JavaScript error that occurred on the payment page of the example templates.

## 3.2.7 - 2020-09-24

### Added
- Craft Commerce is now translated into Japanese.
- Added the ability to retrieve a customer’s addresses via Ajax. ([#1682](https://github.com/craftcms/commerce/issues/1682))
- Added the ability to retrieve a customer’s previous orders via Ajax. ([#1682](https://github.com/craftcms/commerce/issues/1682))
- Added `craft\commerce\controllers\CustomerAddressesController::actionGetAddresses`. ([#1682](https://github.com/craftcms/commerce/issues/1682))
- Added `craft\commerce\controllers\CustomerOrdersControllers`. ([#1682](https://github.com/craftcms/commerce/issues/1682))

### Changed
- Improved the performance of exporting orders using the “Raw Data” export type. ([#1744](https://github.com/craftcms/commerce/issues/1744))
- Disabled the browser autosuggest list when searching for a customer on the Edit Order page. ([#1752](https://github.com/craftcms/commerce/issues/1752))
- `craft\models\Customer::getOrders()` now returns orders sorted by date ordered, in descending order.

### Fixed
- Fixed a migration error that could occur when updating to Commerce 3. ([#1726](https://github.com/craftcms/commerce/issues/1726))
- Fixed a bug where control panel styles were getting included in rendered email previews. ([#1734](https://github.com/craftcms/commerce/issues/1734))
- Fixed a PHP error that could occur when saving an order without a customer ID.
- Fixed a PHP error that occurred when rendering a PDF, if the temp directory was missing. ([#1745](https://github.com/craftcms/commerce/issues/1745))
- Fixed a bug where `craft\commerce\models\Address:getAddressLines()` wasn’t including `countryText` in the response data.
- Fixed a PHP error that occurred when entering a localized number as a category shipping rule price.
- Fixed a bug where long translations would break the line item layout on the Edit Order page.
- Fixed a JavaScript error that occurred when editing shipping rules.

## 3.2.6 - 2020-09-13

### Fixed
- Fixed a bug that prevented a customer from unsubscribing from a subscription. ([#1650](https://github.com/craftcms/commerce/issues/1650))
- Fixed a bug that prevented a customer from deleting a payment source. ([#1650](https://github.com/craftcms/commerce/issues/1650))

## 3.2.5 - 2020-09-11

### Changed
- Purchasable descriptions are now generated based on data from the primary site only.
- JSON responses from the `commerce/payments/pay` action now include order information.

### Fixed
- Fixed a PHP error that occurred when exporting orders using the “Raw data” export type.
- Fixed a PHP error that could occur when resaving products. ([#1698](https://github.com/craftcms/commerce/issues/1698))
- Fixed a PHP error that occurred when using the `|commerceCurrency` Twig filter for currency conversion. ([#1702](https://github.com/craftcms/commerce/issues/1702))
- Fixed a SQL error that occurred when previewing emails on PostgreSQL. ([#1673](https://github.com/craftcms/commerce/issues/1673))
- Fixed a PHP error that occurred when there was a syntax error in an order condition formula. ([#1716](https://github.com/craftcms/commerce/issues/1716))
- Fixed a bug where order history records created at the same time were ordered incorrectly.
- Fixed a 400 error that could occur when a product type’s Template setting was blank.
- Fixed a bug where purchasables without a product type were incorrectly showing on the “Top Product Types” Dashboard widget. ([#1720](https://github.com/craftcms/commerce/issues/1720))
- Fixed a bug where shipping zone caches weren’t getting invalidated. ([#1721](https://github.com/craftcms/commerce/issues/1721))
- Fixed a Twig error that occurred when viewing the “Buy” example templates. ([#1722](https://github.com/craftcms/commerce/issues/1722))

## 3.2.4 - 2020-09-07

### Added
- Added the “Item Total” and “Item Subtotal” Orders index page columns. ([#1695](https://github.com/craftcms/commerce/issues/1695))
- Added the `hasProduct` argument to GraphQL variant queries. ([#1697](https://github.com/craftcms/commerce/issues/1697))
- Added `craft\commerce\elements\Order::$storedItemSubtotalAsCurrency`. ([#1695](https://github.com/craftcms/commerce/issues/1695))
- Added `craft\commerce\elements\Order::$storedItemSubtotal`. ([#1695](https://github.com/craftcms/commerce/issues/1695))
- Added `craft\commerce\services\Addresses::EVENT_BEFORE_DELETE_ADDRESS`. ([#1590](https://github.com/craftcms/commerce/pull/1590))

### Changed
- Address forms now show the Country field before State to avoid confusion when editing an address.
- Products’, subscriptions’, and orders’ date sort options are now sorted in descending order by default when selected (requires Craft 3.5.9 or later).
- `craft\commerce\models\Address::getAddressLines()` now has a `$sanitize` argument. ([#1671](https://github.com/craftcms/commerce/issues/1671))

### Deprecated
- Deprecated `craft\commerce\Plugin::t()`.
- Deprecated `craft\commerce\services\Discounts::populateDiscountRelations()`.

### Fixed
- Fixed a bug where donation queries weren’t returning complete results if the primary site had changed.
- Fixed a bug where addresses would always get a new ID when updating the cart. ([#1683](https://github.com/craftcms/commerce/issues/1683))
- Fixed a bug where sales weren’t being applied to orders on the Edit Order page. ([#1662](https://github.com/craftcms/commerce/issues/1662))
- Fixed a bug where users without orders weren’t available for selection in customer lists.
- Fixed a bug where the `*AsCurrency` order attributes were showing the base currency rather than the order currency. ([#1668](https://github.com/craftcms/commerce/issues/1668))
- Fixed a bug where it wasn’t possible to permanently delete orders from the Orders index page. ([#1708](https://github.com/craftcms/commerce/issues/1708))
- Fixed a bug where it wasn’t possible to permanently delete products from the Product index page. ([#1708](https://github.com/craftcms/commerce/issues/1708))
- Fixed a missing validation error when saving a product type. ([#1678](https://github.com/craftcms/commerce/issues/1678))
- Fixed a bug where address lines were getting double-encoded. ([#1671](https://github.com/craftcms/commerce/issues/1671))
- Fixed a bug where shipping method caches weren’t getting invalidated. ([#1674](https://github.com/craftcms/commerce/issues/1674))
- Fixed a bug where `dateUpdated` wasn’t getting populated when saving a line item. ([#1691](https://github.com/craftcms/commerce/issues/1691))
- Fixed a bug where purchasable descriptions were able to be longer than line item descriptions.
- Fixed a bug where discounts could be applied to products that were already on sale, even if their “Exclude this discount for products that are already on sale” condition was enabled. ([#1700](https://github.com/craftcms/commerce/issues/1700))
- Fixed a bug where discount condition formulas weren’t preventing discount codes from applying to a cart. ([#1705](https://github.com/craftcms/commerce/pull/1705))
- Fixed a bug where orders’ cached transactions were not getting updated when a transaction was saved. ([#1703](https://github.com/craftcms/commerce/pull/1703))

## 3.2.3 - 2020-08-19

### Fixed
- Fixed a SQL error that occurred when searching for orders from the Orders index page. ([#1652](https://github.com/craftcms/commerce/issues/1652))
- Fixed a bug where discounts with purchasable conditions were not being applied correctly to the cart. ([#1641](https://github.com/craftcms/commerce/issues/1641))
- Fixed a migration error that could occur when updating to Commerce 3.2. ([#1655](https://github.com/craftcms/commerce/issues/1655))
- Fixed a PHP error that occurred when displaying the “Top Product Types” Dashboard widget.
- Fixed a deprecation warning that occurred on the Orders index page. ([#1656](https://github.com/craftcms/commerce/issues/1656))
- Fixed a bug where Live Preview wasn’t showing custom fields for products. ([#1651](https://github.com/craftcms/commerce/issues/1651))

## 3.2.2.1 - 2020-08-14

### Fixed
- Fixed a bug where `craft\commerce\services\LineItemStatuses::getLineItemStatusByHandle()`, `getDefaultLineItemStatus()`, `getDefaultLineItemStatusForLineItem()` and `getLineItemStatusById()` were returning archived statuses. ([#1643](https://github.com/craftcms/commerce/issues/1643))
- Fixed a bug where line item status caches weren’t getting invalidated.

## 3.2.2 - 2020-08-13

### Added
- Added `craft\commerce\models\LineItem::setLineItemStatus()`. ([#1638](https://github.com/craftcms/commerce/issues/1638))
- Added `craft\commerce\services\LineItems::orderCompleteHandler()`.

### Changed
- Commerce now requires Craft 3.5.4 or later.

### Fixed
- Fixed a bug where the default line item status was not getting applied on order completion. ([#1643](https://github.com/craftcms/commerce/issues/1643))
- Fixed a bug where sales weren’t getting initialized with their `sortOrder` value. ([#1633](https://github.com/craftcms/commerce/issues/1633))
- Fixed a PHP error that could occur when downloading a PDF. ([#1626](https://github.com/craftcms/commerce/issues/1626))
- Fixed a PHP error that could occur when adding a custom purchasable to an order from the Edit Order page. ([#1646](https://github.com/craftcms/commerce/issues/1646))
- Fixed a bug where duplicate orders could be returned by an order query when using the `hasPurchasables` or `hasTransactions` params. ([#1637](https://github.com/craftcms/commerce/issues/1637))
- Fixed a bug where the Top Products and Top Product Types lists weren’t counting correctly on multi-site installs. ([#1644](https://github.com/craftcms/commerce/issues/1644))
- Fixed a bug where the Edit Order page wasn’t swapping the selected tab correctly when saving changes, if a custom tab was selected. ([#1647](https://github.com/craftcms/commerce/issues/1647))
- Fixed a bug where custom field JavaScript wasn’t getting initialized properly on the Edit Order page in some cases. ([#1647](https://github.com/craftcms/commerce/issues/1647))

## 3.2.1 - 2020-08-06

### Added
- Added `craft\commerce\models\Address::sameAs()`. ([#1616](https://github.com/craftcms/commerce/issues/1616))

### Fixed
- Fixed an error that could occur when rebuilding the project config. ([#1618](https://github.com/craftcms/commerce/issues/1618))
- Fixed an error that could occur on the order index page when viewing orders with deleted gateways. ([#1617](https://github.com/craftcms/commerce/issues/1617))
- Fixed a deprecation warning that occurred when sending an Ajax request to `commerce/cart/*` actions. ([#1548](https://github.com/craftcms/commerce/issues/1548))
- Fixed a bug where purchasables weren’t getting pre-populated properly when clicking “Add all to Sale” on the Edit Product page. ([#1595](https://github.com/craftcms/commerce/issues/1595))
- Fixed PHP 7.0 compatibility.
- Fixed a Twig error that occurred when viewing the “Buy” example templates. ([#1621](https://github.com/craftcms/commerce/issues/1621))

## 3.2.0.2 - 2020-08-04

### Fixed
- Fixed a bug that caused the product Title field to be hidden on Edit Product pages. ([#1614](https://github.com/craftcms/commerce/pull/1614))

## 3.2.0.1 - 2020-08-04

### Fixed
- Fixed a SQL error that could occur when updating to Commerce 3.2.

## 3.2.0 - 2020-08-04

### Added
- Order, product, and variant field layouts now support the new field layout features added in Craft 3.5.
- It’s now possible to set Title fields’ positions within product and variant field layouts.
- It’s now possible to set the Variants field’s position within product field layouts.
- Added support for managing multiple PDF templates. Each email can choose which PDF should be attached. ([#208](https://github.com/craftcms/commerce/issues/208))
- Added a “Download PDF” action to the Orders index page, which supports downloading multiple orders’ PDFs at once. ([#1598](https://github.com/craftcms/commerce/issues/1598))
- Shipping rules can now be duplicated from the Edit Shipping Rule page. ([#153](https://github.com/craftcms/commerce/issues/153))
- Added the ability to preview HTML emails from the Emails index page. ([#1387](https://github.com/craftcms/commerce/issues/1387))
- Variants now have a `product` field when queried via the GraphQL API.
- It’s now possible to query for variants by their dimensions. ([#1570](https://github.com/craftcms/commerce/issues/1570))
- Products can now have auto-generated titles with the “Title Format” product type setting. ([#148](https://github.com/craftcms/commerce/issues/148))
- Added the `withLineItems`, `withTransactions`, `withAdjustments`, `withCustomer` and `withAddresses` order query params, for eager-loading related models. ([#1603](https://github.com/craftcms/commerce/issues/1603))
- Added `apply`, `applyAmount`, `applyAmountAsPercent`, `applyAmountAsFlat`, `dateFrom` and `dateTo` fields to sales when queried via the GraphQL API. ([#1607](https://github.com/craftcms/commerce/issues/1607))
- Added the `freeOrderPaymentStrategy` config setting. ([#1526](https://github.com/craftcms/commerce/pull/1526))
- Added the `cp.commerce.order.edit.details` template hook. ([#1597](https://github.com/craftcms/commerce/issues/1597))
- Added `craft\commerce\controllers\Pdf`.
- Added `craft\commerce\elements\Orders::EVENT_AFTER_APPLY_ADD_LINE_ITEM`. ([#1516](https://github.com/craftcms/commerce/pull/1516))
- Added `craft\commerce\elements\Orders::EVENT_AFTER_APPLY_REMOVE_LINE_ITEM`. ([#1516](https://github.com/craftcms/commerce/pull/1516))
- Added `craft\commerce\elements\db\VariantQuery::width()`, `height()`, `length()` and `weight()`. ([#1570](https://github.com/craftcms/commerce/issues/1570))
- Added `craft\commerce\events\DefineAddressLinesEvent`.
- Added `craft\commerce\fieldlayoutelements\ProductTitleField`.
- Added `craft\commerce\fieldlayoutelements\VariantTitleField`.
- Added `craft\commerce\fieldlayoutelements\VariantsField`.
- Added `craft\commerce\models\Address::getAddressLines()`.
- Added `craft\commerce\models\EVENT_DEFINE_ADDRESS_LINES`. ([#1305](https://github.com/craftcms/commerce/issues/1305))
- Added `craft\commerce\models\Email::$pdfId`.
- Added `craft\commerce\models\LineItem::dateUpdated`. ([#1132](https://github.com/craftcms/commerce/issues/1132))
- Added `craft\commerce\models\Pdf`.
- Added `craft\commerce\records\Pdf`.
- Added `craft\commerce\services\Addresses::eagerLoadAddressesForOrders()`.
- Added `craft\commerce\services\Customers::eagerLoadCustomerForOrders()`.
- Added `craft\commerce\services\LineItems::eagerLoadLineItemsForOrders()`.
- Added `craft\commerce\services\OrderAdjustments::eagerLoadOrderAdjustmentsForOrders()`.
- Added `craft\commerce\services\Pdfs::EVENT_AFTER_SAVE_PDF`.
- Added `craft\commerce\services\Pdfs::EVENT_BEFORE_SAVE_PDF`.
- Added `craft\commerce\services\Pdfs::getAllEnabledPdfs()`.
- Added `craft\commerce\services\Pdfs::getAllPdfs()`.
- Added `craft\commerce\services\Pdfs::getDefaultPdf()`.
- Added `craft\commerce\services\Pdfs::getPdfByHandle()`.
- Added `craft\commerce\services\Pdfs::getPdfById()`.
- Added `craft\commerce\services\Pdfs::savePdf()`.
- Added `craft\commerce\services\Transactions::eagerLoadTransactionsForOrders()`.

### Changed
- Commerce now requires Craft 3.5.0 or later.
- Improved the performance of order indexes.
- Improved the performance of querying for products and orders via the GraphQL API.
- Countries are now initially sorted by name, rather than country code.
- Improved customer search and creation when editing an order. ([#1594](https://github.com/craftcms/commerce/issues/1594))
- It’s now possible to use multiple keywords when searching for variants from the Edit Order page. ([#1546](https://github.com/craftcms/commerce/pull/1546))
- New products, countries, states, and emails are now enabled by default.

### Deprecated
- Deprecated `craft\commerce\controllers\Orders::actionPurchasableSearch()`. Use `actionPurchasablesTable()` instead.
- Deprecated `craft\commerce\services\Sales::populateSaleRelations()`.
- Deprecated the `orderPdfPath` config setting.
- Deprecated the `orderPdfFilenameFormat` config setting.

### Removed
- Removed `craft\commerce\models\ProductType::$titleLabel`.
- Removed `craft\commerce\models\ProductType::$variantTitleLabel`.
- Removed `craft\commerce\records\ProductType::$titleLabel`.
- Removed `craft\commerce\records\ProductType::$variantTitleLabel`.
- Removed `craft\commerce\models\Email::$pdfTemplatePath`.
- Removed `craft\commerce\records\Email::$pdfTemplatePath`.

### Fixed
- Fixed a bug where interactive custom fields weren’t working within newly created product variants, from product editor HUDs.
- Fixed a bug where it was possible to select purchasables that weren’t available for purchase on the Edit Order page. ([#1505](https://github.com/craftcms/commerce/issues/1505))
- Fixed a PHP error that could occur during line item validation on Yii 2.0.36. ([yiisoft/yii2#18175](https://github.com/yiisoft/yii2/issues/18175))
- Fixed a bug that prevented shipping rules for being sorted correctly on the Edit Shipping Method page.
- Fixed a bug where programmatically-set related IDs could be ignored when saving a sale.
- Fixed a bug where order status descriptions were getting dropped when rebuilding the project config.

## 3.1.12 - 2020-07-14

### Changed
- Improved the wording of the “Categories Relationship Type” setting’s instructions and option labels on Edit Sale and Edit Discount pages. ([#1565](https://github.com/craftcms/commerce/pull/1565))

### Fixed
- Fixed a bug where existing sales and discounts would get the wrong “Categories Relationship Type” seletion when upgrading to Commerce 3. ([#1565](https://github.com/craftcms/commerce/pull/1565))
- Fixed a bug where the wrong shipping method could be selected for completed orders on the Edit Order page. ([#1557](https://github.com/craftcms/commerce/issues/1557))
- Fixed a bug where it wasn’t possible to update a customer’s primary billing or shipping address from the front end. ([#1562](https://github.com/craftcms/commerce/issues/1562))
- Fixed a bug where customers’ states weren’t always shown in the control panel. ([#1556](https://github.com/craftcms/commerce/issues/1556))
- Fixed a bug where programmatically removing an unsaved line item could remove the wrong line item. ([#1555](https://github.com/craftcms/commerce/issues/1555))
- Fixed a PHP error that could occur when using the `currency` Twig filter. ([#1554](https://github.com/craftcms/commerce/issues/1554))
- Fixed a PHP error that could occur on the order completion template when outputting dates. ([#1030](https://github.com/craftcms/commerce/issues/1030))
- Fixed a bug that could occur if a gateway had truncated its “Gateway Message”.

## 3.1.11 - 2020-07-06

### Added
- Added new `*AsCurrency` attributes to all currency attributes on orders, line items, products, variants, adjustments and transactions.
- Added the `hasVariant` argument to GraphQL product queries. ([#1544](https://github.com/craftcms/commerce/issues/1544))
- Added `craft\commerce\events\ModifyCartInfoEvent::$cart`. ([#1536](https://github.com/craftcms/commerce/issues/1536))
- Added `craft\commerce\behaviors\CurrencyAttributeBehavior`.
- Added `craft\commerce\gql\types\input\Variant`.

### Fixed
- Improved performance when adding items to the cart. ([#1543](https://github.com/craftcms/commerce/pull/1543), [#1520](https://github.com/craftcms/commerce/issues/1520))
- Fixed a bug where products that didn’t have current sales could be returned when the `hasSales` query parameter was enabled.
- Fixed a bug where the “Message” field wasn’t getting cleared after updating the order status on the Order edit page. ([#1366](https://github.com/craftcms/commerce/issues/1366))
- Fixed a bug where it wasn’t possible to update the conversion rate on a payment currency. ([#1547](https://github.com/craftcms/commerce/issues/1547))
- Fixed a bug where it wasn’t possible to delete all line item statuses.
- Fixed a bug where zero currency values weren’t getting formatted correctly in `commerce/cart/*` actions’ JSON responses. ([#1539](https://github.com/craftcms/commerce/issues/1539))
- Fixed a bug where the wrong line item could be added to the cart when using the Lite edition. ([#1552](https://github.com/craftcms/commerce/issues/1552))
- Fixed a bug where a validation error was being shown incorrectly on the Edit Discount page. ([#1549](https://github.com/craftcms/commerce/issues/1549))

### Deprecated
- The `|json_encode_filtered` twig filter has now been deprecated.

## 3.1.10 - 2020-06-23

### Added
- Added the `salePrice` and `sales` fields to GraphQL variant queries. ([#1525](https://github.com/craftcms/commerce/issues/1525))
- Added support for non-parameterized gateway webhook URLs. ([#1530](https://github.com/craftcms/commerce/issues/1530))
- Added `craft\commerce\gql\types\SaleType`.

### Changed
- The selected shipping method now shows both name and handle for completed orders on the Edit Order page. ([#1472](https://github.com/craftcms/commerce/issues/1472))

### Fixed
- Fixed a bug where the current user’s email was unintentionally being used as a fallback when creating a customer with an invalid email address on the Edit Order page. ([#1523](https://github.com/craftcms/commerce/issues/1523))
- Fixed a bug where an incorrect validation error would be shown when using custom address validation on the Edit Order page. ([#1519](https://github.com/craftcms/commerce/issues/1519))
- Fixed a bug where `defaultVariantId` wasn’t being set when saving a Product. ([#1529](https://github.com/craftcms/commerce/issues/1529))
- Fixed a bug where custom shipping methods would show a zero price. ([#1532](https://github.com/craftcms/commerce/issues/1532))
- Fixed a bug where the payment form modal wasn’t getting sized correctly on the Edit Order page. ([#1441](https://github.com/craftcms/commerce/issues/1441))
- Fixed the link to Commerce documentation from the control panel. ([#1517](https://github.com/craftcms/commerce/issues/1517))
- Fixed a deprecation warning for `Order::getAvailableShippingMethods()` on the Edit Order page. ([#1518](https://github.com/craftcms/commerce/issues/1518))

## 3.1.9 - 2020-06-17

### Added
- Added `craft\commerce\base\Gateway::getTransactionHashFromWebhook()`.
- Added `craft\commerce\services\OrderAdjustments::EVENT_REGISTER_DISCOUNT_ADJUSTERS`.
- Added `craft\commerce\services\Webhooks`.

### Changed
- Discount calculations now take adjustments created by custom discount adjusters into account. ([#1506](https://github.com/craftcms/commerce/issues/1506))
- Improved handling of race conditions between processing a webhook and completing an order. ([#1510](https://github.com/craftcms/commerce/issues/1510))
- Improved performance when retrieving order statuses. ([#1497](https://github.com/craftcms/commerce/issues/1497))

### Fixed
- Fixed a bug where zero stock items would be removed from the order before accepting payment. ([#1503](https://github.com/craftcms/commerce/issues/1503))
- Fixed an error that occurred when saving an order with a deleted variant on the Edit Order page. ([#1504](https://github.com/craftcms/commerce/issues/1504))
- Fixed a bug where line items weren’t being returned in the correct order after adding a new line item to the card via Ajax. ([#1496](https://github.com/craftcms/commerce/issues/1496))
- Fixed a bug where countries and states weren’t being returned in the correct order. ([#1512](https://github.com/craftcms/commerce/issues/1512))
- Fixed a deprecation warning. ([#1508](https://github.com/craftcms/commerce/issues/1508))

## 3.1.8 - 2020-06-11

### Added
- Added `craft\commerce\services\Sales::EVENT_AFTER_DELETE_SALE`.

### Changed
- Custom adjuster types now show as read-only on the Edit Order page. ([#1460](https://github.com/craftcms/commerce/issues/1460))
- Variant SKU, price, and stock validation is now more lenient unless the product and variant are enabled.

### Fixed
- Fixed a bug where empty carts would get new cart numbers on every request. ([#1486](https://github.com/craftcms/commerce/issues/1486))
- Fixed a PHP error that occurred when saving a payment source using an erroneous card. ([#1492](https://github.com/craftcms/commerce/issues/1492))
- Fixed a bug where deleted orders were being included in reporting widget calculations. ([#1490](https://github.com/craftcms/commerce/issues/1490))
- Fixed the styling of line item option values on the Edit Order page.
- Fixed a SQL error that occurred when duplicating a product on a multi-site Craft install. ([#1491](https://github.com/craftcms/commerce/issues/1491))
- Fixed a bug where products could be duplicated even if there was a validation error that made it look like the product hadn’t been duplicated.

## 3.1.7 - 2020-06-02

### Fixed
- Fixed a bug where blank addresses were being automatically created on new carts. ([#1486](https://github.com/craftcms/commerce/issues/1486))
- Fixed a SQL error that could occur during order consolidation on PostgreSQL.

## 3.1.6 - 2020-06-02

### Changed
- `craft\commerce\services\Customers::consolidateOrdersToUser()` is no longer deprecated.

### Fixed
- Fixed a bug where the “Purchase Total” and “Purchase Quantity” discount conditions weren’t being applied correctly. ([#1389](https://github.com/craftcms/commerce/issues/1389))
- Fixed a bug where a customer could be deleted if `Order::$registerUserOnOrderComplete` was set to `true` on order completion. ([#1483](https://github.com/craftcms/commerce/issues/1483))
- Fixed a bug where it wasn’t possible to save an order without addresses on the Edit Order page. ([#1484](https://github.com/craftcms/commerce/issues/1484))
- Fixed a bug where addresses weren’t being set automatically when retrieving a cart. ([#1476](https://github.com/craftcms/commerce/issues/1476))
- Fixed a bug where transaction information wasn’t being displayed correctly on the Edit Order page. ([#1467](https://github.com/craftcms/commerce/issues/1467))
- Fixed a bug where `commerce/pay/*` and `commerce/customer-addresses/*` actions ignored the `updateCartSearchIndexes` config setting.
- Fixed a deprecation warning. ([#1481](https://github.com/craftcms/commerce/issues/1481))

## 3.1.5 - 2020-05-27

### Added
- Added the `updateCartSearchIndexes` config setting. ([#1416](https://github.com/craftcms/commerce/issues/1416))
- Added `craft\commerce\services\Discounts::EVENT_DISCOUNT_MATCHES_ORDER`.
- Renamed the `Totals` column to `All Totals` and `Total` to `Total Price` on the Orders index page. ([#1482](https://github.com/craftcms/commerce/issues/1482))

### Deprecated
- Deprecated `craft\commerce\services\Discounts::EVENT_BEFORE_MATCH_LINE_ITEM`. `EVENT_DISCOUNT_MATCHES_LINE_ITEM` should be used instead.

### Fixed
- Fixed a PHP error that could occur on Craft 3.5. ([#1471](https://github.com/craftcms/commerce/issues/1471))
- Fixed a bug where the “Purchase Total” discount condition would show a negative value.
- Fixed a bug where payment transaction amounts where not being formatted correctly on Edit Order pages. ([#1463](https://github.com/craftcms/commerce/issues/1463))
- Fixed a bug where free shipping discounts could be applied incorrectly. ([#1473](https://github.com/craftcms/commerce/issues/1473))

## 3.1.4 - 2020-05-18

### Added
- Added a “Duplicate” action to the Products index page. ([#1107](https://github.com/craftcms/commerce/issues/1107))
- It’s now possible to query for a single product or variant via GraphQL.
- Address and line item notes now support emoji characters. ([#1426](https://github.com/craftcms/commerce/issues/1426))
- Added `craft\commerce\fields\Products::getContentGqlType()`.
- Added `craft\commerce\fields\Variants::getContentGqlType()`.
- Added `craft\commerce\models\Address::getCountryIso()`. ([#1419](https://github.com/craftcms/commerce/issues/1419))
- Added `craft\commerce\web\assets\commerceui\CommerceOrderAsset`.

### Changed
- It’s now possible to add multiple line items at a time on the Edit Order page. ([#1446](https://github.com/craftcms/commerce/issues/1446))
- It’s now possible to copy the billing address over to the shipping address, and vise-versa, on Edit Order pages. ([#1412](https://github.com/craftcms/commerce/issues/1412))
- Edit Order pages now link to the customer’s edit page. ([#1397](https://github.com/craftcms/commerce/issues/1397))
- Improved the line item options layout on the Edit Order page.

### Fixed
- Fixed a bug where products weren’t getting duplicate correctly when the “Save as a new product” option was selected. ([#1393](https://github.com/craftcms/commerce/issues/1393))
- Fixed a bug where addresses were being incorrectly duplicated when updating a cart from the Edit Order page. ([#1435](https://github.com/craftcms/commerce/issues/1435))
- Fixed a bug where `product` and `variant` fields were returning the wrong type in GraphQL queries. ([#1434](https://github.com/craftcms/commerce/issues/1434))
- Fixed a SQL error that could occur when saving a product. ([#1407](https://github.com/craftcms/commerce/pull/1407))
- Fixed a bug where only admin users were allowed to add line item on the Edit Order page. ([#1424](https://github.com/craftcms/commerce/issues/1424))
- Fixed a bug where it wasn’t possible to remove an address on the Edit Order page. ([#1436](https://github.com/craftcms/commerce/issues/1436))
- Fixed a bug where user groups would be unset when saving a primary address on the Edit User page. ([#1421](https://github.com/craftcms/commerce/issues/1421))
- Fixed a PHP error that could occur when saving an address. ([#1417](https://github.com/craftcms/commerce/issues/1417))
- Fixed a bug where entering a localized number for a base discount value would save incorrectly. ([#1400](https://github.com/craftcms/commerce/issues/1400))
- Fixed a bug where blank addresses were being set on orders from the Edit Order page. ([#1401](https://github.com/craftcms/commerce/issues/1401))
- Fixed a bug where past orders weren’t being consolidated for new users. ([#1423](https://github.com/craftcms/commerce/issues/1423))
- Fixed a bug where unnecessary order recalculation could occur during a payment request. ([#1431](https://github.com/craftcms/commerce/issues/1431))
- Fixed a bug where variants weren’t getting resaved automatically if their field layout was removed from the product type settings. ([#1359](https://github.com/craftcms/commerce/issues/1359))
- Fixed a PHP error that could occur when saving a discount.

## 3.1.3 - 2020-04-22

### Fixed
- Fixed a PHP error that occurred when saving variants. ([#1403](https://github.com/craftcms/commerce/pull/1403))
- Fixed an error that could occur when processing Project Config changes that also included new sites. ([#1390](https://github.com/craftcms/commerce/issues/1390))
- Fixed a bug where “Purchase Total” and “Purchase Quantity” discount conditions weren’t being applied correctly. ([#1389](https://github.com/craftcms/commerce/issues/1389))

## 3.1.2 - 2020-04-17

### Added
- It’s now possible to query for products and variants by their custom field values via GraphQL.
- Added the `variants` field to GraphQL product queries.
- Added `craft\commerce\service\Variants::getVariantGqlContentArguments()`.

### Changed
- It’s now possible to query for orders using multiple email addresses. ([#1361](https://github.com/craftcms/commerce/issues/1361))
- `craft\commerce\controllers\CartController::$_cart` is now protected.
- `craft\commerce\controllers\CartController::$_cartVariable` is now protected.

### Deprecated
- Deprecated `craft\commerce\queue\jobs\ConsolidateGuestOrders::consolidate()`. `craft\commerce\services\Customers::consolidateGuestOrdersByEmail()` should be used instead.

### Fixed
- Fixed a bug where orders weren’t marked as complete when using an offsite gateway and the “authorize” payment type.
- Fixed an error that occurred when attempting to pay for an order from the control panel. ([#1362](https://github.com/craftcms/commerce/issues/1362))
- Fixed a PHP error that occurred when using a custom shipping method during checkout. ([#1378](https://github.com/craftcms/commerce/issues/1378))
- Fixed a bug where Edit Address pages weren’t redirecting back to the Edit User page on save. ([#1368](https://github.com/craftcms/commerce/issues/1368))
- Fixed a bug where selecting the “All Orders” source on the Orders index page wouldn’t update the browser’s history. ([#1367](https://github.com/craftcms/commerce/issues/1367))
- Fixed a bug where the Orders index page wouldn’t work as expected after cancelling an order status update. ([#1375](https://github.com/craftcms/commerce/issues/1375))
- Fixed a bug where the Edit Order pages would continue showing the previous order status message after it had been changed. ([#1366](https://github.com/craftcms/commerce/issues/1366))
- Fixed a race condition that could occur when consolidating guest orders.
- Fixed a bug where the Edit Order page was showing order-level adjustments’ “Edit” links for incomplete orders. ([#1374](https://github.com/craftcms/commerce/issues/1374))
- Fixed a PHP error that could occur when viewing a disabled country in the control panel.
- Fixed a bug where `craft\commerce\models\LineItem::$saleAmount` was being incorrectly validated. ([#1365](https://github.com/craftcms/commerce/issues/1365))
- Fixed a bug where variants weren’t getting deleted when a product was hard-deleted. ([#1186](https://github.com/craftcms/commerce/issues/1186))
- Fixed a bug where the `cp.commerce.product.edit.details` template hook was getting called in the wrong place in Edit Product pages. ([#1376](https://github.com/craftcms/commerce/issues/1376))
- Fixed a bug where line items’ caches were not being invalidated on save. ([#1377](https://github.com/craftcms/commerce/issues/1377))

## 3.1.1 - 2020-04-03

### Changed
- Line items’ sale amounts are now calculated automatically.

### Fixed
- Fixed a bug where orders weren’t saving properly during payment.
- Fixed a bug where it wasn’t obvious how to set shipping and billing addresses on a new order. ([#1354](https://github.com/craftcms/commerce/issues/1354))
- Fixed a bug where variant blocks were getting extra padding above their fields.
- Fixed an error that could occur when using the `|commerceCurrency` Twig filter if the Intl extension wasn’t enabled. ([#1353](https://github.com/craftcms/commerce/issues/1353))
- Fixed a bug where the `hasSales` variant query param could override most other params.
- Fixed a SQL error that could occur when querying for variants using the `hasStock` param on PostgreSQL. ([#1356](https://github.com/craftcms/commerce/issues/1356))
- Fixed a SQL error that could occur when querying for orders using the `isPaid` or `isUnpaid` params on PostgreSQL.
- Fixed a bug where passing `false` to a subscription query’s `isCanceled` or `isExpired` params would do nothing.

## 3.1.0.1 - 2020-04-02

### Fixed
- Fixed a bug where the `commerce_discounts` table was missing an `orderConditionFormula` column on fresh installs. ([#1351](https://github.com/craftcms/commerce/issues/1351))

## 3.1.0 - 2020-04-02

### Added
- It’s now possible to set dynamic condition formulas on discounts. ([#470](https://github.com/craftcms/commerce/issues/470))
- It’s now possible to reorder states. ([#1284](https://github.com/craftcms/commerce/issues/1284))
- It’s now possible to load a previous cart into the current session. ([#1348](https://github.com/craftcms/commerce/issues/1348))
- Customers can now pay the outstanding balance on a cart or completed order.
- It’s now possible to pass a `paymentSourceId` param on `commerce/payments/pay` requests, to set the desired payment gateway at the time of payment. ([#1283](https://github.com/craftcms/commerce/issues/1283))
- Edit Order pages now automatically populate the billing and shipping addresses when a new customer is selected. ([#1295](https://github.com/craftcms/commerce/issues/1295))
- It’s now possible to populate the billing and shipping addresses on an order based on existing addresses in the customer’s address book. ([#990](https://github.com/craftcms/commerce/issues/990))
- JSON responses for `commerce/cart/*` actions now include an `availableShippingMethodOptions` array, which lists all available shipping method options and their prices.
- It’s now possible to query for variants via GraphQL. ([#1315](https://github.com/craftcms/commerce/issues/1315))
- It’s now possible to set an `availableForPurchase` argument when querying for products via GraphQL.
- It’s now possible to set a `defaultPrice` argument when querying for products via GraphQL.
- Products now have an `availableForPurchase` field when queried via GraphQL.
- Products now have a `defaultPrice` field when queried via GraphQL.
- Added `craft\commerce\adjusters\Tax::_getTaxAmount()`.
- Added `craft\commerce\base\TaxEngineInterface`.
- Added `craft\commerce\controllers\AddressesController::actionValidate()`.
- Added `craft\commerce\controllers\AddressesController::getAddressById()`.
- Added `craft\commerce\controllers\AddressesController::getCustomerAddress()`.
- Added `craft\commerce\controllers\CartController::actionLoadCart()`.
- Added `craft\commerce\elements\Order::getAvailableShippingMethodsOptions()`.
- Added `craft\commerce\elements\Order::removeBillingAddress()`.
- Added `craft\commerce\elements\Order::removeEstimateBillingAddress()`.
- Added `craft\commerce\elements\Order::removeEstimateShippingAddress()`.
- Added `craft\commerce\elements\Order::removeShippingAddress()`.
- Added `craft\commerce\elements\Variant::getGqlTypeName()`.
- Added `craft\commerce\elements\Variant::gqlScopesByContext()`.
- Added `craft\commerce\elements\Variant::gqlTypeNameByContext()`.
- Added `craft\commerce\engines\TaxEngine`.
- Added `craft\commerce\gql\arguments\elements\Variant`.
- Added `craft\commerce\gql\arguments\interfaces\Variant`.
- Added `craft\commerce\gql\arguments\queries\Variant`.
- Added `craft\commerce\gql\arguments\resolvers\Variant`.
- Added `craft\commerce\gql\arguments\types\elements\Variant`.
- Added `craft\commerce\gql\arguments\types\generators\VariantType`.
- Added `craft\commerce\models\Settings::$loadCartRedirectUrl`.
- Added `craft\commerce\models\ShippingMethodOption`.
- Added `craft\commerce\services\Addresses::removeReadOnlyAttributesFromArray()`.
- Added `craft\commerce\services\Carts::getCartName()`.
- Added `craft\commerce\services\Customers::getCustomersQuery()`.
- Added `craft\commerce\services\Taxes`.

### Changed
- Improved performance for installations with millions of orders.
- Improved the “Add a line item” behavior and styling on the Edit Order page.
- Discount adjustments are now only applied to line items, not the whole order. The “Base discount” amount is now spread across all line items.
- Line items’ sale prices are now rounded before being multiplied by the quantity.
- Improved the consistency of discount and tax calculations and rounding logic across the system.
- Products and subscriptions can now be sorted by their IDs in the control panel.
- Improved the styling and behavior of the example templates.

### Deprecated
- Deprecated the ability to create percentage-based order-level discounts.

### Fixed
- Fixed an error that could occur when querying for products by type via GraphQL.
- Fixed a bug where it was possible to issue refunds for more than the remaining transaction amount. ([#1098](https://github.com/craftcms/commerce/issues/1098))
- Fixed a bug where order queries could return orders in the wrong sequence when ordered by `dateUpdated`. ([#1345](https://github.com/craftcms/commerce/issues/1345))
- Fixed a PHP error that could occur on the Edit Order page if the customer had been deleted. ([#1347](https://github.com/craftcms/commerce/issues/1347))
- Fixed a bug where shipping rules and discounts weren’t properly supporting localized number formats. ([#1332](https://github.com/craftcms/commerce/issues/1332), [#1174](https://github.com/craftcms/commerce/issues/1174))
- Fixed an error that could occur while updating an order status message, if the order was being recalculated at the same time. ([#1309](https://github.com/craftcms/commerce/issues/1309))
- Fixed an error that could occur when deleting an address on the front end.

## 3.0.12 - 2020-03-20

### Added
- Added the `validateCartCustomFieldsOnSubmission` config setting. ([#1292](https://github.com/craftcms/commerce/issues/1292))
- It’s now possible to search orders by the SKUs being purchased. ([#1328](https://github.com/craftcms/commerce/issues/1328))
- Added `craft\commerce\services\Carts::restorePreviousCartForCurrentUser()`.

### Changed
- Updated the minimum required version to upgrade to `2.2.18`.

### Fixed
- Fixed a bug where “Purchase Total” and “Purchase Quantity” discount conditions were not checked when removing shipping costs. ([#1321](https://github.com/craftcms/commerce/issues/1321))
- Fixed an error that could occur when eager loading `product` on a variant query.
- Fixed an PHP error that could occur when all countries are disabled. ([#1314](https://github.com/craftcms/commerce/issues/1314))
- Fixed a bug that could occur for logged in users when removing all items from the cart. ([#1319](https://github.com/craftcms/commerce/issues/1319))

## 3.0.11 - 2020-02-25

### Added
- Added the `cp.commerce.subscriptions.edit.content`, `cp.commerce.subscriptions.edit.meta`, and `cp.commerce.product.edit.content` template hooks. ([#1290](https://github.com/craftcms/commerce/pull/1290))

### Changed
- The order index page now updates the per-status order counts after using the “Update Order Status” action. ([#1217](https://github.com/craftcms/commerce/issues/1217))

### Fixed
- Fixed an error that could occur when editing variants’ stock value. ([#1288](https://github.com/craftcms/commerce/issues/1288))
- Fixed a bug where `0` values were being shown for order amounts. ([#1293](https://github.com/craftcms/commerce/issues/1293))

## 3.0.10 - 2020-02-20

### Fixed
- Fixed an error that could occur when creating a new product.

## 3.0.9 - 2020-02-19

### Fixed
- Fixed a migration error that could occur when updating. ([#1285](https://github.com/craftcms/commerce/issues/1285))

## 3.0.8 - 2020-02-18

### Fixed
- Fixed an SQL error that could occur when updating to Commerce 3.

## 3.0.7 - 2020-02-18

### Added
- Order indexes can now have a “Totals” column.
- Added `craft\commerce\models\LineItem::$sku`.
- Added `craft\commerce\models\LineItem::$description`.
- Added `craft\commerce\elements\Order::$dateAuthorized`.
- Added `craft\commerce\elements\Order::EVENT_AFTER_ORDER_AUTHORIZED`.
- Added `craft\commerce\models\LineItem::$sku`.
- Added `craft\commerce\models\LineItem::$description`.

### Changed
- Line items now store their purchasable’s SKU and description directly, in addition to within the snapshot.
- Ajax requests to `commerce/cart/*` now include line items’ `subtotal` values in their responses. ([#1263](https://github.com/craftcms/commerce/issues/1263))

### Fixed
- Fixed a bug where `commerce/cart/*` actions weren’t formatting `0` values correctly in their JSON responses. ([#1278](https://github.com/craftcms/commerce/issues/1278))
- Fixed a bug that caused adjustments’ “Included” checkbox to be ticked when editing another part of the order. ([#1234](https://github.com/craftcms/commerce/issues/1243))
- Fixed a JavaScript error that could occur when editing products. ([#1273](https://github.com/craftcms/commerce/issues/1273))
- Restored the missing “New Subscription Plan” button. ([#1271](https://github.com/craftcms/commerce/pull/1271))
- Fixed an error that could occur when updating to Commerce 3 from 2.2.5 or earlier.
- Fixed a bug where the “Transactions” tab on Edit Order pages was disabled for incomplete orders. ([#1268](https://github.com/craftcms/commerce/issues/1268))
- Fixed a error that prevented redirection back to the Edit Customer page after editing an address.

## 3.0.6 - 2020-02-06

### Added
- It’s now possible to sort customers by email address.

### Fixed
- Fixed PHP 7.0 compatibility. ([#1262](https://github.com/craftcms/commerce/issues/1262))
- Fixed a bug where it wasn’t possible to refund orders. ([#1259](https://github.com/craftcms/commerce/issues/1259))
- Fixed a bug where it wasn’t possible to add purchasables to an order on the Edit Order page.
- Fixed a bug where clicking on “Save and return to all orders” wouldn’t redirect back to the Orders index page. ([#1266](https://github.com/craftcms/commerce/issues/1266))
- Fixed an error that occurred when attempting to open a product editor HUD.

## 3.0.5 - 2020-01-31

### Fixed
- Fixed a bug that prevented emails from being sent. ([#1257](https://github.com/craftcms/commerce/issues/1257))

## 3.0.4 - 2020-01-31

### Added
- Orphaned addresses are now purged as part of garbage collection.
- Added `craft\commerce\services\Addresses::purgeOrphanedAddresses()`.
- Added the `commerce/addresses/set-primary-address` action.

### Changed
- `craft\commerce\events\OrderStatusEvent` no longer extends `craft\events\CancelableEvent`. ([#1244](https://github.com/craftcms/commerce/issues/1244))

### Fixed
- Fixed an error that could occur when trying to changing the customer the Edit Order page. ([#1238](https://github.com/craftcms/commerce/issues/1238))
- Fixed a PHP error that occurred on Windows environments. ([#1247](https://github.com/craftcms/commerce/issues/1247))
- Fixed a bug where orders’ Date Ordered attributes could shift after saving an order from the Edit Order page. ([#1246](https://github.com/craftcms/commerce/issues/1246))
- Fixed a bug that caused the “Variant Fields” tab to disappear on Edit Product Type pages.
- Fixed a bug that prevented emails from being sent. ([#1257](https://github.com/craftcms/commerce/issues/1257))
- Fixed a error that occurred on the Edit User page when the logged-in user did’t have the “Manage subscriptions” permission. ([#1252](https://github.com/craftcms/commerce/issues/1252))
- Fixed an error that occurred when setting a primary address on a customer. ([#1253](https://github.com/craftcms/commerce/issues/1253))
- Fixed an error that could occur when selecting certain options on the Total Revenue dashboard widget. ([#1255](https://github.com/craftcms/commerce/issues/1255))
- Fixed an error that could occur when sending an email from the Edit Order page if the email settings had not be resaved after updating to Craft Commerce 3.
- Fixed a bug where it wasn’t possible to change order statuses and custom field values when using the Lite edition.
- Fixed an error that could occur on order complete if a discount had been applied programmatically.

## 3.0.3 - 2020-01-29

### Fixed
- Fixed the styling of the address’s “Edit” button on the Edit Order page.

## 3.0.2 - 2020-01-29

### Added
- Ajax requests to `commerce/cart/*` now include `totalTax`, `totalTaxIncluded`, `totalDiscount`, and `totalShippingCost` fields in the JSON response.

### Fixed
- Fixed a PostgreSQL error that occurred on the Edit Order page.

## 3.0.1 - 2020-01-29

### Changed
- A customer record is now created when saving a user. ([#1237](https://github.com/craftcms/commerce/issues/1237))

### Fixed
- Fixed an error that occurred on order complete. ([#1239](https://github.com/craftcms/commerce/issues/1239))

## 3.0.0 - 2020-01-28

> {warning} Order notification emails are now sent via a queue job, so running a queue worker as a daemon is highly recommended to avoid notification delays.

> {warning} Plugins and modules that modify the Edit Order page are likely to break with this update.

### Added
- Commerce 3.0 requires Craft 3.4 or later.
- Added the ability to create and edit orders from the control panel.
- Added the ability to manage customers and customer addresses from the control panel. ([#1043](https://github.com/craftcms/commerce/issues/1043))
- Added GraphQL support for products. ([#1092](https://github.com/craftcms/commerce/issues/1092))
- Added the ability to send emails from the Edit Order page.
- Line items can now be exported from the Orders index page. ([#976](https://github.com/craftcms/commerce/issues/976))
- Added the “Edit orders” and “Delete orders” user permissions.
- Line items now have a status that can be changed on Edit Order pages.
- Line items now have a Private Note field for store managers.
- Inactive carts are now purged during garbage collection.
- Orders now have recalculation modes to determine what should be recalculated on the order.
- Added the `origin` order query param.
- Added the `hasLineItems` order query param.
- `commerce/payments/pay` JSON responses now include an `orderErrors` array if there were any errors on the order.
- Added warnings to settings that are being overridden in the config file. ([#746](https://github.com/craftcms/commerce/issues/746))
- Promotions can now specify which elements are the source vs. target on category relations added by the promotion. ([#984](https://github.com/craftcms/commerce/issues/984))
- Added the ability to add products existing sales from Edit Product pages. ([#594](https://github.com/craftcms/commerce/issues/594))
- Added the ability to set a plain text template for Commerce emails. ([#1106](https://github.com/craftcms/commerce/issues/1106))
- Added the `showCustomerInfoTab` config setting, which determines whether Edit User pages should show a “Customer Info” tab. ([#1037](https://github.com/craftcms/commerce/issues/1037))
- Added the ability to create a percentage-based discount on the order total. ([#438](https://github.com/craftcms/commerce/issues/438))
- Added the ability to sort by customer attributes on the Orders index page. ([#1089](https://github.com/craftcms/commerce/issues/1089))
- Added the ability to set the title label for products and variants per product type. ([#244](https://github.com/craftcms/commerce/issues/244))
- Added the ability to enable/disabled countries and states. ([#213](https://github.com/craftcms/commerce/issues/213))
- Added the ability to show customer info on the Orders index page.
- Added `craft\commerce\base\Stat`.
- Added `craft\commerce\base\StatInterface`.
- Added `craft\commerce\base\StatTrait`.
- Added `craft\commerce\controllers\CountriesController::actionUpdateStatus()`.
- Added `craft\commerce\controllers\DiscountsController::actionClearDiscountUses()`.
- Added `craft\commerce\controllers\DiscountsController::actionUpdateStatus()`.
- Added `craft\commerce\controllers\DiscountsController::DISCOUNT_COUNTER_TYPE_CUSTOMER`.
- Added `craft\commerce\controllers\DiscountsController::DISCOUNT_COUNTER_TYPE_EMAIL`.
- Added `craft\commerce\controllers\DiscountsController::DISCOUNT_COUNTER_TYPE_TOTAL`.
- Added `craft\commerce\controllers\LineItemStatuses`.
- Added `craft\commerce\controllers\OrdersController::_getTransactionsWIthLevelsTableArray()`.
- Added `craft\commerce\controllers\OrdersController::actionNewOrder()`.
- Added `craft\commerce\controllers\SalesController::actionUpdateStatus()`.
- Added `craft\commerce\controllers\StatesController::actionUpdateStatus()`.
- Added `craft\commerce\elements\Order::$origin`.
- Added `craft\commerce\elements\Order::$recalculationMode`.
- Added `craft\commerce\elements\Order::getAdjustmentsByType()`.
- Added `craft\commerce\elements\Order::getCustomerLinkHtml()`.
- Added `craft\commerce\elements\Order::hasLineItems()`.
- Added `craft\commerce\models\Country::$enabled`.
- Added `craft\commerce\models\Customer::getCpEditUrl()`.
- Added `craft\commerce\models\Discount::$totalDiscountUseLimit`.
- Added `craft\commerce\models\Discount::$totalDiscountUses`.
- Added `craft\commerce\models\LineItem::$lineItemStatusId`.
- Added `craft\commerce\models\LineItem::$privateNote`.
- Added `craft\commerce\models\ProductType::$titleLabel`.
- Added `craft\commerce\models\ProductType::$variantTitleLabel`.
- Added `craft\commerce\models\State::$enabled`.
- Added `craft\commerce\queue\ConsolidateGuestOrders`.
- Added `craft\commerce\records\Country::$enabled`.
- Added `craft\commerce\records\LineItemStatus`.
- Added `craft\commerce\records\Purchasable::$description`.
- Added `craft\commerce\records\State::$enabled`.
- Added `craft\commerce\services\Countries::getAllEnabledCountries`.
- Added `craft\commerce\services\Countries::getAllEnabledCountriesAsList`.
- Added `craft\commerce\services\Discounts::clearCustomerUsageHistoryById()`.
- Added `craft\commerce\services\Discounts::clearDiscountUsesById()`.
- Added `craft\commerce\services\Discounts::clearEmailUsageHistoryById()`.
- Added `craft\commerce\services\Discounts::getCustomerUsageStatsById()`.
- Added `craft\commerce\services\Discounts::getEmailUsageStatsById()`.
- Added `craft\commerce\services\Emails::getAllEnabledEmails()`.
- Added `craft\commerce\services\LineItemStatuses::EVENT_DEFAULT_LINE_ITEM_STATUS`.
- Added `craft\commerce\services\LineItemStatuses`.
- Added `craft\commerce\services\States::getAllEnabledStates`.
- Added `craft\commerce\services\States::getAllEnabledStatesAsList`.
- Added `craft\commerce\services\States::getAllEnabledStatesAsListGroupedByCountryId`.
- Added `craft\commerce\services\States::getAllStatesAsListGroupedByCountryId`.
- Added `craft\commerce\stats\AverageOrderTotal`.
- Added `craft\commerce\stats\NewCustomers`.
- Added `craft\commerce\stats\RepeatCustomers`.
- Added `craft\commerce\stats\TopCustomers`.
- Added `craft\commerce\stats\TopProducts`.
- Added `craft\commerce\stats\TopProductTypes`.
- Added `craft\commerce\stats\TopPurchasables`.
- Added `craft\commerce\stats\TotalOrders`.
- Added `craft\commerce\stats\TotalOrdersByCountry`.
- Added `craft\commerce\stats\TotalRevenue`.
- Added `craft\commerce\web\assets\chartjs\ChartJsAsset`.
- Added `craft\commerce\web\assets\deepmerge\DeepMerge`.
- Added `craft\commerce\web\assets\statwidgets\StatWidgets`.
- Added `craft\commerce\widgets\AverageOrderTotal`.
- Added `craft\commerce\widgets\NewCustomers`.
- Added `craft\commerce\widgets\RepeatCustomers`.
- Added `craft\commerce\widgets\TopCustomers`.
- Added `craft\commerce\widgets\TopProducts`.
- Added `craft\commerce\widgets\TopProductTypes`.
- Added `craft\commerce\widgets\TopPurchasables`.
- Added `craft\commerce\widgets\TotalOrders`.
- Added `craft\commerce\widgets\TotalOrdersByCountry`.
- Added `craft\commerce\widgets\TotalRevenue`.

## Changed
- When a customer logs in, and their current guest cart is empty, their most recent cart that had items in it will be restored as the new current cart.
- The date range picker on the Orders index page has been moved to the page toolbar, and now affects which orders are shown in the order listing and which orders are included in order exports, rather than just affecting the chart.
- The Edit Order page is now a Vue app.
- Order status change emails are triggered by a queue job for faster checkout.
- When adding a donation to the cart, supplying a `donationAmount` parameter is no longer required. (Donations will default to zero if omitted.)
- `commerce/cart/*` actions now call `craft\commerce\elements\Order::toArray()` when generating the cart array for JSON responses.
- `commerce/payments/pay` JSON responses now list payment form errors under `paymentFormErrors` rather than `paymentForm`.
- Customer records that are anonymous and orphaned are now deleted during garbage collection.
- Changed the default category relationship type on promotions from `sourceElement` to `element`. ([#984](https://github.com/craftcms/commerce/issues/984))
- The `purgeInactiveCartsDuration` and `activeCartDuration` config settings now support all value formats supported by `craft\cms\helpers\ConfigHelper::durationInSeconds()`. ([#1071](https://github.com/craftcms/commerce/issues/1071))
- The `commerce/customer-addresses/save` action no long forces primary shipping and billing addresses if they do not exist. ([#1069](https://github.com/craftcms/commerce/issues/1069))
- Moved `craft\commerce\services\States::getAllStatesAsList()` logic to `craft\commerce\services\States::getAllStatesAsListGroupedByCountryId()` to be consistent with other service methods.
- The `allowEmptyCartOnCheckout` config setting is now set to `false` by default.
- Discount usage conditions now apply to the discount as a whole, rather than just the coupon code.
- Discounts’ user and email usage counters can be cleared individually.
- Addresses no longer require a first and last name.
- Guest orders are now consolidated with other orders from the same customer immediately after an order is completed, rather than when a user logs in. ([#1062](https://github.com/craftcms/commerce/issues/1062))
- It is no longer possible to merge previous carts automatically using the `mergeCarts` param.
- Removed the `mergeCarts` parameter from `craft\commerce\services\Carts::getCart()`.

## Deprecated
- Deprecated `craft\commerce\elements\Order::getShouldRecalculateAdjustments()` and `setShouldRecalculateAdjustments()`. `craft\commerce\elements\Order::$recalculationMode` should be used instead.
- Deprecated `craft\commerce\serviced\Customers::consolidateOrdersToUser()`. `craft\commerce\queue\ConsolidateGuestOrders` jobs should be used instead.
- Deprecated `craft\commerce\services\Orders::cartArray()`. `craft\commerce\elements\Order::toArray()` should be used instead.

## Removed
- Removed the Customer Info field type. ([#1037](https://github.com/craftcms/commerce/issues/1037))
- Removed the `craft.commerce.availableShippingMethods` Twig property.
- Removed the `craft.commerce.cart` Twig property.
- Removed the `craft.commerce.countriesList` Twig property.
- Removed the `craft.commerce.customer` Twig property.
- Removed the `craft.commerce.discountByCode` Twig property.
- Removed the `craft.commerce.primaryPaymentCurrency` Twig property.
- Removed the `craft.commerce.statesArray` Twig property.
- Removed the `commerce/cart/remove-all-line-items` action.
- Removed the `commerce/cart/remove-line-item` action.
- Removed the `commerce/cart/update-line-item` action.
- Removed `craft\commerce\base\Purchasable::getPurchasableId()`.
- Removed `craft\commerce\controllers\ChartsController`.
- Removed `craft\commerce\controllers\DiscountsController::actionClearCouponUsageHistory()`.
- Removed `craft\commerce\controllers\DownloadController::actionExportOrder()`.
- Removed `craft\commerce\elements\db\OrderQuery::updatedAfter()`.
- Removed `craft\commerce\elements\db\OrderQuery::updatedBefore()`.
- Removed `craft\commerce\elements\db\SubscriptionQuery::subscribedAfter()`.
- Removed `craft\commerce\elements\db\SubscriptionQuery::subscribedBefore()`.
- Removed `craft\commerce\elements\Order::getOrderLocale()`.
- Removed `craft\commerce\elements\Order::updateOrderPaidTotal()`.
- Removed `craft\commerce\elements\Product::getSnapshot()`.
- Removed `craft\commerce\elements\Product::getUnlimitedStock()`.
- Removed `craft\commerce\elements\Variant::getSalesApplied()`.
- Removed `craft\commerce\helpers\Order::mergeOrders()`.
- Removed `craft\commerce\models\Address::getFullName()`.
- Removed `craft\commerce\models\Discount::$totalUses`.
- Removed `craft\commerce\models\Discount::$totalUseLimit`.
- Removed `craft\commerce\models\Discount::getFreeShipping()`.
- Removed `craft\commerce\models\Discount::setFreeShipping()`.
- Removed `craft\commerce\models\LineItem::fillFromPurchasable()`.
- Removed `craft\commerce\models\LineItem::getDescription()`. Use `craft\commerce\models\LineItem::$description` instead.
- Removed `craft\commerce\models\LineItem::getSku()`. Use `craft\commerce\models\LineItem::$sku` instead.
- Removed `craft\commerce\models\Order::getDiscount()`.
- Removed `craft\commerce\models\Order::getShippingCost()`.
- Removed `craft\commerce\models\Order::getTax()`.
- Removed `craft\commerce\models\Order::getTaxIncluded()`.
- Removed `craft\commerce\models\ShippingMethod::$amount`.
- Removed `craft\commerce\services\Countries::getAllCountriesListData()`.
- Removed `craft\commerce\services\Discounts::clearCouponUsageHistoryById()`.
- Removed `craft\commerce\services\Gateways::getAllFrontEndGateways()`.
- Removed `craft\commerce\services\ShippingMethods::getOrderedAvailableShippingMethods()`.
- Removed `craft\commerce\services\Reports::getOrdersExportFile()`.
- Removed `craft\commerce\models\Address::EVENT_REGISTER_ADDRESS_VALIDATION_RULES` event. Use `craft\base\Model::EVENT_DEFINE_RULES` instead.
- Removed `craft\commerce\services\Reports::EVENT_BEFORE_GENERATE_EXPORT` event. Use `craft\base\Element::EVENT_REGISTER_EXPORTERS` to create your own exports.
- Removed `craft\commerce\web\assets\RevenueWidgetAsset`.
- Removed `craft\commerce\widgets\Revenue`. Use `craft\commerce\widgets\TotalRevenue` instead.
- Removed the `phpoffice/phpspreadsheet` package dependency.

## 2.2.27 - 2021-03-17

### Fixed
- Fixed a bug where included taxes may not have shown up in order totals.

## 2.2.26 - 2021-03-03

### Fixed
- Fixed a bug where `craft\commerce\elements\Order::getTotalShippingCost()` wasn’t returning a value. ([#2027](https://github.com/craftcms/commerce/pull/2027))

## 2.2.25 - 2021-01-21

### Fixed
- Fixed a bug where comparing getTotalPaid and getTotal methods in `craft\commerce\elements\Order::getPaidStatus` returns invalid boolean value. ([#1836](https://github.com/craftcms/commerce/issues/1836))
- Fixed a bug that prevented a customer from unsubscribing from a subscription and deleting payment sources.

## 2.2.24 - 2020-11-16

### Fixed
- Fixed a bug when deleting an address as a customer throws an error when cart is not empty. ([#1874](https://github.com/craftcms/commerce/pull/1874))

## 2.2.23 - 2020-10-19

### Fixed
- Fixed a bug where addresses were incorrectly associated with a customer after logging in. ([#1227](https://github.com/craftcms/commerce/issues/1227))

## 2.2.22 - 2020-09-15

### Fixed
- Fixed a PHP error that could occur during line item validation on Yii 2.0.36. ([yiisoft/yii2#18175](https://github.com/yiisoft/yii2/issues/18175))
- Fixed a bug products were incorrectly showing as having sales when using the `hasSales` query parameter.
- Fixed a bug where it wasn’t possible to update the rate on a payment currency. ([#1547](https://github.com/craftcms/commerce/issues/1547))

## 2.2.21 - 2020-06-17

### Changed
- Improved handling of race conditions between processing a webhook and completing an order. ([#1510](https://github.com/craftcms/commerce/issues/1510))

### Fixed
- Fixed a bug where “Purchase Total” and “Purchase Quantity” discount conditions weren’t being applied correctly. ([#1389](https://github.com/craftcms/commerce/issues/1389))

## 2.2.20 - 2020-05-27

### Fixed
- Fixed a bug where free shipping discounts could be applied incorrectly. ([#1473](https://github.com/craftcms/commerce/issues/1473))

## 2.2.19 - 2020-04-15

### Fixed
- Fixed a bug where “Purchase Total” and “Purchase Quantity” discount conditions were not checked when removing shipping costs. ([#1321](https://github.com/craftcms/commerce/issues/1321))

## 2.2.18 - 2020-03-05

### Fixed
- Fixed an error that occurred when editing a product from a Products field. ([#1291](https://github.com/craftcms/commerce/pull/1291))
- Fixed an error that could occur when editing a variant’s stock value. ([#1306](https://github.com/craftcms/commerce/issues/1306))

## 2.2.17 - 2020-02-12

### Changed
- Improved the performance of the Orders index page.

## 2.2.16 - 2020-02-10

### Changed
- Improved the performance of the Orders index page.

### Fixed
- Fixed a bug where customers could get an “Address does not belong to customer” validation error incorrectly during checkout. ([#1227](https://github.com/craftcms/commerce/issues/1227))

## 2.2.15 - 2020-01-25

### Fixed
- Fixed a bug where sales were not being applied to the cart in some cases. ([#1206](https://github.com/craftcms/commerce/issues/1206))
- Fixed a validation error that occurred when saving an order status.
- All models now extend base model rules correctly.

## 2.2.14 - 2020-01-14

### Added
- Added `craft\commerce\services\Discounts::getAllActiveDiscounts()`.

### Fixed
- Fixed an error that occurred when calling `toArray()` on a payment currency model. ([#1200](https://github.com/craftcms/commerce/issues/1200))
- Fixed a bug where adding items to the cart was slow if there were several disabled or outdated discounts.

## 2.2.13 - 2019-12-19

### Fixed
- Fixed a bug where discounts were getting calculated incorrectly when using a “Per Email Limit” condition.

## 2.2.12 - 2019-12-19

### Fixed
- Fixed a PHP error that could occur when using coupon codes.
- Fixed a bug where taxes were getting calculated incorrectly when shipping costs were marked as having taxes included.

## 2.2.11 - 2019-12-16

### Fixed
- Fixed an infinite recursion bug that could occur when calculating discounts. ([#1182](https://github.com/craftcms/commerce/issues/1182))

## 2.2.10 - 2019-12-14

### Fixed
- Fixed an issue where discounts matching an order were referencing a missing method.

## 2.2.9 - 2019-12-13

### Added
- Order indexes can now have a “Coupon Code” column.
- Added the `resave/orders` and `resave/carts` commands.

### Deprecated
- Deprecated `craft\commerce\elements\Order::getTotalTaxablePrice()`.

### Fixed
- Fixed a bug where the wrong tax zone could be selected when editing a tax rate.
- Fixed a bug where some address data would be forgotten after completing an order.
- Fixed a typo in the `totalShipping` column heading on order exports. ([#1153](https://github.com/craftcms/commerce/issues/1153))
- Fixed a bug where discounts without a coupon code weren’t checking other discount conditions. ([#1144](https://github.com/craftcms/commerce/issues/1144))
- Fixed a SQL error that occurred when trying to save a long zip code condition formula. ([#1138](https://github.com/craftcms/commerce/issues/1138))
- Fixed an error that could occur on the Orders index page. ([#1160](https://github.com/craftcms/commerce/issues/1160))
- Fixed an error that could occur when executing a variant query with the `hasSales` param, if no one was logged in.
- Fixed an bug where it wasn’t possible to clear out the State field value on an address. ([#1162](https://github.com/craftcms/commerce/issues/1162))
- Fixed an error that occurred when marking an order as complete in the Control Panel. ([#1166](https://github.com/craftcms/commerce/issues/1166))
- Fixed an error that could occur when validating a product that had variants which didn’t have a SKU yet. ([#1165](https://github.com/craftcms/commerce/pull/1165))
- Fixed a bug where payments source active records could not retrieve their related gateway record. ([#1121](https://github.com/craftcms/commerce/pull/1121))
- Fixed a JavaScript error that occurred when editing shipping rules.

## 2.2.8 - 2019-11-21

### Added
- It’s now possible to sort products by Date Updated, Date Created and Promotable on the Products index page. ([#1101](https://github.com/craftcms/commerce/issues/1101))
- `totalTax`, `totalTaxIncluded`, `totalDiscount`, and `totalShipping` are now included on order exports. ([#719](https://github.com/craftcms/commerce/issues/719))
- Added the `COMMERCE_PAYMENT_CURRENCY` environment variable. ([#999](https://github.com/craftcms/commerce/pull/999))

### Fixed
- Fixed an error that could occur when deploying `project.yaml` changes to a new environment. ([#1085](https://github.com/craftcms/commerce/issues/1085))
- Fixed an issue where purchasables were added to the cart when the qty submitted was `0` (zero).
- Fixed a performance issue using the `craft\commerce\elements\db\VariantQuery::hasSales()` query param.
- Fixed an error that could occur with `dateCreated` when programmatically adding line items.

## 2.2.7 - 2019-10-30

### Changed
- `commerce/cart/*` requests now include estimated address data in their JSON responses. ([#1084](https://github.com/craftcms/commerce/issues/1084))

### Deprecated
- Deprecated `craft\commerce\models\Address::getFullName()`.

### Fixed
- Fixed an error that could occur when deploying `project.yaml` changes to a new environment. ([#1085](https://github.com/craftcms/commerce/issues/1085))
- Fixed a missing import. ([#1087](https://github.com/craftcms/commerce/issues/1087))
- Fixed a SQL error that occurred when eager-loading variants. ([#1093](https://github.com/craftcms/commerce/pull/1093))
- Fixed an error that occurred on the Orders index page if the “Shipping Business Name” column was shown.

## 2.2.6 - 2019-10-26

### Fixed
- Fixed a PHP error that occurred when rendering PDFs. ([#1072](https://github.com/craftcms/commerce/pull/1072))
- Fixed a PHP error that occurred when saving order statuses. ([#1082](https://github.com/craftcms/commerce/issues/1082))

## 2.2.5 - 2019-10-24

### Fixed
- Fixed formatting of customer info field.

## 2.2.4 - 2019-10-24

### Fixed
- Fixed a PHP error when loading the order in the CP. ([#1079](https://github.com/craftcms/commerce/issues/1079))
- Fixed a 404 error for missing JavaScript. ([#1078](https://github.com/craftcms/commerce/issues/1078))

## 2.2.3 - 2019-10-24

### Fixed
- Fixed a PHP error when calculating shipping or taxes in the cart. ([#1076](https://github.com/craftcms/commerce/issues/1076))
- Fixed a PHP error when saving a sale. ([#1075](https://github.com/craftcms/commerce/issues/1075))

## 2.2.2 - 2019-10-23

### Fixed
- Fixed a PHP error when calculating shipping or taxes in the cart.

## 2.2.1 - 2019-10-23

### Fixed
- Fixed a PostgreSQL migration issue.

## 2.2.0 - 2019-10-23

### Added
- Added the ability to produce estimated shipping and tax costs based on incomplete shipping and billing addresses. ([#514](https://github.com/craftcms/commerce/issues/514))
- Edit User pages now have a “Customer Info” tab.
- It’s now possible to view and create discounts directly from the Edit Product page.
- It’s now possible to delete customer addresses directly from the Edit User page. ([#171](https://github.com/craftcms/commerce/issues/171))
- Addresses can now have “Address 3”, “Full Name”, “Label”, “Notes”, and four custom fields.
- Email settings can now specify CC and Reply To email addresses.
- Discounts now have the option to ignore sales when applied (enabled by default for new discounts). ([#1008](https://github.com/craftcms/commerce/issues/1008))
- Shipping and tax zones can now have a dynamic zip code condition. ([#204](https://github.com/craftcms/commerce/issues/304))
- Tax rates can now have codes. ([#707](https://github.com/craftcms/commerce/issues/707))
- Countries can now be ordered manually. ([#224](https://github.com/craftcms/commerce/issues/224))
- Order statuses can now have descriptions. ([#1004](https://github.com/craftcms/commerce/issues/1004))
- Added support for using cards that require Strong Customer Authentication for subscriptions.
- Added the ability to resolve payment issues for subscriptions.
- Added the “Default View” setting, which determines which view should be shown by default when “Commerce” is selected in the global nav. ([#555](https://github.com/craftcms/commerce/issues/555))
- Added the `activeCartDuration` config setting. ([#959](https://github.com/craftcms/commerce/issues/959))
- Added the `allowEmptyCartOnCheckout` config setting, which determines whether a customer can check out with an empty cart. ([#620](https://github.com/craftcms/commerce/issues/620))
- Added the ability to pass additional variables to the PDF template. ([#599](https://github.com/craftcms/commerce/issues/599))
- Added the ability to override the “Cart updated” flash message by passing a `cartUpdatedNotice` parameter to the `commerce/cart/update-cart` action. ([#1038](https://github.com/craftcms/commerce/issues/1038))
- Added the `shortNumber` order query param.
- `commerce/cart/update-cart` requests can now specify `estimatedShippingAddress` and `estimatedBillingAddress` params.
- Added `craft\commerce\base\SubscriptionGatewayInterface::getBillingIssueDescription()`.
- Added `craft\commerce\base\SubscriptionGatewayInterface::getBillingIssueResolveFormHtml()`.
- Added `craft\commerce\base\SubscriptionGatewayInterface::getHasBillingIssues()`.
- Added `craft\commerce\controllers\BaseFrontEndController::EVENT_MODIFY_CART_INFO`. ([#1002](https://github.com/craftcms/commerce/issues/1002))
- Added `craft\commerce\elements\db\SubscriptionQuery::$dateSuspended`.
- Added `craft\commerce\elements\db\SubscriptionQuery::$hasStarted`.
- Added `craft\commerce\elements\db\SubscriptionQuery::$isSuspended`.
- Added `craft\commerce\elements\db\SubscriptionQuery::anyStatus()`.
- Added `craft\commerce\elements\db\SubscriptionQuery::dateSuspended()`.
- Added `craft\commerce\elements\db\SubscriptionQuery::hasStarted()`.
- Added `craft\commerce\elements\db\SubscriptionQuery::isSuspended()`.
- Added `craft\commerce\elements\Order::$estimatedBillingAddressId`.
- Added `craft\commerce\elements\Order::$estimatedBillingSameAsShipping`.
- Added `craft\commerce\elements\Order::$estimatedShippingAddressId`.
- Added `craft\commerce\elements\Order::getEstimatedBillingAddress()`.
- Added `craft\commerce\elements\Order::getEstimatedShippingAddress()`.
- Added `craft\commerce\elements\Order::setEstimatedBillingAddress()`.
- Added `craft\commerce\elements\Order::setEstimatedShippingAddress()`.
- Added `craft\commerce\elements\Subscription::$dateSuspended`.
- Added `craft\commerce\elements\Subscription::$hasStarted`.
- Added `craft\commerce\elements\Subscription::$isSuspended`.
- Added `craft\commerce\elements\Subscription::getBillingIssueDescription()`.
- Added `craft\commerce\elements\Subscription::getBillingIssueResolveFormHtml()`.
- Added `craft\commerce\elements\Subscription::getHasBillingIssues()`.
- Added `craft\commerce\models\Address::$isEstimated`.
- Added `craft\commerce\models\Customer::getActiveCarts()`.
- Added `craft\commerce\models\Customer::getInactiveCarts()`.
- Added `craft\commerce\models\OrderAdjustment::$isEstimated`.
- Added `craft\commerce\services\Sales::EVENT_AFTER_SAVE_SALE`. ([#622](https://github.com/craftcms/commerce/issues/622))
- Added `craft\commerce\services\Sales::EVENT_BEFORE_SAVE_SALE`. ([#622](https://github.com/craftcms/commerce/issues/622))
- Added `craft\commerce\test\fixtures\elements\ProductFixture`. ([#1009](https://github.com/craftcms/commerce/pull/1009))
- Added the `updateBillingDetailsUrl` config setting.
- Added the `suspended` status for Subscriptions.

### Changed
- Craft Commerce now required Craft CMS 3.3.0 or later.
- Edit Product pages no longer show SKU fields for new products or variants when the SKU will be automatically generated. ([#217](https://github.com/craftcms/commerce/issues/217))
- The View Order page now shows timestamps for “Order Completed”, “Paid”, and “Last Updated”. ([#1020](https://github.com/craftcms/commerce/issues/1020))
- The Orders index page now has unique URLs for each order status. ([#901](https://github.com/craftcms/commerce/issues/901))
- Orders now show whether they’ve been overpaid. ([#945](https://github.com/craftcms/commerce/issues/945))
- Carts now return their line items  `dateCreated DESC` in the cart by default. ([#1055](https://github.com/craftcms/commerce/pull/1055))
- Leading and trailing whitespace is now trimmed from all address fields.
- Coupon code usage is now tracked even for discounts with no limit set. ([#521](https://github.com/craftcms/commerce/issues/521))
- Variants now always include their product’s title in their search keywords. ([#934](https://github.com/craftcms/commerce/issues/934))
- The Subscriptions index page now includes “Failed to start” and “Payment method issue” sources.
- Subscriptions now get suspended if there are any payment issues.
- Expired orders are now purged during garbage collection rather than when viewing the Orders index page.
- Customer records that are not related to anything are now purged during garbage collection. ([#1045](https://github.com/craftcms/commerce/issues/1045))
- `commerce/cart/update-cart` requests now include line item adjustment data in their JSON response. ([#1014](https://github.com/craftcms/commerce/issues/1014))
- `craft\commerce\elements\Order::getTotalDiscount()` is no longer deprecated.
- `craft\commerce\elements\Order::getTotalShippingCost()` is no longer deprecated.
- `craft\commerce\elements\Order::getTotalTax()` is no longer deprecated.
- `craft\commerce\elements\Order::getTotalTaxIncluded()` is no longer deprecated.
- `craft\commerce\models\LineItem::getDiscount()` is no longer deprecated.
- `craft\commerce\models\LineItem::getShippingCost()` is no longer deprecated.
- `craft\commerce\models\LineItem::getTax()` is no longer deprecated.
- `craft\commerce\models\LineItem::getTaxIncluded()` is no longer deprecated.

### Deprecated
- Commerce Customer Info fields are now deprecated.
- Deprecated `craft\commerce\models\LineItem::getAdjustmentsTotalByType()`.
- Deprecated `craft\commerce\elements\Order::getAdjustmentsTotalByType()`.

### Fixed
- Fixed a PostgreSQL migration issue.
- Fixed a bug where the Orders index page was listing non-sortable fields as sort options. ([#933](https://github.com/craftcms/commerce/issues/993))
- Fixed a bug where timestamps on the View Order page weren’t respecting the user’s locale.
- Fixed a bug where product types’ site settings weren’t being added to the project config when a new site was created.
- Fixed a bug where order taxes weren’t accounting for discounted shipping costs. ([#1007](https://github.com/craftcms/commerce/issues/1007))
- Fixed a bug where orders’ `datePaid` attributes weren’t getting set to `null` after a refund. ([#1026](https://github.com/craftcms/commerce/pull/1026))
- Fixed a bug where order status handles could get a validation error if another order status with the same handle had been soft-deleted. ([#1027](https://github.com/craftcms/commerce/pull/1027))
- Fixed a bug where soft-deleted order statuses weren’t showing up in the History tab on View Order pages.
- Fixed a bug where breadcrumbs weren’t displaying correctly in the “Shipping” and “Tax” sections.
- Fixed an error that could occur when clicking “Refresh Payment History” on a canceled or expired subscription. ([#871](https://github.com/craftcms/commerce/issues/871))
- Fixed a bug where gateways that were disabled via `config/commerce-gateways.php` were still visible on the front-end. ([#1054](https://github.com/craftcms/commerce/issues/1054))
- Fixed a bug where it was possible to submit a zero-value donation. ([#820](https://github.com/craftcms/commerce/issues/820))
- Fixed a bug where line items’ `dateCreated` would get reset each time the cart was saved.
- Fixed a bug where all states were shown on the Store Location page regardless of which country was selected. ([#942](https://github.com/craftcms/commerce/issues/942))
- Fixed a bug where expired subscriptions were being identified as trials. ([#723](https://github.com/craftcms/commerce/issues/723))
- Fixed a bug where users’ addresses could be copied to impersonated users’ address books. ([#903](https://github.com/craftcms/commerce/issues/903))

## 2.1.13 - 2019-09-09

### Changed
- The “Status Email Address” and “From Name” settings now accept environment variables.

### Fixed
- Fixed a error when requesting a PDF URL in headless mode. ([#1011](https://github.com/craftcms/commerce/pull/1011))
- Fixed a bug where the “Download PDF” button wouldn’t show in the View Order page. ([#962](https://github.com/craftcms/commerce/issues/962))
- Fixed a bug where the <kbd>Command</kbd>/<kbd>Ctrl</kbd> + <kbd>S</kbd> shortcut didn’t work in General Settings.
- Fixed a bug where <kbd>Command</kbd>/<kbd>Ctrl</kbd> + <kbd>S</kbd> shortcut didn’t work in Store Location settings.
- Fixed a bug where users were forced to choose a tax category for order taxable subjects. ([#538](https://github.com/craftcms/commerce/issues/538))
- Fixed a bug where variants’ statuses were getting overridden by their product’s status. ([#926](https://github.com/craftcms/commerce/issues/926))
- Fixed a bug where Control Panel payments were incorrectly using the order’s previous payment source. ([#891](https://github.com/craftcms/commerce/issues/891))
- Fixed a bug where products’ shipping and tax categories weren’t getting updated if their selected shipping/tax category was no longer available. ([#688](https://github.com/craftcms/commerce/issues/688))
- Fixed a PHP error that occurred when entering an order description format on a product type that was longer than 255 characters. ([#989](https://github.com/craftcms/commerce/issues/989))
- Fixed a bug where emails were displaying the wrong timestamp for new orders. ([#882](https://github.com/craftcms/commerce/issues/882))
- Fixed a bug where the Products index page was not sorting correctly. ([#987](https://github.com/craftcms/commerce/issues/987))
- Fixed an error that could occur on payment when using a custom shipping method if the `requireShippingMethodSelectionAtCheckout` config setting was enabled.

## 2.1.12.1 - 2019-08-23

### Fixed
- Fixed a PHP error that could occur at checkout. ([#973](https://github.com/craftcms/commerce/pull/973))

## 2.1.12 - 2019-08-22

### Changed
- `craft\commerce\elements\Order::getPdfUrl()` no longer pre-renders the order PDF before returning the URL, improving performance. ([#962](https://github.com/craftcms/commerce/issues/962))

### Fixed
- Fixed a bug where order revenue charts weren’t showing the correct currency. ([#792](https://github.com/craftcms/commerce/issues/792))
- Fixed a bug where decimals were being stripped in locales that use commas as separators ([#592](https://github.com/craftcms/commerce/issues/592))
- Fixed a bug where sites with a large number of variants might not update properly when updating to Craft Commerce 2. ([#964](https://github.com/craftcms/commerce/issues/964))
- Fixed a bug where the “Purchase Total” discount condition would only save whole numbers. ([#966](https://github.com/craftcms/commerce/pull/966))
- Fixed a bug where products showed a blank validation error message when their variants had errors. ([#546](https://github.com/craftcms/commerce/issues/546))
- Fixed a bug where emails would ignore the “From Name” setting. ([#939](https://github.com/craftcms/commerce/issues/939))
- Fixed a bug where order adjustments were not being returned during PDF rendering. ([#960](https://github.com/craftcms/commerce/issues/960))
- Fixed a bug where the `commerce/payments/pay` action did not return order errors. ([#601](https://github.com/craftcms/commerce/issues/601))
- Fixed a SQL error that occurred when updating an order status with a very long message. ([#629](https://github.com/craftcms/commerce/issues/629))
- Fixed a JavaScript error that occurred when displaying product edit HUDs. ([#418](https://github.com/craftcms/commerce/issues/418))
- Fixed a PHP error that occurred when saving a product from an editor HUD. ([#958](https://github.com/craftcms/commerce/issues/958))
- Fixed an bug where the `requireShippingMethodSelectionAtCheckout` setting was being ignored.
- Fixed a bug that caused the order revenue chart to display incorrect data. ([#518](https://github.com/craftcms/commerce/issues/518))

## 2.1.11 - 2019-08-09

### Added
- Added the `cp.commerce.discount.edit` template hook. ([#936](https://github.com/craftcms/commerce/pull/936))
- Added `craft\commerce\services\Carts::getHasSessionCartNumber()`.
- Added `craft\commerce\services\Carts::getMergedCart()`.
- Added `craft\commerce\services\Discounts::EVENT_AFTER_DELETE_DISCOUNT`. ([#936](https://github.com/craftcms/commerce/pull/936))
- Added `craft\commerce\services\Discounts::EVENT_AFTER_SAVE_DISCOUNT`. ([#936](https://github.com/craftcms/commerce/pull/936))
- Added `craft\commerce\services\Discounts::EVENT_BEFORE_SAVE_DISCOUNT`. ([#936](https://github.com/craftcms/commerce/pull/936))
- Added `craft\commerce\services\Reports::EVENT_BEFORE_GENERATE_EXPORT`. ([#949](https://github.com/craftcms/commerce/pull/949))

### Changed
- Improved the performance of Craft Commerce 2 migrations.
- Users’ carts are no longer merged together automatically. Instead cart merging can be manually triggered by passing a `mergeCarts` param to the `commerce/cart/get-cart` and `commerce/cart/update-cart` actions. ([#947](https://github.com/craftcms/commerce/issues/947))
- After a logged-in user completes an order, their most recent incomplete cart is now loaded as the current cart in session.
- Order file exports are now cached in `storage/runtime/commerce-order-exports/` instead of `storage/runtime/temp/commerce-order-exports/`.
- The example templates now include client side polling to detect if the cart has changed in another tab or session.
- The example templates show more information about the cart to help with debugging.

### Removed
- Removed the `mergeLastCartOnLogin` setting.

### Fixed
- Fixed a bug where `craft/commerce/elements/Order::EVENT_BEFORE_ADD_LINE_ITEM` events had `$isNew` set incorrectly. ([#851](https://github.com/craftcms/commerce/pull/851))
- Fixed a bug where non-shippable purchasables were getting included in shipping price calculations.
- Fixed an error that occurred when clearing order caches.
- Fixed a bug where the `project-config/rebuild` command would remove the order field layout. ([#948](https://github.com/craftcms/commerce/issues/948))

### Security
- Fixed a data disclosure vulnerability.

## 2.1.10 - 2019-07-12

### Fixed
- Fixed a bug where all payments from the control panel were rejected. ([#928](https://github.com/craftcms/commerce/issues/928))

## 2.1.9 - 2019-07-10

### Security
- Fixed a data disclosure vulnerability.

## 2.1.8 - 2019-07-08

### Added
- Added the `resave/products` command (requires Craft 3.2).

### Changed
- Orders now include the full customer name as search keywords. ([#892](https://github.com/craftcms/commerce/issues/892))
- CSRF protection is now disabled for the `commerce/pay/complete-payment` controller action. ([#900](https://github.com/craftcms/commerce/issues/900))
- Leading and trailing whitespace is now trimmed from coupon codes. ([#894](https://github.com/craftcms/commerce/issues/894))

### Fixed
- Fixed a bug where the `lineItems` array wasn’t getting indexed correctly when calling `toArray()` on an order.
- Fixed a PHP error that occurred when `commerce/subscriptions/*` actions had validation errors. ([#918](https://github.com/craftcms/commerce/issues/918))
- Fixed a PHP error that occurred when retrieving line items with no option data. ([#897](https://github.com/craftcms/commerce/issues/897))
- Fixed a bug where shipping and billing addresses weren’t being set correctly when saving an order. ([#922](https://github.com/craftcms/commerce/issues/922))
- Fixed a bug where it was possible to pay with a disabled gateway. ([#912](https://github.com/craftcms/commerce/issues/912))
- Fixed a bug where Edit Subscription pages weren’t showing custom tabs. ([#884](https://github.com/craftcms/commerce/issues/884))
- Fixed a bug where an empty cart was created unnecessarily when a user logged in. ([#906](https://github.com/craftcms/commerce/issues/906))
- Fixed a bug where `craft\commerce\services\Plans::getAllEnabledPlans()` was returning archived subscription plans. ([#916](https://github.com/craftcms/commerce/issues/916))

## 2.1.7 - 2019-06-11

### Fixed
- Fixed a SQL error that would occur when upgrading Craft Commerce. ([#829](https://github.com/craftcms/commerce/issues/829))
- Fixed an bug that could stop more that one sale being applied to a purchasable. ([#839](https://github.com/craftcms/commerce/issues/839))
- Fixed a SQL error that could occur when saving a line item with an emoji in it.([#886](https://github.com/craftcms/commerce/issues/886))
- Fixed an error that could occur on the order index page when viewing carts with certain columns enabled. ([#876](https://github.com/craftcms/commerce/issues/876))
- Fixed a bug on the order index page where carts without transactions would show up under the “Attempted Payments” source. ([#880](https://github.com/craftcms/commerce/issues/880))

## 2.1.6.1 - 2019-05-14

### Added
- Added the `mergeLastCartOnLogin` config setting.

## 2.1.6 - 2019-05-14

### Added
- Added `craft\commerce\elements\db\VariantQuery::minQty()` and `maxQty()`. ([#827](https://github.com/craftcms/commerce/pull/827))

### Changed
- Line item options are no longer forced to be sorted alphabetically by key.

### Fixed
- Fixed a bug where product and variant snapshots were missing data. ([#846](https://github.com/craftcms/commerce/issues/846))
- Fixed an SQL error that occurred when saving a SKU that was too long. ([#853](https://github.com/craftcms/commerce/issues/853))
- Fixed an SQL error that could occur when attempting to update a soft-deleted cart. ([#854](https://github.com/craftcms/commerce/issues/854))
- Fixed an SQL error that could occur when attempting to add a line item to a completed order. ([#860](https://github.com/craftcms/commerce/issues/860))
- Fixed a bug where line item quantity validators weren’t checking for updated quantities. ([#855](https://github.com/craftcms/commerce/pull/855))
- Fixed a bug where it wasn’t possible to query for unpaid orders. ([#858](https://github.com/craftcms/commerce/pull/858))
- Fixed a JavaScript error that could occur on the Order index page. ([#862](https://github.com/craftcms/commerce/pull/862))
- Fixed a bug where the “Create discount…” product action wasn’t pre-populating discounts’ variant conditions.
- Fixed a bug that could prevent a purchasable from being added to the cart when using multi-add.

## 2.1.5.2 - 2019-05-08

## Fixed
- Fixed a missing import. ([#845](https://github.com/craftcms/commerce/issues/845))
- Fixed an error that could occur when a customer logged in.
- Fixed an error that occurred when saving a sale. ([#837](https://github.com/craftcms/commerce/issues/837))

## 2.1.5.1 - 2019-05-07

### Fixed
- Fixed a missing import. ([#843](https://github.com/craftcms/commerce/issues/843))

## 2.1.5 - 2019-05-07

### Added
- Added `craft\commerce\helpers\Order::mergeDuplicateLineItems()`.
- Added `craft\commerce\helpers\Order::mergeOrders()`.

### Changed
- Customers’ previous cart items are now merged into the active cart on login.

### Fixed
- Fixed a bug where Craft Commerce would create a subscription even if the card was declined.
- Fixed an error that could occur when creating a subscription using the Dummy gateway.

## 2.1.4 - 2019-04-29

### Added
- Added `craft\commerce\base\SubscriptionResponseInterface::isInactive()`.

### Changed
- Improved performance of the Orders index page. ([#828](https://github.com/craftcms/commerce/issues/828))
- `commerce/cart/*` action JSON responses now list cart errors under an `errors` key.
- Craft Commerce now correctly typecasts all boolean and integer values saved to the project config.

### Fixed
- Fixed a SQL error that occurred when duplicate line items were added the cart. ([#506](https://github.com/craftcms/commerce/issues/506))
- Fixed a PHP error on the View Order page when viewing inactive carts. ([#826](https://github.com/craftcms/commerce/issues/826))
- Fixed a deprecation warning. ([#825](https://github.com/craftcms/commerce/issues/825))
- Fixed a bug where the wrong variant could be set as the default when saving a product. ([#830](https://github.com/craftcms/commerce/issues/830))
- Fixed a bug that prevented plugins and modules from adding custom index table attributes. ([#832](https://github.com/craftcms/commerce/pull/832))

## 2.1.3.1 - 2019-04-10

### Fixed
- Fixed a bug where `project.yaml` changes weren’t always getting picked up.

## 2.1.3 - 2019-04-03

### Added
- Added support for user registration on checkout. ([#472](https://github.com/craftcms/commerce/issues/472))
- Added “Capture Payment” and “Refund Payment” user permissions. ([#788](https://github.com/craftcms/commerce/pull/788))
- Added support for the `project-config/rebuild` command.
- Added the `validateBusinessTaxIdAsVatId` setting, which can be set to `true` from `config/commerce.php`.
- Added `craft\commerce\services\Addresses::EVENT_AFTER_DELETE_ADDRESS`. ([#810](https://github.com/craftcms/commerce/pull/810))

### Changed
- Craft Commerce now requires Craft CMS 3.1.20 or later.
- An `order` variable is now available to payment forms when a payment is made from the Control Panel.
- Ajax requests to `commerce/cart/get-cart` now include the price of available shipping methods in the response.

### Fixed
- Fixed a bug where an order could be listed multiple times under “Attempted Payments” on order pages. ([#602](https://github.com/craftcms/commerce/issues/602))
- Fixed a bug where product sources did not fully support using UIDs. ([#781](https://github.com/craftcms/commerce/issues/781))
- Fixed a bug where non-admin users could get a 403 error when attempting to edit subscriptions. ([#722](https://github.com/craftcms/commerce/issues/722))
- Fixed a bug where products’ `defaultVariantId` was not getting set on the first save. ([#796](https://github.com/craftcms/commerce/issues/796))
- Fixed a PHP error when querying for products with the `hasSales` param.
- Fixed a bug where product metadata wasn’t available to templates on Live Preview requests.
- Fixed a bug where the wrong Craft Commerce subnav item could appear selected in the Control Panel.
- Fixed a bug where taxes could be incorrectly calculated if included taxes had been removed from the price.
- Fixed a bug where additional discounts could be incorrectly applied to an order if multiple products had been added to the cart at the same time. ([#797](https://github.com/craftcms/commerce/issues/797))
- Fixed a bug where products’ Post Dates could be incorrect on first save. ([#774](https://github.com/craftcms/commerce/issues/774))
- Fixed a bug where emails weren’t getting sent when the “Status Email Address” setting was set. ([#806](https://github.com/craftcms/commerce/issues/806))
- Fixed a bug where order status email changes in `project.yaml` could be ignored. ([#802](https://github.com/craftcms/commerce/pull/802))
- Fixed a PHP error that occurred when submitting a `paymentCurrency` parameter on a `commerce/payments/pay` request. ([#809](https://github.com/craftcms/commerce/pull/809))

## 2.1.2 - 2019-03-12

### Added
- Added a “Minimum Total Price Strategy” setting that allows the minimum order price be negative (default), at least zero, or at least the shipping cost. ([#651](https://github.com/craftcms/commerce/issues/651))
- Added `craft\commerce\elements\Order::getTotal()` to get the price of the order before any pricing strategies.
- Added `craft\commerce\base\SubscriptionGatewayInterface::refreshPaymentHistory()` method that should be used to refresh all payments on a subscription.
- Added `craft\commerce\base\SubscriptionGateway::refreshPaymentHistory()` method to fulfill the interface requirements.

### Changed
- The `commerce-manageSubscriptions` permission is now required (instead of admin permissions) to manage another user’s subscriptions. ([#722](https://github.com/craftcms/commerce/issues/722))

## 2.1.1.1 - 2019-03-01

### Fixed
- Fixed a PHP error raised when a discount adjustment was applied to the cart.

## 2.1.1 - 2019-03-11

### Changed
- Improved performance when listing products with sales that have many category conditions. ([#758](https://github.com/craftcms/commerce/issues/758))
- Purchasable types are now responsible to ensure SKU uniqueness when they are restored from being soft-deleted.

### Fixed
- Fixed a bug where orders could receive free shipping on some line items when an expired coupon code had been entered. ([#777](https://github.com/craftcms/commerce/issues/777))
- Fixed a bug where variants weren’t enforcing required field validation. ([#761](https://github.com/craftcms/commerce/issues/761))
- Fixed a bug where the sort order wasn’t getting saved correctly for new order statuses.
- Fixed the breadcrumb navigation on Store Settings pages. ([#769](https://github.com/craftcms/commerce/issues/769))
- Fixed an error that occurred when viewing an order for a soft-deleted user. ([#771](https://github.com/craftcms/commerce/issues/771))
- Fixed an error that could occur when saving a new gateway.
- Fixed a SQL error that occurred when saving a purchasable with the same SKU as a soft-deleted purchasable. ([#718](https://github.com/craftcms/commerce/issues/718))

## 2.1.0.2 - 2019-02-25

### Fixed
- Fixed more template loading errors on Craft Commerce settings pages. ([#751](https://github.com/craftcms/commerce/issues/751))

## 2.1.0.1 - 2019-02-25

### Fixed
- Fixed some template loading errors on Craft Commerce settings pages. ([#751](https://github.com/craftcms/commerce/issues/751))

## 2.1.0 - 2019-02-25

### Added
- Added a new Donation built-in purchasable type. ([#201](https://github.com/craftcms/commerce/issues/201))
- Added a new “Manage store settings” user permission, which determines whether the current user is allowed to manage store settings.
- Added `craft\commerce\elements\Order::EVENT_BEFORE_ADD_LINE_ITEM`.
- Added `craft\commerce\base\PurchasableInterface::getIsTaxable()`.
- Added `craft\commerce\base\PurchasableInterface::getIsShippable()`.
- Added `craft\commerce\models\Discount::getHasFreeShippingForMatchingItems()`.

### Changed
- Discounts can now apply free shipping on the whole order. ([#745](https://github.com/craftcms/commerce/issues/745))
- The “Settings” section has been split into “System Settings”, “Store Settings”, “Shipping”, and “Tax” sections.
- The Orders index page now shows total order counts.
- The `commerce/payments/pay` action JSON response now include the order data. ([#715](https://github.com/craftcms/commerce/issues/715))
- The `craft\commerce\elements\Order::EVENT_AFTER_ORDER_PAID` event is now fired after the `craft\commerce\elements\Order::EVENT_AFTER_COMPLETE_ORDER` event. ([#670](https://github.com/craftcms/commerce/issues/670))

### Deprecated
- `craft\commerce\models\Discount::$freeShipping` is deprecated. `getHasFreeShippingForMatchingItems()` should be used instead.

### Fixed
- Fixed an bug where multiple shipping discounts could result in a negative shipping cost.
- Fixed a validation error that occurred when attempting to apply a coupon with a per-email limit, if the cart didn’t have a customer email assigned to it yet.
- `commerce/cart/*` actions’ JSON responses now encode all boolean attributes correctly.
- `commerce/customer-addresses/*` actions’ JSON responses now include an `errors` array if there were any issues with the request.
- Fixed a bug where the order field layout could be lost when upgrading from Craft Commerce 1 to 2. ([#668](https://github.com/craftcms/commerce/issues/668))
- Fixed a bug where line item update requests could result in line items being removed if the `qty` parameter was missing.
- Fixed a bug where coupon codes weren’t being removed from carts when no longer valid. ([#711](https://github.com/craftcms/commerce/issues/711))
- Fixed a bug that could prevent a payment gateway from being modified. ([#656](https://github.com/craftcms/commerce/issues/656))
- Fixed a bug that prevented shipping and tax settings from being modified when the `allowAdminChanges` config setting was set to `false`.
- Fixed a PHP error that occurred when saving a product that was marked as disabled. ([#683](https://github.com/craftcms/commerce/pull/683))
- Fixed a PHP error that occurred when trying to access a soft-deleted cart from the front-end. ([#700](https://github.com/craftcms/commerce/issues/700))

## 2.0.4 - 2019-02-04

### Fixed
- Fixed a PHP error when recalculating tax.

### Added
- Added additional useful information when logging email rendering errors. ([#669](https://github.com/craftcms/commerce/pull/669))

## 2.0.3 - 2019-02-02

### Added
- Added the “Tax is included in price” tax setting for Craft Commerce Lite. ([#654](https://github.com/craftcms/commerce/issues/654))

### Changed
- Soft-deleted products are now restorable.
- Craft Commerce project config settings are now removed when Craft Commerce is uninstalled.

### Fixed
- Fixed an error that occurred when upgrading to Craft Commerce 2 with a database that had missing constraints on the `commerce_orderhistories` table.
- Fixed a bug where sale conditions could be lost when upgrading to Craft Commerce 2. ([#626](https://github.com/craftcms/commerce/issues/626))
- Fixed a PHP error that occurred when saving a product type. ([#645](https://github.com/craftcms/commerce/issues/645))
- Fixed a bug that prevented products from being deleted. ([#650](https://github.com/craftcms/commerce/issues/650))
- Fixed a PHP error that occurred when deleting the cart’s line item on Craft Commerce Lite. ([#639](https://github.com/craftcms/commerce/pull/639))
- Fixed a bug where Craft Commerce’s general settings weren’t saving. ([#655](https://github.com/craftcms/commerce/issues/655))
- Fixed a missing import. ([#643](https://github.com/craftcms/commerce/issues/643))
- Fixed a bug that caused an incorrect tax rate calculation when included taxes had been removed from the price.
- Fixed a SQL error that occurred when saving a tax rate without a tax zone selected. ([#667](https://github.com/craftcms/commerce/issues/667))
- Fixed an error that occurred when refunding a transaction with a localized currency format. ([#659](https://github.com/craftcms/commerce/issues/659))
- Fixed a SQL error that could occur when saving an invalid discount. ([#673](https://github.com/craftcms/commerce/issues/673))
- Fixed a bug where it wans’t possible to add non-numeric characters to expiry input in the default credit card form. ([#636](https://github.com/craftcms/commerce/issues/636))

## 2.0.2 - 2019-01-23

### Added
- Added the new Craft Commerce Lite example templates folder `templates/buy`, this is in addition to the existing Craft Commerce Pro example templates folder `templates/shop`.

### Fixed
- Fixed a PHP error raised when extending the `craft\commerce\base\ShippingMethod` class. ([#634](https://github.com/craftcms/commerce/issues/634))
- Fixed a PHP error that occurred when viewing an order that used a since-deleted shipping method.

## 2.0.1 - 2019-01-17

### Changed
- Renamed the shipping rule condition from “Mimimum order price” to “Minimum order value” which clarifies the condition is based on item value before discounts and tax.
- Renamed the shipping rule condition from “Maximum order price” to “Maximum order value” which clarifies the condition is based on item value before discounts and tax.

### Fixed
- Fixed an issue where the “Total Paid”, “Total Price”, and “Total Shipping Cost” Order index page columns were showing incorrect values. ([#632](https://github.com/craftcms/commerce/issues/632))
- Fixed an issue where custom field validation errors did not show up on the View Order page. ([#580](https://github.com/craftcms/commerce/issues/580))

## 2.0.0 - 2019-01-15

### Added
- Craft Craft Commerce has been completely rewritten for Craft CMS 3.
- Emails, gateways, order fields, order statuses, product types, and subscription fields are now stored in the project config.
- Added support for Craft 3.1 project config support.
- Gateways can now provide recurring subscription payments. ([#257](https://github.com/craftcms/commerce/issues/257))
- Added the Store Location setting.
- Customers can now save their credit cards or payment sources stored as tokens in Craft Commerce so customers don’t need to enter their card number on subsequent checkouts. ([#21](https://github.com/craftcms/commerce/issues/21))
- Any custom purchasable can now have sales and discounts applied to them.
- Sales and discounts can now be set on categories of products or purchasables.
- Customers can now set their primary default shipping and billing addresses in their address book.
- It’s now possible to export orders as CSV, ODS, XSL, and XLSX, from the Orders index page. ([#222](https://github.com/craftcms/commerce/issues/222))
- Orders can now have custom-formatted, sequential reference numbers. ([#184](https://github.com/craftcms/commerce/issues/184))
- The Orders index page now has an “Attempted Payments” source that shows incomplete carts that had a payment processing issue.
- Variant indexes can now have a “Product” column.
- Order indexes can now have “Total Tax” and “Total Included Tax” columns.
- The cart now defaults to the first cheapest available shipping method if no shipping method is set, or the previously-selected method is not available.
- Products now have an “Available for purchase” checkbox, making it possible to have a live product that isn’t available for purchase yet. ([#345](https://github.com/craftcms/commerce/issues/345))
- Added the ability to place a note on a refund transaction.
- Added a “Copy reference tag” Product element action.
- Added additional ways for sales promotions to affect the price of matching products.
- All credit card gateways are now provided as separate plugins.
- A custom PDF can now be attached to any order status email.
- Multiple purchasables can now be added to the cart in the same request. ([#238](https://github.com/craftcms/commerce/issues/238))
- Multiple line items can now be updated in the same request. ([#357](https://github.com/craftcms/commerce/issues/357))
- The `commerce/cart/update-cart` action will now remove items from the cart if a quantity of zero is submitted.
- `commerce/cart/*` actions’ JSON responses now include any address errors.
- The cart can now be retrieved as JSON with the `commerce/cart/get-cart` action.
- Added the `craft.variants()` Twig function, which returns a new variant query.
- Added the `craft.subscriptions()` Twig function, which returns a new subscription query.
- Product queries now have an `availableForPurchase` param.
- Variant queries now have a `price` param.
- Variant queries now have a `hasSales` param.
- Order queries now have a `hasTransactions` param.
- Added `cract\commerce\services\ProductTypes::getProductTypesByShippingCategoryId()`.
- Added `cract\commerce\services\ProductTypes::getProductTypesByTaxCategoryId()`.
- Added `craft\commerce\adjustments\Discount::EVENT_AFTER_DISCOUNT_ADJUSTMENTS_CREATED`.
- Added `craft\commerce\base\ShippingMethod`.
- Added `craft\commerce\elements\Order::$paidStatus`.
- Added `craft\commerce\elements\Order::EVENT_AFTER_ADD_LINE_ITEM`.
- Added `craft\commerce\elements\Order::EVENT_AFTER_COMPLETE_ORDER`.
- Added `craft\commerce\elements\Order::EVENT_AFTER_ORDER_PAID`.
- Added `craft\commerce\elements\Order::EVENT_BEFORE_COMPLETE_ORDER`.
- Added `craft\commerce\elements\Order::getAdjustmentsTotalByType()`.
- Added `craft\commerce\elements\Variant::EVENT_AFTER_CAPTURE_PRODUCT_SNAPSHOT`.
- Added `craft\commerce\elements\Variant::EVENT_BEFORE_CAPTURE_PRODUCT_SNAPSHOT`.
- Added `craft\commerce\elements\Variant::EVENT_BEFORE_CAPTURE_VARIANT_SNAPSHOT`.
- Added `craft\commerce\elements\Variant::EVENT_BEFORE_CAPTURE_VARIANT_SNAPSHOT`.
- Added `craft\commerce\models\Customer::getPrimaryBillingAddress()`.
- Added `craft\commerce\models\Customer::getPrimaryShippingAddress()`.
- Added `craft\commerce\models\LineItem::getAdjustmentsTotalByType()`.
- Added `craft\commerce\services\Addresses::EVENT_AFTER_SAVE_ADDREESS`.
- Added `craft\commerce\services\Addresses::EVENT_BEFORE_SAVE_ADDREESS`.
- Added `craft\commerce\services\Discounts::EVENT_BEFORE_MATCH_LINE_ITEM`.
- Added `craft\commerce\services\Emails::EVENT_AFTER_SAVE_EMAIL`.
- Added `craft\commerce\services\Emails::EVENT_AFTER_SAVE_EMAIL`.
- Added `craft\commerce\services\Emails::EVENT_AFTER_SEND_EMAIL`.
- Added `craft\commerce\services\Emails::EVENT_BEFORE_DELETE_EMAIL`.
- Added `craft\commerce\services\Emails::EVENT_BEFORE_SAVE_EMAIL`.
- Added `craft\commerce\services\Emails::EVENT_BEFORE_SEND_EMAIL`.
- Added `craft\commerce\services\Gateways::EVENT_REGISTER_GATEWAY_TYPES`.
- Added `craft\commerce\services\LineItems::EVENT_AFTER_SAVE_LINE_ITEM`.
- Added `craft\commerce\services\LineItems::EVENT_BEFORE_POPULATE_LINE_ITEM`.
- Added `craft\commerce\services\LineItems::EVENT_BEFORE_SAVE_LINE_ITEM`.
- Added `craft\commerce\services\LineItems::EVENT_CREATE_LINE_ITEM`.
- Added `craft\commerce\services\OrderAdjustments::EVENT_REGISTER_ORDER_ADJUSTERS`.
- Added `craft\commerce\services\OrderHistories::EVENT_ORDER_STATUS_CHANGE`.
- Added `craft\commerce\services\OrderStatuses::archiveOrderStatusById()`.
- Added `craft\commerce\services\Payments::EVENT_AFTER_CAPTURE_TRANSACTION`.
- Added `craft\commerce\services\Payments::EVENT_AFTER_CAPTURE_TRANSACTION`.
- Added `craft\commerce\services\Payments::EVENT_AFTER_PROCESS_PAYMENT`.
- Added `craft\commerce\services\Payments::EVENT_BEFORE_CAPTURE_TRANSACTION`.
- Added `craft\commerce\services\Payments::EVENT_BEFORE_PROCESS_PAYMENT`.
- Added `craft\commerce\services\Payments::EVENT_BEFORE_REFUND_TRANSACTION`.
- Added `craft\commerce\services\PaymentSources::EVENT_AFTER_SAVE_PAYMENT_SOURCE`.
- Added `craft\commerce\services\PaymentSources::EVENT_BEFORE_SAVE_PAYMENT_SOURCE`.
- Added `craft\commerce\services\PaymentSources::EVENT_DELETE_PAYMENT_SOURCE`.
- Added `craft\commerce\services\PaymentSources`.
- Added `craft\commerce\services\Plans::EVENT_AFTER_SAVE_PLAN`.
- Added `craft\commerce\services\Plans::EVENT_ARCHIVE_PLAN`.
- Added `craft\commerce\services\Plans::EVENT_BEFORE_SAVE_PLAN`.
- Added `craft\commerce\services\Plans`.
- Added `craft\commerce\services\Purchasables::EVENT_REGISTER_PURCHASABLE_ELEMENT_TYPES`.
- Added `craft\commerce\services\Sales::EVENT_BEFORE_MATCH_PURCHASABLE_SALE`.
- Added `craft\commerce\services\ShippingMethods::EVENT_REGISTER_AVAILABLE_SHIPPING_METHODS`.
- Added `craft\commerce\services\Subscriptions::EVENT_AFTER_CANCEL_SUBSCRIPTION`.
- Added `craft\commerce\services\Subscriptions::EVENT_AFTER_CREATE_SUBSCRIPTION`.
- Added `craft\commerce\services\Subscriptions::EVENT_AFTER_REACTIVATE_SUBSCRIPTION`.
- Added `craft\commerce\services\Subscriptions::EVENT_AFTER_SWITCH_SUBSCRIPTION`.
- Added `craft\commerce\services\Subscriptions::EVENT_BEFORE_CANCEL_SUBSCRIPTION`.
- Added `craft\commerce\services\Subscriptions::EVENT_BEFORE_CREATE_SUBSCRIPTION`.
- Added `craft\commerce\services\Subscriptions::EVENT_BEFORE_REACTIVATE_SUBSCRIPTION`.
- Added `craft\commerce\services\Subscriptions::EVENT_BEFORE_SWITCH_SUBSCRIPTION`.
- Added `craft\commerce\services\Subscriptions::EVENT_BEFORE_UPDATE_SUBSCRIPTION`.
- Added `craft\commerce\services\Subscriptions::EVENT_EXPIRE_SUBSCRIPTION`.
- Added `craft\commerce\services\Subscriptions::EVENT_RECEIVE_SUBSCRIPTION_PAYMENT`.
- Added `craft\commerce\services\Subscriptions`.
- Added `craft\commerce\services\TaxCategories::getAllTaxCategoriesAsList()`.
- Added `craft\commerce\services\Transactions::EVENT_AFTER_SAVE_TRANSACTION`.

### Changed
- Payment Methods are now called “Gateways”.
- Order statuses are now archived instead of deleted.
- Product types can no longer select applicable shipping categories. Instead, shipping categories select applicable product types.
- Product types can no longer select applicable tax categories. Instead, tax categories select applicable product types.
- Order status messages can now be longer than 255 characters. ([#465](https://github.com/craftcms/commerce/issues/465)
- Product and variant custom field data is no longer included in the line item snapshot by default for performance reasons. Use the new snapshot events to manually snapshot custom field data.
- Variant titles are now prefixed by their products’ titles.
- Last addresses used by customers are no longer stored. Instead, customers have primary shipping and billing addresses.
- The `paymentMethodSettings` config setting was renamed to `gatewaySettings`, and it now uses handles to reference gateways instead of IDs.
- The `sendCartInfoToGateways` was renamed to `sendCartInfo,` and is a per-gateway setting.
- The payment method overrides in `config/commerce.php` have been moved to `config/commerce-gateway.php`.
- The `craft.commerce.availableShippingMethods` Twig variable has been replaced with `craft.commerce.carts.cart.availableShippingMethods`.
- The `craft.commerce.cart` Twig variable has been replaced with `craft.commerce.carts.cart`.
- The `craft.commerce.countries` Twig variable has been replaced with `craft.commerce.countries.allCountries`.
- The `craft.commerce.countriesList` Twig variable has been replaced with `craft.commerce.countries.allCountriesAsList`.
- The `craft.commerce.currencies` Twig variable has been replaced with `craft.commerce.currencies.allCurrencies`.
- The `craft.commerce.customer` Twig variable has been replaced with `craft.commerce.customers.customer`.
- The `craft.commerce.discountByCode` Twig variable has been replaced with `craft.commerce.discounts.discountByCode`.
- The `craft.commerce.discounts` Twig variable has been replaced with `craft.commerce.discounts.allDiscounts`.
- The `craft.commerce.orders` Twig variable has been replaced with `craft.orders()`.
- The `craft.commerce.orderStatuses` Twig variable has been replaced with `craft.commerce.orderStatuses.allOrderStatuses`.
- The `craft.commerce.paymentCurrencies` Twig variable has been replaced with `craft.commerce.paymentCurrencies.allPaymentCurrencies`.
- The `craft.commerce.paymentMethods` Twig variable has been replaced with `craft.commerce.gateways.allCustomerEnabledGateways`.
- The `craft.commerce.primaryPaymentCurrency` Twig variable has been replaced with `craft.commerce.paymentCurrencies.primaryPaymentCurrency`.
- The `craft.commerce.products` Twig variable has been replaced with `craft.products()`.
- The `craft.commerce.productTypes` Twig variable has been replaced with `craft.commerce.productTypes.allProductTypes`.
- The `craft.commerce.sales` Twig variable has been replaced with `craft.commerce.sales.allSales`.
- The `craft.commerce.shippingCategories` Twig variable has been replaced with `craft.commerce.shippingCategories.allShippingCategories`.
- The `craft.commerce.shippingMethods` Twig variable has been replaced with `craft.commerce.shippingMethods.allShippingMethods`.
- The `craft.commerce.shippingZones` Twig variable has been replaced with `craft.commerce.shippingZones.allShippingZones`.
- The `craft.commerce.states` Twig variable has been replaced with `craft.commerce.states.allStates`.
- The `craft.commerce.statesArray` Twig variable has been replaced with `craft.commerce.states.allStatesAsList`.
- The `craft.commerce.taxCategories` Twig variable has been replaced with `craft.commerce.taxCategories.allTaxCategories`.
- The `craft.commerce.taxRates` Twig variable has been replaced with `craft.commerce.taxRates.allTaxRates`.
- The `craft.commerce.taxZones` Twig variable has been replaced with `craft.commerce.taxZones.allTaxZones`.
- The `craft.commerce.variants` Twig variable has been replaced with `craft.variants()`.
- `Customer::$lastUsedBillingAddress` has been replaced with `$primaryBillingAddress`.
- `Customer::$lastUsedShippingAddress` has been replaced with `$primaryShippingAddres`.
- `OrderAdjustment::$optionsJson` was renamed to `$sourceSnapshot`.
- `Variant::getSalesApplied()` was renamed to `getSales()`.
- `Variant::setSalesApplied()` was renamed to `setSales()`.
- The Shipping Rule interface now expects a shipping category ID passed to each rate method.
- Any custom shipping method classes should now extend `craft\commerce\base\ShippingMethod`.
- All hooks have been replaced by events.
- Replaced `customer.lastUsedShippingAddress` and `customer.lastUsedBillingAddress` with `customer.primaryBillingAddress` and `customer.primaryShippingAddress`.
- Vat ID validation is now powered by the “vat.php” library.

### Removed
- Removed the `cartCookieDuration` config setting. All carts are now related to craft php session and not their own cookie.
- Removed the `requireEmailForAnonymousPayments` config setting, as completed order now always require the correct email address to make anonymous payments on orders.
- Removed `baseShipping`, `baseDiscount`, `baseTax`, `baseTaxIncluded` attributes from the order model. Orders now have order-level adjustments.
- Removed `shipping`, `discount`, `tax`, `taxIncluded` attributes from the line item model. Line items now have line item level adjustments.
- Removed `PurchasableInterface::validateLineItem()`. `getLineItemRules()` should be used instead.
- Removed the `deleteOrderStatusById()` method on the `OrderStatuses` service.
- Removed the `OrderSettings` model, record, and service.
- Removed the `getCountryByAttributes()` method from the `Countries` service.
- Removed the `getStatesByAttributes()` method from the `States` service.
- Removed the `getLastUsedBillingAddress()` and `getLatUsedShippingAddress()` methods from `Customer` models.

### Fixed
- Fixed a bug where a product’s `getCpEditUrl()` method could omit the site handle on multi-site installs. ([craftcms/cms#3089](https://github.com/craftcms/cms/issues/3089))
- Fixed a bug where handles and names for archived gateways were not freed up for re-use. ([#485](https://github.com/craftcms/commerce/issues/485))

## 1.2.1368 - 2018-11-30

### Changed
- Updated the Payflow Omnipay driver to 2.3.1
- Updated the Securepay Omnipay driver to 2.2.0
- Updated the Authorize.net Omnipay driver to 2.5.1
- Updated the Payment Express Omnipay driver to 2.2.1
- Updated the Eway Omnipay driver to 2.2.2
- Updated the Payfast Omnipay driver to 2.2

## 1.2.1366 - 2018-11-28

### Fixed
- Fixed a bug where it was possible to create duplicate order history change records.
- Fixed a bug where offsite gateways wouldn’t redirect back and complete the transaction correctly for Control Panel payments.

## 1.2.1365 - 2018-10-23

### Fixed
- Fix a bug where it wasn’t possible to set the billing address based off an existing shipping address.

### Fixed
- Fixed a Javascript error when viewing a customer field on the Edit User page.

## 1.2.1364 - 2018-08-23

### Fixed
- Fixed a PHP error that would occur when saving a User.

## 1.2.1363 - 2018-08-23

### Added
- Added the `resaveAllCustomerOrdersOnCustomerSave` config setting.

### Fixed
- Fixed a bug where the Date Paid column on the Orders index page could show incorrect values.

### Security
- Fixed a bug where it was possible to access purchase receipts when it shouldn’t have been.

## 1.2.1362 - 2018-05-10

### Changed
- Craft Commerce will now enforce boolean types for settings that a gateway expects to be boolean.

### Fixed
- Fixed an SSL error that could when communicating with the Authorize.net payment gateway.

## 1.2.1360 - 2018-03-23

### Added
- The order index page now includes the time when displaying order dates.

### Changed
- Line item modals on View Order pages now include the line item total.
- Added Craft 2.6.3013 compatibility.

## 1.2.1359 - 2018-03-08

### Fixed
- Fixed an error where variants would indicate they had zero stock at checkout when they had been marked as having unlimited stock.

## 1.2.1358 - 2018-03-07

### Fixed
- Fixed a PHP error that would occur when using an order element criteria model.

## 1.2.1356 - 2018-03-07

### Added
- Added the `shippingMethod` order criteria param.

### Changed
- Order recalculation now occurs after the `orders.onBeforeSaveOrder` event.

### Fixed
- Fixed a bug where a blank order could be placed if the cart’s cookie was deleted while the customer was on the payment page.
- Fixed a bug where a cart could be completed despite a lack of available stock, in some cases.
- Fixed a bug where the “Capture” transaction button on View Order pages was still shown after a capture was completed.

## 1.2.1354 - 2018-02-06

### Added
- Craft Commerce now adds `Craft Commerce` to the `X-Powered-By` header on requests, unless disabled by the [sendPoweredByHeader](https://craftcms.com/docs/config-settings#sendPoweredByHeader) config setting.

### Changed
- Updated the Authorize.net driver to 2.5.1
- Updated the Worldpay Omnipay driver to 2.2.2
- Updated the PayPal Omnipay driver to 2.6.4
- Updated the Payflow Omnipay driver to 2.3
- Updated the Dompdf Package to 0.8.2

### Fixed
- Fixed an error that occurred when generating an order PDF.
- Fixed a PHP error that could occur if you edited a non-primary currency’s settings.

## 1.2.1353 - 2018-01-18

### Added
- Added the `requireShippingMethodSelectionAtCheckout` config setting.
- Added new user permissions to manage shipping and tax settings without needing to be an admin.

### Fixed
- Fixed an error that occurred when creating or editing a discount.
- Fixed an error that occurred when generating an order PDF.

## 1.2.1352 - 2018-01-16

### Added
- Added the ability to update the email address of a guest order from the Control Panel.
- Added the `commerce_defaultCartShippingAddress` and `commerce_defaultCartBillingAddress` plugin hooks.

## 1.2.1351 - 2017-10-31

### Added
- Added the `defaultSku` product criteria param.
- Added stock information to the Product index page.

### Fixed
- Fixed a bug where stock validation was off by one when different line item options were set for the same purchasable.
- Fixed a bug where custom adjusters supplied by plugins where not being sorted by priority before getting applied to the order.
- Fixed a bug where the `commerce/cart/updateCart` action was not returning the correct validation errors when an invalid shipping address was submitted along with the `sameAddress` param.

## 1.2.1350 - 2017-10-05

### Changed
- Order adjustments are now displayed in the order they were applied, rather than alphabetically.

### Fixed
- Fixed a bug where emails weren’t getting sent to customers.

## 1.2.1349 - 2017-09-29

### Added
- Added the `cp.commerce.product.edit.right-pane` template hook, enabling plugins to modify the right pane on Edit Product pages.
- Added the `pdfAllowRemoteImages` config setting, which can be set to `true` to allow external images to be loaded in PDF templates.

### Changed
- `Commerce_OrderModel::getEmail()` now always returns the associated user account’s email, if there is one.
- The error data returned for `commerce/customerAddresses/save` Ajax requests now include field handles as the error keys.
- `Commerce_CustomerModel::getEmail()` has now been deprecated. It will only return the email address of the associated user account’s email if there was one. Use `order.email` to get the email address of the order within templates.
- Updated the Dompdf package to 0.8.1.
- Updated the PayFast Omnipay driver to 2.1.3.

### Fixed
- Fixed an issue in the example templates where the “Use same address for billing” checkbox would remain checked when different addresses were previously selected.
- Fixed a tax calculation error that occurred when included tax was removed from a product’s price and subsequent additional taxes did not take the removed values into account.

## 1.2.1346 - 2017-07-24

### Added
- Added the `autoSetNewCartAddresses` config setting, which can be set to `false` to prevent Craft Commerce from automatically assigning the last-used billing and shipping addresses on new carts.

### Changed
- Updated the Migs Omnipay driver to 2.2.2
- Updated the Stripe Omnipay driver to 2.4.7

### Fixed
- Fixed an API authentication error when making payments using the Stripe gateway.
- Fixed a bug where the `commerce/payments/pay` action was still processing the payment even if the cart had errors placed on it by other plugins.
- Fixed a bug where `LineItemModel::onSale()` could sometimes return an incorrect response due to rounding errors.
- Fixed a PHP error that could occur if a purchasable invalidated a line item when it was being added to a new cart.
- Fixed an issue where credit card forms’ First/Last Name fields were getting overridden by billing addresses’ values for some gateways.
- Fixed a bug where adding to cart with invalid `options` params would pass stock validation.

## 1.2.1345 - 2017-06-26

### Added
- Percentage-based discounts now have the option to be applied to the item’s original price or its discounted price (if other discounts were already applied).

## Changed
- Ajax requests to `commerce/cart/*` actions will now get a `itemSubtotal` key in the response JSON.
- Updated the Omnipay Stripe driver to 2.4.6.
- Updated the Omnipay Payment Express driver to 2.2.1.
- Updated the Omnipay MultiSafePay driver to 2.3.6.
- Updated the Omnipay Worldpay driver to 2.2.1.

### Fixed
- Fixed a bug where email address limits on discounts were able to by circumvented if the customer changed the casing of the coupon code.
- Fixed a PHP error that occurred when viewing a cart in the Control Panel if no payment methods had been created yet.
- Fixed a bug where discounts based on user group were not being added/removed after the user logged in/out.
- Fixed a bug where variants’ sale prices were only getting rounded when at least one sale was applied.
- Fixed a bug where special characters in Tax and Shipping Category names could break some form inputs in the Control Panel.
- Fixed a validation error that occurred when saving two shipping rules with the same name.

## 1.2.1343 - 2017-06-09

### Added
- Added the `pdfPaperSize` config setting.
- Added the `pdfPaperOrientation` config setting.
- Added a new Stripe gateway setting that determines whether the `receipt_email` param should be sent in payment requests.
- Added the `commerce_transactions.onCreateTransaction` event, which enables plugins to modify a newly-created transaction model.

### Changed
- Updated the Buckeroo driver to 2.2.
- Updated the Stripe driver to 2.4.5.
- Enabled the Buckeroo Credit Card Gateway within the Buckeroo Omnipay driver.

## 1.2.1342 - 2017-05-24

### Added
- Added support for Worldpay’s new `v1` API.

### Fixed
- Fixed a bug where `VariantModel:onSale()` could sometimes return an incorrect response due to rounding errors.
- Fixed a PHP error that occurred when saving a product with an empty dimension input on servers running PHP 7.
- Fixed a issue where orders were getting recalculated after receiving a completion response, when using the Sage Pay gateway.
- Fixed a PHP error that occurred when a plugin prevented a purchasable from getting added to the cart.

## 1.2.1341 - 2017-05-02

### Changed
- Increased the tax rate decimal storage length to allow 3 decimal places in tax rate percentages.
- The `CommerceDbHelper` class has be deprecated.

### Fixed
- Fixed a bug where some characters in product names were getting double-encoded on View Order pages.
- Fixed a bug where orders were incorrectly recalculating their adjustments when receiving notifications from the SagePay payment gateway.
- Fixed a tax calculation bug that occurred when using the “Total Order Price” taxable subject.

## 1.2.1339 - 2017-04-24

### Added
- Added new “Taxable Subject” options to Tax Rates, enabling taxes to be applied at the order level.
- Added the `datePaid` order element criteria attribute.

### Changed
- Updated the Dompdf package to 0.8.
- Updated the Omnipay Mollie driver to 3.2.
- Updated the Omnipay Authorize.net driver to 2.5.
- Updated the Omnipay MultiSafePay driver to 2.3.4.

### Fixed
- Fixed some PHP errors that occurred when rendering PDFs on servers running PHP 7.1.

## 1.2.1338 - 2017-04-04

### Added
- Added the `requireBillingAddressAtCheckout` config setting.
- Added the `cp.commerce.order.main-pane` template hook to the View Order page.
- Added `Commerce_VariantModel::hasStock()`.

### Fixed
- Fixed some PHP errors that occurred when saving products on servers running PHP 7.1.
- Fixed a bug where the `commerce/payments/pay` action was not blocking disabled payment methods.
- Fixed a bug where old carts did not default to the primary payment currency when their current payment currency was no longer valid.

## 1.2.1337 - 2017-03-08

### Added
- Added the `commerce_sale.onBeforeMatchProductAndSale` event, which enables plugins to add custom matching logic to sales.
- Added the `commerce_products.onBeforeEditProduct` event.
- Added the `cp.commerce.product.edit` template hook to the Edit Product page.

### Changed
- If a product SKU can’t be generated from its product type’s Automatic SKU Format, Craft Commerce now logs why.

### Fixed
- Fixed some PHP errors that occurred on servers running PHP 7.1.
- Fixed a bug where line items could be removed if their `qty` param was missing from a `commerce/cart/updateLineItem` request.
- The Orders index page now displays zero-value currency amounts, instead of leaving the cell blank.
- Fixed bug where duplicate products could be displayed when editing sales when the User Groups condition was in use.
- Fixed a bug where the `isUnpaid` and `isPaid` order element criteria params did not work correctly.
- Fixed a PHP error that occurred if a plugin’s custom shipping method object didn’t inherit `BaseModel`.
- Fixed a bug where payments made with MultiSafepay would be marked as successful before the user was redirected to the offsite gateway.
- Fixed a bug where shipping rule names were required to be unique across the entire installation, rather than per-shipping method.

## 1.2.1334 - 2017-01-30

### Added
- Added a new `purgeInactiveCarts` config setting, which determines whether Craft Commerce should purge inactive carts from the database (`true` by default).
- Added a new `commerce_modifyOrderAdjusters` hook, which enables plugins to modify the order adjusters before they are applied.
- Added the “Shipping Method” and “Payment Method” table attribute options to the Orders index page.

### Changed
- Updated the Stripe gateway library to 2.4.2.
- Updated the PayPal gateway library to 2.6.3.
- Fixed a memory error that occurred when purging a large number of carts.

### Fixed
- Fixed a bug where the `hasVariant` product criteria attribute would only account the first 100 variants.
- Fixed a bug where custom order adjusters could not inspect earlier adjustments made to the order within the current recalculation.
- Fixed a bug where the default product type that gets created on installation was referencing the old `commerce` templates path, rather than `shop`.
- Fixed compatibility with some payment gateways that were expecting abbreviated state names in the billing address.

## 1.2.1333 - 2017-01-05

### Fixed
- Fixed a PHP error that occurred when retrieving the sale price of variants that were fetched via `craft.commerce.products`.

## 1.2.1332 - 2017-01-03

### Added
- Added the `commerce_modifyItemBag` hook, allowing plugins to modify cart information sent to the payment gateway.
- Added the `requireShippingAddressAtCheckout` config setting.
- Added a new `defaultHeight` product criteria param, for querying products by their default variant’s height.
- Added a new `defaultLength` product criteria param, for querying products by their default variant’s length.
- Added a new `defaultWidth` product criteria param, for querying products by their default variant’s width.
- Added a new `defaultWeight` product criteria param, for querying products by their default variant’s weight.

### Fixed
- Fixed a bug where sales were not being applied to variants that were fetched via `craft.commerce.variants`.
- Fixed a bug where line items’ `salePrice` were not reflecting any changes made to their `saleAmount` via the `lineItem.onPopulateLineItem` event.

## 1.2.1331 - 2016-12-13

### Added
- Craft Commerce now includes a gateway adapter for Payeezy by First Data.
- Added `Commerce_VariantModel::getSalesApplied()`, which returns an array of the `Commerce_SaleModel` objects that were used to calculate the salePrice of the variant.

### Changed
- Ajax requests to `commerce/cart/*` actions now include `subtotal` and `shippingCategoryId` properties in the response data.
- The `commerce_orders/beforeOrderComplete` event now gets fired a little later than before, giving plugins a chance to change the order status ID.

### Fixed
- Fixed a bug where MultiSafepay was not being treated as an offsite payment gateway.

## 1.2.1330 - 2016-12-06

### Changed
- Added a new `baseTax` attribute to order models, which can be modified by custom order adjusters to add taxes to the order as a whole.
- `Commerce_OrderModel::getTotalTax()` now includes the new `baseTax` amount.

### Fixed
- Fixed a rounding error that occurred with some percentage-based discounts.
- Fixed a PHP error that occurred when searching for products with the `hasVariants` criteria param, in some cases.

## 1.2.1329 - 2016-11-30

### Fixed
- Fixed a bug where discounts without a coupon code condition could apply before their start date.
- Fixed a bug where the `hasSales` product criteria attribute would only apply to the first 100 products.
- Fixed a bug where the post-payment redirect would take the customer to the site homepage.

## 1.2.1328 - 2016-11-29

### Added
- Craft Commerce now includes a gateway adapter for MultiSafepay.

### Changed
- Ajax requests to `cart/updateCart` now include a `cart` object in the response data in the event of an error.

### Fixed
- Fixed a bug where PayPal payments could fail due to inconsistencies between how Craft Commerce and PayPal calculated the total payment amount for transactions.
- Fixed a bug where First Name and Last Name customer field labels weren’t being translated for the current locale in the Control Panel.
- Fixed a bug some offsite gateway payment requests were not getting sent with the correct return and cancel URLs.
- Fixed a bug that prevented Craft Commerce from updating successfully from pre-1.0 versions on case-sensitive file systems.
- Fixed a bug where applicable VAT taxes were not being removed correctly for customers with a valid VAT ID.
- Fixed a bug where archived payment methods were still showing up as options in Control Panel payment form modals.

## 1.2.1327 - 2016-10-25

### Changed
- When saving a product type, if any tax/shipping categories had been deselected, Craft Commerce will now reassign any existing products with the no-longer-available tax/shipping categories to the default categories.
- The “HTML Email Template Path” Email setting can now contain Twig code.

### Fixed
- Fixed a bug where Craft Commerce was not respecting the system time zone when purging inactive carts.
- Fixed a bug where a no-longer-applicable shipping method could still be selected by a cart if it was the only defined shipping method.
- Fixed a bug where the `Commerce_ProductModel` provided by the onSaveProduct event was not updated with the latest and greatest values based on its default variant.
- Fixed a bug where all products were being re-saved when a product type was saved, rather than just the products that belong to that product type.
- Fixed a PHP error that occurred when adding something to the cart, if the cart didn’t have a shipping address yet and the default tax zone’s tax rate was marked as VAT.
- Fixed a bug where a coupon based discount could apply before its start date.

## 1.2.1325 - 2016-10-13

### Fixed
- Fixed a PHP error that occurred when a custom purchasable didn’t provide a tax category ID.
- Fixed a bug where the relevant template caches were not being cleared after the stock of a variant was deducted.
- Fixed a display issue on the order transaction details modal when a large amount of gateway response data was present.

## 1.2.1324 - 2016-10-12

### Fixed
- Fixed a bug where orders were not being marked as complete after successful offsite gateway payments.
- Fixed a PHP error that occurred when deleting a product type.

## 1.2.1323 - 2016-10-11

### Added
- It’s now possible to accept payments in multiple currencies.
- Added Shipping Categories.
- Discounts can now be user-sorted, which defines the order that they will be applied to carts.
- Discounts now have the option to prevent subsequent discounts from being applied.
- The start/end dates for Discounts and Sales can now specify the time of day.
- Discounts can now have a “Minimum Purchase Quantity” condition.
- Product Types now have an “Order Description Format” setting, which can be used to override the description of the products in orders’ line items.
- Addresses now have “Attention”, “Title”, and “Business ID” fields.
- Added the “Order PDF Filename Format” setting in Commerce → Settings → General Settings, for customizing the format of order PDF filenames.
- Added the `useBillingAddressForTax` config setting. If enabled, Craft Commerce will calculate taxes based on orders’ billing addresses, rather than their shipping addresses.
- Added the `requireEmailForAnonymousPayments` config setting. If enabled, Craft Commerce will require the email address of the order to be submitted in anonymous payment requests.
- The IP address of the customer is now stored on the order during order completion.
- Craft Commerce now makes all payment gateways available to unregistered installs, rather than limiting users to a single “Dummy” gateway.
- Added support for SagePay Server.
- Added support for the Netbanx Hosted.
- Added the `commerceCurrency` filter, which works identically to the |currency filter by default, but also has `convert` and `format` arguments that can be used to alter the behavior.
- Added `craft.commerce.shippingMethods`.
- Added `craft.commerce.shippingCategories`.
- Added `craft.commerce.shippingZones`.
- Added `craft.commerce.taxZones`.
- Added `OrderStatusService::getDefaultOrderStatusId()`.
- Added the `commerce_payments.onBeforeCaptureTransaction` and `onCaptureTransaction` events.
- Added the `commerce_payments.onBeforeRefundTransaction` and `onRefundTransaction` events.
- Added the `commerce_email.onBeforeSendEmail` and `onSendEmail` events.
- Added the `cp.commerce.order.edit` hook to the View Order page template.
- Added the [PHP Units of Measure](https://github.com/PhpUnitsOfMeasure/php-units-of-measure) PHP package.
- Added the [Vat Validation](https://github.com/snowcap/vat-validation) PHP package.

### Changed
- The tax categories returned by the template function `craft.commerce.getTaxCategories()` are now represented by `Commerce_TaxCategory` models by default, rather than arrays. To get them returned as arrays, you can pass `true` into the function.
- Status-change notification emails are now sent to the customer in the language they placed the order with.
- It’s now possible to update product statuses on the Products index page.
- The example templates folder has been renamed from “commerce” to “shop”.
- Craft Commerce now re-saves existing products when a Product Type’s settings are saved.
- The Tax Rates index page now lists the Tax Categories and Tax Zones each Tax Rate uses.
- Tax Rates now have the option to exclude themselves from orders with a valid VAT ID.
- Transaction Info HUDs on View Order pages now show the transaction IDs.
- Craft Commerce now stores the complete response data for gateway transaction requests in the commerce_transactions table.
- The commerce/cart/updateCart action now includes all validation errors found during partial cart updates in its response.
- Reduced the number of order recalculations performed during payment.
- The View Order page no longer labels an order as paid if its total price is zero.
- Craft Commerce now logs invalid email addresses when attempting to send order status notification emails.
- Custom fields on an order can now only be updated during payment if it is the user’s active cart.
- Craft Commerce now provides Stripe with the customer’s email address to support Stripe’s receipt email feature.
- Payment failures using PayPal Express now redirect the customer back to PayPal automatically, rather than displaying a message instructing the customer to return to PayPal.
- Updated the Authorize.Net gateway library to 2.4.2.
- Updated the Dummy gateway library to 2.1.2.
- Updated the Molli gateway library to 3.1.
- Updated the Payfast gateway library to 2.1.2.
- Updated the Payflow gateway library to 2.2.1.
- Updated the Stripe gateway library to 2.4.1.

### Deprecated
- Deprecated the `update` variable in email templates. The `orderHistory` variable should be used instead.

### Fixed
- Fixed a bug where `Commerce_OrderService::completeOrder()` was not checking to make sure the order was not already completed before doing its thing.
- Fixed a bug where addresses’ “Map” links on View Order pages were not passing the full address to the Google Maps window.
- Fixed an bug where address validation was not respecting the country setting, “Require a state to be selected when this country is chosen”.
- Fixed a bug where submitting new addresses to a fresh cart caused a cart update failure.
- Fixed a bug where collapsed variants’ summary info was overlapping the “Default” button.

## 1.1.1317 - 2016-09-27

### Added
- Craft Commerce is now translated into Portuguese.

### Fixed
- Fixed a bug where Edit Address modals on View Order pages were not including custom states in the State field options.

## 1.1.1217 - 2016-08-25

### Fixed
- Fixed a PHP error that occurred when referencing the default currency.

## 1.1.1216 - 2016-08-25

### Fixed
- Fixed a bug where eager-loading product variants wasn’t working.
- Fixed a bug where customer addresses were not showing up in the View Order page if they contained certain characters.
- Fixed a bug where orders were not getting marked as complete when they should have in some cases, due to a rounding comparison issue.

## 1.1.1215 - 2016-08-08

### Changed
- Customer Info fields now return the user’s `CustomerModel` when accessed in a template.

### Fixed
- Fixed a bug where discounts that apply free shipping to an order were not including the shipping reduction amount in the discount order adjustment amount.
- Fixed a bug where editing an address in the address book would unintentionally select that address as the active cart’s shipping address.
- Fixed SagePay Server gateway support.

## 1.1.1214 - 2016-07-20

### Fixed
- Fixed an error that occurred when PayPal rejected a payment completion request due to duplicate counting of included taxes.
- Fixed a MySQL error that could occur when `ElementsService::getTotalElements()` was called for orders, products, or variants.

## 1.1.1213 - 2016-07-05

### Changed
- Transaction dates are now shown on the View Order page.
- Order status change dates are now shown on the View Order page.
- Updated the Authorize.Net Omnipay gateway to 2.4, fixing issues with Authorize.Net support.
- Cart item information is now sent on gateway payment completion requests, in addition to initial payment requests.

### Fixed
- Fixed a bug where payments using Worldpay were not getting automatically redirected back to the store.

## 1.1.1212 - 2016-06-21

### Changed
- Line item detail HUDs within the View Order page now include the items’ subtotals.
- Renamed `Commerce_LineItemModel`’s `subtotalWithSale` attribute to `subtotal`, deprecating the former.
- Renamed `Commerce_OrderModel`’s `itemSubtotalWithSale` attribute to `itemSubtotal`, deprecating the former.
- Each of the nested arrays returned by `craft.commerce.availableShippingMethods` now include a `method` key that holds the actual shipping method object.

### Fixed
- Fixed a MySQL error that occurred when MySQL was running in Strict Mode.
- Fixed a rounding error that occurred when calculating tax on shipping costs.

## 1.1.1211 - 2016-06-07

### Added
- Added a new “Per Email Address Limit” condition to coupon-based discounts, which will limit the coupons’ use by email address.
- Added the ability to clear usage counters for coupon-based discounts.
- Added a new `hasSales` product criteria param, which can be used to limit the resulting products to those that have at least one applicable sale.
- Added a new `hasPurchasables` order criteria param, which can be used to limit the resulting orders to those that contain specific purchasables.
- Added a new `commerce_lineItems.onPopulateLineItem` event which is called right after a line item has been populated with a purchasable, and can be used to modify the line item attributes, such as its price.
- Added `LineItemModel::getSubtotal()` as an alias of the now-deprecated `getSubtotalWithSale()`.

### Fixed
- Fixed a bug where the “Per User Limit” discount condition was not being enforced for anonymous users.
- Fixed a bug where the quantity was not being taken into account when calculating a weight-based shipping cost.
- Fixed a validation error that could occur when submitting a payment for an order with a percentage-based discount.
- Fixed a bug where the cart was not getting recalculated when an associated address was updated in the user’s address book.

## 1.1.1210 - 2016-05-17

### Fixed
- Fixed a bug where sales could be applied to the same line item more than once.
- Fixed a bug where the `commerce/cart/cartUpdate` controller action’s Ajax response did not have up-to-date information.

## 1.1.1208 - 2016-05-16

### Added
- Added `commerce_products.onBeforeDeleteProduct` and `onDeleteProduct` events.

### Fixed
- Fixed a PHP error that occurred when adding a new item to the cart.

## 1.1.1207 - 2016-05-11

### Fixed
- Fixed a PHP error that occurred when saving a product with unlimited stock.

## 1.1.1206 - 2016-05-11

### Changed
- It’s now possible to show customers’ and companies’ names on the Orders index page.
- Craft Commerce now sends customers’ full names to the payment gateways, pulled from the billing address.
- Craft Commerce now ensures that orders’ prices don’t change in the middle of payment requests, and declines any payments where the price does change.
- The onBeforeSaveProduct event is now triggered earlier to allow more modification of the product model before saving.
- Updated the Omnipay gateway libraries to their latest versions.

### Fixed
- Fixed a bug where changes to purchasable prices were not reflected in active carts.
- Fixed a PHP error that occurred when an active cart contained a variant that had no stock or had been disabled.
- Fixed a PHP error that occurred when paying with the Paypal Express gateway.

## 1.1.1202 - 2016-05-03

### Added
- Added the `commerce_lineItems.onCreateLineItem` event.
- Added the `hasStock` variant criteria param, which can be set to `true` to find variants that have stock (including variants with unlimited stock).

### Changed
- The View Order page now shows whether a coupon code was used on the order.
- All payment gateways support payments on the View Order page now.
- It’s now possible to delete countries that are in use by tax/shipping zones and customer addresses.
- State-based tax/shipping zones now can match on the state abbreviation, in addition to the state name/ID.
- Craft Commerce now sends descriptions of the line items to gateways along with other cart info, when the `sendCartInfoToGateways` config setting is enabled.

### Fixed
- Fixed a bug where payment method setting values that were set from config/commerce.php would get saved to the database when the payment method was resaved in the Control Panel.
- Fixed a PHP error that occurred when calling `Commerce_OrderStatusesService::getAllEmailsByOrderStatusId()` if the order status ID was invalid.
- Fixed a PHP error that occurred when a cart contained a disabled purchasable.
- Fixed a bug where an order status’ sort order was forgotten when it was resaved.
- Fixed a bug where the `hasVariant` product criteria param was only checking the first 100 variants.
- Fixed a bug where only logged-in users could view a tokenized product preview URL.
- Fixed an issue where the selected shipping method was not getting removed from the cart when it was no longer available, in some cases.

## 1.1.1200 - 2016-04-13

### Added
- Added the `commerce_products.onBeforeSaveProduct` and `onSaveProduct` events.
- Added the `commerce_lineItems.onBeforeSaveLineItem` and `onSaveLineItem` events.

### Changed
- Stock fields are now marked as required to make it more clear that they are.
- Added a new “The Fleece Awakens” default product.

### Fixed
- Fixed an error that occurred when a variant was saved without a price.
- Fixed a bug where various front-end templates wouldn’t load correctly from the Control Panel if the [defaultTemplateFileExtensions](link) or [indexTemplateFilename](link) config settings had custom values.
- Fixed a bug where products’ `defaultVariantId` property was not being set on first save.
- Fixed a validation error that occurred when a cart was saved with a new shipping address and an existing billing address.
- Fixed a bug where customers’ last-used billing addresses were not being remembered.
- Fixed a MySQL error that occurred when attempting to delete a user that had an order transaction history.

### Security
- Fixed an XSS vulnerability.

## 1.1.1198 - 2016-03-22

### Added
- Added the `sendCartInfoToGateways` config setting, which defines whether Craft Commerce should send info about a cart’s line items and adjustments when sending payment requests to gateways.
- Product models now have a `totalStock` property, which returns the sum of all available stock across all of a product’s variants.
- Product models now have an `unlimitedStock` property, which returns whether any of a product’s variants have unlimited stock.
- Added the `commerce_variants.onOrderVariant` event.

### Changed
- Updated the Omnipay Authorize.Net driver to 2.3.1.
- Updated the Omnipay FirstData driver to 2.3.0.
- Updated the Omnipay Mollie driver to 3.0.5.
- Updated the Omnipay MultiSafePay driver to 2.3.0.
- Updated the Omnipay PayPal driver to 2.5.3.
- Updated the Omnipay Pin driver to 2.2.1.
- Updated the Omnipay SagePay driver to 2.3.1.
- Updated the Omnipay Stripe driver to  v2.3.1.
- Updated the Omnipay WorldPay driver to 2.2.

### Fixed
- Fixed a bug where shipping address rules and tax rates were not finding their matching shipping zone in some cases.
- Fixed a bug where the credit card number validator was not removing non-numeric characters.
- Fixed a PHP error that occurred when saving an order from a console command.

## 1.1.1197 - 2016-03-09

### Changed
- Ajax requests to the “commerce/payments/pay” controller action now include validation errors in the response, if any.

### Fixed
- Fixed a credit card validation bug that occurred when using the eWay Rapid gateway.
- Fixed an error that occurred on the Orders index page when searching for orders.
- Fixed a bug where refreshing the browser window after refunding or paying for an order on the View Order page would attempt to re-submit the refund/payment request.
- Fixed a bug where `Commerce_PaymentsService::processPayment()` was returning `false` when the order was already paid in full (e.g. due to a 100%-off coupon code).
- Fixed a bug where variants were defaulting to disabled for products that only had a single variant.

## 1.1.1196 - 2016-03-08

### Added
- Added Slovak message translations.
- Added Shipping Zones, making it easier to relate multiple Shipping Methods/Rules to a common list of countries/states. (Existing Shipping Rules will be migrated to use Shipping Zones automatically.)
- Added a “Recent Orders” Dashboard widget that shows a table of recently-placed orders.
- Added a “Revenue” Dashboard widget that shows a chart of recent revenue history.
- The Orders index page now shows a big, beautiful revenue chart above the order listing.
- It’s now possible to edit Billing and Shipping addresses on the View Order page.
- It’s now possible to manually mark orders as complete on the View Order page.
- It’s now possible to submit new order payments from the View Order page.
- Edit Product pages now have a “Save as a new product” option in the Save button menu.
- Edit Product pages now list any sales that are associated with the product.
- It’s now possible to sort custom order statuses.
- It’s now possible to sort custom payment methods.
- It’s now possible to soft-delete payment methods.
- Added a “Link to a product” option to Rich Text fields’ Link menus, making it easy to create links to products.
- Added support for Omnipay “item bags”, giving gateways some information about the cart contents.
- Added the “gatewayPostRedirectTemplate” config setting, which can be used to specify the template that should be used to render the POST redirection page for gateways that require it.
- Added support for eager-loading variants when querying products, by setting the `with: 'variants'` product param.
- Added support for eager-loading products when querying variants, by setting the `with: 'product'` variant param.
- Added `craft.commerce.variants` for querying product variants with custom parameters.
- Added the “defaultPrice” product criteria parameter, for querying products by their default variant’s price.
- Added the “hasVariant” product criteria parameter, for querying products that have a variant matching a specific criteria. (This replaces the now-deprecated “withVariant” parameter”.)
- Added the “stock” variant criteria parameter, for querying variants by their available stock.
- Added the “commerce/payments/pay” controller action, replacing the now-deprecated “commerce/cartPayment/pay” action.
- Added the “commerce/payments/completePayment” controller action, replacing the now-deprecated “commerce/cartPayment/completePayment” action.
- The “commerce/payments/pay” controller action now accepts an optional “orderNumber” param, for specifying which order should receive the payment. (If none is provided, the active cart is used.)
- The “commerce/payments/pay” controller action now accepts an optional “expiry” parameter, which takes a combined month + year value in the format “MM/YYYY”.
- The “commerce/payments/pay” controller action doesn’t required “redirect” and “cancelUrl” params, like its predecessor did.
- The “commerce/payments/pay” controller action supports Ajax requests.
- Added an abstract Purchasable class that purchasables can extend, if they want to.
- Gateway adapters are now responsible for creating the payment form model themselves, via the new `getPaymentFormModel()` method.
- Gateway adapters are now responsible for populating the CreditCard object based on payment form data themselves, via the new `populateCard()` method.
- Gateway adapters now have an opportunity to modify the Omnipay payment request, via the new `populateRequest()` method.
- Gateway adapters can now add support for Control Panel payments by implementing `cpPaymentsEnabled()` and `getPaymentFormHtml()`.

### Changed
- `Commerce_PaymentFormModel` has been replaced by an abstract BasePaymentFormModel class and subclasses that target specific gateway types.
- Gateway adapters must now implement the new `getPaymentFormModel()` and `populateCard()` methods, or extend `CreditCardGatewayAdapter`.
- The signatures and behaviors of `Commerce_PaymentsService::processPayment()` and `completePayment()` have changed.
- New Sales and Discounts are now enabled by default.
- The Orders index page now displays orders in chronological order by default.
- It is no longer possible to save a product with a disabled default variant.
- It is no longer possible to add a disabled variant, or the variant of a disabled product, to the cart.
- `Commerce_PaymentsService::processPayment()` and `completePayment()` no longer respond to the request directly, unless the gateway requires a redirect via POST. They now return `true` or `false` indicating whether the operation was successful, and leave it up to the controller to handle the client response.

### Deprecated
- The `commerce/cartPayment/pay` action has been deprecated. `commerce/payments/pay` should be used instead.
- The `commerce/cartPayment/completePayment` action has been deprecated. `commerce/payments/completePayment` should be used instead.
- The `withVariant` product criteria parameter has been deprecated. `hasVariant` should be used instead.

## 1.0.1190 - 2016-02-26

### Fixed
- Fixed a bug where product-specific sales were not being applied correctly.

## 1.0.1189 - 2016-02-23

### Changed
- Reduced the number of SQL queries required to perform various actions.
- The “Enabled” checkbox is now checked by default when creating new promotions and payment methods.
- Edit Product page URLs no longer require the slug to be appended after the product ID.
- Completed orders are now sorted by Date Ordered by default, and incomplete orders by Date Updated, in the Control Panel.

### Fixed
- Fixed a PHP error that occurred if an active cart contained a purchasable that had been deleted in the back-end.
- Fixed a PHP error that occurred when trying to access the addresses of a non-existent customer.
- Fixed a bug where only a single sale was being applied to products even if there were multiple matching sales.

## 1.0.1188 - 2016-02-09

### Changed
- Order queries will now return zero results if the `number` criteria param is set to any empty value besides `null` (e.g. `false` or `0`).
- Improved the behavior of the Status menu in the Update Order Status modal on View Order pages.
- Added some `<body>` classes to some of Craft Commerce’s Control Panel pages.

### Fixed
- Fixed a bug where new carts could be created with an existing order number.
- Fixed a bug where the default descriptions given to discounts were not necessarily using the correct currency and number formats.
- Fixed a bug where a default state was getting selected when creating a new shipping rule, but it was not getting saved.
- Fixed a bug where variants could not be saved as disabled.

## 1.0.1187 - 2016-01-28

### Added
- Added `craft.commerce.getDiscountByCode()`, making it possible for templates to fetch info about a discount by its code.

### Changed
- OrderHistoryModel objects now have a `dateCreated` attribute.

### Fixed
- Fixed a bug where customers could select addresses that did not belong to them.
- Fixed a bug where new billing addresses were not getting saved properly when carts were set to use an existing shipping address, but `sameAddress` was left unchecked.
- Fixed a bug where numeric variant fields (e.g Price) were storing incorrect values when entered from locales that use periods as the grouping symbol.
- Fixed a PHP error that occurred when saving a custom order status with no emails selected.
- Fixed a bug where discounts were being applied to carts even after the discount had been disabled.
- Fixed a bug where carts were not displaying descriptions for applied discounts.
- Fixed a bug where variants’ Title fields were not showing the correct locale ID in some cases.

## 1.0.1186 - 2016-01-06

### Changed
- Updated the translation strings.

### Fixed
- Fixed a PHP error that occurred when attempting to change a tax category’s handle.
- Fixed a PHP error that occurred when attempting to save a discount or sale without selecting any products or product types.

## 1.0.1185 - 2015-12-21

### Added
- Orders now have an `email` criteria parameter which can be used to only query orders placed with the given email.
- Address objects now have `getFullName()` method, for returning the customer’s first and last name combined.
- Added the `totalLength` attribute to front-end cart Ajax responses.
- It’s now possible to sort orders by Date Ordered and Date Paid on the Orders index page.

### Changed
- A clear error message is now displayed when attempting to save a product, if the product type’s Title Format setting is invalid.
- A clear error message is now displayed when attempting to save a product, if the product type’s Automatic SKU Format setting is invalid.
- Any Twig errors that occur when rendering email templates are now caught and logged, without affecting the actual order status change.
- The Payment Methods index now shows the payment methods’ gateways’ actual display names, rather than their class names.
- Payment method settings that are being overridden in craft/config/commerce.php now get disabled from Edit Payment Method pages.
- The extended line item info HUD now displays the included tax for the line item.

### Fixed
- Fixed a bug where the cart was not immediately forgotten when an order was completed.
- Fixed a bug where `Commerce_OrderModel::getTotalLength()` was returning the total height of each of its line items, rather than the length.
- Fixed a bug where variants’ height, length, and width were not being saved correctly on order line item snapshots.
- Fixed a bug where order queries would return results even when the `user` or `customer` params were set to invalid values.
- Fixed a PHP error that occurred when accessing a third party shipping method from an order object.
- Fixed a PHP error that occurred when accessing the Sales index page.
- Fixed a PHP error that occurred when loading dependencies on some servers.
- Fixed a JavaScript error that occurred when viewing extended info about an order’s line items.
- Fixed some language and styling bugs.

## 1.0.1184 - 2015-12-09

### Added
- Added support for inline product creation from product selection modals.
- Products now have an `editable` criteria parameter which can be used to only query products which the current user has permission to edit.
- Added support for payment methods using the eWAY Rapid gateway.

### Changed
- Improved compatibility with some payment gateways.
- Added the `shippingMethodId` attribute to front-end cart Ajax responses.
- Users that have permission to access Craft Commerce in the Control Panel, but not permission to manage Orders, Products, or Promotions now get a 403 error when accessing /admin/commerce, rather than a blank page.
- The “Download PDF” button no longer appears on the View Order page if no PDF template exists yet.
- `Commerce_OrderModel::getPdfUrl()` now only returns a URL if the PDF template exists; otherwise null will be returned.
- Errors that occur when parsing email templates now get logged in craft/storage/runtime/logs/commerce.log.
- Improved the wording of error messages that occur when an unsupported gateway request is made.

### Fixed
- Fixed a bug where entering a sale’s discount amount to a decimal number less than 1 would result in the sale applying a negative discount (surcharge) to applicable product prices. Please check any existing sales to make sure the correct amount is being discounted.
- Fixed bug where email template errors would cause order completion to fail.
- Fixed a bug where shipping rule description fields were not being saved.
- Fixed a PHP error that could occur when saving a product via an Element Editor HUD.
- Fixed a bug where billing and shipping addresses were receiving duplicate validation errors when the `sameAddress` flag was set to true.
- Fixed a JavaScript error that occurred when changing an order’s status on servers with case-sensitive file systems.

## 1.0.1183 - 2015-12-03

### Changed
- Discounts are now entered as positive numbers in the CP (e.g. a 50% discount is defined as either “0.5” or “50%” rather than “-0.5” or “-50%”).
- Added the `commerce_cart.onBeforeAddToCart` event.
- Added the `commerce_discounts.onBeforeMatchLineItem` event, making it possible for plugins to perform additional checks when determining if a discount should be applied to a line item.
- Added the `commerce_payments.onBeforeGatewayRequestSend` event.

### Fixed
- Fixed a PHP error that would occur when the Payment Methods index page if any of the existing payment methods were using classes that could not be found.
- Fixed a bug where some failed payment requests were not returning an error message.
- Fixed a bug where `PaymentsService::processPayment()` was attempting to redirect to the order’s return URL even if it didn’t have one, in the event that the order was already paid in full before `processPayment()` was called. Now `true` is returned instead.
- Fixed some UI strings that were not getting properly translated.

## 1.0.1182 - 2015-12-01

### Added
- Tax Rates now have a “Taxable Subject” setting, allowing admins to choose whether the Tax Rate should be applied to shipping costs, price, or both.
- View Order pages now display notes and options associated with line items.
- Added new `commerce_addresses.beforeSaveAddress` and `saveAddress` events.
- Purchasables now must implement a `getIsPromotable()` method, which returns whether the purchasable can be subject to discounts.
- Variants now support a `default` element criteria param, for only querying variants that are/aren’t the default variant of an invariable product.

### Changed
- All number fields now display values in the current locale’s number format.
- Variant descriptions now include the product’s title for products that have variants.
- It’s now more obvious in the UI that you are unable to delete an order status while orders exist with that status.
- The `commerce_orders.beforeSaveOrder` event now respects event’s `$peformAction` value.
- The `commerce_orders.beforeSaveOrder` and `saveOrder` events trigger for carts, in addition to completed orders.
- `Commerce_PaymentsService::processPayment()` no longer redirects the browser if the `$redirect` argument passed to it is `null`.
- Renamed `Commerce_VariantsService::getPrimaryVariantByProductId()` to `getDefaultVariantByProductId()`.
- Updated all instances of `craft.commerce.getCart()` to `craft.commerce.cart` in the example templates.
- Customers are now redirected to the main products page when attempting to view their cart while it is empty.

### Removed
- Removed the `commerceDecimal` and `commerceCurrency` template filters. Craft CMS’s built-in [number](https://craftcms.com/docs/templating/filters#number) and [currency](https://craftcms.com/docs/templating/filters#currency) filters should be used instead. Note that you will need to explicitly pass in the cart’s currency to the `currency` filter (e.g. `|currency(craft.commerce.cart.currency)`).

### Fixed
- Fixed a bug where View Order pages were displaying links to purchased products even if the product didn’t exist anymore, which would result in a 404 error.
- Fixed a bug where orders’ base shipping costs and base discounts were not getting reset when adjustments were recalculated.
- Fixed the “Country” and “State” field labels on Edit Shipping Rule pages, which were incorrectly pluralized.
- Fixed a bug where toggling a product/variant’s “Unlimited” checkbox was not enabling/disabling the Stock text input.
- Fixed a PHP error that occurred on order completion when purchasing a third party purchasable.
- Fixed a PHP error that occurred when attempting to add a line item to the cart with zero quantity.
- Fixed a bug where the state name was not getting included from address models’ `getStateText()` methods.
- Fixed a PHP error that would occur when saving a variable product without any variants.

## 0.9.1179 - 2015-11-24

### Added
- Added a new “Manage orders” user permission, which determines whether the current user is allowed to manage orders.
- Added a new “Manage promotions” user permission, which determines whether the current user is allowed to manage promotions.
- Added new “Manage _[type]_ products” user permissions for each product type, which determines whether the current user is allowed to manage products of that type.
- It’s now possible to set payment method settings from craft/config/commerce.php. To do so, have the file return an array with a `'paymentMethodSettings'` key, set to a sub-array that is indexed by payment method IDs, whose sub-values are set to the payment method’s settings (e.g. `return ['paymentMethodSettings' => ['1' => ['apiKey' => getenv('STRIPE_API_KEY')]]];`).
- Added an `isGuest()` method to order models, which returns whether the order is being made by a guest account.
- The `cartPayment/pay` controller action now checks for a `paymentMethodId` param, making it possible to select a payment gateway at the exact time of payment.
- Added `Commerce_TaxCategoriesService::getTaxCategoryByHandle()`.

### Changed
- Ajax requests to `commerce/cart/*` controller actions now get the `totalIncludedTax` amount in the response.
- Renamed `Commerce_ProductTypeService::save()` to `saveProductType()`.
- Renamed `Commerce_PurchasableService` to `Commerce_PurchasablesService` (plural).
- Renamed all `Commerce_OrderStatusService` methods to be more explicit (e.g. `save()` is now `saveOrderStatus()`).
- Renamed `Commerce_TaxCategoriesService::getAll()` to `getAllTaxCategories()`.
- Added “TYPE_” and “STATUS_” prefixes to each of the constants on TransactionRecord, to clarify their purposes.
- Order models no longer have $billingAddressData and $shippingAddressData properties. The billing/shipping addresses chosen by the customer during checkout are now duplicated in the craft_commerce_addresses table upon order completion, and the order’s billingAddressId and shippingAddressId attributes are updated to the new address records’ IDs.
- Purchasables must now have a `getTaxCategoryId()` method, which returns the ID of the tax category that should be applied to the purchasable.
- Third-party purchasables can now have taxes applied to their line items when in the cart.
- Added `totalTax`, `totalTaxIncluded`, `totalDiscount`, and `totalShippingCost` to the example templates’ order totals info.

### Fixed
- Fixed a bug where variants were not being returned in the user-defined order on the front end.
- Fixed a bug where `Commerce_OrdersService::getOrdersByCustomer()` was returning incomplete carts. It now only returns completed orders.
- Fixed a bug where the line items’ `taxIncluded` amount was not getting reset to zero before recalculating the amount of included tax.
- Fixed a bug where products of a type that had been switched from having variants to not having variants could end up with an extra Title field on the Edit Product page.
- Fixed an issue where Craft Personal and Client installations where making user groups available to sale and discount conditions.
- Fixed a PHP error that occurred when an order model’s `userId` attribute was set to the ID of a user account that didn’t have a customer record associated with it.
- Fixed a bug where quantity restrictions on a product/variant were not being applied consistently to line items that were added with custom options.
- Fixed some language strings that were not getting static translations applied to them.
- Fixed a bug where Price fields were displaying blank values when they had previously been set to `0`.
- Fixed a bug where `Commerce_TaxCategoriesService::getAllTaxCategories()` could return null values if `getTaxCategoryById()` had been called previously with an invalid tax category ID.

## 0.9.1177 - 2015-11-18

### Changed
- The example templates now display credit card errors more clearly.

### Fixed
- Fixed a bug where products’ and variants’ Stock fields were displaying blank values.

## 0.9.1176 - 2015-11-17

### Added
- Craft Commerce is now translated into German, Dutch, French (FR and CA), and Norwegian.
- Added the “Automatic SKU Format” Product Type setting, which defines what products’/variants’ SKUs should look like when they’re submitted without a value.
- It’s now possible to save arbitrary “options” to line items. When the same purchasable is added to the cart twice, but with different options, it will result in two separate line items rather than one line item with a quantity of 2.
- Order models now have a `totalDiscount` property, which returns the total of all discounts applied to its line items, in addition to the base discount.

### Changed
- The tax engine now records the amount of included tax for each line item, via a new `taxIncluded` property on line item models. (This does not affect existing tax calculation behaviors in any way.)
- Customer data stored in session is now cleared out whenever a user logs in/out, and when a logged-out guest completes their order.
- The example templates have been updated to demonstrate the new Line Item Options feature.
- Address management features are now hidden for guest users in the example templates to avoid confusion.

### Fixed
- Fixed a bug where products/variants that were out of stock would show a blank value for the “Stock” field, rather than “0”.
- Fixed a bug where the `shippingMethod` property returned by Ajax requests to `commerce/cart/*` was getting set to an incorrect value. The property is now set to the shipping method’s handle.

## 0.9.1175 - 2015-11-11

### Added
- Added a new “Show the Title field for variants” setting to Product Types that have variants. When checked, variants of products of that Product Type will get a new “Title” field that can be directly edited by product managers.
- It’s now possible to update an order’s custom fields when posting to the `commerce/cartPayment/pay` controller action.

### Changed
- Renamed `craft.commerce.getShippingMethods()` to `getAvailableShippingMethods()`.
- The shipping method info arrays returned by `craft.commerce.getAvailableShippingMethods()` now include `description` properties, set to the shipping methods’ active rules’ description. It also returns the shipping methods’ `type`.
- The shipping method info arrays returned by `craft.commerce.getAvailableShippingMethods()` are now sorted by their added cost, from cheapest to most expensive.
- Ajax requests to `commerce/cart/*` controller actions now get information about the available shipping methods in the response.
- Customer address info is now purged from the session when a user logs out with an active cart.
- Changes to the payment method in the example templates’ checkout process are now immediately applied to the cart.
- When the Stripe gateway is selected as the Payment Method during checkout we now show an example implementation of token billing with stripe.js

### Fixed
- Fixed a bug where the user-managed shipping methods’ edit URLs were missing a `/` before their IDs.
- Fixed a bug where it was possible to complete an order with a shipping method that was not supposed to be available, per its rules.
- Fixed a bug where it was possible to log out of Craft but still see address data in the cart.
- Fixed a bug where plugin-based shipping methods were getting re-instantiated each time `craft.commerce.getShippingMethods()` was called.
- Fixed a bug where batch product deletion from the Products index page was not also deleting their associated variants.

## 0.9.1173 - 2015-11-09

### Added
- Added a “Business Name” field to customer addresses (accessible via a `businessName` attribute), which replaces the “Company” field (and `company` attribute), and can be used to store customers’ businesses’ names when purchasing on behalf of their company.
- Added a “Business Tax ID” field to customer addresses (accessible via a `businessTaxId` attribute), which can be used to store customers’ businesses’ tax IDs (e.g. VAT) when purchasing on behalf of their company.
- Added a `getCountriesByTaxZoneId()` method to the Tax Zones service.
- Added a `getStatesByTaxZoneId()` method to the Tax Zones service.
- It’s now possible to create new Tax Zones and Tax Categories directly from the Edit Tax Rate page.

### Changed
- The ShippingMethod interface has three new methods: `getType()`, `getId()`, and `getCpEditUrl()`. (`getId()` should always return `null` for third party shipping methods.)
- It is no longer necessary to have created a Tax Zone before accessing Commerce → Settings → Tax Rates and creating a tax rate.
- The “Handle” field on Edit Tax Category pages is now automatically generated based on the “Name” field.
- Plugin-based shipping methods are now listed in Commerce → Settings → Shipping Methods alongside the user-managed ones.
- Orders can now be sorted by ID in the Control Panel.
- Updated the example templates to account for the new `businessName` and `businessTaxId` address attributes.

### Fixed
- Fixed a PHP error that occurred when editing a product if PHP was configured to display strict errors.
- Fixed a bug where products/variants would always show the “Dimensions” and “Weight” fields, even for product types that were configured to hide those fields.
- Fixed a PHP error that occurred when the tax calculator accessed third-party Shipping Methods.
- Fixed a MySQL error that occurred when saving a Tax Rate without a Tax Zone selected.
- Fixed an issue where clicking on the “Settings” global nav item under “Commerce” could direct users to the front-end site.

## 0.9.1171 - 2015-11-05

### Changed
- The “Promotable” and “Free Shipping” field headings on Edit Product pages now act as labels for their respective checkboxes.
- Craft Commerce now logs an error message when an order’s custom status is changed and the notification email’s template cannot be found.
- Commerce Customer Info fields are now read-only. (Customers can still edit their own addresses from the front-end.)
- Craft Commerce now keeps its customers’ emails in sync with their corresponding user accounts’ emails.
- Added a `shortNumber` attribute to order models, making it easy for templates to access the short version of the order number.
- The example templates’ product listings have new and improved icon images.

### Fixed
- Fixed a bug where the “Craft Commerce” link in the global sidebar would direct users to the front-end site, if the `cpTrigger` config setting was not set to `'admin'`.
- Updated the “Post Date” and “Expiry Date” table column headings on the Products index page, which were still labeled “Available On” and “Expires On”.
- Fixed a bug where one of the Market Commerce → Craft Commerce upgrade migrations wouldn’t run on case-sensitive file systems.
- Fixed a PHP error that occurred when viewing an active cart without an address from the Control Panel.
- Fixed a bug where custom field data was not saved via the `commerce/cart/updateCart` controller action if it wasn’t submitted along with other cart updates.
- Added some missing CSRF inputs to the example templates, when CSRF protection is enabled for the site.

### Security
- The example templates’ third party scripts now load over a protocol-relative URL, resolving security warnings.

## 0.9.1170 - 2015-11-04

### Added
- Renamed the plugin from Market Commerce to Craft Commerce.
- Craft Commerce supports One-Click Updating from the Updates page in the Control Panel.
- Gave Craft Commerce a fancy new plugin icon.
- Updated all of the Control Panel templates for improved consistency with Craft 2.5, and improved usability.
- Non-admins can now access Craft Commerce’s Control Panel pages via the “Access Craft Commerce” user permission (with the exception of its Settings section).
- Products are now localizable.
- It’s now possible to create a new sale or discount right from the Products index page, via a new Batch Action.
- It’s now possible to delete products from the Products index page in the Control Panel.
- Product variants are now managed right inline on Edit Product pages, via a new Matrix-inspired UI.
- Added Live Preview and Sharing support to Edit Product pages.
- It’s now possible to create new products right from Product Selector Modals (like the ones used by Products fields).
- Product types now have a “Has dimensions?” setting. The Width, Height, Length, and Weight variant fields will only show up when this is enabled now.
- It’s now possible to update multiple order statuses simultaneously from the Orders index page, via a new Batch Action.
- It’s now possible to delete orders from the Orders index page in the Control Panel.
- The View Order page now uses the same modal window to update order statuses as the Orders index page uses when updating statuses via the Batch Action.
- The View Order page now has “info” icons beside each line item and recorded transaction, for viewing deeper information about them.
- The View Order page now shows adjustments made on the order.
- Renamed the `craft.market` variable to `craft.commerce`.
- Added a new `commerce/cart/updateCart` controller action that can handle customer address/email changes, coupon application, line item additions, and shipping/payment method selections, replacing most of the old Cart actions. (The only other `commerce/cart/*` actions that remain are `updateLineItem`, `removeLineItem`, and `removeAllLineItems`.)
- It’s now possible to use token billing with some gateways, like Stripe, by passing a `token` POST param to the `cartPay/pay` controller action, so your customers’ credit card info never touches your server.
- It’s now possible to access through all custom Order Statuses `craft.commerce.orderStatuses`.
- Added the `itemSubtotalWithSale` attribute to order models, to get the subtotal of all order items before any adjustments have been applied.
- Renamed all class namespaces and prefixes for the Craft Commerce rename.
- Renamed nearly all service method names to be more explicit and follow Craft CMS naming conventions (i.e. `getById()` is now `getOrderById()`).
- All gateways must now implement the GatewayAdapterInterface interface. Craft Commerce provides a BaseGatewayAdapter class that adapts OmniPay gateway classes for this interface.
- Added the `commerce_transactions.onSaveTransaction` event.
- Added the `commerce_addOrderActions` hook.
- Added the `commerce_addProductActions` hook.
- Added the `commerce_defineAdditionalOrderTableAttributes` hook.
- Added the `commerce_defineAdditionalProductTableAttributes` hook.
- Added the `commerce_getOrderTableAttributeHtml` hook.
- Added the `commerce_getProductTableAttributeHtml` hook.
- Added the `commerce_modifyEmail` hook.
- Added the `commerce_modifyOrderSortableAttributes` hook.
- Added the `commerce_modifyOrderSources` hook.
- Added the `commerce_modifyPaymentRequest` hook.
- Added the `commerce_modifyProductSortableAttributes` hook.
- Added the `commerce_modifyProductSources` hook.
- Added the `commerce_registerShippingMethods` hook.

### Changed
- Sales rates and percentages are now entered as a positive number, and can be entered with or without a `%` sign.
- Products are now sorted by Post Date in descending order by default.
- All of the Settings pages have been cleaned up significantly.
- Renamed the `isPaid` order criteria param to `isUnpaid`.
- Renamed products’ `availableOn` and `expiresOn` attributes to `postDate` and `expiryDate`.
- Craft Commerce now records all failed payment transactions and include the gateway response.
- Reduced the number of SQL queries that get executed on order/product listing pages, depending on the attributes being accessed.
- Tax Categories now have “handles” rather than “codes”.
- When a Product Type is changed from having variants to not having variants, all of the existing products’ variants will be deleted, save for the Default Variants.
- If a default zone is not selected on an included tax rate, an error is displayed.
- Improved the extendability of the shipping engine. The new `ShippingMethod` and `ShippingRule` interfaces now allow a plugin to provide their own methods and rules which can dynamically add shipping costs to the cart.
- Added an `$error` argument to `Commerce_CartService::setPaymentMethod()` and `setShippingMethod()`.
- The example templates have been updated for the new variable names and controller actions, and their Twig code has been simplified to be more clear for newcomers (including more detailed explanation comments).
- The example PDF template now includes more information about the order, and a “PAID” stamp graphic.
- The example templates now include a customer address management section.
- Improved the customer address selection UI.

### Removed
- The “Cart Purge Interval” and “Cart Cookie Expiry Settings” have been removed from Control Panel. You will now need to add a `commerce.php` file in craft/config and set those settings from there. (See commerce/config.php for the default values.)
- Removed the default Shipping Method and improved the handling of blank shipping methods.
- Removed customer listing page. Add the Commerce Customer Info field type to your User field layout instead.

### Fixed
- Fixed a bug where you could pass an invalid `purchasableId` to the Cart.
- Fixed a bug where the customer link on the View Order page didn’t go to the user’s profile.
- Fixed a Twig error that occurred if a user manually went to /admin/commerce/orders/new. A 404 error is returned instead now.
- Fixed a bug where it was possible to use currency codes unsupported by OmniPay.
- Fixed a bug where the Mollie gateway was not providing the right token for payment completion.
- Fixed a bug where the `totalShipping` cost was incorrect when items with Free Shipping were in the cart.
- Fixed a bug in the Sale Amount logic.
- Products are now Promotable by default.
- Fixed bug where the logic to determine if an order is paid in full had a rounding error.<|MERGE_RESOLUTION|>--- conflicted
+++ resolved
@@ -5,11 +5,8 @@
 ### Fixed
 - Fixed a bug that could occur when attempting to create a customer on the Order Edit page. ([#2671](https://github.com/craftcms/commerce/issues/2671))
 - Improved memory usage when using the `craft\commerce\services\LineItems::getAllLineItemsByOrderId()` method.  ([#2673](https://github.com/craftcms/commerce/issues/2673))
-<<<<<<< HEAD
 - Fixed a bug on order edit page where shipping method name is not updating based on the selected shipping method. ([#2682](https://github.com/craftcms/commerce/issues/2682))
-=======
 - Fixed a bug where `Addresses::getStoreLocation()` could return an address with `isStoreLocation` set to `false`. ([#2688](https://github.com/craftcms/commerce/issues/2688))
->>>>>>> b2e853b5
 
 ## 3.4.10.1 - 2022-01-13
 
