# Release Notes for Craft Commerce

<<<<<<< HEAD
## Unreleased

### Added
- Added the `url` field to the `ProductInterface` GraphQL type.

### Fixed
- Fixed a bug where it was not possible to use the `DefineAttributeKeywordsEvent` event for Product SKU’s. ([#2142](https://github.com/craftcms/commerce/issues/2142))
- Fixed an error that occurred when MySQL timezones are not populated.

=======
>>>>>>> 560ca870
## 3.3.2 - 2021-05-18

### Added
- It’s now possible to create customer addresses right from the control panel. ([#1324](https://github.com/craftcms/commerce/issues/1324))
- Added `craft\commerce\events\PurchasableShippableEvent`.
- Added `craft\commerce\services\Purchasables::EVENT_PURCHASABLE_SHIPPABLE`.
- Added `craft\commerce\services\Purchasables::isPurchasableShippable()`.

### Fixed
- Customer search Ajax requests are now cancelled before sending new ones on the Edit Order page. ([#2137](https://github.com/craftcms/commerce/issues/2137))
- Fixed an error that occurred when submitting blank line item quantity on the Order edit page when running PHP 8. ([#2125](https://github.com/craftcms/commerce/issues/2125))
- Fixed a bug where charts weren’t always displaying the correct data for the date range. ([#2117](https://github.com/craftcms/commerce/issues/2117))
- Fixed a bug where changes to the state of an address on the Edit Order page weren’t persisting. ([#2136](https://github.com/craftcms/commerce/issues/2136))

## 3.3.1.1 - 2021-05-09

### Fixed
- Fixed a bug that caused the billing address to be overridden by the shipping address on order completion. ([#2128](https://github.com/craftcms/commerce/issues/2128))

## 3.3.1 - 2021-05-04

### Added
- Added `craft\commerce\events\RefundTransactionEvent::$refundTransaction`. ([#2081](https://github.com/craftcms/commerce/issues/2081))
- Added `craft\commerce\services\Purchasables::EVENT_PURCHASABLE_AVAILABLE`.
- Added `craft\commerce\services\Purchasables::isPurchasableAvailable()`.

### Changed
- Order condition formulas now include serialized custom field values. ([#2066](https://github.com/craftcms/commerce/issues/2066))
- Replaced `date` to `datetime` filter of `orderHistory.dateCreated` attribute in status history tab in order edit page.

### Fixed
- Fixed a PHP error that occurred when changing a variant from having unlimited stock. ([#2111](https://github.com/craftcms/commerce/issues/2111))
- Fixed a PHP error that occurred when passing the `registerUserOnOrderComplete` parameter to the `commerce/cart/complete` action.
- Fixed a PHP error that occurred when attempting to retrieve an order notice that doesn’t exist. ([#2108](https://github.com/craftcms/commerce/issues/2108))
- Fixed a bug where orders’ address IDs were `null` at the time `EVENT_AFTER_COMPLETE_ORDER` was triggered.
- Fixed a bug where payment source error messages weren’t being returned correctly.

## 3.3.0.1 - 2021-04-26

### Fixed
- Fixed a bug where an incorrect amount could be calculated when paying an outstanding balance in a non-primary currency.
- Fixed a bug where shipping rules were enforcing the “Order Condition Formula” field as required. ([#2098](https://github.com/craftcms/commerce/issues/2098))
- Fixed a bug where Base Discount and Per Item Discount fields could show negative values on the Edit Discount page. ([#2090](https://github.com/craftcms/commerce/issues/2090))

## 3.3.0 - 2021-04-20

### Added
- Added support for partial payments. ([#585](https://github.com/craftcms/commerce/issues/585))
- Carts can now display customer-facing notices on price changes and when items are automatically removed due to going out of stock. ([#2000](https://github.com/craftcms/commerce/pull/2000))
- It’s now possible to set dynamic condition formulas on shipping rules. ([#1959](https://github.com/craftcms/commerce/issues/1959))
- The Orders index page and Edit Order page now have a “Share cart” action, which generates a sharable URL that will load the cart into the user’s session, making it the active cart. ([#1386](https://github.com/craftcms/commerce/issues/1386))
- Shipping rule conditions can now be based on an order’s discounted price, rather than its original price. ([#1948](https://github.com/craftcms/commerce/pull/1948))
- Added the `allowCheckoutWithoutPayment` config setting.
- Added the `allowPartialPaymentOnCheckout` config setting.
- Added the `commerce/cart/complete` action.
- Added `craft\commerce\base\GatewayInterface::supportsPartialPayment()`.
- Added `craft\commerce\base\Gateway::supportsPartialPayment()`.
- Added `craft\commerce\elements\Order::getLoadCartUrl()`.
- Added `craft\commerce\services\Addresses::EVENT_BEFORE_PURGE_ADDRESSES`. ([#1627](https://github.com/craftcms/commerce/issues/1627))
- Added `craft\commerce\services\PaymentCurrencies::convertCurrency()`.
- Added `craft\commerce\test\fixtures\elements\ProductFixture::_getProductTypeIds()`.

### Changed
- Improved the line item editing workflow on the Edit Order page.
- Line item descriptions now link to the purchasable’s edit page in the control panel. ([#2048](https://github.com/craftcms/commerce/issues/2048))
- All front-end controllers now support passing the order number via a `number` param. ([#1970](https://github.com/craftcms/commerce/issues/1970))
- Products are now resaved when a product type’s available tax or shipping categories change. ([#1933](https://github.com/craftcms/commerce/pull/1933))
- Updated Dompdf to 1.0.2.

### Deprecated
- Deprecated `craft\commerce\services\Gateways::getGatewayOverrides()` and the `commerce-gateways.php` config file. Gateway-specific config files should be used instead. ([#1963](https://github.com/craftcms/commerce/issues/1963))

### Fixed
- Fixed a PHP 8 compatibility bug. ([#1987](https://github.com/craftcms/commerce/issues/1987))
- Fixed an error that occurred when passing an unsupported payment currency to `craft\commerce\services\PaymentCurrencies::convert()`.

## 3.2.17.4 - 2021-04-06

### Fixed
- Fixed a bug where line items would disappear from the Edit Order page when their quantity value was cleared. ([#2058](https://github.com/craftcms/commerce/issues/2058))
- Fixed a bug where customers without primary billing and shipping addresses weren’t being shown in the Customers list. ([#2052](https://github.com/craftcms/commerce/issues/2052))

## 3.2.17.3 - 2021-03-18

### Fixed
- Fixed a bug where the “All Totals” column on the Orders index page was showing blank values. ([#2047](https://github.com/craftcms/commerce/pull/2047))

## 3.2.17.2 - 2021-03-17

### Fixed
- Fixed a bug where the `commerce/reset-data` command did not delete addresses. ([#2042](https://github.com/craftcms/commerce/issues/2042))
- Fixed a bug where included tax totals may be incorrect after updating from Commerce 1.
- Fixed a bug where the `success` and `error` keys were missing from `commerce/payments/complete-payment` JSON responses. ([#2043](https://github.com/craftcms/commerce/issues/2043))

## 3.2.17.1 - 2021-03-08

### Changed
- The `generateTransformsBeforePageLoad` config setting is now automatically enabled when rendering emails. ([#2034](https://github.com/craftcms/commerce/issues/2034))
- `craft\commerce\services\Pdfs::EVENT_BEFORE_RENDER_PDF` event handlers can now modify the variables the PDF will be rendered with. ([#2039](https://github.com/craftcms/commerce/issues/2039))

### Fixed
- Fixed a bug where the Orders index page was showing the wrong shipping and billing addresses. ([#1962](https://github.com/craftcms/commerce/issues/1962))
- Fixed a bug where sales were storing incorrect amounts for locales that use a period for the grouping symbol. ([#2029](https://github.com/craftcms/commerce/issues/2029))

## 3.2.17 - 2021-03-03

### Added 
- Added the ability to set a cart’s order site on the Edit Order page. ([#2031](https://github.com/craftcms/commerce/issues/2031))
- Added the `cp.commerce.customers.edit`, `cp.commerce.customers.edit.content`, and `cp.commerce.customers.edit.details` template hooks to the Edit Customer page. ([#2030](https://github.com/craftcms/commerce/issues/2030))

### Fixed
- Fixed a UI bug with the “Order Site” and “Status” fields on the Edit Order page. ([#2023](https://github.com/craftcms/commerce/issues/2023))

### Security
- Fixed an XSS vulnerability.

## 3.2.16 - 2021-02-26

### Fixed
- Fixed a bug where it wasn’t possible to paginate addresses on the Edit Order page. ([#2024](https://github.com/craftcms/commerce/issues/2024))
- Fixed a PHP error that could occur when adding purchasables to a sale from the Edit Product page. ([#1998](https://github.com/craftcms/commerce/issues/1998))
- Fixed a bug where guest customers weren’t being consolidated to the user’s customer. ([#2019](https://github.com/craftcms/commerce/issues/2019))
- Fixed a migration error that could occur when updating from Commerce 2. ([#2022](https://github.com/craftcms/commerce/issues/2022))

## 3.2.15.3 - 2021-02-24

### Fixed
- Fixed a bug where past orders weren’t being consolidated to the user’s customer. ([#2019](https://github.com/craftcms/commerce/issues/2019))

## 3.2.15.2 - 2021-02-18

### Fixed
- Fixed a bug where querying for an empty array on the `productId` variant query param would return all variants.

## 3.2.15.1 - 2021-02-18

### Fixed
- Fixed an error that occurred when deleting products. ([#2009](https://github.com/craftcms/commerce/issues/2009))

## 3.2.15 - 2021-02-17

### Changed
- Carts that only contains non-shipppable items no longer attempt to match any shipping rules. ([#1990](https://github.com/craftcms/commerce/issues/1990))
- Product queries with the `type` or `typeId` param will now only invalidate their `{% cache %}` tags when products of the same type(s) are saved/deleted.
- Variant queries with the `product` or `productId` param will now only invalidate their `{% cache %}` tags when the referenced products are saved/deleted.
- The `commerce/payment-sources/add`, `commerce/subscriptions/subscribe`, `commerce/subscriptions/switch`, `commerce/subscriptions/cancel`, and `commerce/subscriptions/reactivate` actions now accept hashed `successMessage` params. ([#1955](https://github.com/craftcms/commerce/issues/1955))
- `craft\commerce\elements\db\VariantQuery::product` is now write-only.

### Fixed
- Fixed a bug where carts weren’t getting recalculated after their billing address was saved via the `commerce/customer-addresses/save` action. ([#1997](https://github.com/craftcms/commerce/issues/1997))
- Fixed a bug where category shipping rules weren’t remembering their cost overrides when set to `0` . ([#1999](https://github.com/craftcms/commerce/issues/1999))

## 3.2.14.1 - 2021-01-28

### Fixed
- Fixed a UI bug with product dimension inputs on Craft 3.6. ([#1977](https://github.com/craftcms/commerce/issues/1977))

## 3.2.14 - 2021-01-13

### Added
- It is now possible to sort purchasables by `description`, `sku` or `price` when adding a line item on the Edit Order page. ([#1940](https://github.com/craftcms/commerce/issues/1940))
- Added `craft\commerce\elements\db\ProductQuery::defaultPrice()`, `defaultWidth()`, `defaultHeight()`, `defaultLength()`, `defaultWeight()`, and `defaultSku()`. ([#1877](https://github.com/craftcms/commerce/issues/1877))

### Changed
- Purchasables are now sorted by `id` by default when adding a line item to an order on the Edit Order page.

### Fixed
- Fixed a bug where the Edit Order page was listing soft-deleted purchasables when adding a line item. ([#1939](https://github.com/craftcms/commerce/issues/1939))
- Fixed a bug where product indexes’ “Title” columns were getting mislabeled as “ID”. ([#1787](https://github.com/craftcms/commerce/issues/1787))
- Fixed an error that could occur when saving a product, if a price, weight, or dimension field was set to a non-numeric value. ([#1942](https://github.com/craftcms/commerce/issues/1942))
- Fixed a bug where line item prices could show the wrong currency on Edit Order pages. ([#1890](https://github.com/craftcms/commerce/issues/1890))
- Fixed an error that could occur when saving an address. ([#1947](https://github.com/craftcms/commerce/issues/1947))
- Fixed an error that occurred when calling `Plans::getPlansByInformationEntryId()`. ([#1949](https://github.com/craftcms/commerce/issues/1949))
- Fixed a SQL error that occurred when purging customers on MySQL. ([#1958](https://github.com/craftcms/commerce/issues/1958))
- Fixed a SQL error that occurred when retrieving the default line item status on PostgreSQL.

## 3.2.13.2 - 2020-12-15

### Fixed
- Fixed a bug where product URLs were resolving even though the product was not live. ([#1929](https://github.com/craftcms/commerce/pull/1929))

## 3.2.13.1 - 2020-12-15

### Fixed
- Fixed a migration error that could occur when updating from Commerce 3.1 ([#1928](https://github.com/craftcms/commerce/issues/1928))

## 3.2.13 - 2020-12-10

### Added
- Emails and PDFs now have Language settings that can be used to specify the language that should be used, instead of the order’s language. ([#1884](https://github.com/craftcms/commerce/issues/1884))
- Added the `cp.commerce.order.content`, `cp.commerce.order.edit.order-actions`, and `cp.commerce.order.edit.order-secondary-actions` template hooks to the Edit Order page. ([#138](https://github.com/craftcms/commerce/issues/138), [#1269](https://github.com/craftcms/commerce/issues/1269))

### Changed
- Improved the Edit Product page load time by lazy-loading variants’ related sales on scroll. ([#1883](https://github.com/craftcms/commerce/issues/1883))
- The Edit Order page no longer requires orders to have at least one line item to be saved.

### Fixed
- Fixed a bug where Products indexes weren’t displaying `0` stock values. ([#1908](https://github.com/craftcms/commerce/issues/1908))
- Fixed a bug where dates and numbers in order PDFs weren’t always rendered with the order’s locale. ([#1876](https://github.com/craftcms/commerce/issues/1876))
- Fixed a bug where `craft\commerce\models\Address::getAddressLines()` wasn’t including a `businessTaxId` key. ([#1894](https://github.com/craftcms/commerce/issues/1894))
- Fixed a bug where `craft\commerce\services\Discounts::getDiscountByCode()` was returning disabled discounts.
- Fixed a bug where `craft\commerce\models\Address::setAttributes()` wasn’t setting the `businessId` by default. ([#1909](https://github.com/craftcms/commerce/issues/1909))
- Fixed some PostgreSQL compatibility issues.

## 3.2.12 - 2020-11-17

### Added
- Variants now have `priceAsCurrency` and `salePriceAsCurrency` fields when queried via GraphQL. ([#1856](https://github.com/craftcms/commerce/issues/1856))
- Products now have an `defaultPriceAsCurrency` field when queried via GraphQL. ([#1856](https://github.com/craftcms/commerce/issues/1856))

### Changed
- Improved the Edit Order page’s ability to warn against losing unsaved changes. ([#1850](https://github.com/craftcms/commerce/issues/1850))
- All built-in success/fail flash messages are now customizable by passing hashed `successMessage` and `failMessage` params with the request. ([#1871](https://github.com/craftcms/commerce/issues/1871))

### Fixed
- Fixed an error that occurred when attempting to edit a subscription plan, if `allowAdminChanges` was disabled. ([#1857](https://github.com/craftcms/commerce/issues/1857))
- Fixed an error that occurred when attempting to preview an email, if no orders had been completed yet. ([#1858](https://github.com/craftcms/commerce/issues/1858))
- Fixed an error that occurred when adding a new address to a completed order on the Edit Order page, if using PostgreSQL.
- Fixed a bug where template caches weren’t getting invalidated when sales were added or removed. ([#1849](https://github.com/craftcms/commerce/issues/1849))
- Fixed a bug where sales weren’t properly supporting localized number formats.
- Fixed a deprecation warning that occurred in the example templates. ([#1859](https://github.com/craftcms/commerce/issues/1859))

## 3.2.11 - 2020-11-04

### Changed
- Moved subscription plans from `commerce/settings/subscriptions/plans` to `commerce/store-settings/subscription-plans` in the control panel. ([#1846](https://github.com/craftcms/commerce/issues/1846))

### Fixed
- Emails that are prevented from being sent using the `\craft\commerce\services\Emails::EVENT_BEFORE_SEND_MAIL` event are no longer shown as failed jobs on the queue. ([#1842](https://github.com/craftcms/commerce/issues/1842))
- Fixed a PHP error that occurred when creating a new Product with multiple variants. ([#1851](https://github.com/craftcms/commerce/issues/1851))

## 3.2.10.1 - 2020-11-03

### Fixed
- Fixed a PostgreSQL migration issue. ([#1845](https://github.com/craftcms/commerce/pull/1845))

## 3.2.10 - 2020-11-02

### Added
- Added the ability to unset a cart’s selected payment source with the `commerce/cart/update-cart` action. ([#1835](https://github.com/craftcms/commerce/issues/1835))
- Added `craft\commerce\services\Pdfs::EVENT_MODIFY_RENDER_OPTIONS`. ([#1761](https://github.com/craftcms/commerce/issues/1761))

### Fixed
- Fixed a PHP error that occurred when retrieving the field layout for a variant of a deleted product. ([#1830](https://github.com/craftcms/commerce/pull/1830))
- Fixed a bug where restoring a deleted product restored previously-deleted variants. ([#1827](https://github.com/craftcms/commerce/issues/1827))
- Fixed a template error that would occur when creating or editing a tax rate. ([#1841](https://github.com/craftcms/commerce/issues/1841))

## 3.2.9.1 - 2020-10-30

### Fixed
- Fixed a bug where the `commerce_orders` table was missing the `orderSiteId` column on fresh installs. ([#1828](https://github.com/craftcms/commerce/pull/1828))

## 3.2.9 - 2020-10-29

### Added
- Added the ability to track which site an order was placed from.
- Added the “ID” column to the Products index page. ([#1787](https://github.com/craftcms/commerce/issues/1787))
- Added the “Order Site” column to the Orders index page.
- Added the ability to retry failed order status emails. ([#1397](https://github.com/craftcms/commerce/issues/1379))
- Added the ability to change the default tax category right from the Tax Categories index page. ([#1499](https://github.com/craftcms/commerce/issues/1499))
- Added the ability to change the default shipping category right from the Shipping Categories index page.
- Added the ability to update a shipping method’s status right from the Shipping Methods index page.
- All front-end success/fail flash messages are now customizable by passing hashed `successMessage`/`failMessage` params with the request. ([#1801](https://github.com/craftcms/commerce/issues/1801))
- It’s now possible to see purchasables’ snaphsot data when adding line items to an order from the Edit Order page. ([#1792](https://github.com/craftcms/commerce/issues/1792))
- Addresses now show whether they are the primary shipping/billing address for a customer on the Edit Address page. ([#1802](https://github.com/craftcms/commerce/issues/1802))
- Added the `cp.commerce.shippingMethods.edit.content` hook to the `shipping/shippingmethods/_edit.html` template. ([#1819](https://github.com/craftcms/commerce/pull/1819))
- Added `craft\commerce\elements\Order::$orderSiteId`.
- Added `craft\commerce\services\Customers::EVENT_AFTER_SAVE_CUSTOMER_ADDRESS`. ([#1220](https://github.com/craftcms/commerce/issues/1220))
- Added `craft\commerce\services\Customers::EVENT_AFTER_SAVE_CUSTOMER`.
- Added `craft\commerce\services\Customers::EVENT_BEFORE_SAVE_CUSTOMER_ADDRESS`. ([#1220](https://github.com/craftcms/commerce/issues/1220))
- Added `craft\commerce\services\Customers::EVENT_BEFORE_SAVE_CUSTOMER`.
- Added `craft\commerce\services\Webhooks::EVENT_AFTER_PROCESS_WEBHOOK`. ([#1799](https://github.com/craftcms/commerce/issues/1799))
- Added `craft\commerce\services\Webhooks::EVENT_BEFORE_PROCESS_WEBHOOK`. ([#1799](https://github.com/craftcms/commerce/issues/1799))

### Changed
- `salePrice` is now included when calling a purchasable’s `toArray()` method. ([#1793](https://github.com/craftcms/commerce/issues/1793))

### Deprecated
- Deprecated support for passing a `cartUpdatedNotice` param to the `commerce/cart/update-cart` action. A hashed `successMessage` param should be passed instead.

### Fixed
- Fixed a bug where changing the customer of an order could result in an “Address does not belong to customer” error. ([#1227](https://github.com/craftcms/commerce/issues/1227))
- Fixed a bug where cached discounts were not getting updated when a discount was saved or deleted. ([#1813](https://github.com/craftcms/commerce/pull/1813))
- Fixed formatting of URLs in the example templates. ([#1808](https://github.com/craftcms/commerce/issues/1808))
- Fixed a bug where `commerce/products/save-product`, `commerce/products/duplicate-product` and `commerce/products/delete-product` actions required the “Access Craft Commerce” permission. ([#1814](https://github.com/craftcms/commerce/pull/1814))
- Fixed a bug where it was possible to delete the default tax category.
- Fixed a bug where it was possible to delete the default shipping category.
- Restored the missing `craft\commerce\services\Payments::EVENT_AFTER_PROCESS_PAYMENT` event. ([#1818](https://github.com/craftcms/commerce/pull/1818))

## 3.2.8.1 - 2020-10-15

### Fixed
- Fixed a PHP error that occurred when duplicating a product. ([#1783](https://github.com/craftcms/commerce/issues/1783))

## 3.2.8 - 2020-10-13

### Added
- Added a “Variants” column to the Products index page. ([#1765](https://github.com/craftcms/commerce/issues/1765))
- Added the `commerce/reset-data` command. ([#581](https://github.com/craftcms/commerce/issues/581))
- Added `craft\commerce\console\controlllers\ResetData`.
- Added `craft\commerce\elements\Variants::getSkuAsText()`.
- Added `craft\commerce\helpers\Purchasable`.
- Added `craft\commerce\services\PaymentSources::getAllPaymentSourcesByGatewayId()`.

### Changed
- Coupon codes are no longer case-sensitive. ([#1763](https://github.com/craftcms/commerce/issues/1763))
- Disabled the browser autosuggest list when searching for a customer on the Edit Order page. ([#1752](https://github.com/craftcms/commerce/issues/1752))

### Fixed
- Fixed a PHP error that occurred when an order’s history was changed via a queue job.
- Fixed a bug where the store location address had its `isStoreLocation` property set to `false`. ([#1773](https://github.com/craftcms/commerce/issues/1773))
- Fixed a bug where the Template setting for product types wasn’t showing autosuggestions.
- Fixed a bug where disabled variants weren’t getting deleted along with their products. ([#1772](https://github.com/craftcms/commerce/issues/1772))
- Fixed a bug where incomplete carts weren’t getting updated when their selected payment gateway was disabled. ([#1531](https://github.com/craftcms/commerce/issues/1531))
- Fixed a bug where the incorrect confirmation message was shown when deleting a subscription plan.
- Fixed a PHP error that occurred when a subscription plan and gateway had been deleted. ([#1667](https://github.com/craftcms/commerce/issues/1667))
- Fixed a bug where address changes weren’t persisting on the Edit Order page. ([#1766](https://github.com/craftcms/commerce/issues/1766))
- Fixed a SQL error that could occur when saving a product, if it was disabled and missing required field values. ([#1764](https://github.com/craftcms/commerce/issues/1764))
- Fixed a bug where it was possible to change the primary currency after completed orders had been placed. ([#1777](https://github.com/craftcms/commerce/issues/1777))
- Fixed a JavaScript error that occurred on the payment page of the example templates.

## 3.2.7 - 2020-09-24

### Added
- Craft Commerce is now translated into Japanese.
- Added the ability to retrieve a customer’s addresses via Ajax. ([#1682](https://github.com/craftcms/commerce/issues/1682))
- Added the ability to retrieve a customer’s previous orders via Ajax. ([#1682](https://github.com/craftcms/commerce/issues/1682))
- Added `craft\commerce\controllers\CustomerAddressesController::actionGetAddresses`. ([#1682](https://github.com/craftcms/commerce/issues/1682))
- Added `craft\commerce\controllers\CustomerOrdersControllers`. ([#1682](https://github.com/craftcms/commerce/issues/1682))

### Changed
- Improved the performance of exporting orders using the “Raw Data” export type. ([#1744](https://github.com/craftcms/commerce/issues/1744))
- Disabled the browser autosuggest list when searching for a customer on the Edit Order page. ([#1752](https://github.com/craftcms/commerce/issues/1752))
- `craft\models\Customer::getOrders()` now returns orders sorted by date ordered, in descending order.

### Fixed
- Fixed a migration error that could occur when updating to Commerce 3. ([#1726](https://github.com/craftcms/commerce/issues/1726))
- Fixed a bug where control panel styles were getting included in rendered email previews. ([#1734](https://github.com/craftcms/commerce/issues/1734))
- Fixed a PHP error that could occur when saving an order without a customer ID.
- Fixed a PHP error that occurred when rendering a PDF, if the temp directory was missing. ([#1745](https://github.com/craftcms/commerce/issues/1745))
- Fixed a bug where `craft\commerce\models\Address:getAddressLines()` wasn’t including `countryText` in the response data.
- Fixed a PHP error that occurred when entering a localized number as a category shipping rule price.
- Fixed a bug where long translations would break the line item layout on the Edit Order page.
- Fixed a JavaScript error that occurred when editing shipping rules.

## 3.2.6 - 2020-09-13

### Fixed
- Fixed a bug that prevented a customer from unsubscribing from a subscription. ([#1650](https://github.com/craftcms/commerce/issues/1650))
- Fixed a bug that prevented a customer from deleting a payment source. ([#1650](https://github.com/craftcms/commerce/issues/1650))

## 3.2.5 - 2020-09-11

### Changed
- Purchasable descriptions are now generated based on data from the primary site only.
- JSON responses from the `commerce/payments/pay` action now include order information.

### Fixed
- Fixed a PHP error that occurred when exporting orders using the “Raw data” export type.
- Fixed a PHP error that could occur when resaving products. ([#1698](https://github.com/craftcms/commerce/issues/1698))
- Fixed a PHP error that occurred when using the `|commerceCurrency` Twig filter for currency conversion. ([#1702](https://github.com/craftcms/commerce/issues/1702))
- Fixed a SQL error that occurred when previewing emails on PostgreSQL. ([#1673](https://github.com/craftcms/commerce/issues/1673))
- Fixed a PHP error that occurred when there was a syntax error in an order condition formula. ([#1716](https://github.com/craftcms/commerce/issues/1716))
- Fixed a bug where order history records created at the same time were ordered incorrectly.
- Fixed a 400 error that could occur when a product type’s Template setting was blank.
- Fixed a bug where purchasables without a product type were incorrectly showing on the “Top Product Types” Dashboard widget. ([#1720](https://github.com/craftcms/commerce/issues/1720))
- Fixed a bug where shipping zone caches weren’t getting invalidated. ([#1721](https://github.com/craftcms/commerce/issues/1721))
- Fixed a Twig error that occurred when viewing the “Buy” example templates. ([#1722](https://github.com/craftcms/commerce/issues/1722))

## 3.2.4 - 2020-09-07

### Added
- Added the “Item Total” and “Item Subtotal” Orders index page columns. ([#1695](https://github.com/craftcms/commerce/issues/1695))
- Added the `hasProduct` argument to GraphQL variant queries. ([#1697](https://github.com/craftcms/commerce/issues/1697))
- Added `craft\commerce\elements\Order::$storedItemSubtotalAsCurrency`. ([#1695](https://github.com/craftcms/commerce/issues/1695))
- Added `craft\commerce\elements\Order::$storedItemSubtotal`. ([#1695](https://github.com/craftcms/commerce/issues/1695))
- Added `craft\commerce\services\Addresses::EVENT_BEFORE_DELETE_ADDRESS`. ([#1590](https://github.com/craftcms/commerce/pull/1590))

### Changed
- Address forms now show the Country field before State to avoid confusion when editing an address.
- Products’, subscriptions’, and orders’ date sort options are now sorted in descending order by default when selected (requires Craft 3.5.9 or later).
- `craft\commerce\models\Address::getAddressLines()` now has a `$sanitize` argument. ([#1671](https://github.com/craftcms/commerce/issues/1671))

### Deprecated
- Deprecated `craft\commerce\Plugin::t()`.
- Deprecated `craft\commerce\services\Discounts::populateDiscountRelations()`.

### Fixed
- Fixed a bug where donation queries weren’t returning complete results if the primary site had changed.
- Fixed a bug where addresses would always get a new ID when updating the cart. ([#1683](https://github.com/craftcms/commerce/issues/1683))
- Fixed a bug where sales weren’t being applied to orders on the Edit Order page. ([#1662](https://github.com/craftcms/commerce/issues/1662))
- Fixed a bug where users without orders weren’t available for selection in customer lists.
- Fixed a bug where the `*AsCurrency` order attributes were showing the base currency rather than the order currency. ([#1668](https://github.com/craftcms/commerce/issues/1668))
- Fixed a bug where it wasn’t possible to permanently delete orders from the Orders index page. ([#1708](https://github.com/craftcms/commerce/issues/1708))
- Fixed a bug where it wasn’t possible to permanently delete products from the Product index page. ([#1708](https://github.com/craftcms/commerce/issues/1708))
- Fixed a missing validation error when saving a product type. ([#1678](https://github.com/craftcms/commerce/issues/1678))
- Fixed a bug where address lines were getting double-encoded. ([#1671](https://github.com/craftcms/commerce/issues/1671))
- Fixed a bug where shipping method caches weren’t getting invalidated. ([#1674](https://github.com/craftcms/commerce/issues/1674))
- Fixed a bug where `dateUpdated` wasn’t getting populated when saving a line item. ([#1691](https://github.com/craftcms/commerce/issues/1691))
- Fixed a bug where purchasable descriptions were able to be longer than line item descriptions.
- Fixed a bug where discounts could be applied to products that were already on sale, even if their “Exclude this discount for products that are already on sale” condition was enabled. ([#1700](https://github.com/craftcms/commerce/issues/1700))
- Fixed a bug where discount condition formulas weren’t preventing discount codes from applying to a cart. ([#1705](https://github.com/craftcms/commerce/pull/1705))
- Fixed a bug where orders’ cached transactions were not getting updated when a transaction was saved. ([#1703](https://github.com/craftcms/commerce/pull/1703))

## 3.2.3 - 2020-08-19

### Fixed
- Fixed a SQL error that occurred when searching for orders from the Orders index page. ([#1652](https://github.com/craftcms/commerce/issues/1652))
- Fixed a bug where discounts with purchasable conditions were not being applied correctly to the cart. ([#1641](https://github.com/craftcms/commerce/issues/1641))
- Fixed a migration error that could occur when updating to Commerce 3.2. ([#1655](https://github.com/craftcms/commerce/issues/1655))
- Fixed a PHP error that occurred when displaying the “Top Product Types” Dashboard widget.
- Fixed a deprecation warning that occurred on the Orders index page. ([#1656](https://github.com/craftcms/commerce/issues/1656))
- Fixed a bug where Live Preview wasn’t showing custom fields for products. ([#1651](https://github.com/craftcms/commerce/issues/1651))

## 3.2.2.1 - 2020-08-14

### Fixed
- Fixed a bug where `craft\commerce\services\LineItemStatuses::getLineItemStatusByHandle()`, `getDefaultLineItemStatus()`, `getDefaultLineItemStatusForLineItem()` and `getLineItemStatusById()` were returning archived statuses. ([#1643](https://github.com/craftcms/commerce/issues/1643))
- Fixed a bug where line item status caches weren’t getting invalidated.

## 3.2.2 - 2020-08-13

### Added
- Added `craft\commerce\models\LineItem::setLineItemStatus()`. ([#1638](https://github.com/craftcms/commerce/issues/1638))
- Added `craft\commerce\services\LineItems::orderCompleteHandler()`.

### Changed
- Commerce now requires Craft 3.5.4 or later.

### Fixed
- Fixed a bug where the default line item status was not getting applied on order completion. ([#1643](https://github.com/craftcms/commerce/issues/1643))
- Fixed a bug where sales weren’t getting initialized with their `sortOrder` value. ([#1633](https://github.com/craftcms/commerce/issues/1633))
- Fixed a PHP error that could occur when downloading a PDF. ([#1626](https://github.com/craftcms/commerce/issues/1626))
- Fixed a PHP error that could occur when adding a custom purchasable to an order from the Edit Order page. ([#1646](https://github.com/craftcms/commerce/issues/1646))
- Fixed a bug where duplicate orders could be returned by an order query when using the `hasPurchasables` or `hasTransactions` params. ([#1637](https://github.com/craftcms/commerce/issues/1637))
- Fixed a bug where the Top Products and Top Product Types lists weren’t counting correctly on multi-site installs. ([#1644](https://github.com/craftcms/commerce/issues/1644))
- Fixed a bug where the Edit Order page wasn’t swapping the selected tab correctly when saving changes, if a custom tab was selected. ([#1647](https://github.com/craftcms/commerce/issues/1647))
- Fixed a bug where custom field JavaScript wasn’t getting initialized properly on the Edit Order page in some cases. ([#1647](https://github.com/craftcms/commerce/issues/1647))

## 3.2.1 - 2020-08-06

### Added
- Added `craft\commerce\models\Address::sameAs()`. ([#1616](https://github.com/craftcms/commerce/issues/1616))

### Fixed
- Fixed an error that could occur when rebuilding the project config. ([#1618](https://github.com/craftcms/commerce/issues/1618))
- Fixed an error that could occur on the order index page when viewing orders with deleted gateways. ([#1617](https://github.com/craftcms/commerce/issues/1617))
- Fixed a deprecation warning that occurred when sending an Ajax request to `commerce/cart/*` actions. ([#1548](https://github.com/craftcms/commerce/issues/1548))
- Fixed a bug where purchasables weren’t getting pre-populated properly when clicking “Add all to Sale” on the Edit Product page. ([#1595](https://github.com/craftcms/commerce/issues/1595))
- Fixed PHP 7.0 compatibility.
- Fixed a Twig error that occurred when viewing the “Buy” example templates. ([#1621](https://github.com/craftcms/commerce/issues/1621))

## 3.2.0.2 - 2020-08-04

### Fixed
- Fixed a bug that caused the product Title field to be hidden on Edit Product pages. ([#1614](https://github.com/craftcms/commerce/pull/1614))

## 3.2.0.1 - 2020-08-04

### Fixed
- Fixed a SQL error that could occur when updating to Commerce 3.2.

## 3.2.0 - 2020-08-04

### Added
- Order, product, and variant field layouts now support the new field layout features added in Craft 3.5.
- It’s now possible to set Title fields’ positions within product and variant field layouts.
- It’s now possible to set the Variants field’s position within product field layouts.
- Added support for managing multiple PDF templates. Each email can choose which PDF should be attached. ([#208](https://github.com/craftcms/commerce/issues/208))
- Added a “Download PDF” action to the Orders index page, which supports downloading multiple orders’ PDFs at once. ([#1598](https://github.com/craftcms/commerce/issues/1598))
- Shipping rules can now be duplicated from the Edit Shipping Rule page. ([#153](https://github.com/craftcms/commerce/issues/153))
- Added the ability to preview HTML emails from the Emails index page. ([#1387](https://github.com/craftcms/commerce/issues/1387))
- Variants now have a `product` field when queried via the GraphQL API.
- It’s now possible to query for variants by their dimensions. ([#1570](https://github.com/craftcms/commerce/issues/1570))
- Products can now have auto-generated titles with the “Title Format” product type setting. ([#148](https://github.com/craftcms/commerce/issues/148))
- Added the `withLineItems`, `withTransactions`, `withAdjustments`, `withCustomer` and `withAddresses` order query params, for eager-loading related models. ([#1603](https://github.com/craftcms/commerce/issues/1603))
- Added `apply`, `applyAmount`, `applyAmountAsPercent`, `applyAmountAsFlat`, `dateFrom` and `dateTo` fields to sales when queried via the GraphQL API. ([#1607](https://github.com/craftcms/commerce/issues/1607))
- Added the `freeOrderPaymentStrategy` config setting. ([#1526](https://github.com/craftcms/commerce/pull/1526))
- Added the `cp.commerce.order.edit.details` template hook. ([#1597](https://github.com/craftcms/commerce/issues/1597))
- Added `craft\commerce\controllers\Pdf`.
- Added `craft\commerce\elements\Orders::EVENT_AFTER_APPLY_ADD_LINE_ITEM`. ([#1516](https://github.com/craftcms/commerce/pull/1516))
- Added `craft\commerce\elements\Orders::EVENT_AFTER_APPLY_REMOVE_LINE_ITEM`. ([#1516](https://github.com/craftcms/commerce/pull/1516))
- Added `craft\commerce\elements\db\VariantQuery::width()`, `height()`, `length()` and `weight()`. ([#1570](https://github.com/craftcms/commerce/issues/1570))
- Added `craft\commerce\events\DefineAddressLinesEvent`.
- Added `craft\commerce\fieldlayoutelements\ProductTitleField`.
- Added `craft\commerce\fieldlayoutelements\VariantTitleField`.
- Added `craft\commerce\fieldlayoutelements\VariantsField`.
- Added `craft\commerce\models\Address::getAddressLines()`.
- Added `craft\commerce\models\EVENT_DEFINE_ADDRESS_LINES`. ([#1305](https://github.com/craftcms/commerce/issues/1305))
- Added `craft\commerce\models\Email::$pdfId`.
- Added `craft\commerce\models\LineItem::dateUpdated`. ([#1132](https://github.com/craftcms/commerce/issues/1132))
- Added `craft\commerce\models\Pdf`.
- Added `craft\commerce\records\Pdf`.
- Added `craft\commerce\services\Addresses::eagerLoadAddressesForOrders()`.
- Added `craft\commerce\services\Customers::eagerLoadCustomerForOrders()`.
- Added `craft\commerce\services\LineItems::eagerLoadLineItemsForOrders()`.
- Added `craft\commerce\services\OrderAdjustments::eagerLoadOrderAdjustmentsForOrders()`.
- Added `craft\commerce\services\Pdfs::EVENT_AFTER_SAVE_PDF`.
- Added `craft\commerce\services\Pdfs::EVENT_BEFORE_SAVE_PDF`.
- Added `craft\commerce\services\Pdfs::getAllEnabledPdfs()`.
- Added `craft\commerce\services\Pdfs::getAllPdfs()`.
- Added `craft\commerce\services\Pdfs::getDefaultPdf()`.
- Added `craft\commerce\services\Pdfs::getPdfByHandle()`.
- Added `craft\commerce\services\Pdfs::getPdfById()`.
- Added `craft\commerce\services\Pdfs::savePdf()`.
- Added `craft\commerce\services\Transactions::eagerLoadTransactionsForOrders()`.

### Changed
- Commerce now requires Craft 3.5.0 or later.
- Improved the performance of order indexes.
- Improved the performance of querying for products and orders via the GraphQL API.
- Countries are now initially sorted by name, rather than country code.
- Improved customer search and creation when editing an order. ([#1594](https://github.com/craftcms/commerce/issues/1594))
- It’s now possible to use multiple keywords when searching for variants from the Edit Order page. ([#1546](https://github.com/craftcms/commerce/pull/1546))
- New products, countries, states, and emails are now enabled by default.

### Deprecated
- Deprecated `craft\commerce\controllers\Orders::actionPurchasableSearch()`. Use `actionPurchasablesTable()` instead.
- Deprecated `craft\commerce\services\Sales::populateSaleRelations()`.
- Deprecated the `orderPdfPath` config setting.
- Deprecated the `orderPdfFilenameFormat` config setting.

### Removed
- Removed `craft\commerce\models\ProductType::$titleLabel`.
- Removed `craft\commerce\models\ProductType::$variantTitleLabel`.
- Removed `craft\commerce\records\ProductType::$titleLabel`.
- Removed `craft\commerce\records\ProductType::$variantTitleLabel`.
- Removed `craft\commerce\models\Email::$pdfTemplatePath`.
- Removed `craft\commerce\records\Email::$pdfTemplatePath`.

### Fixed
- Fixed a bug where interactive custom fields weren’t working within newly created product variants, from product editor HUDs.
- Fixed a bug where it was possible to select purchasables that weren’t available for purchase on the Edit Order page. ([#1505](https://github.com/craftcms/commerce/issues/1505))
- Fixed a PHP error that could occur during line item validation on Yii 2.0.36. ([yiisoft/yii2#18175](https://github.com/yiisoft/yii2/issues/18175))
- Fixed a bug that prevented shipping rules for being sorted correctly on the Edit Shipping Method page.
- Fixed a bug where programmatically-set related IDs could be ignored when saving a sale.
- Fixed a bug where order status descriptions were getting dropped when rebuilding the project config.

## 3.1.12 - 2020-07-14

### Changed
- Improved the wording of the “Categories Relationship Type” setting’s instructions and option labels on Edit Sale and Edit Discount pages. ([#1565](https://github.com/craftcms/commerce/pull/1565))

### Fixed
- Fixed a bug where existing sales and discounts would get the wrong “Categories Relationship Type” seletion when upgrading to Commerce 3. ([#1565](https://github.com/craftcms/commerce/pull/1565))
- Fixed a bug where the wrong shipping method could be selected for completed orders on the Edit Order page. ([#1557](https://github.com/craftcms/commerce/issues/1557))
- Fixed a bug where it wasn’t possible to update a customer’s primary billing or shipping address from the front end. ([#1562](https://github.com/craftcms/commerce/issues/1562))
- Fixed a bug where customers’ states weren’t always shown in the control panel. ([#1556](https://github.com/craftcms/commerce/issues/1556))
- Fixed a bug where programmatically removing an unsaved line item could remove the wrong line item. ([#1555](https://github.com/craftcms/commerce/issues/1555))
- Fixed a PHP error that could occur when using the `currency` Twig filter. ([#1554](https://github.com/craftcms/commerce/issues/1554))
- Fixed a PHP error that could occur on the order completion template when outputting dates. ([#1030](https://github.com/craftcms/commerce/issues/1030))
- Fixed a bug that could occur if a gateway had truncated its “Gateway Message”.

## 3.1.11 - 2020-07-06

### Added
- Added new `*AsCurrency` attributes to all currency attributes on orders, line items, products, variants, adjustments and transactions.
- Added the `hasVariant` argument to GraphQL product queries. ([#1544](https://github.com/craftcms/commerce/issues/1544))
- Added `craft\commerce\events\ModifyCartInfoEvent::$cart`. ([#1536](https://github.com/craftcms/commerce/issues/1536))
- Added `craft\commerce\behaviors\CurrencyAttributeBehavior`.
- Added `craft\commerce\gql\types\input\Variant`.

### Fixed
- Improved performance when adding items to the cart. ([#1543](https://github.com/craftcms/commerce/pull/1543), [#1520](https://github.com/craftcms/commerce/issues/1520))
- Fixed a bug where products that didn’t have current sales could be returned when the `hasSales` query parameter was enabled.
- Fixed a bug where the “Message” field wasn’t getting cleared after updating the order status on the Order edit page. ([#1366](https://github.com/craftcms/commerce/issues/1366))
- Fixed a bug where it wasn’t possible to update the conversion rate on a payment currency. ([#1547](https://github.com/craftcms/commerce/issues/1547))
- Fixed a bug where it wasn’t possible to delete all line item statuses.
- Fixed a bug where zero currency values weren’t getting formatted correctly in `commerce/cart/*` actions’ JSON responses. ([#1539](https://github.com/craftcms/commerce/issues/1539))
- Fixed a bug where the wrong line item could be added to the cart when using the Lite edition. ([#1552](https://github.com/craftcms/commerce/issues/1552))
- Fixed a bug where a validation error was being shown incorrectly on the Edit Discount page. ([#1549](https://github.com/craftcms/commerce/issues/1549))

### Deprecated
- The `|json_encode_filtered` twig filter has now been deprecated.

## 3.1.10 - 2020-06-23

### Added
- Added the `salePrice` and `sales` fields to GraphQL variant queries. ([#1525](https://github.com/craftcms/commerce/issues/1525))
- Added support for non-parameterized gateway webhook URLs. ([#1530](https://github.com/craftcms/commerce/issues/1530))
- Added `craft\commerce\gql\types\SaleType`.

### Changed
- The selected shipping method now shows both name and handle for completed orders on the Edit Order page. ([#1472](https://github.com/craftcms/commerce/issues/1472))

### Fixed
- Fixed a bug where the current user’s email was unintentionally being used as a fallback when creating a customer with an invalid email address on the Edit Order page. ([#1523](https://github.com/craftcms/commerce/issues/1523))
- Fixed a bug where an incorrect validation error would be shown when using custom address validation on the Edit Order page. ([#1519](https://github.com/craftcms/commerce/issues/1519))
- Fixed a bug where `defaultVariantId` wasn’t being set when saving a Product. ([#1529](https://github.com/craftcms/commerce/issues/1529))
- Fixed a bug where custom shipping methods would show a zero price. ([#1532](https://github.com/craftcms/commerce/issues/1532))
- Fixed a bug where the payment form modal wasn’t getting sized correctly on the Edit Order page. ([#1441](https://github.com/craftcms/commerce/issues/1441))
- Fixed the link to Commerce documentation from the control panel. ([#1517](https://github.com/craftcms/commerce/issues/1517))
- Fixed a deprecation warning for `Order::getAvailableShippingMethods()` on the Edit Order page. ([#1518](https://github.com/craftcms/commerce/issues/1518))

## 3.1.9 - 2020-06-17

### Added
- Added `craft\commerce\base\Gateway::getTransactionHashFromWebhook()`.
- Added `craft\commerce\services\OrderAdjustments::EVENT_REGISTER_DISCOUNT_ADJUSTERS`.
- Added `craft\commerce\services\Webhooks`.

### Changed
- Discount calculations now take adjustments created by custom discount adjusters into account. ([#1506](https://github.com/craftcms/commerce/issues/1506))
- Improved handling of race conditions between processing a webhook and completing an order. ([#1510](https://github.com/craftcms/commerce/issues/1510))
- Improved performance when retrieving order statuses. ([#1497](https://github.com/craftcms/commerce/issues/1497))

### Fixed
- Fixed a bug where zero stock items would be removed from the order before accepting payment. ([#1503](https://github.com/craftcms/commerce/issues/1503))
- Fixed an error that occurred when saving an order with a deleted variant on the Edit Order page. ([#1504](https://github.com/craftcms/commerce/issues/1504))
- Fixed a bug where line items weren’t being returned in the correct order after adding a new line item to the card via Ajax. ([#1496](https://github.com/craftcms/commerce/issues/1496))
- Fixed a bug where countries and states weren’t being returned in the correct order. ([#1512](https://github.com/craftcms/commerce/issues/1512))
- Fixed a deprecation warning. ([#1508](https://github.com/craftcms/commerce/issues/1508))

## 3.1.8 - 2020-06-11

### Added
- Added `craft\commerce\services\Sales::EVENT_AFTER_DELETE_SALE`.

### Changed
- Custom adjuster types now show as read-only on the Edit Order page. ([#1460](https://github.com/craftcms/commerce/issues/1460))
- Variant SKU, price, and stock validation is now more lenient unless the product and variant are enabled.

### Fixed
- Fixed a bug where empty carts would get new cart numbers on every request. ([#1486](https://github.com/craftcms/commerce/issues/1486))
- Fixed a PHP error that occurred when saving a payment source using an erroneous card. ([#1492](https://github.com/craftcms/commerce/issues/1492))
- Fixed a bug where deleted orders were being included in reporting widget calculations. ([#1490](https://github.com/craftcms/commerce/issues/1490))
- Fixed the styling of line item option values on the Edit Order page.
- Fixed a SQL error that occurred when duplicating a product on a multi-site Craft install. ([#1491](https://github.com/craftcms/commerce/issues/1491))
- Fixed a bug where products could be duplicated even if there was a validation error that made it look like the product hadn’t been duplicated.

## 3.1.7 - 2020-06-02

### Fixed
- Fixed a bug where blank addresses were being automatically created on new carts. ([#1486](https://github.com/craftcms/commerce/issues/1486))
- Fixed a SQL error that could occur during order consolidation on PostgreSQL.

## 3.1.6 - 2020-06-02

### Changed
- `craft\commerce\services\Customers::consolidateOrdersToUser()` is no longer deprecated.

### Fixed
- Fixed a bug where the “Purchase Total” and “Purchase Quantity” discount conditions weren’t being applied correctly. ([#1389](https://github.com/craftcms/commerce/issues/1389))
- Fixed a bug where a customer could be deleted if `Order::$registerUserOnOrderComplete` was set to `true` on order completion. ([#1483](https://github.com/craftcms/commerce/issues/1483))
- Fixed a bug where it wasn’t possible to save an order without addresses on the Edit Order page. ([#1484](https://github.com/craftcms/commerce/issues/1484))
- Fixed a bug where addresses weren’t being set automatically when retrieving a cart. ([#1476](https://github.com/craftcms/commerce/issues/1476))
- Fixed a bug where transaction information wasn’t being displayed correctly on the Edit Order page. ([#1467](https://github.com/craftcms/commerce/issues/1467))
- Fixed a bug where `commerce/pay/*` and `commerce/customer-addresses/*` actions ignored the `updateCartSearchIndexes` config setting.
- Fixed a deprecation warning. ([#1481](https://github.com/craftcms/commerce/issues/1481))

## 3.1.5 - 2020-05-27

### Added
- Added the `updateCartSearchIndexes` config setting. ([#1416](https://github.com/craftcms/commerce/issues/1416))
- Added `craft\commerce\services\Discounts::EVENT_DISCOUNT_MATCHES_ORDER`.
- Renamed the `Totals` column to `All Totals` and `Total` to `Total Price` on the Orders index page. ([#1482](https://github.com/craftcms/commerce/issues/1482))

### Deprecated
- Deprecated `craft\commerce\services\Discounts::EVENT_BEFORE_MATCH_LINE_ITEM`. `EVENT_DISCOUNT_MATCHES_LINE_ITEM` should be used instead.

### Fixed
- Fixed a PHP error that could occur on Craft 3.5. ([#1471](https://github.com/craftcms/commerce/issues/1471))
- Fixed a bug where the “Purchase Total” discount condition would show a negative value.
- Fixed a bug where payment transaction amounts where not being formatted correctly on Edit Order pages. ([#1463](https://github.com/craftcms/commerce/issues/1463))
- Fixed a bug where free shipping discounts could be applied incorrectly. ([#1473](https://github.com/craftcms/commerce/issues/1473))

## 3.1.4 - 2020-05-18

### Added
- Added a “Duplicate” action to the Products index page. ([#1107](https://github.com/craftcms/commerce/issues/1107))
- It’s now possible to query for a single product or variant via GraphQL.
- Address and line item notes now support emoji characters. ([#1426](https://github.com/craftcms/commerce/issues/1426))
- Added `craft\commerce\fields\Products::getContentGqlType()`.
- Added `craft\commerce\fields\Variants::getContentGqlType()`.
- Added `craft\commerce\models\Address::getCountryIso()`. ([#1419](https://github.com/craftcms/commerce/issues/1419))
- Added `craft\commerce\web\assets\commerceui\CommerceOrderAsset`.

### Changed
- It’s now possible to add multiple line items at a time on the Edit Order page. ([#1446](https://github.com/craftcms/commerce/issues/1446))
- It’s now possible to copy the billing address over to the shipping address, and vise-versa, on Edit Order pages. ([#1412](https://github.com/craftcms/commerce/issues/1412))
- Edit Order pages now link to the customer’s edit page. ([#1397](https://github.com/craftcms/commerce/issues/1397))
- Improved the line item options layout on the Edit Order page.

### Fixed
- Fixed a bug where products weren’t getting duplicate correctly when the “Save as a new product” option was selected. ([#1393](https://github.com/craftcms/commerce/issues/1393))
- Fixed a bug where addresses were being incorrectly duplicated when updating a cart from the Edit Order page. ([#1435](https://github.com/craftcms/commerce/issues/1435))
- Fixed a bug where `product` and `variant` fields were returning the wrong type in GraphQL queries. ([#1434](https://github.com/craftcms/commerce/issues/1434))
- Fixed a SQL error that could occur when saving a product. ([#1407](https://github.com/craftcms/commerce/pull/1407))
- Fixed a bug where only admin users were allowed to add line item on the Edit Order page. ([#1424](https://github.com/craftcms/commerce/issues/1424))
- Fixed a bug where it wasn’t possible to remove an address on the Edit Order page. ([#1436](https://github.com/craftcms/commerce/issues/1436))
- Fixed a bug where user groups would be unset when saving a primary address on the Edit User page. ([#1421](https://github.com/craftcms/commerce/issues/1421))
- Fixed a PHP error that could occur when saving an address. ([#1417](https://github.com/craftcms/commerce/issues/1417))
- Fixed a bug where entering a localized number for a base discount value would save incorrectly. ([#1400](https://github.com/craftcms/commerce/issues/1400))
- Fixed a bug where blank addresses were being set on orders from the Edit Order page. ([#1401](https://github.com/craftcms/commerce/issues/1401))
- Fixed a bug where past orders weren’t being consolidated for new users. ([#1423](https://github.com/craftcms/commerce/issues/1423))
- Fixed a bug where unnecessary order recalculation could occur during a payment request. ([#1431](https://github.com/craftcms/commerce/issues/1431))
- Fixed a bug where variants weren’t getting resaved automatically if their field layout was removed from the product type settings. ([#1359](https://github.com/craftcms/commerce/issues/1359))
- Fixed a PHP error that could occur when saving a discount.

## 3.1.3 - 2020-04-22

### Fixed
- Fixed a PHP error that occurred when saving variants. ([#1403](https://github.com/craftcms/commerce/pull/1403))
- Fixed an error that could occur when processing Project Config changes that also included new sites. ([#1390](https://github.com/craftcms/commerce/issues/1390))
- Fixed a bug where “Purchase Total” and “Purchase Quantity” discount conditions weren’t being applied correctly. ([#1389](https://github.com/craftcms/commerce/issues/1389))

## 3.1.2 - 2020-04-17

### Added
- It’s now possible to query for products and variants by their custom field values via GraphQL.
- Added the `variants` field to GraphQL product queries.
- Added `craft\commerce\service\Variants::getVariantGqlContentArguments()`.

### Changed
- It’s now possible to query for orders using multiple email addresses. ([#1361](https://github.com/craftcms/commerce/issues/1361))
- `craft\commerce\controllers\CartController::$_cart` is now protected.
- `craft\commerce\controllers\CartController::$_cartVariable` is now protected.

### Deprecated
- Deprecated `craft\commerce\queue\jobs\ConsolidateGuestOrders::consolidate()`. `craft\commerce\services\Customers::consolidateGuestOrdersByEmail()` should be used instead.

### Fixed
- Fixed a bug where orders weren’t marked as complete when using an offsite gateway and the “authorize” payment type.
- Fixed an error that occurred when attempting to pay for an order from the control panel. ([#1362](https://github.com/craftcms/commerce/issues/1362))
- Fixed a PHP error that occurred when using a custom shipping method during checkout. ([#1378](https://github.com/craftcms/commerce/issues/1378))
- Fixed a bug where Edit Address pages weren’t redirecting back to the Edit User page on save. ([#1368](https://github.com/craftcms/commerce/issues/1368))
- Fixed a bug where selecting the “All Orders” source on the Orders index page wouldn’t update the browser’s history. ([#1367](https://github.com/craftcms/commerce/issues/1367))
- Fixed a bug where the Orders index page wouldn’t work as expected after cancelling an order status update. ([#1375](https://github.com/craftcms/commerce/issues/1375))
- Fixed a bug where the Edit Order pages would continue showing the previous order status message after it had been changed. ([#1366](https://github.com/craftcms/commerce/issues/1366))
- Fixed a race condition that could occur when consolidating guest orders.
- Fixed a bug where the Edit Order page was showing order-level adjustments’ “Edit” links for incomplete orders. ([#1374](https://github.com/craftcms/commerce/issues/1374))
- Fixed a PHP error that could occur when viewing a disabled country in the control panel.
- Fixed a bug where `craft\commerce\models\LineItem::$saleAmount` was being incorrectly validated. ([#1365](https://github.com/craftcms/commerce/issues/1365))
- Fixed a bug where variants weren’t getting deleted when a product was hard-deleted. ([#1186](https://github.com/craftcms/commerce/issues/1186))
- Fixed a bug where the `cp.commerce.product.edit.details` template hook was getting called in the wrong place in Edit Product pages. ([#1376](https://github.com/craftcms/commerce/issues/1376))
- Fixed a bug where line items’ caches were not being invalidated on save. ([#1377](https://github.com/craftcms/commerce/issues/1377))

## 3.1.1 - 2020-04-03

### Changed
- Line items’ sale amounts are now calculated automatically.

### Fixed
- Fixed a bug where orders weren’t saving properly during payment.
- Fixed a bug where it wasn’t obvious how to set shipping and billing addresses on a new order. ([#1354](https://github.com/craftcms/commerce/issues/1354))
- Fixed a bug where variant blocks were getting extra padding above their fields.
- Fixed an error that could occur when using the `|commerceCurrency` Twig filter if the Intl extension wasn’t enabled. ([#1353](https://github.com/craftcms/commerce/issues/1353))
- Fixed a bug where the `hasSales` variant query param could override most other params.
- Fixed a SQL error that could occur when querying for variants using the `hasStock` param on PostgreSQL. ([#1356](https://github.com/craftcms/commerce/issues/1356))
- Fixed a SQL error that could occur when querying for orders using the `isPaid` or `isUnpaid` params on PostgreSQL.
- Fixed a bug where passing `false` to a subscription query’s `isCanceled` or `isExpired` params would do nothing.

## 3.1.0.1 - 2020-04-02

### Fixed
- Fixed a bug where the `commerce_discounts` table was missing an `orderConditionFormula` column on fresh installs. ([#1351](https://github.com/craftcms/commerce/issues/1351))

## 3.1.0 - 2020-04-02

### Added
- It’s now possible to set dynamic condition formulas on discounts. ([#470](https://github.com/craftcms/commerce/issues/470))
- It’s now possible to reorder states. ([#1284](https://github.com/craftcms/commerce/issues/1284))
- It’s now possible to load a previous cart into the current session. ([#1348](https://github.com/craftcms/commerce/issues/1348))
- Customers can now pay the outstanding balance on a cart or completed order.
- It’s now possible to pass a `paymentSourceId` param on `commerce/payments/pay` requests, to set the desired payment gateway at the time of payment. ([#1283](https://github.com/craftcms/commerce/issues/1283))
- Edit Order pages now automatically populate the billing and shipping addresses when a new customer is selected. ([#1295](https://github.com/craftcms/commerce/issues/1295))
- It’s now possible to populate the billing and shipping addresses on an order based on existing addresses in the customer’s address book. ([#990](https://github.com/craftcms/commerce/issues/990))
- JSON responses for `commerce/cart/*` actions now include an `availableShippingMethodOptions` array, which lists all available shipping method options and their prices.
- It’s now possible to query for variants via GraphQL. ([#1315](https://github.com/craftcms/commerce/issues/1315))
- It’s now possible to set an `availableForPurchase` argument when querying for products via GraphQL.
- It’s now possible to set a `defaultPrice` argument when querying for products via GraphQL.
- Products now have an `availableForPurchase` field when queried via GraphQL.
- Products now have a `defaultPrice` field when queried via GraphQL.
- Added `craft\commerce\adjusters\Tax::_getTaxAmount()`.
- Added `craft\commerce\base\TaxEngineInterface`.
- Added `craft\commerce\controllers\AddressesController::actionValidate()`.
- Added `craft\commerce\controllers\AddressesController::getAddressById()`.
- Added `craft\commerce\controllers\AddressesController::getCustomerAddress()`.
- Added `craft\commerce\controllers\CartController::actionLoadCart()`.
- Added `craft\commerce\elements\Order::getAvailableShippingMethodsOptions()`.
- Added `craft\commerce\elements\Order::removeBillingAddress()`.
- Added `craft\commerce\elements\Order::removeEstimateBillingAddress()`.
- Added `craft\commerce\elements\Order::removeEstimateShippingAddress()`.
- Added `craft\commerce\elements\Order::removeShippingAddress()`.
- Added `craft\commerce\elements\Variant::getGqlTypeName()`.
- Added `craft\commerce\elements\Variant::gqlScopesByContext()`.
- Added `craft\commerce\elements\Variant::gqlTypeNameByContext()`.
- Added `craft\commerce\engines\TaxEngine`.
- Added `craft\commerce\gql\arguments\elements\Variant`.
- Added `craft\commerce\gql\arguments\interfaces\Variant`.
- Added `craft\commerce\gql\arguments\queries\Variant`.
- Added `craft\commerce\gql\arguments\resolvers\Variant`.
- Added `craft\commerce\gql\arguments\types\elements\Variant`.
- Added `craft\commerce\gql\arguments\types\generators\VariantType`.
- Added `craft\commerce\models\Settings::$loadCartRedirectUrl`.
- Added `craft\commerce\models\ShippingMethodOption`.
- Added `craft\commerce\services\Addresses::removeReadOnlyAttributesFromArray()`.
- Added `craft\commerce\services\Carts::getCartName()`.
- Added `craft\commerce\services\Customers::getCustomersQuery()`.
- Added `craft\commerce\services\Taxes`.

### Changed
- Improved performance for installations with millions of orders.
- Improved the “Add a line item” behavior and styling on the Edit Order page.
- Discount adjustments are now only applied to line items, not the whole order. The “Base discount” amount is now spread across all line items.
- Line items’ sale prices are now rounded before being multiplied by the quantity.
- Improved the consistency of discount and tax calculations and rounding logic across the system.
- Products and subscriptions can now be sorted by their IDs in the control panel.
- Improved the styling and behavior of the example templates.

### Deprecated
- Deprecated the ability to create percentage-based order-level discounts.

### Fixed
- Fixed an error that could occur when querying for products by type via GraphQL.
- Fixed a bug where it was possible to issue refunds for more than the remaining transaction amount. ([#1098](https://github.com/craftcms/commerce/issues/1098))
- Fixed a bug where order queries could return orders in the wrong sequence when ordered by `dateUpdated`. ([#1345](https://github.com/craftcms/commerce/issues/1345))
- Fixed a PHP error that could occur on the Edit Order page if the customer had been deleted. ([#1347](https://github.com/craftcms/commerce/issues/1347))
- Fixed a bug where shipping rules and discounts weren’t properly supporting localized number formats. ([#1332](https://github.com/craftcms/commerce/issues/1332), [#1174](https://github.com/craftcms/commerce/issues/1174))
- Fixed an error that could occur while updating an order status message, if the order was being recalculated at the same time. ([#1309](https://github.com/craftcms/commerce/issues/1309))
- Fixed an error that could occur when deleting an address on the front end.

## 3.0.12 - 2020-03-20

### Added
- Added the `validateCartCustomFieldsOnSubmission` config setting. ([#1292](https://github.com/craftcms/commerce/issues/1292))
- It’s now possible to search orders by the SKUs being purchased. ([#1328](https://github.com/craftcms/commerce/issues/1328))
- Added `craft\commerce\services\Carts::restorePreviousCartForCurrentUser()`.

### Changed
- Updated the minimum required version to upgrade to `2.2.18`.

### Fixed
- Fixed a bug where “Purchase Total” and “Purchase Quantity” discount conditions were not checked when removing shipping costs. ([#1321](https://github.com/craftcms/commerce/issues/1321))
- Fixed an error that could occur when eager loading `product` on a variant query.
- Fixed an PHP error that could occur when all countries are disabled. ([#1314](https://github.com/craftcms/commerce/issues/1314))
- Fixed a bug that could occur for logged in users when removing all items from the cart. ([#1319](https://github.com/craftcms/commerce/issues/1319))

## 3.0.11 - 2020-02-25

### Added
- Added the `cp.commerce.subscriptions.edit.content`, `cp.commerce.subscriptions.edit.meta`, and `cp.commerce.product.edit.content` template hooks. ([#1290](https://github.com/craftcms/commerce/pull/1290))

### Changed
- The order index page now updates the per-status order counts after using the “Update Order Status” action. ([#1217](https://github.com/craftcms/commerce/issues/1217))

### Fixed
- Fixed an error that could occur when editing variants’ stock value. ([#1288](https://github.com/craftcms/commerce/issues/1288))
- Fixed a bug where `0` values were being shown for order amounts. ([#1293](https://github.com/craftcms/commerce/issues/1293))

## 3.0.10 - 2020-02-20

### Fixed
- Fixed an error that could occur when creating a new product.

## 3.0.9 - 2020-02-19

### Fixed
- Fixed a migration error that could occur when updating. ([#1285](https://github.com/craftcms/commerce/issues/1285))

## 3.0.8 - 2020-02-18

### Fixed
- Fixed an SQL error that could occur when updating to Commerce 3.

## 3.0.7 - 2020-02-18

### Added
- Order indexes can now have a “Totals” column.
- Added `craft\commerce\models\LineItem::$sku`.
- Added `craft\commerce\models\LineItem::$description`.
- Added `craft\commerce\elements\Order::$dateAuthorized`.
- Added `craft\commerce\elements\Order::EVENT_AFTER_ORDER_AUTHORIZED`.
- Added `craft\commerce\models\LineItem::$sku`.
- Added `craft\commerce\models\LineItem::$description`.

### Changed
- Line items now store their purchasable’s SKU and description directly, in addition to within the snapshot.
- Ajax requests to `commerce/cart/*` now include line items’ `subtotal` values in their responses. ([#1263](https://github.com/craftcms/commerce/issues/1263))

### Fixed
- Fixed a bug where `commerce/cart/*` actions weren’t formatting `0` values correctly in their JSON responses. ([#1278](https://github.com/craftcms/commerce/issues/1278))
- Fixed a bug that caused adjustments’ “Included” checkbox to be ticked when editing another part of the order. ([#1234](https://github.com/craftcms/commerce/issues/1243))
- Fixed a JavaScript error that could occur when editing products. ([#1273](https://github.com/craftcms/commerce/issues/1273))
- Restored the missing “New Subscription Plan” button. ([#1271](https://github.com/craftcms/commerce/pull/1271))
- Fixed an error that could occur when updating to Commerce 3 from 2.2.5 or earlier.
- Fixed a bug where the “Transactions” tab on Edit Order pages was disabled for incomplete orders. ([#1268](https://github.com/craftcms/commerce/issues/1268))
- Fixed a error that prevented redirection back to the Edit Customer page after editing an address.

## 3.0.6 - 2020-02-06

### Added
- It’s now possible to sort customers by email address.

### Fixed
- Fixed PHP 7.0 compatibility. ([#1262](https://github.com/craftcms/commerce/issues/1262))
- Fixed a bug where it wasn’t possible to refund orders. ([#1259](https://github.com/craftcms/commerce/issues/1259))
- Fixed a bug where it wasn’t possible to add purchasables to an order on the Edit Order page.
- Fixed a bug where clicking on “Save and return to all orders” wouldn’t redirect back to the Orders index page. ([#1266](https://github.com/craftcms/commerce/issues/1266))
- Fixed an error that occurred when attempting to open a product editor HUD.

## 3.0.5 - 2020-01-31

### Fixed
- Fixed a bug that prevented emails from being sent. ([#1257](https://github.com/craftcms/commerce/issues/1257))

## 3.0.4 - 2020-01-31

### Added
- Orphaned addresses are now purged as part of garbage collection.
- Added `craft\commerce\services\Addresses::purgeOrphanedAddresses()`.
- Added the `commerce/addresses/set-primary-address` action.

### Changed
- `craft\commerce\events\OrderStatusEvent` no longer extends `craft\events\CancelableEvent`. ([#1244](https://github.com/craftcms/commerce/issues/1244))

### Fixed
- Fixed an error that could occur when trying to changing the customer the Edit Order page. ([#1238](https://github.com/craftcms/commerce/issues/1238))
- Fixed a PHP error that occurred on Windows environments. ([#1247](https://github.com/craftcms/commerce/issues/1247))
- Fixed a bug where orders’ Date Ordered attributes could shift after saving an order from the Edit Order page. ([#1246](https://github.com/craftcms/commerce/issues/1246))
- Fixed a bug that caused the “Variant Fields” tab to disappear on Edit Product Type pages.
- Fixed a bug that prevented emails from being sent. ([#1257])(https://github.com/craftcms/commerce/issues/1257)
- Fixed a error that occurred on the Edit User page when the logged-in user did’t have the “Manage subscriptions” permission. ([#1252](https://github.com/craftcms/commerce/issues/1252))
- Fixed an error that occurred when setting a primary address on a customer. ([#1253](https://github.com/craftcms/commerce/issues/1253))
- Fixed an error that could occur when selecting certain options on the Total Revenue dashboard widget. ([#1255](https://github.com/craftcms/commerce/issues/1255))
- Fixed an error that could occur when sending an email from the Edit Order page if the email settings had not be resaved after updating to Craft Commerce 3.
- Fixed a bug where it wasn’t possible to change order statuses and custom field values when using the Lite edition.
- Fixed an error that could occur on order complete if a discount had been applied programmatically.

## 3.0.3 - 2020-01-29

### Fixed
- Fixed the styling of the address’s “Edit” button on the Edit Order page.

## 3.0.2 - 2020-01-29

### Added
- Ajax requests to `commerce/cart/*` now include `totalTax`, `totalTaxIncluded`, `totalDiscount`, and `totalShippingCost` fields in the JSON response.

### Fixed
- Fixed a PostgreSQL error that occurred on the Edit Order page.

## 3.0.1 - 2020-01-29

### Changed
- A customer record is now created when saving a user. ([#1237](https://github.com/craftcms/commerce/issues/1237))

### Fixed
- Fixed an error that occurred on order complete. ([#1239](https://github.com/craftcms/commerce/issues/1239))

## 3.0.0 - 2020-01-28

> {warning} Order notification emails are now sent via a queue job, so running a queue worker as a daemon is highly recommended to avoid notification delays.

> {warning} Plugins and modules that modify the Edit Order page are likely to break with this update.

### Added
- Commerce 3.0 requires Craft 3.4 or later.
- Added the ability to create and edit orders from the control panel.
- Added the ability to manage customers and customer addresses from the control panel. ([#1043](https://github.com/craftcms/commerce/issues/1043))
- Added GraphQL support for products. ([#1092](https://github.com/craftcms/commerce/issues/1092))
- Added the ability to send emails from the Edit Order page.
- Line items can now be exported from the Orders index page. ([#976](https://github.com/craftcms/commerce/issues/976))
- Added the “Edit orders” and “Delete orders” user permissions.
- Line items now have a status that can be changed on Edit Order pages.
- Line items now have a Private Note field for store managers.
- Inactive carts are now purged during garbage collection.
- Orders now have recalculation modes to determine what should be recalculated on the order.
- Added the `origin` order query param.
- Added the `hasLineItems` order query param.
- `commerce/payments/pay` JSON responses now include an `orderErrors` array if there were any errors on the order.
- Added warnings to settings that are being overridden in the config file. ([#746](https://github.com/craftcms/commerce/issues/746))
- Promotions can now specify which elements are the source vs. target on category relations added by the promotion. ([#984](https://github.com/craftcms/commerce/issues/984))
- Added the ability to add products existing sales from Edit Product pages. ([#594](https://github.com/craftcms/commerce/issues/594))
- Added the ability to set a plain text template for Commerce emails. ([#1106](https://github.com/craftcms/commerce/issues/1106))
- Added the `showCustomerInfoTab` config setting, which determines whether Edit User pages should show a “Customer Info” tab. ([#1037](https://github.com/craftcms/commerce/issues/1037))
- Added the ability to create a percentage-based discount on the order total. ([#438](https://github.com/craftcms/commerce/issues/438))
- Added the ability to sort by customer attributes on the Orders index page. ([#1089](https://github.com/craftcms/commerce/issues/1089))
- Added the ability to set the title label for products and variants per product type. ([#244](https://github.com/craftcms/commerce/issues/244))
- Added the ability to enable/disabled countries and states. ([#213](https://github.com/craftcms/commerce/issues/213))
- Added the ability to show customer info on the Orders index page.
- Added `craft\commerce\base\Stat`.
- Added `craft\commerce\base\StatInterface`.
- Added `craft\commerce\base\StatTrait`.
- Added `craft\commerce\controllers\CountriesController::actionUpdateStatus()`.
- Added `craft\commerce\controllers\DiscountsController::actionClearDiscountUses()`.
- Added `craft\commerce\controllers\DiscountsController::actionUpdateStatus()`.
- Added `craft\commerce\controllers\DiscountsController::DISCOUNT_COUNTER_TYPE_CUSTOMER`.
- Added `craft\commerce\controllers\DiscountsController::DISCOUNT_COUNTER_TYPE_EMAIL`.
- Added `craft\commerce\controllers\DiscountsController::DISCOUNT_COUNTER_TYPE_TOTAL`.
- Added `craft\commerce\controllers\LineItemStatuses`.
- Added `craft\commerce\controllers\OrdersController::_getTransactionsWIthLevelsTableArray()`.
- Added `craft\commerce\controllers\OrdersController::actionNewOrder()`.
- Added `craft\commerce\controllers\SalesController::actionUpdateStatus()`.
- Added `craft\commerce\controllers\StatesController::actionUpdateStatus()`.
- Added `craft\commerce\elements\Order::$origin`.
- Added `craft\commerce\elements\Order::$recalculationMode`.
- Added `craft\commerce\elements\Order::getAdjustmentsByType()`.
- Added `craft\commerce\elements\Order::getCustomerLinkHtml()`.
- Added `craft\commerce\elements\Order::hasLineItems()`.
- Added `craft\commerce\models\Country::$enabled`.
- Added `craft\commerce\models\Customer::getCpEditUrl()`.
- Added `craft\commerce\models\Discount::$totalDiscountUseLimit`.
- Added `craft\commerce\models\Discount::$totalDiscountUses`.
- Added `craft\commerce\models\LineItem::$lineItemStatusId`.
- Added `craft\commerce\models\LineItem::$privateNote`.
- Added `craft\commerce\models\ProductType::$titleLabel`.
- Added `craft\commerce\models\ProductType::$variantTitleLabel`.
- Added `craft\commerce\models\State::$enabled`.
- Added `craft\commerce\queue\ConsolidateGuestOrders`.
- Added `craft\commerce\records\Country::$enabled`.
- Added `craft\commerce\records\LineItemStatus`.
- Added `craft\commerce\records\Purchasable::$description`.
- Added `craft\commerce\records\State::$enabled`.
- Added `craft\commerce\services\Countries::getAllEnabledCountries`.
- Added `craft\commerce\services\Countries::getAllEnabledCountriesAsList`.
- Added `craft\commerce\services\Discounts::clearCustomerUsageHistoryById()`.
- Added `craft\commerce\services\Discounts::clearDiscountUsesById()`.
- Added `craft\commerce\services\Discounts::clearEmailUsageHistoryById()`.
- Added `craft\commerce\services\Discounts::getCustomerUsageStatsById()`.
- Added `craft\commerce\services\Discounts::getEmailUsageStatsById()`.
- Added `craft\commerce\services\Emails::getAllEnabledEmails()`.
- Added `craft\commerce\services\LineItemStatuses::EVENT_DEFAULT_LINE_ITEM_STATUS`.
- Added `craft\commerce\services\LineItemStatuses`.
- Added `craft\commerce\services\States::getAllEnabledStates`.
- Added `craft\commerce\services\States::getAllEnabledStatesAsList`.
- Added `craft\commerce\services\States::getAllEnabledStatesAsListGroupedByCountryId`.
- Added `craft\commerce\services\States::getAllStatesAsListGroupedByCountryId`.
- Added `craft\commerce\stats\AverageOrderTotal`.
- Added `craft\commerce\stats\NewCustomers`.
- Added `craft\commerce\stats\RepeatCustomers`.
- Added `craft\commerce\stats\TopCustomers`.
- Added `craft\commerce\stats\TopProducts`.
- Added `craft\commerce\stats\TopProductTypes`.
- Added `craft\commerce\stats\TopPurchasables`.
- Added `craft\commerce\stats\TotalOrders`.
- Added `craft\commerce\stats\TotalOrdersByCountry`.
- Added `craft\commerce\stats\TotalRevenue`.
- Added `craft\commerce\web\assets\chartjs\ChartJsAsset`.
- Added `craft\commerce\web\assets\deepmerge\DeepMerge`.
- Added `craft\commerce\web\assets\statwidgets\StatWidgets`.
- Added `craft\commerce\widgets\AverageOrderTotal`.
- Added `craft\commerce\widgets\NewCustomers`.
- Added `craft\commerce\widgets\RepeatCustomers`.
- Added `craft\commerce\widgets\TopCustomers`.
- Added `craft\commerce\widgets\TopProducts`.
- Added `craft\commerce\widgets\TopProductTypes`.
- Added `craft\commerce\widgets\TopPurchasables`.
- Added `craft\commerce\widgets\TotalOrders`.
- Added `craft\commerce\widgets\TotalOrdersByCountry`.
- Added `craft\commerce\widgets\TotalRevenue`.

## Changed
- When a customer logs in, and their current guest cart is empty, their most recent cart that had items in it will be restored as the new current cart.
- The date range picker on the Orders index page has been moved to the page toolbar, and now affects which orders are shown in the order listing and which orders are included in order exports, rather than just affecting the chart.
- The Edit Order page is now a Vue app.
- Order status change emails are triggered by a queue job for faster checkout.
- When adding a donation to the cart, supplying a `donationAmount` parameter is no longer required. (Donations will default to zero if omitted.)
- `commerce/cart/*` actions now call `craft\commerce\elements\Order::toArray()` when generating the cart array for JSON responses.
- `commerce/payments/pay` JSON responses now list payment form errors under `paymentFormErrors` rather than `paymentForm`.
- Customer records that are anonymous and orphaned are now deleted during garbage collection.
- Changed the default category relationship type on promotions from `sourceElement` to `element`. ([#984](https://github.com/craftcms/commerce/issues/984))
- The `purgeInactiveCartsDuration` and `activeCartDuration` config settings now support all value formats supported by `craft\cms\helpers\ConfigHelper::durationInSeconds()`. ([#1071](https://github.com/craftcms/commerce/issues/1071))
- The `commerce/customer-addresses/save` action no long forces primary shipping and billing addresses if they do not exist. ([#1069](https://github.com/craftcms/commerce/issues/1069))
- Moved `craft\commerce\services\States::getAllStatesAsList()` logic to `craft\commerce\services\States::getAllStatesAsListGroupedByCountryId()` to be consistent with other service methods.
- The `allowEmptyCartOnCheckout` config setting is now set to `false` by default.
- Discount usage conditions now apply to the discount as a whole, rather than just the coupon code.
- Discounts’ user and email usage counters can be cleared individually.
- Addresses no longer require a first and last name.
- Guest orders are now consolidated with other orders from the same customer immediately after an order is completed, rather than when a user logs in. ([#1062](https://github.com/craftcms/commerce/issues/1062))
- It is no longer possible to merge previous carts automatically using the `mergeCarts` param.
- Removed the `mergeCarts` parameter from `craft\commerce\services\Carts::getCart()`.

## Deprecated
- Deprecated `craft\commerce\elements\Order::getShouldRecalculateAdjustments()` and `setShouldRecalculateAdjustments()`. `craft\commerce\elements\Order::$recalculationMode` should be used instead.
- Deprecated `craft\commerce\serviced\Customers::consolidateOrdersToUser()`. `craft\commerce\queue\ConsolidateGuestOrders` jobs should be used instead.
- Deprecated `craft\commerce\services\Orders::cartArray()`. `craft\commerce\elements\Order::toArray()` should be used instead.

## Removed
- Removed the Customer Info field type. ([#1037](https://github.com/craftcms/commerce/issues/1037))
- Removed the `craft.commerce.availableShippingMethods` Twig property.
- Removed the `craft.commerce.cart` Twig property.
- Removed the `craft.commerce.countriesList` Twig property.
- Removed the `craft.commerce.customer` Twig property.
- Removed the `craft.commerce.discountByCode` Twig property.
- Removed the `craft.commerce.primaryPaymentCurrency` Twig property.
- Removed the `craft.commerce.statesArray` Twig property.
- Removed the `commerce/cart/remove-all-line-items` action.
- Removed the `commerce/cart/remove-line-item` action.
- Removed the `commerce/cart/update-line-item` action.
- Removed `craft\commerce\base\Purchasable::getPurchasableId()`.
- Removed `craft\commerce\controllers\ChartsController`.
- Removed `craft\commerce\controllers\DiscountsController::actionClearCouponUsageHistory()`.
- Removed `craft\commerce\controllers\DownloadController::actionExportOrder()`.
- Removed `craft\commerce\elements\db\OrderQuery::updatedAfter()`.
- Removed `craft\commerce\elements\db\OrderQuery::updatedBefore()`.
- Removed `craft\commerce\elements\db\SubscriptionQuery::subscribedAfter()`.
- Removed `craft\commerce\elements\db\SubscriptionQuery::subscribedBefore()`.
- Removed `craft\commerce\elements\Order::getOrderLocale()`.
- Removed `craft\commerce\elements\Order::updateOrderPaidTotal()`.
- Removed `craft\commerce\elements\Product::getSnapshot()`.
- Removed `craft\commerce\elements\Product::getUnlimitedStock()`.
- Removed `craft\commerce\elements\Variant::getSalesApplied()`.
- Removed `craft\commerce\helpers\Order::mergeOrders()`.
- Removed `craft\commerce\models\Address::getFullName()`.
- Removed `craft\commerce\models\Discount::$totalUses`.
- Removed `craft\commerce\models\Discount::$totalUseLimit`.
- Removed `craft\commerce\models\Discount::getFreeShipping()`.
- Removed `craft\commerce\models\Discount::setFreeShipping()`.
- Removed `craft\commerce\models\LineItem::fillFromPurchasable()`.
- Removed `craft\commerce\models\LineItem::getDescription()`. Use `craft\commerce\models\LineItem::$description` instead.
- Removed `craft\commerce\models\LineItem::getSku()`. Use `craft\commerce\models\LineItem::$sku` instead.
- Removed `craft\commerce\models\Order::getDiscount()`.
- Removed `craft\commerce\models\Order::getShippingCost()`.
- Removed `craft\commerce\models\Order::getTax()`.
- Removed `craft\commerce\models\Order::getTaxIncluded()`.
- Removed `craft\commerce\models\ShippingMethod::$amount`.
- Removed `craft\commerce\services\Countries::getAllCountriesListData()`.
- Removed `craft\commerce\services\Discounts::clearCouponUsageHistoryById()`.
- Removed `craft\commerce\services\Gateways::getAllFrontEndGateways()`.
- Removed `craft\commerce\services\ShippingMethods::getOrderedAvailableShippingMethods()`.
- Removed `craft\commerce\services\Reports::getOrdersExportFile()`.
- Removed `craft\commerce\models\Address::EVENT_REGISTER_ADDRESS_VALIDATION_RULES` event. Use `craft\base\Model::EVENT_DEFINE_RULES` instead.
- Removed `craft\commerce\services\Reports::EVENT_BEFORE_GENERATE_EXPORT` event. Use `craft\base\Element::EVENT_REGISTER_EXPORTERS` to create your own exports.
- Removed `craft\commerce\web\assets\RevenueWidgetAsset`.
- Removed `craft\commerce\widgets\Revenue`. Use `craft\commerce\widgets\TotalRevenue` instead.
- Removed the `phpoffice/phpspreadsheet` package dependency.

## 2.2.27 - 2021-03-17

### Fixed
- Fixed a bug where included taxes may not have shown up in order totals.

## 2.2.26 - 2021-03-03

### Fixed
- Fixed a bug where `craft\commerce\elements\Order::getTotalShippingCost()` wasn’t returning a value. ([#2027](https://github.com/craftcms/commerce/pull/2027))

## 2.2.25 - 2021-01-21

### Fixed
- Fixed a bug where comparing getTotalPaid and getTotal methods in `craft\commerce\elements\Order::getPaidStatus` returns invalid boolean value. ([#1836](https://github.com/craftcms/commerce/issues/1836))
- Fixed a bug that prevented a customer from unsubscribing from a subscription and deleting payment sources.

## 2.2.24 - 2020-11-16

### Fixed
- Fixed a bug when deleting an address as a customer throws an error when cart is not empty. ([#1874](https://github.com/craftcms/commerce/pull/1874))

## 2.2.23 - 2020-10-19

### Fixed
- Fixed a bug where addresses were incorrectly associated with a customer after logging in. ([#1227](https://github.com/craftcms/commerce/issues/1227))

## 2.2.22 - 2020-09-15

### Fixed
- Fixed a PHP error that could occur during line item validation on Yii 2.0.36. ([yiisoft/yii2#18175](https://github.com/yiisoft/yii2/issues/18175))
- Fixed a bug products were incorrectly showing as having sales when using the `hasSales` query parameter.
- Fixed a bug where it wasn’t possible to update the rate on a payment currency. ([#1547](https://github.com/craftcms/commerce/issues/1547))

## 2.2.21 - 2020-06-17

### Changed
- Improved handling of race conditions between processing a webhook and completing an order. ([#1510](https://github.com/craftcms/commerce/issues/1510))

### Fixed
- Fixed a bug where “Purchase Total” and “Purchase Quantity” discount conditions weren’t being applied correctly. ([#1389](https://github.com/craftcms/commerce/issues/1389))

## 2.2.20 - 2020-05-27

### Fixed
- Fixed a bug where free shipping discounts could be applied incorrectly. ([#1473](https://github.com/craftcms/commerce/issues/1473))

## 2.2.19 - 2020-04-15

### Fixed
- Fixed a bug where “Purchase Total” and “Purchase Quantity” discount conditions were not checked when removing shipping costs. ([#1321](https://github.com/craftcms/commerce/issues/1321))

## 2.2.18 - 2020-03-05

### Fixed
- Fixed an error that occurred when editing a product from a Products field. ([#1291](https://github.com/craftcms/commerce/pull/1291))
- Fixed an error that could occur when editing a variant’s stock value. ([#1306](https://github.com/craftcms/commerce/issues/1306))

## 2.2.17 - 2020-02-12

### Changed
- Improved the performance of the Orders index page.

## 2.2.16 - 2020-02-10

### Changed
- Improved the performance of the Orders index page.

### Fixed
- Fixed a bug where customers could get an “Address does not belong to customer” validation error incorrectly during checkout. ([#1227](https://github.com/craftcms/commerce/issues/1227))

## 2.2.15 - 2020-01-25

### Fixed
- Fixed a bug where sales were not being applied to the cart in some cases. ([#1206](https://github.com/craftcms/commerce/issues/1206))
- Fixed a validation error that occurred when saving an order status.
- All models now extend base model rules correctly.

## 2.2.14 - 2020-01-14

### Added
- Added `craft\commerce\services\Discounts::getAllActiveDiscounts()`.

### Fixed
- Fixed an error that occurred when calling `toArray()` on a payment currency model. ([#1200](https://github.com/craftcms/commerce/issues/1200))
- Fixed a bug where adding items to the cart was slow if there were several disabled or outdated discounts.

## 2.2.13 - 2019-12-19

### Fixed
- Fixed a bug where discounts were getting calculated incorrectly when using a “Per Email Limit” condition.

## 2.2.12 - 2019-12-19

### Fixed
- Fixed a PHP error that could occur when using coupon codes.
- Fixed a bug where taxes were getting calculated incorrectly when shipping costs were marked as having taxes included.

## 2.2.11 - 2019-12-16

### Fixed
- Fixed an infinite recursion bug that could occur when calculating discounts. ([#1182](https://github.com/craftcms/commerce/issues/1182))

## 2.2.10 - 2019-12-14

### Fixed
- Fixed an issue where discounts matching an order were referencing a missing method.

## 2.2.9 - 2019-12-13

### Added
- Order indexes can now have a “Coupon Code” column.
- Added the `resave/orders` and `resave/carts` commands.

### Deprecated
- Deprecated `craft\commerce\elements\Order::getTotalTaxablePrice()`.

### Fixed
- Fixed a bug where the wrong tax zone could be selected when editing a tax rate.
- Fixed a bug where some address data would be forgotten after completing an order.
- Fixed a typo in the `totalShipping` column heading on order exports. ([#1153](https://github.com/craftcms/commerce/issues/1153))
- Fixed a bug where discounts without a coupon code weren’t checking other discount conditions. ([#1144](https://github.com/craftcms/commerce/issues/1144))
- Fixed a SQL error that occurred when trying to save a long zip code condition formula. ([#1138](https://github.com/craftcms/commerce/issues/1138))
- Fixed an error that could occur on the Orders index page. ([#1160](https://github.com/craftcms/commerce/issues/1160))
- Fixed an error that could occur when executing a variant query with the `hasSales` param, if no one was logged in.
- Fixed an bug where it wasn’t possible to clear out the State field value on an address. ([#1162](https://github.com/craftcms/commerce/issues/1162))
- Fixed an error that occurred when marking an order as complete in the Control Panel. ([#1166](https://github.com/craftcms/commerce/issues/1166))
- Fixed an error that could occur when validating a product that had variants which didn’t have a SKU yet. ([#1165](https://github.com/craftcms/commerce/pull/1165))
- Fixed a bug where payments source active records could not retrieve their related gateway record. ([#1121](https://github.com/craftcms/commerce/pull/1121))
- Fixed a JavaScript error that occurred when editing shipping rules.

## 2.2.8 - 2019-11-21

### Added
- It’s now possible to sort products by Date Updated, Date Created and Promotable on the Products index page. ([#1101](https://github.com/craftcms/commerce/issues/1101))
- `totalTax`, `totalTaxIncluded`, `totalDiscount`, and `totalShipping` are now included on order exports. ([#719](https://github.com/craftcms/commerce/issues/719))
- Added the `COMMERCE_PAYMENT_CURRENCY` environment variable. ([#999](https://github.com/craftcms/commerce/pull/999))

### Fixed
- Fixed an error that could occur when deploying `project.yaml` changes to a new environment. ([#1085](https://github.com/craftcms/commerce/issues/1085))
- Fixed an issue where purchasables were added to the cart when the qty submitted was `0` (zero).
- Fixed a performance issue using the `craft\commerce\elements\db\VariantQuery::hasSales()` query param.
- Fixed an error that could occur with `dateCreated` when programmatically adding line items.

## 2.2.7 - 2019-10-30

### Changed
- `commerce/cart/*` requests now include estimated address data in their JSON responses. ([#1084](https://github.com/craftcms/commerce/issues/1084))

### Deprecated
- Deprecated `craft\commerce\models\Address::getFullName()`.

### Fixed
- Fixed an error that could occur when deploying `project.yaml` changes to a new environment. ([#1085](https://github.com/craftcms/commerce/issues/1085))
- Fixed a missing import. ([#1087](https://github.com/craftcms/commerce/issues/1087))
- Fixed a SQL error that occurred when eager-loading variants. ([#1093](https://github.com/craftcms/commerce/pull/1093))
- Fixed an error that occurred on the Orders index page if the “Shipping Business Name” column was shown.

## 2.2.6 - 2019-10-26

### Fixed
- Fixed a PHP error that occurred when rendering PDFs. ([#1072](https://github.com/craftcms/commerce/pull/1072))
- Fixed a PHP error that occurred when saving order statuses. ([#1082](https://github.com/craftcms/commerce/issues/1082))

## 2.2.5 - 2019-10-24

### Fixed
- Fixed formatting of customer info field.

## 2.2.4 - 2019-10-24

### Fixed
- Fixed a PHP error when loading the order in the CP. ([#1079](https://github.com/craftcms/commerce/issues/1079))
- Fixed a 404 error for missing JavaScript. ([#1078](https://github.com/craftcms/commerce/issues/1078))

## 2.2.3 - 2019-10-24

### Fixed
- Fixed a PHP error when calculating shipping or taxes in the cart. ([#1076](https://github.com/craftcms/commerce/issues/1076))
- Fixed a PHP error when saving a sale. ([#1075](https://github.com/craftcms/commerce/issues/1075))

## 2.2.2 - 2019-10-23

### Fixed
- Fixed a PHP error when calculating shipping or taxes in the cart.

## 2.2.1 - 2019-10-23

### Fixed
- Fixed a PostgreSQL migration issue.

## 2.2.0 - 2019-10-23

### Added
- Added the ability to produce estimated shipping and tax costs based on incomplete shipping and billing addresses. ([#514](https://github.com/craftcms/commerce/issues/514))
- Edit User pages now have a “Customer Info” tab.
- It’s now possible to view and create discounts directly from the Edit Product page.
- It’s now possible to delete customer addresses directly from the Edit User page. ([#171](https://github.com/craftcms/commerce/issues/171))
- Addresses can now have “Address 3”, “Full Name”, “Label”, “Notes”, and four custom fields.
- Email settings can now specify CC and Reply To email addresses.
- Discounts now have the option to ignore sales when applied (enabled by default for new discounts). ([#1008](https://github.com/craftcms/commerce/issues/1008))
- Shipping and tax zones can now have a dynamic zip code condition. ([#204](https://github.com/craftcms/commerce/issues/304))
- Tax rates can now have codes. ([#707](https://github.com/craftcms/commerce/issues/707))
- Countries can now be ordered manually. ([#224](https://github.com/craftcms/commerce/issues/224))
- Order statuses can now have descriptions. ([#1004](https://github.com/craftcms/commerce/issues/1004))
- Added support for using cards that require Strong Customer Authentication for subscriptions.
- Added the ability to resolve payment issues for subscriptions.
- Added the “Default View” setting, which determines which view should be shown by default when “Commerce” is selected in the global nav. ([#555](https://github.com/craftcms/commerce/issues/555))
- Added the `activeCartDuration` config setting. ([#959](https://github.com/craftcms/commerce/issues/959))
- Added the `allowEmptyCartOnCheckout` config setting, which determines whether a customer can check out with an empty cart. ([#620](https://github.com/craftcms/commerce/issues/620))
- Added the ability to pass additional variables to the PDF template. ([#599](https://github.com/craftcms/commerce/issues/599))
- Added the ability to override the “Cart updated” flash message by passing a `cartUpdatedNotice` parameter to the `commerce/cart/update-cart` action. ([#1038](https://github.com/craftcms/commerce/issues/1038))
- Added the `shortNumber` order query param.
- `commerce/cart/update-cart` requests can now specify `estimatedShippingAddress` and `estimatedBillingAddress` params.
- Added `craft\commerce\base\SubscriptionGatewayInterface::getBillingIssueDescription()`.
- Added `craft\commerce\base\SubscriptionGatewayInterface::getBillingIssueResolveFormHtml()`.
- Added `craft\commerce\base\SubscriptionGatewayInterface::getHasBillingIssues()`.
- Added `craft\commerce\controllers\BaseFrontEndController::EVENT_MODIFY_CART_INFO`. ([#1002](https://github.com/craftcms/commerce/issues/1002))
- Added `craft\commerce\elements\db\SubscriptionQuery::$dateSuspended`.
- Added `craft\commerce\elements\db\SubscriptionQuery::$hasStarted`.
- Added `craft\commerce\elements\db\SubscriptionQuery::$isSuspended`.
- Added `craft\commerce\elements\db\SubscriptionQuery::anyStatus()`.
- Added `craft\commerce\elements\db\SubscriptionQuery::dateSuspended()`.
- Added `craft\commerce\elements\db\SubscriptionQuery::hasStarted()`.
- Added `craft\commerce\elements\db\SubscriptionQuery::isSuspended()`.
- Added `craft\commerce\elements\Order::$estimatedBillingAddressId`.
- Added `craft\commerce\elements\Order::$estimatedBillingSameAsShipping`.
- Added `craft\commerce\elements\Order::$estimatedShippingAddressId`.
- Added `craft\commerce\elements\Order::getEstimatedBillingAddress()`.
- Added `craft\commerce\elements\Order::getEstimatedShippingAddress()`.
- Added `craft\commerce\elements\Order::setEstimatedBillingAddress()`.
- Added `craft\commerce\elements\Order::setEstimatedShippingAddress()`.
- Added `craft\commerce\elements\Subscription::$dateSuspended`.
- Added `craft\commerce\elements\Subscription::$hasStarted`.
- Added `craft\commerce\elements\Subscription::$isSuspended`.
- Added `craft\commerce\elements\Subscription::getBillingIssueDescription()`.
- Added `craft\commerce\elements\Subscription::getBillingIssueResolveFormHtml()`.
- Added `craft\commerce\elements\Subscription::getHasBillingIssues()`.
- Added `craft\commerce\models\Address::$isEstimated`.
- Added `craft\commerce\models\Customer::getActiveCarts()`.
- Added `craft\commerce\models\Customer::getInactiveCarts()`.
- Added `craft\commerce\models\OrderAdjustment::$isEstimated`.
- Added `craft\commerce\services\Sales::EVENT_AFTER_SAVE_SALE`. ([#622](https://github.com/craftcms/commerce/issues/622))
- Added `craft\commerce\services\Sales::EVENT_BEFORE_SAVE_SALE`. ([#622](https://github.com/craftcms/commerce/issues/622))
- Added `craft\commerce\test\fixtures\elements\ProductFixture`. ([#1009](https://github.com/craftcms/commerce/pull/1009))
- Added the `updateBillingDetailsUrl` config setting.
- Added the `suspended` status for Subscriptions.

### Changed
- Craft Commerce now required Craft CMS 3.3.0 or later.
- Edit Product pages no longer show SKU fields for new products or variants when the SKU will be automatically generated. ([#217](https://github.com/craftcms/commerce/issues/217))
- The View Order page now shows timestamps for “Order Completed”, “Paid”, and “Last Updated”. ([#1020](https://github.com/craftcms/commerce/issues/1020))
- The Orders index page now has unique URLs for each order status. ([#901](https://github.com/craftcms/commerce/issues/901))
- Orders now show whether they’ve been overpaid. ([#945](https://github.com/craftcms/commerce/issues/945))
- Carts now return their line items  `dateCreated DESC` in the cart by default. ([#1055](https://github.com/craftcms/commerce/pull/1055))
- Leading and trailing whitespace is now trimmed from all address fields.
- Coupon code usage is now tracked even for discounts with no limit set. ([#521](https://github.com/craftcms/commerce/issues/521))
- Variants now always include their product’s title in their search keywords. ([#934](https://github.com/craftcms/commerce/issues/934))
- The Subscriptions index page now includes “Failed to start” and “Payment method issue” sources.
- Subscriptions now get suspended if there are any payment issues.
- Expired orders are now purged during garbage collection rather than when viewing the Orders index page.
- Customer records that are not related to anything are now purged during garbage collection. ([#1045](https://github.com/craftcms/commerce/issues/1045))
- `commerce/cart/update-cart` requests now include line item adjustment data in their JSON response. ([#1014](https://github.com/craftcms/commerce/issues/1014))
- `craft\commerce\elements\Order::getTotalDiscount()` is no longer deprecated.
- `craft\commerce\elements\Order::getTotalShippingCost()` is no longer deprecated.
- `craft\commerce\elements\Order::getTotalTax()` is no longer deprecated.
- `craft\commerce\elements\Order::getTotalTaxIncluded()` is no longer deprecated.
- `craft\commerce\models\LineItem::getDiscount()` is no longer deprecated.
- `craft\commerce\models\LineItem::getShippingCost()` is no longer deprecated.
- `craft\commerce\models\LineItem::getTax()` is no longer deprecated.
- `craft\commerce\models\LineItem::getTaxIncluded()` is no longer deprecated.

### Deprecated
- Commerce Customer Info fields are now deprecated.
- Deprecated `craft\commerce\models\LineItem::getAdjustmentsTotalByType()`.
- Deprecated `craft\commerce\elements\Order::getAdjustmentsTotalByType()`.

### Fixed
- Fixed a PostgreSQL migration issue.
- Fixed a bug where the Orders index page was listing non-sortable fields as sort options. ([#933](https://github.com/craftcms/commerce/issues/993))
- Fixed a bug where timestamps on the View Order page weren’t respecting the user’s locale.
- Fixed a bug where product types’ site settings weren’t being added to the project config when a new site was created.
- Fixed a bug where order taxes weren’t accounting for discounted shipping costs. ([#1007](https://github.com/craftcms/commerce/issues/1007))
- Fixed a bug where orders’ `datePaid` attributes weren’t getting set to `null` after a refund. ([#1026](https://github.com/craftcms/commerce/pull/1026))
- Fixed a bug where order status handles could get a validation error if another order status with the same handle had been soft-deleted. ([#1027](https://github.com/craftcms/commerce/pull/1027))
- Fixed a bug where soft-deleted order statuses weren’t showing up in the History tab on View Order pages.
- Fixed a bug where breadcrumbs weren’t displaying correctly in the “Shipping” and “Tax” sections.
- Fixed an error that could occur when clicking “Refresh Payment History” on a canceled or expired subscription. ([#871](https://github.com/craftcms/commerce/issues/871))
- Fixed a bug where gateways that were disabled via `config/commerce-gateways.php` were still visible on the front-end. ([#1054](https://github.com/craftcms/commerce/issues/1054))
- Fixed a bug where it was possible to submit a zero-value donation. ([#820](https://github.com/craftcms/commerce/issues/820))
- Fixed a bug where line items’ `dateCreated` would get reset each time the cart was saved.
- Fixed a bug where all states were shown on the Store Location page regardless of which country was selected. ([#942](https://github.com/craftcms/commerce/issues/942))
- Fixed a bug where expired subscriptions were being identified as trials. ([#723](https://github.com/craftcms/commerce/issues/723))
- Fixed a bug where users’ addresses could be copied to impersonated users’ address books. ([#903](https://github.com/craftcms/commerce/issues/903))

## 2.1.13 - 2019-09-09

### Changed
- The “Status Email Address” and “From Name” settings now accept environment variables.

### Fixed
- Fixed a error when requesting a PDF URL in headless mode. ([#1011](https://github.com/craftcms/commerce/pull/1011))
- Fixed a bug where the “Download PDF” button wouldn’t show in the View Order page. ([#962](https://github.com/craftcms/commerce/issues/962))
- Fixed a bug where the <kbd>Command</kbd>/<kbd>Ctrl</kbd> + <kbd>S</kbd> shortcut didn’t work in General Settings.
- Fixed a bug where <kbd>Command</kbd>/<kbd>Ctrl</kbd> + <kbd>S</kbd> shortcut didn’t work in Store Location settings.
- Fixed a bug where users were forced to choose a tax category for order taxable subjects. ([#538](https://github.com/craftcms/commerce/issues/538))
- Fixed a bug where variants’ statuses were getting overridden by their product’s status. ([#926](https://github.com/craftcms/commerce/issues/926))
- Fixed a bug where Control Panel payments were incorrectly using the order’s previous payment source. ([#891](https://github.com/craftcms/commerce/issues/891))
- Fixed a bug where products’ shipping and tax categories weren’t getting updated if their selected shipping/tax category was no longer available. ([#688](https://github.com/craftcms/commerce/issues/688))
- Fixed a PHP error that occurred when entering an order description format on a product type that was longer than 255 characters. ([#989](https://github.com/craftcms/commerce/issues/989))
- Fixed a bug where emails were displaying the wrong timestamp for new orders. ([#882](https://github.com/craftcms/commerce/issues/882))
- Fixed a bug where the Products index page was not sorting correctly. ([#987](https://github.com/craftcms/commerce/issues/987))
- Fixed an error that could occur on payment when using a custom shipping method if the `requireShippingMethodSelectionAtCheckout` config setting was enabled.

## 2.1.12.1 - 2019-08-23

### Fixed
- Fixed a PHP error that could occur at checkout. ([#973](https://github.com/craftcms/commerce/pull/973))

## 2.1.12 - 2019-08-22

### Changed
- `craft\commerce\elements\Order::getPdfUrl()` no longer pre-renders the order PDF before returning the URL, improving performance. ([#962](https://github.com/craftcms/commerce/issues/962))

### Fixed
- Fixed a bug where order revenue charts weren’t showing the correct currency. ([#792](https://github.com/craftcms/commerce/issues/792))
- Fixed a bug where decimals were being stripped in locales that use commas as separators ([#592](https://github.com/craftcms/commerce/issues/592))
- Fixed a bug where sites with a large number of variants might not update properly when updating to Craft Commerce 2. ([#964](https://github.com/craftcms/commerce/issues/964))
- Fixed a bug where the “Purchase Total” discount condition would only save whole numbers. ([#966](https://github.com/craftcms/commerce/pull/966))
- Fixed a bug where products showed a blank validation error message when their variants had errors. ([#546](https://github.com/craftcms/commerce/issues/546))
- Fixed a bug where emails would ignore the “From Name” setting. ([#939](https://github.com/craftcms/commerce/issues/939))
- Fixed a bug where order adjustments were not being returned during PDF rendering. ([#960](https://github.com/craftcms/commerce/issues/960))
- Fixed a bug where the `commerce/payments/pay` action did not return order errors. ([#601](https://github.com/craftcms/commerce/issues/601))
- Fixed a SQL error that occurred when updating an order status with a very long message. ([#629](https://github.com/craftcms/commerce/issues/629))
- Fixed a JavaScript error that occurred when displaying product edit HUDs. ([#418](https://github.com/craftcms/commerce/issues/418))
- Fixed a PHP error that occurred when saving a product from an editor HUD. ([#958](https://github.com/craftcms/commerce/issues/958))
- Fixed an bug where the `requireShippingMethodSelectionAtCheckout` setting was being ignored.
- Fixed a bug that caused the order revenue chart to display incorrect data. ([#518](https://github.com/craftcms/commerce/issues/518))

## 2.1.11 - 2019-08-09

### Added
- Added the `cp.commerce.discount.edit` template hook. ([#936](https://github.com/craftcms/commerce/pull/936))
- Added `craft\commerce\services\Carts::getHasSessionCartNumber()`.
- Added `craft\commerce\services\Carts::getMergedCart()`.
- Added `craft\commerce\services\Discounts::EVENT_AFTER_DELETE_DISCOUNT`. ([#936](https://github.com/craftcms/commerce/pull/936))
- Added `craft\commerce\services\Discounts::EVENT_AFTER_SAVE_DISCOUNT`. ([#936](https://github.com/craftcms/commerce/pull/936))
- Added `craft\commerce\services\Discounts::EVENT_BEFORE_SAVE_DISCOUNT`. ([#936](https://github.com/craftcms/commerce/pull/936))
- Added `craft\commerce\services\Reports::EVENT_BEFORE_GENERATE_EXPORT`. ([#949](https://github.com/craftcms/commerce/pull/949))

### Changed
- Improved the performance of Craft Commerce 2 migrations.
- Users’ carts are no longer merged together automatically. Instead cart merging can be manually triggered by passing a `mergeCarts` param to the `commerce/cart/get-cart` and `commerce/cart/update-cart` actions. ([#947](https://github.com/craftcms/commerce/issues/947))
- After a logged-in user completes an order, their most recent incomplete cart is now loaded as the current cart in session.
- Order file exports are now cached in `storage/runtime/commerce-order-exports/` instead of `storage/runtime/temp/commerce-order-exports/`.
- The example templates now include client side polling to detect if the cart has changed in another tab or session.
- The example templates show more information about the cart to help with debugging.

### Removed
- Removed the `mergeLastCartOnLogin` setting.

### Fixed
- Fixed a bug where `craft/commerce/elements/Order::EVENT_BEFORE_ADD_LINE_ITEM` events had `$isNew` set incorrectly. ([#851](https://github.com/craftcms/commerce/pull/851))
- Fixed a bug where non-shippable purchasables were getting included in shipping price calculations.
- Fixed an error that occurred when clearing order caches.
- Fixed a bug where the `project-config/rebuild` command would remove the order field layout. ([#948](https://github.com/craftcms/commerce/issues/948))

### Security
- Fixed a data disclosure vulnerability.

## 2.1.10 - 2019-07-12

### Fixed
- Fixed a bug where all payments from the control panel were rejected. ([#928](https://github.com/craftcms/commerce/issues/928))

## 2.1.9 - 2019-07-10

### Security
- Fixed a data disclosure vulnerability.

## 2.1.8 - 2019-07-08

### Added
- Added the `resave/products` command (requires Craft 3.2).

### Changed
- Orders now include the full customer name as search keywords. ([#892](https://github.com/craftcms/commerce/issues/892))
- CSRF protection is now disabled for the `commerce/pay/complete-payment` controller action. ([#900](https://github.com/craftcms/commerce/issues/900))
- Leading and trailing whitespace is now trimmed from coupon codes. ([#894](https://github.com/craftcms/commerce/issues/894))

### Fixed
- Fixed a bug where the `lineItems` array wasn’t getting indexed correctly when calling `toArray()` on an order.
- Fixed a PHP error that occurred when `commerce/subscriptions/*` actions had validation errors. ([#918](https://github.com/craftcms/commerce/issues/918))
- Fixed a PHP error that occurred when retrieving line items with no option data. ([#897](https://github.com/craftcms/commerce/issues/897))
- Fixed a bug where shipping and billing addresses weren’t being set correctly when saving an order. ([#922](https://github.com/craftcms/commerce/issues/922))
- Fixed a bug where it was possible to pay with a disabled gateway. ([#912](https://github.com/craftcms/commerce/issues/912))
- Fixed a bug where Edit Subscription pages weren’t showing custom tabs. ([#884](https://github.com/craftcms/commerce/issues/884))
- Fixed a bug where an empty cart was created unnecessarily when a user logged in. ([#906](https://github.com/craftcms/commerce/issues/906))
- Fixed a bug where `craft\commerce\services\Plans::getAllEnabledPlans()` was returning archived subscription plans. ([#916](https://github.com/craftcms/commerce/issues/916))

## 2.1.7 - 2019-06-11

### Fixed
- Fixed a SQL error that would occur when upgrading Craft Commerce. ([#829](https://github.com/craftcms/commerce/issues/829))
- Fixed an bug that could stop more that one sale being applied to a purchasable. ([#839](https://github.com/craftcms/commerce/issues/839))
- Fixed a SQL error that could occur when saving a line item with an emoji in it.([#886](https://github.com/craftcms/commerce/issues/886))
- Fixed an error that could occur on the order index page when viewing carts with certain columns enabled. ([#876](https://github.com/craftcms/commerce/issues/876))
- Fixed a bug on the order index page where carts without transactions would show up under the “Attempted Payments” source. ([#880](https://github.com/craftcms/commerce/issues/880))

## 2.1.6.1 - 2019-05-14

### Added
- Added the `mergeLastCartOnLogin` config setting.

## 2.1.6 - 2019-05-14

### Added
- Added `craft\commerce\elements\db\VariantQuery::minQty()` and `maxQty()`. ([#827](https://github.com/craftcms/commerce/pull/827))

### Changed
- Line item options are no longer forced to be sorted alphabetically by key.

### Fixed
- Fixed a bug where product and variant snapshots were missing data. ([#846](https://github.com/craftcms/commerce/issues/846))
- Fixed an SQL error that occurred when saving a SKU that was too long. ([#853](https://github.com/craftcms/commerce/issues/853))
- Fixed an SQL error that could occur when attempting to update a soft-deleted cart. ([#854](https://github.com/craftcms/commerce/issues/854))
- Fixed an SQL error that could occur when attempting to add a line item to a completed order. ([#860](https://github.com/craftcms/commerce/issues/860))
- Fixed a bug where line item quantity validators weren’t checking for updated quantities. ([#855](https://github.com/craftcms/commerce/pull/855))
- Fixed a bug where it wasn’t possible to query for unpaid orders. ([#858](https://github.com/craftcms/commerce/pull/858))
- Fixed a JavaScript error that could occur on the Order index page. ([#862](https://github.com/craftcms/commerce/pull/862))
- Fixed a bug where the “Create discount…” product action wasn’t pre-populating discounts’ variant conditions.
- Fixed a bug that could prevent a purchasable from being added to the cart when using multi-add.

## 2.1.5.2 - 2019-05-08

## Fixed
- Fixed a missing import. ([#845](https://github.com/craftcms/commerce/issues/845))
- Fixed an error that could occur when a customer logged in.
- Fixed an error that occurred when saving a sale. ([#837](https://github.com/craftcms/commerce/issues/837))

## 2.1.5.1 - 2019-05-07

### Fixed
- Fixed a missing import. ([#843](https://github.com/craftcms/commerce/issues/843))

## 2.1.5 - 2019-05-07

### Added
- Added `craft\commerce\helpers\Order::mergeDuplicateLineItems()`.
- Added `craft\commerce\helpers\Order::mergeOrders()`.

### Changed
- Customers’ previous cart items are now merged into the active cart on login.

### Fixed
- Fixed a bug where Craft Commerce would create a subscription even if the card was declined.
- Fixed an error that could occur when creating a subscription using the Dummy gateway.

## 2.1.4 - 2019-04-29

### Added
- Added `craft\commerce\base\SubscriptionResponseInterface::isInactive()`.

### Changed
- Improved performance of the Orders index page. ([#828](https://github.com/craftcms/commerce/issues/828))
- `commerce/cart/*` action JSON responses now list cart errors under an `errors` key.
- Craft Commerce now correctly typecasts all boolean and integer values saved to the project config.

### Fixed
- Fixed a SQL error that occurred when duplicate line items were added the cart. ([#506](https://github.com/craftcms/commerce/issues/506))
- Fixed a PHP error on the View Order page when viewing inactive carts. ([#826](https://github.com/craftcms/commerce/issues/826))
- Fixed a deprecation warning. ([#825](https://github.com/craftcms/commerce/issues/825))
- Fixed a bug where the wrong variant could be set as the default when saving a product. ([#830](https://github.com/craftcms/commerce/issues/830))
- Fixed a bug that prevented plugins and modules from adding custom index table attributes. ([#832](https://github.com/craftcms/commerce/pull/832))

## 2.1.3.1 - 2019-04-10

### Fixed
- Fixed a bug where `project.yaml` changes weren’t always getting picked up.

## 2.1.3 - 2019-04-03

### Added
- Added support for user registration on checkout. ([#472](https://github.com/craftcms/commerce/issues/472))
- Added “Capture Payment” and “Refund Payment” user permissions. ([#788](https://github.com/craftcms/commerce/pull/788))
- Added support for the `project-config/rebuild` command.
- Added the `validateBusinessTaxIdAsVatId` setting, which can be set to `true` from `config/commerce.php`.
- Added `craft\commerce\services\Addresses::EVENT_AFTER_DELETE_ADDRESS`. ([#810](https://github.com/craftcms/commerce/pull/810))

### Changed
- Craft Commerce now requires Craft CMS 3.1.20 or later.
- An `order` variable is now available to payment forms when a payment is made from the Control Panel.
- Ajax requests to `commerce/cart/get-cart` now include the price of available shipping methods in the response.

### Fixed
- Fixed a bug where an order could be listed multiple times under “Attempted Payments” on order pages. ([#602](https://github.com/craftcms/commerce/issues/602))
- Fixed a bug where product sources did not fully support using UIDs. ([#781](https://github.com/craftcms/commerce/issues/781))
- Fixed a bug where non-admin users could get a 403 error when attempting to edit subscriptions. ([#722](https://github.com/craftcms/commerce/issues/722))
- Fixed a bug where products’ `defaultVariantId` was not getting set on the first save. ([#796](https://github.com/craftcms/commerce/issues/796))
- Fixed a PHP error when querying for products with the `hasSales` param.
- Fixed a bug where product metadata wasn’t available to templates on Live Preview requests.
- Fixed a bug where the wrong Craft Commerce subnav item could appear selected in the Control Panel.
- Fixed a bug where taxes could be incorrectly calculated if included taxes had been removed from the price.
- Fixed a bug where additional discounts could be incorrectly applied to an order if multiple products had been added to the cart at the same time. ([#797](https://github.com/craftcms/commerce/issues/797))
- Fixed a bug where products’ Post Dates could be incorrect on first save. ([#774](https://github.com/craftcms/commerce/issues/774))
- Fixed a bug where emails weren’t getting sent when the “Status Email Address” setting was set. ([#806](https://github.com/craftcms/commerce/issues/806))
- Fixed a bug where order status email changes in `project.yaml` could be ignored. ([#802](https://github.com/craftcms/commerce/pull/802))
- Fixed a PHP error that occurred when submitting a `paymentCurrency` parameter on a `commerce/payments/pay` request. ([#809](https://github.com/craftcms/commerce/pull/809))

## 2.1.2 - 2019-03-12

### Added
- Added a “Minimum Total Price Strategy” setting that allows the minimum order price be negative (default), at least zero, or at least the shipping cost. ([#651](https://github.com/craftcms/commerce/issues/651))
- Added `craft\commerce\elements\Order::getTotal()` to get the price of the order before any pricing strategies.
- Added `craft\commerce\base\SubscriptionGatewayInterface::refreshPaymentHistory()` method that should be used to refresh all payments on a subscription.
- Added `craft\commerce\base\SubscriptionGateway::refreshPaymentHistory()` method to fulfill the interface requirements.

### Changed
- The `commerce-manageSubscriptions` permission is now required (instead of admin permissions) to manage another user’s subscriptions. ([#722](https://github.com/craftcms/commerce/issues/722))

## 2.1.1.1 - 2019-03-01

### Fixed
- Fixed a PHP error raised when a discount adjustment was applied to the cart.

## 2.1.1 - 2019-03-11

### Changed
- Improved performance when listing products with sales that have many category conditions. ([#758](https://github.com/craftcms/commerce/issues/758))
- Purchasable types are now responsible to ensure SKU uniqueness when they are restored from being soft-deleted.

### Fixed
- Fixed a bug where orders could receive free shipping on some line items when an expired coupon code had been entered. ([#777](https://github.com/craftcms/commerce/issues/777))
- Fixed a bug where variants weren’t enforcing required field validation. ([#761](https://github.com/craftcms/commerce/issues/761))
- Fixed a bug where the sort order wasn’t getting saved correctly for new order statuses.
- Fixed the breadcrumb navigation on Store Settings pages. ([#769](https://github.com/craftcms/commerce/issues/769))
- Fixed an error that occurred when viewing an order for a soft-deleted user. ([#771](https://github.com/craftcms/commerce/issues/771))
- Fixed an error that could occur when saving a new gateway.
- Fixed a SQL error that occurred when saving a purchasable with the same SKU as a soft-deleted purchasable. ([#718](https://github.com/craftcms/commerce/issues/718))

## 2.1.0.2 - 2019-02-25

### Fixed
- Fixed more template loading errors on Craft Commerce settings pages. ([#751](https://github.com/craftcms/commerce/issues/751))

## 2.1.0.1 - 2019-02-25

### Fixed
- Fixed some template loading errors on Craft Commerce settings pages. ([#751](https://github.com/craftcms/commerce/issues/751))

## 2.1.0 - 2019-02-25

### Added
- Added a new Donation built-in purchasable type. ([#201](https://github.com/craftcms/commerce/issues/201))
- Added a new “Manage store settings” user permission, which determines whether the current user is allowed to manage store settings.
- Added `craft\commerce\elements\Order::EVENT_BEFORE_ADD_LINE_ITEM`.
- Added `craft\commerce\base\PurchasableInterface::getIsTaxable()`.
- Added `craft\commerce\base\PurchasableInterface::getIsShippable()`.
- Added `craft\commerce\models\Discount::getHasFreeShippingForMatchingItems()`.

### Changed
- Discounts can now apply free shipping on the whole order. ([#745](https://github.com/craftcms/commerce/issues/745))
- The “Settings” section has been split into “System Settings”, “Store Settings”, “Shipping”, and “Tax” sections.
- The Orders index page now shows total order counts.
- The `commerce/payments/pay` action JSON response now include the order data. ([#715](https://github.com/craftcms/commerce/issues/715))
- The `craft\commerce\elements\Order::EVENT_AFTER_ORDER_PAID` event is now fired after the `craft\commerce\elements\Order::EVENT_AFTER_COMPLETE_ORDER` event. ([#670](https://github.com/craftcms/commerce/issues/670))

### Deprecated
- `craft\commerce\models\Discount::$freeShipping` is deprecated. `getHasFreeShippingForMatchingItems()` should be used instead.

### Fixed
- Fixed an bug where multiple shipping discounts could result in a negative shipping cost.
- Fixed a validation error that occurred when attempting to apply a coupon with a per-email limit, if the cart didn’t have a customer email assigned to it yet.
- `commerce/cart/*` actions’ JSON responses now encode all boolean attributes correctly.
- `commerce/customer-addresses/*` actions’ JSON responses now include an `errors` array if there were any issues with the request.
- Fixed a bug where the order field layout could be lost when upgrading from Craft Commerce 1 to 2. ([#668](https://github.com/craftcms/commerce/issues/668))
- Fixed a bug where line item update requests could result in line items being removed if the `qty` parameter was missing.
- Fixed a bug where coupon codes weren’t being removed from carts when no longer valid. ([#711](https://github.com/craftcms/commerce/issues/711))
- Fixed a bug that could prevent a payment gateway from being modified. ([#656](https://github.com/craftcms/commerce/issues/656))
- Fixed a bug that prevented shipping and tax settings from being modified when the `allowAdminChanges` config setting was set to `false`.
- Fixed a PHP error that occurred when saving a product that was marked as disabled. ([#683](https://github.com/craftcms/commerce/pull/683))
- Fixed a PHP error that occurred when trying to access a soft-deleted cart from the front-end. ([#700](https://github.com/craftcms/commerce/issues/700))

## 2.0.4 - 2019-02-04

### Fixed
- Fixed a PHP error when recalculating tax.

### Added
- Added additional useful information when logging email rendering errors. ([#669](https://github.com/craftcms/commerce/pull/669))

## 2.0.3 - 2019-02-02

### Added
- Added the “Tax is included in price” tax setting for Craft Commerce Lite. ([#654](https://github.com/craftcms/commerce/issues/654))

### Changed
- Soft-deleted products are now restorable.
- Craft Commerce project config settings are now removed when Craft Commerce is uninstalled.

### Fixed
- Fixed an error that occurred when upgrading to Craft Commerce 2 with a database that had missing constraints on the `commerce_orderhistories` table.
- Fixed a bug where sale conditions could be lost when upgrading to Craft Commerce 2. ([#626](https://github.com/craftcms/commerce/issues/626))
- Fixed a PHP error that occurred when saving a product type. ([#645](https://github.com/craftcms/commerce/issues/645))
- Fixed a bug that prevented products from being deleted. ([#650](https://github.com/craftcms/commerce/issues/650))
- Fixed a PHP error that occurred when deleting the cart’s line item on Craft Commerce Lite. ([#639](https://github.com/craftcms/commerce/pull/639))
- Fixed a bug where Craft Commerce’s general settings weren’t saving. ([#655](https://github.com/craftcms/commerce/issues/655))
- Fixed a missing import. ([#643](https://github.com/craftcms/commerce/issues/643))
- Fixed a bug that caused an incorrect tax rate calculation when included taxes had been removed from the price.
- Fixed a SQL error that occurred when saving a tax rate without a tax zone selected. ([#667](https://github.com/craftcms/commerce/issues/667))
- Fixed an error that occurred when refunding a transaction with a localized currency format. ([#659](https://github.com/craftcms/commerce/issues/659))
- Fixed a SQL error that could occur when saving an invalid discount. ([#673](https://github.com/craftcms/commerce/issues/673))
- Fixed a bug where it wans’t possible to add non-numeric characters to expiry input in the default credit card form. ([#636](https://github.com/craftcms/commerce/issues/636))

## 2.0.2 - 2019-01-23

### Added
- Added the new Craft Commerce Lite example templates folder `templates/buy`, this is in addition to the existing Craft Commerce Pro example templates folder `templates/shop`.

### Fixed
- Fixed a PHP error raised when extending the `craft\commerce\base\ShippingMethod` class. ([#634](https://github.com/craftcms/commerce/issues/634))
- Fixed a PHP error that occurred when viewing an order that used a since-deleted shipping method.

## 2.0.1 - 2019-01-17

### Changed
- Renamed the shipping rule condition from “Mimimum order price” to “Minimum order value” which clarifies the condition is based on item value before discounts and tax.
- Renamed the shipping rule condition from “Maximum order price” to “Maximum order value” which clarifies the condition is based on item value before discounts and tax.

### Fixed
- Fixed an issue where the “Total Paid”, “Total Price”, and “Total Shipping Cost” Order index page columns were showing incorrect values. ([#632](https://github.com/craftcms/commerce/issues/632))
- Fixed an issue where custom field validation errors did not show up on the View Order page. ([#580](https://github.com/craftcms/commerce/issues/580))

## 2.0.0 - 2019-01-15

### Added
- Craft Craft Commerce has been completely rewritten for Craft CMS 3.
- Emails, gateways, order fields, order statuses, product types, and subscription fields are now stored in the project config.
- Added support for Craft 3.1 project config support.
- Gateways can now provide recurring subscription payments. ([#257](https://github.com/craftcms/commerce/issues/257))
- Added the Store Location setting.
- Customers can now save their credit cards or payment sources stored as tokens in Craft Commerce so customers don’t need to enter their card number on subsequent checkouts. ([#21](https://github.com/craftcms/commerce/issues/21))
- Any custom purchasable can now have sales and discounts applied to them.
- Sales and discounts can now be set on categories of products or purchasables.
- Customers can now set their primary default shipping and billing addresses in their address book.
- It’s now possible to export orders as CSV, ODS, XSL, and XLSX, from the Orders index page. ([#222](https://github.com/craftcms/commerce/issues/222))
- Orders can now have custom-formatted, sequential reference numbers. ([#184](https://github.com/craftcms/commerce/issues/184))
- The Orders index page now has an “Attempted Payments” source that shows incomplete carts that had a payment processing issue.
- Variant indexes can now have a “Product” column.
- Order indexes can now have “Total Tax” and “Total Included Tax” columns.
- The cart now defaults to the first cheapest available shipping method if no shipping method is set, or the previously-selected method is not available.
- Products now have an “Available for purchase” checkbox, making it possible to have a live product that isn’t available for purchase yet. ([#345](https://github.com/craftcms/commerce/issues/345))
- Added the ability to place a note on a refund transaction.
- Added a “Copy reference tag” Product element action.
- Added additional ways for sales promotions to affect the price of matching products.
- All credit card gateways are now provided as separate plugins.
- A custom PDF can now be attached to any order status email.
- Multiple purchasables can now be added to the cart in the same request. ([#238](https://github.com/craftcms/commerce/issues/238))
- Multiple line items can now be updated in the same request. ([#357](https://github.com/craftcms/commerce/issues/357))
- The `commerce/cart/update-cart` action will now remove items from the cart if a quantity of zero is submitted.
- `commerce/cart/*` actions’ JSON responses now include any address errors.
- The cart can now be retrieved as JSON with the `commerce/cart/get-cart` action.
- Added the `craft.variants()` Twig function, which returns a new variant query.
- Added the `craft.subscriptions()` Twig function, which returns a new subscription query.
- Product queries now have an `availableForPurchase` param.
- Variant queries now have a `price` param.
- Variant queries now have a `hasSales` param.
- Order queries now have a `hasTransactions` param.
- Added `cract\commerce\services\ProductTypes::getProductTypesByShippingCategoryId()`.
- Added `cract\commerce\services\ProductTypes::getProductTypesByTaxCategoryId()`.
- Added `craft\commerce\adjustments\Discount::EVENT_AFTER_DISCOUNT_ADJUSTMENTS_CREATED`.
- Added `craft\commerce\base\ShippingMethod`.
- Added `craft\commerce\elements\Order::$paidStatus`.
- Added `craft\commerce\elements\Order::EVENT_AFTER_ADD_LINE_ITEM`.
- Added `craft\commerce\elements\Order::EVENT_AFTER_COMPLETE_ORDER`.
- Added `craft\commerce\elements\Order::EVENT_AFTER_ORDER_PAID`.
- Added `craft\commerce\elements\Order::EVENT_BEFORE_COMPLETE_ORDER`.
- Added `craft\commerce\elements\Order::getAdjustmentsTotalByType()`.
- Added `craft\commerce\elements\Variant::EVENT_AFTER_CAPTURE_PRODUCT_SNAPSHOT`.
- Added `craft\commerce\elements\Variant::EVENT_BEFORE_CAPTURE_PRODUCT_SNAPSHOT`.
- Added `craft\commerce\elements\Variant::EVENT_BEFORE_CAPTURE_VARIANT_SNAPSHOT`.
- Added `craft\commerce\elements\Variant::EVENT_BEFORE_CAPTURE_VARIANT_SNAPSHOT`.
- Added `craft\commerce\models\Customer::getPrimaryBillingAddress()`.
- Added `craft\commerce\models\Customer::getPrimaryShippingAddress()`.
- Added `craft\commerce\models\LineItem::getAdjustmentsTotalByType()`.
- Added `craft\commerce\services\Addresses::EVENT_AFTER_SAVE_ADDREESS`.
- Added `craft\commerce\services\Addresses::EVENT_BEFORE_SAVE_ADDREESS`.
- Added `craft\commerce\services\Discounts::EVENT_BEFORE_MATCH_LINE_ITEM`.
- Added `craft\commerce\services\Emails::EVENT_AFTER_SAVE_EMAIL`.
- Added `craft\commerce\services\Emails::EVENT_AFTER_SAVE_EMAIL`.
- Added `craft\commerce\services\Emails::EVENT_AFTER_SEND_EMAIL`.
- Added `craft\commerce\services\Emails::EVENT_BEFORE_DELETE_EMAIL`.
- Added `craft\commerce\services\Emails::EVENT_BEFORE_SAVE_EMAIL`.
- Added `craft\commerce\services\Emails::EVENT_BEFORE_SEND_EMAIL`.
- Added `craft\commerce\services\Gateways::EVENT_REGISTER_GATEWAY_TYPES`.
- Added `craft\commerce\services\LineItems::EVENT_AFTER_SAVE_LINE_ITEM`.
- Added `craft\commerce\services\LineItems::EVENT_BEFORE_POPULATE_LINE_ITEM`.
- Added `craft\commerce\services\LineItems::EVENT_BEFORE_SAVE_LINE_ITEM`.
- Added `craft\commerce\services\LineItems::EVENT_CREATE_LINE_ITEM`.
- Added `craft\commerce\services\OrderAdjustments::EVENT_REGISTER_ORDER_ADJUSTERS`.
- Added `craft\commerce\services\OrderHistories::EVENT_ORDER_STATUS_CHANGE`.
- Added `craft\commerce\services\OrderStatuses::archiveOrderStatusById()`.
- Added `craft\commerce\services\Payments::EVENT_AFTER_CAPTURE_TRANSACTION`.
- Added `craft\commerce\services\Payments::EVENT_AFTER_CAPTURE_TRANSACTION`.
- Added `craft\commerce\services\Payments::EVENT_AFTER_PROCESS_PAYMENT`.
- Added `craft\commerce\services\Payments::EVENT_BEFORE_CAPTURE_TRANSACTION`.
- Added `craft\commerce\services\Payments::EVENT_BEFORE_PROCESS_PAYMENT`.
- Added `craft\commerce\services\Payments::EVENT_BEFORE_REFUND_TRANSACTION`.
- Added `craft\commerce\services\PaymentSources::EVENT_AFTER_SAVE_PAYMENT_SOURCE`.
- Added `craft\commerce\services\PaymentSources::EVENT_BEFORE_SAVE_PAYMENT_SOURCE`.
- Added `craft\commerce\services\PaymentSources::EVENT_DELETE_PAYMENT_SOURCE`.
- Added `craft\commerce\services\PaymentSources`.
- Added `craft\commerce\services\Plans::EVENT_AFTER_SAVE_PLAN`.
- Added `craft\commerce\services\Plans::EVENT_ARCHIVE_PLAN`.
- Added `craft\commerce\services\Plans::EVENT_BEFORE_SAVE_PLAN`.
- Added `craft\commerce\services\Plans`.
- Added `craft\commerce\services\Purchasables::EVENT_REGISTER_PURCHASABLE_ELEMENT_TYPES`.
- Added `craft\commerce\services\Sales::EVENT_BEFORE_MATCH_PURCHASABLE_SALE`.
- Added `craft\commerce\services\ShippingMethods::EVENT_REGISTER_AVAILABLE_SHIPPING_METHODS`.
- Added `craft\commerce\services\Subscriptions::EVENT_AFTER_CANCEL_SUBSCRIPTION`.
- Added `craft\commerce\services\Subscriptions::EVENT_AFTER_CREATE_SUBSCRIPTION`.
- Added `craft\commerce\services\Subscriptions::EVENT_AFTER_REACTIVATE_SUBSCRIPTION`.
- Added `craft\commerce\services\Subscriptions::EVENT_AFTER_SWITCH_SUBSCRIPTION`.
- Added `craft\commerce\services\Subscriptions::EVENT_BEFORE_CANCEL_SUBSCRIPTION`.
- Added `craft\commerce\services\Subscriptions::EVENT_BEFORE_CREATE_SUBSCRIPTION`.
- Added `craft\commerce\services\Subscriptions::EVENT_BEFORE_REACTIVATE_SUBSCRIPTION`.
- Added `craft\commerce\services\Subscriptions::EVENT_BEFORE_SWITCH_SUBSCRIPTION`.
- Added `craft\commerce\services\Subscriptions::EVENT_BEFORE_UPDATE_SUBSCRIPTION`.
- Added `craft\commerce\services\Subscriptions::EVENT_EXPIRE_SUBSCRIPTION`.
- Added `craft\commerce\services\Subscriptions::EVENT_RECEIVE_SUBSCRIPTION_PAYMENT`.
- Added `craft\commerce\services\Subscriptions`.
- Added `craft\commerce\services\TaxCategories::getAllTaxCategoriesAsList()`.
- Added `craft\commerce\services\Transactions::EVENT_AFTER_SAVE_TRANSACTION`.

### Changed
- Payment Methods are now called “Gateways”.
- Order statuses are now archived instead of deleted.
- Product types can no longer select applicable shipping categories. Instead, shipping categories select applicable product types.
- Product types can no longer select applicable tax categories. Instead, tax categories select applicable product types.
- Order status messages can now be longer than 255 characters. ([#465](https://github.com/craftcms/commerce/issues/465)
- Product and variant custom field data is no longer included in the line item snapshot by default for performance reasons. Use the new snapshot events to manually snapshot custom field data.
- Variant titles are now prefixed by their products’ titles.
- Last addresses used by customers are no longer stored. Instead, customers have primary shipping and billing addresses.
- The `paymentMethodSettings` config setting was renamed to `gatewaySettings`, and it now uses handles to reference gateways instead of IDs.
- The `sendCartInfoToGateways` was renamed to `sendCartInfo,` and is a per-gateway setting.
- The payment method overrides in `config/commerce.php` have been moved to `config/commerce-gateway.php`.
- The `craft.commerce.availableShippingMethods` Twig variable has been replaced with `craft.commerce.carts.cart.availableShippingMethods`.
- The `craft.commerce.cart` Twig variable has been replaced with `craft.commerce.carts.cart`.
- The `craft.commerce.countries` Twig variable has been replaced with `craft.commerce.countries.allCountries`.
- The `craft.commerce.countriesList` Twig variable has been replaced with `craft.commerce.countries.allCountriesAsList`.
- The `craft.commerce.currencies` Twig variable has been replaced with `craft.commerce.currencies.allCurrencies`.
- The `craft.commerce.customer` Twig variable has been replaced with `craft.commerce.customers.customer`.
- The `craft.commerce.discountByCode` Twig variable has been replaced with `craft.commerce.discounts.discountByCode`.
- The `craft.commerce.discounts` Twig variable has been replaced with `craft.commerce.discounts.allDiscounts`.
- The `craft.commerce.orders` Twig variable has been replaced with `craft.orders()`.
- The `craft.commerce.orderStatuses` Twig variable has been replaced with `craft.commerce.orderStatuses.allOrderStatuses`.
- The `craft.commerce.paymentCurrencies` Twig variable has been replaced with `craft.commerce.paymentCurrencies.allPaymentCurrencies`.
- The `craft.commerce.paymentMethods` Twig variable has been replaced with `craft.commerce.gateways.allCustomerEnabledGateways`.
- The `craft.commerce.primaryPaymentCurrency` Twig variable has been replaced with `craft.commerce.paymentCurrencies.primaryPaymentCurrency`.
- The `craft.commerce.products` Twig variable has been replaced with `craft.products()`.
- The `craft.commerce.productTypes` Twig variable has been replaced with `craft.commerce.productTypes.allProductTypes`.
- The `craft.commerce.sales` Twig variable has been replaced with `craft.commerce.sales.allSales`.
- The `craft.commerce.shippingCategories` Twig variable has been replaced with `craft.commerce.shippingCategories.allShippingCategories`.
- The `craft.commerce.shippingMethods` Twig variable has been replaced with `craft.commerce.shippingMethods.allShippingMethods`.
- The `craft.commerce.shippingZones` Twig variable has been replaced with `craft.commerce.shippingZones.allShippingZones`.
- The `craft.commerce.states` Twig variable has been replaced with `craft.commerce.states.allStates`.
- The `craft.commerce.statesArray` Twig variable has been replaced with `craft.commerce.states.allStatesAsList`.
- The `craft.commerce.taxCategories` Twig variable has been replaced with `craft.commerce.taxCategories.allTaxCategories`.
- The `craft.commerce.taxRates` Twig variable has been replaced with `craft.commerce.taxRates.allTaxRates`.
- The `craft.commerce.taxZones` Twig variable has been replaced with `craft.commerce.taxZones.allTaxZones`.
- The `craft.commerce.variants` Twig variable has been replaced with `craft.variants()`.
- `Customer::$lastUsedBillingAddress` has been replaced with `$primaryBillingAddress`.
- `Customer::$lastUsedShippingAddress` has been replaced with `$primaryShippingAddres`.
- `OrderAdjustment::$optionsJson` was renamed to `$sourceSnapshot`.
- `Variant::getSalesApplied()` was renamed to `getSales()`.
- `Variant::setSalesApplied()` was renamed to `setSales()`.
- The Shipping Rule interface now expects a shipping category ID passed to each rate method.
- Any custom shipping method classes should now extend `craft\commerce\base\ShippingMethod`.
- All hooks have been replaced by events.
- Replaced `customer.lastUsedShippingAddress` and `customer.lastUsedBillingAddress` with `customer.primaryBillingAddress` and `customer.primaryShippingAddress`.
- Vat ID validation is now powered by the “vat.php” library.

### Removed
- Removed the `cartCookieDuration` config setting. All carts are now related to craft php session and not their own cookie.
- Removed the `requireEmailForAnonymousPayments` config setting, as completed order now always require the correct email address to make anonymous payments on orders.
- Removed `baseShipping`, `baseDiscount`, `baseTax`, `baseTaxIncluded` attributes from the order model. Orders now have order-level adjustments.
- Removed `shipping`, `discount`, `tax`, `taxIncluded` attributes from the line item model. Line items now have line item level adjustments.
- Removed `PurchasableInterface::validateLineItem()`. `getLineItemRules()` should be used instead.
- Removed the `deleteOrderStatusById()` method on the `OrderStatuses` service.
- Removed the `OrderSettings` model, record, and service.
- Removed the `getCountryByAttributes()` method from the `Countries` service.
- Removed the `getStatesByAttributes()` method from the `States` service.
- Removed the `getLastUsedBillingAddress()` and `getLatUsedShippingAddress()` methods from `Customer` models.

### Fixed
- Fixed a bug where a product’s `getCpEditUrl()` method could omit the site handle on multi-site installs. ([craftcms/cms#3089](https://github.com/craftcms/cms/issues/3089))
- Fixed a bug where handles and names for archived gateways were not freed up for re-use. ([#485](https://github.com/craftcms/commerce/issues/485))

## 1.2.1368 - 2018-11-30

### Changed
- Updated the Payflow Omnipay driver to 2.3.1
- Updated the Securepay Omnipay driver to 2.2.0
- Updated the Authorize.net Omnipay driver to 2.5.1
- Updated the Payment Express Omnipay driver to 2.2.1
- Updated the Eway Omnipay driver to 2.2.2
- Updated the Payfast Omnipay driver to 2.2

## 1.2.1366 - 2018-11-28

### Fixed
- Fixed a bug where it was possible to create duplicate order history change records.
- Fixed a bug where offsite gateways wouldn’t redirect back and complete the transaction correctly for Control Panel payments.

## 1.2.1365 - 2018-10-23

### Fixed
- Fix a bug where it wasn’t possible to set the billing address based off an existing shipping address.

### Fixed
- Fixed a Javascript error when viewing a customer field on the Edit User page.

## 1.2.1364 - 2018-08-23

### Fixed
- Fixed a PHP error that would occur when saving a User.

## 1.2.1363 - 2018-08-23

### Added
- Added the `resaveAllCustomerOrdersOnCustomerSave` config setting.

### Fixed
- Fixed a bug where the Date Paid column on the Orders index page could show incorrect values.

### Security
- Fixed a bug where it was possible to access purchase receipts when it shouldn’t have been.

## 1.2.1362 - 2018-05-10

### Changed
- Craft Commerce will now enforce boolean types for settings that a gateway expects to be boolean.

### Fixed
- Fixed an SSL error that could when communicating with the Authorize.net payment gateway.

## 1.2.1360 - 2018-03-23

### Added
- The order index page now includes the time when displaying order dates.

### Changed
- Line item modals on View Order pages now include the line item total.
- Added Craft 2.6.3013 compatibility.

## 1.2.1359 - 2018-03-08

### Fixed
- Fixed an error where variants would indicate they had zero stock at checkout when they had been marked as having unlimited stock.

## 1.2.1358 - 2018-03-07

### Fixed
- Fixed a PHP error that would occur when using an order element criteria model.

## 1.2.1356 - 2018-03-07

### Added
- Added the `shippingMethod` order criteria param.

### Changed
- Order recalculation now occurs after the `orders.onBeforeSaveOrder` event.

### Fixed
- Fixed a bug where a blank order could be placed if the cart’s cookie was deleted while the customer was on the payment page.
- Fixed a bug where a cart could be completed despite a lack of available stock, in some cases.
- Fixed a bug where the “Capture” transaction button on View Order pages was still shown after a capture was completed.

## 1.2.1354 - 2018-02-06

### Added
- Craft Commerce now adds `Craft Commerce` to the `X-Powered-By` header on requests, unless disabled by the [sendPoweredByHeader](https://craftcms.com/docs/config-settings#sendPoweredByHeader) config setting.

### Changed
- Updated the Authorize.net driver to 2.5.1
- Updated the Worldpay Omnipay driver to 2.2.2
- Updated the PayPal Omnipay driver to 2.6.4
- Updated the Payflow Omnipay driver to 2.3
- Updated the Dompdf Package to 0.8.2

### Fixed
- Fixed an error that occurred when generating an order PDF.
- Fixed a PHP error that could occur if you edited a non-primary currency’s settings.

## 1.2.1353 - 2018-01-18

### Added
- Added the `requireShippingMethodSelectionAtCheckout` config setting.
- Added new user permissions to manage shipping and tax settings without needing to be an admin.

### Fixed
- Fixed an error that occurred when creating or editing a discount.
- Fixed an error that occurred when generating an order PDF.

## 1.2.1352 - 2018-01-16

### Added
- Added the ability to update the email address of a guest order from the Control Panel.
- Added the `commerce_defaultCartShippingAddress` and `commerce_defaultCartBillingAddress` plugin hooks.

## 1.2.1351 - 2017-10-31

### Added
- Added the `defaultSku` product criteria param.
- Added stock information to the Product index page.

### Fixed
- Fixed a bug where stock validation was off by one when different line item options were set for the same purchasable.
- Fixed a bug where custom adjusters supplied by plugins where not being sorted by priority before getting applied to the order.
- Fixed a bug where the `commerce/cart/updateCart` action was not returning the correct validation errors when an invalid shipping address was submitted along with the `sameAddress` param.

## 1.2.1350 - 2017-10-05

### Changed
- Order adjustments are now displayed in the order they were applied, rather than alphabetically.

### Fixed
- Fixed a bug where emails weren’t getting sent to customers.

## 1.2.1349 - 2017-09-29

### Added
- Added the `cp.commerce.product.edit.right-pane` template hook, enabling plugins to modify the right pane on Edit Product pages.
- Added the `pdfAllowRemoteImages` config setting, which can be set to `true` to allow external images to be loaded in PDF templates.

### Changed
- `Commerce_OrderModel::getEmail()` now always returns the associated user account’s email, if there is one.
- The error data returned for `commerce/customerAddresses/save` Ajax requests now include field handles as the error keys.
- `Commerce_CustomerModel::getEmail()` has now been deprecated. It will only return the email address of the associated user account’s email if there was one. Use `order.email` to get the email address of the order within templates.
- Updated the Dompdf package to 0.8.1.
- Updated the PayFast Omnipay driver to 2.1.3.

### Fixed
- Fixed an issue in the example templates where the “Use same address for billing” checkbox would remain checked when different addresses were previously selected.
- Fixed a tax calculation error that occurred when included tax was removed from a product’s price and subsequent additional taxes did not take the removed values into account.

## 1.2.1346 - 2017-07-24

### Added
- Added the `autoSetNewCartAddresses` config setting, which can be set to `false` to prevent Craft Commerce from automatically assigning the last-used billing and shipping addresses on new carts.

### Changed
- Updated the Migs Omnipay driver to 2.2.2
- Updated the Stripe Omnipay driver to 2.4.7

### Fixed
- Fixed an API authentication error when making payments using the Stripe gateway.
- Fixed a bug where the `commerce/payments/pay` action was still processing the payment even if the cart had errors placed on it by other plugins.
- Fixed a bug where `LineItemModel::onSale()` could sometimes return an incorrect response due to rounding errors.
- Fixed a PHP error that could occur if a purchasable invalidated a line item when it was being added to a new cart.
- Fixed an issue where credit card forms’ First/Last Name fields were getting overridden by billing addresses’ values for some gateways.
- Fixed a bug where adding to cart with invalid `options` params would pass stock validation.

## 1.2.1345 - 2017-06-26

### Added
- Percentage-based discounts now have the option to be applied to the item’s original price or its discounted price (if other discounts were already applied).

## Changed
- Ajax requests to `commerce/cart/*` actions will now get a `itemSubtotal` key in the response JSON.
- Updated the Omnipay Stripe driver to 2.4.6.
- Updated the Omnipay Payment Express driver to 2.2.1.
- Updated the Omnipay MultiSafePay driver to 2.3.6.
- Updated the Omnipay Worldpay driver to 2.2.1.

### Fixed
- Fixed a bug where email address limits on discounts were able to by circumvented if the customer changed the casing of the coupon code.
- Fixed a PHP error that occurred when viewing a cart in the Control Panel if no payment methods had been created yet.
- Fixed a bug where discounts based on user group were not being added/removed after the user logged in/out.
- Fixed a bug where variants’ sale prices were only getting rounded when at least one sale was applied.
- Fixed a bug where special characters in Tax and Shipping Category names could break some form inputs in the Control Panel.
- Fixed a validation error that occurred when saving two shipping rules with the same name.

## 1.2.1343 - 2017-06-09

### Added
- Added the `pdfPaperSize` config setting.
- Added the `pdfPaperOrientation` config setting.
- Added a new Stripe gateway setting that determines whether the `receipt_email` param should be sent in payment requests.
- Added the `commerce_transactions.onCreateTransaction` event, which enables plugins to modify a newly-created transaction model.

### Changed
- Updated the Buckeroo driver to 2.2.
- Updated the Stripe driver to 2.4.5.
- Enabled the Buckeroo Credit Card Gateway within the Buckeroo Omnipay driver.

## 1.2.1342 - 2017-05-24

### Added
- Added support for Worldpay’s new `v1` API.

### Fixed
- Fixed a bug where `VariantModel:onSale()` could sometimes return an incorrect response due to rounding errors.
- Fixed a PHP error that occurred when saving a product with an empty dimension input on servers running PHP 7.
- Fixed a issue where orders were getting recalculated after receiving a completion response, when using the Sage Pay gateway.
- Fixed a PHP error that occurred when a plugin prevented a purchasable from getting added to the cart.

## 1.2.1341 - 2017-05-02

### Changed
- Increased the tax rate decimal storage length to allow 3 decimal places in tax rate percentages.
- The `CommerceDbHelper` class has be deprecated.

### Fixed
- Fixed a bug where some characters in product names were getting double-encoded on View Order pages.
- Fixed a bug where orders were incorrectly recalculating their adjustments when receiving notifications from the SagePay payment gateway.
- Fixed a tax calculation bug that occurred when using the “Total Order Price” taxable subject.

## 1.2.1339 - 2017-04-24

### Added
- Added new “Taxable Subject” options to Tax Rates, enabling taxes to be applied at the order level.
- Added the `datePaid` order element criteria attribute.

### Changed
- Updated the Dompdf package to 0.8.
- Updated the Omnipay Mollie driver to 3.2.
- Updated the Omnipay Authorize.net driver to 2.5.
- Updated the Omnipay MultiSafePay driver to 2.3.4.

### Fixed
- Fixed some PHP errors that occurred when rendering PDFs on servers running PHP 7.1.

## 1.2.1338 - 2017-04-04

### Added
- Added the `requireBillingAddressAtCheckout` config setting.
- Added the `cp.commerce.order.main-pane` template hook to the View Order page.
- Added `Commerce_VariantModel::hasStock()`.

### Fixed
- Fixed some PHP errors that occurred when saving products on servers running PHP 7.1.
- Fixed a bug where the `commerce/payments/pay` action was not blocking disabled payment methods.
- Fixed a bug where old carts did not default to the primary payment currency when their current payment currency was no longer valid.

## 1.2.1337 - 2017-03-08

### Added
- Added the `commerce_sale.onBeforeMatchProductAndSale` event, which enables plugins to add custom matching logic to sales.
- Added the `commerce_products.onBeforeEditProduct` event.
- Added the `cp.commerce.product.edit` template hook to the Edit Product page.

### Changed
- If a product SKU can’t be generated from its product type’s Automatic SKU Format, Craft Commerce now logs why.

### Fixed
- Fixed some PHP errors that occurred on servers running PHP 7.1.
- Fixed a bug where line items could be removed if their `qty` param was missing from a `commerce/cart/updateLineItem` request.
- The Orders index page now displays zero-value currency amounts, instead of leaving the cell blank.
- Fixed bug where duplicate products could be displayed when editing sales when the User Groups condition was in use.
- Fixed a bug where the `isUnpaid` and `isPaid` order element criteria params did not work correctly.
- Fixed a PHP error that occurred if a plugin’s custom shipping method object didn’t inherit `BaseModel`.
- Fixed a bug where payments made with MultiSafepay would be marked as successful before the user was redirected to the offsite gateway.
- Fixed a bug where shipping rule names were required to be unique across the entire installation, rather than per-shipping method.

## 1.2.1334 - 2017-01-30

### Added
- Added a new `purgeInactiveCarts` config setting, which determines whether Craft Commerce should purge inactive carts from the database (`true` by default).
- Added a new `commerce_modifyOrderAdjusters` hook, which enables plugins to modify the order adjusters before they are applied.
- Added the “Shipping Method” and “Payment Method” table attribute options to the Orders index page.

### Changed
- Updated the Stripe gateway library to 2.4.2.
- Updated the PayPal gateway library to 2.6.3.
- Fixed a memory error that occurred when purging a large number of carts.

### Fixed
- Fixed a bug where the `hasVariant` product criteria attribute would only account the first 100 variants.
- Fixed a bug where custom order adjusters could not inspect earlier adjustments made to the order within the current recalculation.
- Fixed a bug where the default product type that gets created on installation was referencing the old `commerce` templates path, rather than `shop`.
- Fixed compatibility with some payment gateways that were expecting abbreviated state names in the billing address.

## 1.2.1333 - 2017-01-05

### Fixed
- Fixed a PHP error that occurred when retrieving the sale price of variants that were fetched via `craft.commerce.products`.

## 1.2.1332 - 2017-01-03

### Added
- Added the `commerce_modifyItemBag` hook, allowing plugins to modify cart information sent to the payment gateway.
- Added the `requireShippingAddressAtCheckout` config setting.
- Added a new `defaultHeight` product criteria param, for querying products by their default variant’s height.
- Added a new `defaultLength` product criteria param, for querying products by their default variant’s length.
- Added a new `defaultWidth` product criteria param, for querying products by their default variant’s width.
- Added a new `defaultWeight` product criteria param, for querying products by their default variant’s weight.

### Fixed
- Fixed a bug where sales were not being applied to variants that were fetched via `craft.commerce.variants`.
- Fixed a bug where line items’ `salePrice` were not reflecting any changes made to their `saleAmount` via the `lineItem.onPopulateLineItem` event.

## 1.2.1331 - 2016-12-13

### Added
- Craft Commerce now includes a gateway adapter for Payeezy by First Data.
- Added `Commerce_VariantModel::getSalesApplied()`, which returns an array of the `Commerce_SaleModel` objects that were used to calculate the salePrice of the variant.

### Changed
- Ajax requests to `commerce/cart/*` actions now include `subtotal` and `shippingCategoryId` properties in the response data.
- The `commerce_orders/beforeOrderComplete` event now gets fired a little later than before, giving plugins a chance to change the order status ID.

### Fixed
- Fixed a bug where MultiSafepay was not being treated as an offsite payment gateway.

## 1.2.1330 - 2016-12-06

### Changed
- Added a new `baseTax` attribute to order models, which can be modified by custom order adjusters to add taxes to the order as a whole.
- `Commerce_OrderModel::getTotalTax()` now includes the new `baseTax` amount.

### Fixed
- Fixed a rounding error that occurred with some percentage-based discounts.
- Fixed a PHP error that occurred when searching for products with the `hasVariants` criteria param, in some cases.

## 1.2.1329 - 2016-11-30

### Fixed
- Fixed a bug where discounts without a coupon code condition could apply before their start date.
- Fixed a bug where the `hasSales` product criteria attribute would only apply to the first 100 products.
- Fixed a bug where the post-payment redirect would take the customer to the site homepage.

## 1.2.1328 - 2016-11-29

### Added
- Craft Commerce now includes a gateway adapter for MultiSafepay.

### Changed
- Ajax requests to `cart/updateCart` now include a `cart` object in the response data in the event of an error.

### Fixed
- Fixed a bug where PayPal payments could fail due to inconsistencies between how Craft Commerce and PayPal calculated the total payment amount for transactions.
- Fixed a bug where First Name and Last Name customer field labels weren’t being translated for the current locale in the Control Panel.
- Fixed a bug some offsite gateway payment requests were not getting sent with the correct return and cancel URLs.
- Fixed a bug that prevented Craft Commerce from updating successfully from pre-1.0 versions on case-sensitive file systems.
- Fixed a bug where applicable VAT taxes were not being removed correctly for customers with a valid VAT ID.
- Fixed a bug where archived payment methods were still showing up as options in Control Panel payment form modals.

## 1.2.1327 - 2016-10-25

### Changed
- When saving a product type, if any tax/shipping categories had been deselected, Craft Commerce will now reassign any existing products with the no-longer-available tax/shipping categories to the default categories.
- The “HTML Email Template Path” Email setting can now contain Twig code.

### Fixed
- Fixed a bug where Craft Commerce was not respecting the system time zone when purging inactive carts.
- Fixed a bug where a no-longer-applicable shipping method could still be selected by a cart if it was the only defined shipping method.
- Fixed a bug where the `Commerce_ProductModel` provided by the onSaveProduct event was not updated with the latest and greatest values based on its default variant.
- Fixed a bug where all products were being re-saved when a product type was saved, rather than just the products that belong to that product type.
- Fixed a PHP error that occurred when adding something to the cart, if the cart didn’t have a shipping address yet and the default tax zone’s tax rate was marked as VAT.
- Fixed a bug where a coupon based discount could apply before its start date.

## 1.2.1325 - 2016-10-13

### Fixed
- Fixed a PHP error that occurred when a custom purchasable didn’t provide a tax category ID.
- Fixed a bug where the relevant template caches were not being cleared after the stock of a variant was deducted.
- Fixed a display issue on the order transaction details modal when a large amount of gateway response data was present.

## 1.2.1324 - 2016-10-12

### Fixed
- Fixed a bug where orders were not being marked as complete after successful offsite gateway payments.
- Fixed a PHP error that occurred when deleting a product type.

## 1.2.1323 - 2016-10-11

### Added
- It’s now possible to accept payments in multiple currencies.
- Added Shipping Categories.
- Discounts can now be user-sorted, which defines the order that they will be applied to carts.
- Discounts now have the option to prevent subsequent discounts from being applied.
- The start/end dates for Discounts and Sales can now specify the time of day.
- Discounts can now have a “Minimum Purchase Quantity” condition.
- Product Types now have an “Order Description Format” setting, which can be used to override the description of the products in orders’ line items.
- Addresses now have “Attention”, “Title”, and “Business ID” fields.
- Added the “Order PDF Filename Format” setting in Commerce → Settings → General Settings, for customizing the format of order PDF filenames.
- Added the `useBillingAddressForTax` config setting. If enabled, Craft Commerce will calculate taxes based on orders’ billing addresses, rather than their shipping addresses.
- Added the `requireEmailForAnonymousPayments` config setting. If enabled, Craft Commerce will require the email address of the order to be submitted in anonymous payment requests.
- The IP address of the customer is now stored on the order during order completion.
- Craft Commerce now makes all payment gateways available to unregistered installs, rather than limiting users to a single “Dummy” gateway.
- Added support for SagePay Server.
- Added support for the Netbanx Hosted.
- Added the `commerceCurrency` filter, which works identically to the |currency filter by default, but also has `convert` and `format` arguments that can be used to alter the behavior.
- Added `craft.commerce.shippingMethods`.
- Added `craft.commerce.shippingCategories`.
- Added `craft.commerce.shippingZones`.
- Added `craft.commerce.taxZones`.
- Added `OrderStatusService::getDefaultOrderStatusId()`.
- Added the `commerce_payments.onBeforeCaptureTransaction` and `onCaptureTransaction` events.
- Added the `commerce_payments.onBeforeRefundTransaction` and `onRefundTransaction` events.
- Added the `commerce_email.onBeforeSendEmail` and `onSendEmail` events.
- Added the `cp.commerce.order.edit` hook to the View Order page template.
- Added the [PHP Units of Measure](https://github.com/PhpUnitsOfMeasure/php-units-of-measure) PHP package.
- Added the [Vat Validation](https://github.com/snowcap/vat-validation) PHP package.

### Changed
- The tax categories returned by the template function `craft.commerce.getTaxCategories()` are now represented by `Commerce_TaxCategory` models by default, rather than arrays. To get them returned as arrays, you can pass `true` into the function.
- Status-change notification emails are now sent to the customer in the language they placed the order with.
- It’s now possible to update product statuses on the Products index page.
- The example templates folder has been renamed from “commerce” to “shop”.
- Craft Commerce now re-saves existing products when a Product Type’s settings are saved.
- The Tax Rates index page now lists the Tax Categories and Tax Zones each Tax Rate uses.
- Tax Rates now have the option to exclude themselves from orders with a valid VAT ID.
- Transaction Info HUDs on View Order pages now show the transaction IDs.
- Craft Commerce now stores the complete response data for gateway transaction requests in the commerce_transactions table.
- The commerce/cart/updateCart action now includes all validation errors found during partial cart updates in its response.
- Reduced the number of order recalculations performed during payment.
- The View Order page no longer labels an order as paid if its total price is zero.
- Craft Commerce now logs invalid email addresses when attempting to send order status notification emails.
- Custom fields on an order can now only be updated during payment if it is the user’s active cart.
- Craft Commerce now provides Stripe with the customer’s email address to support Stripe’s receipt email feature.
- Payment failures using PayPal Express now redirect the customer back to PayPal automatically, rather than displaying a message instructing the customer to return to PayPal.
- Updated the Authorize.Net gateway library to 2.4.2.
- Updated the Dummy gateway library to 2.1.2.
- Updated the Molli gateway library to 3.1.
- Updated the Payfast gateway library to 2.1.2.
- Updated the Payflow gateway library to 2.2.1.
- Updated the Stripe gateway library to 2.4.1.

### Deprecated
- Deprecated the `update` variable in email templates. The `orderHistory` variable should be used instead.

### Fixed
- Fixed a bug where `Commerce_OrderService::completeOrder()` was not checking to make sure the order was not already completed before doing its thing.
- Fixed a bug where addresses’ “Map” links on View Order pages were not passing the full address to the Google Maps window.
- Fixed an bug where address validation was not respecting the country setting, “Require a state to be selected when this country is chosen”.
- Fixed a bug where submitting new addresses to a fresh cart caused a cart update failure.
- Fixed a bug where collapsed variants’ summary info was overlapping the “Default” button.

## 1.1.1317 - 2016-09-27

### Added
- Craft Commerce is now translated into Portuguese.

### Fixed
- Fixed a bug where Edit Address modals on View Order pages were not including custom states in the State field options.

## 1.1.1217 - 2016-08-25

### Fixed
- Fixed a PHP error that occurred when referencing the default currency.

## 1.1.1216 - 2016-08-25

### Fixed
- Fixed a bug where eager-loading product variants wasn’t working.
- Fixed a bug where customer addresses were not showing up in the View Order page if they contained certain characters.
- Fixed a bug where orders were not getting marked as complete when they should have in some cases, due to a rounding comparison issue.

## 1.1.1215 - 2016-08-08

### Changed
- Customer Info fields now return the user’s `CustomerModel` when accessed in a template.

### Fixed
- Fixed a bug where discounts that apply free shipping to an order were not including the shipping reduction amount in the discount order adjustment amount.
- Fixed a bug where editing an address in the address book would unintentionally select that address as the active cart’s shipping address.
- Fixed SagePay Server gateway support.

## 1.1.1214 - 2016-07-20

### Fixed
- Fixed an error that occurred when PayPal rejected a payment completion request due to duplicate counting of included taxes.
- Fixed a MySQL error that could occur when `ElementsService::getTotalElements()` was called for orders, products, or variants.

## 1.1.1213 - 2016-07-05

### Changed
- Transaction dates are now shown on the View Order page.
- Order status change dates are now shown on the View Order page.
- Updated the Authorize.Net Omnipay gateway to 2.4, fixing issues with Authorize.Net support.
- Cart item information is now sent on gateway payment completion requests, in addition to initial payment requests.

### Fixed
- Fixed a bug where payments using Worldpay were not getting automatically redirected back to the store.

## 1.1.1212 - 2016-06-21

### Changed
- Line item detail HUDs within the View Order page now include the items’ subtotals.
- Renamed `Commerce_LineItemModel`’s `subtotalWithSale` attribute to `subtotal`, deprecating the former.
- Renamed `Commerce_OrderModel`’s `itemSubtotalWithSale` attribute to `itemSubtotal`, deprecating the former.
- Each of the nested arrays returned by `craft.commerce.availableShippingMethods` now include a `method` key that holds the actual shipping method object.

### Fixed
- Fixed a MySQL error that occurred when MySQL was running in Strict Mode.
- Fixed a rounding error that occurred when calculating tax on shipping costs.

## 1.1.1211 - 2016-06-07

### Added
- Added a new “Per Email Address Limit” condition to coupon-based discounts, which will limit the coupons’ use by email address.
- Added the ability to clear usage counters for coupon-based discounts.
- Added a new `hasSales` product criteria param, which can be used to limit the resulting products to those that have at least one applicable sale.
- Added a new `hasPurchasables` order criteria param, which can be used to limit the resulting orders to those that contain specific purchasables.
- Added a new `commerce_lineItems.onPopulateLineItem` event which is called right after a line item has been populated with a purchasable, and can be used to modify the line item attributes, such as its price.
- Added `LineItemModel::getSubtotal()` as an alias of the now-deprecated `getSubtotalWithSale()`.

### Fixed
- Fixed a bug where the “Per User Limit” discount condition was not being enforced for anonymous users.
- Fixed a bug where the quantity was not being taken into account when calculating a weight-based shipping cost.
- Fixed a validation error that could occur when submitting a payment for an order with a percentage-based discount.
- Fixed a bug where the cart was not getting recalculated when an associated address was updated in the user’s address book.

## 1.1.1210 - 2016-05-17

### Fixed
- Fixed a bug where sales could be applied to the same line item more than once.
- Fixed a bug where the `commerce/cart/cartUpdate` controller action’s Ajax response did not have up-to-date information.

## 1.1.1208 - 2016-05-16

### Added
- Added `commerce_products.onBeforeDeleteProduct` and `onDeleteProduct` events.

### Fixed
- Fixed a PHP error that occurred when adding a new item to the cart.

## 1.1.1207 - 2016-05-11

### Fixed
- Fixed a PHP error that occurred when saving a product with unlimited stock.

## 1.1.1206 - 2016-05-11

### Changed
- It’s now possible to show customers’ and companies’ names on the Orders index page.
- Craft Commerce now sends customers’ full names to the payment gateways, pulled from the billing address.
- Craft Commerce now ensures that orders’ prices don’t change in the middle of payment requests, and declines any payments where the price does change.
- The onBeforeSaveProduct event is now triggered earlier to allow more modification of the product model before saving.
- Updated the Omnipay gateway libraries to their latest versions.

### Fixed
- Fixed a bug where changes to purchasable prices were not reflected in active carts.
- Fixed a PHP error that occurred when an active cart contained a variant that had no stock or had been disabled.
- Fixed a PHP error that occurred when paying with the Paypal Express gateway.

## 1.1.1202 - 2016-05-03

### Added
- Added the `commerce_lineItems.onCreateLineItem` event.
- Added the `hasStock` variant criteria param, which can be set to `true` to find variants that have stock (including variants with unlimited stock).

### Changed
- The View Order page now shows whether a coupon code was used on the order.
- All payment gateways support payments on the View Order page now.
- It’s now possible to delete countries that are in use by tax/shipping zones and customer addresses.
- State-based tax/shipping zones now can match on the state abbreviation, in addition to the state name/ID.
- Craft Commerce now sends descriptions of the line items to gateways along with other cart info, when the `sendCartInfoToGateways` config setting is enabled.

### Fixed
- Fixed a bug where payment method setting values that were set from config/commerce.php would get saved to the database when the payment method was resaved in the Control Panel.
- Fixed a PHP error that occurred when calling `Commerce_OrderStatusesService::getAllEmailsByOrderStatusId()` if the order status ID was invalid.
- Fixed a PHP error that occurred when a cart contained a disabled purchasable.
- Fixed a bug where an order status’ sort order was forgotten when it was resaved.
- Fixed a bug where the `hasVariant` product criteria param was only checking the first 100 variants.
- Fixed a bug where only logged-in users could view a tokenized product preview URL.
- Fixed an issue where the selected shipping method was not getting removed from the cart when it was no longer available, in some cases.

## 1.1.1200 - 2016-04-13

### Added
- Added the `commerce_products.onBeforeSaveProduct` and `onSaveProduct` events.
- Added the `commerce_lineItems.onBeforeSaveLineItem` and `onSaveLineItem` events.

### Changed
- Stock fields are now marked as required to make it more clear that they are.
- Added a new “The Fleece Awakens” default product.

### Fixed
- Fixed an error that occurred when a variant was saved without a price.
- Fixed a bug where various front-end templates wouldn’t load correctly from the Control Panel if the [defaultTemplateFileExtensions](link) or [indexTemplateFilename](link) config settings had custom values.
- Fixed a bug where products’ `defaultVariantId` property was not being set on first save.
- Fixed a validation error that occurred when a cart was saved with a new shipping address and an existing billing address.
- Fixed a bug where customers’ last-used billing addresses were not being remembered.
- Fixed a MySQL error that occurred when attempting to delete a user that had an order transaction history.

### Security
- Fixed an XSS vulnerability.

## 1.1.1198 - 2016-03-22

### Added
- Added the `sendCartInfoToGateways` config setting, which defines whether Craft Commerce should send info about a cart’s line items and adjustments when sending payment requests to gateways.
- Product models now have a `totalStock` property, which returns the sum of all available stock across all of a product’s variants.
- Product models now have an `unlimitedStock` property, which returns whether any of a product’s variants have unlimited stock.
- Added the `commerce_variants.onOrderVariant` event.

### Changed
- Updated the Omnipay Authorize.Net driver to 2.3.1.
- Updated the Omnipay FirstData driver to 2.3.0.
- Updated the Omnipay Mollie driver to 3.0.5.
- Updated the Omnipay MultiSafePay driver to 2.3.0.
- Updated the Omnipay PayPal driver to 2.5.3.
- Updated the Omnipay Pin driver to 2.2.1.
- Updated the Omnipay SagePay driver to 2.3.1.
- Updated the Omnipay Stripe driver to  v2.3.1.
- Updated the Omnipay WorldPay driver to 2.2.

### Fixed
- Fixed a bug where shipping address rules and tax rates were not finding their matching shipping zone in some cases.
- Fixed a bug where the credit card number validator was not removing non-numeric characters.
- Fixed a PHP error that occurred when saving an order from a console command.

## 1.1.1197 - 2016-03-09

### Changed
- Ajax requests to the “commerce/payments/pay” controller action now include validation errors in the response, if any.

### Fixed
- Fixed a credit card validation bug that occurred when using the eWay Rapid gateway.
- Fixed an error that occurred on the Orders index page when searching for orders.
- Fixed a bug where refreshing the browser window after refunding or paying for an order on the View Order page would attempt to re-submit the refund/payment request.
- Fixed a bug where `Commerce_PaymentsService::processPayment()` was returning `false` when the order was already paid in full (e.g. due to a 100%-off coupon code).
- Fixed a bug where variants were defaulting to disabled for products that only had a single variant.

## 1.1.1196 - 2016-03-08

### Added
- Added Slovak message translations.
- Added Shipping Zones, making it easier to relate multiple Shipping Methods/Rules to a common list of countries/states. (Existing Shipping Rules will be migrated to use Shipping Zones automatically.)
- Added a “Recent Orders” Dashboard widget that shows a table of recently-placed orders.
- Added a “Revenue” Dashboard widget that shows a chart of recent revenue history.
- The Orders index page now shows a big, beautiful revenue chart above the order listing.
- It’s now possible to edit Billing and Shipping addresses on the View Order page.
- It’s now possible to manually mark orders as complete on the View Order page.
- It’s now possible to submit new order payments from the View Order page.
- Edit Product pages now have a “Save as a new product” option in the Save button menu.
- Edit Product pages now list any sales that are associated with the product.
- It’s now possible to sort custom order statuses.
- It’s now possible to sort custom payment methods.
- It’s now possible to soft-delete payment methods.
- Added a “Link to a product” option to Rich Text fields’ Link menus, making it easy to create links to products.
- Added support for Omnipay “item bags”, giving gateways some information about the cart contents.
- Added the “gatewayPostRedirectTemplate” config setting, which can be used to specify the template that should be used to render the POST redirection page for gateways that require it.
- Added support for eager-loading variants when querying products, by setting the `with: 'variants'` product param.
- Added support for eager-loading products when querying variants, by setting the `with: 'product'` variant param.
- Added `craft.commerce.variants` for querying product variants with custom parameters.
- Added the “defaultPrice” product criteria parameter, for querying products by their default variant’s price.
- Added the “hasVariant” product criteria parameter, for querying products that have a variant matching a specific criteria. (This replaces the now-deprecated “withVariant” parameter”.)
- Added the “stock” variant criteria parameter, for querying variants by their available stock.
- Added the “commerce/payments/pay” controller action, replacing the now-deprecated “commerce/cartPayment/pay” action.
- Added the “commerce/payments/completePayment” controller action, replacing the now-deprecated “commerce/cartPayment/completePayment” action.
- The “commerce/payments/pay” controller action now accepts an optional “orderNumber” param, for specifying which order should receive the payment. (If none is provided, the active cart is used.)
- The “commerce/payments/pay” controller action now accepts an optional “expiry” parameter, which takes a combined month + year value in the format “MM/YYYY”.
- The “commerce/payments/pay” controller action doesn’t required “redirect” and “cancelUrl” params, like its predecessor did.
- The “commerce/payments/pay” controller action supports Ajax requests.
- Added an abstract Purchasable class that purchasables can extend, if they want to.
- Gateway adapters are now responsible for creating the payment form model themselves, via the new `getPaymentFormModel()` method.
- Gateway adapters are now responsible for populating the CreditCard object based on payment form data themselves, via the new `populateCard()` method.
- Gateway adapters now have an opportunity to modify the Omnipay payment request, via the new `populateRequest()` method.
- Gateway adapters can now add support for Control Panel payments by implementing `cpPaymentsEnabled()` and `getPaymentFormHtml()`.

### Changed
- `Commerce_PaymentFormModel` has been replaced by an abstract BasePaymentFormModel class and subclasses that target specific gateway types.
- Gateway adapters must now implement the new `getPaymentFormModel()` and `populateCard()` methods, or extend `CreditCardGatewayAdapter`.
- The signatures and behaviors of `Commerce_PaymentsService::processPayment()` and `completePayment()` have changed.
- New Sales and Discounts are now enabled by default.
- The Orders index page now displays orders in chronological order by default.
- It is no longer possible to save a product with a disabled default variant.
- It is no longer possible to add a disabled variant, or the variant of a disabled product, to the cart.
- `Commerce_PaymentsService::processPayment()` and `completePayment()` no longer respond to the request directly, unless the gateway requires a redirect via POST. They now return `true` or `false` indicating whether the operation was successful, and leave it up to the controller to handle the client response.

### Deprecated
- The `commerce/cartPayment/pay` action has been deprecated. `commerce/payments/pay` should be used instead.
- The `commerce/cartPayment/completePayment` action has been deprecated. `commerce/payments/completePayment` should be used instead.
- The `withVariant` product criteria parameter has been deprecated. `hasVariant` should be used instead.

## 1.0.1190 - 2016-02-26

### Fixed
- Fixed a bug where product-specific sales were not being applied correctly.

## 1.0.1189 - 2016-02-23

### Changed
- Reduced the number of SQL queries required to perform various actions.
- The “Enabled” checkbox is now checked by default when creating new promotions and payment methods.
- Edit Product page URLs no longer require the slug to be appended after the product ID.
- Completed orders are now sorted by Date Ordered by default, and incomplete orders by Date Updated, in the Control Panel.

### Fixed
- Fixed a PHP error that occurred if an active cart contained a purchasable that had been deleted in the back-end.
- Fixed a PHP error that occurred when trying to access the addresses of a non-existent customer.
- Fixed a bug where only a single sale was being applied to products even if there were multiple matching sales.

## 1.0.1188 - 2016-02-09

### Changed
- Order queries will now return zero results if the `number` criteria param is set to any empty value besides `null` (e.g. `false` or `0`).
- Improved the behavior of the Status menu in the Update Order Status modal on View Order pages.
- Added some `<body>` classes to some of Craft Commerce’s Control Panel pages.

### Fixed
- Fixed a bug where new carts could be created with an existing order number.
- Fixed a bug where the default descriptions given to discounts were not necessarily using the correct currency and number formats.
- Fixed a bug where a default state was getting selected when creating a new shipping rule, but it was not getting saved.
- Fixed a bug where variants could not be saved as disabled.

## 1.0.1187 - 2016-01-28

### Added
- Added `craft.commerce.getDiscountByCode()`, making it possible for templates to fetch info about a discount by its code.

### Changed
- OrderHistoryModel objects now have a `dateCreated` attribute.

### Fixed
- Fixed a bug where customers could select addresses that did not belong to them.
- Fixed a bug where new billing addresses were not getting saved properly when carts were set to use an existing shipping address, but `sameAddress` was left unchecked.
- Fixed a bug where numeric variant fields (e.g Price) were storing incorrect values when entered from locales that use periods as the grouping symbol.
- Fixed a PHP error that occurred when saving a custom order status with no emails selected.
- Fixed a bug where discounts were being applied to carts even after the discount had been disabled.
- Fixed a bug where carts were not displaying descriptions for applied discounts.
- Fixed a bug where variants’ Title fields were not showing the correct locale ID in some cases.

## 1.0.1186 - 2016-01-06

### Changed
- Updated the translation strings.

### Fixed
- Fixed a PHP error that occurred when attempting to change a tax category’s handle.
- Fixed a PHP error that occurred when attempting to save a discount or sale without selecting any products or product types.

## 1.0.1185 - 2015-12-21

### Added
- Orders now have an `email` criteria parameter which can be used to only query orders placed with the given email.
- Address objects now have `getFullName()` method, for returning the customer’s first and last name combined.
- Added the `totalLength` attribute to front-end cart Ajax responses.
- It’s now possible to sort orders by Date Ordered and Date Paid on the Orders index page.

### Changed
- A clear error message is now displayed when attempting to save a product, if the product type’s Title Format setting is invalid.
- A clear error message is now displayed when attempting to save a product, if the product type’s Automatic SKU Format setting is invalid.
- Any Twig errors that occur when rendering email templates are now caught and logged, without affecting the actual order status change.
- The Payment Methods index now shows the payment methods’ gateways’ actual display names, rather than their class names.
- Payment method settings that are being overridden in craft/config/commerce.php now get disabled from Edit Payment Method pages.
- The extended line item info HUD now displays the included tax for the line item.

### Fixed
- Fixed a bug where the cart was not immediately forgotten when an order was completed.
- Fixed a bug where `Commerce_OrderModel::getTotalLength()` was returning the total height of each of its line items, rather than the length.
- Fixed a bug where variants’ height, length, and width were not being saved correctly on order line item snapshots.
- Fixed a bug where order queries would return results even when the `user` or `customer` params were set to invalid values.
- Fixed a PHP error that occurred when accessing a third party shipping method from an order object.
- Fixed a PHP error that occurred when accessing the Sales index page.
- Fixed a PHP error that occurred when loading dependencies on some servers.
- Fixed a JavaScript error that occurred when viewing extended info about an order’s line items.
- Fixed some language and styling bugs.

## 1.0.1184 - 2015-12-09

### Added
- Added support for inline product creation from product selection modals.
- Products now have an `editable` criteria parameter which can be used to only query products which the current user has permission to edit.
- Added support for payment methods using the eWAY Rapid gateway.

### Changed
- Improved compatibility with some payment gateways.
- Added the `shippingMethodId` attribute to front-end cart Ajax responses.
- Users that have permission to access Craft Commerce in the Control Panel, but not permission to manage Orders, Products, or Promotions now get a 403 error when accessing /admin/commerce, rather than a blank page.
- The “Download PDF” button no longer appears on the View Order page if no PDF template exists yet.
- `Commerce_OrderModel::getPdfUrl()` now only returns a URL if the PDF template exists; otherwise null will be returned.
- Errors that occur when parsing email templates now get logged in craft/storage/runtime/logs/commerce.log.
- Improved the wording of error messages that occur when an unsupported gateway request is made.

### Fixed
- Fixed a bug where entering a sale’s discount amount to a decimal number less than 1 would result in the sale applying a negative discount (surcharge) to applicable product prices. Please check any existing sales to make sure the correct amount is being discounted.
- Fixed bug where email template errors would cause order completion to fail.
- Fixed a bug where shipping rule description fields were not being saved.
- Fixed a PHP error that could occur when saving a product via an Element Editor HUD.
- Fixed a bug where billing and shipping addresses were receiving duplicate validation errors when the `sameAddress` flag was set to true.
- Fixed a JavaScript error that occurred when changing an order’s status on servers with case-sensitive file systems.

## 1.0.1183 - 2015-12-03

### Changed
- Discounts are now entered as positive numbers in the CP (e.g. a 50% discount is defined as either “0.5” or “50%” rather than “-0.5” or “-50%”).
- Added the `commerce_cart.onBeforeAddToCart` event.
- Added the `commerce_discounts.onBeforeMatchLineItem` event, making it possible for plugins to perform additional checks when determining if a discount should be applied to a line item.
- Added the `commerce_payments.onBeforeGatewayRequestSend` event.

### Fixed
- Fixed a PHP error that would occur when the Payment Methods index page if any of the existing payment methods were using classes that could not be found.
- Fixed a bug where some failed payment requests were not returning an error message.
- Fixed a bug where `PaymentsService::processPayment()` was attempting to redirect to the order’s return URL even if it didn’t have one, in the event that the order was already paid in full before `processPayment()` was called. Now `true` is returned instead.
- Fixed some UI strings that were not getting properly translated.

## 1.0.1182 - 2015-12-01

### Added
- Tax Rates now have a “Taxable Subject” setting, allowing admins to choose whether the Tax Rate should be applied to shipping costs, price, or both.
- View Order pages now display notes and options associated with line items.
- Added new `commerce_addresses.beforeSaveAddress` and `saveAddress` events.
- Purchasables now must implement a `getIsPromotable()` method, which returns whether the purchasable can be subject to discounts.
- Variants now support a `default` element criteria param, for only querying variants that are/aren’t the default variant of an invariable product.

### Changed
- All number fields now display values in the current locale’s number format.
- Variant descriptions now include the product’s title for products that have variants.
- It’s now more obvious in the UI that you are unable to delete an order status while orders exist with that status.
- The `commerce_orders.beforeSaveOrder` event now respects event’s `$peformAction` value.
- The `commerce_orders.beforeSaveOrder` and `saveOrder` events trigger for carts, in addition to completed orders.
- `Commerce_PaymentsService::processPayment()` no longer redirects the browser if the `$redirect` argument passed to it is `null`.
- Renamed `Commerce_VariantsService::getPrimaryVariantByProductId()` to `getDefaultVariantByProductId()`.
- Updated all instances of `craft.commerce.getCart()` to `craft.commerce.cart` in the example templates.
- Customers are now redirected to the main products page when attempting to view their cart while it is empty.

### Removed
- Removed the `commerceDecimal` and `commerceCurrency` template filters. Craft CMS’s built-in [number](https://craftcms.com/docs/templating/filters#number) and [currency](https://craftcms.com/docs/templating/filters#currency) filters should be used instead. Note that you will need to explicitly pass in the cart’s currency to the `currency` filter (e.g. `|currency(craft.commerce.cart.currency)`).

### Fixed
- Fixed a bug where View Order pages were displaying links to purchased products even if the product didn’t exist anymore, which would result in a 404 error.
- Fixed a bug where orders’ base shipping costs and base discounts were not getting reset when adjustments were recalculated.
- Fixed the “Country” and “State” field labels on Edit Shipping Rule pages, which were incorrectly pluralized.
- Fixed a bug where toggling a product/variant’s “Unlimited” checkbox was not enabling/disabling the Stock text input.
- Fixed a PHP error that occurred on order completion when purchasing a third party purchasable.
- Fixed a PHP error that occurred when attempting to add a line item to the cart with zero quantity.
- Fixed a bug where the state name was not getting included from address models’ `getStateText()` methods.
- Fixed a PHP error that would occur when saving a variable product without any variants.

## 0.9.1179 - 2015-11-24

### Added
- Added a new “Manage orders” user permission, which determines whether the current user is allowed to manage orders.
- Added a new “Manage promotions” user permission, which determines whether the current user is allowed to manage promotions.
- Added new “Manage _[type]_ products” user permissions for each product type, which determines whether the current user is allowed to manage products of that type.
- It’s now possible to set payment method settings from craft/config/commerce.php. To do so, have the file return an array with a `'paymentMethodSettings'` key, set to a sub-array that is indexed by payment method IDs, whose sub-values are set to the payment method’s settings (e.g. `return ['paymentMethodSettings' => ['1' => ['apiKey' => getenv('STRIPE_API_KEY')]]];`).
- Added an `isGuest()` method to order models, which returns whether the order is being made by a guest account.
- The `cartPayment/pay` controller action now checks for a `paymentMethodId` param, making it possible to select a payment gateway at the exact time of payment.
- Added `Commerce_TaxCategoriesService::getTaxCategoryByHandle()`.

### Changed
- Ajax requests to `commerce/cart/*` controller actions now get the `totalIncludedTax` amount in the response.
- Renamed `Commerce_ProductTypeService::save()` to `saveProductType()`.
- Renamed `Commerce_PurchasableService` to `Commerce_PurchasablesService` (plural).
- Renamed all `Commerce_OrderStatusService` methods to be more explicit (e.g. `save()` is now `saveOrderStatus()`).
- Renamed `Commerce_TaxCategoriesService::getAll()` to `getAllTaxCategories()`.
- Added “TYPE_” and “STATUS_” prefixes to each of the constants on TransactionRecord, to clarify their purposes.
- Order models no longer have $billingAddressData and $shippingAddressData properties. The billing/shipping addresses chosen by the customer during checkout are now duplicated in the craft_commerce_addresses table upon order completion, and the order’s billingAddressId and shippingAddressId attributes are updated to the new address records’ IDs.
- Purchasables must now have a `getTaxCategoryId()` method, which returns the ID of the tax category that should be applied to the purchasable.
- Third-party purchasables can now have taxes applied to their line items when in the cart.
- Added `totalTax`, `totalTaxIncluded`, `totalDiscount`, and `totalShippingCost` to the example templates’ order totals info.

### Fixed
- Fixed a bug where variants were not being returned in the user-defined order on the front end.
- Fixed a bug where `Commerce_OrdersService::getOrdersByCustomer()` was returning incomplete carts. It now only returns completed orders.
- Fixed a bug where the line items’ `taxIncluded` amount was not getting reset to zero before recalculating the amount of included tax.
- Fixed a bug where products of a type that had been switched from having variants to not having variants could end up with an extra Title field on the Edit Product page.
- Fixed an issue where Craft Personal and Client installations where making user groups available to sale and discount conditions.
- Fixed a PHP error that occurred when an order model’s `userId` attribute was set to the ID of a user account that didn’t have a customer record associated with it.
- Fixed a bug where quantity restrictions on a product/variant were not being applied consistently to line items that were added with custom options.
- Fixed some language strings that were not getting static translations applied to them.
- Fixed a bug where Price fields were displaying blank values when they had previously been set to `0`.
- Fixed a bug where `Commerce_TaxCategoriesService::getAllTaxCategories()` could return null values if `getTaxCategoryById()` had been called previously with an invalid tax category ID.

## 0.9.1177 - 2015-11-18

### Changed
- The example templates now display credit card errors more clearly.

### Fixed
- Fixed a bug where products’ and variants’ Stock fields were displaying blank values.

## 0.9.1176 - 2015-11-17

### Added
- Craft Commerce is now translated into German, Dutch, French (FR and CA), and Norwegian.
- Added the “Automatic SKU Format” Product Type setting, which defines what products’/variants’ SKUs should look like when they’re submitted without a value.
- It’s now possible to save arbitrary “options” to line items. When the same purchasable is added to the cart twice, but with different options, it will result in two separate line items rather than one line item with a quantity of 2.
- Order models now have a `totalDiscount` property, which returns the total of all discounts applied to its line items, in addition to the base discount.

### Changed
- The tax engine now records the amount of included tax for each line item, via a new `taxIncluded` property on line item models. (This does not affect existing tax calculation behaviors in any way.)
- Customer data stored in session is now cleared out whenever a user logs in/out, and when a logged-out guest completes their order.
- The example templates have been updated to demonstrate the new Line Item Options feature.
- Address management features are now hidden for guest users in the example templates to avoid confusion.

### Fixed
- Fixed a bug where products/variants that were out of stock would show a blank value for the “Stock” field, rather than “0”.
- Fixed a bug where the `shippingMethod` property returned by Ajax requests to `commerce/cart/*` was getting set to an incorrect value. The property is now set to the shipping method’s handle.

## 0.9.1175 - 2015-11-11

### Added
- Added a new “Show the Title field for variants” setting to Product Types that have variants. When checked, variants of products of that Product Type will get a new “Title” field that can be directly edited by product managers.
- It’s now possible to update an order’s custom fields when posting to the `commerce/cartPayment/pay` controller action.

### Changed
- Renamed `craft.commerce.getShippingMethods()` to `getAvailableShippingMethods()`.
- The shipping method info arrays returned by `craft.commerce.getAvailableShippingMethods()` now include `description` properties, set to the shipping methods’ active rules’ description. It also returns the shipping methods’ `type`.
- The shipping method info arrays returned by `craft.commerce.getAvailableShippingMethods()` are now sorted by their added cost, from cheapest to most expensive.
- Ajax requests to `commerce/cart/*` controller actions now get information about the available shipping methods in the response.
- Customer address info is now purged from the session when a user logs out with an active cart.
- Changes to the payment method in the example templates’ checkout process are now immediately applied to the cart.
- When the Stripe gateway is selected as the Payment Method during checkout we now show an example implementation of token billing with stripe.js

### Fixed
- Fixed a bug where the user-managed shipping methods’ edit URLs were missing a `/` before their IDs.
- Fixed a bug where it was possible to complete an order with a shipping method that was not supposed to be available, per its rules.
- Fixed a bug where it was possible to log out of Craft but still see address data in the cart.
- Fixed a bug where plugin-based shipping methods were getting re-instantiated each time `craft.commerce.getShippingMethods()` was called.
- Fixed a bug where batch product deletion from the Products index page was not also deleting their associated variants.

## 0.9.1173 - 2015-11-09

### Added
- Added a “Business Name” field to customer addresses (accessible via a `businessName` attribute), which replaces the “Company” field (and `company` attribute), and can be used to store customers’ businesses’ names when purchasing on behalf of their company.
- Added a “Business Tax ID” field to customer addresses (accessible via a `businessTaxId` attribute), which can be used to store customers’ businesses’ tax IDs (e.g. VAT) when purchasing on behalf of their company.
- Added a `getCountriesByTaxZoneId()` method to the Tax Zones service.
- Added a `getStatesByTaxZoneId()` method to the Tax Zones service.
- It’s now possible to create new Tax Zones and Tax Categories directly from the Edit Tax Rate page.

### Changed
- The ShippingMethod interface has three new methods: `getType()`, `getId()`, and `getCpEditUrl()`. (`getId()` should always return `null` for third party shipping methods.)
- It is no longer necessary to have created a Tax Zone before accessing Commerce → Settings → Tax Rates and creating a tax rate.
- The “Handle” field on Edit Tax Category pages is now automatically generated based on the “Name” field.
- Plugin-based shipping methods are now listed in Commerce → Settings → Shipping Methods alongside the user-managed ones.
- Orders can now be sorted by ID in the Control Panel.
- Updated the example templates to account for the new `businessName` and `businessTaxId` address attributes.

### Fixed
- Fixed a PHP error that occurred when editing a product if PHP was configured to display strict errors.
- Fixed a bug where products/variants would always show the “Dimensions” and “Weight” fields, even for product types that were configured to hide those fields.
- Fixed a PHP error that occurred when the tax calculator accessed third-party Shipping Methods.
- Fixed a MySQL error that occurred when saving a Tax Rate without a Tax Zone selected.
- Fixed an issue where clicking on the “Settings” global nav item under “Commerce” could direct users to the front-end site.

## 0.9.1171 - 2015-11-05

### Changed
- The “Promotable” and “Free Shipping” field headings on Edit Product pages now act as labels for their respective checkboxes.
- Craft Commerce now logs an error message when an order’s custom status is changed and the notification email’s template cannot be found.
- Commerce Customer Info fields are now read-only. (Customers can still edit their own addresses from the front-end.)
- Craft Commerce now keeps its customers’ emails in sync with their corresponding user accounts’ emails.
- Added a `shortNumber` attribute to order models, making it easy for templates to access the short version of the order number.
- The example templates’ product listings have new and improved icon images.

### Fixed
- Fixed a bug where the “Craft Commerce” link in the global sidebar would direct users to the front-end site, if the `cpTrigger` config setting was not set to `'admin'`.
- Updated the “Post Date” and “Expiry Date” table column headings on the Products index page, which were still labeled “Available On” and “Expires On”.
- Fixed a bug where one of the Market Commerce → Craft Commerce upgrade migrations wouldn’t run on case-sensitive file systems.
- Fixed a PHP error that occurred when viewing an active cart without an address from the Control Panel.
- Fixed a bug where custom field data was not saved via the `commerce/cart/updateCart` controller action if it wasn’t submitted along with other cart updates.
- Added some missing CSRF inputs to the example templates, when CSRF protection is enabled for the site.

### Security
- The example templates’ third party scripts now load over a protocol-relative URL, resolving security warnings.

## 0.9.1170 - 2015-11-04

### Added
- Renamed the plugin from Market Commerce to Craft Commerce.
- Craft Commerce supports One-Click Updating from the Updates page in the Control Panel.
- Gave Craft Commerce a fancy new plugin icon.
- Updated all of the Control Panel templates for improved consistency with Craft 2.5, and improved usability.
- Non-admins can now access Craft Commerce’s Control Panel pages via the “Access Craft Commerce” user permission (with the exception of its Settings section).
- Products are now localizable.
- It’s now possible to create a new sale or discount right from the Products index page, via a new Batch Action.
- It’s now possible to delete products from the Products index page in the Control Panel.
- Product variants are now managed right inline on Edit Product pages, via a new Matrix-inspired UI.
- Added Live Preview and Sharing support to Edit Product pages.
- It’s now possible to create new products right from Product Selector Modals (like the ones used by Products fields).
- Product types now have a “Has dimensions?” setting. The Width, Height, Length, and Weight variant fields will only show up when this is enabled now.
- It’s now possible to update multiple order statuses simultaneously from the Orders index page, via a new Batch Action.
- It’s now possible to delete orders from the Orders index page in the Control Panel.
- The View Order page now uses the same modal window to update order statuses as the Orders index page uses when updating statuses via the Batch Action.
- The View Order page now has “info” icons beside each line item and recorded transaction, for viewing deeper information about them.
- The View Order page now shows adjustments made on the order.
- Renamed the `craft.market` variable to `craft.commerce`.
- Added a new `commerce/cart/updateCart` controller action that can handle customer address/email changes, coupon application, line item additions, and shipping/payment method selections, replacing most of the old Cart actions. (The only other `commerce/cart/*` actions that remain are `updateLineItem`, `removeLineItem`, and `removeAllLineItems`.)
- It’s now possible to use token billing with some gateways, like Stripe, by passing a `token` POST param to the `cartPay/pay` controller action, so your customers’ credit card info never touches your server.
- It’s now possible to access through all custom Order Statuses `craft.commerce.orderStatuses`.
- Added the `itemSubtotalWithSale` attribute to order models, to get the subtotal of all order items before any adjustments have been applied.
- Renamed all class namespaces and prefixes for the Craft Commerce rename.
- Renamed nearly all service method names to be more explicit and follow Craft CMS naming conventions (i.e. `getById()` is now `getOrderById()`).
- All gateways must now implement the GatewayAdapterInterface interface. Craft Commerce provides a BaseGatewayAdapter class that adapts OmniPay gateway classes for this interface.
- Added the `commerce_transactions.onSaveTransaction` event.
- Added the `commerce_addOrderActions` hook.
- Added the `commerce_addProductActions` hook.
- Added the `commerce_defineAdditionalOrderTableAttributes` hook.
- Added the `commerce_defineAdditionalProductTableAttributes` hook.
- Added the `commerce_getOrderTableAttributeHtml` hook.
- Added the `commerce_getProductTableAttributeHtml` hook.
- Added the `commerce_modifyEmail` hook.
- Added the `commerce_modifyOrderSortableAttributes` hook.
- Added the `commerce_modifyOrderSources` hook.
- Added the `commerce_modifyPaymentRequest` hook.
- Added the `commerce_modifyProductSortableAttributes` hook.
- Added the `commerce_modifyProductSources` hook.
- Added the `commerce_registerShippingMethods` hook.

### Changed
- Sales rates and percentages are now entered as a positive number, and can be entered with or without a `%` sign.
- Products are now sorted by Post Date in descending order by default.
- All of the Settings pages have been cleaned up significantly.
- Renamed the `isPaid` order criteria param to `isUnpaid`.
- Renamed products’ `availableOn` and `expiresOn` attributes to `postDate` and `expiryDate`.
- Craft Commerce now records all failed payment transactions and include the gateway response.
- Reduced the number of SQL queries that get executed on order/product listing pages, depending on the attributes being accessed.
- Tax Categories now have “handles” rather than “codes”.
- When a Product Type is changed from having variants to not having variants, all of the existing products’ variants will be deleted, save for the Default Variants.
- If a default zone is not selected on an included tax rate, an error is displayed.
- Improved the extendability of the shipping engine. The new `ShippingMethod` and `ShippingRule` interfaces now allow a plugin to provide their own methods and rules which can dynamically add shipping costs to the cart.
- Added an `$error` argument to `Commerce_CartService::setPaymentMethod()` and `setShippingMethod()`.
- The example templates have been updated for the new variable names and controller actions, and their Twig code has been simplified to be more clear for newcomers (including more detailed explanation comments).
- The example PDF template now includes more information about the order, and a “PAID” stamp graphic.
- The example templates now include a customer address management section.
- Improved the customer address selection UI.

### Removed
- The “Cart Purge Interval” and “Cart Cookie Expiry Settings” have been removed from Control Panel. You will now need to add a `commerce.php` file in craft/config and set those settings from there. (See commerce/config.php for the default values.)
- Removed the default Shipping Method and improved the handling of blank shipping methods.
- Removed customer listing page. Add the Commerce Customer Info field type to your User field layout instead.

### Fixed
- Fixed a bug where you could pass an invalid `purchasableId` to the Cart.
- Fixed a bug where the customer link on the View Order page didn’t go to the user’s profile.
- Fixed a Twig error that occurred if a user manually went to /admin/commerce/orders/new. A 404 error is returned instead now.
- Fixed a bug where it was possible to use currency codes unsupported by OmniPay.
- Fixed a bug where the Mollie gateway was not providing the right token for payment completion.
- Fixed a bug where the `totalShipping` cost was incorrect when items with Free Shipping were in the cart.
- Fixed a bug in the Sale Amount logic.
- Products are now Promotable by default.
- Fixed bug where the logic to determine if an order is paid in full had a rounding error.<|MERGE_RESOLUTION|>--- conflicted
+++ resolved
@@ -1,17 +1,5 @@
 # Release Notes for Craft Commerce
 
-<<<<<<< HEAD
-## Unreleased
-
-### Added
-- Added the `url` field to the `ProductInterface` GraphQL type.
-
-### Fixed
-- Fixed a bug where it was not possible to use the `DefineAttributeKeywordsEvent` event for Product SKU’s. ([#2142](https://github.com/craftcms/commerce/issues/2142))
-- Fixed an error that occurred when MySQL timezones are not populated.
-
-=======
->>>>>>> 560ca870
 ## 3.3.2 - 2021-05-18
 
 ### Added
